<?xml version="1.0" encoding="utf-8" ?>

<ModelInfo>
    <LODS>
        <!-- Highest LOD -->
        <!-- minimum display size in % (should be bounding sphere vertical screen size, sphere will often be slightly larger than you expect) -->
        <!-- default minSize is 0 -->
        <LOD minSize="150" ModelFile="A320_NEO_INTERIOR_LOD00.gltf"/>
        <LOD minSize="100" ModelFile="A320_NEO_INTERIOR_LOD01.gltf"/>
        <LOD minSize="60" ModelFile="A320_NEO_INTERIOR_LOD02.gltf"/>
        <LOD minSize="20" ModelFile="A320_NEO_INTERIOR_LOD03.gltf"/>
        <LOD minSize="10" ModelFile="A320_NEO_INTERIOR_LOD04.gltf"/>
    </LODS>

    <Behaviors>
        <Include ModelBehaviorFile="A32NX\Interior\A32NX_Interior_Includes.xml"/>
        <Include ModelBehaviorFile="A32NX\generated\A32NX_Interior_Generics.xml"/>
        <Include ModelBehaviorFile="Asobo\Common.xml"/>
        <Include ModelBehaviorFile="Asobo\Airliner\GlassCockpit.xml"/>

        <!-- EFB -->

        <Component ID="EFB">
            <Component ID="SCREEN_EFB" Node="SCREEN_EFB">
                <DefaultTemplateParameters>
                    <NODE_ID>SCREEN_EFB</NODE_ID>
                </DefaultTemplateParameters>

                <UseTemplate Name="ASOBO_GT_Material_Emissive_Code">
                    <EMISSIVE_CODE>(L:A32NX_EFB_BRIGHTNESS, number) 10 max 100 min 100 /</EMISSIVE_CODE>
                </UseTemplate>
            </Component>
            <Component ID="PUSH_EFB_SIDE" Node="PUSH_EFB_SIDE">
                <UseTemplate Name="ASOBO_GT_Push_Button">
                    <LEFT_SINGLE_CODE>(&gt;H:A32NX_EFB_POWER)</LEFT_SINGLE_CODE>
                    <TOOLTIPID>EFB power</TOOLTIPID>
                </UseTemplate>
            </Component>
        </Component>

        <Component ID="MCDU">
            <UseTemplate Name="FBW_MULTI_FUNCTION_CONTROL_DISPLAY_UNIT_Template">
                <SIDE>L</SIDE>
                <DISPLAY_POWERED>(L:A32NX_ELEC_AC_ESS_SHED_BUS_IS_POWERED, Bool)</DISPLAY_POWERED>
                <!-- annunciators powered by transformer 37LP via C/B 26LP -->
                <ANNUNC_POWERED>(L:A32NX_ELEC_AC_1_BUS_IS_POWERED, Bool)</ANNUNC_POWERED>
                <!-- TODO: to be removed when MCDU is refactored. -->
                <SIDE_NUMERIC>1</SIDE_NUMERIC>
            </UseTemplate>
            <UseTemplate Name="FBW_MULTI_FUNCTION_CONTROL_DISPLAY_UNIT_Template">
                <SIDE>R</SIDE>
                <DISPLAY_POWERED>(L:A32NX_ELEC_AC_2_BUS_IS_POWERED, Bool)</DISPLAY_POWERED>
                <!-- annunciators powered by transformer 36LP via C/B 27LP -->
                <ANNUNC_POWERED>(L:A32NX_ELEC_AC_2_BUS_IS_POWERED, Bool)</ANNUNC_POWERED>
                <!-- TODO: to be removed when MCDU is refactored. -->
                <SIDE_NUMERIC>2</SIDE_NUMERIC>
            </UseTemplate>
        </Component>

        <!-- Integrated lighting -->

        <Component ID="LIGHTING">
            <!-- FLOOD LT PED -->
            <UseTemplate Name="FBW_Stepless_Potentiometer">
                <NODE_ID>LIGHTING_Knob_Pedestal</NODE_ID>
                <ANIMTIP_0>TT:COCKPIT.TOOLTIPS.LIGHTING_KNOB_PEDESTAL_DECREASE</ANIMTIP_0>
                <ANIMTIP_1>TT:COCKPIT.TOOLTIPS.LIGHTING_KNOB_PEDESTAL_INCREASE</ANIMTIP_1>
                <POTENTIOMETER>76</POTENTIOMETER>
            </UseTemplate>

            <UseTemplate Name="ASOBO_LIGHTING_Pedestal_Emissive_Template">
                <NODE_ID>LIGHT_OVHD_TOPEDESTAL</NODE_ID>
                <POTENTIOMETER>76</POTENTIOMETER>
            </UseTemplate>

            <!-- INTEG LT MAIN PNL & PED -->
            <UseTemplate Name="FBW_Stepless_Potentiometer">
                <NODE_ID>LIGHTING_Knob_Panel</NODE_ID>
                <ANIMTIP_0>TT:COCKPIT.TOOLTIPS.LIGHTING_KNOB_PANEL_DECREASE</ANIMTIP_0>
                <ANIMTIP_1>TT:COCKPIT.TOOLTIPS.LIGHTING_KNOB_PANEL_INCREASE</ANIMTIP_1>
                <POTENTIOMETER>85</POTENTIOMETER>
            </UseTemplate>

            <!-- All Pedestal & Main Panel Backlighting should be on potentiometer 85 -->
            <UseTemplate Name="ASOBO_LIGHTING_Panel_Emissive_Template">
                <NODE_ID>LIGHTS_PEDESTAL</NODE_ID>
                <POTENTIOMETER>85</POTENTIOMETER>
                <EMISSIVE_CODE>(L:A32NX_ELEC_AC_1_BUS_IS_POWERED, Bool)</EMISSIVE_CODE>
            </UseTemplate>

            <UseTemplate Name="ASOBO_LIGHTING_Panel_Emissive_Template">
                <NODE_ID>LEVER_ELEVATORTRIM_DECAL</NODE_ID>
                <POTENTIOMETER>85</POTENTIOMETER>
                <EMISSIVE_CODE>(L:A32NX_ELEC_AC_1_BUS_IS_POWERED, Bool)</EMISSIVE_CODE>
            </UseTemplate>

            <UseTemplate Name="ASOBO_LIGHTING_Panel_Emissive_Template">
                <NODE_ID>LIGHTS_MAINPANEL</NODE_ID>
                <POTENTIOMETER>85</POTENTIOMETER>
                <EMISSIVE_CODE>(L:A32NX_ELEC_AC_1_BUS_IS_POWERED, Bool)</EMISSIVE_CODE>
            </UseTemplate>

            <!-- Front Glareshields -->
            <!-- CPT TABLE LIGHT -->
            <UseTemplate Name="FBW_Stepless_Potentiometer">
                <NODE_ID>LIGHTING_Knob_Glareshield_1</NODE_ID>
                <PART_ID>Lighting_Knob_Glareshield_Pilot_0</PART_ID>
                <ANIMTIP_0>TT:COCKPIT.TOOLTIPS.LIGHTING_MAIN_PANEL_FLOOD_DECREASE</ANIMTIP_0>
                <ANIMTIP_1>TT:COCKPIT.TOOLTIPS.LIGHTING_MAIN_PANEL_FLOOD_INCREASE</ANIMTIP_1>
                <POTENTIOMETER>10</POTENTIOMETER>
            </UseTemplate>

            <UseTemplate Name="ASOBO_LIGHTING_Potentiometer_Emissive_Template">
                <NODE_ID>LIGHTS_Glareshield_Front_1</NODE_ID>
                <POTENTIOMETER>10</POTENTIOMETER>
                <EMISSIVE_CODE>(L:A32NX_ELEC_DC_1_BUS_IS_POWERED, Bool)</EMISSIVE_CODE>
            </UseTemplate>

            <!-- F/O TABLE LIGHT -->
            <UseTemplate Name="FBW_Stepless_Potentiometer">
                <NODE_ID>LIGHTING_Knob_Glareshield_4</NODE_ID>
                <PART_ID>Lighting_Knob_Glareshield_Copilot_0</PART_ID>
                <ANIMTIP_0>TT:COCKPIT.TOOLTIPS.LIGHTING_MAIN_PANEL_FLOOD_DECREASE</ANIMTIP_0>
                <ANIMTIP_1>TT:COCKPIT.TOOLTIPS.LIGHTING_MAIN_PANEL_FLOOD_INCREASE</ANIMTIP_1>
                <POTENTIOMETER>11</POTENTIOMETER>
            </UseTemplate>

            <UseTemplate Name="ASOBO_LIGHTING_Potentiometer_Emissive_Template">
                <NODE_ID>LIGHTS_Glareshield_Front_2</NODE_ID>
                <POTENTIOMETER>11</POTENTIOMETER>
                <EMISSIVE_CODE>(L:A32NX_ELEC_DC_2_BUS_IS_POWERED, Bool)</EMISSIVE_CODE>
            </UseTemplate>

            <!-- FLOOD LT MAIN PNL-->
            <UseTemplate Name="FBW_Stepless_Potentiometer">
                <NODE_ID>LIGHTING_Knob_Glareshield</NODE_ID>
                <PART_ID>Lighting_Knob_Glareshield_1</PART_ID>
                <ANIMTIP_0>TT:COCKPIT.TOOLTIPS.LIGHTING_KNOB_LIGHT_GENERIC_DECREASE</ANIMTIP_0>
                <ANIMTIP_1>TT:COCKPIT.TOOLTIPS.LIGHTING_KNOB_LIGHT_GENERIC_INCREASE</ANIMTIP_1>
                <POTENTIOMETER>83</POTENTIOMETER>
            </UseTemplate>

            <!-- MAIN PNL Triangle Emissives (4) -->
            <UseTemplate Name="ASOBO_LIGHTING_Potentiometer_Emissive_Template">
                <NODE_ID>LIGHTS_Glareshield_1</NODE_ID>
                <POTENTIOMETER>83</POTENTIOMETER>
                <EMISSIVE_CODE>(L:A32NX_ELEC_DC_ESS_BUS_IS_POWERED, Bool)</EMISSIVE_CODE>
            </UseTemplate>

            <UseTemplate Name="ASOBO_LIGHTING_Potentiometer_Emissive_Template">
                <NODE_ID>LIGHTS_Glareshield_2</NODE_ID>
                <POTENTIOMETER>83</POTENTIOMETER>
                <EMISSIVE_CODE>(L:A32NX_ELEC_DC_ESS_BUS_IS_POWERED, Bool)</EMISSIVE_CODE>
            </UseTemplate>

            <UseTemplate Name="ASOBO_LIGHTING_Potentiometer_Emissive_Template">
                <NODE_ID>LIGHTS_Glareshield_3</NODE_ID>
                <POTENTIOMETER>83</POTENTIOMETER>
                <EMISSIVE_CODE>(L:A32NX_ELEC_DC_1_BUS_IS_POWERED, Bool)</EMISSIVE_CODE>
            </UseTemplate>

            <UseTemplate Name="ASOBO_LIGHTING_Potentiometer_Emissive_Template">
                <NODE_ID>LIGHTS_Glareshield_4</NODE_ID>
                <POTENTIOMETER>83</POTENTIOMETER>
                <EMISSIVE_CODE>(L:A32NX_ELEC_DC_1_BUS_IS_POWERED, Bool)</EMISSIVE_CODE>
            </UseTemplate>

            <!-- FCU INTEG LT -->
            <UseTemplate Name="FBW_Stepless_Potentiometer">
                <NODE_ID>LIGHTING_Knob_Glareshield_2</NODE_ID>
                <ANIMTIP_0>TT:COCKPIT.TOOLTIPS.LIGHTING_KNOB_PANEL_DECREASE</ANIMTIP_0>
                <ANIMTIP_1>TT:COCKPIT.TOOLTIPS.LIGHTING_KNOB_PANEL_INCREASE</ANIMTIP_1>
                <POTENTIOMETER>84</POTENTIOMETER>
            </UseTemplate>

            <UseTemplate Name="ASOBO_LIGHTING_Panel_Emissive_Template">
                <NODE_ID>LIGHTS_AUTOPILOT</NODE_ID>
                <SIMVAR_INDEX>2</SIMVAR_INDEX>
                <POTENTIOMETER>84</POTENTIOMETER>
                <!-- ref FBW-22-06 C/B 5LF -->
                <EMISSIVE_CODE>(L:A32NX_ELEC_AC_1_BUS_IS_POWERED, Bool)</EMISSIVE_CODE>
            </UseTemplate>

            <!-- FCU LED DISPLAY LT -->
            <UseTemplate Name="FBW_Stepless_Potentiometer">
                <NODE_ID>LIGHTING_Knob_Glareshield_3</NODE_ID>
                <ANIMTIP_0>TT:COCKPIT.TOOLTIPS.FD_DISPLAY_BRIGHTNESS_DECREASE</ANIMTIP_0>
                <ANIMTIP_1>TT:COCKPIT.TOOLTIPS.FD_DISPLAY_BRIGHTNESS_INCREASE</ANIMTIP_1>
                <POTENTIOMETER>87</POTENTIOMETER>
            </UseTemplate>

            <UseTemplate Name="ASOBO_LIGHTING_Potentiometer_Emissive_Template">
                <NODE_ID>SCREEN_AUTOPILOT</NODE_ID>
                <POTENTIOMETER>87</POTENTIOMETER>
                <!-- ref FBW-22-06 C/B 5LF -->
                <EMISSIVE_CODE>(L:A32NX_ELEC_AC_1_BUS_IS_POWERED, Bool)</EMISSIVE_CODE>
            </UseTemplate>
            <CameraTitle>PA</CameraTitle>

            <!-- CPT CONSOLE/FLOOR LT -->
            <UseTemplate Name="FBW_Anim_Interactions">
                <ANIM_TYPE>SWITCH</ANIM_TYPE>
                <ANIM_TEMPLATE>FBW_LIGHTING_Switch_Console_Template</ANIM_TEMPLATE>
                <POTENTIOMETER>8</POTENTIOMETER>
                <NODE_ID>SWITCH_EFIS_CS_CONSOLE</NODE_ID>
                <PART_ID>SWITCH_EFIS_CS_CONSOLE</PART_ID>
                <ANIM_NAME>SWITCH_EFIS_CS_CONSOLE</ANIM_NAME>
            </UseTemplate>

            <!-- F/O CONSOLE/FLOOR LT -->
            <UseTemplate Name="FBW_Anim_Interactions">
                <ANIM_TYPE>SWITCH</ANIM_TYPE>
                <ANIM_TEMPLATE>FBW_LIGHTING_Switch_Console_Template</ANIM_TEMPLATE>
                <POTENTIOMETER>9</POTENTIOMETER>
                <NODE_ID>SWITCH_EFIS_FO_CONSOLE</NODE_ID>
                <PART_ID>SWITCH_EFIS_FO_CONSOLE</PART_ID>
                <ANIM_NAME>SWITCH_EFIS_FO_CONSOLE</ANIM_NAME>
            </UseTemplate>
        </Component>

        <Component ID="Pedestal_Fwd">
            <UseTemplate Name="FBW_ENGINE_Lever_Throttle_Template">
                <NODE_ID>LEVER_THROTTLE_1</NODE_ID>
                <ANIM_NAME>throttle_lever_0</ANIM_NAME>
                <ANIM_NAME_REVERSE_LOCK>LEVER_THROTTLE_1_LOCK</ANIM_NAME_REVERSE_LOCK>
                <ID>1</ID>
                <DRAG_SPEED>-10</DRAG_SPEED>
                <POSITION_TYPE>L</POSITION_TYPE>
                <POSITION_VAR>XMLVAR_Throttle1Position</POSITION_VAR>
                <TOOLTIPID>TT:COCKPIT.TOOLTIPS.ENG1_THROTTLE_CONTROL</TOOLTIPID>
            </UseTemplate>
            <UseTemplate Name="FBW_ENGINE_Lever_Throttle_Template">
                <NODE_ID>LEVER_THROTTLE_2</NODE_ID>
                <ANIM_NAME>throttle_lever_1</ANIM_NAME>
                <ANIM_NAME_REVERSE_LOCK>LEVER_THROTTLE_2_LOCK</ANIM_NAME_REVERSE_LOCK>
                <ID>2</ID>
                <DRAG_SPEED>-10</DRAG_SPEED>
                <POSITION_TYPE>L</POSITION_TYPE>
                <POSITION_VAR>XMLVAR_Throttle2Position</POSITION_VAR>
                <TOOLTIPID>TT:COCKPIT.TOOLTIPS.ENG2_THROTTLE_CONTROL</TOOLTIPID>
            </UseTemplate>

            <UseTemplate Name="FBW_Anim_Interactions">
                <ANIM_TYPE>BUTTON</ANIM_TYPE>
                <ANIM_TEMPLATE>FBW_AutoThrottle_Instinctive_Disconnect_Template</ANIM_TEMPLATE>
                <NODE_ID>PUSH_THROTTLE_1</NODE_ID>
            </UseTemplate>

            <UseTemplate Name="FBW_Anim_Interactions">
                <ANIM_TYPE>BUTTON</ANIM_TYPE>
                <ANIM_TEMPLATE>FBW_AutoThrottle_Instinctive_Disconnect_Template</ANIM_TEMPLATE>
                <NODE_ID>PUSH_THROTTLE_2</NODE_ID>
            </UseTemplate>

            <UseTemplate Name="FBW_HANDLING_Wheel_ElevatorTrim_Template">
                <ANIM_NAME>lever_trimtab_elevator_key_pct</ANIM_NAME>
                <NODE_ID>LEVER_ELEVATORTRIM_1</NODE_ID>
                <NODE_ID2>LEVER_ELEVATORTRIM_2</NODE_ID2>
                <REPEAT_ANIM>5</REPEAT_ANIM>
                <DRAG_AXIS_SCALE>20</DRAG_AXIS_SCALE>
                <DRAG_MIN_VALUE>-4854</DRAG_MIN_VALUE>                <!-- Limit to -4.5 deg -->
            </UseTemplate>

            <UseTemplate Name="ASOBO_HANDLING_Indicator_ElevatorTrim_Template">
                <ANIM_NAME>LEVER_ELEVATORTRIM_DECAL</ANIM_NAME>
                <MIN_DISPLAYABLE>-4</MIN_DISPLAYABLE>
                <MAX_DISPLAYABLE>13.5</MAX_DISPLAYABLE>
                <REF_VALUE_0>-4</REF_VALUE_0>
                <ANIM_VALUE_0>0</ANIM_VALUE_0>
                <REF_VALUE_1>13</REF_VALUE_1>
                <ANIM_VALUE_1>94</ANIM_VALUE_1>
                <REF_VALUE_2>13.5</REF_VALUE_2>
                <ANIM_VALUE_2>100</ANIM_VALUE_2>
                <MAX_POINT_INDEX>2</MAX_POINT_INDEX>
            </UseTemplate>

            <UseTemplate Name="ASOBO_GT_Component_Emissive_Gauge">
                <NODE_ID>DECAL_THROTTLE_01</NODE_ID>
                <POTENTIOMETER>85</POTENTIOMETER>
                <EMISSIVE_CODE>(L:A32NX_ELEC_AC_1_BUS_IS_POWERED, Bool)</EMISSIVE_CODE>
            </UseTemplate>

            <UseTemplate Name="ASOBO_GT_Component_Emissive_Gauge">
                <NODE_ID>DECAL_THROTTLE_02</NODE_ID>
                <POTENTIOMETER>85</POTENTIOMETER>
                <EMISSIVE_CODE>(L:A32NX_ELEC_AC_1_BUS_IS_POWERED, Bool)</EMISSIVE_CODE>
            </UseTemplate>

            <CameraTitle>PedestalFwd</CameraTitle>
        </Component>

        <Component ID="Pedestal_Aft">
            <Component ID="Engines">

                <!-- ENG MASTER 1 -->
                <UseTemplate Name="FBW_Anim_Interactions">
                    <ANIM_TYPE>SWITCH</ANIM_TYPE>
                    <ANIM_TEMPLATE>FBW_ENGINE_Switch_Master_Template</ANIM_TEMPLATE>
                    <AIRBUS_TYPE/>
                    <ANIM_NAME>SWITCH_ENGINES_ENG1</ANIM_NAME>
                    <NODE_ID>SWITCH_ENGINES_ENG1</NODE_ID>
                    <PART_ID>SWITCH_ENGINES_ENG1</PART_ID>
                    <ID>1</ID>
                    <VALVE_ID>1</VALVE_ID>
                    <!-- This makes it not light up -->
                    <POTENTIOMETER>9999</POTENTIOMETER>
                </UseTemplate>

                <!-- ENG MASTER 2 -->
                <UseTemplate Name="FBW_Anim_Interactions">
                    <ANIM_TYPE>SWITCH</ANIM_TYPE>
                    <ANIM_TEMPLATE>FBW_ENGINE_Switch_Master_Template</ANIM_TEMPLATE>
                    <AIRBUS_TYPE/>
                    <ANIM_NAME>SWITCH_ENGINES_ENG2</ANIM_NAME>
                    <NODE_ID>SWITCH_ENGINES_ENG2</NODE_ID>
                    <ID>2</ID>
                    <VALVE_ID>2</VALVE_ID>
                    <!-- This makes it not light up -->
                    <POTENTIOMETER>9999</POTENTIOMETER>
                </UseTemplate>

                <UseTemplate Name="FBW_AIRBUS_Update_PTU_Template"></UseTemplate>

                <!-- Mixture Lever does not exist in A320 but can be set to 0 by Auto Shutdown. Ensure it is always >0.9 -->
                <Update Frequency="1">
                (A:GENERAL ENG MIXTURE LEVER POSITION:1, Percent over 100) 0.9 &lt; if{ (&gt;K:MIXTURE1_RICH) }
                (A:GENERAL ENG MIXTURE LEVER POSITION:2, Percent over 100) 0.9 &lt; if{ (&gt;K:MIXTURE2_RICH) }
                </Update>

                <UseTemplate Name="FBW_Anim_Interactions">
                    <ANIM_TYPE>KNOB</ANIM_TYPE>
                    <ANIM_TEMPLATE>A32NX_ENGINE_MODE_SELECTOR_TEMPLATE</ANIM_TEMPLATE>
                    <AIRBUS_TYPE/>
                    <ANIM_NAME>KNOB_ENGINES_MODE</ANIM_NAME>
                    <NODE_ID>KNOB_ENGINES_MODE</NODE_ID>
                    <ID>0</ID>
                    <ANIMREF_ID>0</ANIMREF_ID>
                    <ANIMTIP_0_ON_PERCENT>0</ANIMTIP_0_ON_PERCENT>
                    <ANIMTIP_1_ON_PERCENT>.5</ANIMTIP_1_ON_PERCENT>
                    <ANIMTIP_2_ON_PERCENT>1</ANIMTIP_2_ON_PERCENT>
                    <ANIMTIP_0>TT:COCKPIT.TOOLTIPS.ENGINE_MODE_SELECTOR_SET_CRANK</ANIMTIP_0>
                    <ANIMTIP_1>TT:COCKPIT.TOOLTIPS.ENGINE_MODE_SELECTOR_SET_NORM</ANIMTIP_1>
                    <ANIMTIP_2>TT:COCKPIT.TOOLTIPS.ENGINE_MODE_SELECTOR_SET_IGN_START</ANIMTIP_2>
                </UseTemplate>
            </Component>

            <Component ID="HANDLING">
                <!-- RUD TRIM -->
                <UseTemplate Name="FBW_HANDLING_Knob_RudderTrim_Template">
                    <AIRBUS_TYPE/>
                    <ANIM_NAME>KNOB_RUDDERTRIM</ANIM_NAME>
                    <NODE_ID>KNOB_RUDDERTRIM</NODE_ID>
                    <RESET_PUSH_ANIM_NAME>PUSH_RUDDERTRIM_RESET</RESET_PUSH_ANIM_NAME>
                    <RESET_PUSH_NODE_ID>PUSH_RUDDERTRIM_RESET</RESET_PUSH_NODE_ID>
                </UseTemplate>

                <UseTemplate Name="FBW_HANDLING_Lever_With_Button_Flaps_Template">
                    <NODE_ID>LEVER_FLAPS</NODE_ID>
                    <ANIM_NAME_LEVER>flaps_lever</ANIM_NAME_LEVER>
                    <ANIM_NAME_BUTTON>lock_flaps</ANIM_NAME_BUTTON>
                    <USE_TRAJECTORY_DRAG_MODE>True</USE_TRAJECTORY_DRAG_MODE>
                    <MAX_HANDLE_INDEX>4</MAX_HANDLE_INDEX>
                    <MIN_DELTA>0.2</MIN_DELTA>
                    <BUTTON_ANIM_LAG>500</BUTTON_ANIM_LAG>
                    <USE_ANIM_TRIGGERS/>
                    <ANIMTIP_0_ON_PERCENT>0</ANIMTIP_0_ON_PERCENT>
                    <ANIMTIP_1_ON_PERCENT>.25</ANIMTIP_1_ON_PERCENT>
                    <ANIMTIP_2_ON_PERCENT>.5</ANIMTIP_2_ON_PERCENT>
                    <ANIMTIP_3_ON_PERCENT>.75</ANIMTIP_3_ON_PERCENT>
                    <ANIMTIP_4_ON_PERCENT>1</ANIMTIP_4_ON_PERCENT>
                    <ANIMTIP_0>TT:COCKPIT.TOOLTIPS.FLAPS_LEVER_UP</ANIMTIP_0>
                    <ANIMTIP_1>TT:COCKPIT.TOOLTIPS.FLAPS_LEVER_P1</ANIMTIP_1>
                    <ANIMTIP_2>TT:COCKPIT.TOOLTIPS.FLAPS_LEVER_P2</ANIMTIP_2>
                    <ANIMTIP_3>TT:COCKPIT.TOOLTIPS.FLAPS_LEVER_LDG</ANIMTIP_3>
                    <ANIMTIP_4>TT:COCKPIT.TOOLTIPS.FLAPS_LEVER_FULL</ANIMTIP_4>
                </UseTemplate>

                <UseTemplate Name="FBW_Anim_Interactions">
                    <ANIM_TYPE>KNOB</ANIM_TYPE>
                    <ANIM_TEMPLATE>FBW_LANDING_GEAR_Switch_ParkingBrake_Template</ANIM_TEMPLATE>
                    <ANIM_NAME>lever_parking_brake</ANIM_NAME>
                    <NODE_ID>LEVER_PARKINGBRAKE</NODE_ID>
                </UseTemplate>

                <Component ID="Parking_Brake_Text" Node="LEVER_PARKINGBRAKE_SEQ1">
                    <UseTemplate Name="ASOBO_GT_Emissive_Potentiometer">
                        <POTENTIOMETER>85</POTENTIOMETER>
                        <EMISSIVE_CODE>0</EMISSIVE_CODE>
                    </UseTemplate>
                </Component>

                <UseTemplate Name="FBW_HANDLING_Lever_Spoilers_Template">
                    <ANIM_NAME>lever_speed_brake</ANIM_NAME>
                    <NODE_ID>LEVER_SPEEDBRAKE</NODE_ID>
                    <TYPE>AIRLINER</TYPE>
                    <TOOLTIPID>TT:COCKPIT.TOOLTIPS.SPEEDBRAKE_LEVER</TOOLTIPID>
                </UseTemplate>
            </Component>

            <Component ID="WeatherRadar">

                <UseTemplate Name="FBW_Anim_Interactions">
                    <ANIM_TYPE>KNOB</ANIM_TYPE>
                    <ANIM_TEMPLATE>FBW_AIRBUS_WeatherRadar_Mode_Template</ANIM_TEMPLATE>
                    <NODE_ID>KNOB_RADAR_MODE</NODE_ID>
                    <PART_ID>KNOB_RADAR_MODE</PART_ID>
                    <ANIM_NAME>KNOB_RADAR_MODE</ANIM_NAME>
                </UseTemplate>

                <UseTemplate Name="FBW_Anim_Interactions">
                    <ANIM_TYPE>SWITCH</ANIM_TYPE>
                    <ANIM_TEMPLATE>FBW_AIRBUS_WeatherRadar_Sys_Template</ANIM_TEMPLATE>
                    <NODE_ID>SWITCH_RADAR_SYS</NODE_ID>
                    <ANIM_NAME>SWITCH_RADAR_SYS</ANIM_NAME>
                </UseTemplate>

                <UseTemplate Name="FBW_Anim_Interactions">
                    <ANIM_TYPE>SWITCH</ANIM_TYPE>
                    <ANIM_TEMPLATE>A32NX_GT_Switch_Dummy</ANIM_TEMPLATE>
                    <NODE_ID>SWITCH_RADAR_PWS</NODE_ID>
                    <Part_ID>PWS_Switch</Part_ID>
                    <ANIM_NAME>SWITCH_RADAR_PWS</ANIM_NAME>
                    <SWITCH_POSITION_TYPE>L</SWITCH_POSITION_TYPE>
                    <SWITCH_POSITION_VAR>A32NX_SWITCH_RADAR_PWS_Position</SWITCH_POSITION_VAR>
                    <ANIMTIP_0>Set predictive windshear to AUTO (INOP)</ANIMTIP_0>
                    <ANIMTIP_1>Turn OFF predictive windshear (Inop.)</ANIMTIP_1>
                    <WWISE_EVENT_1>lswitch</WWISE_EVENT_1>
                    <WWISE_EVENT_2>lswitch</WWISE_EVENT_2>
                    <NORMALIZED_TIME_1>0.1</NORMALIZED_TIME_1>
                    <NORMALIZED_TIME_2>0.5</NORMALIZED_TIME_2>
                </UseTemplate>

                <UseTemplate Name="FBW_Anim_Interactions">
                    <ANIM_TYPE>SWITCH</ANIM_TYPE>
                    <ANIM_TEMPLATE>A32NX_GT_Switch_Dummy</ANIM_TEMPLATE>
                    <NODE_ID>SWITCH_RADAR_MULTISCAN</NODE_ID>
                    <ANIM_NAME>SWITCH_RADAR_MULTISCAN</ANIM_NAME>
                    <TOGGLE_SIMVAR>L:A32NX_RADAR_MULTISCAN_AUTO</TOGGLE_SIMVAR>
                    <ANIMTIP_0>Set Multiscans to AUTO (Inop.)</ANIMTIP_0>
                    <ANIMTIP_1>Set Multiscans to MAN (Inop.)</ANIMTIP_1>
                    <WWISE_EVENT_1>lswitch</WWISE_EVENT_1>
                    <WWISE_EVENT_2>lswitch</WWISE_EVENT_2>
                    <NORMALIZED_TIME_1>0.1</NORMALIZED_TIME_1>
                    <NORMALIZED_TIME_2>0.5</NORMALIZED_TIME_2>
                </UseTemplate>

                <UseTemplate Name="FBW_Anim_Interactions">
                    <ANIM_TYPE>SWITCH</ANIM_TYPE>
                    <ANIM_TEMPLATE>A32NX_GT_Switch_Dummy</ANIM_TEMPLATE>
                    <NODE_ID>SWITCH_RADAR_GCS</NODE_ID>
                    <TOGGLE_SIMVAR>L:A32NX_RADAR_GCS_AUTO</TOGGLE_SIMVAR>
                    <ANIM_NAME>SWITCH_RADAR_GCS</ANIM_NAME>
                    <ANIMTIP_0>Set GCS to AUTO (Inop.)</ANIMTIP_0>
                    <ANIMTIP_1>Set GCS to OFF (Inop.)</ANIMTIP_1>
                    <WWISE_EVENT_1>lswitch</WWISE_EVENT_1>
                    <WWISE_EVENT_2>lswitch</WWISE_EVENT_2>
                    <NORMALIZED_TIME_1>0.1</NORMALIZED_TIME_1>
                    <NORMALIZED_TIME_2>0.5</NORMALIZED_TIME_2>
                </UseTemplate>

            </Component>
            <CameraTitle>PedestalAft</CameraTitle>
        </Component>

        <Component ID="Front_Sides">
            <UseTemplate Name="FBW_HANDLING_RudderPedals_Template">
                <RUDDERPEDALS_TYPE>MIXED</RUDDERPEDALS_TYPE>
                <NODE_ID_L_RUDDER>PEDALS_LEFT</NODE_ID_L_RUDDER>
                <NODE_ID_R_RUDDER>PEDALS_RIGHT</NODE_ID_R_RUDDER>
                <NODE_ID_L_BRAKE_1>PEDALS_BRAKE_1_1</NODE_ID_L_BRAKE_1>
                <NODE_ID_L_BRAKE_2>PEDALS_BRAKE_2_1</NODE_ID_L_BRAKE_2>
                <NODE_ID_R_BRAKE_1>PEDALS_BRAKE_1_2</NODE_ID_R_BRAKE_1>
                <NODE_ID_R_BRAKE_2>PEDALS_BRAKE_2_2</NODE_ID_R_BRAKE_2>
                <ANIM_NAME>pedals_lever_l_r</ANIM_NAME>
                <DONT_BRAKE_ON_PARKINGBRAKE>True</DONT_BRAKE_ON_PARKINGBRAKE>
            </UseTemplate>
            <!-- TODO -->
            <UseTemplate Name="A32NX_Sidestick_Template">
                <NODE_ID>YOKE_LEFT</NODE_ID>
                <ANIM_NAME_YOKE_X>yoke_lever_stick1_l_r</ANIM_NAME_YOKE_X>
                <ANIM_NAME_YOKE_Y>yoke_lever_stick_fore1_aft</ANIM_NAME_YOKE_Y>
            </UseTemplate>
            <UseTemplate Name="A32NX_Sidestick_Template">
                <NODE_ID>YOKE_RIGHT</NODE_ID>
                <ANIM_NAME_YOKE_X>yoke_lever_stick2_l_r</ANIM_NAME_YOKE_X>
                <ANIM_NAME_YOKE_Y>yoke_lever_stick_fore2_aft</ANIM_NAME_YOKE_Y>
            </UseTemplate>

            <UseTemplate Name="FBW_Anim_Interactions">
                <ANIM_TYPE>BUTTON_HELD</ANIM_TYPE>
                <ANIM_TEMPLATE>FBW_Airbus_Sidestick_Priority</ANIM_TEMPLATE>
                <NODE_ID>PUSH_YOKE_LEFT</NODE_ID>
                <ANIM_NAME>PUSH_YOKE_LEFT</ANIM_NAME>
                <ID>1</ID>
            </UseTemplate>
            <UseTemplate Name="FBW_Anim_Interactions">
                <ANIM_TYPE>BUTTON_HELD</ANIM_TYPE>
                <ANIM_TEMPLATE>FBW_Airbus_Sidestick_Priority</ANIM_TEMPLATE>
                <NODE_ID>PUSH_YOKE_RIGHT</NODE_ID>
                <ANIM_NAME>PUSH_YOKE_RIGHT</ANIM_NAME>
                <ID>2</ID>
            </UseTemplate>

            <Component ID="HANDLING_Steering_Tiller_1" Node="HANDLING_Steering_Tiller_1">
                <UseTemplate Name="ASOBO_GT_Anim_Code">
                    <NODE_ID>HANDLE_LEFT_YOKE</NODE_ID>
                    <ANIM_NAME>HANDLE_LEFT_YOKE</ANIM_NAME>
                    <!-- Convert a range of -1...1 to 0...1. -->
                    <ANIM_CODE>(L:A32NX_TILLER_HANDLE_POSITION) 1 + 2 /</ANIM_CODE>
                    <ANIM_LENGTH>1</ANIM_LENGTH>
                </UseTemplate>
            </Component>


            <UseTemplate Name="ASOBO_GT_Component_Emissive_Gauge">
                <NODE_ID>PUSH_HANDLE_LEFT_YOKE</NODE_ID>
                <!--<POTENTIOMETER>85</POTENTIOMETER>-->
                <EMISSIVE_CODE>0</EMISSIVE_CODE>
            </UseTemplate>
            <UseTemplate Name="ASOBO_GT_Component_Emissive_Gauge">
                <NODE_ID>PUSH_HANDLE_RIGHT_YOKE</NODE_ID>
                <!--<POTENTIOMETER>85</POTENTIOMETER>-->
                <EMISSIVE_CODE>0</EMISSIVE_CODE>
            </UseTemplate>
            <!-- Controls tiller deflection plate emissive -->
            <UseTemplate Name="ASOBO_LIGHTING_Panel_Emissive_Template">
                <NODE_ID>YOKE_DECAL</NODE_ID>
                <POTENTIOMETER>85</POTENTIOMETER>
                <EMISSIVE_CODE>(L:A32NX_ELEC_AC_1_BUS_IS_POWERED, Bool)</EMISSIVE_CODE>
            </UseTemplate>

            <UseTemplate Name="FBW_Anim_Interactions">
                <ANIM_TYPE>BUTTON_HELD</ANIM_TYPE>
                <ANIM_TEMPLATE>FBW_AIRBUS_Push_Transfer_Template</ANIM_TEMPLATE>
                <NODE_ID>PUSH_EFIS_CS_PFD</NODE_ID>
                <ANIM_NAME>PUSH_EFIS_CS_PFD</ANIM_NAME>
                <ID>1</ID>
            </UseTemplate>

            <UseTemplate Name="FBW_Anim_Interactions">
                <ANIM_TYPE>BUTTON_HELD</ANIM_TYPE>
                <ANIM_TEMPLATE>FBW_AIRBUS_Push_Transfer_Template</ANIM_TEMPLATE>
                <NODE_ID>PUSH_EFIS_FO_PFD</NODE_ID>
                <ANIM_NAME>PUSH_EFIS_FO_PFD</ANIM_NAME>
                <ID>2</ID>
            </UseTemplate>

            <Component ID="Screens_Left">
                <DefaultTemplateParameters>
                    <PLANE_NAME>A32NX</PLANE_NAME>
                </DefaultTemplateParameters>

                <!-- CPT PFD BRIGHTNESS -->
                <UseTemplate Name="FBW_Stepless_Potentiometer">
                    <NODE_ID>KNOB_EFIS_CS_PFD</NODE_ID>
                    <PART_ID>PFD_Brightness</PART_ID>
                    <ANIMTIP_0>TT:COCKPIT.TOOLTIPS.LIGHTING_KNOB_L_PFD_DECREASE</ANIMTIP_0>
                    <ANIMTIP_1>TT:COCKPIT.TOOLTIPS.LIGHTING_KNOB_L_PFD_INCREASE</ANIMTIP_1>
                    <POTENTIOMETER>88</POTENTIOMETER>
                </UseTemplate>

                <!-- CPT PFD SCREEN -->
                <UseTemplate Name="ASOBO_GT_Component_Emissive_Gauge">
                    <NODE_ID>SCREEN_PFD_L</NODE_ID>
                    <POTENTIOMETER>88</POTENTIOMETER>
                    <PART_ID>SCREEN_PFD1</PART_ID>
                    <CAMERA_TITLE>PFD</CAMERA_TITLE>
                    <!-- Effects such as pixels and glass reflections require the screen brightness to be increased -->
                    <EMISSIVE_CODE>1</EMISSIVE_CODE>
                </UseTemplate>

                <!-- CPT EFIS GPWS G/S -->
                <UseTemplate Name="FBW_Anim_Interactions">
                    <ANIM_TYPE>KORRY_HELD</ANIM_TYPE>
                    <ANIM_TEMPLATE>FBW_Airbus_Push_EFIS_GPWS</ANIM_TEMPLATE>
                    <NODE_ID>PUSH_EFIS_CS_GPWS</NODE_ID>
                    <ANIM_NAME>PUSH_EFIS_CS_GPWS</ANIM_NAME>
                    <SEQ_POWERED>(L:A32NX_ELEC_AC_1_BUS_IS_POWERED, Bool)</SEQ_POWERED>
                </UseTemplate>

                <!-- CPT TERR ON ND -->
                <UseTemplate Name="FBW_Anim_Interactions">
                    <ANIM_TYPE>KORRY_BUTTON</ANIM_TYPE>
                    <ANIM_TEMPLATE>FBW_AIRBUS_Push_TERRONND_Template</ANIM_TEMPLATE>
                    <NODE_ID>PUSH_TERRONND</NODE_ID>
                    <ANIM_NAME>PUSH_TERRONND</ANIM_NAME>
                    <SEQ_POWERED>(L:A32NX_ELEC_AC_1_BUS_IS_POWERED, Bool)</SEQ_POWERED>
                    <SEQ1_EMISSIVE_DRIVES_VISIBILITY>False</SEQ1_EMISSIVE_DRIVES_VISIBILITY>
                    <SEQ2_EMISSIVE_DRIVES_VISIBILITY>False</SEQ2_EMISSIVE_DRIVES_VISIBILITY>
                    <SEQ1_CODE_DRIVES_VISIBILITY>False</SEQ1_CODE_DRIVES_VISIBILITY>
                    <SEQ2_CODE_DRIVES_VISIBILITY>False</SEQ2_CODE_DRIVES_VISIBILITY>
                    <ID>1</ID>
                </UseTemplate>

                <!-- F/O TERR ON ND -->
                <UseTemplate Name="FBW_Anim_Interactions">
                    <ANIM_TYPE>KORRY_BUTTON</ANIM_TYPE>
                    <ANIM_TEMPLATE>FBW_AIRBUS_Push_TERRONND_Template</ANIM_TEMPLATE>
                    <NODE_ID>PUSH_AUTOBKR_TERRONND</NODE_ID>
                    <ANIM_NAME>PUSH_AUTOBKR_TERRONND</ANIM_NAME>
                    <SEQ_POWERED>(L:A32NX_ELEC_AC_1_BUS_IS_POWERED, Bool)</SEQ_POWERED>
                    <SEQ1_EMISSIVE_DRIVES_VISIBILITY>False</SEQ1_EMISSIVE_DRIVES_VISIBILITY>
                    <SEQ2_EMISSIVE_DRIVES_VISIBILITY>False</SEQ2_EMISSIVE_DRIVES_VISIBILITY>
                    <SEQ1_CODE_DRIVES_VISIBILITY>False</SEQ1_CODE_DRIVES_VISIBILITY>
                    <SEQ2_CODE_DRIVES_VISIBILITY>False</SEQ2_CODE_DRIVES_VISIBILITY>
                    <ID>2</ID>
                </UseTemplate>

                <UseTemplate Name="FBW_Airbus_PRINTER">
                    <NODE_ID>Print</NODE_ID>
                </UseTemplate>

                <UseTemplate Name="FBW_Airbus_PRINTER_PAPER">
                    <NODE_ID>PAPER</NODE_ID>
                    <PAGE>1</PAGE>
                </UseTemplate>

                <UseTemplate Name="FBW_Airbus_PRINTER_PAPER">
                    <NODE_ID>PAPER</NODE_ID>
                    <PAGE>2</PAGE>
                </UseTemplate>

                <UseTemplate Name="FBW_Airbus_PRINTER_PAPER">
                    <NODE_ID>PAPER</NODE_ID>
                    <PAGE>3</PAGE>
                </UseTemplate>

                <UseTemplate Name="FBW_Airbus_PRINTER_PAPER">
                    <NODE_ID>PAPER</NODE_ID>
                    <PAGE>4</PAGE>
                </UseTemplate>

                <UseTemplate Name="FBW_Airbus_PAPER_PAGE_BUTTON">
                    <NODE_ID>PAPER_NEXT</NODE_ID>
                    <DIRECTION>1</DIRECTION>
                    <TOOLTIPID>Next page</TOOLTIPID>
                    <CURSOR>RightArrow</CURSOR>
                </UseTemplate>

                <UseTemplate Name="FBW_Airbus_PAPER_PAGE_BUTTON">
                    <NODE_ID>PAPER_PREV</NODE_ID>
                    <DIRECTION>-1</DIRECTION>
                    <TOOLTIPID>Previous page</TOOLTIPID>
                    <CURSOR>LeftArrow</CURSOR>
                </UseTemplate>

                <UseTemplate Name="FBW_Airbus_PAPER_DISCARD_BUTTON">
                    <NODE_ID>PAPER_DISCARD</NODE_ID>
                </UseTemplate>

                <UseTemplate Name="FBW_Airbus_PAPER_TORN">
                    <NODE_ID>PRINT_TORN</NODE_ID>
                </UseTemplate>

                <!-- CPT ND BRIGHTNESS -->
                <UseTemplate Name="FBW_Stepless_Potentiometer">
                    <NODE_ID>KNOB_EFIS_CS_ND_SMALL</NODE_ID>
                    <PART_ID>ND_Brightness</PART_ID>
                    <ANIMTIP_0>TT:COCKPIT.TOOLTIPS.LIGHTING_KNOB_L_ND_DECREASE</ANIMTIP_0>
                    <ANIMTIP_1>TT:COCKPIT.TOOLTIPS.LIGHTING_KNOB_L_ND_INCREASE</ANIMTIP_1>
                    <POTENTIOMETER>89</POTENTIOMETER>
                </UseTemplate>

                <!-- CPT ND WX BRIGHTNESS -->
                <UseTemplate Name="FBW_Stepless_Potentiometer">
                    <NODE_ID>KNOB_EFIS_CS_ND</NODE_ID>
                    <PART_ID>ND_WX_Brightness_CS</PART_ID>
                    <ANIMTIP_0>Decrease left WX/TERR brightness</ANIMTIP_0>
                    <ANIMTIP_1>Increase left WX/TERR brightness</ANIMTIP_1>
                    <POTENTIOMETER>94</POTENTIOMETER>
                </UseTemplate>

                <!-- CPT ND SCREEN -->
                <UseTemplate Name="ASOBO_GT_Component_Emissive_Gauge">
                    <NODE_ID>SCREEN_MFD_L</NODE_ID>
                    <POTENTIOMETER>89</POTENTIOMETER>
                    <PART_ID>SCREEN_MFD1</PART_ID>
                    <CAMERA_TITLE>MFD</CAMERA_TITLE>
                    <!-- Effects such as pixels and glass reflections require the screen brightness to be increased -->
                    <EMISSIVE_CODE>1</EMISSIVE_CODE>
                </UseTemplate>

                <!-- DCDU -->
                <UseTemplate Name="ASOBO_GT_Component_Emissive_Gauge">
                    <NODE_ID>SCREEN_COM_L</NODE_ID>
                    <!-- Effects such as pixels and glass reflections require the screen brightness to be increased -->
                    <EMISSIVE_CODE>
                        (L:A32NX_ELEC_DC_1_BUS_IS_POWERED, Bool) if{
                            1 (L:#PLANE_NAME#_PANEL_DCDU_L_BRIGHTNESS, percent over 100) *
                        } els{
                            0
                        }
                    </EMISSIVE_CODE>
                    <PART_ID>SCREEN_COM1</PART_ID>
                    <CAMERA_TITLE>ECAM</CAMERA_TITLE>
                </UseTemplate>
            </Component>

            <Component ID="Screens_Right">
                <DefaultTemplateParameters>
                    <PLANE_NAME>A32NX</PLANE_NAME>
                </DefaultTemplateParameters>

                <!-- F/O PFD BRIGHTNESS -->
                <UseTemplate Name="FBW_Stepless_Potentiometer">
                    <NODE_ID>KNOB_EFIS_FO_PFD</NODE_ID>
                    <PART_ID>PFD_Brightness_FO</PART_ID>
                    <ANIMTIP_0>TT:COCKPIT.TOOLTIPS.LIGHTING_KNOB_R_PFD_DECREASE</ANIMTIP_0>
                    <ANIMTIP_1>TT:COCKPIT.TOOLTIPS.LIGHTING_KNOB_R_PFD_INCREASE</ANIMTIP_1>
                    <POTENTIOMETER>90</POTENTIOMETER>
                </UseTemplate>

                <!-- F/O EFIS GPWS G/S -->
                <UseTemplate Name="FBW_Anim_Interactions">
                    <ANIM_TYPE>KORRY_HELD</ANIM_TYPE>
                    <ANIM_TEMPLATE>FBW_Airbus_Push_EFIS_GPWS</ANIM_TEMPLATE>
                    <NODE_ID>PUSH_EFIS_FO_GPWS</NODE_ID>
                    <ANIM_NAME>PUSH_EFIS_FO_GPWS</ANIM_NAME>
                    <SEQ_POWERED>(L:A32NX_ELEC_AC_1_BUS_IS_POWERED, Bool)</SEQ_POWERED>
                </UseTemplate>

                <!-- F/O PDF SCREEN -->
                <UseTemplate Name="ASOBO_GT_Component_Emissive_Gauge">
                    <NODE_ID>SCREEN_PFD_R</NODE_ID>
                    <POTENTIOMETER>90</POTENTIOMETER>
                    <PART_ID>SCREEN_PFD2</PART_ID>
                    <!-- Effects such as pixels and glass reflections require the screen brightness to be increased -->
                    <EMISSIVE_CODE>1</EMISSIVE_CODE>
                </UseTemplate>

                <!-- F/O ND BRIGHTNESS -->
                <UseTemplate Name="FBW_Stepless_Potentiometer">
                    <NODE_ID>KNOB_EFIS_FO_ND_SMALL</NODE_ID>
                    <PART_ID>ND_Brightness_FO</PART_ID>
                    <ANIMTIP_0>TT:COCKPIT.TOOLTIPS.LIGHTING_KNOB_R_ND_DECREASE</ANIMTIP_0>
                    <ANIMTIP_1>TT:COCKPIT.TOOLTIPS.LIGHTING_KNOB_R_ND_INCREASE</ANIMTIP_1>
                    <POTENTIOMETER>91</POTENTIOMETER>
                </UseTemplate>

                <!-- F/O ND SCREEN -->
                <UseTemplate Name="ASOBO_GT_Component_Emissive_Gauge">
                    <NODE_ID>SCREEN_MFD_R</NODE_ID>
                    <POTENTIOMETER>91</POTENTIOMETER>
                    <PART_ID>SCREEN_MFD2</PART_ID>
                    <!-- Effects such as pixels and glass reflections require the screen brightness to be increased -->
                    <EMISSIVE_CODE>1</EMISSIVE_CODE>
                </UseTemplate>

                <!-- F/O ND WX BRIGHTNESS -->
                <UseTemplate Name="FBW_Stepless_Potentiometer">
                    <NODE_ID>KNOB_EFIS_FO_ND</NODE_ID>
                    <PART_ID>ND_WX_Brightness_FO</PART_ID>
                    <ANIMTIP_0>Decrease right WX/TERR brightness</ANIMTIP_0>
                    <ANIMTIP_1>Increase right WX/TERR brightness</ANIMTIP_1>
                    <POTENTIOMETER>95</POTENTIOMETER>
                </UseTemplate>

                <!-- DCDU -->
                <UseTemplate Name="ASOBO_GT_Component_Emissive_Gauge">
                    <NODE_ID>SCREEN_COM_R</NODE_ID>
                    <!-- Effects such as pixels and glass reflections require the screen brightness to be increased -->
                    <EMISSIVE_CODE>
                        (L:A32NX_ELEC_DC_2_BUS_IS_POWERED, Bool) if{
                            1 (L:#PLANE_NAME#_PANEL_DCDU_R_BRIGHTNESS, percent over 100) *
                        } els{
                            0
                        }
                    </EMISSIVE_CODE>
                    <PART_ID>SCREEN_COM2</PART_ID>
                    <CAMERA_TITLE>ECAM</CAMERA_TITLE>
                </UseTemplate>
            </Component>
            <CameraTitle>Pilot</CameraTitle>
        </Component>

        <Component ID="Front_Middle">

            <!-- BRK FAN -->
            <UseTemplate Name="FBW_Anim_Interactions">
                <ANIM_TYPE>KORRY_BUTTON</ANIM_TYPE>
                <ANIM_TEMPLATE>FBW_Push_Toggle</ANIM_TEMPLATE>
                <NODE_ID>PUSH_BKRFAN_IMPORTED</NODE_ID>
                <PART_ID>BRKFAN</PART_ID>
                <TOGGLE_SIMVAR>L:A32NX_BRAKE_FAN_BTN_PRESSED</TOGGLE_SIMVAR>
                <SEQ2_EMISSIVE_DRIVES_VISIBILITY>False</SEQ2_EMISSIVE_DRIVES_VISIBILITY>
                <SEQ1_CODE>(L:A32NX_BRAKES_HOT, Bool)</SEQ1_CODE>
                <SEQ2_CODE>(L:A32NX_BRAKE_FAN, Bool)</SEQ2_CODE>
                <SEQ_POWERED>(L:A32NX_ELEC_AC_2_BUS_IS_POWERED, Bool)</SEQ_POWERED>
                <TOOLTIPID>%((L:A32NX_BRAKE_FAN_BTN_PRESSED, Bool))%{if}Turn OFF brake fan%{else}Turn ON brake fan%{end}</TOOLTIPID>
            </UseTemplate>

            <UseTemplate Name="ASOBO_LANDING_GEAR_Lever_Gear_Template">
                <ANIM_NAME>lever_landing_gear</ANIM_NAME>
                <NODE_ID>LEVER_LANDINGGEAR</NODE_ID>
                <WWISE_EVENT>gearleverclick</WWISE_EVENT>
                <NO_GEARUP_ON_GROUND/>
            </UseTemplate>
            <UseTemplate Name="FBW_Airbus_LANDING_GEAR_Light_Template">
                <NODE_ID>PUSH_AUTOBKR_LDGGEAR_1</NODE_ID>
                <ID>1</ID>
                <GEAR_ID>1</GEAR_ID>
                <SEQ_POWERED>(L:A32NX_ELEC_AC_ESS_SHED_BUS_IS_POWERED, Bool) (L:A32NX_ELEC_AC_STAT_INV_BUS_IS_POWERED, Bool) or</SEQ_POWERED>
            </UseTemplate>
            <UseTemplate Name="FBW_Airbus_LANDING_GEAR_Light_Template">
                <NODE_ID>PUSH_AUTOBKR_LDGGEAR_2</NODE_ID>
                <ID>2</ID>
                <GEAR_ID>0</GEAR_ID>
                <SEQ_POWERED>(L:A32NX_ELEC_AC_ESS_SHED_BUS_IS_POWERED, Bool) (L:A32NX_ELEC_AC_STAT_INV_BUS_IS_POWERED, Bool) or</SEQ_POWERED>
            </UseTemplate>
            <UseTemplate Name="FBW_Airbus_LANDING_GEAR_Light_Template">
                <NODE_ID>PUSH_AUTOBKR_LDGGEAR_3</NODE_ID>
                <ID>3</ID>
                <GEAR_ID>2</GEAR_ID>
                <SEQ_POWERED>(L:A32NX_ELEC_AC_ESS_SHED_BUS_IS_POWERED, Bool) (L:A32NX_ELEC_AC_STAT_INV_BUS_IS_POWERED, Bool) or</SEQ_POWERED>
            </UseTemplate>
            <UseTemplate Name="ASOBO_LANDING_GEAR_Warning_Template">
                <ANIM_NAME>DECAL_LANDING_INDICATOR</ANIM_NAME>
            </UseTemplate>
            <UseTemplate Name="FBW_Anim_Interactions">
                <ANIM_TYPE>KORRY_BUTTON</ANIM_TYPE>
                <ANIM_TEMPLATE>FBW_Push_Toggle</ANIM_TEMPLATE>
                <NODE_ID>PUSH_AUTOBKR_LO</NODE_ID>
                <LEFT_SINGLE_CODE>1 (&gt;L:A32NX_OVHD_AUTOBRK_LOW_ON_IS_PRESSED)</LEFT_SINGLE_CODE>
                <LEFT_LEAVE_CODE>0 (&gt;L:A32NX_OVHD_AUTOBRK_LOW_ON_IS_PRESSED)</LEFT_LEAVE_CODE>
                <WWISE_EVENT_1>mpb1on</WWISE_EVENT_1>
                <WWISE_EVENT_2>mpb1off</WWISE_EVENT_2>
                <SEQ_POWERED>(L:A32NX_ELEC_AC_1_BUS_IS_POWERED, Bool)</SEQ_POWERED>
                <SEQ1_CODE>(L:A32NX_AUTOBRAKES_DECEL_LIGHT, Bool) (L:A32NX_AUTOBRAKES_ARMED_MODE, Number) 1 == and</SEQ1_CODE>
                <SEQ2_CODE>(L:A32NX_AUTOBRAKES_ARMED_MODE, Number) 1 ==</SEQ2_CODE>
                <MOMENTARY/>
                <SEQ2_EMISSIVE_DRIVES_VISIBILITY>False</SEQ2_EMISSIVE_DRIVES_VISIBILITY>
                <SEQ1_CODE_DRIVES_VISIBILITY>False</SEQ1_CODE_DRIVES_VISIBILITY>
                <SEQ2_CODE_DRIVES_VISIBILITY>False</SEQ2_CODE_DRIVES_VISIBILITY>
                <TOOLTIPID>Auto brake LOW</TOOLTIPID>
            </UseTemplate>
            <UseTemplate Name="FBW_Anim_Interactions">
                <ANIM_TYPE>KORRY_BUTTON</ANIM_TYPE>
                <ANIM_TEMPLATE>FBW_Push_Toggle</ANIM_TEMPLATE>
                <NODE_ID>PUSH_AUTOBKR_MED</NODE_ID>
                <LEFT_SINGLE_CODE>1 (&gt;L:A32NX_OVHD_AUTOBRK_MED_ON_IS_PRESSED)</LEFT_SINGLE_CODE>
                <LEFT_LEAVE_CODE>0 (&gt;L:A32NX_OVHD_AUTOBRK_MED_ON_IS_PRESSED)</LEFT_LEAVE_CODE>
                <WWISE_EVENT_1>mpb1on</WWISE_EVENT_1>
                <WWISE_EVENT_2>mpb1off</WWISE_EVENT_2>
                <SEQ_POWERED>(L:A32NX_ELEC_AC_1_BUS_IS_POWERED, Bool)</SEQ_POWERED>
                <SEQ1_CODE>(L:A32NX_AUTOBRAKES_DECEL_LIGHT, Bool) (L:A32NX_AUTOBRAKES_ARMED_MODE, Number) 2 == and</SEQ1_CODE>
                <SEQ2_CODE>(L:A32NX_AUTOBRAKES_ARMED_MODE, Number) 2 ==</SEQ2_CODE>
                <MOMENTARY/>
                <SEQ2_EMISSIVE_DRIVES_VISIBILITY>False</SEQ2_EMISSIVE_DRIVES_VISIBILITY>
                <SEQ1_CODE_DRIVES_VISIBILITY>False</SEQ1_CODE_DRIVES_VISIBILITY>
                <SEQ2_CODE_DRIVES_VISIBILITY>False</SEQ2_CODE_DRIVES_VISIBILITY>
                <TOOLTIPID>Auto brake MEDIUM</TOOLTIPID>
            </UseTemplate>
            <UseTemplate Name="FBW_Anim_Interactions">
                <ANIM_TYPE>KORRY_BUTTON</ANIM_TYPE>
                <ANIM_TEMPLATE>FBW_Push_Toggle</ANIM_TEMPLATE>
                <NODE_ID>PUSH_AUTOBKR_MAX</NODE_ID>
                <LEFT_SINGLE_CODE>1 (&gt;L:A32NX_OVHD_AUTOBRK_MAX_ON_IS_PRESSED)</LEFT_SINGLE_CODE>
                <LEFT_LEAVE_CODE>0 (&gt;L:A32NX_OVHD_AUTOBRK_MAX_ON_IS_PRESSED)</LEFT_LEAVE_CODE>
                <WWISE_EVENT_1>mpb1on</WWISE_EVENT_1>
                <WWISE_EVENT_2>mpb1off</WWISE_EVENT_2>
                <SEQ_POWERED>(L:A32NX_ELEC_AC_1_BUS_IS_POWERED, Bool)</SEQ_POWERED>
                <SEQ1_CODE>(L:A32NX_AUTOBRAKES_DECEL_LIGHT, Bool) (L:A32NX_AUTOBRAKES_ARMED_MODE, Number) 3 == and</SEQ1_CODE>
                <SEQ2_CODE>(L:A32NX_AUTOBRAKES_ARMED_MODE, Number) 3 ==</SEQ2_CODE>
                <MOMENTARY/>
                <SEQ2_EMISSIVE_DRIVES_VISIBILITY>False</SEQ2_EMISSIVE_DRIVES_VISIBILITY>
                <SEQ1_CODE_DRIVES_VISIBILITY>False</SEQ1_CODE_DRIVES_VISIBILITY>
                <SEQ2_CODE_DRIVES_VISIBILITY>False</SEQ2_CODE_DRIVES_VISIBILITY>
                <TOOLTIPID>Auto brake MAX</TOOLTIPID>
            </UseTemplate>
            <UseTemplate Name="FBW_Anim_Interactions">
                <ANIM_TYPE>SWITCH</ANIM_TYPE>
                <ANIM_TEMPLATE>FBW_HANDLING_Switch_AntiSkid_Template</ANIM_TEMPLATE>
                <NODE_ID>SWITCH_AUTOBKR_ASKID</NODE_ID>
                <PART_ID>Antiskid_Switch</PART_ID>
                <ANIM_NAME>SWITCH_AUTOBKR_ASKID</ANIM_NAME>
                <ANIMTIP_0>TT:COCKPIT.TOOLTIPS.ANTISKID_TURN_ON</ANIMTIP_0>
                <ANIMTIP_1>TT:COCKPIT.TOOLTIPS.ANTISKID_TURN_OFF</ANIMTIP_1>
            </UseTemplate>

            <Component ID="Standby_Indicator">
                <!-- TODO: SAI/ISIS/CLOCK/BAT/ATC/RUD TRIM is sharing the same emissive/mesh. Model change needed to split these. So we control the individual emissives with css opacity. -->
                <!-- SAI/ISIS & CLOCK SCREENS -->
                <UseTemplate Name="ASOBO_GT_Component_Emissive_Gauge">
                    <NODE_ID>DYN_SCREEN</NODE_ID>
                    <!-- Effects such as pixels and glass reflections require the screen brightness to be increased -->
                    <EMISSIVE_CODE>1</EMISSIVE_CODE>
                </UseTemplate>
                <CameraTitle>PA</CameraTitle>

                <Component ID="ISIS">
                    <DefaultTemplateParameters>
                        <POTENTIOMETER_SEQ1>85</POTENTIOMETER_SEQ1>
                        <SEQ1_EMISSIVE_DRIVES_VISIBILITY>False</SEQ1_EMISSIVE_DRIVES_VISIBILITY>
                        <SEQ1_EMISSIVE_CODE>(L:A32NX_ELEC_AC_1_BUS_IS_POWERED, Bool)</SEQ1_EMISSIVE_CODE>
                    </DefaultTemplateParameters>

                    <UseTemplate Name="FBW_ISIS_Knob_Template">
                        <ANIM_NAME>AUTOPILOT_Knob_Baro</ANIM_NAME>
                        <NODE_ID>AUTOPILOT_Knob_Baro</NODE_ID>
                    </UseTemplate>
                    <UseTemplate Name="FBW_Anim_Interactions">
                        <ANIM_TYPE>BUTTON</ANIM_TYPE>
                        <ANIM_TEMPLATE>A32NX_ISIS_Push_Template</ANIM_TEMPLATE>
                        <NODE_ID>PUSH_BARO_BUGS</NODE_ID>
                        <TOOLTIPID>Toggle ISI Bugs</TOOLTIPID>
                        <BTN_ID>BUGS</BTN_ID>
                        <ONLY_SEQ1/>
                    </UseTemplate>
                    <UseTemplate Name="FBW_Anim_Interactions">
                        <ANIM_TYPE>BUTTON</ANIM_TYPE>
                        <ANIM_TEMPLATE>A32NX_ISIS_Push_Template</ANIM_TEMPLATE>
                        <NODE_ID>PUSH_BARO_LS</NODE_ID>
                        <TOOLTIPID>Toggle LS scales</TOOLTIPID>
                        <BTN_ID>LS</BTN_ID>
                        <ONLY_SEQ1/>
                    </UseTemplate>
                    <UseTemplate Name="FBW_Anim_Interactions">
                        <ANIM_TYPE>BUTTON</ANIM_TYPE>
                        <ANIM_TEMPLATE>A32NX_ISIS_Push_Held_Template</ANIM_TEMPLATE>
                        <NODE_ID>PUSH_BARO_PLUS</NODE_ID>
                        <TOOLTIPID>Increase ISI brightness</TOOLTIPID>
                        <BTN_ID>PLUS</BTN_ID>
                        <ONLY_SEQ1/>
                    </UseTemplate>
                    <UseTemplate Name="FBW_Anim_Interactions">
                        <ANIM_TYPE>BUTTON</ANIM_TYPE>
                        <ANIM_TEMPLATE>A32NX_ISIS_Push_Held_Template</ANIM_TEMPLATE>
                        <NODE_ID>PUSH_BARO_MINUS</NODE_ID>
                        <TOOLTIPID>Decrease ISI brightness</TOOLTIPID>
                        <BTN_ID>MINUS</BTN_ID>
                        <ONLY_SEQ1/>
                    </UseTemplate>
                    <UseTemplate Name="FBW_Anim_Interactions">
                        <ANIM_TYPE>BUTTON</ANIM_TYPE>
                        <ANIM_TEMPLATE>A32NX_ISIS_Push_Held_Template</ANIM_TEMPLATE>
                        <NODE_ID>PUSH_BARO_RST</NODE_ID>
                        <TOOLTIPID>Reset ISI Attitude</TOOLTIPID>
                        <BTN_ID>RST</BTN_ID>
                        <ONLY_SEQ1/>
                    </UseTemplate>
                </Component>
            </Component>

            <Component ID="Dummies">
                <UseTemplate Name="FBW_AIRBUS_Push_Dummy_Template">
                    <NODE_ID>PUSH_AUTOPILOT_SIDESTICK_L</NODE_ID>
                    <SEQ_POWERED>(L:A32NX_ELEC_AC_1_BUS_IS_POWERED, Bool)</SEQ_POWERED>
                </UseTemplate>
                <UseTemplate Name="FBW_AIRBUS_Push_Dummy_Template">
                    <NODE_ID>PUSH_AUTOPILOT_SIDESTICK_R</NODE_ID>
                    <SEQ_POWERED>(L:A32NX_ELEC_AC_2_BUS_IS_POWERED, Bool)</SEQ_POWERED>
                </UseTemplate>
            </Component>

            <Component ID="EICAS_Screens">

                <!-- UPPER ECAM SCREEN -->
                <UseTemplate Name="FBW_Stepless_Potentiometer">
                    <NODE_ID>KNOB_ECAM_UPPER</NODE_ID>
                    <ANIMTIP_0>TT:COCKPIT.TOOLTIPS.LIGHTING_KNOB_UPPER_ECAM_DECREASE</ANIMTIP_0>
                    <ANIMTIP_1>TT:COCKPIT.TOOLTIPS.LIGHTING_KNOB_UPPER_ECAM_INCREASE</ANIMTIP_1>
                    <POTENTIOMETER>92</POTENTIOMETER>
                </UseTemplate>

                <UseTemplate Name="ASOBO_GT_Component_Emissive_Gauge">
                    <NODE_ID>SCREEN_EICAS1</NODE_ID>
                    <POTENTIOMETER>92</POTENTIOMETER>
                    <PART_ID>SCREEN_EICAS1</PART_ID>
                    <CAMERA_TITLE>ECAM</CAMERA_TITLE>
                    <!-- Effects such as pixels and glass reflections require the screen brightness to be increased -->
                    <EMISSIVE_CODE>1</EMISSIVE_CODE>
                </UseTemplate>

                <!-- LOWER ECAM SCREEN -->
                <UseTemplate Name="FBW_Stepless_Potentiometer">
                    <NODE_ID>KNOB_ECAM_LOWER</NODE_ID>
                    <ANIMTIP_0>TT:COCKPIT.TOOLTIPS.LIGHTING_KNOB_LOWER_ECAM_DECREASE</ANIMTIP_0>
                    <ANIMTIP_1>TT:COCKPIT.TOOLTIPS.LIGHTING_KNOB_LOWER_ECAM_INCREASE</ANIMTIP_1>
                    <POTENTIOMETER>93</POTENTIOMETER>
                </UseTemplate>

                <UseTemplate Name="ASOBO_GT_Component_Emissive_Gauge">
                    <NODE_ID>SCREEN_EICAS2</NODE_ID>
                    <POTENTIOMETER>93</POTENTIOMETER>
                    <PART_ID>SCREEN_EICAS2</PART_ID>
                    <CAMERA_TITLE>ECAM</CAMERA_TITLE>
                    <!-- Effects such as pixels and glass reflections require the screen brightness to be increased -->
                    <EMISSIVE_CODE>1</EMISSIVE_CODE>
                </UseTemplate>
            </Component>

            <!-- DCDU / CPDLC screens -->
            <Component ID="DCDU_Screens">

                <!-- CPT DCDU -->
                <Component ID="Left_DCDU">
                    <DefaultTemplateParameters>
                        <PLANE_NAME>A32NX</PLANE_NAME>
                    </DefaultTemplateParameters>

                    <!-- DCDU BRT/DIM -->
                    <UseTemplate Name="FBW_Anim_Interactions">
                        <ANIM_TYPE>BUTTON_2WAY</ANIM_TYPE>
                        <ANIM_TEMPLATE>FBW_Airbus_DCDU_Brightness_Switch</ANIM_TEMPLATE>
                        <DCDU_SIDE>L</DCDU_SIDE>
                        <SEQ1_POWERED>(L:A32NX_ELEC_AC_1_BUS_IS_POWERED, Bool)</SEQ1_POWERED>
                    </UseTemplate>

<<<<<<< HEAD
                    <UseTemplate Name="FBW_Airbus_DCDU_Generic_Switch">
=======
                    <UseTemplate Name="FBW_Anim_Interactions">
                        <ANIM_TYPE>BUTTON</ANIM_TYPE>
                        <ANIM_TEMPLATE>FBW_Airbus_DCDU_Generic_Inop_Switch</ANIM_TEMPLATE>
>>>>>>> 16a62d45
                        <NODE_ID>PUSH_MPL_MS0MINUS</NODE_ID>
                        <HTML_EVENT_ID>MPL_MS0MINUS</HTML_EVENT_ID>
                        <SEQ1_POWERED>(L:A32NX_ELEC_AC_1_BUS_IS_POWERED, Bool)</SEQ1_POWERED>
                    </UseTemplate>

<<<<<<< HEAD
                    <UseTemplate Name="FBW_Airbus_DCDU_Generic_Switch">
=======
                    <UseTemplate Name="FBW_Anim_Interactions">
                        <ANIM_TYPE>BUTTON</ANIM_TYPE>
                        <ANIM_TEMPLATE>FBW_Airbus_DCDU_Generic_Inop_Switch</ANIM_TEMPLATE>
>>>>>>> 16a62d45
                        <NODE_ID>PUSH_MPL_MS0PLUS</NODE_ID>
                        <HTML_EVENT_ID>MPL_MS0PLUS</HTML_EVENT_ID>
                        <SEQ1_POWERED>(L:A32NX_ELEC_AC_1_BUS_IS_POWERED, Bool)</SEQ1_POWERED>
                    </UseTemplate>

<<<<<<< HEAD
                    <UseTemplate Name="FBW_Airbus_DCDU_Generic_Switch">
=======
                    <UseTemplate Name="FBW_Anim_Interactions">
                        <ANIM_TYPE>BUTTON</ANIM_TYPE>
                        <ANIM_TEMPLATE>FBW_Airbus_DCDU_Generic_Inop_Switch</ANIM_TEMPLATE>
>>>>>>> 16a62d45
                        <NODE_ID>PUSH_MPL_L1</NODE_ID>
                        <HTML_EVENT_ID>MPL_L1</HTML_EVENT_ID>
                        <SEQ1_POWERED>(L:A32NX_ELEC_AC_1_BUS_IS_POWERED, Bool)</SEQ1_POWERED>
                    </UseTemplate>

<<<<<<< HEAD
                    <UseTemplate Name="FBW_Airbus_DCDU_Generic_Switch">
=======
                    <UseTemplate Name="FBW_Anim_Interactions">
                        <ANIM_TYPE>BUTTON</ANIM_TYPE>
                        <ANIM_TEMPLATE>FBW_Airbus_DCDU_Generic_Inop_Switch</ANIM_TEMPLATE>
>>>>>>> 16a62d45
                        <NODE_ID>PUSH_MPL_L2</NODE_ID>
                        <HTML_EVENT_ID>MPL_L2</HTML_EVENT_ID>
                        <SEQ1_POWERED>(L:A32NX_ELEC_AC_1_BUS_IS_POWERED, Bool)</SEQ1_POWERED>
                    </UseTemplate>

<<<<<<< HEAD
                    <UseTemplate Name="FBW_Airbus_DCDU_Generic_Switch">
=======
                    <UseTemplate Name="FBW_Anim_Interactions">
                        <ANIM_TYPE>BUTTON</ANIM_TYPE>
                        <ANIM_TEMPLATE>FBW_Airbus_DCDU_Generic_Inop_Switch</ANIM_TEMPLATE>
>>>>>>> 16a62d45
                        <NODE_ID>PUSH_MPL_PRINT</NODE_ID>
                        <HTML_EVENT_ID>MPL_PRINT</HTML_EVENT_ID>
                        <SEQ1_POWERED>(L:A32NX_ELEC_AC_1_BUS_IS_POWERED, Bool)</SEQ1_POWERED>
                    </UseTemplate>

<<<<<<< HEAD
                    <UseTemplate Name="FBW_Airbus_DCDU_Generic_Switch">
=======
                    <UseTemplate Name="FBW_Anim_Interactions">
                        <ANIM_TYPE>BUTTON</ANIM_TYPE>
                        <ANIM_TEMPLATE>FBW_Airbus_DCDU_Generic_Inop_Switch</ANIM_TEMPLATE>
>>>>>>> 16a62d45
                        <NODE_ID>PUSH_MPL_POEMINUS</NODE_ID>
                        <HTML_EVENT_ID>MPL_POEMINUS</HTML_EVENT_ID>
                        <SEQ1_POWERED>(L:A32NX_ELEC_AC_1_BUS_IS_POWERED, Bool)</SEQ1_POWERED>
                    </UseTemplate>

<<<<<<< HEAD
                    <UseTemplate Name="FBW_Airbus_DCDU_Generic_Switch">
=======
                    <UseTemplate Name="FBW_Anim_Interactions">
                        <ANIM_TYPE>BUTTON</ANIM_TYPE>
                        <ANIM_TEMPLATE>FBW_Airbus_DCDU_Generic_Inop_Switch</ANIM_TEMPLATE>
>>>>>>> 16a62d45
                        <NODE_ID>PUSH_MPL_POEPLUS</NODE_ID>
                        <HTML_EVENT_ID>MPL_POEPLUS</HTML_EVENT_ID>
                        <SEQ1_POWERED>(L:A32NX_ELEC_AC_1_BUS_IS_POWERED, Bool)</SEQ1_POWERED>
                        <NO_SEQ2 />
                    </UseTemplate>

<<<<<<< HEAD
                    <UseTemplate Name="FBW_Airbus_DCDU_Generic_Switch">
=======
                    <UseTemplate Name="FBW_Anim_Interactions">
                        <ANIM_TYPE>BUTTON</ANIM_TYPE>
                        <ANIM_TEMPLATE>FBW_Airbus_DCDU_Generic_Inop_Switch</ANIM_TEMPLATE>
>>>>>>> 16a62d45
                        <NODE_ID>PUSH_MPL_R1</NODE_ID>
                        <HTML_EVENT_ID>MPL_R1</HTML_EVENT_ID>
                        <SEQ1_POWERED>(L:A32NX_ELEC_AC_1_BUS_IS_POWERED, Bool)</SEQ1_POWERED>
                    </UseTemplate>

<<<<<<< HEAD
                    <UseTemplate Name="FBW_Airbus_DCDU_Generic_Switch">
=======
                    <UseTemplate Name="FBW_Anim_Interactions">
                        <ANIM_TYPE>BUTTON</ANIM_TYPE>
                        <ANIM_TEMPLATE>FBW_Airbus_DCDU_Generic_Inop_Switch</ANIM_TEMPLATE>
>>>>>>> 16a62d45
                        <NODE_ID>PUSH_MPL_R2</NODE_ID>
                        <HTML_EVENT_ID>MPL_R2</HTML_EVENT_ID>
                        <SEQ1_POWERED>(L:A32NX_ELEC_AC_1_BUS_IS_POWERED, Bool)</SEQ1_POWERED>
                    </UseTemplate>
                </Component>

                <!-- F/O DCDU -->
                <Component ID="Right_DCDU">
                    <DefaultTemplateParameters>
                        <PLANE_NAME>A32NX</PLANE_NAME>
                    </DefaultTemplateParameters>

                    <!-- DCDU BRT/DIM -->
                    <UseTemplate Name="FBW_Anim_Interactions">
                        <ANIM_TYPE>BUTTON_2WAY</ANIM_TYPE>
                        <ANIM_TEMPLATE>FBW_Airbus_DCDU_Brightness_Switch</ANIM_TEMPLATE>
                        <DCDU_SIDE>R</DCDU_SIDE>
                        <SEQ1_POWERED>(L:A32NX_ELEC_AC_1_BUS_IS_POWERED, Bool)</SEQ1_POWERED>
                    </UseTemplate>

<<<<<<< HEAD
                    <UseTemplate Name="FBW_Airbus_DCDU_Generic_Switch">
=======
                    <UseTemplate Name="FBW_Anim_Interactions">
                        <ANIM_TYPE>BUTTON</ANIM_TYPE>
                        <ANIM_TEMPLATE>FBW_Airbus_DCDU_Generic_Inop_Switch</ANIM_TEMPLATE>
>>>>>>> 16a62d45
                        <NODE_ID>PUSH_MPR_MS0MINUS</NODE_ID>
                        <HTML_EVENT_ID>MPR_MS0MINUS</HTML_EVENT_ID>
                        <SEQ1_POWERED>(L:A32NX_ELEC_AC_1_BUS_IS_POWERED, Bool)</SEQ1_POWERED>
                    </UseTemplate>

<<<<<<< HEAD
                    <UseTemplate Name="FBW_Airbus_DCDU_Generic_Switch">
=======
                    <UseTemplate Name="FBW_Anim_Interactions">
                        <ANIM_TYPE>BUTTON</ANIM_TYPE>
                        <ANIM_TEMPLATE>FBW_Airbus_DCDU_Generic_Inop_Switch</ANIM_TEMPLATE>
>>>>>>> 16a62d45
                        <NODE_ID>PUSH_MPR_MS0PLUS</NODE_ID>
                        <HTML_EVENT_ID>MPR_MS0PLUS</HTML_EVENT_ID>
                        <SEQ1_POWERED>(L:A32NX_ELEC_AC_1_BUS_IS_POWERED, Bool)</SEQ1_POWERED>
                    </UseTemplate>

<<<<<<< HEAD
                    <UseTemplate Name="FBW_Airbus_DCDU_Generic_Switch">
=======
                    <UseTemplate Name="FBW_Anim_Interactions">
                        <ANIM_TYPE>BUTTON</ANIM_TYPE>
                        <ANIM_TEMPLATE>FBW_Airbus_DCDU_Generic_Inop_Switch</ANIM_TEMPLATE>
>>>>>>> 16a62d45
                        <NODE_ID>PUSH_MPR_L1</NODE_ID>
                        <HTML_EVENT_ID>MPR_L1</HTML_EVENT_ID>
                        <SEQ1_POWERED>(L:A32NX_ELEC_AC_1_BUS_IS_POWERED, Bool)</SEQ1_POWERED>
                    </UseTemplate>

<<<<<<< HEAD
                    <UseTemplate Name="FBW_Airbus_DCDU_Generic_Switch">
=======
                    <UseTemplate Name="FBW_Anim_Interactions">
                        <ANIM_TYPE>BUTTON</ANIM_TYPE>
                        <ANIM_TEMPLATE>FBW_Airbus_DCDU_Generic_Inop_Switch</ANIM_TEMPLATE>
>>>>>>> 16a62d45
                        <NODE_ID>PUSH_MPR_L2</NODE_ID>
                        <HTML_EVENT_ID>MPR_L2</HTML_EVENT_ID>
                        <SEQ1_POWERED>(L:A32NX_ELEC_AC_1_BUS_IS_POWERED, Bool)</SEQ1_POWERED>
                    </UseTemplate>

<<<<<<< HEAD
                    <UseTemplate Name="FBW_Airbus_DCDU_Generic_Switch">
=======
                    <UseTemplate Name="FBW_Anim_Interactions">
                        <ANIM_TYPE>BUTTON</ANIM_TYPE>
                        <ANIM_TEMPLATE>FBW_Airbus_DCDU_Generic_Inop_Switch</ANIM_TEMPLATE>
>>>>>>> 16a62d45
                        <NODE_ID>PUSH_MPR_PRINT</NODE_ID>
                        <HTML_EVENT_ID>MPR_PRINT</HTML_EVENT_ID>
                        <SEQ1_POWERED>(L:A32NX_ELEC_AC_1_BUS_IS_POWERED, Bool)</SEQ1_POWERED>
                    </UseTemplate>

<<<<<<< HEAD
                    <UseTemplate Name="FBW_Airbus_DCDU_Generic_Switch">
=======
                    <UseTemplate Name="FBW_Anim_Interactions">
                        <ANIM_TYPE>BUTTON</ANIM_TYPE>
                        <ANIM_TEMPLATE>FBW_Airbus_DCDU_Generic_Inop_Switch</ANIM_TEMPLATE>
>>>>>>> 16a62d45
                        <NODE_ID>PUSH_MPR_POEMINUS</NODE_ID>
                        <HTML_EVENT_ID>MPR_POEMINUS</HTML_EVENT_ID>
                        <SEQ1_POWERED>(L:A32NX_ELEC_AC_1_BUS_IS_POWERED, Bool)</SEQ1_POWERED>
                    </UseTemplate>

<<<<<<< HEAD
                    <UseTemplate Name="FBW_Airbus_DCDU_Generic_Switch">
=======
                    <UseTemplate Name="FBW_Anim_Interactions">
                        <ANIM_TYPE>BUTTON</ANIM_TYPE>
                        <ANIM_TEMPLATE>FBW_Airbus_DCDU_Generic_Inop_Switch</ANIM_TEMPLATE>
>>>>>>> 16a62d45
                        <NODE_ID>PUSH_MPR_POEPLUS</NODE_ID>
                        <HTML_EVENT_ID>MPR_POEPLUS</HTML_EVENT_ID>
                        <SEQ1_POWERED>(L:A32NX_ELEC_AC_1_BUS_IS_POWERED, Bool)</SEQ1_POWERED>
                    </UseTemplate>

<<<<<<< HEAD
                    <UseTemplate Name="FBW_Airbus_DCDU_Generic_Switch">
=======
                    <UseTemplate Name="FBW_Anim_Interactions">
                        <ANIM_TYPE>BUTTON</ANIM_TYPE>
                        <ANIM_TEMPLATE>FBW_Airbus_DCDU_Generic_Inop_Switch</ANIM_TEMPLATE>
>>>>>>> 16a62d45
                        <NODE_ID>PUSH_MPR_R1</NODE_ID>
                        <HTML_EVENT_ID>MPR_R1</HTML_EVENT_ID>
                        <SEQ1_POWERED>(L:A32NX_ELEC_AC_1_BUS_IS_POWERED, Bool)</SEQ1_POWERED>
                    </UseTemplate>

<<<<<<< HEAD
                    <UseTemplate Name="FBW_Airbus_DCDU_Generic_Switch">
=======
                    <UseTemplate Name="FBW_Anim_Interactions">
                        <ANIM_TYPE>BUTTON</ANIM_TYPE>
                        <ANIM_TEMPLATE>FBW_Airbus_DCDU_Generic_Inop_Switch</ANIM_TEMPLATE>
>>>>>>> 16a62d45
                        <NODE_ID>PUSH_MPR_R2</NODE_ID>
                        <HTML_EVENT_ID>MPR_R2</HTML_EVENT_ID>
                        <SEQ1_POWERED>(L:A32NX_ELEC_AC_1_BUS_IS_POWERED, Bool)</SEQ1_POWERED>
                    </UseTemplate>
                </Component>

            </Component>

            <CameraTitle>ECAM</CameraTitle>
        </Component>

        <Component ID="OVERHEAD">
            <Component ID="Overhead_Electricals">
                <DefaultTemplateParameters>
                    <TYPE>AIRBUS</TYPE>
                </DefaultTemplateParameters>

                <!-- ELEC BAT1 -->
                <UseTemplate Name="FBW_Anim_Interactions">
                    <ANIM_TYPE>KORRY_BUTTON</ANIM_TYPE>
                    <ANIM_TEMPLATE>FBW_Airbus_Battery_Master_Switch</ANIM_TEMPLATE>
                    <NODE_ID>PUSH_OVHD_ELEC_BAT1</NODE_ID>
                    <PART_ID>BATTERY_MASTER_SWITCH_1</PART_ID>
                    <ID>1</ID>
                    <SEQ2_EMISSIVE_DRIVES_VISIBILITY>False</SEQ2_EMISSIVE_DRIVES_VISIBILITY>
                    <SEQ1_CODE_DRIVES_VISIBILITY>False</SEQ1_CODE_DRIVES_VISIBILITY>
                    <SEQ2_CODE_DRIVES_VISIBILITY>False</SEQ2_CODE_DRIVES_VISIBILITY>
                </UseTemplate>

                <!-- ELEC BAT2 -->
                <UseTemplate Name="FBW_Anim_Interactions">
                    <ANIM_TYPE>KORRY_BUTTON</ANIM_TYPE>
                    <ANIM_TEMPLATE>FBW_Airbus_Battery_Master_Switch</ANIM_TEMPLATE>
                    <NODE_ID>PUSH_OVHD_ELEC_BAT2</NODE_ID>
                    <PART_ID>BATTERY_MASTER_SWITCH_2</PART_ID>
                    <ID>2</ID>
                    <SEQ2_EMISSIVE_DRIVES_VISIBILITY>False</SEQ2_EMISSIVE_DRIVES_VISIBILITY>
                    <SEQ1_CODE_DRIVES_VISIBILITY>False</SEQ1_CODE_DRIVES_VISIBILITY>
                    <SEQ2_CODE_DRIVES_VISIBILITY>False</SEQ2_CODE_DRIVES_VISIBILITY>
                </UseTemplate>

                <!-- ELEC GEN1-->
                <UseTemplate Name="FBW_Anim_Interactions">
                    <ANIM_TYPE>KORRY_BUTTON</ANIM_TYPE>
                    <ANIM_TEMPLATE>FBW_Airbus_Engine_Generator_Switch</ANIM_TEMPLATE>
                    <NODE_ID>PUSH_OVHD_ELEC_GEN1</NODE_ID>
                    <ID>1</ID>
                    <SEQ_POWERED>(L:A32NX_ELEC_AC_ESS_SHED_BUS_IS_POWERED, Bool) (L:A32NX_ELEC_AC_STAT_INV_BUS_IS_POWERED, Bool) or</SEQ_POWERED>
                    <SEQ2_EMISSIVE_DRIVES_VISIBILITY>False</SEQ2_EMISSIVE_DRIVES_VISIBILITY>
                    <SEQ1_CODE_DRIVES_VISIBILITY>False</SEQ1_CODE_DRIVES_VISIBILITY>
                    <SEQ2_CODE_DRIVES_VISIBILITY>False</SEQ2_CODE_DRIVES_VISIBILITY>
                </UseTemplate>

                <!-- ELEC GEN2 -->
                <UseTemplate Name="FBW_Anim_Interactions">
                    <ANIM_TYPE>KORRY_BUTTON</ANIM_TYPE>
                    <ANIM_TEMPLATE>FBW_Airbus_Engine_Generator_Switch</ANIM_TEMPLATE>
                    <NODE_ID>PUSH_OVHD_ELEC_GEN2</NODE_ID>
                    <ID>2</ID>
                    <SEQ_POWERED>(L:A32NX_ELEC_AC_ESS_SHED_BUS_IS_POWERED, Bool) (L:A32NX_ELEC_AC_STAT_INV_BUS_IS_POWERED, Bool) or</SEQ_POWERED>
                    <SEQ2_EMISSIVE_DRIVES_VISIBILITY>False</SEQ2_EMISSIVE_DRIVES_VISIBILITY>
                    <SEQ1_CODE_DRIVES_VISIBILITY>False</SEQ1_CODE_DRIVES_VISIBILITY>
                    <SEQ2_CODE_DRIVES_VISIBILITY>False</SEQ2_CODE_DRIVES_VISIBILITY>
                </UseTemplate>

                <!-- ELEC APU GEN -->
                <UseTemplate Name="FBW_Anim_Interactions">
                    <ANIM_TYPE>KORRY_BUTTON</ANIM_TYPE>
                    <ANIM_TEMPLATE>FBW_Airbus_APU_Generator_Switch</ANIM_TEMPLATE>
                    <NODE_ID>PUSH_OVHD_ELEC_APUGEN</NODE_ID>
                    <ID>1</ID>
                    <SEQ_POWERED>(L:A32NX_ELEC_AC_ESS_SHED_BUS_IS_POWERED, Bool) (L:A32NX_ELEC_AC_STAT_INV_BUS_IS_POWERED, Bool) or</SEQ_POWERED>
                    <SEQ2_EMISSIVE_DRIVES_VISIBILITY>False</SEQ2_EMISSIVE_DRIVES_VISIBILITY>
                    <SEQ1_CODE_DRIVES_VISIBILITY>False</SEQ1_CODE_DRIVES_VISIBILITY>
                    <SEQ2_CODE_DRIVES_VISIBILITY>False</SEQ2_CODE_DRIVES_VISIBILITY>
                </UseTemplate>

                <!-- ELEC EXT PWR -->
                <UseTemplate Name="FBW_Anim_Interactions">
                    <ANIM_TYPE>KORRY_BUTTON</ANIM_TYPE>
                    <ANIM_TEMPLATE>FBW_Airbus_External_Power_Switch</ANIM_TEMPLATE>
                    <NODE_ID>PUSH_OVHD_ELEC_EXTPWR</NODE_ID>
                    <PART_ID>ELECTRICAL_Switch_ExternalPower</PART_ID>
                    <ID>1</ID>
                    <SEQ2_POWERED>(L:A32NX_ELEC_AC_1_BUS_IS_POWERED, Bool)</SEQ2_POWERED>
                    <SEQ2_EMISSIVE_DRIVES_VISIBILITY>False</SEQ2_EMISSIVE_DRIVES_VISIBILITY>
                    <SEQ1_CODE_DRIVES_VISIBILITY>False</SEQ1_CODE_DRIVES_VISIBILITY>
                    <SEQ2_CODE_DRIVES_VISIBILITY>False</SEQ2_CODE_DRIVES_VISIBILITY>
                </UseTemplate>

                <!-- AIR COND ENG1 BLEED -->
                <UseTemplate Name="FBW_Anim_Interactions">
                    <ANIM_TYPE>KORRY_BUTTON</ANIM_TYPE>
                    <ANIM_TEMPLATE>FBW_Airbus_Engine_Bleed_Switch</ANIM_TEMPLATE>
                    <NODE_ID>PUSH_OVHD_AIRCOND_ENG1BLEED</NODE_ID>
                    <ID>1</ID>
                    <SEQ_POWERED>(L:A32NX_ELEC_AC_1_BUS_IS_POWERED, Bool)</SEQ_POWERED>
                    <SEQ2_EMISSIVE_DRIVES_VISIBILITY>False</SEQ2_EMISSIVE_DRIVES_VISIBILITY>
                    <SEQ1_CODE_DRIVES_VISIBILITY>False</SEQ1_CODE_DRIVES_VISIBILITY>
                    <SEQ2_CODE_DRIVES_VISIBILITY>False</SEQ2_CODE_DRIVES_VISIBILITY>
                </UseTemplate>

                <!-- AIR COND ENG2 BLEED -->
                <UseTemplate Name="FBW_Anim_Interactions">
                    <ANIM_TYPE>KORRY_BUTTON</ANIM_TYPE>
                    <ANIM_TEMPLATE>FBW_Airbus_Engine_Bleed_Switch</ANIM_TEMPLATE>
                    <NODE_ID>PUSH_OVHD_AIRCOND_ENG2BLEED</NODE_ID>
                    <ID>2</ID>
                    <SEQ_POWERED>(L:A32NX_ELEC_AC_2_BUS_IS_POWERED, Bool)</SEQ_POWERED>
                    <SEQ2_EMISSIVE_DRIVES_VISIBILITY>False</SEQ2_EMISSIVE_DRIVES_VISIBILITY>
                    <SEQ1_CODE_DRIVES_VISIBILITY>False</SEQ1_CODE_DRIVES_VISIBILITY>
                    <SEQ2_CODE_DRIVES_VISIBILITY>False</SEQ2_CODE_DRIVES_VISIBILITY>
                </UseTemplate>

                <!-- AIR COND APU BLEED -->
                <UseTemplate Name="FBW_Anim_Interactions">
                    <ANIM_TYPE>KORRY_BUTTON</ANIM_TYPE>
                    <ANIM_TEMPLATE>FBW_Airbus_APU_Bleed_Switch</ANIM_TEMPLATE>
                    <NODE_ID>PUSH_OVHD_AIRCOND_APUBLEED</NODE_ID>
                    <PART_ID>ELECTRICAL_Switch_APU_Bleed</PART_ID>
                    <SEQ_POWERED>(L:A32NX_ELEC_AC_ESS_SHED_BUS_IS_POWERED, Bool)</SEQ_POWERED>
                    <SEQ2_EMISSIVE_DRIVES_VISIBILITY>False</SEQ2_EMISSIVE_DRIVES_VISIBILITY>
                    <SEQ1_CODE_DRIVES_VISIBILITY>False</SEQ1_CODE_DRIVES_VISIBILITY>
                    <SEQ2_CODE_DRIVES_VISIBILITY>False</SEQ2_CODE_DRIVES_VISIBILITY>
                </UseTemplate>

                <!-- ELEC COMMERCIAL -->
                <UseTemplate Name="FBW_Anim_Interactions">
                    <ANIM_TYPE>KORRY_BUTTON</ANIM_TYPE>
                    <ANIM_TEMPLATE>FBW_Push_Toggle</ANIM_TEMPLATE>
                    <NODE_ID>PUSH_OVHD_ELEC_COMMERCIAL</NODE_ID>
                    <TOGGLE_SIMVAR>L:A32NX_OVHD_ELEC_COMMERCIAL_PB_IS_ON</TOGGLE_SIMVAR>
                    <SEQ_POWERED>(L:A32NX_ELEC_AC_2_BUS_IS_POWERED, Bool)</SEQ_POWERED>
                    <SEQ2_CODE>(L:A32NX_OVHD_ELEC_COMMERCIAL_PB_IS_ON, Bool) !</SEQ2_CODE>
                    <SEQ1_EMISSIVE_DRIVES_VISIBILITY>False</SEQ1_EMISSIVE_DRIVES_VISIBILITY>
                    <SEQ2_EMISSIVE_DRIVES_VISIBILITY>False</SEQ2_EMISSIVE_DRIVES_VISIBILITY>
                    <SEQ1_CODE_DRIVES_VISIBILITY>False</SEQ1_CODE_DRIVES_VISIBILITY>
                    <SEQ2_CODE_DRIVES_VISIBILITY>False</SEQ2_CODE_DRIVES_VISIBILITY>
                    <TOOLTIPID>%((L:A32NX_OVHD_ELEC_COMMERCIAL_PB_IS_ON, Bool))%{if}Turn OFF commercial%{else}Turn ON commercial%{end}</TOOLTIPID>
                </UseTemplate>

                <!-- ELEC GALY & CAB AUTO -->
                <UseTemplate Name="FBW_Anim_Interactions">
                    <ANIM_TYPE>KORRY_BUTTON</ANIM_TYPE>
                    <ANIM_TEMPLATE>FBW_Push_Toggle</ANIM_TEMPLATE>
                    <NODE_ID>PUSH_OVHD_ELEC_GALYCAB</NODE_ID>
                    <TOGGLE_SIMVAR>L:A32NX_OVHD_ELEC_GALY_AND_CAB_PB_IS_AUTO</TOGGLE_SIMVAR>
                    <SEQ_POWERED>(L:A32NX_ELEC_AC_ESS_SHED_BUS_IS_POWERED, Bool)</SEQ_POWERED>
                    <SEQ1_CODE>(L:A32NX_OVHD_ELEC_GALY_AND_CAB_PB_HAS_FAULT, Bool)</SEQ1_CODE>
                    <SEQ2_CODE>(L:A32NX_OVHD_ELEC_GALY_AND_CAB_PB_IS_AUTO, Bool) !</SEQ2_CODE>
                    <SEQ2_EMISSIVE_DRIVES_VISIBILITY>False</SEQ2_EMISSIVE_DRIVES_VISIBILITY>
                    <SEQ1_CODE_DRIVES_VISIBILITY>False</SEQ1_CODE_DRIVES_VISIBILITY>
                    <SEQ2_CODE_DRIVES_VISIBILITY>False</SEQ2_CODE_DRIVES_VISIBILITY>
                    <TOOLTIPID>%((L:A32NX_OVHD_ELEC_GALY_AND_CAB_PB_IS_AUTO, Bool))%{if}Turn OFF galy &amp; cab%{else}Turn ON galy &amp; cab%{end}</TOOLTIPID>
                </UseTemplate>

                <!-- ELEC IDG 1 -->
                <UseTemplate Name="FBW_Anim_Interactions">
                    <ANIM_TYPE>KORRY_PROTECTED</ANIM_TYPE>
                    <ANIM_TEMPLATE>FBW_Covered_Push_Toggle</ANIM_TEMPLATE>
                    <NODE_ID>PUSH_OVHD_ELEC_IDG1</NODE_ID>
                    <LOCK_NODE_ID>LOCK_OVHD_ELEC_IDG1</LOCK_NODE_ID>
                    <LEFT_SINGLE_CODE>1 (&gt;L:A32NX_OVHD_ELEC_IDG_1_PB_IS_RELEASED)</LEFT_SINGLE_CODE>
                    <SEQ_POWERED>(L:A32NX_ELEC_AC_ESS_SHED_BUS_IS_POWERED, Bool) (L:A32NX_ELEC_AC_STAT_INV_BUS_IS_POWERED, Bool) or</SEQ_POWERED>
                    <SEQ1_CODE>(L:A32NX_OVHD_ELEC_IDG_1_PB_HAS_FAULT)</SEQ1_CODE>
                    <SEQ2_EMISSIVE_DRIVES_VISIBILITY>False</SEQ2_EMISSIVE_DRIVES_VISIBILITY>
                    <SEQ1_CODE_DRIVES_VISIBILITY>False</SEQ1_CODE_DRIVES_VISIBILITY>
                    <SEQ2_CODE_DRIVES_VISIBILITY>False</SEQ2_CODE_DRIVES_VISIBILITY>
                    <MOMENTARY/>
                </UseTemplate>

                <!-- ELEC IDG 2 -->
                <UseTemplate Name="FBW_Anim_Interactions">
                    <ANIM_TYPE>KORRY_PROTECTED</ANIM_TYPE>
                    <ANIM_TEMPLATE>FBW_Covered_Push_Toggle</ANIM_TEMPLATE>
                    <NODE_ID>PUSH_OVHD_ELEC_IDG2</NODE_ID>
                    <LOCK_NODE_ID>LOCK_OVHD_ELEC_IDG2</LOCK_NODE_ID>
                    <LEFT_SINGLE_CODE>1 (&gt;L:A32NX_OVHD_ELEC_IDG_2_PB_IS_RELEASED)</LEFT_SINGLE_CODE>
                    <SEQ_POWERED>(L:A32NX_ELEC_AC_ESS_SHED_BUS_IS_POWERED, Bool) (L:A32NX_ELEC_AC_STAT_INV_BUS_IS_POWERED, Bool) or</SEQ_POWERED>
                    <SEQ1_CODE>(L:A32NX_OVHD_ELEC_IDG_2_PB_HAS_FAULT)</SEQ1_CODE>
                    <SEQ2_EMISSIVE_DRIVES_VISIBILITY>False</SEQ2_EMISSIVE_DRIVES_VISIBILITY>
                    <SEQ1_CODE_DRIVES_VISIBILITY>False</SEQ1_CODE_DRIVES_VISIBILITY>
                    <SEQ2_CODE_DRIVES_VISIBILITY>False</SEQ2_CODE_DRIVES_VISIBILITY>
                    <MOMENTARY/>
                </UseTemplate>

                <!-- ELEC BUS TIE AUTO -->
                <UseTemplate Name="FBW_Anim_Interactions">
                    <ANIM_TYPE>KORRY_BUTTON</ANIM_TYPE>
                    <ANIM_TEMPLATE>FBW_Push_Toggle</ANIM_TEMPLATE>
                    <NODE_ID>PUSH_OVHD_ELEC_BUSTIE</NODE_ID>
                    <TOGGLE_SIMVAR>L:A32NX_OVHD_ELEC_BUS_TIE_PB_IS_AUTO</TOGGLE_SIMVAR>
                    <SEQ_POWERED>(L:A32NX_ELEC_AC_ESS_SHED_BUS_IS_POWERED, Bool) (L:A32NX_ELEC_AC_STAT_INV_BUS_IS_POWERED, Bool) or</SEQ_POWERED>
                    <SEQ2_CODE>(L:A32NX_OVHD_ELEC_BUS_TIE_PB_IS_AUTO, Bool) !</SEQ2_CODE>
                    <SEQ1_EMISSIVE_DRIVES_VISIBILITY>False</SEQ1_EMISSIVE_DRIVES_VISIBILITY>
                    <SEQ2_EMISSIVE_DRIVES_VISIBILITY>False</SEQ2_EMISSIVE_DRIVES_VISIBILITY>
                    <SEQ1_CODE_DRIVES_VISIBILITY>False</SEQ1_CODE_DRIVES_VISIBILITY>
                    <SEQ2_CODE_DRIVES_VISIBILITY>False</SEQ2_CODE_DRIVES_VISIBILITY>
                </UseTemplate>

                <!-- ELEC AC ESS FEED -->
                <UseTemplate Name="FBW_Anim_Interactions">
                    <ANIM_TYPE>KORRY_BUTTON</ANIM_TYPE>
                    <ANIM_TEMPLATE>FBW_Push_Toggle</ANIM_TEMPLATE>
                    <NODE_ID>PUSH_OVHD_ELEC_ACESSFEED</NODE_ID>
                    <TOGGLE_SIMVAR>L:A32NX_OVHD_ELEC_AC_ESS_FEED_PB_IS_NORMAL</TOGGLE_SIMVAR>
                    <SEQ_POWERED>(L:A32NX_ELEC_AC_2_BUS_IS_POWERED, Bool)</SEQ_POWERED>
                    <SEQ1_CODE>(L:A32NX_OVHD_ELEC_AC_ESS_FEED_PB_HAS_FAULT, Bool)</SEQ1_CODE>
                    <SEQ2_CODE>(L:A32NX_OVHD_ELEC_AC_ESS_FEED_PB_IS_NORMAL, Bool) !</SEQ2_CODE>
                    <SEQ2_EMISSIVE_DRIVES_VISIBILITY>False</SEQ2_EMISSIVE_DRIVES_VISIBILITY>
                    <SEQ1_CODE_DRIVES_VISIBILITY>False</SEQ1_CODE_DRIVES_VISIBILITY>
                    <SEQ2_CODE_DRIVES_VISIBILITY>False</SEQ2_CODE_DRIVES_VISIBILITY>
                </UseTemplate>

                <!-- APU MASTER SW -->
                <UseTemplate Name="FBW_Anim_Interactions">
                    <ANIM_TYPE>KORRY_BUTTON</ANIM_TYPE>
                    <ANIM_TEMPLATE>FBW_Push_Toggle</ANIM_TEMPLATE>
                    <NODE_ID>PUSH_OVHD_APU_MASTERSW</NODE_ID>
                    <PART_ID>ELECTRICAL_Switch_APU_Master</PART_ID>
                    <TOGGLE_SIMVAR>L:A32NX_OVHD_APU_MASTER_SW_PB_IS_ON</TOGGLE_SIMVAR>
                    <DOWN_CODE>(L:A32NX_OVHD_APU_MASTER_SW_PB_IS_ON, Bool)</DOWN_CODE>
                    <SEQ_POWERED>(L:A32NX_ELEC_AC_ESS_SHED_BUS_IS_POWERED, Bool) (L:A32NX_ELEC_AC_STAT_INV_BUS_IS_POWERED, Bool) or</SEQ_POWERED>
                    <SEQ1_CODE>(L:A32NX_OVHD_APU_MASTER_SW_PB_HAS_FAULT, Bool)</SEQ1_CODE>
                    <SEQ2_CODE>(L:A32NX_OVHD_APU_MASTER_SW_PB_IS_ON, Bool)</SEQ2_CODE>
                    <SEQ2_EMISSIVE_DRIVES_VISIBILITY>False</SEQ2_EMISSIVE_DRIVES_VISIBILITY>
                    <SEQ1_CODE_DRIVES_VISIBILITY>False</SEQ1_CODE_DRIVES_VISIBILITY>
                    <SEQ2_CODE_DRIVES_VISIBILITY>False</SEQ2_CODE_DRIVES_VISIBILITY>
                    <TOOLTIPID>%((L:A32NX_OVHD_APU_MASTER_SW_PB_IS_ON, Bool))%{if}TT:COCKPIT.TOOLTIPS.APU_SWITCH_TURN_OFF%{else}TT:COCKPIT.TOOLTIPS.APU_SWITCH_TURN_ON%{end}</TOOLTIPID>
                </UseTemplate>

                <!-- APU START -->
                <UseTemplate Name="FBW_Anim_Interactions">
                    <ANIM_TYPE>KORRY_BUTTON</ANIM_TYPE>
                    <ANIM_TEMPLATE>FBW_Airbus_APU_Starter_Switch</ANIM_TEMPLATE>
                    <NODE_ID>PUSH_OVHD_APU_START</NODE_ID>
                    <PART_ID>ELECTRICAL_Switch_APU_Starter</PART_ID>
                    <EXTRA_CONDITION>(L:A32NX_OVHD_APU_MASTER_SW_PB_IS_ON, Bool)</EXTRA_CONDITION>
                    <SEQ_POWERED>(L:A32NX_ELEC_AC_ESS_SHED_BUS_IS_POWERED, Bool) (L:A32NX_ELEC_AC_STAT_INV_BUS_IS_POWERED, Bool) or</SEQ_POWERED>
                    <SEQ2_EMISSIVE_DRIVES_VISIBILITY>False</SEQ2_EMISSIVE_DRIVES_VISIBILITY>
                    <SEQ1_CODE_DRIVES_VISIBILITY>False</SEQ1_CODE_DRIVES_VISIBILITY>
                    <SEQ2_CODE_DRIVES_VISIBILITY>False</SEQ2_CODE_DRIVES_VISIBILITY>
                </UseTemplate>
            </Component>

            <Component ID="Overhead_Cond">

                <!-- AIR COND X BLEED -->
                <UseTemplate Name="FBW_Anim_Interactions">
                    <ANIM_TYPE>KNOB</ANIM_TYPE>
                    <ANIM_TEMPLATE>A32NX_AIRBUS_PACK_SELECTOR_TEMPLATE</ANIM_TEMPLATE>
                    <Node_ID>KNOB_OVHD_AIRCOND_XBLEED</Node_ID>
                    <PART_ID>KNOB_OVHD_AIRCOND_XBLEED</PART_ID>
                    <ANIM_NAME>KNOB_OVHD_AIRCOND_XBLEED</ANIM_NAME>
                    <ANIM_CODE>50</ANIM_CODE>
                    <ANIMTIP_0>Set cross bleed to SHUT</ANIMTIP_0>
                    <ANIMTIP_1>Set cross bleed to AUTO</ANIMTIP_1>
                    <ANIMTIP_2>Set cross bleed to OPEN</ANIMTIP_2>
                </UseTemplate>

                <!-- AIR COND PACK FLOW -->
                <UseTemplate Name="FBW_Anim_Interactions">
                    <ANIM_TYPE>KNOB</ANIM_TYPE>
                    <ANIM_TEMPLATE>A32NX_AIRBUS_PACK_SELECTOR_TEMPLATE</ANIM_TEMPLATE>
                    <Node_ID>KNOB_OVHD_AIRCOND_PACKFLOW</Node_ID>
                    <PART_ID>KNOB_OVHD_AIRCOND_PACKFLOW</PART_ID>
                    <ANIM_NAME>KNOB_OVHD_AIRCOND_PACKFLOW</ANIM_NAME>
                    <ANIM_CODE>50</ANIM_CODE>
                    <ANIMTIP_0>Set pack flow to LO</ANIMTIP_0>
                    <ANIMTIP_1>Set pack flow to NORM</ANIMTIP_1>
                    <ANIMTIP_2>Set pack flow to HIGH</ANIMTIP_2>
                </UseTemplate>
            </Component>

            <Component ID="Overhead_Lights">

                <!-- EXT LT STROBE -->
                <UseTemplate Name="FBW_Anim_Interactions">
                    <ANIM_TYPE>SWITCH</ANIM_TYPE>
                    <ANIM_TEMPLATE>ASOBO_LIGHTING_Switch_Light_Strobe_Template</ANIM_TEMPLATE>
                    <NODE_ID>SWITCH_OVHD_EXTLT_STROBE</NODE_ID>
                    <PART_ID>EXTLT_STROBE</PART_ID>
                    <ANIM_NAME>SWITCH_OVHD_EXTLT_STROBE</ANIM_NAME>
                    <TYPE>Auto</TYPE>
                    <INVERT_ANIM>True</INVERT_ANIM>
                    <POTENTIOMETER>24</POTENTIOMETER>
                    <SIMVAR_INDEX>0</SIMVAR_INDEX>
                    <ANIMTIP_0>TT:COCKPIT.TOOLTIPS.STROBE_LIGHT_ON</ANIMTIP_0>
                    <ANIMTIP_1_ON_PERCENT>0.5</ANIMTIP_1_ON_PERCENT>
                    <ANIMTIP_1>Set strobe lights to AUTO</ANIMTIP_1>
                    <ANIMTIP_2>TT:COCKPIT.TOOLTIPS.STROBE_LIGHT_OFF</ANIMTIP_2>
                    <WWISE_EVENT>lswitch</WWISE_EVENT>
                </UseTemplate>

                <!-- Sync strobe+beacon when used simultaneously -->
                <!-- BEACON1 CIR:15 BUS:2,BEACON2 CIR:16 BUS:3,STROBE1 CIR:23 BUS:3,STROBE2 CIR:24 BUS:3,STROBE3 CIR:25 BUS:3 -->
                <UseTemplate Name="FBW_Light_Sync">
                    <SYNC_FREQUENCY>10</SYNC_FREQUENCY>
                    <SYNC_CONDITION>(A:LIGHT BEACON, bool) (A:LIGHT POTENTIOMETER:24, percent) 0 &gt; and (L:LIGHTING_STROBE_0, number) 2 &lt; and</SYNC_CONDITION>
                    <SYNC_REQUISITE>(L:A32NX_ELEC_AC_1_BUS_IS_POWERED, Bool) (L:A32NX_ELEC_AC_2_BUS_IS_POWERED, Bool) and</SYNC_REQUISITE>
                    <SYNC_TOGGLE_BUSES>
                        15 2 (&gt;K:2:ELECTRICAL_BUS_TO_CIRCUIT_CONNECTION_TOGGLE)
                        16 3 (&gt;K:2:ELECTRICAL_BUS_TO_CIRCUIT_CONNECTION_TOGGLE)
                        23 3 (&gt;K:2:ELECTRICAL_BUS_TO_CIRCUIT_CONNECTION_TOGGLE)
                        24 3 (&gt;K:2:ELECTRICAL_BUS_TO_CIRCUIT_CONNECTION_TOGGLE)
                        25 3 (&gt;K:2:ELECTRICAL_BUS_TO_CIRCUIT_CONNECTION_TOGGLE)
                    </SYNC_TOGGLE_BUSES>
                </UseTemplate>

                <Update Once="True">
                    (L:XMLVAR_SWITCH_OVHD_INTLT_SEATBELT_Position) 1 == (A:CABIN SEATBELTS ALERT SWITCH, bool) 0 == and if{
                      (&gt;K:CABIN_SEATBELTS_ALERT_SWITCH_TOGGLE)
                    }
                </Update>

                <!-- INT LT STROBE -->
                <UseTemplate Name="FBW_Anim_Interactions">
                    <ANIM_TYPE>SWITCH</ANIM_TYPE>
                    <ANIM_TEMPLATE>FBW_GT_Switch</ANIM_TEMPLATE>
                    <NODE_ID>SWITCH_OVHD_INTLT_SEATBELT</NODE_ID>
                    <PART_ID>Seatbelt_Switch</PART_ID>
                    <ANIM_NAME>SWITCH_OVHD_INTLT_SEATBELT</ANIM_NAME>
                    <ANIM_SIMVAR>CABIN SEATBELTS ALERT SWITCH</ANIM_SIMVAR>
                    <LIGHT_TYPE>SEATBELT</LIGHT_TYPE>
                    <EVENTID>CABIN_SEATBELTS_ALERT_SWITCH_TOGGLE</EVENTID>
                    <ANIMTIP_0>TT:COCKPIT.TOOLTIPS.LIGHTS_SEATBELT_OFF</ANIMTIP_0>
                    <ANIMTIP_1>TT:COCKPIT.TOOLTIPS.LIGHTS_SEATBELT_ON</ANIMTIP_1>
                    <WWISE_EVENT_1>lswitch</WWISE_EVENT_1>
                    <WWISE_EVENT_2>lswitch</WWISE_EVENT_2>
                    <NORMALIZED_TIME_1>0.1</NORMALIZED_TIME_1>
                    <NORMALIZED_TIME_2>0.5</NORMALIZED_TIME_2>
                </UseTemplate>

                <!-- INT LT NO SMOKING -->
                <UseTemplate Name="FBW_Anim_Interactions">
                    <ANIM_TYPE>SWITCH</ANIM_TYPE>
                    <ANIM_TEMPLATE>A32NX_GT_Switch_Dummy</ANIM_TEMPLATE>
                    <NODE_ID>SWITCH_OVHD_INTLT_NOSMOKING</NODE_ID>
                    <PART_ID>Smoking_Switch</PART_ID>
                    <ANIM_NAME>SWITCH_OVHD_INTLT_NOSMOKING</ANIM_NAME>
                    <NUM_STATES>3</NUM_STATES>
                    <SWITCH_DIRECTION>Vertical</SWITCH_DIRECTION>
                    <INVERT_ANIM>True</INVERT_ANIM>
                    <SWITCH_POSITION_TYPE>L</SWITCH_POSITION_TYPE>
                    <SWITCH_POSITION_VAR>XMLVAR_SWITCH_OVHD_INTLT_NOSMOKING_Position</SWITCH_POSITION_VAR>
                    <LIGHT_TYPE>NO_SMOKING</LIGHT_TYPE>
                    <ANIMTIP_1_ON_PERCENT>0.5</ANIMTIP_1_ON_PERCENT>
                    <!-- TODO: Figure out how to add custom TT in .locPak and .loc files. -->
                    <ANIMTIP_0>TT:COCKPIT.TOOLTIPS.LIGHTS_NOSMOKE_ON</ANIMTIP_0>
                    <ANIMTIP_1>TT:COCKPIT.TOOLTIPS.LIGHTS_NOSMOKE_AUTO</ANIMTIP_1>
                    <ANIMTIP_2>TT:COCKPIT.TOOLTIPS.LIGHTS_NOSMOKE_OFF</ANIMTIP_2>
                    <WWISE_EVENT>lswitch</WWISE_EVENT>
                </UseTemplate>

                <!-- INT LT EMER EXIT LT -->
                <UseTemplate Name="FBW_Anim_Interactions">
                    <ANIM_TYPE>SWITCH</ANIM_TYPE>
                    <ANIM_TEMPLATE>A32NX_GT_Switch_Dummy</ANIM_TEMPLATE>
                    <NODE_ID>SWITCH_OVHD_INTLT_EMEREXIT</NODE_ID>
                    <PART_ID>Emergency_Exit_Switch</PART_ID>
                    <ANIM_NAME>SWITCH_OVHD_INTLT_EMEREXIT</ANIM_NAME>
                    <NUM_STATES>3</NUM_STATES>
                    <SWITCH_DIRECTION>Vertical</SWITCH_DIRECTION>
                    <LIGHT_TYPE>EMER_EXIT</LIGHT_TYPE>
                    <SWITCH_POSITION_TYPE>L</SWITCH_POSITION_TYPE>
                    <SWITCH_POSITION_VAR>XMLVAR_SWITCH_OVHD_INTLT_EMEREXIT_Position</SWITCH_POSITION_VAR>
                    <ANIMTIP_1_ON_PERCENT>0.5</ANIMTIP_1_ON_PERCENT>
                    <ANIMTIP_0>Turn ON emergency exit signs</ANIMTIP_0>
                    <ANIMTIP_1>Set emergency exit signs to ARM</ANIMTIP_1>
                    <ANIMTIP_2>Turn OFF emergency exit signs</ANIMTIP_2>
                    <WWISE_EVENT>lswitch</WWISE_EVENT>
                </UseTemplate>

                <!-- INT LT SIGNS  -->
                <UseTemplate Name="FBW_AIRLINER_SIGNS_LIGHT_Template">
                    <NODE_ID>PUSH_OVHD_SIGNS</NODE_ID>
                    <SEQ1_EMISSIVE_DRIVES_VISIBILITY>False</SEQ1_EMISSIVE_DRIVES_VISIBILITY>
                    <SEQ1_CODE_DRIVES_VISIBILITY>False</SEQ1_CODE_DRIVES_VISIBILITY>
                    <SEQ2_CODE_DRIVES_VISIBILITY>False</SEQ2_CODE_DRIVES_VISIBILITY>
                    <SEQ_POWERED>(L:A32NX_ELEC_AC_ESS_SHED_BUS_IS_POWERED, Bool) (L:A32NX_ELEC_AC_STAT_INV_BUS_IS_POWERED, Bool) or</SEQ_POWERED>
                </UseTemplate>

                <!-- INT LT ANN LT -->
                <UseTemplate Name="FBW_Anim_Interactions">
                    <ANIM_TYPE>SWITCH</ANIM_TYPE>
                    <ANIM_TEMPLATE>A32NX_GT_Switch_Dummy</ANIM_TEMPLATE>
                    <NODE_ID>SWITCH_OVHD_INTLT_ANNLT</NODE_ID>
                    <PART_ID>SWITCH_OVHD_INTLT_ANNLT</PART_ID>
                    <ANIM_NAME>SWITCH_OVHD_INTLT_ANNLT</ANIM_NAME>
                    <NUM_STATES>3</NUM_STATES>
                    <SWITCH_DIRECTION>Vertical</SWITCH_DIRECTION>
                    <LIGHT_TYPE>ANN_LT</LIGHT_TYPE>
                    <SWITCH_POSITION_TYPE>L</SWITCH_POSITION_TYPE>
                    <SWITCH_POSITION_VAR>A32NX_OVHD_INTLT_ANN</SWITCH_POSITION_VAR>
                    <ANIMTIP_1_ON_PERCENT>0.5</ANIMTIP_1_ON_PERCENT>
                    <ANIMTIP_0>Test annunciator lights</ANIMTIP_0>
                    <ANIMTIP_1>Set annunciator lights to BRT</ANIMTIP_1>
                    <ANIMTIP_2>Set annunciator lights to DIM</ANIMTIP_2>
                    <WWISE_EVENT>lswitch</WWISE_EVENT>
                    <NORMALIZED_TIME_1>0.1</NORMALIZED_TIME_1>
                    <NORMALIZED_TIME_2>0.5</NORMALIZED_TIME_2>
                    <CODE_POS_0></CODE_POS_0>
                    <CODE_POS_1></CODE_POS_1>
                    <CODE_POS_2></CODE_POS_2>
                </UseTemplate>

                <!-- INT LT ICE IND & STBY COMPASS -->
                <UseTemplate Name="FBW_Anim_Interactions">
                    <ANIM_TYPE>SWITCH</ANIM_TYPE>
                    <ANIM_TEMPLATE>ASOBO_GT_Switch_Dummy</ANIM_TEMPLATE>
                    <NODE_ID>SWITCH_OVHD_INTLT_STBYCOMPAS</NODE_ID>
                    <ANIM_NAME>SWITCH_OVHD_INTLT_STBYCOMPAS</ANIM_NAME>
                    <LIGHT_TYPE>STBYCOMPAS</LIGHT_TYPE>
                    <ANIMTIP_0>Turn ON standby compass light</ANIMTIP_0>
                    <ANIMTIP_1>Turn OFF standby compass light</ANIMTIP_1>
                    <WWISE_EVENT_1>lswitch</WWISE_EVENT_1>
                    <WWISE_EVENT_2>lswitch</WWISE_EVENT_2>
                    <NORMALIZED_TIME_1>0.1</NORMALIZED_TIME_1>
                    <NORMALIZED_TIME_2>0.5</NORMALIZED_TIME_2>
                    <SWITCH_POSITION_TYPE>L</SWITCH_POSITION_TYPE>
                    <SWITCH_POSITION_VAR>A32NX_STBY_COMPASS_LIGHT_TOGGLE</SWITCH_POSITION_VAR>
                </UseTemplate>

                <!-- EXT LT BEACON -->
                <UseTemplate Name="FBW_Anim_Interactions">
                    <ANIM_TYPE>SWITCH</ANIM_TYPE>
                    <ANIM_TEMPLATE>FBW_Airbus_LIGHTING_Switch_Light_Beacon_Template</ANIM_TEMPLATE>
                    <NODE_ID>SWITCH_OVHD_EXTLT_BEACON</NODE_ID>
                    <PART_ID>Beacon_Light_Switch</PART_ID>
                    <ANIM_NAME>SWITCH_OVHD_EXTLT_BEACON</ANIM_NAME>
                    <!-- TODO Remove when fixed in Asobo base files -->
                    <TT_DESCRIPTION_ID>COCKPIT.TOOLTIPSV2.LIGHTING_SWITCH_LIGHT_BEACON_ACTION_SET</TT_DESCRIPTION_ID>
                    <SIMVAR_INDEX>0</SIMVAR_INDEX>
                    <WWISE_EVENT_1>lswitch</WWISE_EVENT_1>
                    <WWISE_EVENT_2>lswitch</WWISE_EVENT_2>
                </UseTemplate>

                <!-- EXT LT RWY TURN OFF -->
                <UseTemplate Name="FBW_Anim_Interactions">
                    <ANIM_TYPE>SWITCH</ANIM_TYPE>
                    <ANIM_TEMPLATE>ASOBO_LIGHTING_Switch_Light_Taxi_Template</ANIM_TEMPLATE>
                    <NODE_ID>SWITCH_OVHD_EXTLT_RWY</NODE_ID>
                    <PART_ID>EXTLT_RWY</PART_ID>
                    <ANIM_NAME>SWITCH_OVHD_EXTLT_RWY</ANIM_NAME>
                    <!-- TODO Remove when fixed in Asobo base files -->
                    <TT_DESCRIPTION_ID>COCKPIT.TOOLTIPSV2.LIGHTING_SWITCH_LIGHT_TAXI_ACTION_SET</TT_DESCRIPTION_ID>
                    <ID>1</ID>
                    <SIMVAR_INDEX>2</SIMVAR_INDEX>
                    <SIMVAR_INDEX_2>3</SIMVAR_INDEX_2>
                    <ANIMTIP_0>TT:COCKPIT.TOOLTIPS.RWY_TURNOFF_LIGHTS_OFF</ANIMTIP_0>
                    <ANIMTIP_1>TT:COCKPIT.TOOLTIPS.RWY_TURNOFF_LIGHTS_ON</ANIMTIP_1>
                    <TYPE>OnOff_TwoSimvars</TYPE>
                    <WWISE_EVENT_1>lswitch</WWISE_EVENT_1>
                    <WWISE_EVENT_2>lswitch</WWISE_EVENT_2>
                </UseTemplate>

                <!-- EXT LT LAND L -->
                <UseTemplate Name="FBW_Anim_Interactions">
                    <ANIM_TYPE>SWITCH</ANIM_TYPE>
                    <ANIM_TEMPLATE>FBW_Airbus_LIGHTING_Switch_Light_Landing_Template</ANIM_TEMPLATE>
                    <NODE_ID>SWITCH_OVHD_EXTLT_LANDL</NODE_ID>
                    <ANIM_NAME>SWITCH_OVHD_EXTLT_LANDL</ANIM_NAME>
                    <Part_ID>LANDING_Light_L</Part_ID>
                    <SIMVAR_INDEX>2</SIMVAR_INDEX>
                    <ID>1</ID>
                    <ANIMTIP_0>TT:COCKPIT.TOOLTIPS.LANDING_LIGHT_L_OFF</ANIMTIP_0>
                    <ANIMTIP_1>TT:COCKPIT.TOOLTIPS.LANDING_LIGHT_L_ON</ANIMTIP_1>
                    <ANIMTIP_2>TT:COCKPIT.TOOLTIPS.LANDING_LIGHT_L_RETRACT</ANIMTIP_2>
                    <TYPE>Retractable</TYPE>
                </UseTemplate>

                <!-- EXT LT LAND L DELAY -->
                <!-- DELAY_TIME is different than RIGHT to add a small "groove"
                     to their activiation, if both are triggered at the same time -->
                <UseTemplate Name="FBW_LDGLT_Delay">
                    <DELAY_TIME>7.7</DELAY_TIME>
                    <DELAY_LT_INDEX>2</DELAY_LT_INDEX>
                    <DELAY_CIRCUIT>18</DELAY_CIRCUIT>
                    <DELAY_BUS>2</DELAY_BUS>
                </UseTemplate>

                <!-- EXT LT LAND R -->
                <UseTemplate Name="FBW_Anim_Interactions">
                    <ANIM_TYPE>SWITCH</ANIM_TYPE>
                    <ANIM_TEMPLATE>FBW_Airbus_LIGHTING_Switch_Light_Landing_Template</ANIM_TEMPLATE>
                    <NODE_ID>SWITCH_OVHD_EXTLT_LANDR</NODE_ID>
                    <ANIM_NAME>SWITCH_OVHD_EXTLT_LANDR</ANIM_NAME>
                    <Part_ID>LANDING_Light_R</Part_ID>
                    <SIMVAR_INDEX>3</SIMVAR_INDEX>
                    <ID>2</ID>
                    <ANIMTIP_0>TT:COCKPIT.TOOLTIPS.LANDING_LIGHT_R_OFF</ANIMTIP_0>
                    <ANIMTIP_1>TT:COCKPIT.TOOLTIPS.LANDING_LIGHT_R_ON</ANIMTIP_1>
                    <ANIMTIP_2>TT:COCKPIT.TOOLTIPS.LANDING_LIGHT_R_RETRACT</ANIMTIP_2>
                    <TYPE>Retractable</TYPE>
                </UseTemplate>

                <!-- EXT LT LAND R DELAY -->
                <!-- DELAY_TIME is different than LEFT to add a small "groove"
                     to their activiation, if both are triggered at the same time -->
                <UseTemplate Name="FBW_LDGLT_Delay">
                    <DELAY_TIME>7.3</DELAY_TIME>
                    <DELAY_LT_INDEX>3</DELAY_LT_INDEX>
                    <DELAY_CIRCUIT>19</DELAY_CIRCUIT>
                    <DELAY_BUS>3</DELAY_BUS>
                </UseTemplate>

                <!-- EXT LT WING -->
                <UseTemplate Name="FBW_Anim_Interactions">
                    <ANIM_TYPE>SWITCH</ANIM_TYPE>
                    <ANIM_TEMPLATE>FBW_Airbus_LIGHTING_Switch_Light_Wing_Template</ANIM_TEMPLATE>
                    <NODE_ID>SWITCH_OVHD_EXTLT_WING</NODE_ID>
                    <PART_ID>EXTLT_WING</PART_ID>
                    <ANIM_NAME>SWITCH_OVHD_EXTLT_WING</ANIM_NAME>
                    <SIMVAR_INDEX>0</SIMVAR_INDEX>
                    <WWISE_EVENT>lswitch</WWISE_EVENT>
                    <WWISE_EVENT_1>lswitch</WWISE_EVENT_1>
                    <WWISE_EVENT_2>lswitch</WWISE_EVENT_2>
                </UseTemplate>

                <!-- EXT LT NAV & LOGO -->
                <UseTemplate Name="FBW_Anim_Interactions">
                    <ANIM_TYPE>SWITCH</ANIM_TYPE>
                    <ANIM_TEMPLATE>ASOBO_LIGHTING_Switch_Light_Navigation_Template</ANIM_TEMPLATE>
                    <NODE_ID>SWITCH_OVHD_EXTLT_NAVLOGO</NODE_ID>
                    <PART_ID>SWITCH_OVHD_EXTLT_NAVLOGO</PART_ID>
                    <ANIM_NAME>SWITCH_OVHD_EXTLT_NAVLOGO</ANIM_NAME>
                    <SIMVAR_INDEX>0</SIMVAR_INDEX>
                    <SIMVAR_INDEX_2>0</SIMVAR_INDEX_2>
                    <LIGHT_TYPE_2>LOGO</LIGHT_TYPE_2>
                    <TYPE>OnOff_TwoSimvars</TYPE>
                    <WWISE_EVENT_1>lswitch</WWISE_EVENT_1>
                    <WWISE_EVENT_2>lswitch</WWISE_EVENT_2>
                </UseTemplate>

                <!-- turn off the connection to the logo lights when the plane is not on ground and the flaps are retracted -->
                <Update Frequency="5">
                    (A:SIM ON GROUND, BOOL) 0 != (A:FLAPS HANDLE PERCENT, percent) 0 &gt; or (&gt;O:_ShouldBeConnectedToPowerGrid)
                    (O:_ShouldBeConnectedToPowerGrid) sp0
                    2 (&gt;A:BUS LOOKUP INDEX, Number)
                    (A:CIRCUIT CONNECTION ON:29, Bool) l0 != if{ 29 2 (&gt;K:2:ELECTRICAL_BUS_TO_CIRCUIT_CONNECTION_TOGGLE) }
                    3 (&gt;A:BUS LOOKUP INDEX, Number)
                    (A:CIRCUIT CONNECTION ON:30, Bool) l0 != if{ 30 3 (&gt;K:2:ELECTRICAL_BUS_TO_CIRCUIT_CONNECTION_TOGGLE) }
                </Update>

                <!-- EXT LT NOSE TAXI/TO -->
                <UseTemplate Name="FBW_Anim_Interactions">
                    <ANIM_TYPE>SWITCH</ANIM_TYPE>
                    <ANIM_TEMPLATE>ASOBO_LIGHTING_Switch_Light_Landing_Template</ANIM_TEMPLATE>
                    <NODE_ID>SWITCH_OVHD_EXTLT_NOSE</NODE_ID>
                    <PART_ID>LIGHTING_Switch_Light_Double</PART_ID>
                    <ANIM_NAME>SWITCH_OVHD_EXTLT_NOSE</ANIM_NAME>
                    <LIGHT_TYPE>LANDING</LIGHT_TYPE>
                    <LIGHT_TYPE_2>TAXI</LIGHT_TYPE_2>
                    <SIMVAR_INDEX_1>1</SIMVAR_INDEX_1>
                    <SIMVAR_INDEX_2>1</SIMVAR_INDEX_2>
                    <ANIMTIP_0>TT:COCKPIT.TOOLTIPS.NOSE_LIGHT_SET_TO</ANIMTIP_0>
                    <ANIMTIP_1>TT:COCKPIT.TOOLTIPS.NOSE_LIGHT_SET_TAXI</ANIMTIP_1>
                    <ANIMTIP_2>TT:COCKPIT.TOOLTIPS.NOSE_LIGHT_SET_OFF</ANIMTIP_2>
                    <TYPE>TwoSimvars</TYPE>
                    <!-- Allow TAXI LT to be used with TO LT -->
                    <SET_SIMVAR_2>(L:LIGHTING_LANDING_1, Number) 0 == if{ ! } 1 r (&gt;K:2:TAXI_LIGHTS_SET)</SET_SIMVAR_2>
                    <WWISE_EVENT>lswitch</WWISE_EVENT>
                </UseTemplate>

                <!-- Turn off the connection to the lights when the landing gear is retracted-->
                <UseTemplate Name="ASOBO_GT_Update">
                    <FREQUENCY>5</FREQUENCY>
                    <UPDATE_CODE>
                        (A:GEAR HANDLE POSITION, Bool) (A:GEAR POSITION, percent) 99.9 &gt; and (&gt;O:_ShouldBeConnectedToPowerGrid)
                        (O:_ShouldBeConnectedToPowerGrid) sp0
                        2 (&gt;A:BUS LOOKUP INDEX, Number)
                        (A:CIRCUIT CONNECTION ON:17, Bool) l0 != if{ 17 2 (&gt;K:2:ELECTRICAL_BUS_TO_CIRCUIT_CONNECTION_TOGGLE) }
                        (A:CIRCUIT CONNECTION ON:21, Bool) l0 != if{ 21 2 (&gt;K:2:ELECTRICAL_BUS_TO_CIRCUIT_CONNECTION_TOGGLE) }
                        3 (&gt;A:BUS LOOKUP INDEX, Number)
                        (A:CIRCUIT CONNECTION ON:20, Bool) l0 != if{ 20 3 (&gt;K:2:ELECTRICAL_BUS_TO_CIRCUIT_CONNECTION_TOGGLE) }
                        (A:CIRCUIT CONNECTION ON:22, Bool) l0 != if{ 22 3 (&gt;K:2:ELECTRICAL_BUS_TO_CIRCUIT_CONNECTION_TOGGLE) }
                    </UPDATE_CODE>
                </UseTemplate>

                <!-- INT LT OVHD INTEG LT -->
                <UseTemplate Name="FBW_Stepless_Potentiometer">
                    <NODE_ID>KNOB_OVHD_INTLT_BRT</NODE_ID>
                    <ANIMTIP_0>TT:COCKPIT.TOOLTIPS.LIGHT_OVHD_PANEL_SUBPANEL_DECREASE</ANIMTIP_0>
                    <ANIMTIP_1>TT:COCKPIT.TOOLTIPS.LIGHT_OVHD_PANEL_SUBPANEL_INCREASE</ANIMTIP_1>
                    <POTENTIOMETER>86</POTENTIOMETER>
                </UseTemplate>

                <UseTemplate Name="ASOBO_LIGHTING_Panel_Emissive_Template">
                    <NODE_ID>LIGHTS_OVHD</NODE_ID>
                    <SIMVAR_INDEX>4</SIMVAR_INDEX>
                    <POTENTIOMETER>86</POTENTIOMETER>
                    <EMISSIVE_CODE>(L:A32NX_ELEC_AC_1_BUS_IS_POWERED, Bool)</EMISSIVE_CODE>
                </UseTemplate>

                <!-- INT LT DOME -->
                <Component ID="SWITCH_OVHD_INTLT_DOME" Node="SWITCH_OVHD_INTLT_DOME">
                    <UseTemplate Name="FBW_Anim_Interactions">
                        <ANIM_TYPE>SWITCH</ANIM_TYPE>
                        <ANIM_TEMPLATE>ASOBO_GT_Switch_3States</ANIM_TEMPLATE>
                        <NODE_ID>SWITCH_OVHD_INTLT_DOME</NODE_ID>
                        <PART_ID>SWITCH_OVHD_INTLT_DOME</PART_ID>
                        <ANIM_NAME>SWITCH_OVHD_INTLT_DOME</ANIM_NAME>
                        <WWISE_EVENT>lswitch</WWISE_EVENT>
                        <DIMMER_POS_0_VALUE>100</DIMMER_POS_0_VALUE>
                        <DIMMER_POS_1_VALUE>50</DIMMER_POS_1_VALUE>
                        <DIMMER_POS_2_VALUE>0</DIMMER_POS_2_VALUE>
                        <CODE_POS_0>1 (&gt;K:2:CABIN_LIGHTS_SET) 100 (&gt;K:LIGHT_POTENTIOMETER_7_SET)</CODE_POS_0>
                        <CODE_POS_1>0.5 (&gt;K:2:CABIN_LIGHTS_SET) 50 (&gt;K:LIGHT_POTENTIOMETER_7_SET)</CODE_POS_1>
                        <CODE_POS_2>0 (&gt;K:2:CABIN_LIGHTS_SET) 0 (&gt;K:LIGHT_POTENTIOMETER_7_SET)</CODE_POS_2>
                        <STATE0_TEST>(A:LIGHT CABIN:1, Bool) 1 == (A:LIGHT POTENTIOMETER:7, Percent) 100 == and</STATE0_TEST>
                        <STATE1_TEST>(A:LIGHT CABIN:1, Bool) 0.5  == (A:LIGHT POTENTIOMETER:7, Percent) 50 == and</STATE1_TEST>
                        <STATE2_TEST>(A:LIGHT CABIN:1, Bool) 0 == (A:LIGHT POTENTIOMETER:7, Percent) 0 == and </STATE2_TEST>
                    </UseTemplate>
                </Component>

                <!-- Hide the original (non-separated) dome lights. -->
                <Component ID="Overhead_Lights" Node="LIGHTS_Overhead">
                    <UseTemplate Name="ASOBO_GT_Visibility_Code">
                        <VISIBILITY_CODE>0</VISIBILITY_CODE>
                    </UseTemplate>
                </Component>

                <!-- PARK BRK EXT LT -->
                <UseTemplate Name="FBW_Potentiometer_Toggle">
                    <TOGGLE_CONDITION>(A:GEAR CENTER POSITION, Percent over 100) 1 == (L:A32NX_PARK_BRAKE_LEVER_POS, bool) 1 == and</TOGGLE_CONDITION>
                    <TOGGLE_REQUISITE>(L:A32NX_ELEC_DC_GND_FLT_SVC_BUS_IS_POWERED, Bool)</TOGGLE_REQUISITE>
                    <POTENTIOMETER>99</POTENTIOMETER>
                </UseTemplate>

                <!-- CPT DOME LT -->
                <UseTemplate Name="ASOBO_LIGHTING_Cabin_Emissive_Template">
                    <NODE_ID>LIGHTS_Overhead_L</NODE_ID>
                    <POTENTIOMETER>7</POTENTIOMETER>
                    <FAILURE>1</FAILURE>
                    <SIMVAR_INDEX>1</SIMVAR_INDEX>
                    <EMISSIVE_CODE>(L:A32NX_ELEC_DC_GND_FLT_SVC_BUS_IS_POWERED, Bool)</EMISSIVE_CODE>
                </UseTemplate>

                <!-- F/O DOME LT -->
                <UseTemplate Name="ASOBO_LIGHTING_Cabin_Emissive_Template">
                    <NODE_ID>LIGHTS_Overhead_R</NODE_ID>
                    <POTENTIOMETER>7</POTENTIOMETER>
                    <FAILURE>1</FAILURE>
                    <SIMVAR_INDEX>2</SIMVAR_INDEX>
                    <NO_SIMVAR_LIGHT/>
                    <EMISSIVE_CODE>(L:A32NX_ELEC_DC_ESS_BUS_IS_POWERED, Bool)</EMISSIVE_CODE>
                </UseTemplate>
            </Component>

            <Component ID="Overhead_Fuel">
                <DefaultTemplateParameters>
                    <TYPE>AIRBUS</TYPE>
                </DefaultTemplateParameters>

                <!-- FUEL X FEED -->
                <UseTemplate Name="FBW_Anim_Interactions">
                    <ANIM_TYPE>KORRY_BUTTON</ANIM_TYPE>
                    <ANIM_TEMPLATE>FBW_Airbus_Fuel_Crossfeed</ANIM_TEMPLATE>
                    <NODE_ID>PUSH_OVHD_FUEL_XFEED</NODE_ID>
                    <ID>3</ID>
                    <SEQ_POWERED>(L:A32NX_ELEC_AC_ESS_SHED_BUS_IS_POWERED, Bool)</SEQ_POWERED>
                    <SEQ2_EMISSIVE_DRIVES_VISIBILITY>False</SEQ2_EMISSIVE_DRIVES_VISIBILITY>
                    <SEQ1_CODE_DRIVES_VISIBILITY>False</SEQ1_CODE_DRIVES_VISIBILITY>
                    <SEQ2_CODE_DRIVES_VISIBILITY>False</SEQ2_CODE_DRIVES_VISIBILITY>
                    <OFF_TOOLTIP>COCKPIT.TOOLTIPS.FUEL_XFEED_TURN_ON</OFF_TOOLTIP>
                    <ON_TOOLTIP>COCKPIT.TOOLTIPS.FUEL_XFEED_TURN_OFF</ON_TOOLTIP>
                </UseTemplate>

                <!-- FUEL L TK PUMPS 1 -->
                <UseTemplate Name="FBW_Anim_Interactions">
                    <ANIM_TYPE>KORRY_BUTTON</ANIM_TYPE>
                    <ANIM_TEMPLATE>FBW_Airbus_Fuel_Pump</ANIM_TEMPLATE>
                    <NODE_ID>PUSH_OVHD_FUEL_LTKPUMPS1</NODE_ID>
                    <PART_ID>OVHD_FUEL_LTKPUMPS1</PART_ID>
                    <ID>2</ID>
                    <SEQ_POWERED>(L:A32NX_ELEC_AC_ESS_SHED_BUS_IS_POWERED, Bool)</SEQ_POWERED>
                    <SEQ2_EMISSIVE_DRIVES_VISIBILITY>False</SEQ2_EMISSIVE_DRIVES_VISIBILITY>
                    <SEQ1_CODE_DRIVES_VISIBILITY>False</SEQ1_CODE_DRIVES_VISIBILITY>
                    <SEQ2_CODE_DRIVES_VISIBILITY>False</SEQ2_CODE_DRIVES_VISIBILITY>
                    <OFF_TOOLTIP>COCKPIT.TOOLTIPS.ENG_1_L_TK_PUMP1_OFF</OFF_TOOLTIP>
                    <ON_TOOLTIP>COCKPIT.TOOLTIPS.ENG_1_L_TK_PUMP1_ON</ON_TOOLTIP>
                </UseTemplate>

                <!-- FUEL L TK PUMPS 2 -->
                    <UseTemplate Name="FBW_Anim_Interactions">
                    <ANIM_TYPE>KORRY_BUTTON</ANIM_TYPE>
                    <ANIM_TEMPLATE>FBW_Airbus_Fuel_Pump</ANIM_TEMPLATE>
                    <NODE_ID>PUSH_OVHD_FUEL_LTKPUMPS2</NODE_ID>
                    <PART_ID>OVHD_FUEL_LTKPUMPS2</PART_ID>
                    <ID>5</ID>
                    <SEQ_POWERED>(L:A32NX_ELEC_AC_2_BUS_IS_POWERED, Bool)</SEQ_POWERED>
                    <SEQ2_EMISSIVE_DRIVES_VISIBILITY>False</SEQ2_EMISSIVE_DRIVES_VISIBILITY>
                    <SEQ1_CODE_DRIVES_VISIBILITY>False</SEQ1_CODE_DRIVES_VISIBILITY>
                    <SEQ2_CODE_DRIVES_VISIBILITY>False</SEQ2_CODE_DRIVES_VISIBILITY>
                    <OFF_TOOLTIP>COCKPIT.TOOLTIPS.ENG_1_L_TK_PUMP2_OFF</OFF_TOOLTIP>
                    <ON_TOOLTIP>COCKPIT.TOOLTIPS.ENG_1_L_TK_PUMP2_ON</ON_TOOLTIP>
                </UseTemplate>

                <!-- FUEL PUMP 1 -->
                <UseTemplate Name="FBW_Anim_Interactions">
                    <ANIM_TYPE>KORRY_BUTTON</ANIM_TYPE>
                    <ANIM_TEMPLATE>FBW_Airbus_Fuel_Pump</ANIM_TEMPLATE>
                    <NODE_ID>PUSH_OVHD_FUEL_PUMP1</NODE_ID>
                    <PART_ID>OVHD_FUEL_PUMP1</PART_ID>
                    <ID>1</ID>
                    <SEQ_POWERED>(L:A32NX_ELEC_AC_2_BUS_IS_POWERED, Bool)</SEQ_POWERED>
                    <SEQ2_EMISSIVE_DRIVES_VISIBILITY>False</SEQ2_EMISSIVE_DRIVES_VISIBILITY>
                    <SEQ1_CODE_DRIVES_VISIBILITY>False</SEQ1_CODE_DRIVES_VISIBILITY>
                    <SEQ2_CODE_DRIVES_VISIBILITY>False</SEQ2_CODE_DRIVES_VISIBILITY>
                    <OFF_TOOLTIP>COCKPIT.TOOLTIPS.CTR_TK_PUMP_1_OFF</OFF_TOOLTIP>
                    <ON_TOOLTIP>COCKPIT.TOOLTIPS.CTR_TK_PUMP_1_ON</ON_TOOLTIP>
                </UseTemplate>

                <!-- FUEL PUMP 2 -->
                <UseTemplate Name="FBW_Anim_Interactions">
                    <ANIM_TYPE>KORRY_BUTTON</ANIM_TYPE>
                    <ANIM_TEMPLATE>FBW_Airbus_Fuel_Pump</ANIM_TEMPLATE>
                    <NODE_ID>PUSH_OVHD_FUEL_PUMP2</NODE_ID>
                    <PART_ID>OVHD_FUEL_PUMP2</PART_ID>
                    <ID>4</ID>
                    <SEQ_POWERED>(L:A32NX_ELEC_AC_1_BUS_IS_POWERED, Bool)</SEQ_POWERED>
                    <SEQ2_EMISSIVE_DRIVES_VISIBILITY>False</SEQ2_EMISSIVE_DRIVES_VISIBILITY>
                    <SEQ1_CODE_DRIVES_VISIBILITY>False</SEQ1_CODE_DRIVES_VISIBILITY>
                    <SEQ2_CODE_DRIVES_VISIBILITY>False</SEQ2_CODE_DRIVES_VISIBILITY>
                    <OFF_TOOLTIP>COCKPIT.TOOLTIPS.CTR_TK_PUMP_2_OFF</OFF_TOOLTIP>
                    <ON_TOOLTIP>COCKPIT.TOOLTIPS.CTR_TK_PUMP_2_ON</ON_TOOLTIP>
                </UseTemplate>

                <!-- FUEL R TK PUMPS 1 -->
                <UseTemplate Name="FBW_Anim_Interactions">
                    <ANIM_TYPE>KORRY_BUTTON</ANIM_TYPE>
                    <ANIM_TEMPLATE>FBW_Airbus_Fuel_Pump</ANIM_TEMPLATE>
                    <NODE_ID>PUSH_OVHD_FUEL_RTKPUMPS1</NODE_ID>
                    <PART_ID>OVHD_FUEL_RTKPUMPS1</PART_ID>
                    <ID>3</ID>
                    <SEQ_POWERED>(L:A32NX_ELEC_AC_ESS_SHED_BUS_IS_POWERED, Bool)</SEQ_POWERED>
                    <SEQ2_EMISSIVE_DRIVES_VISIBILITY>False</SEQ2_EMISSIVE_DRIVES_VISIBILITY>
                    <SEQ1_CODE_DRIVES_VISIBILITY>False</SEQ1_CODE_DRIVES_VISIBILITY>
                    <SEQ2_CODE_DRIVES_VISIBILITY>False</SEQ2_CODE_DRIVES_VISIBILITY>
                    <OFF_TOOLTIP>COCKPIT.TOOLTIPS.ENG_2_R_TK_PUMP1_OFF</OFF_TOOLTIP>
                    <ON_TOOLTIP>COCKPIT.TOOLTIPS.ENG_2_R_TK_PUMP1_ON</ON_TOOLTIP>
                </UseTemplate>

                <!-- FUEL R TK PUMPS 2 -->
                <UseTemplate Name="FBW_Anim_Interactions">
                    <ANIM_TYPE>KORRY_BUTTON</ANIM_TYPE>
                    <ANIM_TEMPLATE>FBW_Airbus_Fuel_Pump</ANIM_TEMPLATE>
                    <NODE_ID>PUSH_OVHD_FUEL_RTKPUMPS2</NODE_ID>
                    <PART_ID>OVHD_FUEL_RTKPUMPS2</PART_ID>
                    <OFF_TOOLTIP>COCKPIT.TOOLTIPS.ENG_2_R_TK_PUMP2_OFF</OFF_TOOLTIP>
                    <ON_TOOLTIP>COCKPIT.TOOLTIPS.ENG_2_R_TK_PUMP2_ON</ON_TOOLTIP>
                    <ID>6</ID>
                    <SEQ_POWERED>(L:A32NX_ELEC_AC_2_BUS_IS_POWERED, Bool)</SEQ_POWERED>
                    <SEQ2_EMISSIVE_DRIVES_VISIBILITY>False</SEQ2_EMISSIVE_DRIVES_VISIBILITY>
                    <SEQ1_CODE_DRIVES_VISIBILITY>False</SEQ1_CODE_DRIVES_VISIBILITY>
                    <SEQ2_CODE_DRIVES_VISIBILITY>False</SEQ2_CODE_DRIVES_VISIBILITY>
                </UseTemplate>

                <!-- FUEL MODE SEL -->
                <UseTemplate Name="FBW_Anim_Interactions">
                    <ANIM_TYPE>KORRY_BUTTON</ANIM_TYPE>
                    <ANIM_TEMPLATE>FBW_Push_Toggle</ANIM_TEMPLATE>
                    <NODE_ID>PUSH_OVHD_FUEL_MODESEL</NODE_ID>
                    <SEQ_POWERED>(L:A32NX_ELEC_AC_1_BUS_IS_POWERED, Bool)</SEQ_POWERED>
                    <SEQ1_CODE>
                        (A:FUELSYSTEM TANK WEIGHT:1, pound) 550 &gt;
                        (A:FUELSYSTEM TANK WEIGHT:2, pound) 11000 &lt;
                        (A:FUELSYSTEM TANK WEIGHT:3, pound) 11000 &lt; or and
                    </SEQ1_CODE>
                    <SEQ2_EMISSIVE_DRIVES_VISIBILITY>False</SEQ2_EMISSIVE_DRIVES_VISIBILITY>
                    <SEQ1_CODE_DRIVES_VISIBILITY>False</SEQ1_CODE_DRIVES_VISIBILITY>
                    <SEQ2_CODE_DRIVES_VISIBILITY>False</SEQ2_CODE_DRIVES_VISIBILITY>
                    <DUMMY_BUTTON/>
                </UseTemplate>
            </Component>

            <!-- FLT CTL -->
            <Component ID="Flight_Controls_Left">
                <!-- FLT CTL ELAC 1 -->
                <UseTemplate Name="FBW_Anim_Interactions">
                    <ANIM_TYPE>KORRY_BUTTON</ANIM_TYPE>
                    <ANIM_TEMPLATE>FBW_AIRBUS_Push_ELAC_Template</ANIM_TEMPLATE>
                    <SEQ_POWERED>(L:A32NX_ELEC_AC_ESS_SHED_BUS_IS_POWERED, Bool) (L:A32NX_ELEC_AC_STAT_INV_BUS_IS_POWERED, Bool) or</SEQ_POWERED>
                    <ID>1</ID>
                </UseTemplate>

                <!-- FLT CTL SEC 1 -->
                <UseTemplate Name="FBW_Anim_Interactions">
                    <ANIM_TYPE>KORRY_BUTTON</ANIM_TYPE>
                    <ANIM_TEMPLATE>FBW_AIRBUS_Push_SEC_Template</ANIM_TEMPLATE>
                    <SEQ_POWERED>(L:A32NX_ELEC_AC_ESS_SHED_BUS_IS_POWERED, Bool) (L:A32NX_ELEC_AC_STAT_INV_BUS_IS_POWERED, Bool) or</SEQ_POWERED>
                    <ID>1</ID>
                </UseTemplate>

                <!-- FLT CTL FAC 1 -->
                <UseTemplate Name="FBW_Anim_Interactions">
                    <ANIM_TYPE>KORRY_BUTTON</ANIM_TYPE>
                    <ANIM_TEMPLATE>FBW_AIRBUS_Push_FAC_Template</ANIM_TEMPLATE>
                    <SEQ_POWERED>(L:A32NX_ELEC_AC_ESS_SHED_BUS_IS_POWERED, Bool) (L:A32NX_ELEC_AC_STAT_INV_BUS_IS_POWERED, Bool) or</SEQ_POWERED>
                    <ID>1</ID>
                </UseTemplate>
            </Component>

            <Component ID="Overhead_Dummies">
                <Component ID="Left_Column">
                    <!-- ELT TEST/RESET -->
                    <UseTemplate Name="FBW_Anim_Interactions">
                        <ANIM_TYPE>BUTTON_HELD</ANIM_TYPE>
                        <ANIM_TEMPLATE>FBW_Push_Held</ANIM_TEMPLATE>
                        <NODE_ID>PUSH_OVHD_ELT_TEST</NODE_ID>
                        <HOLD_SIMVAR>L:A32NX_ELT_TEST_RESET</HOLD_SIMVAR>
                        <TOOLTIPID>Test/Reset ELT (Inop.)</TOOLTIPID>
                    </UseTemplate>

                    <!-- ELT ON -->
                    <UseTemplate Name="FBW_Anim_Interactions">
                        <ANIM_TYPE>BUTTON_HELD</ANIM_TYPE>
                        <ANIM_TEMPLATE>FBW_Push_Held</ANIM_TEMPLATE>
                        <NODE_ID>PUSH_OVHD_ELT_ON</NODE_ID>
                        <LEFT_SINGLE_CODE>1 (&gt;L:A32NX_ELT_ON)</LEFT_SINGLE_CODE>
                        <TOOLTIPID>Turn ON ELT (Inop.)</TOOLTIPID>
                    </UseTemplate>

                    <!-- PA -->
                    <UseTemplate Name="FBW_Airbus_PA_Button">
                        <NODE_ID>PUSH_OVHD_PA</NODE_ID>
                        <SEQ_POWERED>(L:A32NX_ELEC_AC_1_BUS_IS_POWERED, Bool)</SEQ_POWERED>
                        <TOOLTIPID>PA Annunciator</TOOLTIPID>
                        <DUMMY_BUTTON/>
                        <NO_SEQ2 />
                    </UseTemplate>

                    <!-- OVHD COCKPIT DOOR VIDEO -->
                    <UseTemplate Name="FBW_Anim_Interactions">
                        <ANIM_TYPE>KORRY_BUTTON</ANIM_TYPE>
                        <ANIM_TEMPLATE>FBW_Push_Toggle</ANIM_TEMPLATE>
                        <NODE_ID>PUSH_OVHD_COCKPITDOORVIDEO</NODE_ID>
                        <TOGGLE_SIMVAR>L:A32NX_OVHD_COCKPITDOORVIDEO_TOGGLE</TOGGLE_SIMVAR>
                        <SEQ_POWERED>(L:A32NX_ELEC_AC_1_BUS_IS_POWERED, Bool)</SEQ_POWERED>
                        <SEQ2_CODE>(L:A32NX_OVHD_COCKPITDOORVIDEO_TOGGLE, Bool) !</SEQ2_CODE>
                        <SEQ1_EMISSIVE_DRIVES_VISIBILITY>False</SEQ1_EMISSIVE_DRIVES_VISIBILITY>
                        <SEQ2_EMISSIVE_DRIVES_VISIBILITY>False</SEQ2_EMISSIVE_DRIVES_VISIBILITY>
                        <SEQ1_CODE_DRIVES_VISIBILITY>False</SEQ1_CODE_DRIVES_VISIBILITY>
                        <SEQ2_CODE_DRIVES_VISIBILITY>False</SEQ2_CODE_DRIVES_VISIBILITY>
                        <TOOLTIPID>%((L:A32NX_OVHD_COCKPITDOORVIDEO_TOGGLE, Bool))%{if}Turn OFF door video%{else}Turn ON door video%{end}</TOOLTIPID>
                    </UseTemplate>

                    <!-- PEDESTAL COCKPIT DOOR VIDEO-->
                    <UseTemplate Name="FBW_Anim_Interactions">
                        <ANIM_TYPE>BUTTON</ANIM_TYPE>
                        <ANIM_TEMPLATE>FBW_Push_Toggle</ANIM_TEMPLATE>
                        <NODE_ID>PUSH_DOORPANEL_VIDEO</NODE_ID>
                        <LEFT_SINGLE_CODE>(L:PUSH_DOORPANEL_VIDEO) ! (>L:PUSH_DOORPANEL_VIDEO)</LEFT_SINGLE_CODE>
                        <MOMENTARY/>
                        <NO_SEQ1 />
                        <NO_SEQ2 />
                        <ROUND />
                    </UseTemplate>

                    <Component ID="ADIRS">
                        <!-- ADIRS IR 1 -->
                        <UseTemplate Name="FBW_Anim_Interactions">
                            <ANIM_TYPE>KORRY_BUTTON</ANIM_TYPE>
                            <ANIM_TEMPLATE>FBW_Airbus_ADIRS_IR_Button</ANIM_TEMPLATE>
                            <ID>1</ID>
                            <SEQ_POWERED>(L:A32NX_ELEC_AC_1_BUS_IS_POWERED, Bool)</SEQ_POWERED>
                        </UseTemplate>
                        <!-- ADIRS IR 2 -->
                        <UseTemplate Name="FBW_Anim_Interactions">
                            <ANIM_TYPE>KORRY_BUTTON</ANIM_TYPE>
                            <ANIM_TEMPLATE>FBW_Airbus_ADIRS_IR_Button</ANIM_TEMPLATE>
                            <ID>2</ID>
                            <SEQ_POWERED>(L:A32NX_ELEC_AC_2_BUS_IS_POWERED, Bool)</SEQ_POWERED>
                        </UseTemplate>
                        <!-- ADIRS IR 3 -->
                        <UseTemplate Name="FBW_Anim_Interactions">
                            <ANIM_TYPE>KORRY_BUTTON</ANIM_TYPE>
                            <ANIM_TEMPLATE>FBW_Airbus_ADIRS_IR_Button</ANIM_TEMPLATE>
                            <ID>3</ID>
                            <SEQ_POWERED>(L:A32NX_ELEC_AC_1_BUS_IS_POWERED, Bool)</SEQ_POWERED>
                        </UseTemplate>

                        <!-- ADIRS ANNOUNCIATOR -->
                        <UseTemplate Name="FBW_Push_Toggle">
                            <NODE_ID>PUSH_OVHD_ADIRS</NODE_ID>
                            <!--
                                Various buses may power the ON BAT indication. When revisiting the ADIRS
                                implementation the necessary logic should be implemented and the appropriate
                                power sources used.
                            -->
                            <SEQ1_CODE>(L:A32NX_OVHD_ADIRS_ON_BAT_IS_ILLUMINATED, Bool)</SEQ1_CODE>
                            <NO_SEQ2 />
                            <DUMMY_BUTTON/>
                        </UseTemplate>

                        <!-- ADIRS KNOB L -->
                        <UseTemplate Name="FBW_Anim_Interactions">
                            <ANIM_TYPE>KNOB</ANIM_TYPE>
                            <ANIM_TEMPLATE>FBW_Airbus_ADIRS_Knob</ANIM_TEMPLATE>
                            <ID>1</ID>
                        </UseTemplate>
                        <!-- ADIRS KNOB M -->
                        <UseTemplate Name="FBW_Anim_Interactions">
                            <ANIM_TYPE>KNOB</ANIM_TYPE>
                            <ANIM_TEMPLATE>FBW_Airbus_ADIRS_Knob</ANIM_TEMPLATE>
                            <ID>2</ID>
                        </UseTemplate>
                        <!-- ADIRS KNOB R -->
                        <UseTemplate Name="FBW_Anim_Interactions">
                            <ANIM_TYPE>KNOB</ANIM_TYPE>
                            <ANIM_TEMPLATE>FBW_Airbus_ADIRS_Knob</ANIM_TEMPLATE>
                            <ID>3</ID>
                        </UseTemplate>
                        <!-- ADIRS ADIR 1 -->
                        <UseTemplate Name="FBW_Anim_Interactions">
                            <ANIM_TYPE>KORRY_BUTTON</ANIM_TYPE>
                            <ANIM_TEMPLATE>FBW_Airbus_ADIRS_ADR_Button</ANIM_TEMPLATE>
                            <ID>1</ID>
                            <SEQ_POWERED>(L:A32NX_ELEC_AC_1_BUS_IS_POWERED, Bool)</SEQ_POWERED>
                        </UseTemplate>
                        <!-- ADIRS ADIR 2 -->
                        <UseTemplate Name="FBW_Anim_Interactions">
                            <ANIM_TYPE>KORRY_BUTTON</ANIM_TYPE>
                            <ANIM_TEMPLATE>FBW_Airbus_ADIRS_ADR_Button</ANIM_TEMPLATE>
                            <ID>2</ID>
                            <SEQ_POWERED>(L:A32NX_ELEC_AC_2_BUS_IS_POWERED, Bool)</SEQ_POWERED>
                        </UseTemplate>
                        <!-- ADIRS ADIR 3 -->
                        <UseTemplate Name="FBW_Anim_Interactions">
                            <ANIM_TYPE>KORRY_BUTTON</ANIM_TYPE>
                            <ANIM_TEMPLATE>FBW_Airbus_ADIRS_ADR_Button</ANIM_TEMPLATE>
                            <ID>3</ID>
                            <SEQ_POWERED>(L:A32NX_ELEC_AC_1_BUS_IS_POWERED, Bool)</SEQ_POWERED>
                        </UseTemplate>

                    <Component ID="EVAC">
                        <!-- EVAC COMMAND -->
                        <UseTemplate Name="FBW_Anim_Interactions">
                            <ANIM_TYPE>KORRY_PROTECTED</ANIM_TYPE>
                            <ANIM_TEMPLATE>FBW_Covered_Push_Toggle</ANIM_TEMPLATE>
                            <NODE_ID>PUSH_OVHD_EVAC_COMMAND</NODE_ID>
                            <LOCK_NODE_ID>LOCK_OVHD_EVAC_COMMAND</LOCK_NODE_ID>

                            <LEFT_SINGLE_CODE>0 (&gt;L:PUSH_OVHD_EVAC_HORN) (L:A32NX_EVAC_COMMAND_TOGGLE) ! (&gt;L:A32NX_EVAC_COMMAND_TOGGLE)</LEFT_SINGLE_CODE>
                            <INVERTED_ANIMATION/>

                            <SEQ_POWERED>(L:A32NX_ELEC_AC_ESS_SHED_BUS_IS_POWERED, Bool) (L:A32NX_ELEC_AC_STAT_INV_BUS_IS_POWERED, Bool) or</SEQ_POWERED>
                            <SEQ1_CODE>(L:A32NX_EVAC_COMMAND_TOGGLE, Bool) ! (E:ABSOLUTE TIME, seconds) 1 % 0.4 &gt; and</SEQ1_CODE>
                            <SEQ2_CODE>(L:A32NX_EVAC_COMMAND_TOGGLE, Bool) !</SEQ2_CODE>
                            <TOOLTIPID>%((L:A32NX_EVAC_COMMAND_TOGGLE, Bool))%{if}Turn ON evacuation horn%{else}Turn OFF evacuation horn%{end}</TOOLTIPID>
                        </UseTemplate>

                        <!-- EVAC HORN SHUT OFF -->
                        <UseTemplate Name="FBW_Anim_Interactions">
                            <ANIM_TYPE>BUTTON</ANIM_TYPE>
                            <ANIM_TEMPLATE>FBW_Push_Toggle</ANIM_TEMPLATE>
                            <NODE_ID>PUSH_OVHD_EVAC_HORN</NODE_ID>
                            <LEFT_SINGLE_CODE>1 (&gt;L:PUSH_OVHD_EVAC_HORN)</LEFT_SINGLE_CODE>
                            <MOMENTARY/>
                            <NO_SEQ1 />
                            <NO_SEQ2 />
                            <ROUND />
                        </UseTemplate>

                        <!-- EVAC CAPT & PURS -->
                        <UseTemplate Name="FBW_Anim_Interactions">
                            <ANIM_TYPE>SWITCH</ANIM_TYPE>
                            <ANIM_TEMPLATE>ASOBO_GT_Switch_Dummy</ANIM_TEMPLATE>
                            <NODE_ID>SWITCH_OVHD_EVAC_CAPT</NODE_ID>
                            <PART_ID>SWITCH_OVHD_EVAC_CAPT</PART_ID>
                            <ANIM_NAME>SWITCH_OVHD_EVAC_CAPT</ANIM_NAME>
                            <ANIM_CODE>100</ANIM_CODE>
                            <WWISE_EVENT_1>lswitch</WWISE_EVENT_1>
                            <WWISE_EVENT_2>lswitch</WWISE_EVENT_2>
                            <LEFT_SINGLE_CODE>(L:A32NX_EVAC_CAPT_TOGGLE) ! (>L:A32NX_EVAC_CAPT_TOGGLE)</LEFT_SINGLE_CODE>
                        </UseTemplate>
                    </Component>


                    <Component ID="EMER_ELEC_PWR">
                        <!-- EMER ELEC PWR EMER GEN TEST -->
                        <UseTemplate Name="FBW_Anim_Interactions">
                            <ANIM_TYPE>KORRY_PROTECTED</ANIM_TYPE>
                            <ANIM_TEMPLATE>FBW_Covered_Push_Toggle</ANIM_TEMPLATE>
                            <NODE_ID>PUSH_OVHD_EMERELECPWR_EMERTEST</NODE_ID>
                            <LOCK_NODE_ID>LOCK_OVHD_EMERELECPWR_EMERTEST</LOCK_NODE_ID>
                            <LEFT_SINGLE_CODE>1 (&gt;L:A32NX_EMERELECPWR_GEN_TEST)</LEFT_SINGLE_CODE>
                            <TOOLTIPID>Test emergency generator (Inop.)</TOOLTIPID>
                            <MOMENTARY/>
                            <NO_SEQ1 />
                            <NO_SEQ2 />
                        </UseTemplate>

                        <!-- EMER ELEC PWR GEN 1 LINE -->
                        <UseTemplate Name="FBW_Anim_Interactions">
                            <ANIM_TYPE>KORRY_BUTTON</ANIM_TYPE>
                            <ANIM_TEMPLATE>FBW_Push_Toggle</ANIM_TEMPLATE>
                            <NODE_ID>PUSH_OVHD_EMERELECPWR_GEN1</NODE_ID>
                            <TOGGLE_SIMVAR>L:A32NX_OVHD_EMER_ELEC_GEN_1_LINE_PB_IS_ON</TOGGLE_SIMVAR>
                            <SEQ_POWERED>(L:A32NX_ELEC_AC_ESS_SHED_BUS_IS_POWERED, Bool)</SEQ_POWERED>
                            <SEQ1_CODE>(L:A32NX_OVHD_EMER_ELEC_GEN_1_LINE_PB_HAS_FAULT, Bool)</SEQ1_CODE>
                            <SEQ2_CODE>(L:A32NX_OVHD_EMER_ELEC_GEN_1_LINE_PB_IS_ON, Bool) !</SEQ2_CODE>
                            <SEQ2_EMISSIVE_DRIVES_VISIBILITY>False</SEQ2_EMISSIVE_DRIVES_VISIBILITY>
                            <SEQ1_CODE_DRIVES_VISIBILITY>False</SEQ1_CODE_DRIVES_VISIBILITY>
                            <SEQ2_CODE_DRIVES_VISIBILITY>False</SEQ2_CODE_DRIVES_VISIBILITY>
                            <TOOLTIPID>%((L:A32NX_OVHD_EMER_ELEC_GEN_1_LINE_PB_IS_ON, Bool))%{if}Turn OFF gen 1 line%{else}Turn ON gen 1 line%{end}</TOOLTIPID>
                        </UseTemplate>

                        <!-- EMER ELEC PWR RAT & EMER GEN -->
                        <UseTemplate Name="FBW_Push_Toggle">
                            <NODE_ID>PUSH_OVHD_EMERELECPWR_RAT</NODE_ID>
                            <SEQ_POWERED>(L:A32NX_ELEC_DC_ESS_BUS_IS_POWERED, Bool)</SEQ_POWERED>
                            <SEQ1_CODE>(L:A32NX_OVHD_EMER_ELEC_RAT_AND_EMER_GEN_HAS_FAULT, Bool)</SEQ1_CODE>
                            <SEQ2_EMISSIVE_DRIVES_VISIBILITY>False</SEQ2_EMISSIVE_DRIVES_VISIBILITY>
                            <SEQ1_CODE_DRIVES_VISIBILITY>False</SEQ1_CODE_DRIVES_VISIBILITY>
                            <SEQ2_CODE_DRIVES_VISIBILITY>False</SEQ2_CODE_DRIVES_VISIBILITY>
                            <TOOLTIPID>%((L:A32NX_OVHD_EMER_ELEC_RAT_AND_EMER_GEN_HAS_FAULT, Bool))%{if}RAT and emer gen FAULT%{else}RAT and emer gen NORMAL%{end}</TOOLTIPID>
                            <DUMMY_BUTTON/>
                        </UseTemplate>

                        <!-- EMER ELEC PWR MAN ON -->
                        <UseTemplate Name="FBW_Anim_Interactions">
                            <ANIM_TYPE>KORRY_PROTECTED</ANIM_TYPE>
                            <ANIM_TEMPLATE>FBW_Covered_Push_Toggle</ANIM_TEMPLATE>
                            <NODE_ID>PUSH_OVHD_EMERELECPWR_MANON</NODE_ID>
                            <LOCK_NODE_ID>LOCK_OVHD_EMERELECPWR_MANON</LOCK_NODE_ID>
                            <LEFT_SINGLE_CODE>1 (&gt;L:A32NX_OVHD_EMER_ELEC_RAT_AND_EMER_GEN_IS_PRESSED)</LEFT_SINGLE_CODE>
                            <LEFT_LEAVE_CODE>0 (&gt;L:A32NX_OVHD_EMER_ELEC_RAT_AND_EMER_GEN_IS_PRESSED)</LEFT_LEAVE_CODE>
                            <TOOLTIPID>%((L:A32NX_OVHD_EMER_ELEC_RAT_AND_EMER_GEN_IS_PRESSED, Bool))%{if}Ram air turbine deployed (Inop.)%{else}Deploy ram air turbine (Inop.)%{end}</TOOLTIPID>
                            <MOMENTARY/>
                            <NO_SEQ1 />
                            <NO_SEQ2 />
                        </UseTemplate>
                    </Component>
                </Component>

                <Component ID="Center_Column">
                    <!-- HYD ENG 1 PUMP -->
                    <UseTemplate Name="FBW_Anim_Interactions">
                        <ANIM_TYPE>KORRY_BUTTON</ANIM_TYPE>
                        <ANIM_TEMPLATE>FBW_Push_Toggle</ANIM_TEMPLATE>
                        <NODE_ID>PUSH_OVHD_HYD_ENG1PUMP</NODE_ID>
                        <TOGGLE_SIMVAR>L:A32NX_OVHD_HYD_ENG_1_PUMP_PB_IS_AUTO</TOGGLE_SIMVAR>
                        <SEQ_POWERED>(L:A32NX_ELEC_AC_1_BUS_IS_POWERED, Bool)</SEQ_POWERED>
                        <SEQ1_CODE>(L:A32NX_OVHD_HYD_ENG_1_PUMP_PB_HAS_FAULT, Bool)</SEQ1_CODE>
                        <SEQ2_CODE>(L:A32NX_OVHD_HYD_ENG_1_PUMP_PB_IS_AUTO, Bool) !</SEQ2_CODE>
                        <SEQ2_EMISSIVE_DRIVES_VISIBILITY>False</SEQ2_EMISSIVE_DRIVES_VISIBILITY>
                        <SEQ1_CODE_DRIVES_VISIBILITY>False</SEQ1_CODE_DRIVES_VISIBILITY>
                        <SEQ2_CODE_DRIVES_VISIBILITY>False</SEQ2_CODE_DRIVES_VISIBILITY>
                        <TOOLTIPID>%((L:A32NX_OVHD_HYD_ENG_1_PUMP_PB_IS_AUTO, Bool))%{if}Turn OFF eng 1 hyd pump%{else}Turn ON eng 1 hyd pump%{end}</TOOLTIPID>
                    </UseTemplate>

                    <!-- HYD ENG 2 PUMP -->
                    <UseTemplate Name="FBW_Anim_Interactions">
                        <ANIM_TYPE>KORRY_BUTTON</ANIM_TYPE>
                        <ANIM_TEMPLATE>FBW_Push_Toggle</ANIM_TEMPLATE>
                        <NODE_ID>PUSH_OVHD_HYD_ENG2PUMP</NODE_ID>
                        <TOGGLE_SIMVAR>L:A32NX_OVHD_HYD_ENG_2_PUMP_PB_IS_AUTO</TOGGLE_SIMVAR>
                        <SEQ_POWERED>(L:A32NX_ELEC_AC_2_BUS_IS_POWERED, Bool)</SEQ_POWERED>
                        <SEQ1_CODE>(L:A32NX_OVHD_HYD_ENG_2_PUMP_PB_HAS_FAULT, Bool)</SEQ1_CODE>
                        <SEQ2_CODE>(L:A32NX_OVHD_HYD_ENG_2_PUMP_PB_IS_AUTO, Bool) !</SEQ2_CODE>
                        <SEQ2_EMISSIVE_DRIVES_VISIBILITY>False</SEQ2_EMISSIVE_DRIVES_VISIBILITY>
                        <SEQ1_CODE_DRIVES_VISIBILITY>False</SEQ1_CODE_DRIVES_VISIBILITY>
                        <SEQ2_CODE_DRIVES_VISIBILITY>False</SEQ2_CODE_DRIVES_VISIBILITY>
                        <TOOLTIPID>%((L:A32NX_OVHD_HYD_ENG_2_PUMP_PB_IS_AUTO, Bool))%{if}Turn OFF eng 2 hyd pump%{else}Turn ON eng 2 hyd pump%{end}</TOOLTIPID>
                    </UseTemplate>

                    <!-- HYD RAT MAN ON -->
                    <UseTemplate Name="FBW_Anim_Interactions">
                        <ANIM_TYPE>KORRY_PROTECTED</ANIM_TYPE>
                        <ANIM_TEMPLATE>FBW_Covered_Push_Toggle</ANIM_TEMPLATE>
                        <NODE_ID>PUSH_OVHD_HYD_RATMANON</NODE_ID>
                        <LOCK_NODE_ID>LOCK_OVHD_HYD_RATMANON</LOCK_NODE_ID>
                        <LEFT_SINGLE_CODE>1 (&gt;L:A32NX_OVHD_HYD_RAT_MAN_ON_IS_PRESSED)</LEFT_SINGLE_CODE>
                        <LEFT_LEAVE_CODE>0 (&gt;L:A32NX_OVHD_HYD_RAT_MAN_ON_IS_PRESSED)</LEFT_LEAVE_CODE>
                        <TOOLTIPID>Deploys ram air turbine</TOOLTIPID>
                        <MOMENTARY/>
                        <NO_SEQ1 />
                        <NO_SEQ2 />
                    </UseTemplate>

                    <!-- HYD BLUE ELEC PUMP -->
                    <UseTemplate Name="FBW_Anim_Interactions">
                        <ANIM_TYPE>KORRY_PROTECTED</ANIM_TYPE>
                        <ANIM_TEMPLATE>FBW_Covered_Push_Toggle</ANIM_TEMPLATE>
                        <NODE_ID>PUSH_OVHD_HYD_ELECPUMP</NODE_ID>
                        <LOCK_NODE_ID>LOCK_OVHD_HYD_ELECPUMP</LOCK_NODE_ID>
                        <TOGGLE_SIMVAR>L:A32NX_OVHD_HYD_EPUMPB_PB_IS_AUTO</TOGGLE_SIMVAR>
                        <SEQ_POWERED>(L:A32NX_ELEC_AC_ESS_SHED_BUS_IS_POWERED, Bool)</SEQ_POWERED>
                        <SEQ1_CODE>(L:A32NX_OVHD_HYD_EPUMPB_PB_HAS_FAULT, Bool)</SEQ1_CODE>
                        <SEQ2_CODE>(L:A32NX_OVHD_HYD_EPUMPB_PB_IS_AUTO, Bool) !</SEQ2_CODE>
                        <SEQ2_EMISSIVE_DRIVES_VISIBILITY>False</SEQ2_EMISSIVE_DRIVES_VISIBILITY>
                        <SEQ1_CODE_DRIVES_VISIBILITY>False</SEQ1_CODE_DRIVES_VISIBILITY>
                        <SEQ2_CODE_DRIVES_VISIBILITY>False</SEQ2_CODE_DRIVES_VISIBILITY>
                        <TOOLTIPID>%((L:A32NX_OVHD_HYD_EPUMPB_PB_IS_AUTO, Bool))%{if}Turn OFF elec hyd pump%{else}Turn ON elec hyd pump%{end}</TOOLTIPID>
                    </UseTemplate>

                    <!-- HYD PTU -->
                    <UseTemplate Name="FBW_Anim_Interactions">
                        <ANIM_TYPE>KORRY_BUTTON</ANIM_TYPE>
                        <ANIM_TEMPLATE>FBW_Push_Toggle</ANIM_TEMPLATE>
                        <NODE_ID>PUSH_OVHD_HYD_PTU</NODE_ID>
                        <TOGGLE_SIMVAR>L:A32NX_OVHD_HYD_PTU_PB_IS_AUTO</TOGGLE_SIMVAR>
                        <SEQ_POWERED>(L:A32NX_ELEC_AC_2_BUS_IS_POWERED, Bool)</SEQ_POWERED>
                        <SEQ1_CODE>(L:A32NX_OVHD_HYD_PTU_PB_HAS_FAULT, Bool)</SEQ1_CODE>
                        <SEQ2_CODE>(L:A32NX_OVHD_HYD_PTU_PB_IS_AUTO, Bool) !</SEQ2_CODE>
                        <SEQ2_EMISSIVE_DRIVES_VISIBILITY>False</SEQ2_EMISSIVE_DRIVES_VISIBILITY>
                        <SEQ1_CODE_DRIVES_VISIBILITY>False</SEQ1_CODE_DRIVES_VISIBILITY>
                        <SEQ2_CODE_DRIVES_VISIBILITY>False</SEQ2_CODE_DRIVES_VISIBILITY>
                        <TOOLTIPID>%((L:A32NX_OVHD_HYD_PTU_PB_IS_AUTO, Bool))%{if}Turn OFF PTU%{else}Turn ON PTU%{end}</TOOLTIPID>
                    </UseTemplate>

                    <!-- HYD ELEC PUMP -->
                    <UseTemplate Name="FBW_Anim_Interactions">
                        <ANIM_TYPE>KORRY_BUTTON</ANIM_TYPE>
                        <ANIM_TEMPLATE>FBW_Push_Toggle</ANIM_TEMPLATE>
                        <NODE_ID>PUSH_OVHD_HYD_ELECPUMPY</NODE_ID>
                        <TOGGLE_SIMVAR>L:A32NX_OVHD_HYD_EPUMPY_PB_IS_AUTO</TOGGLE_SIMVAR>
                        <SEQ_POWERED>(L:A32NX_ELEC_AC_2_BUS_IS_POWERED, Bool)</SEQ_POWERED>
                        <SEQ1_CODE>(L:A32NX_OVHD_HYD_EPUMPY_PB_HAS_FAULT, Bool)</SEQ1_CODE>
                        <SEQ2_CODE>(L:A32NX_OVHD_HYD_EPUMPY_PB_IS_AUTO, Bool) !</SEQ2_CODE>
                        <SEQ2_EMISSIVE_DRIVES_VISIBILITY>False</SEQ2_EMISSIVE_DRIVES_VISIBILITY>
                        <SEQ1_CODE_DRIVES_VISIBILITY>False</SEQ1_CODE_DRIVES_VISIBILITY>
                        <SEQ2_CODE_DRIVES_VISIBILITY>False</SEQ2_CODE_DRIVES_VISIBILITY>
                        <MOMENTARY />
                        <TOOLTIPID>%((L:A32NX_OVHD_HYD_EPUMPY_PB_IS_AUTO, Bool))%{if}Turn ON yellow elec hyd pump%{else}Turn OFF yellow elec hyd pump%{end}</TOOLTIPID>
                    </UseTemplate>

                    <!-- AIR COND PACK 1 -->
                    <UseTemplate Name="FBW_Anim_Interactions">
                        <ANIM_TYPE>KORRY_BUTTON</ANIM_TYPE>
                        <ANIM_TEMPLATE>FBW_Push_Toggle</ANIM_TEMPLATE>
                        <NODE_ID>PUSH_OVHD_AIRCOND_PACK1</NODE_ID>
                        <PART_ID>AIRCOND_PACK1</PART_ID>
                        <TOGGLE_SIMVAR>L:A32NX_AIRCOND_PACK1_TOGGLE</TOGGLE_SIMVAR>
                        <SEQ_POWERED>(L:A32NX_ELEC_AC_ESS_SHED_BUS_IS_POWERED, Bool)</SEQ_POWERED>
                        <SEQ1_CODE>(L:A32NX_AIRCOND_PACK1_FAULT, Bool)</SEQ1_CODE>
                        <SEQ2_CODE>(L:A32NX_AIRCOND_PACK1_TOGGLE, Bool) !</SEQ2_CODE>
                        <SEQ2_EMISSIVE_DRIVES_VISIBILITY>False</SEQ2_EMISSIVE_DRIVES_VISIBILITY>
                        <SEQ1_CODE_DRIVES_VISIBILITY>False</SEQ1_CODE_DRIVES_VISIBILITY>
                        <SEQ2_CODE_DRIVES_VISIBILITY>False</SEQ2_CODE_DRIVES_VISIBILITY>
                        <TOOLTIPID>%((L:A32NX_AIRCOND_PACK1_TOGGLE, Bool))%{if}Turn OFF pack 1%{else}Turn ON pack 1%{end}</TOOLTIPID>
                    </UseTemplate>

                    <!-- AIR COND PACK 2 -->
                    <UseTemplate Name="FBW_Anim_Interactions">
                        <ANIM_TYPE>KORRY_BUTTON</ANIM_TYPE>
                        <ANIM_TEMPLATE>FBW_Push_Toggle</ANIM_TEMPLATE>
                        <NODE_ID>PUSH_OVHD_AIRCOND_PACK2</NODE_ID>
                        <PART_ID>AIRCOND_PACK2</PART_ID>
                        <TOGGLE_SIMVAR>L:A32NX_AIRCOND_PACK2_TOGGLE</TOGGLE_SIMVAR>
                        <SEQ_POWERED>(L:A32NX_ELEC_AC_ESS_SHED_BUS_IS_POWERED, Bool) (L:A32NX_ELEC_AC_STAT_INV_BUS_IS_POWERED, Bool) or</SEQ_POWERED>
                        <SEQ1_CODE>(L:A32NX_AIRCOND_PACK2_FAULT, Bool)</SEQ1_CODE>
                        <SEQ2_CODE>(L:A32NX_AIRCOND_PACK2_TOGGLE, Bool) !</SEQ2_CODE>
                        <SEQ2_EMISSIVE_DRIVES_VISIBILITY>False</SEQ2_EMISSIVE_DRIVES_VISIBILITY>
                        <SEQ1_CODE_DRIVES_VISIBILITY>False</SEQ1_CODE_DRIVES_VISIBILITY>
                        <SEQ2_CODE_DRIVES_VISIBILITY>False</SEQ2_CODE_DRIVES_VISIBILITY>
                        <TOOLTIPID>%((L:A32NX_AIRCOND_PACK2_TOGGLE, Bool))%{if}Turn OFF pack 2%{else}Turn ON pack 2%{end}</TOOLTIPID>
                    </UseTemplate>

                    <!-- AIR COND HOT AIR -->
                    <UseTemplate Name="FBW_Anim_Interactions">
                        <ANIM_TYPE>KORRY_BUTTON</ANIM_TYPE>
                        <ANIM_TEMPLATE>FBW_Push_Toggle</ANIM_TEMPLATE>
                        <NODE_ID>PUSH_OVHD_AIRCOND_HOTAIR</NODE_ID>
                        <TOGGLE_SIMVAR>L:A32NX_AIRCOND_HOTAIR_TOGGLE</TOGGLE_SIMVAR>
                        <SEQ_POWERED>(L:A32NX_ELEC_AC_ESS_SHED_BUS_IS_POWERED, Bool) (L:A32NX_ELEC_AC_STAT_INV_BUS_IS_POWERED, Bool) or</SEQ_POWERED>
                        <SEQ1_CODE>(L:A32NX_AIRCOND_HOTAIR_FAULT, Bool)</SEQ1_CODE>
                        <SEQ2_CODE>(L:A32NX_AIRCOND_HOTAIR_TOGGLE, Bool) !</SEQ2_CODE>
                        <SEQ2_EMISSIVE_DRIVES_VISIBILITY>False</SEQ2_EMISSIVE_DRIVES_VISIBILITY>
                        <SEQ1_CODE_DRIVES_VISIBILITY>False</SEQ1_CODE_DRIVES_VISIBILITY>
                        <SEQ2_CODE_DRIVES_VISIBILITY>False</SEQ2_CODE_DRIVES_VISIBILITY>
                        <TOOLTIPID>%((L:A32NX_AIRCOND_HOTAIR_TOGGLE, Bool))%{if}Turn OFF hot air%{else}Turn ON hot air%{end}</TOOLTIPID>
                    </UseTemplate>

                    <!-- AIR COND RAM AIR -->
                    <UseTemplate Name="FBW_Anim_Interactions">
                        <ANIM_TYPE>KORRY_PROTECTED</ANIM_TYPE>
                        <ANIM_TEMPLATE>FBW_Covered_Push_Toggle</ANIM_TEMPLATE>
                        <NODE_ID>PUSH_OVHD_AIRCOND_RAMAIR</NODE_ID>
                        <LOCK_NODE_ID>LOCK_OVHD_AIRCOND_RAMAIR</LOCK_NODE_ID>
                        <TOGGLE_SIMVAR>L:A32NX_AIRCOND_RAMAIR_TOGGLE</TOGGLE_SIMVAR>
                        <SEQ_POWERED>(L:A32NX_ELEC_AC_ESS_SHED_BUS_IS_POWERED, Bool)</SEQ_POWERED>
                        <SEQ1_CODE>(L:A32NX_AIRCOND_RAMAIR_FAULT, Bool)</SEQ1_CODE>
                        <SEQ2_CODE>(L:A32NX_AIRCOND_RAMAIR_TOGGLE, Bool)</SEQ2_CODE>
                        <SEQ1_EMISSIVE_DRIVES_VISIBILITY>False</SEQ1_EMISSIVE_DRIVES_VISIBILITY>
                        <SEQ2_EMISSIVE_DRIVES_VISIBILITY>False</SEQ2_EMISSIVE_DRIVES_VISIBILITY>
                        <SEQ1_CODE_DRIVES_VISIBILITY>False</SEQ1_CODE_DRIVES_VISIBILITY>
                        <SEQ2_CODE_DRIVES_VISIBILITY>False</SEQ2_CODE_DRIVES_VISIBILITY>
                        <TOOLTIPID>%((L:A32NX_AIRCOND_RAMAIR_TOGGLE, Bool))%{if}Turn OFF ram air%{else}Turn ON ram air%{end}</TOOLTIPID>
                        <NO_SEQ1 />
                    </UseTemplate>

                    <!-- AIR COND COCKPIT -->
                    <UseTemplate Name="FBW_AIRLINER_Aircond_Knob_Template">
                        <ID>1</ID>
                        <ANIM_CODE>50</ANIM_CODE>
                        <ANIM_NAME>KNOB_OVHD_AIRCOND_COCKPIT</ANIM_NAME>
                        <NODE_ID>KNOB_OVHD_AIRCOND_COCKPIT</NODE_ID>
                    </UseTemplate>
                    <!-- AIR COND FWD CABIN -->
                    <UseTemplate Name="FBW_AIRLINER_Aircond_Knob_Template">
                        <ID>2</ID>
                        <ANIM_CODE>50</ANIM_CODE>
                        <ANIM_NAME>KNOB_OVHD_AIRCOND_FWDCABIN</ANIM_NAME>
                        <NODE_ID>KNOB_OVHD_AIRCOND_FWDCABIN</NODE_ID>
                    </UseTemplate>
                    <!-- AIR COND AFT CABIN -->
                    <UseTemplate Name="FBW_AIRLINER_Aircond_Knob_Template">
                        <ID>3</ID>
                        <ANIM_CODE>50</ANIM_CODE>
                        <ANIM_NAME>KNOB_OVHD_AIRCOND_AFTCABIN</ANIM_NAME>
                        <NODE_ID>KNOB_OVHD_AIRCOND_AFTCABIN</NODE_ID>
                    </UseTemplate>

                    <!-- AUDIO SWITCHING -->
                    <UseTemplate Name="FBW_Anim_Interactions">
                        <ANIM_TYPE>KNOB</ANIM_TYPE>
                        <ANIM_TEMPLATE>ASOBO_GT_Switch_Dummy</ANIM_TEMPLATE>
                        <Node_ID>KNOB_OVHD_AUDIOSWITCH</Node_ID>
                        <PART_ID>KNOB_OVHD_AUDIOSWITCH</PART_ID>
                        <ANIM_NAME>KNOB_OVHD_AUDIOSWITCH</ANIM_NAME>
                        <NUM_STATES>3</NUM_STATES>
                        <SWITCH_DIRECTION>Horizontal</SWITCH_DIRECTION>
                        <ARROW_TYPE>Curved</ARROW_TYPE>
                        <WWISE_EVENT>turnknob</WWISE_EVENT>
                        <INIT_VALUE>1</INIT_VALUE>
                        <SWITCH_POSITION_VAR>KNOB_OVHD_AUDIOSWITCH_Position</SWITCH_POSITION_VAR>
                    </UseTemplate>
                </Component>

                <Component ID="Right_Column">
                    <!-- CVR HEAD SET -->
                    <UseTemplate Name="FBW_Anim_Interactions">
                        <ANIM_TYPE>BUTTON_HELD</ANIM_TYPE>
                        <ANIM_TEMPLATE>FBW_Push_Held</ANIM_TEMPLATE>
                        <NODE_ID>PUSH_CWRHEADSET</NODE_ID>
                        <HOLD_SIMVAR>L:A32NX_CREW_HEAD_SET</HOLD_SIMVAR>
                        <TOOLTIPID>CVR headset (Inop.)</TOOLTIPID>
                    </UseTemplate>
                    <!-- OXYGEN TMR RESET -->
                    <UseTemplate Name="FBW_Anim_Interactions">
                        <ANIM_TYPE>KORRY_BUTTON</ANIM_TYPE>
                        <ANIM_TEMPLATE>FBW_Push_Toggle</ANIM_TEMPLATE>
                        <NODE_ID>PUSH_OXYGEN_TWRRESET</NODE_ID>
                        <LEFT_SINGLE_CODE>
                            (L:A32NX_OXYGEN_TMR_RESET, Bool) ! (&gt;L:A32NX_OXYGEN_TMR_RESET, Bool)
                            (L:A32NX_OXYGEN_MASKS_DEPLOYED, Bool) ! (&gt;L:A32NX_OXYGEN_MASKS_DEPLOYED, Bool)
                            0 (&gt;L:A32NX_OXYGEN_PASSENGER_LIGHT_ON)
                        </LEFT_SINGLE_CODE>
                        <SEQ_POWERED>(L:A32NX_ELEC_AC_ESS_SHED_BUS_IS_POWERED, Bool)</SEQ_POWERED>
                        <SEQ1_CODE>(L:A32NX_OXYGEN_TMR_RESET_FAULT, Bool)</SEQ1_CODE>
                        <SEQ2_CODE>(L:A32NX_OXYGEN_TMR_RESET, Bool)</SEQ2_CODE>
                        <SEQ2_EMISSIVE_DRIVES_VISIBILITY>False</SEQ2_EMISSIVE_DRIVES_VISIBILITY>
                        <SEQ1_CODE_DRIVES_VISIBILITY>False</SEQ1_CODE_DRIVES_VISIBILITY>
                        <SEQ2_CODE_DRIVES_VISIBILITY>False</SEQ2_CODE_DRIVES_VISIBILITY>
                        <TOOLTIPID>Reset oxygen timer</TOOLTIPID>
                    </UseTemplate>
                    <!-- SVGE INT OVRD -->
                    <UseTemplate Name="FBW_Anim_Interactions">
                        <ANIM_TYPE>KORRY_BUTTON</ANIM_TYPE>
                        <ANIM_TEMPLATE>FBW_Push_Toggle</ANIM_TEMPLATE>
                        <NODE_ID>PUSH_OVHD_SVGEINT</NODE_ID>
                        <TOGGLE_SIMVAR>L:A32NX_SVGEINT_OVRD_ON</TOGGLE_SIMVAR>
                        <SEQ_POWERED>(L:A32NX_ELEC_AC_1_BUS_IS_POWERED, Bool)</SEQ_POWERED>
                        <SEQ2_CODE>(L:A32NX_SVGEINT_OVRD_ON, Bool)</SEQ2_CODE>
                        <SEQ1_EMISSIVE_DRIVES_VISIBILITY>False</SEQ1_EMISSIVE_DRIVES_VISIBILITY>
                        <SEQ2_EMISSIVE_DRIVES_VISIBILITY>False</SEQ2_EMISSIVE_DRIVES_VISIBILITY>
                        <SEQ1_CODE_DRIVES_VISIBILITY>False</SEQ1_CODE_DRIVES_VISIBILITY>
                        <SEQ2_CODE_DRIVES_VISIBILITY>False</SEQ2_CODE_DRIVES_VISIBILITY>
                        <TOOLTIPID>%((L:A32NX_SVGEINT_OVRD_ON, Bool))%{if}Turn OFF SVGE INT OVRD (Inop.)%{else}Turn ON SVGE INT OVRD (Inop.)%{end}</TOOLTIPID>
                    </UseTemplate>
                    <!-- AVIONICS COMP LT -->
                    <UseTemplate Name="FBW_Anim_Interactions">
                        <ANIM_TYPE>KORRY_BUTTON</ANIM_TYPE>
                        <ANIM_TEMPLATE>FBW_Push_Toggle</ANIM_TEMPLATE>
                        <NODE_ID>PUSH_OVHD_AVIONICS_COMPLT</NODE_ID>
                        <TOGGLE_SIMVAR>L:A32NX_AVIONICS_COMPLT_ON</TOGGLE_SIMVAR>
                        <SEQ_POWERED>(L:A32NX_ELEC_AC_2_BUS_IS_POWERED, Bool)</SEQ_POWERED>
                        <SEQ2_CODE>(L:A32NX_AVIONICS_COMPLT_ON, Bool)</SEQ2_CODE>
                        <SEQ1_EMISSIVE_DRIVES_VISIBILITY>False</SEQ1_EMISSIVE_DRIVES_VISIBILITY>
                        <SEQ2_EMISSIVE_DRIVES_VISIBILITY>False</SEQ2_EMISSIVE_DRIVES_VISIBILITY>
                        <SEQ1_CODE_DRIVES_VISIBILITY>False</SEQ1_CODE_DRIVES_VISIBILITY>
                        <SEQ2_CODE_DRIVES_VISIBILITY>False</SEQ2_CODE_DRIVES_VISIBILITY>
                        <TOOLTIPID>%((L:A32NX_AVIONICS_COMPLT_ON, Bool))%{if}Set avionics comp lt to AUTO (Inop.)%{else}Turn ON avionics comp lt (Inop.)%{end}</TOOLTIPID>
                    </UseTemplate>
                    <!-- CARGO VENT ISOL VALVE -->
                    <UseTemplate Name="FBW_Anim_Interactions">
                        <ANIM_TYPE>KORRY_BUTTON</ANIM_TYPE>
                        <ANIM_TEMPLATE>FBW_Push_Toggle</ANIM_TEMPLATE>
                        <NODE_ID>PUSH_OVHD_CARGOVENT_AFTISOL</NODE_ID>
                        <SEQ_POWERED>(L:A32NX_ELEC_AC_ESS_SHED_BUS_IS_POWERED, Bool)</SEQ_POWERED>
                        <SEQ2_EMISSIVE_DRIVES_VISIBILITY>False</SEQ2_EMISSIVE_DRIVES_VISIBILITY>
                        <SEQ1_CODE_DRIVES_VISIBILITY>False</SEQ1_CODE_DRIVES_VISIBILITY>
                        <SEQ2_CODE_DRIVES_VISIBILITY>False</SEQ2_CODE_DRIVES_VISIBILITY>
                        <DUMMY_BUTTON/>
                    </UseTemplate>
                    <!-- CARGO SMOKE FWD L -->
                    <UseTemplate Name="FBW_AIRBUS_Push_Dummy_Template">
                        <NODE_ID>PUSH_OVHD_CARGOSMOKE_FWD1</NODE_ID>
                        <ONLY_SEQ1/>
                    </UseTemplate>
                    <!-- CARGO SMOKE FWD R -->
                    <UseTemplate Name="FBW_AIRBUS_Push_Dummy_Template">
                        <NODE_ID>PUSH_OVHD_CARGOSMOKE_FWD2</NODE_ID>
                        <ONLY_SEQ1/>
                    </UseTemplate>

                    <!-- DATA LOADING SELECTOR -->
                    <Component ID="Data_Loading_Selector">
                        <!-- DATA LOADING SELECTOR SEL CTL -->
                        <UseTemplate Name="FBW_Anim_Interactions">
                            <ANIM_TYPE>BUTTON</ANIM_TYPE>
                            <ANIM_TEMPLATE>FBW_Push_Toggle</ANIM_TEMPLATE>
                            <NODE_ID>PUSH_OVHD_DLS_SELCTL</NODE_ID>
                            <LEFT_SINGLE_CODE></LEFT_SINGLE_CODE>
                            <TOOLTIPID>Select/Control (Inop.)</TOOLTIPID>
                            <MOMENTARY/>
                            <NO_SEQ1 />
                            <NO_SEQ2 />
                        </UseTemplate>
                        <!-- DATA LOADING SELECTOR PREV -->
                        <UseTemplate Name="FBW_Anim_Interactions">
                            <ANIM_TYPE>BUTTON</ANIM_TYPE>
                            <ANIM_TEMPLATE>FBW_Push_Toggle</ANIM_TEMPLATE>
                            <NODE_ID>PUSH_OVHD_DLS_PREV</NODE_ID>
                            <LEFT_SINGLE_CODE></LEFT_SINGLE_CODE>
                            <TOOLTIPID>Previous (Inop.)</TOOLTIPID>
                            <MOMENTARY/>
                            <NO_SEQ1 />
                            <NO_SEQ2 />
                        </UseTemplate>
                        <!-- DATA LOADING SELECTOR NEXT -->
                        <UseTemplate Name="FBW_Anim_Interactions">
                            <ANIM_TYPE>BUTTON</ANIM_TYPE>
                            <ANIM_TEMPLATE>FBW_Push_Toggle</ANIM_TEMPLATE>
                            <NODE_ID>PUSH_OVHD_DLS_NEXT</NODE_ID>
                            <LEFT_SINGLE_CODE></LEFT_SINGLE_CODE>
                            <TOOLTIPID>Next (Inop.)</TOOLTIPID>
                            <MOMENTARY/>
                            <NO_SEQ1 />
                            <NO_SEQ2 />
                        </UseTemplate>
                        <!-- DATA LOADING SELECTOR ON/OFF -->
                        <UseTemplate Name="FBW_Anim_Interactions">
                            <ANIM_TYPE>SWITCH</ANIM_TYPE>
                            <ANIM_TEMPLATE>A32NX_GT_Switch_Dummy</ANIM_TEMPLATE>
                            <NODE_ID>SWITCH_OVHD_DLS</NODE_ID>
                            <TOGGLE_SIMVAR>L:A32NX_DLS_ON</TOGGLE_SIMVAR>
                            <ANIM_NAME>SWITCH_OVHD_DLS</ANIM_NAME>
                            <ANIMTIP_0>Turn ON data loading selector (Inop.)</ANIMTIP_0>
                            <ANIMTIP_1>Turn OFF data loading selector (Inop.)</ANIMTIP_1>
                            <WWISE_EVENT_1>lswitch</WWISE_EVENT_1>
                            <WWISE_EVENT_2>lswitch</WWISE_EVENT_2>
                            <NORMALIZED_TIME_1>0.1</NORMALIZED_TIME_1>
                            <NORMALIZED_TIME_2>0.5</NORMALIZED_TIME_2>
                        </UseTemplate>
                    </Component>

                    <!-- FLT CTL -->
                    <Component ID="Flight_Controls_Right">
                        <!-- FLT CTL ELAC 2 -->
                        <UseTemplate Name="FBW_AIRBUS_Push_ELAC_Template">
                            <ID>2</ID>
                            <SEQ_POWERED>(L:A32NX_ELEC_AC_2_BUS_IS_POWERED, Bool)</SEQ_POWERED>
                        </UseTemplate>

                        <!-- FLT CTL SEC 2 -->
                        <UseTemplate Name="FBW_AIRBUS_Push_SEC_Template">
                            <ID>2</ID>
                            <SEQ_POWERED>(L:A32NX_ELEC_AC_2_BUS_IS_POWERED, Bool)</SEQ_POWERED>
                        </UseTemplate>

                        <!-- FLT CTL SEC 3 -->
                        <UseTemplate Name="FBW_AIRBUS_Push_SEC_Template">
                            <ID>3</ID>
                            <SEQ_POWERED>(L:A32NX_ELEC_AC_2_BUS_IS_POWERED, Bool)</SEQ_POWERED>
                        </UseTemplate>

                        <!-- FLT CTL FAC 2 -->
                        <UseTemplate Name="FBW_AIRBUS_Push_FAC_Template">
                            <ID>2</ID>
                            <SEQ_POWERED>(L:A32NX_ELEC_AC_2_BUS_IS_POWERED, Bool)</SEQ_POWERED>
                        </UseTemplate>
                    </Component>

                    <!-- VENTILATION -->
                    <Component ID="Ventilation">
                        <!-- VENTILATION BLOWER -->
                        <UseTemplate Name="FBW_Anim_Interactions">
                            <ANIM_TYPE>KORRY_BUTTON</ANIM_TYPE>
                            <ANIM_TEMPLATE>FBW_Push_Toggle</ANIM_TEMPLATE>
                            <NODE_ID>PUSH_OVHD_VENTILATION_BLOWER</NODE_ID>
                            <TOGGLE_SIMVAR>L:A32NX_VENTILATION_BLOWER_TOGGLE</TOGGLE_SIMVAR>
                            <SEQ_POWERED>(L:A32NX_ELEC_AC_ESS_SHED_BUS_IS_POWERED, Bool) (L:A32NX_ELEC_AC_STAT_INV_BUS_IS_POWERED, Bool) or</SEQ_POWERED>
                            <SEQ1_CODE>(L:A32NX_VENTILATION_BLOWER_FAULT, Bool)</SEQ1_CODE>
                            <SEQ2_CODE>(L:A32NX_VENTILATION_BLOWER_TOGGLE, Bool) !</SEQ2_CODE>
                            <SEQ2_EMISSIVE_DRIVES_VISIBILITY>False</SEQ2_EMISSIVE_DRIVES_VISIBILITY>
                            <SEQ1_CODE_DRIVES_VISIBILITY>False</SEQ1_CODE_DRIVES_VISIBILITY>
                            <SEQ2_CODE_DRIVES_VISIBILITY>False</SEQ2_CODE_DRIVES_VISIBILITY>
                            <TOOLTIPID>%((L:A32NX_VENTILATION_BLOWER_TOGGLE, Bool))%{if}Turn OFF blower fan%{else}Turn blower fan to AUTO%{end}</TOOLTIPID>
                        </UseTemplate>

                        <!-- VENTILATION EXTRACT -->
                        <UseTemplate Name="FBW_Anim_Interactions">
                            <ANIM_TYPE>KORRY_BUTTON</ANIM_TYPE>
                            <ANIM_TEMPLATE>FBW_Push_Toggle</ANIM_TEMPLATE>
                            <NODE_ID>PUSH_OVHD_VENTILATION_EXTRACT</NODE_ID>
                            <TOGGLE_SIMVAR>L:A32NX_VENTILATION_EXTRACT_TOGGLE</TOGGLE_SIMVAR>
                            <SEQ_POWERED>(L:A32NX_ELEC_AC_ESS_SHED_BUS_IS_POWERED, Bool) (L:A32NX_ELEC_AC_STAT_INV_BUS_IS_POWERED, Bool) or</SEQ_POWERED>
                            <SEQ1_CODE>(L:A32NX_VENTILATION_EXTRACT_FAULT, Bool)</SEQ1_CODE>
                            <SEQ2_CODE>(L:A32NX_VENTILATION_EXTRACT_TOGGLE, Bool) !</SEQ2_CODE>
                            <SEQ2_EMISSIVE_DRIVES_VISIBILITY>False</SEQ2_EMISSIVE_DRIVES_VISIBILITY>
                            <SEQ1_CODE_DRIVES_VISIBILITY>False</SEQ1_CODE_DRIVES_VISIBILITY>
                            <SEQ2_CODE_DRIVES_VISIBILITY>False</SEQ2_CODE_DRIVES_VISIBILITY>
                            <TOOLTIPID>%((L:A32NX_VENTILATION_EXTRACT_TOGGLE, Bool))%{if}Turn OFF extraction fan%{else}Turn extraction fan to AUTO%{end}</TOOLTIPID>
                        </UseTemplate>

                        <!-- VENTILATION CAB FANS -->
                        <UseTemplate Name="FBW_Anim_Interactions">
                            <ANIM_TYPE>KORRY_BUTTON</ANIM_TYPE>
                            <ANIM_TEMPLATE>FBW_Push_Toggle</ANIM_TEMPLATE>
                            <NODE_ID>PUSH_OVHD_VENTILATION_CABFANS</NODE_ID>
                            <TOGGLE_SIMVAR>L:A32NX_VENTILATION_CABFANS_TOGGLE</TOGGLE_SIMVAR>
                            <SEQ_POWERED>(L:A32NX_ELEC_AC_1_BUS_IS_POWERED, Bool)</SEQ_POWERED>
                            <SEQ2_CODE>(L:A32NX_VENTILATION_CABFANS_TOGGLE, Bool) !</SEQ2_CODE>
                            <SEQ1_EMISSIVE_DRIVES_VISIBILITY>False</SEQ1_EMISSIVE_DRIVES_VISIBILITY>
                            <SEQ2_EMISSIVE_DRIVES_VISIBILITY>False</SEQ2_EMISSIVE_DRIVES_VISIBILITY>
                            <SEQ1_CODE_DRIVES_VISIBILITY>False</SEQ1_CODE_DRIVES_VISIBILITY>
                            <SEQ2_CODE_DRIVES_VISIBILITY>False</SEQ2_CODE_DRIVES_VISIBILITY>
                            <TOOLTIPID>%((L:A32NX_VENTILATION_CABFANS_TOGGLE, Bool))%{if}Turn OFF cabin fans%{else}Turn ON cabin fans%{end}</TOOLTIPID>
                        </UseTemplate>
                    </Component>

                    <!-- ENG MAN START -->
                    <Component ID="Eng_Man_Start">
                        <!-- ENG MAN START 1 -->
                        <UseTemplate Name="FBW_Anim_Interactions">
                            <ANIM_TYPE>KORRY_PROTECTED</ANIM_TYPE>
                            <ANIM_TEMPLATE>FBW_Covered_Push_Toggle</ANIM_TEMPLATE>
                            <NODE_ID>PUSH_OVHD_ENGMANSTART_1</NODE_ID>
                            <LOCK_NODE_ID>LOCK_OVHD_ENGMANSTART_1</LOCK_NODE_ID>
                            <TOGGLE_SIMVAR>L:A32NX_ENGMANSTART1_TOGGLE</TOGGLE_SIMVAR>
                            <SEQ_POWERED>(L:A32NX_ELEC_AC_ESS_SHED_BUS_IS_POWERED, Bool) (L:A32NX_ELEC_AC_STAT_INV_BUS_IS_POWERED, Bool) or</SEQ_POWERED>
                            <SEQ2_CODE>(L:A32NX_ENGMANSTART1_TOGGLE, Bool)</SEQ2_CODE>
                            <SEQ1_EMISSIVE_DRIVES_VISIBILITY>False</SEQ1_EMISSIVE_DRIVES_VISIBILITY>
                            <SEQ2_EMISSIVE_DRIVES_VISIBILITY>False</SEQ2_EMISSIVE_DRIVES_VISIBILITY>
                            <SEQ1_CODE_DRIVES_VISIBILITY>False</SEQ1_CODE_DRIVES_VISIBILITY>
                            <SEQ2_CODE_DRIVES_VISIBILITY>False</SEQ2_CODE_DRIVES_VISIBILITY>
                            <TOOLTIPID>%((L:A32NX_ENGMANSTART1_TOGGLE, Bool))%{if}Turn OFF engine 1 manual start%{else}Turn ON engine 1 manual start%{end}</TOOLTIPID>
                        </UseTemplate>

                        <!-- ENG MAN START 2 -->
                        <UseTemplate Name="FBW_Anim_Interactions">
                            <ANIM_TYPE>KORRY_PROTECTED</ANIM_TYPE>
                            <ANIM_TEMPLATE>FBW_Covered_Push_Toggle</ANIM_TEMPLATE>
                            <NODE_ID>PUSH_OVHD_ENGMANSTART_2</NODE_ID>
                            <LOCK_NODE_ID>LOCK_OVHD_ENGMANSTART_2</LOCK_NODE_ID>
                            <TOGGLE_SIMVAR>L:A32NX_ENGMANSTART2_TOGGLE</TOGGLE_SIMVAR>
                            <SEQ_POWERED>(L:A32NX_ELEC_AC_ESS_SHED_BUS_IS_POWERED, Bool) (L:A32NX_ELEC_AC_STAT_INV_BUS_IS_POWERED, Bool) or</SEQ_POWERED>
                            <SEQ2_CODE>(L:A32NX_ENGMANSTART2_TOGGLE, Bool)</SEQ2_CODE>
                            <SEQ1_EMISSIVE_DRIVES_VISIBILITY>False</SEQ1_EMISSIVE_DRIVES_VISIBILITY>
                            <SEQ2_EMISSIVE_DRIVES_VISIBILITY>False</SEQ2_EMISSIVE_DRIVES_VISIBILITY>
                            <SEQ1_CODE_DRIVES_VISIBILITY>False</SEQ1_CODE_DRIVES_VISIBILITY>
                            <SEQ2_CODE_DRIVES_VISIBILITY>False</SEQ2_CODE_DRIVES_VISIBILITY>
                            <TOOLTIPID>%((L:A32NX_ENGMANSTART2_TOGGLE, Bool))%{if}Turn OFF engine 2 manual start%{else}Turn ON engine 2 manual start%{end}</TOOLTIPID>
                        </UseTemplate>
                    </Component>

                    <!-- ENG N1 MODE -->
                    <Component ID="Eng_N1_Mode">
                        <!-- 1 SHOULD NOT BE USED; IS NOT IN REAL AIRCRAFT-->
                        <UseTemplate Name="FBW_Push_Toggle">
                            <NODE_ID>PUSH_OVHD_ENGN1MODE_1</NODE_ID>
                            <LOCK_NODE_ID>LOCK_OVHD_ENGN1MODE_1</LOCK_NODE_ID>
                            <SEQ_POWERED>0</SEQ_POWERED>
                            <SEQ1_EMISSIVE_DRIVES_VISIBILITY>False</SEQ1_EMISSIVE_DRIVES_VISIBILITY>
                            <SEQ2_EMISSIVE_DRIVES_VISIBILITY>False</SEQ2_EMISSIVE_DRIVES_VISIBILITY>
                            <SEQ1_CODE_DRIVES_VISIBILITY>False</SEQ1_CODE_DRIVES_VISIBILITY>
                            <SEQ2_CODE_DRIVES_VISIBILITY>False</SEQ2_CODE_DRIVES_VISIBILITY>
                            <DUMMY_BUTTON/>
                        </UseTemplate>

                        <!-- 2 SHOULD NOT BE USED; IS NOT IN REAL AIRCRAFT-->
                        <UseTemplate Name="FBW_Push_Toggle">
                            <NODE_ID>PUSH_OVHD_ENGN1MODE_2</NODE_ID>
                            <LOCK_NODE_ID>LOCK_OVHD_ENGN1MODE_2</LOCK_NODE_ID>
                            <SEQ_POWERED>0</SEQ_POWERED>
                            <SEQ1_EMISSIVE_DRIVES_VISIBILITY>False</SEQ1_EMISSIVE_DRIVES_VISIBILITY>
                            <SEQ2_EMISSIVE_DRIVES_VISIBILITY>False</SEQ2_EMISSIVE_DRIVES_VISIBILITY>
                            <SEQ1_CODE_DRIVES_VISIBILITY>False</SEQ1_CODE_DRIVES_VISIBILITY>
                            <SEQ2_CODE_DRIVES_VISIBILITY>False</SEQ2_CODE_DRIVES_VISIBILITY>
                            <DUMMY_BUTTON/>
                        </UseTemplate>
                    </Component>

                    <Component ID="Overhead_Audio_Panel">
                        <OverrideTemplateParameters>
                            <POTENTIOMETER>1</POTENTIOMETER>
                            <EMISSIVE_CODE>(L:A32NX_OVHD_INTLT_ANN) 0 == (L:A32NX_ELEC_AC_1_BUS_IS_POWERED, Bool) and</EMISSIVE_CODE>
                            <POTENTIOMETER_SEQ2>86</POTENTIOMETER_SEQ2>
                            <SEQ2_EMISSIVE_CODE>1</SEQ2_EMISSIVE_CODE>
                            <SEQ1_EMISSIVE_DRIVES_VISIBILITY>False</SEQ1_EMISSIVE_DRIVES_VISIBILITY>
                            <SEQ2_EMISSIVE_DRIVES_VISIBILITY>False</SEQ2_EMISSIVE_DRIVES_VISIBILITY>
                        </OverrideTemplateParameters>

                        <!-- OVHD RADIO VOR1 -->
                        <UseTemplate Name="A32NX_Audio_Panel_Volume_Dummy">
                            <NODE_ID>PUSH_OVHD_RADIO_VOR1_EMIS</NODE_ID>
                            <AUDIO_KNOB_POWERED>(L:A32NX_ELEC_DC_1_BUS_IS_POWERED, Bool)</AUDIO_KNOB_POWERED>
                        </UseTemplate>
                        <!-- OVHD RADIO VOR2 -->
                        <UseTemplate Name="A32NX_Audio_Panel_Volume_Dummy">
                            <NODE_ID>PUSH_OVHD_RADIO_VOR2_EMIS</NODE_ID>
                            <AUDIO_KNOB_POWERED>(L:A32NX_ELEC_DC_1_BUS_IS_POWERED, Bool)</AUDIO_KNOB_POWERED>
                        </UseTemplate>
                        <!-- OVHD RADIO MKR -->
                        <UseTemplate Name="A32NX_Audio_Panel_Volume_Dummy">
                            <NODE_ID>PUSH_OVHD_RADIO_MKR_EMIS</NODE_ID>
                            <AUDIO_KNOB_POWERED>(L:A32NX_ELEC_DC_1_BUS_IS_POWERED, Bool)</AUDIO_KNOB_POWERED>
                        </UseTemplate>
                        <!-- OVHD RADIO ILS -->
                        <UseTemplate Name="A32NX_Audio_Panel_Volume_Dummy">
                            <NODE_ID>PUSH_OVHD_RADIO_ILS_EMIS</NODE_ID>
                            <AUDIO_KNOB_POWERED>(L:A32NX_ELEC_DC_1_BUS_IS_POWERED, Bool)</AUDIO_KNOB_POWERED>
                        </UseTemplate>
                        <!-- OVHD RADIO MLS -->
                        <UseTemplate Name="A32NX_Audio_Panel_Volume_Dummy">
                            <NODE_ID>PUSH_OVHD_RADIO_MLS_EMIS</NODE_ID>
                            <AUDIO_KNOB_POWERED>(L:A32NX_ELEC_DC_1_BUS_IS_POWERED, Bool)</AUDIO_KNOB_POWERED>
                        </UseTemplate>
                        <!-- OVHD RADIO ADF1 -->
                        <UseTemplate Name="A32NX_Audio_Panel_Volume_Dummy">
                            <NODE_ID>PUSH_OVHD_RADIO_ADF1_EMIS</NODE_ID>
                            <AUDIO_KNOB_POWERED>(L:A32NX_ELEC_DC_1_BUS_IS_POWERED, Bool)</AUDIO_KNOB_POWERED>
                        </UseTemplate>
                        <!-- OVHD RADIO ADF2 -->
                        <UseTemplate Name="A32NX_Audio_Panel_Volume_Dummy">
                            <NODE_ID>PUSH_OVHD_RADIO_ADF2_EMIS</NODE_ID>
                            <AUDIO_KNOB_POWERED>(L:A32NX_ELEC_DC_1_BUS_IS_POWERED, Bool)</AUDIO_KNOB_POWERED>
                        </UseTemplate>
                        <!-- OVHD RADIO INT -->
                        <UseTemplate Name="A32NX_Audio_Panel_Volume_Dummy">
                            <NODE_ID>PUSH_OVHD_RADIO_INT_EMIS</NODE_ID>
                            <AUDIO_KNOB_POWERED>(L:A32NX_ELEC_DC_1_BUS_IS_POWERED, Bool)</AUDIO_KNOB_POWERED>
                        </UseTemplate>
                        <!-- OVHD RADIO INT -->
                        <UseTemplate Name="FBW_AIRBUS_Push_Dummy_Template">
                            <NODE_ID>SWITCH_OVHD_RADIO_INT</NODE_ID>
                            <NO_SEQ1 />
                            <NO_SEQ2 />
                        </UseTemplate>
                        <!-- OVHD RADIO VOICE -->
                        <UseTemplate Name="FBW_AIRBUS_Push_Dummy_Template">
                            <NODE_ID>PUSH_OVHD_RADIO_VOICE</NODE_ID>
                            <SEQ1_POWERED>(L:A32NX_ELEC_DC_1_BUS_IS_POWERED, Bool)</SEQ1_POWERED>
                            <SEQ2_POWERED>(L:A32NX_ELEC_AC_1_BUS_IS_POWERED, Bool)</SEQ2_POWERED>
                        </UseTemplate>
                        <!-- OVHD RADIO RESET -->
                        <UseTemplate Name="FBW_AIRBUS_Push_Dummy_Template">
                            <NODE_ID>PUSH_OVHD_RADIO_RESET</NODE_ID>
                            <SEQ2_POWERED>(L:A32NX_ELEC_AC_1_BUS_IS_POWERED, Bool)</SEQ2_POWERED>
                            <NO_SEQ1 />
                        </UseTemplate>
                        <!-- OVHD RADIO PA -->
                        <UseTemplate Name="A32NX_Audio_Panel_Volume_Dummy">
                            <NODE_ID>PUSH_OVHD_RADIO_PA1_EMIS</NODE_ID>
                            <AUDIO_KNOB_POWERED>(L:A32NX_ELEC_DC_1_BUS_IS_POWERED, Bool)</AUDIO_KNOB_POWERED>
                        </UseTemplate>
                        <!-- OVHD RADIO PA -->
                        <UseTemplate Name="FBW_AIRBUS_Push_Dummy_Template">
                            <NODE_ID>PUSH_OVHD_RADIO_PA</NODE_ID>
                            <SEQ1_POWERED>(L:A32NX_ELEC_DC_1_BUS_IS_POWERED, Bool)</SEQ1_POWERED>
                            <NO_SEQ2 />
                        </UseTemplate>
                        <!-- OVHD RADIO VHF1 -->
                        <UseTemplate Name="A32NX_Audio_Panel_Volume_Dummy">
                            <NODE_ID>PUSH_OVHD_RADIO_VHF1_EMIS</NODE_ID>
                            <AUDIO_KNOB_POWERED>(L:A32NX_ELEC_DC_1_BUS_IS_POWERED, Bool)</AUDIO_KNOB_POWERED>
                        </UseTemplate>
                        <!-- OVHD RADIO VHF2 -->
                        <UseTemplate Name="A32NX_Audio_Panel_Volume_Dummy">
                            <NODE_ID>PUSH_OVHD_RADIO_VHF2_EMIS</NODE_ID>
                            <AUDIO_KNOB_POWERED>(L:A32NX_ELEC_DC_1_BUS_IS_POWERED, Bool)</AUDIO_KNOB_POWERED>
                        </UseTemplate>
                        <!-- OVHD RADIO VHF3 -->
                        <UseTemplate Name="A32NX_Audio_Panel_Volume_Dummy">
                            <NODE_ID>PUSH_OVHD_RADIO_VHF3_EMIS</NODE_ID>
                            <AUDIO_KNOB_POWERED>(L:A32NX_ELEC_DC_1_BUS_IS_POWERED, Bool)</AUDIO_KNOB_POWERED>
                        </UseTemplate>
                        <!-- OVHD RADIO HF1 -->
                        <UseTemplate Name="A32NX_Audio_Panel_Volume_Dummy">
                            <NODE_ID>PUSH_OVHD_RADIO_HF1_EMIS</NODE_ID>
                            <AUDIO_KNOB_POWERED>(L:A32NX_ELEC_DC_1_BUS_IS_POWERED, Bool)</AUDIO_KNOB_POWERED>
                        </UseTemplate>
                        <!-- OVHD RADIO HF2 -->
                        <UseTemplate Name="A32NX_Audio_Panel_Volume_Dummy">
                            <NODE_ID>PUSH_OVHD_RADIO_HF2_EMIS</NODE_ID>
                            <AUDIO_KNOB_POWERED>(L:A32NX_ELEC_DC_1_BUS_IS_POWERED, Bool)</AUDIO_KNOB_POWERED>
                        </UseTemplate>
                        <!-- OVHD RADIO CAB -->
                        <UseTemplate Name="A32NX_Audio_Panel_Volume_Dummy">
                            <NODE_ID>PUSH_OVHD_RADIO_CAB_EMIS</NODE_ID>
                            <AUDIO_KNOB_POWERED>(L:A32NX_ELEC_DC_1_BUS_IS_POWERED, Bool)</AUDIO_KNOB_POWERED>
                        </UseTemplate>
                        <!-- OVHD RADIO ATT -->
                        <UseTemplate Name="FBW_AIRBUS_Push_Dummy_Template">
                            <NODE_ID>PUSH_OVHD_RADIO_ATT</NODE_ID>
                            <SEQ1_POWERED>(L:A32NX_ELEC_DC_1_BUS_IS_POWERED, Bool)</SEQ1_POWERED>
                            <SEQ2_POWERED>(L:A32NX_ELEC_AC_1_BUS_IS_POWERED, Bool)</SEQ2_POWERED>
                        </UseTemplate>
                        <!-- OVHD RADIO MECH -->
                        <UseTemplate Name="FBW_AIRBUS_Push_Dummy_Template">
                            <NODE_ID>PUSH_OVHD_RADIO_MECH</NODE_ID>
                            <SEQ1_POWERED>(L:A32NX_ELEC_DC_1_BUS_IS_POWERED, Bool)</SEQ1_POWERED>
                            <SEQ2_POWERED>(L:A32NX_ELEC_AC_1_BUS_IS_POWERED, Bool)</SEQ2_POWERED>
                        </UseTemplate>
                        <!-- OVHD RADIO CALL -->
                        <UseTemplate Name="FBW_AIRBUS_Push_Dummy_Template">
                            <NODE_ID>PUSH_OVHD_RADIO_CALL5</NODE_ID>
                            <SEQ1_POWERED>(L:A32NX_ELEC_DC_1_BUS_IS_POWERED, Bool)</SEQ1_POWERED>
                            <SEQ2_POWERED>(L:A32NX_ELEC_AC_1_BUS_IS_POWERED, Bool)</SEQ2_POWERED>
                        </UseTemplate>
                        <!-- OVHD RADIO CALL -->
                        <UseTemplate Name="FBW_AIRBUS_Push_Dummy_Template">
                            <NODE_ID>PUSH_OVHD_RADIO_CALL4</NODE_ID>
                            <SEQ1_POWERED>(L:A32NX_ELEC_DC_1_BUS_IS_POWERED, Bool)</SEQ1_POWERED>
                            <SEQ2_POWERED>(L:A32NX_ELEC_AC_1_BUS_IS_POWERED, Bool)</SEQ2_POWERED>
                        </UseTemplate>
                        <!-- OVHD RADIO CALL -->
                        <UseTemplate Name="FBW_AIRBUS_Push_Dummy_Template">
                            <NODE_ID>PUSH_OVHD_RADIO_CALL3</NODE_ID>
                            <SEQ1_POWERED>(L:A32NX_ELEC_DC_1_BUS_IS_POWERED, Bool)</SEQ1_POWERED>
                            <SEQ2_POWERED>(L:A32NX_ELEC_AC_1_BUS_IS_POWERED, Bool)</SEQ2_POWERED>
                        </UseTemplate>
                        <!-- OVHD RADIO CALL -->
                        <UseTemplate Name="FBW_AIRBUS_Push_Dummy_Template">
                            <NODE_ID>PUSH_OVHD_RADIO_CALL2</NODE_ID>
                            <SEQ1_POWERED>(L:A32NX_ELEC_DC_1_BUS_IS_POWERED, Bool)</SEQ1_POWERED>
                            <SEQ2_POWERED>(L:A32NX_ELEC_AC_1_BUS_IS_POWERED, Bool)</SEQ2_POWERED>
                        </UseTemplate>
                        <!-- OVHD RADIO CALL -->
                        <UseTemplate Name="FBW_AIRBUS_Push_Dummy_Template">
                            <NODE_ID>PUSH_OVHD_RADIO_CALL1</NODE_ID>
                            <SEQ1_POWERED>(L:A32NX_ELEC_DC_1_BUS_IS_POWERED, Bool)</SEQ1_POWERED>
                            <SEQ2_POWERED>(L:A32NX_ELEC_AC_1_BUS_IS_POWERED, Bool)</SEQ2_POWERED>
                        </UseTemplate>
                    </Component>
                </Component>

            </Component>

                <Component ID="OverHead_AntiIce">
                    <!-- ANTI ICE ENG 1-->
                    <UseTemplate Name="FBW_Anim_Interactions">
                        <ANIM_TYPE>KORRY_BUTTON</ANIM_TYPE>
                        <ANIM_TEMPLATE>FBW_Airbus_AntiIce_Engine</ANIM_TEMPLATE>
                        <NODE_ID>PUSH_OVHD_ANTIICE_ENG1</NODE_ID>
                        <PART_ID>ANTIICE_ENG1</PART_ID>
                        <ID>1</ID>
                        <SEQ_POWERED>(L:A32NX_ELEC_AC_1_BUS_IS_POWERED, Bool)</SEQ_POWERED>
                        <SEQ2_EMISSIVE_DRIVES_VISIBILITY>False</SEQ2_EMISSIVE_DRIVES_VISIBILITY>
                        <SEQ1_CODE_DRIVES_VISIBILITY>False</SEQ1_CODE_DRIVES_VISIBILITY>
                        <SEQ2_CODE_DRIVES_VISIBILITY>False</SEQ2_CODE_DRIVES_VISIBILITY>
                    </UseTemplate>
                    <!-- ANTI ICE ENG 2 -->
                    <UseTemplate Name="FBW_Anim_Interactions">
                        <ANIM_TYPE>KORRY_BUTTON</ANIM_TYPE>
                        <ANIM_TEMPLATE>FBW_Airbus_AntiIce_Engine</ANIM_TEMPLATE>
                        <NODE_ID>PUSH_OVHD_ANTIICE_ENG2</NODE_ID>
                        <PART_ID>ANTIICE_ENG2</PART_ID>
                        <ID>2</ID>
                        <SEQ_POWERED>(L:A32NX_ELEC_AC_2_BUS_IS_POWERED, Bool)</SEQ_POWERED>
                        <SEQ2_EMISSIVE_DRIVES_VISIBILITY>False</SEQ2_EMISSIVE_DRIVES_VISIBILITY>
                        <SEQ1_CODE_DRIVES_VISIBILITY>False</SEQ1_CODE_DRIVES_VISIBILITY>
                        <SEQ2_CODE_DRIVES_VISIBILITY>False</SEQ2_CODE_DRIVES_VISIBILITY>
                    </UseTemplate>
                    <!-- ANTI ICE WING -->
                    <UseTemplate Name="FBW_Anim_Interactions">
                        <ANIM_TYPE>KORRY_BUTTON</ANIM_TYPE>
                        <ANIM_TEMPLATE>FBW_Airbus_AntiIce_Wing</ANIM_TEMPLATE>
                        <NODE_ID>PUSH_OVHD_ANTIICE_WING</NODE_ID>
                        <PART_ID>ANTIICE_WING</PART_ID>
                        <SEQ_POWERED>(L:A32NX_ELEC_AC_ESS_SHED_BUS_IS_POWERED, Bool)</SEQ_POWERED>
                        <SEQ2_EMISSIVE_DRIVES_VISIBILITY>False</SEQ2_EMISSIVE_DRIVES_VISIBILITY>
                        <SEQ1_CODE_DRIVES_VISIBILITY>False</SEQ1_CODE_DRIVES_VISIBILITY>
                        <SEQ2_CODE_DRIVES_VISIBILITY>False</SEQ2_CODE_DRIVES_VISIBILITY>
                    </UseTemplate>
                    <!-- ANTI ICE PROBE/WINDOW HEAT -->
                    <UseTemplate Name="FBW_Anim_Interactions">
                        <ANIM_TYPE>KORRY_BUTTON</ANIM_TYPE>
                        <ANIM_TEMPLATE>FBW_Airbus_Probes_Window_Heat</ANIM_TEMPLATE>
                        <NODE_ID>PUSH_OVHD_PROBESWINDOW</NODE_ID>
                        <SEQ_POWERED>(L:A32NX_ELEC_AC_2_BUS_IS_POWERED, Bool)</SEQ_POWERED>
                        <SEQ1_EMISSIVE_DRIVES_VISIBILITY>False</SEQ1_EMISSIVE_DRIVES_VISIBILITY>
                        <SEQ2_EMISSIVE_DRIVES_VISIBILITY>False</SEQ2_EMISSIVE_DRIVES_VISIBILITY>
                        <SEQ1_CODE_DRIVES_VISIBILITY>False</SEQ1_CODE_DRIVES_VISIBILITY>
                        <SEQ2_CODE_DRIVES_VISIBILITY>False</SEQ2_CODE_DRIVES_VISIBILITY>
                    </UseTemplate>
                </Component>

                <Component ID="Overhead_Handling">
                    <!-- RAIN RPLNT LEFT -->
                    <UseTemplate Name="FBW_Anim_Interactions">
                        <ANIM_TYPE>BUTTON_HELD</ANIM_TYPE>
                        <ANIM_TEMPLATE>FBW_Push_Held</ANIM_TEMPLATE>
                        <NODE_ID>PUSH_OVHD_RAINRPLNTL</NODE_ID>
                        <!-- Model has buttons exchanged -->
                        <HOLD_SIMVAR>L:A32NX_RAIN_REPELLENT_RIGHT_ON</HOLD_SIMVAR>
                        <TOOLTIPID>Dispense rain repellent (Inop.)</TOOLTIPID>
                    </UseTemplate>

                     <!-- RAIN RPLNT RIGHT -->
                    <UseTemplate Name="FBW_Anim_Interactions">
                        <ANIM_TYPE>BUTTON_HELD</ANIM_TYPE>
                        <ANIM_TEMPLATE>FBW_Push_Held</ANIM_TEMPLATE>
                        <NODE_ID>PUSH_OVHD_RAINRPNLTR</NODE_ID>
                        <!-- Model has buttons exchanged -->
                        <HOLD_SIMVAR>L:A32NX_RAIN_REPELLENT_LEFT_ON</HOLD_SIMVAR>
                        <TOOLTIPID>Dispense rain repellent (Inop.)</TOOLTIPID>
                    </UseTemplate>

                    <!-- WIPER LEFT -->
                    <UseTemplate Name="FBW_Anim_Interactions">
                        <ANIM_TYPE>KNOB</ANIM_TYPE>
                        <ANIM_TEMPLATE>FBW_Airbus_Wiper_Knob</ANIM_TEMPLATE>
                        <NODE_ID>HANDLING_Switch_Wiper_left</NODE_ID>
                        <ANIM_NAME>HANDLING_Switch_Wiper_left</ANIM_NAME>
                        <CIRCUIT_ID_WIPERS>77</CIRCUIT_ID_WIPERS>
                        <PART_ID>HANDLING_Switch_Wipers_left</PART_ID>
                        <ANIMTIP_0>Set left wiper to OFF</ANIMTIP_0>
                        <ANIMTIP_1>Set left wiper to SLOW</ANIMTIP_1>
                        <ANIMTIP_2>Set left wiper to FAST</ANIMTIP_2>
                    </UseTemplate>

                    <!-- WIPER RIGHT -->
                    <UseTemplate Name="FBW_Anim_Interactions">
                        <ANIM_TYPE>KNOB</ANIM_TYPE>
                        <ANIM_TEMPLATE>FBW_Airbus_Wiper_Knob</ANIM_TEMPLATE>
                        <NODE_ID>HANDLING_Switch_Wiper_right</NODE_ID>
                        <ANIM_NAME>HANDLING_Switch_Wiper_right</ANIM_NAME>
                        <CIRCUIT_ID_WIPERS>80</CIRCUIT_ID_WIPERS>
                        <PART_ID>HANDLING_Switch_Wipers_right</PART_ID>
                        <ANIMTIP_0>Set right wiper to OFF</ANIMTIP_0>
                        <ANIMTIP_1>Set right wiper to SLOW</ANIMTIP_1>
                        <ANIMTIP_2>Set right wiper to FAST</ANIMTIP_2>
                    </UseTemplate>
                </Component>

                <Component ID="Overhead_Fire">
                    <Component ID="ENG1">
                        <DefaultTemplateParameters>
                            <TYPE>ENG</TYPE>
                            <ID>1</ID>
                        </DefaultTemplateParameters>

                        <!-- FIRE ENG1 TEST -->
                        <UseTemplate Name="FBW_Anim_Interactions">
                            <ANIM_TYPE>BUTTON_HELD</ANIM_TYPE>
                            <ANIM_TEMPLATE>FBW_Airbus_FIRE_TEST_BUTTON</ANIM_TEMPLATE>
                            <NODE_ID>PUSH_FIRE_ENG1_TEST</NODE_ID>
                            <PART_ID>Fire_test_eng1</PART_ID>
                        </UseTemplate>
                        <!-- FIRE ENG1 AGENT 1 -->
                        <UseTemplate Name="FBW_Anim_Interactions">
                            <ANIM_TYPE>KORRY_BUTTON</ANIM_TYPE>
                            <ANIM_TEMPLATE>FBW_Airbus_FIRE_AGENT</ANIM_TEMPLATE>
                            <NODE_ID>PUSH_OVHD_FIRE_ENG1_AGENT1</NODE_ID>
                            <PART_ID>FIRE_ENG1_AGENT1</PART_ID>
                            <AGENT_ID>1</AGENT_ID>
                            <SEQ_POWERED>(L:A32NX_ELEC_AC_ESS_SHED_BUS_IS_POWERED, Bool) (L:A32NX_ELEC_AC_STAT_INV_BUS_IS_POWERED, Bool) or</SEQ_POWERED>
                            <SEQ2_EMISSIVE_DRIVES_VISIBILITY>False</SEQ2_EMISSIVE_DRIVES_VISIBILITY>
                            <SEQ1_CODE_DRIVES_VISIBILITY>False</SEQ1_CODE_DRIVES_VISIBILITY>
                            <SEQ2_CODE_DRIVES_VISIBILITY>False</SEQ2_CODE_DRIVES_VISIBILITY>
                        </UseTemplate>
                        <!-- FIRE ENG1 AGENT 2 -->
                        <UseTemplate Name="FBW_Anim_Interactions">
                            <ANIM_TYPE>KORRY_BUTTON</ANIM_TYPE>
                            <ANIM_TEMPLATE>FBW_Airbus_FIRE_AGENT</ANIM_TEMPLATE>
                            <NODE_ID>PUSH_OVHD_FIRE_ENG1_AGENT2</NODE_ID>
                            <PART_ID>FIRE_ENG1_AGENT2</PART_ID>
                            <AGENT_ID>2</AGENT_ID>
                            <SEQ_POWERED>(L:A32NX_ELEC_AC_2_BUS_IS_POWERED, Bool)</SEQ_POWERED>
                            <SEQ2_EMISSIVE_DRIVES_VISIBILITY>False</SEQ2_EMISSIVE_DRIVES_VISIBILITY>
                            <SEQ1_CODE_DRIVES_VISIBILITY>False</SEQ1_CODE_DRIVES_VISIBILITY>
                            <SEQ2_CODE_DRIVES_VISIBILITY>False</SEQ2_CODE_DRIVES_VISIBILITY>
                        </UseTemplate>
                        <!-- FIRE ENG1 FIRE PUSH -->
                        <UseTemplate Name="FBW_Airbus_Engine_Lights">
                            <NODE_ID>PUSH_ENGINES_1</NODE_ID>
                            <SEQ1_POWERED>(L:A32NX_ELEC_AC_ESS_SHED_BUS_IS_POWERED, Bool)</SEQ1_POWERED>
                            <SEQ2_POWERED>(L:A32NX_ELEC_AC_ESS_SHED_BUS_IS_POWERED, Bool) (L:A32NX_ELEC_AC_STAT_INV_BUS_IS_POWERED, Bool) or</SEQ2_POWERED>
                        </UseTemplate>
                        <UseTemplate Name="FBW_Airbus_FIRE_GUARD">
                            <NODE_ID>LOCK_OVHD_ENG1</NODE_ID>
                            <PART_ID>LOCK_OVHD_ENG1</PART_ID>
                        </UseTemplate>
                        <UseTemplate Name="FBW_Airbus_FIRE_BUTTON">
                            <NODE_ID>PUSH_OVHD_FIRE_ENG1</NODE_ID>
                            <PART_ID>FIRE_ENG1</PART_ID>
                            <!--
                                The real fire button contains many lights, these lights are powered by different buses.
                                This is currently unsupported by our fire button implementation. Thus we'll turn on the lights
                                if any of the buses is powered.
                            -->
                            <EMISSIVE_POWERED>(L:A32NX_ELEC_AC_ESS_SHED_BUS_IS_POWERED, Bool) (L:A32NX_ELEC_AC_STAT_INV_BUS_IS_POWERED, Bool) or (L:A32NX_ELEC_AC_2_BUS_IS_POWERED, Bool) or</EMISSIVE_POWERED>
                        </UseTemplate>
                    </Component>

                    <Component ID="ENG2">
                        <DefaultTemplateParameters>
                            <TYPE>ENG</TYPE>
                            <ID>2</ID>
                        </DefaultTemplateParameters>
                        <!-- FIRE ENG 2 TEST -->
                        <UseTemplate Name="FBW_Anim_Interactions">
                            <ANIM_TYPE>BUTTON_HELD</ANIM_TYPE>
                            <ANIM_TEMPLATE>FBW_Airbus_FIRE_TEST_BUTTON</ANIM_TEMPLATE>
                            <NODE_ID>PUSH_FIRE_ENG2_TEST</NODE_ID>
                            <PART_ID>Fire_test_eng2</PART_ID>
                            <HOLD_SIMVAR>L:A32NX_FIRE_TEST_ENG2</HOLD_SIMVAR>
                        </UseTemplate>
                        <!-- FIRE ENG 2 AGENT 1-->
                        <UseTemplate Name="FBW_Anim_Interactions">
                            <ANIM_TYPE>KORRY_BUTTON</ANIM_TYPE>
                            <ANIM_TEMPLATE>FBW_Airbus_FIRE_AGENT</ANIM_TEMPLATE>
                            <NODE_ID>PUSH_OVHD_FIRE_ENG2_AGENT1</NODE_ID>
                            <PART_ID>FIRE_ENG2_AGENT1</PART_ID>
                            <AGENT_ID>1</AGENT_ID>
                            <SEQ_POWERED>(L:A32NX_ELEC_AC_2_BUS_IS_POWERED, Bool)</SEQ_POWERED>
                            <SEQ2_EMISSIVE_DRIVES_VISIBILITY>False</SEQ2_EMISSIVE_DRIVES_VISIBILITY>
                            <SEQ1_CODE_DRIVES_VISIBILITY>False</SEQ1_CODE_DRIVES_VISIBILITY>
                            <SEQ2_CODE_DRIVES_VISIBILITY>False</SEQ2_CODE_DRIVES_VISIBILITY>
                        </UseTemplate>
                        <!-- FIRE ENG 2 AGENT 2 -->
                        <UseTemplate Name="FBW_Anim_Interactions">
                            <ANIM_TYPE>KORRY_BUTTON</ANIM_TYPE>
                            <ANIM_TEMPLATE>FBW_Airbus_FIRE_AGENT</ANIM_TEMPLATE>
                            <NODE_ID>PUSH_OVHD_FIRE_ENG2_AGENT2</NODE_ID>
                            <PART_ID>FIRE_ENG2_AGENT2</PART_ID>
                            <AGENT_ID>2</AGENT_ID>
                            <SEQ_POWERED>(L:A32NX_ELEC_AC_ESS_SHED_BUS_IS_POWERED, Bool) (L:A32NX_ELEC_AC_STAT_INV_BUS_IS_POWERED, Bool) or</SEQ_POWERED>
                            <SEQ2_EMISSIVE_DRIVES_VISIBILITY>False</SEQ2_EMISSIVE_DRIVES_VISIBILITY>
                            <SEQ1_CODE_DRIVES_VISIBILITY>False</SEQ1_CODE_DRIVES_VISIBILITY>
                            <SEQ2_CODE_DRIVES_VISIBILITY>False</SEQ2_CODE_DRIVES_VISIBILITY>
                        </UseTemplate>
                        <!-- FIRE ENG 2 FIRE PUSH -->
                        <UseTemplate Name="FBW_Airbus_Engine_Lights">
                            <NODE_ID>PUSH_ENGINES_2</NODE_ID>
                            <SEQ1_POWERED>(L:A32NX_ELEC_AC_2_BUS_IS_POWERED, Bool)</SEQ1_POWERED>
                            <SEQ2_POWERED>(L:A32NX_ELEC_AC_ESS_SHED_BUS_IS_POWERED, Bool) (L:A32NX_ELEC_AC_STAT_INV_BUS_IS_POWERED, Bool) or</SEQ2_POWERED>
                        </UseTemplate>
                        <UseTemplate Name="FBW_Airbus_FIRE_GUARD">
                            <NODE_ID>LOCK_OVHD_ENG2</NODE_ID>
                            <PART_ID>LOCK_OVHD_ENG2</PART_ID>
                        </UseTemplate>
                        <UseTemplate Name="FBW_Airbus_FIRE_BUTTON">
                            <NODE_ID>PUSH_OVHD_FIRE_ENG2</NODE_ID>
                            <PART_ID>FIRE_ENG2</PART_ID>
                            <!--
                                The real fire button contains many lights, these lights are powered by different buses.
                                This is currently unsupported by our fire button implementation. Thus we'll turn on the lights
                                if any of the buses is powered.
                            -->
                            <EMISSIVE_POWERED>(L:A32NX_ELEC_AC_ESS_SHED_BUS_IS_POWERED, Bool) (L:A32NX_ELEC_AC_STAT_INV_BUS_IS_POWERED, Bool) or (L:A32NX_ELEC_AC_2_BUS_IS_POWERED, Bool) or</EMISSIVE_POWERED>
                        </UseTemplate>
                    </Component>

                    <Component ID="APU">
                        <DefaultTemplateParameters>
                            <TYPE>APU</TYPE>
                            <ID></ID>
                        </DefaultTemplateParameters>

                        <!-- FIRE APU TEST -->
                        <UseTemplate Name="FBW_Anim_Interactions">
                            <ANIM_TYPE>BUTTON_HELD</ANIM_TYPE>
                            <ANIM_TEMPLATE>FBW_Airbus_FIRE_TEST_BUTTON</ANIM_TEMPLATE>
                            <NODE_ID>PUSH_FIRE_APU_TEST</NODE_ID>
                            <PART_ID>APU_FIRE_TEST_BUTTON</PART_ID>
                            <HOLD_SIMVAR>L:FIRE_TEST_APU</HOLD_SIMVAR>
                        </UseTemplate>
                        <!-- FIRE APU AGENT -->
                        <UseTemplate Name="FBW_Anim_Interactions">
                            <ANIM_TYPE>KORRY_BUTTON</ANIM_TYPE>
                            <ANIM_TEMPLATE>FBW_Airbus_FIRE_AGENT</ANIM_TEMPLATE>
                            <NODE_ID>PUSH_OVHD_FIRE_AGENT</NODE_ID>
                            <PART_ID>PUSH_OVHD_FIRE_AGENT</PART_ID>
                            <AGENT_ID>1</AGENT_ID>
                            <SEQ_POWERED>(L:A32NX_ELEC_AC_ESS_SHED_BUS_IS_POWERED, Bool) (L:A32NX_ELEC_AC_STAT_INV_BUS_IS_POWERED, Bool) or</SEQ_POWERED>
                            <SEQ2_EMISSIVE_DRIVES_VISIBILITY>False</SEQ2_EMISSIVE_DRIVES_VISIBILITY>
                            <SEQ1_CODE_DRIVES_VISIBILITY>False</SEQ1_CODE_DRIVES_VISIBILITY>
                            <SEQ2_CODE_DRIVES_VISIBILITY>False</SEQ2_CODE_DRIVES_VISIBILITY>
                        </UseTemplate>
                        <!-- FIRE APU FIRE PUSH -->
                        <UseTemplate Name="FBW_Airbus_FIRE_BUTTON">
                            <NODE_ID>PUSH_OVHD_FIRE_APU</NODE_ID>
                            <PART_ID>PUSH_OVHD_FIRE_APU</PART_ID>
                            <!--
                                The real fire button contains many lights, these lights are powered by different buses.
                                This is currently unsupported by our fire button implementation. Thus we'll turn on the lights
                                if any of the buses is powered.
                            -->
                            <EMISSIVE_POWERED>(L:A32NX_ELEC_AC_ESS_SHED_BUS_IS_POWERED, Bool) (L:A32NX_ELEC_AC_STAT_INV_BUS_IS_POWERED, Bool) or (L:A32NX_ELEC_AC_1_BUS_IS_POWERED, Bool) or</EMISSIVE_POWERED>
                        </UseTemplate>
                        <UseTemplate Name="FBW_Airbus_FIRE_GUARD">
                            <NODE_ID>LOCK_OVHD_APU</NODE_ID>
                            <PART_ID>LOCK_OVHD_APU</PART_ID>
                        </UseTemplate>
                    </Component>

                    <Component ID="CARGO_SMOKE">
                        <DefaultTemplateParameters>
                            <TYPE>CARGO</TYPE>
                            <ID></ID>
                        </DefaultTemplateParameters>
                        <!-- CARGO SMOKE TEST -->
                        <UseTemplate Name="FBW_Anim_Interactions">
                            <ANIM_TYPE>BUTTON_HELD</ANIM_TYPE>
                            <ANIM_TEMPLATE>FBW_Airbus_CARGOSMOKE_TEST_BUTTON</ANIM_TEMPLATE>
                            <NODE_ID>PUSH_OVHD_CARGOSMOKE_TEST</NODE_ID>
                        </UseTemplate>
                        <!-- CARGO SMOKE AFT -->
                        <UseTemplate Name="FBW_Airbus_FIRE_TEST_LIGHTS">
                            <NODE_ID>PUSH_OVHD_CARGOSMOKE_FWD2</NODE_ID>
                            <SEQ_POWERED>(L:A32NX_ELEC_AC_ESS_SHED_BUS_IS_POWERED, Bool)</SEQ_POWERED>
                            <NO_SEQ2 />
                        </UseTemplate>
                        <!-- CARGO SMOKE FWD -->
                        <UseTemplate Name="FBW_Airbus_FIRE_TEST_LIGHTS">
                            <NODE_ID>PUSH_OVHD_CARGOSMOKE_FWD1</NODE_ID>
                            <SEQ_POWERED>(L:A32NX_ELEC_AC_ESS_SHED_BUS_IS_POWERED, Bool)</SEQ_POWERED>
                            <NO_SEQ2 />
                        </UseTemplate>
                        <!-- CARGO SMOKE FWD DISCH -->
                        <UseTemplate Name="FBW_Anim_Interactions">
                            <ANIM_TYPE>KORRY_PROTECTED</ANIM_TYPE>
                            <ANIM_TEMPLATE>ASOBO_GT_Switch_Dummy</ANIM_TEMPLATE>
                            <NODE_ID>LOCK_OVHD_CARGOSMOKE_1</NODE_ID>
                            <ANIM_NAME>LOCK_OVHD_CARGOSMOKE_1</ANIM_NAME>
                            <SWITCH_POSITION_TYPE>L</SWITCH_POSITION_TYPE>
                            <SWITCH_POSITION_VAR>A32NX_CARGOSMOKE_DISCH1LOCK_TOGGLE</SWITCH_POSITION_VAR>
                        </UseTemplate>
                        <!-- CARGO SMOKE FWD DISCH -->
                        <UseTemplate Name="FBW_Anim_Interactions">
                            <ANIM_TYPE>KORRY_BUTTON</ANIM_TYPE>
                            <ANIM_TEMPLATE>FBW_Covered_Push_Toggle</ANIM_TEMPLATE>
                            <NODE_ID>PUSH_OVHD_CARGOSMOKE_1</NODE_ID>
                            <LOCK_NODE_ID>LOCK_OVHD_CARGOSMOKE_1</LOCK_NODE_ID>
                            <LEFT_SINGLE_CODE>1 (&gt;L:A32NX_CARGOSMOKE_FWD_DISCHARGED)</LEFT_SINGLE_CODE>
                            <TOOLTIPID>%((L:A32NX_CARGOSMOKE_FWD_DISCHARGED, Bool))%{if}Fire-extinguisher discharged (Inop.)%{else}Discharge fire-extinguisher (Inop.)%{end}</TOOLTIPID>
                            <MOMENTARY/>
                            <NO_SEQ1 />
                            <NO_SEQ2 />
                        </UseTemplate>
                        <!-- CARGO SMOKE AFT DISCH -->
                        <UseTemplate Name="FBW_Anim_Interactions">
                            <ANIM_TYPE>KORRY_PROTECTED</ANIM_TYPE>
                            <ANIM_TEMPLATE>ASOBO_GT_Switch_Dummy</ANIM_TEMPLATE>
                            <NODE_ID>LOCK_OVHD_CARGOSMOKE_2</NODE_ID>
                            <ANIM_NAME>LOCK_OVHD_CARGOSMOKE_2</ANIM_NAME>
                            <SWITCH_POSITION_TYPE>L</SWITCH_POSITION_TYPE>
                            <SWITCH_POSITION_VAR>A32NX_CARGOSMOKE_DISCH2LOCK_TOGGLE</SWITCH_POSITION_VAR>
                        </UseTemplate>
                        <!-- CARGO SMOKE AFT DISCH -->
                        <UseTemplate Name="FBW_Anim_Interactions">
                            <ANIM_TYPE>KORRY_BUTTON</ANIM_TYPE>
                            <ANIM_TEMPLATE>FBW_Covered_Push_Toggle</ANIM_TEMPLATE>
                            <NODE_ID>PUSH_OVHD_CARGOSMOKE_2</NODE_ID>
                            <LOCK_NODE_ID>LOCK_OVHD_CARGOSMOKE_2</LOCK_NODE_ID>
                            <LEFT_SINGLE_CODE>1 (&gt;L:A32NX_CARGOSMOKE_AFT_DISCHARGED)</LEFT_SINGLE_CODE>
                            <TOOLTIPID>%((L:A32NX_CARGOSMOKE_AFT_DISCHARGED, Bool))%{if}Fire-extinguisher discharged (Inop.)%{else}Discharge fire-extinguisher (Inop.)%{end}</TOOLTIPID>
                            <MOMENTARY/>
                            <NO_SEQ1 />
                            <NO_SEQ2 />
                        </UseTemplate>
                    </Component>
                </Component>

                <Component ID="Overhead_Misc">
                    <Component ID="Left_Column">

                        <Component ID="GPWS">
                            <!-- GPWS TERR -->
                            <UseTemplate Name="FBW_Anim_Interactions">
                                <ANIM_TYPE>KORRY_BUTTON</ANIM_TYPE>
                                <ANIM_TEMPLATE>FBW_Push_Toggle</ANIM_TEMPLATE>
                                <NODE_ID>PUSH_OVHD_GPWS_TERR</NODE_ID>
                                <TOGGLE_SIMVAR>L:A32NX_GPWS_TERR_OFF</TOGGLE_SIMVAR>
                                <DOWN_CODE>(L:A32NX_GPWS_TERR_OFF, Bool) !</DOWN_CODE>
                                <SEQ_POWERED>(L:A32NX_ELEC_AC_1_BUS_IS_POWERED, Bool)</SEQ_POWERED>
                                <SEQ2_EMISSIVE_DRIVES_VISIBILITY>False</SEQ2_EMISSIVE_DRIVES_VISIBILITY>
                                <SEQ1_CODE_DRIVES_VISIBILITY>False</SEQ1_CODE_DRIVES_VISIBILITY>
                                <SEQ2_CODE_DRIVES_VISIBILITY>False</SEQ2_CODE_DRIVES_VISIBILITY>
                                <TOOLTIPID>%((L:A32NX_GPWS_TERR_OFF, Bool))%{if}(Inop.) Turn ON GPWS TERR%{else}(Inop.) Turn OFF GPWS TERR%{end}</TOOLTIPID>
                            </UseTemplate>
                            <!-- GPWS SYS -->
                            <UseTemplate Name="FBW_Anim_Interactions">
                                <ANIM_TYPE>KORRY_BUTTON</ANIM_TYPE>
                                <ANIM_TEMPLATE>FBW_Push_Toggle</ANIM_TEMPLATE>
                                <NODE_ID>PUSH_OVHD_GPWS_SYS</NODE_ID>
                                <TOGGLE_SIMVAR>L:A32NX_GPWS_SYS_OFF</TOGGLE_SIMVAR>
                                <DOWN_CODE>(L:A32NX_GPWS_SYS_OFF, Bool) !</DOWN_CODE>
                                <SEQ_POWERED>(L:A32NX_ELEC_AC_1_BUS_IS_POWERED, Bool)</SEQ_POWERED>
                                <SEQ2_EMISSIVE_DRIVES_VISIBILITY>False</SEQ2_EMISSIVE_DRIVES_VISIBILITY>
                                <SEQ1_CODE_DRIVES_VISIBILITY>False</SEQ1_CODE_DRIVES_VISIBILITY>
                                <SEQ2_CODE_DRIVES_VISIBILITY>False</SEQ2_CODE_DRIVES_VISIBILITY>
                                <TOOLTIPID>%((L:A32NX_GPWS_SYS_OFF, Bool))%{if}Turn ON GPWS SYS%{else}Turn OFF GPWS SYS%{end}</TOOLTIPID>
                            </UseTemplate>
                            <!-- GPWS G/S MODE -->
                            <UseTemplate Name="FBW_Anim_Interactions">
                                <ANIM_TYPE>KORRY_BUTTON</ANIM_TYPE>
                                <ANIM_TEMPLATE>FBW_Push_Toggle</ANIM_TEMPLATE>
                                <NODE_ID>PUSH_OVHD_GPWS_GSMODE</NODE_ID>
                                <TOGGLE_SIMVAR>L:A32NX_GPWS_GS_OFF</TOGGLE_SIMVAR>
                                <DOWN_CODE>(L:A32NX_GPWS_GS_OFF, Bool) !</DOWN_CODE>
                                <SEQ_POWERED>(L:A32NX_ELEC_AC_1_BUS_IS_POWERED, Bool)</SEQ_POWERED>
                                <SEQ1_EMISSIVE_DRIVES_VISIBILITY>False</SEQ1_EMISSIVE_DRIVES_VISIBILITY>
                                <SEQ2_EMISSIVE_DRIVES_VISIBILITY>False</SEQ2_EMISSIVE_DRIVES_VISIBILITY>
                                <SEQ1_CODE_DRIVES_VISIBILITY>False</SEQ1_CODE_DRIVES_VISIBILITY>
                                <SEQ2_CODE_DRIVES_VISIBILITY>False</SEQ2_CODE_DRIVES_VISIBILITY>
                                <TOOLTIPID>%((L:A32NX_GPWS_GS_OFF, Bool))%{if}Turn ON GPWS G/S mode%{else}Turn OFF GPWS G/S mode%{end}</TOOLTIPID>
                            </UseTemplate>
                            <!-- GPWS FLAP MODE -->
                            <UseTemplate Name="FBW_Anim_Interactions">
                                <ANIM_TYPE>KORRY_BUTTON</ANIM_TYPE>
                                <ANIM_TEMPLATE>FBW_Push_Toggle</ANIM_TEMPLATE>
                                <NODE_ID>PUSH_OVHD_GPWS_FLAP</NODE_ID>
                                <PART_ID>GPWS_Flap</PART_ID>
                                <TOGGLE_SIMVAR>L:A32NX_GPWS_FLAP_OFF</TOGGLE_SIMVAR>
                                <DOWN_CODE>(L:A32NX_GPWS_FLAP_OFF, Bool) !</DOWN_CODE>
                                <SEQ_POWERED>(L:A32NX_ELEC_AC_1_BUS_IS_POWERED, Bool)</SEQ_POWERED>
                                <SEQ1_EMISSIVE_DRIVES_VISIBILITY>False</SEQ1_EMISSIVE_DRIVES_VISIBILITY>
                                <SEQ2_EMISSIVE_DRIVES_VISIBILITY>False</SEQ2_EMISSIVE_DRIVES_VISIBILITY>
                                <SEQ1_CODE_DRIVES_VISIBILITY>False</SEQ1_CODE_DRIVES_VISIBILITY>
                                <SEQ2_CODE_DRIVES_VISIBILITY>False</SEQ2_CODE_DRIVES_VISIBILITY>
                                <TOOLTIPID>%((L:A32NX_GPWS_FLAP_OFF, Bool))%{if}Turn ON GPWS flap mode%{else}Turn OFF GPWS flap mode%{end}</TOOLTIPID>
                            </UseTemplate>
                            <!-- GPWS LDG FLAP 3 -->
                            <UseTemplate Name="FBW_Anim_Interactions">
                                <ANIM_TYPE>KORRY_BUTTON</ANIM_TYPE>
                                <ANIM_TEMPLATE>FBW_Push_Toggle</ANIM_TEMPLATE>
                                <NODE_ID>PUSH_OVHD_GPWS_LDG</NODE_ID>
                                <PART_ID>GPWS_Flap3</PART_ID>
                                <TOGGLE_SIMVAR>L:A32NX_GPWS_FLAPS3</TOGGLE_SIMVAR>
                                <DOWN_CODE>(L:A32NX_GPWS_FLAPS3, Bool)</DOWN_CODE>
                                <SEQ_POWERED>(L:A32NX_ELEC_AC_1_BUS_IS_POWERED, Bool)</SEQ_POWERED>
                                <SEQ1_EMISSIVE_DRIVES_VISIBILITY>False</SEQ1_EMISSIVE_DRIVES_VISIBILITY>
                                <SEQ2_EMISSIVE_DRIVES_VISIBILITY>False</SEQ2_EMISSIVE_DRIVES_VISIBILITY>
                                <SEQ1_CODE_DRIVES_VISIBILITY>False</SEQ1_CODE_DRIVES_VISIBILITY>
                                <SEQ2_CODE_DRIVES_VISIBILITY>False</SEQ2_CODE_DRIVES_VISIBILITY>
                                <TOOLTIPID>%((L:A32NX_GPWS_FLAPS3, Bool))%{if}Switch landing flaps to FULL%{else}Switch landing flaps to 3%{end}</TOOLTIPID>
                            </UseTemplate>
                        </Component>

                        <Component ID="RCDR">
                            <!-- RCDR GND CTL -->
                            <UseTemplate Name="FBW_Anim_Interactions">
                                <ANIM_TYPE>KORRY_HELD</ANIM_TYPE>
                                <ANIM_TEMPLATE>FBW_CVR_Ground_Control_Pushbutton</ANIM_TEMPLATE>
                                <NODE_ID>PUSH_OVHD_RCDR_GNDCTL</NODE_ID>
                                <PART_ID>PUSH_OVHD_RCDR_GNDCTL</PART_ID>
                                <SEQ_POWERED>(L:A32NX_ELEC_AC_1_BUS_IS_POWERED, Bool)</SEQ_POWERED>
                                <SEQ2_CODE>(L:A32NX_RCDR_GROUND_CONTROL_ON, Bool)</SEQ2_CODE>
                                <SEQ1_EMISSIVE_DRIVES_VISIBILITY>False</SEQ1_EMISSIVE_DRIVES_VISIBILITY>
                                <SEQ2_EMISSIVE_DRIVES_VISIBILITY>False</SEQ2_EMISSIVE_DRIVES_VISIBILITY>
                                <SEQ1_CODE_DRIVES_VISIBILITY>False</SEQ1_CODE_DRIVES_VISIBILITY>
                                <SEQ2_CODE_DRIVES_VISIBILITY>False</SEQ2_CODE_DRIVES_VISIBILITY>
                                <TOOLTIPID>%((L:A32NX_RCDR_GROUND_CONTROL_ON, Bool))%{if}Set Ground Control to AUTO%{else}Turn ON Ground Control%{end}</TOOLTIPID>
                            </UseTemplate>
                            <!-- RCDR CVR ERASE -->
                            <UseTemplate Name="FBW_Anim_Interactions">
                                <ANIM_TYPE>BUTTON_HELD</ANIM_TYPE>
                                <ANIM_TEMPLATE>FBW_Push_Held</ANIM_TEMPLATE>
                                <NODE_ID>PUSH_OVHD_RCDR_ERASE</NODE_ID>
                                <TOOLTIPID>Erase CVR</TOOLTIPID>
                            </UseTemplate>
                            <!-- RCDR CVR TEST -->
                            <UseTemplate Name="FBW_Anim_Interactions">
                                <ANIM_TYPE>BUTTON_HELD</ANIM_TYPE>
                                <ANIM_TEMPLATE>FBW_Push_Held</ANIM_TEMPLATE>
                                <NODE_ID>PUSH_OVHD_RCDR_TEST</NODE_ID>
                                <PART_ID>PUSH_OVHD_RCDR_TEST</PART_ID>
                                <HOLD_SIMVAR>L:A32NX_RCDR_TEST</HOLD_SIMVAR>
                                <TOOLTIPID>Test CVR</TOOLTIPID>
                            </UseTemplate>
                        </Component>

                        <Component ID="OXYGEN">
                            <!-- OXYGEN MASK MAN ON -->
                            <UseTemplate Name="FBW_Anim_Interactions">
                                <ANIM_TYPE>KORRY_PROTECTED</ANIM_TYPE>
                                <ANIM_TEMPLATE>FBW_Covered_Push_Toggle</ANIM_TEMPLATE>
                                <NODE_ID>PUSH_OVHD_OXYGEN_RATMANON</NODE_ID>
                                <LOCK_NODE_ID>LOCK_OVHD_OXYGEN_RATMANON</LOCK_NODE_ID>
                                <LEFT_SINGLE_CODE>
                                    1 (&gt;L:A32NX_OXYGEN_MASKS_DEPLOYED)
                                    1 (&gt;L:A32NX_OXYGEN_PASSENGER_LIGHT_ON)
                                </LEFT_SINGLE_CODE>
                                <TOOLTIPID>%((L:A32NX_OXYGEN_MASKS_DEPLOYED, Bool))%{if}Cabin oxygen masks deployed%{else}Deploy cabin oxygen masks%{end}</TOOLTIPID>
                                <MOMENTARY/>
                                <NO_SEQ1 />
                                <NO_SEQ2 />
                            </UseTemplate>

                            <!-- OXYGEN PASSENGER -->
                            <UseTemplate Name="FBW_Push_Toggle">
                                <NODE_ID>PUSH_OVHD_OXYGEN_PASSENGER</NODE_ID>
                                <SEQ_POWERED>(L:A32NX_ELEC_AC_ESS_SHED_BUS_IS_POWERED, Bool)</SEQ_POWERED>
                                <SEQ1_CODE>(L:A32NX_OXYGEN_PASSENGER_LIGHT_ON, Bool)</SEQ1_CODE>
                                <SEQ2_EMISSIVE_DRIVES_VISIBILITY>False</SEQ2_EMISSIVE_DRIVES_VISIBILITY>
                                <SEQ1_CODE_DRIVES_VISIBILITY>False</SEQ1_CODE_DRIVES_VISIBILITY>
                                <SEQ2_CODE_DRIVES_VISIBILITY>False</SEQ2_CODE_DRIVES_VISIBILITY>
                                <TOOLTIPID>Oxygen mask doors annunciator</TOOLTIPID>
                                <DUMMY_BUTTON/>
                            </UseTemplate>

                            <!-- OXYGEN CREW SUPPLY -->
                            <UseTemplate Name="FBW_Anim_Interactions">
                                <ANIM_TYPE>KORRY_BUTTON</ANIM_TYPE>
                                <ANIM_TEMPLATE>FBW_Push_Toggle</ANIM_TEMPLATE>
                                <NODE_ID>PUSH_OVHD_OXYGEN_CREW</NODE_ID>
                                <PART_ID>Crew_Supply</PART_ID>
                                <TOGGLE_SIMVAR>L:PUSH_OVHD_OXYGEN_CREW</TOGGLE_SIMVAR>
                                <DOWN_CODE>(L:PUSH_OVHD_OXYGEN_CREW, Bool) !</DOWN_CODE>
                                <SEQ_POWERED>(L:A32NX_ELEC_AC_ESS_SHED_BUS_IS_POWERED, Bool)</SEQ_POWERED>
                                <SEQ1_EMISSIVE_DRIVES_VISIBILITY>False</SEQ1_EMISSIVE_DRIVES_VISIBILITY>
                                <SEQ2_EMISSIVE_DRIVES_VISIBILITY>False</SEQ2_EMISSIVE_DRIVES_VISIBILITY>
                                <SEQ1_CODE_DRIVES_VISIBILITY>False</SEQ1_CODE_DRIVES_VISIBILITY>
                                <SEQ2_CODE_DRIVES_VISIBILITY>False</SEQ2_CODE_DRIVES_VISIBILITY>
                                <TOOLTIPID>Crew oxygen supply</TOOLTIPID>
                            </UseTemplate>
                        </Component>

                        <Component ID="CALLS">
                            <!-- CALLS MECH -->
                            <UseTemplate Name="FBW_Anim_Interactions">
                                <ANIM_TYPE>BUTTON_HELD</ANIM_TYPE>
                                <ANIM_TEMPLATE>FBW_Push_Held</ANIM_TEMPLATE>
                                <NODE_ID>PUSH_OVHD_CALLS_MECH</NODE_ID>
                                <HOLD_SIMVAR>L:PUSH_OVHD_CALLS_MECH</HOLD_SIMVAR>
                            </UseTemplate>
                            <!-- CALLS ALL -->
                            <UseTemplate Name="FBW_Anim_Interactions">
                                <ANIM_TYPE>BUTTON_HELD</ANIM_TYPE>
                                <ANIM_TEMPLATE>FBW_Push_Held</ANIM_TEMPLATE>
                                <NODE_ID>PUSH_OVHD_CALLS_ALL</NODE_ID>
                                <PART_ID>PUSH_OVHD_CALLS_ALL</PART_ID>
                                <HOLD_SIMVAR>L:PUSH_OVHD_CALLS_ALL</HOLD_SIMVAR>
                            </UseTemplate>
                            <!-- CALLS FWD -->
                            <UseTemplate Name="FBW_Anim_Interactions">
                                <ANIM_TYPE>BUTTON_HELD</ANIM_TYPE>
                                <ANIM_TEMPLATE>FBW_Push_Held</ANIM_TEMPLATE>
                                <NODE_ID>PUSH_OVHD_CALLS_FWD</NODE_ID>
                                <HOLD_SIMVAR>L:PUSH_OVHD_CALLS_FWD</HOLD_SIMVAR>
                            </UseTemplate>
                            <!-- CALLS AFT -->
                            <UseTemplate Name="FBW_Anim_Interactions">
                                <ANIM_TYPE>BUTTON_HELD</ANIM_TYPE>
                                <ANIM_TEMPLATE>FBW_Push_Held</ANIM_TEMPLATE>
                                <NODE_ID>PUSH_OVHD_CALLS_AFT</NODE_ID>
                                <HOLD_SIMVAR>L:PUSH_OVHD_CALLS_AFT</HOLD_SIMVAR>
                            </UseTemplate>
                            <!-- CALLS EMER -->
                            <UseTemplate Name="FBW_Anim_Interactions">
                                <ANIM_TYPE>KORRY_BUTTON</ANIM_TYPE>
                                <ANIM_TEMPLATE>FBW_Covered_Push_Toggle</ANIM_TEMPLATE>
                                <NODE_ID>PUSH_OVHD_CALLS_EMER</NODE_ID>
                                <LOCK_NODE_ID>LOCK_OVHD_CALLS_EMER</LOCK_NODE_ID>
                                <TOGGLE_SIMVAR>L:A32NX_CALLS_EMER_ON</TOGGLE_SIMVAR>
                                <TOOLTIPID>%((L:A32NX_CALLS_EMER_ON, Bool))%{if}Turn OFF emergency call%{else}Turn ON emergency call%{end}</TOOLTIPID>
                                <SEQ_POWERED>(L:A32NX_ELEC_AC_ESS_SHED_BUS_IS_POWERED, Bool) (L:A32NX_ELEC_AC_STAT_INV_BUS_IS_POWERED, Bool) or</SEQ_POWERED>
                                <SEQ1_CODE>(L:A32NX_CALLS_EMER_ON, Bool) (E:ABSOLUTE TIME, seconds) 1 % 0.4 &gt; and</SEQ1_CODE>
                                <SEQ2_CODE>(L:A32NX_CALLS_EMER_ON, Bool) (E:ABSOLUTE TIME, seconds) 1 % 0.4 &gt; and</SEQ2_CODE>
                                <SEQ1_CODE_DRIVES_VISIBILITY>False</SEQ1_CODE_DRIVES_VISIBILITY>
                                <SEQ2_CODE_DRIVES_VISIBILITY>False</SEQ2_CODE_DRIVES_VISIBILITY>
                            </UseTemplate>
                        </Component>
                    </Component>
                </Component>

                <Component ID="Right_Pedestal_Misc">
                    <!-- AIDS PRINT -->
                    <UseTemplate Name="FBW_Anim_Interactions">
                        <ANIM_TYPE>BUTTON_HELD</ANIM_TYPE>
                        <ANIM_TEMPLATE>FBW_Push_Held</ANIM_TEMPLATE>
                        <NODE_ID>PUSH_PANELCS_AIDS</NODE_ID>
                        <HOLD_SIMVAR>L:A32NX_AIDS_PRINT_ON</HOLD_SIMVAR>
                        <TOOLTIP>Print data</TOOLTIP>
                    </UseTemplate>
                    <!-- DFDR EVENT -->
                    <UseTemplate Name="FBW_Anim_Interactions">
                        <ANIM_TYPE>BUTTON_HELD</ANIM_TYPE>
                        <ANIM_TEMPLATE>FBW_Push_Held</ANIM_TEMPLATE>
                        <NODE_ID>PUSH_PANELCS_DFDR</NODE_ID>
                        <HOLD_SIMVAR>L:A32NX_DFDR_EVENT_ON</HOLD_SIMVAR>
                        <TOOLTIP>Print data (Inop.)</TOOLTIP>
                    </UseTemplate>
                </Component>

                <Component ID="Overhead_Reading_Lights">
                    <!-- OVHD READING LT L -->
                    <UseTemplate Name="FBW_Stepless_Potentiometer">
                        <NODE_ID>KNOB_OVHD_READINGLTL</NODE_ID>
                        <POTENTIOMETER>96</POTENTIOMETER>
                        <ANIMTIP_0>TT:COCKPIT.TOOLTIPS.LIGHTS_READING_DECREASE</ANIMTIP_0>
                        <ANIMTIP_1>TT:COCKPIT.TOOLTIPS.LIGHTS_READING_INCREASE</ANIMTIP_1>
                    </UseTemplate>
                    <UseTemplate Name="ASOBO_LIGHTING_Potentiometer_Emissive_Template">
                        <NODE_ID>LIGHT_OVHD_READINGLLT</NODE_ID>
                        <POTENTIOMETER>96</POTENTIOMETER>
                        <EMISSIVE_CODE>(L:A32NX_ELEC_DC_1_BUS_IS_POWERED, Bool)</EMISSIVE_CODE>
                    </UseTemplate>

                    <!-- OVHD READING LT R -->
                    <UseTemplate Name="FBW_Stepless_Potentiometer">
                        <NODE_ID>KNOB_OVHD_READINGLTR</NODE_ID>
                        <POTENTIOMETER>97</POTENTIOMETER>
                        <ANIMTIP_0>TT:COCKPIT.TOOLTIPS.LIGHTS_READING_DECREASE</ANIMTIP_0>
                        <ANIMTIP_1>TT:COCKPIT.TOOLTIPS.LIGHTS_READING_INCREASE</ANIMTIP_1>
                    </UseTemplate>
                    <UseTemplate Name="ASOBO_LIGHTING_Potentiometer_Emissive_Template">
                        <NODE_ID>LIGHT_OVHD_READINGLTR</NODE_ID>
                        <POTENTIOMETER>97</POTENTIOMETER>
                        <EMISSIVE_CODE>(L:A32NX_ELEC_DC_1_BUS_IS_POWERED, Bool)</EMISSIVE_CODE>
                    </UseTemplate>
                </Component>

                <Component ID="Overhead_Back_Panel">
                    <!-- "HYD BLUE PUMP OVRD" -->
                    <UseTemplate Name="FBW_Anim_Interactions">
                        <ANIM_TYPE>KORRY_PROTECTED</ANIM_TYPE>
                        <ANIM_TEMPLATE>FBW_Covered_Push_Toggle</ANIM_TEMPLATE>
                        <NODE_ID>PUSH_OVHD_HYD_BLUEPUMP</NODE_ID>
                        <LOCK_NODE_ID>LOCK_OVHD_HYD_BLUEPUMPOVRD</LOCK_NODE_ID>
                        <LEFT_SINGLE_CODE>1 (&gt;L:A32NX_OVHD_HYD_EPUMPY_OVRD_IS_PRESSED)</LEFT_SINGLE_CODE>
                        <LEFT_LEAVE_CODE>0 (&gt;L:A32NX_OVHD_HYD_EPUMPY_OVRD_IS_PRESSED)</LEFT_LEAVE_CODE>
                        <TOOLTIPID>Runs the blue electric pump</TOOLTIPID>
                        <SEQ_POWERED>(L:A32NX_ELEC_AC_1_BUS_IS_POWERED, Bool)</SEQ_POWERED>
                        <SEQ2_CODE>(L:A32NX_OVHD_HYD_EPUMPY_OVRD_IS_ON, Bool)</SEQ2_CODE>
                        <MOMENTARY/>
                        <NO_SEQ1 />
                    </UseTemplate>

                    <!-- "HYD LEAK MEASUREMENT VALVES G" -->
                    <UseTemplate Name="FBW_Anim_Interactions">
                        <ANIM_TYPE>KORRY_PROTECTED</ANIM_TYPE>
                        <ANIM_TEMPLATE>FBW_Covered_Push_Toggle</ANIM_TEMPLATE>
                        <NODE_ID>PUSH_OVHD_HYD_G</NODE_ID>
                        <LOCK_NODE_ID>LOCK_OVHD_HYD_G</LOCK_NODE_ID>
                        <TOGGLE_SIMVAR>L:A32NX_OVHD_HYD_LEAK_MEASUREMENT_G</TOGGLE_SIMVAR>
                        <SEQ_POWERED>(L:A32NX_ELEC_AC_2_BUS_IS_POWERED, Bool)</SEQ_POWERED>
                        <SEQ1_EMISSIVE_DRIVES_VISIBILITY>False</SEQ1_EMISSIVE_DRIVES_VISIBILITY>
                        <SEQ2_EMISSIVE_DRIVES_VISIBILITY>False</SEQ2_EMISSIVE_DRIVES_VISIBILITY>
                        <SEQ1_CODE_DRIVES_VISIBILITY>False</SEQ1_CODE_DRIVES_VISIBILITY>
                        <SEQ2_CODE_DRIVES_VISIBILITY>False</SEQ2_CODE_DRIVES_VISIBILITY>
                        <INVERTED/>
                    </UseTemplate>

                    <!-- "HYD LEAK MEASUREMENT VALVES B" -->
                    <UseTemplate Name="FBW_Anim_Interactions">
                        <ANIM_TYPE>KORRY_PROTECTED</ANIM_TYPE>
                        <ANIM_TEMPLATE>FBW_Covered_Push_Toggle</ANIM_TEMPLATE>
                        <NODE_ID>PUSH_OVHD_HYD_B</NODE_ID>
                        <LOCK_NODE_ID>LOCK_OVHD_HYD_B</LOCK_NODE_ID>
                        <TOGGLE_SIMVAR>L:A32NX_OVHD_HYD_LEAK_MEASUREMENT_B</TOGGLE_SIMVAR>
                        <SEQ_POWERED>(L:A32NX_ELEC_AC_2_BUS_IS_POWERED, Bool)</SEQ_POWERED>
                        <SEQ1_EMISSIVE_DRIVES_VISIBILITY>False</SEQ1_EMISSIVE_DRIVES_VISIBILITY>
                        <SEQ2_EMISSIVE_DRIVES_VISIBILITY>False</SEQ2_EMISSIVE_DRIVES_VISIBILITY>
                        <SEQ1_CODE_DRIVES_VISIBILITY>False</SEQ1_CODE_DRIVES_VISIBILITY>
                        <SEQ2_CODE_DRIVES_VISIBILITY>False</SEQ2_CODE_DRIVES_VISIBILITY>
                        <INVERTED/>
                    </UseTemplate>

                    <!-- "HYD LEAK MEASUREMENT VALVES Y" -->
                    <UseTemplate Name="FBW_Anim_Interactions">
                        <ANIM_TYPE>KORRY_PROTECTED</ANIM_TYPE>
                        <ANIM_TEMPLATE>FBW_Covered_Push_Toggle</ANIM_TEMPLATE>
                        <NODE_ID>PUSH_OVHD_HYD_Y</NODE_ID>
                        <LOCK_NODE_ID>LOCK_OVHD_HYD_Y</LOCK_NODE_ID>
                        <TOGGLE_SIMVAR>L:A32NX_OVHD_HYD_LEAK_MEASUREMENT_Y</TOGGLE_SIMVAR>
                        <SEQ_POWERED>(L:A32NX_ELEC_AC_2_BUS_IS_POWERED, Bool)</SEQ_POWERED>
                        <SEQ1_EMISSIVE_DRIVES_VISIBILITY>False</SEQ1_EMISSIVE_DRIVES_VISIBILITY>
                        <SEQ2_EMISSIVE_DRIVES_VISIBILITY>False</SEQ2_EMISSIVE_DRIVES_VISIBILITY>
                        <SEQ1_CODE_DRIVES_VISIBILITY>False</SEQ1_CODE_DRIVES_VISIBILITY>
                        <SEQ2_CODE_DRIVES_VISIBILITY>False</SEQ2_CODE_DRIVES_VISIBILITY>
                        <INVERTED/>
                    </UseTemplate>

                    <!-- ENG FADEC GND PWR 1 -->
                    <UseTemplate Name="FBW_Anim_Interactions">
                        <ANIM_TYPE>KORRY_PROTECTED</ANIM_TYPE>
                        <ANIM_TEMPLATE>FBW_Covered_Push_Toggle</ANIM_TEMPLATE>
                        <NODE_ID>PUSH_OVHD_ENG_FADEC1</NODE_ID>
                        <LOCK_NODE_ID>LOCK_OVHD_ENG_FADEC1</LOCK_NODE_ID>
                        <TOGGLE_SIMVAR>L:A32NX_OVHD_FADEC_1</TOGGLE_SIMVAR>
                        <SEQ_POWERED>(L:A32NX_ELEC_AC_1_BUS_IS_POWERED, Bool)</SEQ_POWERED>
                        <SEQ1_EMISSIVE_DRIVES_VISIBILITY>False</SEQ1_EMISSIVE_DRIVES_VISIBILITY>
                        <SEQ2_EMISSIVE_DRIVES_VISIBILITY>False</SEQ2_EMISSIVE_DRIVES_VISIBILITY>
                        <SEQ1_CODE_DRIVES_VISIBILITY>False</SEQ1_CODE_DRIVES_VISIBILITY>
                        <SEQ2_CODE_DRIVES_VISIBILITY>False</SEQ2_CODE_DRIVES_VISIBILITY>
                    </UseTemplate>

                    <!-- ENG FADEC GND PWR 2 -->
                    <UseTemplate Name="FBW_Anim_Interactions">
                        <ANIM_TYPE>KORRY_PROTECTED</ANIM_TYPE>
                        <ANIM_TEMPLATE>FBW_Covered_Push_Toggle</ANIM_TEMPLATE>
                        <NODE_ID>PUSH_OVHD_ENG_FADEC2</NODE_ID>
                        <LOCK_NODE_ID>LOCK_OVHD_ENG_FADEC2</LOCK_NODE_ID>
                        <TOGGLE_SIMVAR>L:A32NX_OVHD_FADEC_2</TOGGLE_SIMVAR>
                        <SEQ_POWERED>(L:A32NX_ELEC_AC_2_BUS_IS_POWERED, Bool)</SEQ_POWERED>
                        <SEQ1_EMISSIVE_DRIVES_VISIBILITY>False</SEQ1_EMISSIVE_DRIVES_VISIBILITY>
                        <SEQ2_EMISSIVE_DRIVES_VISIBILITY>False</SEQ2_EMISSIVE_DRIVES_VISIBILITY>
                        <SEQ1_CODE_DRIVES_VISIBILITY>False</SEQ1_CODE_DRIVES_VISIBILITY>
                        <SEQ2_CODE_DRIVES_VISIBILITY>False</SEQ2_CODE_DRIVES_VISIBILITY>
                    </UseTemplate>

                    <!-- APU AUTO EXTING TEST-->
                    <UseTemplate Name="FBW_Anim_Interactions">
                        <ANIM_TYPE>KORRY_BUTTON</ANIM_TYPE>
                        <ANIM_TEMPLATE>FBW_Push_Toggle</ANIM_TEMPLATE>
                        <NODE_ID>PUSH_OVHD_APU_AUTOEXITING_TEST</NODE_ID>
                        <TOGGLE_SIMVAR>L:A32NX_APU_AUTOEXITING_TEST_ON</TOGGLE_SIMVAR>
                        <SEQ_POWERED>(L:A32NX_ELEC_AC_1_BUS_IS_POWERED, Bool)</SEQ_POWERED>
                        <SEQ1_CODE>(L:A32NX_APU_AUTOEXITING_TEST_OK)</SEQ1_CODE>
                        <SEQ2_CODE>(L:A32NX_APU_AUTOEXITING_TEST_ON)</SEQ2_CODE>
                        <SEQ2_EMISSIVE_DRIVES_VISIBILITY>False</SEQ2_EMISSIVE_DRIVES_VISIBILITY>
                        <SEQ1_CODE_DRIVES_VISIBILITY>False</SEQ1_CODE_DRIVES_VISIBILITY>
                        <SEQ2_CODE_DRIVES_VISIBILITY>False</SEQ2_CODE_DRIVES_VISIBILITY>
                        <TOOLTIPID>Test APU autoexiting (Inop.)</TOOLTIPID>
                    </UseTemplate>

                    <!-- APU AUTO EXITING RESET-->
                    <UseTemplate Name="FBW_Anim_Interactions">
                        <ANIM_TYPE>BUTTON_HELD</ANIM_TYPE>
                        <ANIM_TEMPLATE>FBW_Push_Held</ANIM_TEMPLATE>
                        <NODE_ID>PUSH_OVHD_APU_AUTOEXITING_RESET</NODE_ID>
                        <HOLD_SIMVAR>L:A32NX_APU_AUTOEXITING_RESET</HOLD_SIMVAR>
                        <TOOLTIPID>Reset APU autoexiting (Inop.)</TOOLTIPID>
                    </UseTemplate>
                </Component>

                <!-- CABIN PRESS -->
                <Component ID="Overhead_CabinPress">
                    <!-- CABIN PRESS LDG EVEL AUTO -->
                    <Component ID="KNOB_OVHD_CABINPRESS_LDGELEV" Node="KNOB_OVHD_CABINPRESS_LDGELEV">
                        <UseTemplate Name="FBW_Continuous_Knob_Limited_From_Simvar">
                            <NODE_ID>KNOB_OVHD_CABINPRESS_LDGELEV</NODE_ID>
                            <ANIM_SIMVAR_MAX>88</ANIM_SIMVAR_MAX>
                            <LOCAL_SIMVAR>L:A32NX_OVHD_PRESS_LDG_ELEV_KNOB</LOCAL_SIMVAR>
                            <LOCAL_SIMVAR_UNITS>feet</LOCAL_SIMVAR_UNITS>
                            <INCREMENT>0.5</INCREMENT>
                            <CONVERSION_FORMULA>193.182 * 2000 -</CONVERSION_FORMULA>
                            <SET_CODE>(&gt;L:XMLVAR_KNOB_OVHD_CABINPRESS_LDGELEV)</SET_CODE>
                        </UseTemplate>
                    </Component>

                    <!-- CABIN PRESS MAN C/S CTL -->
                    <UseTemplate Name="FBW_Anim_Interactions">
                        <ANIM_TYPE>SWITCH</ANIM_TYPE>
                        <ANIM_TEMPLATE>FBW_3State_Springloaded_Switch</ANIM_TEMPLATE>
                        <NODE_ID>SWITCH_OVHD_CABINPRESS_MANVSCTL</NODE_ID>
                        <ANIM_SIMVAR>L:A32NX_OVHD_PRESS_MAN_VS_CTL_SWITCH</ANIM_SIMVAR>
                        <INVERT_ANIM>1</INVERT_ANIM>
                    </UseTemplate>

                    <!-- CABIN PRESS MODE SEL -->
                    <UseTemplate Name="FBW_Anim_Interactions">
                        <ANIM_TYPE>KORRY_BUTTON</ANIM_TYPE>
                        <ANIM_TEMPLATE>FBW_Push_Toggle</ANIM_TEMPLATE>
                        <NODE_ID>PUSH_OVHD_CABINPRESS_MODESEL</NODE_ID>
                        <TOGGLE_SIMVAR>L:A32NX_OVHD_PRESS_MODE_SEL_PB_IS_AUTO</TOGGLE_SIMVAR>
                        <DOWN_CODE>(L:A32NX_OVHD_PRESS_MODE_SEL_PB_IS_AUTO, Bool) !</DOWN_CODE>
                        <SEQ_POWERED>(L:A32NX_ELEC_AC_ESS_SHED_BUS_IS_POWERED, Bool) (L:A32NX_ELEC_AC_STAT_INV_BUS_IS_POWERED, Bool) or</SEQ_POWERED>
                        <SEQ1_CODE>(L:A32NX_OVHD_PRESS_MODE_SEL_PB_HAS_FAULT)</SEQ1_CODE>
                        <SEQ2_CODE>(L:A32NX_OVHD_PRESS_MODE_SEL_PB_IS_AUTO) !</SEQ2_CODE>
                        <SEQ2_EMISSIVE_DRIVES_VISIBILITY>False</SEQ2_EMISSIVE_DRIVES_VISIBILITY>
                        <SEQ1_CODE_DRIVES_VISIBILITY>False</SEQ1_CODE_DRIVES_VISIBILITY>
                        <SEQ2_CODE_DRIVES_VISIBILITY>False</SEQ2_CODE_DRIVES_VISIBILITY>
                    </UseTemplate>

                    <!-- CABIN PRESS DITCHING -->
                    <UseTemplate Name="FBW_Anim_Interactions">
                        <ANIM_TYPE>KORRY_PROTECTED</ANIM_TYPE>
                        <ANIM_TEMPLATE>FBW_Covered_Push_Toggle</ANIM_TEMPLATE>
                        <NODE_ID>PUSH_OVHD_CABINPRESS_DITCHING</NODE_ID>
                        <LOCK_NODE_ID>LOCK_OVHD_CABINPRESS_DITCHING</LOCK_NODE_ID>
                        <TOGGLE_SIMVAR>L:A32NX_OVHD_PRESS_DITCHING_PB_IS_ON</TOGGLE_SIMVAR>
                        <SEQ_POWERED>(L:A32NX_ELEC_AC_ESS_SHED_BUS_IS_POWERED, Bool) (L:A32NX_ELEC_AC_STAT_INV_BUS_IS_POWERED, Bool) or</SEQ_POWERED>
                        <SEQ2_CODE>(L:A32NX_OVHD_PRESS_DITCHING_PB_IS_ON)</SEQ2_CODE>
                        <NO_SEQ1 />
                    </UseTemplate>
                </Component>
            </Component>

            <CameraTitle>OverheadLower</CameraTitle>
        </Component>

        <Component ID="AUTOPILOT">
            <DefaultTemplateParameters>
                <SEQ1_EMISSIVE_DRIVES_VISIBILITY>False</SEQ1_EMISSIVE_DRIVES_VISIBILITY>
                <SEQ2_EMISSIVE_DRIVES_VISIBILITY>False</SEQ2_EMISSIVE_DRIVES_VISIBILITY>
                <SEQ3_EMISSIVE_DRIVES_VISIBILITY>False</SEQ3_EMISSIVE_DRIVES_VISIBILITY>
                <SEQ4_EMISSIVE_DRIVES_VISIBILITY>False</SEQ4_EMISSIVE_DRIVES_VISIBILITY>
                <DEFAULT_TEMPLATE_EMISSIVE>ASOBO_LIGHTING_Potentiometer_Emissive_Template</DEFAULT_TEMPLATE_EMISSIVE>

                <PLANE_NAME>A32NX</PLANE_NAME>
            </DefaultTemplateParameters>

            <!-- AUTO LAND L -->
            <UseTemplate Name="FBW_Anim_Interactions">
                <ANIM_TYPE>KORRY_HELD</ANIM_TYPE>
                <ANIM_TEMPLATE>FBW_Airbus_Autoland_Warning</ANIM_TEMPLATE>
                <SIDE>L</SIDE>
                <BUS_TOP>AC_ESS_SHED</BUS_TOP>
                <BUS_BOTTOM>AC_2</BUS_BOTTOM>
            </UseTemplate>

            <!-- AUTO LAND R -->
            <UseTemplate Name="FBW_Anim_Interactions">
                <ANIM_TYPE>KORRY_HELD</ANIM_TYPE>
                <ANIM_TEMPLATE>FBW_Airbus_Autoland_Warning</ANIM_TEMPLATE>
                <SIDE>R</SIDE>
                <BUS_TOP>AC_2</BUS_TOP>
                <BUS_BOTTOM>AC_ESS_SHED</BUS_BOTTOM>
            </UseTemplate>

            <!-- FCU SPD MACH -->
            <UseTemplate Name="FBW_Anim_Interactions">
                <ANIM_TYPE>BUTTON</ANIM_TYPE>
                <ANIM_TEMPLATE>FBW_AUTOPILOT_Push_SpeedToggle_Template</ANIM_TEMPLATE>
                <NODE_ID>PUSH_AUTOPILOT_SPDMACH_L</NODE_ID>
                <ANIM_NAME>PUSH_AUTOPILOT_SPDMACH_L</ANIM_NAME>
                <NO_INDICATOR>True</NO_INDICATOR>
                <NO_TEXT_EMISSIVE>True</NO_TEXT_EMISSIVE>
                <TYPE>AIRBUS</TYPE>
            </UseTemplate>

            <!-- FCU SPD MACH KNOB -->
            <UseTemplate Name="FBW_AUTOPILOT_Knob_SpeedMach_Template">
                <NODE_ID>KNOB_AUTOPILOT_L2</NODE_ID>
                <PART_ID>Speed_knob</PART_ID>
                <ANIM_NAME>KNOB_AUTOPILOT_L2</ANIM_NAME>
                <ANIM_NAME_PUSHPULL>PUSH_AUTOPILOT_L2</ANIM_NAME_PUSHPULL>
                <TYPE>AIRBUS</TYPE>
            </UseTemplate>

            <!-- FCU HDG KNOB -->
            <UseTemplate Name="FBW_Airbus_Autopilot_Knob_Heading_Template">
                <NODE_ID>KNOB_AUTOPILOT_L3</NODE_ID>
                <ANIM_NAME_KNOB>KNOB_AUTOPILOT_L3</ANIM_NAME_KNOB>
                <ANIM_NAME_PUSHPULL>PUSH_AUTOPILOT_L3</ANIM_NAME_PUSHPULL>
                <ANIMTIP_2>TT:COCKPIT.TOOLTIPS.AUTOPILOT_PANEL_HDG_ENGAGE_MANAGED_MODE</ANIMTIP_2>
                <ANIMTIP_2_ON_CURSOR>UpArrow</ANIMTIP_2_ON_CURSOR>
                <ANIMTIP_3>TT:COCKPIT.TOOLTIPS.AUTOPILOT_PANEL_HDG_ENGAGE_SELECTED_HEADING_MODE</ANIMTIP_3>
                <ANIMTIP_3_ON_CURSOR>DownArrow</ANIMTIP_3_ON_CURSOR>
            </UseTemplate>

            <!-- FCU HDG TRK V/S FPA -->
            <UseTemplate Name="FBW_Anim_Interactions">
                <ANIM_TYPE>BUTTON</ANIM_TYPE>
                <ANIM_TEMPLATE>FBW_AIRBUS_Push_Heading_Track_Template</ANIM_TEMPLATE>
                <NODE_ID>PUSH_AUTOPILOT_HDGTRK</NODE_ID>
                <ANIM_NAME>PUSH_AUTOPILOT_HDGTRK</ANIM_NAME>
            </UseTemplate>

            <!-- FCU AP 1 -->
            <UseTemplate Name="FBW_Anim_Interactions">
                <ANIM_TYPE>BUTTON</ANIM_TYPE>
                <ANIM_TEMPLATE>FBW_Airbus_Autopilot_Master</ANIM_TEMPLATE>
                <NODE_ID>PUSH_AUTOPILOT_AP1</NODE_ID>
                <PART_ID>PUSH_AUTOPILOT_AP1</PART_ID>
                <ANIM_NAME>PUSH_AUTOPILOT_AP1</ANIM_NAME>
                <POTENTIOMETER>84</POTENTIOMETER>
                <ACTIVE_NODE_ID>PUSH_AUTOPILOT_AP1_SEQ1</ACTIVE_NODE_ID>
                <EMISSIVE_NODE_ID>PUSH_AUTOPILOT_AP1_SEQ2</EMISSIVE_NODE_ID>
                <ID>1</ID>
                <AP_COUNT>2</AP_COUNT>
                <TYPE>EXCLUSIVE_AP</TYPE>
                <TOOLTIPID>%((L:XMLVAR_Autopilot_1_Status, bool))%{if}TT:COCKPIT.TOOLTIPS.AUTOPILOT_PANEL_AP_ON%{else}TT:COCKPIT.TOOLTIPS.AUTOPILOT_PANEL_AP_OFF%{end}</TOOLTIPID>
                <SEQ1_POWERED>(L:A32NX_ELEC_AC_ESS_SHED_BUS_IS_POWERED, Bool)</SEQ1_POWERED>
                <SEQ2_POWERED>(L:A32NX_ELEC_AC_1_BUS_IS_POWERED, Bool)</SEQ2_POWERED>
            </UseTemplate>

            <!-- FCU AP 2 -->
            <UseTemplate Name="FBW_Anim_Interactions">
                <ANIM_TYPE>BUTTON</ANIM_TYPE>
                <ANIM_TEMPLATE>FBW_Airbus_Autopilot_Master</ANIM_TEMPLATE>
                <NODE_ID>PUSH_AUTOPILOT_AP2</NODE_ID>
                <PART_ID>PUSH_AUTOPILOT_AP2</PART_ID>
                <ANIM_NAME>PUSH_AUTOPILOT_AP2</ANIM_NAME>
                <POTENTIOMETER>84</POTENTIOMETER>
                <ACTIVE_NODE_ID>PUSH_AUTOPILOT_AP2_SEQ1</ACTIVE_NODE_ID>
                <EMISSIVE_NODE_ID>PUSH_AUTOPILOT_AP2_SEQ2</EMISSIVE_NODE_ID>
                <ID>2</ID>
                <AP_COUNT>2</AP_COUNT>
                <TYPE>EXCLUSIVE_AP</TYPE>
                <TOOLTIPID>%((L:XMLVAR_Autopilot_2_Status, bool))%{if}TT:COCKPIT.TOOLTIPS.AUTOPILOT_PANEL_AP_ON%{else}TT:COCKPIT.TOOLTIPS.AUTOPILOT_PANEL_AP_OFF%{end}</TOOLTIPID>
                <SEQ1_POWERED>(L:A32NX_ELEC_AC_ESS_SHED_BUS_IS_POWERED, Bool)</SEQ1_POWERED>
                <SEQ2_POWERED>(L:A32NX_ELEC_AC_1_BUS_IS_POWERED, Bool)</SEQ2_POWERED>
            </UseTemplate>

            <!-- FCU A/THR -->
            <UseTemplate Name="FBW_Anim_Interactions">
                <ANIM_TYPE>BUTTON</ANIM_TYPE>
                <ANIM_TEMPLATE>FBW_Airbus_Autopilot_Push_Autothrust</ANIM_TEMPLATE>
                <NODE_ID>PUSH_AUTOPILOT_ATHR</NODE_ID>
                <PART_ID>PUSH_AUTOPILOT_ATHR</PART_ID>
                <ANIM_NAME>PUSH_AUTOPILOT_ATHR</ANIM_NAME>
                <POTENTIOMETER>84</POTENTIOMETER>
                <ACTIVE_NODE_ID>PUSH_AUTOPILOT_ATHR_SEQ1</ACTIVE_NODE_ID>
                <EMISSIVE_NODE_ID>PUSH_AUTOPILOT_ATHR_SEQ2</EMISSIVE_NODE_ID>
                <TOOLTIPID>%((A:AUTOPILOT THROTTLE ARM,Bool))%{if}TT:COCKPIT.TOOLTIPS.AUTOPILOT_PANEL_AUTOTHROTTLE_ARMED%{else}TT:COCKPIT.TOOLTIPS.AUTOPILOT_PANEL_AUTOTHROTTLE_OFF%{end}</TOOLTIPID>
                <SEQ1_POWERED>(L:A32NX_ELEC_AC_ESS_SHED_BUS_IS_POWERED, Bool)</SEQ1_POWERED>
                <SEQ2_POWERED>(L:A32NX_ELEC_AC_1_BUS_IS_POWERED, Bool)</SEQ2_POWERED>
            </UseTemplate>

            <!-- FCU LOC -->
            <UseTemplate Name="FBW_Anim_Interactions">
                <ANIM_TYPE>BUTTON</ANIM_TYPE>
                <ANIM_TEMPLATE>FBW_Airbus_Autopilot_Push_Localiser</ANIM_TEMPLATE>
                <NODE_ID>PUSH_AUTOPILOT_LOC</NODE_ID>
                <ANIM_NAME>PUSH_AUTOPILOT_LOC</ANIM_NAME>
                <POTENTIOMETER>84</POTENTIOMETER>
                <ACTIVE_NODE_ID>PUSH_AUTOPILOT_LOC_SEQ1</ACTIVE_NODE_ID>
                <EMISSIVE_NODE_ID>PUSH_AUTOPILOT_LOC_SEQ2</EMISSIVE_NODE_ID>
                <SEQ1_POWERED>(L:A32NX_ELEC_AC_ESS_SHED_BUS_IS_POWERED, Bool)</SEQ1_POWERED>
                <SEQ2_POWERED>(L:A32NX_ELEC_AC_1_BUS_IS_POWERED, Bool)</SEQ2_POWERED>
            </UseTemplate>

            <!-- FCU APPR -->
            <UseTemplate Name="FBW_Anim_Interactions">
                <ANIM_TYPE>BUTTON</ANIM_TYPE>
                <ANIM_TEMPLATE>FBW_Airbus_Autopilot_Push_Approach</ANIM_TEMPLATE>
                <NODE_ID>PUSH_AUTOPILOT_APPR</NODE_ID>
                <PART_ID>PUSH_AUTOPILOT_APPR</PART_ID>
                <ANIM_NAME>PUSH_AUTOPILOT_APPR</ANIM_NAME>
                <POTENTIOMETER>84</POTENTIOMETER>
                <ACTIVE_NODE_ID>PUSH_AUTOPILOT_APPR_SEQ1</ACTIVE_NODE_ID>
                <EMISSIVE_NODE_ID>PUSH_AUTOPILOT_APPR_SEQ2</EMISSIVE_NODE_ID>
                <SEQ1_POWERED>(L:A32NX_ELEC_AC_ESS_SHED_BUS_IS_POWERED, Bool)</SEQ1_POWERED>
                <SEQ2_POWERED>(L:A32NX_ELEC_AC_1_BUS_IS_POWERED, Bool)</SEQ2_POWERED>
            </UseTemplate>

            <!-- FCU EXPED -->
            <UseTemplate Name="FBW_Anim_Interactions">
                <ANIM_TYPE>BUTTON</ANIM_TYPE>
                <ANIM_TEMPLATE>FBW_AIRBUS_Push_Expedite_Template</ANIM_TEMPLATE>
                <NODE_ID>PUSH_AUTOPILOT_EXPED</NODE_ID>
                <ANIM_NAME>PUSH_AUTOPILOT_EXPED</ANIM_NAME>
                <ACTIVE_NODE_ID>PUSH_AUTOPILOT_EXPED_SEQ1</ACTIVE_NODE_ID>
                <EMISSIVE_NODE_ID>PUSH_AUTOPILOT_EXPED_SEQ2</EMISSIVE_NODE_ID>
                <POTENTIOMETER>84</POTENTIOMETER>
                <SEQ1_POWERED>(L:A32NX_ELEC_AC_ESS_SHED_BUS_IS_POWERED, Bool)</SEQ1_POWERED>
                <SEQ2_POWERED>(L:A32NX_ELEC_AC_1_BUS_IS_POWERED, Bool)</SEQ2_POWERED>
            </UseTemplate>

            <!-- FCU METRIC ALT -->
            <UseTemplate Name="FBW_Anim_Interactions">
                <ANIM_TYPE>BUTTON</ANIM_TYPE>
                <ANIM_TEMPLATE>FBW_AIRBUS_Push_Metric_Alt_Template</ANIM_TEMPLATE>
                <NODE_ID>PUSH_AUTOPILOT_METRICALT</NODE_ID>
                <ANIM_NAME>PUSH_AUTOPILOT_METRICALT</ANIM_NAME>
            </UseTemplate>

            <!-- FCU ALT INCREMENT-->
            <UseTemplate Name="FBW_AUTOPILOT_Switch_Altitude_Increment_Template">
                <NODE_ID>KNOB_AUTOPILOT_SELECTOR_ALT</NODE_ID>
                <ANIM_NAME>KNOB_AUTOPILOT_SELECTOR_ALT</ANIM_NAME>
            </UseTemplate>

            <!-- FCU ALTITUDE KNOB -->
            <UseTemplate Name="FBW_Airbus_FCU_Altitude_Knob">
                <NODE_ID>KNOB_AUTOPILOT_KNOB_ALT</NODE_ID>
                <PART_ID>KNOB_AUTOPILOT_KNOB_ALT</PART_ID>
                <ANIM_NAME_KNOB>KNOB_AUTOPILOT_ALT</ANIM_NAME_KNOB>
                <ANIM_NAME_PUSHPULL>PUSH_AUTOPILOT_ALT</ANIM_NAME_PUSHPULL>
                <ANIMREF_ID>-1</ANIMREF_ID>
                <ANIMTIP_0>TT:COCKPIT.TOOLTIPS.AUTOPILOT_PANEL_ALT_DECREASE</ANIMTIP_0>
                <ANIMTIP_0_ON_CURSOR>TurnLeft</ANIMTIP_0_ON_CURSOR>
                <ANIMTIP_1>TT:COCKPIT.TOOLTIPS.AUTOPILOT_PANEL_ALT_INCREASE</ANIMTIP_1>
                <ANIMTIP_1_ON_CURSOR>TurnRight</ANIMTIP_1_ON_CURSOR>
                <ANIMTIP_2>TT:COCKPIT.TOOLTIPS.AUTOPILOT_PANEL_ENGAGE_MANAGED_ALTITUDE_MODE</ANIMTIP_2>
                <ANIMTIP_2_ON_CURSOR>UpArrow</ANIMTIP_2_ON_CURSOR>
                <ANIMTIP_3>TT:COCKPIT.TOOLTIPS.AUTOPILOT_PANEL_ENGAGE_SELECTED_ALTITUDE_MODE</ANIMTIP_3>
                <ANIMTIP_3_ON_CURSOR>DownArrow</ANIMTIP_3_ON_CURSOR>
            </UseTemplate>

            <!-- FCU VS UP DN -->
            <UseTemplate Name="FBW_Airbus_Autopilot_Knob_VerticalSpeed_Template">
                <NODE_ID>KNOB_AUTOPILOT_UPDN</NODE_ID>
                <PART_ID>KNOB_AUTOPILOT_UPDN</PART_ID>
                <ANIM_NAME_KNOB>KNOB_AUTOPILOT_UPDN</ANIM_NAME_KNOB>
                <ANIM_NAME_PUSHPULL>PUSH_AUTOPILOT_UPDN</ANIM_NAME_PUSHPULL>
                <ANIMREF_ID>0</ANIMREF_ID>
                <ANIMTIP_2>TT:COCKPIT.TOOLTIPS.AUTOPILOT_PANEL_LEVEL_OFF</ANIMTIP_2>
                <ANIMTIP_2_ON_CURSOR>UpArrow</ANIMTIP_2_ON_CURSOR>
            </UseTemplate>

            <!-- FCU ADF/VOR 1 L -->
            <UseTemplate Name="FBW_Anim_Interactions">
                <ANIM_TYPE>SWITCH</ANIM_TYPE>
                <ANIM_TEMPLATE>FBW_AIRBUS_NAV_AID_SWITCH_Template</ANIM_TEMPLATE>
                <BASE_NAME>SWITCH_AUTOPILOT_ADF1_L</BASE_NAME>
                <SIDE>L</SIDE>
                <INDEX>1</INDEX>
            </UseTemplate>

            <!-- FCU ADF/VOR 2 L -->
            <UseTemplate Name="FBW_Anim_Interactions">
                <ANIM_TYPE>SWITCH</ANIM_TYPE>
                <ANIM_TEMPLATE>FBW_AIRBUS_NAV_AID_SWITCH_Template</ANIM_TEMPLATE>
                <BASE_NAME>SWITCH_AUTOPILOT_ADF2_L</BASE_NAME>
                <SIDE>L</SIDE>
                <INDEX>2</INDEX>
            </UseTemplate>

            <!-- FCU ADF/VOR 1 R -->
            <UseTemplate Name="FBW_Anim_Interactions">
                <ANIM_TYPE>SWITCH</ANIM_TYPE>
                <ANIM_TEMPLATE>FBW_AIRBUS_NAV_AID_SWITCH_Template</ANIM_TEMPLATE>
                <BASE_NAME>SWITCH_AUTOPILOT_ADF1_R</BASE_NAME>
                <SIDE>R</SIDE>
                <INDEX>1</INDEX>
            </UseTemplate>

            <!-- FCU ADF/VOR 2 R -->
            <UseTemplate Name="FBW_Anim_Interactions">
                <ANIM_TYPE>SWITCH</ANIM_TYPE>
                <ANIM_TEMPLATE>FBW_AIRBUS_NAV_AID_SWITCH_Template</ANIM_TEMPLATE>
                <BASE_NAME>SWITCH_AUTOPILOT_ADF2_R</BASE_NAME>
                <SIDE>R</SIDE>
                <INDEX>2</INDEX>
            </UseTemplate>
            <CameraTitle>PA</CameraTitle>
        </Component>

        <Component ID="EFIS_L">
            <DefaultTemplateParameters>
                <SIDE>L</SIDE>
            </DefaultTemplateParameters>

            <!-- FCU BARO SELECT L-->
            <UseTemplate Name="FBW_AIRLINER_Switch_Baro_Selector_Template">
                <NODE_ID>KNOB_AUTOPILOT_SELECTOR_L1</NODE_ID>
                <ANIM_NAME>KNOB_AUTOPILOT_SELECTOR_L1</ANIM_NAME>
            </UseTemplate>

            <!-- FCU BARO KNOB L -->
            <UseTemplate Name="FBW_Airbus_FCU_Baro_Knob">
                <NODE_ID>KNOB_AUTOPILOT_KNOB1_L</NODE_ID>
                <ANIM_NAME_KNOB>KNOB_AUTOPILOT_KNOB1_L</ANIM_NAME_KNOB>
                <ANIM_NAME_PUSHPULL>PUSH_AUTOPILOT_KNOB1_L</ANIM_NAME_PUSHPULL>
                <AIRLINER_TYPE>A320</AIRLINER_TYPE>
            </UseTemplate>

            <!-- FCU FD -->
            <UseTemplate Name="FBW_Anim_Interactions">
                <ANIM_TYPE>BUTTON</ANIM_TYPE>
                <ANIM_TEMPLATE>A32NX_AUTOPILOT_Push_FlightDirector_Template</ANIM_TEMPLATE>
                <SIDE>L</SIDE>
                <ID>1</ID>
            </UseTemplate>

            <!-- FCU LS -->
            <UseTemplate Name="FBW_Anim_Interactions">
                <ANIM_TYPE>BUTTON</ANIM_TYPE>
                <ANIM_TEMPLATE>FBW_AIRBUS_Push_ILS_Template</ANIM_TEMPLATE>
                <SIDE>L</SIDE>
                <ID>1</ID>
            </UseTemplate>

            <!-- FCU ND ROSE -->
            <UseTemplate Name="FBW_Anim_Interactions">
                <ANIM_TYPE>KNOB</ANIM_TYPE>
                <ANIM_TEMPLATE>FBW_AIRLINER_Knob_ND_Template</ANIM_TEMPLATE>
                <TYPE>AIRBUS</TYPE>
                <NODE_ID>KNOB_AUTOPILOT_ROSE_L</NODE_ID>
                <PART_ID>KNOB_AUTOPILOT_ROSE_L</PART_ID>
                <ANIM_NAME>KNOB_AUTOPILOT_ROSE_L_</ANIM_NAME>
                <KNOB_POSITION_VAR>A32NX_EFIS_L_ND_MODE</KNOB_POSITION_VAR>
            </UseTemplate>

            <!-- FCU ND RANGE -->
            <UseTemplate Name="FBW_Anim_Interactions">
                <ANIM_TYPE>KNOB</ANIM_TYPE>
                <ANIM_TEMPLATE>FBW_AIRLINER_Knob_ND_Range_Template</ANIM_TEMPLATE>
                <TYPE>AIRBUS</TYPE>
                <NODE_ID>KNOB_AUTOPILOT_L1</NODE_ID>
                <ANIM_NAME>KNOB_AUTOPILOT_L1</ANIM_NAME>
                <KNOB_POSITION_VAR>A32NX_EFIS_L_ND_RANGE</KNOB_POSITION_VAR>
            </UseTemplate>

            <!-- FCU CSTR L -->
            <UseTemplate Name="FBW_Anim_Interactions">
                <ANIM_TYPE>BUTTON</ANIM_TYPE>
                <ANIM_TEMPLATE>FBW_AIRBUS_Push_EFIS_Option</ANIM_TEMPLATE>
                <SIDE>L</SIDE>
                <BASE_NAME>CSTR</BASE_NAME>
                <OPTION_ID>1</OPTION_ID>
            </UseTemplate>

            <!-- FCU VOR D L -->
            <UseTemplate Name="FBW_Anim_Interactions">
                <ANIM_TYPE>BUTTON</ANIM_TYPE>
                <ANIM_TEMPLATE>FBW_AIRBUS_Push_EFIS_Option</ANIM_TEMPLATE>
                <SIDE>L</SIDE>
                <BASE_NAME>VORD</BASE_NAME>
                <OPTION_ID>2</OPTION_ID>
            </UseTemplate>

            <!-- FCU WPT L -->
            <UseTemplate Name="FBW_Anim_Interactions">
                <ANIM_TYPE>BUTTON</ANIM_TYPE>
                <ANIM_TEMPLATE>FBW_AIRBUS_Push_EFIS_Option</ANIM_TEMPLATE>
                <SIDE>L</SIDE>
                <BASE_NAME>WPT</BASE_NAME>
                <OPTION_ID>3</OPTION_ID>
            </UseTemplate>

            <!-- FCU NDB L -->
            <UseTemplate Name="FBW_Anim_Interactions">
                <ANIM_TYPE>BUTTON</ANIM_TYPE>
                <ANIM_TEMPLATE>FBW_AIRBUS_Push_EFIS_Option</ANIM_TEMPLATE>
                <SIDE>L</SIDE>
                <BASE_NAME>NDB</BASE_NAME>
                <OPTION_ID>4</OPTION_ID>
            </UseTemplate>

            <!-- FCU ARPT L -->
            <UseTemplate Name="FBW_Anim_Interactions">
                <ANIM_TYPE>BUTTON</ANIM_TYPE>
                <ANIM_TEMPLATE>FBW_AIRBUS_Push_EFIS_Option</ANIM_TEMPLATE>
                <SIDE>L</SIDE>
                <BASE_NAME>ARPT</BASE_NAME>
                <OPTION_ID>5</OPTION_ID>
            </UseTemplate>
        </Component>

        <Component ID="EFIS_R">
            <DefaultTemplateParameters>
                <SIDE>R</SIDE>
            </DefaultTemplateParameters>

            <UseTemplate Name="FBW_AIRLINER_Switch_Baro_Selector_Template">
                <NODE_ID>KNOB_AUTOPILOT_SELECTOR_R1</NODE_ID>
                <ANIM_NAME>KNOB_AUTOPILOT_SELECTOR_R1</ANIM_NAME>
            </UseTemplate>

            <UseTemplate Name="FBW_Airbus_FCU_Baro_Knob">
                <NODE_ID>KNOB_AUTOPILOT_KNOB1_R</NODE_ID>
                <ANIM_NAME_KNOB>KNOB_AUTOPILOT_KNOB1_R</ANIM_NAME_KNOB>
                <ANIM_NAME_PUSHPULL>PUSH_AUTOPILOT_KNOB1_R</ANIM_NAME_PUSHPULL>
                <AIRLINER_TYPE>A320</AIRLINER_TYPE>
            </UseTemplate>

            <!-- FCU FD R -->
            <UseTemplate Name="FBW_Anim_Interactions">
                <ANIM_TYPE>BUTTON</ANIM_TYPE>
                <ANIM_TEMPLATE>A32NX_AUTOPILOT_Push_FlightDirector_Template</ANIM_TEMPLATE>
                <SIDE>R</SIDE>
                <ID>2</ID>
            </UseTemplate>

            <!-- FCU LS R -->
            <UseTemplate Name="FBW_Anim_Interactions">
                <ANIM_TYPE>BUTTON</ANIM_TYPE>
                <ANIM_TEMPLATE>FBW_AIRBUS_Push_ILS_Template</ANIM_TEMPLATE>
                <SIDE>R</SIDE>
                <ID>2</ID>
            </UseTemplate>

            <!-- FCU ND ROSE R -->
            <UseTemplate Name="FBW_Anim_Interactions">
                <ANIM_TYPE>KNOB</ANIM_TYPE>
                <ANIM_TEMPLATE>FBW_AIRLINER_Knob_ND_Template</ANIM_TEMPLATE>
                <TYPE>AIRBUS</TYPE>
                <NODE_ID>KNOB_AUTOPILOT_ROSE_R</NODE_ID>
                <PART_ID>KNOB_AUTOPILOT_ROSE_R</PART_ID>
                <ANIM_NAME>KNOB_AUTOPILOT_ROSE_R</ANIM_NAME>
                <KNOB_POSITION_VAR>A32NX_EFIS_R_ND_MODE</KNOB_POSITION_VAR>
            </UseTemplate>

            <!-- FCU ND RANGE R -->
            <UseTemplate Name="FBW_Anim_Interactions">
                <ANIM_TYPE>KNOB</ANIM_TYPE>
                <ANIM_TEMPLATE>FBW_AIRLINER_Knob_ND_Range_Template</ANIM_TEMPLATE>
                <TYPE>AIRBUS</TYPE>
                <NODE_ID>KNOB_AUTOPILOT_R1</NODE_ID>
                <ANIM_NAME>KNOB_AUTOPILOT_R1</ANIM_NAME>
                <KNOB_POSITION_VAR>A32NX_EFIS_R_ND_RANGE</KNOB_POSITION_VAR>
            </UseTemplate>

            <!-- FCU CSTR R -->
            <UseTemplate Name="FBW_Anim_Interactions">
                <ANIM_TYPE>BUTTON</ANIM_TYPE>
                <ANIM_TEMPLATE>FBW_AIRBUS_Push_EFIS_Option</ANIM_TEMPLATE>
                <SIDE>R</SIDE>
                <BASE_NAME>CSTR</BASE_NAME>
                <OPTION_ID>1</OPTION_ID>
            </UseTemplate>

            <!-- FCU VORD R -->
            <UseTemplate Name="FBW_Anim_Interactions">
                <ANIM_TYPE>BUTTON</ANIM_TYPE>
                <ANIM_TEMPLATE>FBW_AIRBUS_Push_EFIS_Option</ANIM_TEMPLATE>
                <SIDE>R</SIDE>
                <BASE_NAME>VORD</BASE_NAME>
                <OPTION_ID>2</OPTION_ID>
            </UseTemplate>

            <!-- FCU WPT R -->
                <UseTemplate Name="FBW_Anim_Interactions">
                <ANIM_TYPE>BUTTON</ANIM_TYPE>
                <ANIM_TEMPLATE>FBW_AIRBUS_Push_EFIS_Option</ANIM_TEMPLATE>
                <SIDE>R</SIDE>
                <BASE_NAME>WPT</BASE_NAME>
                <OPTION_ID>3</OPTION_ID>
            </UseTemplate>

            <!-- FCU NDB R -->
            <UseTemplate Name="FBW_Anim_Interactions">
                <ANIM_TYPE>BUTTON</ANIM_TYPE>
                <ANIM_TEMPLATE>FBW_AIRBUS_Push_EFIS_Option</ANIM_TEMPLATE>
                <SIDE>R</SIDE>
                <BASE_NAME>NDB</BASE_NAME>
                <OPTION_ID>4</OPTION_ID>
            </UseTemplate>

            <!-- FCU ARPT R -->
            <UseTemplate Name="FBW_Anim_Interactions">
                <ANIM_TYPE>BUTTON</ANIM_TYPE>
                <ANIM_TEMPLATE>FBW_AIRBUS_Push_EFIS_Option</ANIM_TEMPLATE>
                <SIDE>R</SIDE>
                <BASE_NAME>ARPT</BASE_NAME>
                <OPTION_ID>5</OPTION_ID>
            </UseTemplate>
        </Component>

        <Component ID="Airbus_EICAS">
            <UseTemplate Name="ASOBO_Airbus_EICAS_Template">
                <BOTH_SCREENS_ON_ONE_NODE/>
                <NODE_ID>DYN_SCREEN</NODE_ID>
            </UseTemplate>

            <UseTemplate Name="FBW_ECAM_PAGE_SELECTION_Template">
                <POTENTIOMETER>85</POTENTIOMETER>
                <SEQ1_POWERED>(L:A32NX_ELEC_DC_ESS_BUS_IS_POWERED, Bool)</SEQ1_POWERED>
                <SEQ2_POWERED>(L:A32NX_ELEC_AC_1_BUS_IS_POWERED, Bool)</SEQ2_POWERED>
            </UseTemplate>

            <CameraTitle>ECAM</CameraTitle>
        </Component>

        <Component ID="Airbus_FDW">
            <DefaultTemplateParameters>
                <POTENTIOMETER>85</POTENTIOMETER>
                <TYPE>AIRBUS</TYPE>
            </DefaultTemplateParameters>
            <Component ID="Updater">
                <UseTemplate Name="FBW_AIRLINER_Audio_Panel_Updater">
                </UseTemplate>
            </Component>
            <Component ID="Radio_Left">
                <UseTemplate Name="FBW_RADIO_MANAGEMENT_PANEL_Template">
                    <SIDE>L</SIDE>
                    <BACKLIGHTS_POWERED>(L:A32NX_ELEC_AC_1_BUS_IS_POWERED, Bool)</BACKLIGHTS_POWERED>
                    <INDICATORS_POWERED>(L:A32NX_ELEC_DC_ESS_BUS_IS_POWERED, Bool)</INDICATORS_POWERED>
                </UseTemplate>
            </Component>
            <Component ID="Audio_Panel_Left">
                <UseTemplate Name="FBW_AIRLINER_Audio_Panel_Template">
                    <ID>1</ID>
                    <NODE_ID_RECEIVER_VHF_L>KNOB_AUDIOL_VHF1</NODE_ID_RECEIVER_VHF_L>
                    <NODE_ID_LIGHT_RECEIVER_VHF_L>PUSH_AUDIOL_VHF1_EMIS</NODE_ID_LIGHT_RECEIVER_VHF_L>
                    <ANIM_NAME_KNOB_RECEIVER_VHF_L>KNOB_AUDIOL_VHF1</ANIM_NAME_KNOB_RECEIVER_VHF_L>
                    <ANIM_NAME_PUSH_RECEIVER_VHF_L>PUSH_AUDIOL_VHF1</ANIM_NAME_PUSH_RECEIVER_VHF_L>
                    <NODE_ID_BUTTON_VHF_L>PUSH_AUDIOL_CALL1</NODE_ID_BUTTON_VHF_L>
                    <ANIM_NAME_BUTTON_VHF_L>PUSH_AUDIOL_CALL1</ANIM_NAME_BUTTON_VHF_L>
                    <NODE_ID_BUTTON_SEQ1_VHF_L>PUSH_AUDIOL_CALL1_SEQ1</NODE_ID_BUTTON_SEQ1_VHF_L>
                    <NODE_ID_BUTTON_SEQ2_VHF_L>PUSH_AUDIOL_CALL1_SEQ2</NODE_ID_BUTTON_SEQ2_VHF_L>
                    <NODE_ID_RECEIVER_VHF_C>KNOB_AUDIOL_VHF2</NODE_ID_RECEIVER_VHF_C>
                    <NODE_ID_LIGHT_RECEIVER_VHF_C>PUSH_AUDIOL_VHF2_EMIS</NODE_ID_LIGHT_RECEIVER_VHF_C>
                    <ANIM_NAME_KNOB_RECEIVER_VHF_C>KNOB_AUDIOL_VHF2</ANIM_NAME_KNOB_RECEIVER_VHF_C>
                    <ANIM_NAME_PUSH_RECEIVER_VHF_C>PUSH_AUDIOL_VHF2</ANIM_NAME_PUSH_RECEIVER_VHF_C>
                    <NODE_ID_BUTTON_VHF_C>PUSH_AUDIOL_CALL2</NODE_ID_BUTTON_VHF_C>
                    <ANIM_NAME_BUTTON_VHF_C>PUSH_AUDIOL_CALL2</ANIM_NAME_BUTTON_VHF_C>
                    <NODE_ID_BUTTON_SEQ1_VHF_C>PUSH_AUDIOL_CALL2_SEQ1</NODE_ID_BUTTON_SEQ1_VHF_C>
                    <NODE_ID_BUTTON_SEQ2_VHF_C>PUSH_AUDIOL_CALL2_SEQ2</NODE_ID_BUTTON_SEQ2_VHF_C>
                    <NODE_ID_RECEIVER_VHF_R>KNOB_AUDIOL_VHF3</NODE_ID_RECEIVER_VHF_R>
                    <NODE_ID_LIGHT_RECEIVER_VHF_R>PUSH_AUDIOL_VHF3_EMIS</NODE_ID_LIGHT_RECEIVER_VHF_R>
                    <ANIM_NAME_KNOB_RECEIVER_VHF_R>KNOB_AUDIOL_VHF3</ANIM_NAME_KNOB_RECEIVER_VHF_R>
                    <ANIM_NAME_PUSH_RECEIVER_VHF_R>PUSH_AUDIOL_VHF3</ANIM_NAME_PUSH_RECEIVER_VHF_R>
                    <NODE_ID_BUTTON_VHF_R>PUSH_AUDIOL_CALL3</NODE_ID_BUTTON_VHF_R>
                    <ANIM_NAME_BUTTON_VHF_R>PUSH_AUDIOL_CALL3</ANIM_NAME_BUTTON_VHF_R>
                    <NODE_ID_BUTTON_SEQ1_VHF_R>PUSH_AUDIOL_CALL3_SEQ1</NODE_ID_BUTTON_SEQ1_VHF_R>
                    <NODE_ID_BUTTON_SEQ2_VHF_R>PUSH_AUDIOL_CALL3_SEQ2</NODE_ID_BUTTON_SEQ2_VHF_R>
                    <SEQ1_POWERED>(L:A32NX_ELEC_DC_ESS_BUS_IS_POWERED, Bool)</SEQ1_POWERED>
                    <SEQ2_POWERED>(L:A32NX_ELEC_AC_1_BUS_IS_POWERED, Bool)</SEQ2_POWERED>
                    <AUDIO_KNOB_POWERED>(L:A32NX_ELEC_DC_ESS_BUS_IS_POWERED, Bool)</AUDIO_KNOB_POWERED>
                </UseTemplate>
                <Component ID="Audio_Panel_Left_Dummies">
                    <OverrideTemplateParameters>
                        <POTENTIOMETER>1</POTENTIOMETER>
                        <POTENTIOMETER_SEQ2>85</POTENTIOMETER_SEQ2>
                        <SEQ1_EMISSIVE_CODE>(L:A32NX_OVHD_INTLT_ANN) 0 == (L:A32NX_ELEC_AC_1_BUS_IS_POWERED, Bool) and</SEQ1_EMISSIVE_CODE>
                        <SEQ2_EMISSIVE_CODE>1</SEQ2_EMISSIVE_CODE>
                        <SEQ1_EMISSIVE_DRIVES_VISIBILITY>False</SEQ1_EMISSIVE_DRIVES_VISIBILITY>
                        <SEQ2_EMISSIVE_DRIVES_VISIBILITY>False</SEQ2_EMISSIVE_DRIVES_VISIBILITY>
                    </OverrideTemplateParameters>
                    <UseTemplate Name="FBW_AIRBUS_Push_Dummy_Template">
                        <NODE_ID>PUSH_AUDIOL_RESET</NODE_ID>
                        <SEQ2_POWERED>(L:A32NX_ELEC_AC_1_BUS_IS_POWERED, Bool)</SEQ2_POWERED>
                        <NO_SEQ1/>
                    </UseTemplate>
                    <UseTemplate Name="FBW_AIRBUS_Push_Dummy_Template">
                        <NODE_ID>PUSH_AUDIOL_VOICE</NODE_ID>
                        <SEQ1_POWERED>(L:A32NX_ELEC_DC_ESS_BUS_IS_POWERED, Bool)</SEQ1_POWERED>
                        <SEQ2_POWERED>(L:A32NX_ELEC_AC_1_BUS_IS_POWERED, Bool)</SEQ2_POWERED>
                    </UseTemplate>
                    <UseTemplate Name="FBW_AIRBUS_Push_Dummy_Template">
                        <NODE_ID>PUSH_AUDIOL_PA</NODE_ID>
                        <SEQ1_POWERED>(L:A32NX_ELEC_DC_ESS_BUS_IS_POWERED, Bool)</SEQ1_POWERED>
                        <NO_SEQ2/>
                    </UseTemplate>
                    <UseTemplate Name="FBW_AIRBUS_Push_Dummy_Template">
                        <NODE_ID>PUSH_AUDIOL_ATT</NODE_ID>
                        <SEQ1_POWERED>(L:A32NX_ELEC_DC_ESS_BUS_IS_POWERED, Bool)</SEQ1_POWERED>
                        <SEQ2_POWERED>(L:A32NX_ELEC_AC_1_BUS_IS_POWERED, Bool)</SEQ2_POWERED>
                    </UseTemplate>
                    <UseTemplate Name="FBW_AIRBUS_Push_Dummy_Template">
                        <NODE_ID>PUSH_AUDIOL_MECH</NODE_ID>
                        <SEQ1_POWERED>(L:A32NX_ELEC_DC_ESS_BUS_IS_POWERED, Bool)</SEQ1_POWERED>
                        <SEQ2_POWERED>(L:A32NX_ELEC_AC_1_BUS_IS_POWERED, Bool)</SEQ2_POWERED>
                    </UseTemplate>
                    <UseTemplate Name="FBW_AIRBUS_Push_Dummy_Template">
                        <NODE_ID>PUSH_AUDIOL_CALL4</NODE_ID>
                        <SEQ1_POWERED>(L:A32NX_ELEC_DC_ESS_BUS_IS_POWERED, Bool)</SEQ1_POWERED>
                        <SEQ2_POWERED>(L:A32NX_ELEC_AC_1_BUS_IS_POWERED, Bool)</SEQ2_POWERED>
                    </UseTemplate>
                    <UseTemplate Name="FBW_AIRBUS_Push_Dummy_Template">
                        <NODE_ID>PUSH_AUDIOL_CALL5</NODE_ID>
                        <SEQ1_POWERED>(L:A32NX_ELEC_DC_ESS_BUS_IS_POWERED, Bool)</SEQ1_POWERED>
                        <SEQ2_POWERED>(L:A32NX_ELEC_AC_1_BUS_IS_POWERED, Bool)</SEQ2_POWERED>
                    </UseTemplate>
                </Component>
                <Component ID="Audio_Panel_Left_Volume_Dummies">
                    <UseTemplate Name="A32NX_Audio_Panel_Volume_Dummy">
                        <NODE_ID>PUSH_AUDIOL_VOR1_EMIS</NODE_ID>
                        <AUDIO_KNOB_POWERED>(L:A32NX_ELEC_DC_ESS_BUS_IS_POWERED, Bool)</AUDIO_KNOB_POWERED>
                    </UseTemplate>
                    <UseTemplate Name="A32NX_Audio_Panel_Volume_Dummy">
                        <NODE_ID>PUSH_AUDIOL_VOR2_EMIS</NODE_ID>
                        <AUDIO_KNOB_POWERED>(L:A32NX_ELEC_DC_ESS_BUS_IS_POWERED, Bool)</AUDIO_KNOB_POWERED>
                    </UseTemplate>
                    <UseTemplate Name="A32NX_Audio_Panel_Volume_Dummy">
                        <NODE_ID>PUSH_AUDIOL_MKR_EMIS</NODE_ID>
                        <AUDIO_KNOB_POWERED>(L:A32NX_ELEC_DC_ESS_BUS_IS_POWERED, Bool)</AUDIO_KNOB_POWERED>
                    </UseTemplate>
                    <UseTemplate Name="A32NX_Audio_Panel_Volume_Dummy">
                        <NODE_ID>PUSH_AUDIOL_ILS_EMIS</NODE_ID>
                        <AUDIO_KNOB_POWERED>(L:A32NX_ELEC_DC_ESS_BUS_IS_POWERED, Bool)</AUDIO_KNOB_POWERED>
                    </UseTemplate>
                    <UseTemplate Name="A32NX_Audio_Panel_Volume_Dummy">
                        <NODE_ID>PUSH_AUDIOL_HF1_EMIS</NODE_ID>
                        <AUDIO_KNOB_POWERED>(L:A32NX_ELEC_DC_ESS_BUS_IS_POWERED, Bool)</AUDIO_KNOB_POWERED>
                    </UseTemplate>
                    <UseTemplate Name="A32NX_Audio_Panel_Volume_Dummy">
                        <NODE_ID>PUSH_AUDIOL_MLS_EMIS</NODE_ID>
                        <AUDIO_KNOB_POWERED>(L:A32NX_ELEC_DC_ESS_BUS_IS_POWERED, Bool)</AUDIO_KNOB_POWERED>
                    </UseTemplate>
                    <UseTemplate Name="A32NX_Audio_Panel_Volume_Dummy">
                        <NODE_ID>PUSH_AUDIOL_HF2_EMIS</NODE_ID>
                        <AUDIO_KNOB_POWERED>(L:A32NX_ELEC_DC_ESS_BUS_IS_POWERED, Bool)</AUDIO_KNOB_POWERED>
                    </UseTemplate>
                    <UseTemplate Name="A32NX_Audio_Panel_Volume_Dummy">
                        <NODE_ID>PUSH_AUDIOL_ADF1_EMIS</NODE_ID>
                        <AUDIO_KNOB_POWERED>(L:A32NX_ELEC_DC_ESS_BUS_IS_POWERED, Bool)</AUDIO_KNOB_POWERED>
                    </UseTemplate>
                    <UseTemplate Name="A32NX_Audio_Panel_Volume_Dummy">
                        <NODE_ID>PUSH_AUDIOL_INT_EMIS</NODE_ID>
                        <AUDIO_KNOB_POWERED>(L:A32NX_ELEC_DC_ESS_BUS_IS_POWERED, Bool)</AUDIO_KNOB_POWERED>
                    </UseTemplate>
                    <UseTemplate Name="A32NX_Audio_Panel_Volume_Dummy">
                        <NODE_ID>PUSH_AUDIOL_ADF2_EMIS</NODE_ID>
                        <AUDIO_KNOB_POWERED>(L:A32NX_ELEC_DC_ESS_BUS_IS_POWERED, Bool)</AUDIO_KNOB_POWERED>
                    </UseTemplate>
                    <UseTemplate Name="A32NX_Audio_Panel_Volume_Dummy">
                        <NODE_ID>PUSH_AUDIOL_CAB_EMIS</NODE_ID>
                        <AUDIO_KNOB_POWERED>(L:A32NX_ELEC_DC_ESS_BUS_IS_POWERED, Bool)</AUDIO_KNOB_POWERED>
                    </UseTemplate>
                    <UseTemplate Name="A32NX_Audio_Panel_Volume_Dummy">
                        <NODE_ID>PUSH_AUDIOL_PA1_EMIS</NODE_ID>
                        <AUDIO_KNOB_POWERED>(L:A32NX_ELEC_DC_ESS_BUS_IS_POWERED, Bool)</AUDIO_KNOB_POWERED>
                    </UseTemplate>
                </Component>
            </Component>

            <Component ID="Radio_Right">
                <UseTemplate Name="FBW_RADIO_MANAGEMENT_PANEL_Template">
                    <SIDE>R</SIDE>
                    <BACKLIGHTS_POWERED>(L:A32NX_ELEC_AC_1_BUS_IS_POWERED, Bool)</BACKLIGHTS_POWERED>
                    <INDICATORS_POWERED>(L:A32NX_ELEC_DC_2_BUS_IS_POWERED, Bool)</INDICATORS_POWERED>
                </UseTemplate>
            </Component>
            <Component ID="Audio_Panel_Right">
                <UseTemplate Name="FBW_AIRLINER_Audio_Panel_Template">
                    <ID>2</ID>
                    <NODE_ID_RECEIVER_VHF_L>KNOB_AUDIOR_VHF1</NODE_ID_RECEIVER_VHF_L>
                    <NODE_ID_LIGHT_RECEIVER_VHF_L>PUSH_AUDIOR_VHF1_EMIS</NODE_ID_LIGHT_RECEIVER_VHF_L>
                    <ANIM_NAME_KNOB_RECEIVER_VHF_L>KNOB_AUDIOR_VHF1</ANIM_NAME_KNOB_RECEIVER_VHF_L>
                    <ANIM_NAME_PUSH_RECEIVER_VHF_L>PUSH_AUDIOR_VHF1</ANIM_NAME_PUSH_RECEIVER_VHF_L>
                    <NODE_ID_BUTTON_VHF_L>PUSH_AUDIOR_CALL1</NODE_ID_BUTTON_VHF_L>
                    <ANIM_NAME_BUTTON_VHF_L>PUSH_AUDIOR_CALL1</ANIM_NAME_BUTTON_VHF_L>
                    <NODE_ID_BUTTON_SEQ1_VHF_L>PUSH_AUDIOR_CALL1_SEQ1</NODE_ID_BUTTON_SEQ1_VHF_L>
                    <NODE_ID_BUTTON_SEQ2_VHF_L>PUSH_AUDIOR_CALL1_SEQ2</NODE_ID_BUTTON_SEQ2_VHF_L>
                    <NODE_ID_RECEIVER_VHF_C>KNOB_AUDIOR_VHF2</NODE_ID_RECEIVER_VHF_C>
                    <NODE_ID_LIGHT_RECEIVER_VHF_C>PUSH_AUDIOR_VHF2_EMIS</NODE_ID_LIGHT_RECEIVER_VHF_C>
                    <ANIM_NAME_KNOB_RECEIVER_VHF_C>KNOB_AUDIOR_VHF2</ANIM_NAME_KNOB_RECEIVER_VHF_C>
                    <ANIM_NAME_PUSH_RECEIVER_VHF_C>PUSH_AUDIOR_VHF2</ANIM_NAME_PUSH_RECEIVER_VHF_C>
                    <NODE_ID_BUTTON_VHF_C>PUSH_AUDIOR_CALL2</NODE_ID_BUTTON_VHF_C>
                    <ANIM_NAME_BUTTON_VHF_C>PUSH_AUDIOR_CALL2</ANIM_NAME_BUTTON_VHF_C>
                    <NODE_ID_BUTTON_SEQ1_VHF_C>PUSH_AUDIOR_CALL2_SEQ1</NODE_ID_BUTTON_SEQ1_VHF_C>
                    <NODE_ID_BUTTON_SEQ2_VHF_C>PUSH_AUDIOR_CALL2_SEQ2</NODE_ID_BUTTON_SEQ2_VHF_C>
                    <NODE_ID_RECEIVER_VHF_R>KNOB_AUDIOR_VHF3</NODE_ID_RECEIVER_VHF_R>
                    <NODE_ID_LIGHT_RECEIVER_VHF_R>PUSH_AUDIOR_VHF3_EMIS</NODE_ID_LIGHT_RECEIVER_VHF_R>
                    <ANIM_NAME_KNOB_RECEIVER_VHF_R>KNOB_AUDIOR_VHF3</ANIM_NAME_KNOB_RECEIVER_VHF_R>
                    <ANIM_NAME_PUSH_RECEIVER_VHF_R>PUSH_AUDIOR_VHF3</ANIM_NAME_PUSH_RECEIVER_VHF_R>
                    <NODE_ID_BUTTON_VHF_R>PUSH_AUDIOR_CALL3</NODE_ID_BUTTON_VHF_R>
                    <ANIM_NAME_BUTTON_VHF_R>PUSH_AUDIOR_CALL3</ANIM_NAME_BUTTON_VHF_R>
                    <NODE_ID_BUTTON_SEQ1_VHF_R>PUSH_AUDIOR_CALL3_SEQ1</NODE_ID_BUTTON_SEQ1_VHF_R>
                    <NODE_ID_BUTTON_SEQ2_VHF_R>PUSH_AUDIOR_CALL3_SEQ2</NODE_ID_BUTTON_SEQ2_VHF_R>
                    <SEQ1_POWERED>(L:A32NX_ELEC_DC_ESS_BUS_IS_POWERED, Bool)</SEQ1_POWERED>
                    <SEQ2_POWERED>(L:A32NX_ELEC_AC_1_BUS_IS_POWERED, Bool)</SEQ2_POWERED>
                    <AUDIO_KNOB_POWERED>(L:A32NX_ELEC_DC_ESS_BUS_IS_POWERED, Bool)</AUDIO_KNOB_POWERED>
                </UseTemplate>
                <Component ID="Audio_Panel_Right_Dummies">
                    <OverrideTemplateParameters>
                        <POTENTIOMETER>1</POTENTIOMETER>
                        <POTENTIOMETER_SEQ2>85</POTENTIOMETER_SEQ2>
                        <SEQ1_EMISSIVE_CODE>(L:A32NX_OVHD_INTLT_ANN) 0 == (L:A32NX_ELEC_AC_1_BUS_IS_POWERED, Bool) and</SEQ1_EMISSIVE_CODE>
                        <SEQ2_EMISSIVE_CODE>1</SEQ2_EMISSIVE_CODE>
                        <SEQ1_EMISSIVE_DRIVES_VISIBILITY>False</SEQ1_EMISSIVE_DRIVES_VISIBILITY>
                        <SEQ2_EMISSIVE_DRIVES_VISIBILITY>False</SEQ2_EMISSIVE_DRIVES_VISIBILITY>
                    </OverrideTemplateParameters>
                    <UseTemplate Name="FBW_AIRBUS_Push_Dummy_Template">
                        <NODE_ID>PUSH_AUDIOR_RESET</NODE_ID>
                        <SEQ2_POWERED>(L:A32NX_ELEC_AC_1_BUS_IS_POWERED, Bool)</SEQ2_POWERED>
                        <NO_SEQ1/>
                    </UseTemplate>
                    <UseTemplate Name="FBW_AIRBUS_Push_Dummy_Template">
                        <NODE_ID>PUSH_AUDIOR_VOICE</NODE_ID>
                        <SEQ1_POWERED>(L:A32NX_ELEC_DC_ESS_BUS_IS_POWERED, Bool)</SEQ1_POWERED>
                        <SEQ2_POWERED>(L:A32NX_ELEC_AC_1_BUS_IS_POWERED, Bool)</SEQ2_POWERED>
                    </UseTemplate>
                    <UseTemplate Name="FBW_AIRBUS_Push_Dummy_Template">
                        <NODE_ID>PUSH_AUDIOR_PA</NODE_ID>
                        <SEQ1_POWERED>(L:A32NX_ELEC_DC_ESS_BUS_IS_POWERED, Bool)</SEQ1_POWERED>
                        <NO_SEQ2/>
                    </UseTemplate>
                    <UseTemplate Name="FBW_AIRBUS_Push_Dummy_Template">
                        <NODE_ID>PUSH_AUDIOR_ATT</NODE_ID>
                        <SEQ1_POWERED>(L:A32NX_ELEC_DC_ESS_BUS_IS_POWERED, Bool)</SEQ1_POWERED>
                        <SEQ2_POWERED>(L:A32NX_ELEC_AC_1_BUS_IS_POWERED, Bool)</SEQ2_POWERED>
                    </UseTemplate>
                    <UseTemplate Name="FBW_AIRBUS_Push_Dummy_Template">
                        <NODE_ID>PUSH_AUDIOR_MECH</NODE_ID>
                        <SEQ1_POWERED>(L:A32NX_ELEC_DC_ESS_BUS_IS_POWERED, Bool)</SEQ1_POWERED>
                        <SEQ2_POWERED>(L:A32NX_ELEC_AC_1_BUS_IS_POWERED, Bool)</SEQ2_POWERED>
                    </UseTemplate>
                    <UseTemplate Name="FBW_AIRBUS_Push_Dummy_Template">
                        <NODE_ID>PUSH_AUDIOR_CALL4</NODE_ID>
                        <SEQ1_POWERED>(L:A32NX_ELEC_DC_ESS_BUS_IS_POWERED, Bool)</SEQ1_POWERED>
                        <SEQ2_POWERED>(L:A32NX_ELEC_AC_1_BUS_IS_POWERED, Bool)</SEQ2_POWERED>
                    </UseTemplate>
                    <UseTemplate Name="FBW_AIRBUS_Push_Dummy_Template">
                        <NODE_ID>PUSH_AUDIOR_CALL5</NODE_ID>
                        <SEQ1_POWERED>(L:A32NX_ELEC_DC_ESS_BUS_IS_POWERED, Bool)</SEQ1_POWERED>
                        <SEQ2_POWERED>(L:A32NX_ELEC_AC_1_BUS_IS_POWERED, Bool)</SEQ2_POWERED>
                    </UseTemplate>
                </Component>
                <Component ID="Audio_Panel_Right_Volume_Dummies">
                    <UseTemplate Name="A32NX_Audio_Panel_Volume_Dummy">
                        <NODE_ID>PUSH_AUDIOR_VOR1_EMIS</NODE_ID>
                        <AUDIO_KNOB_POWERED>(L:A32NX_ELEC_DC_ESS_BUS_IS_POWERED, Bool)</AUDIO_KNOB_POWERED>
                    </UseTemplate>
                    <UseTemplate Name="A32NX_Audio_Panel_Volume_Dummy">
                        <NODE_ID>PUSH_AUDIOR_VOR2_EMIS</NODE_ID>
                        <AUDIO_KNOB_POWERED>(L:A32NX_ELEC_DC_ESS_BUS_IS_POWERED, Bool)</AUDIO_KNOB_POWERED>
                    </UseTemplate>
                    <UseTemplate Name="A32NX_Audio_Panel_Volume_Dummy">
                        <NODE_ID>PUSH_AUDIOR_MKR_EMIS</NODE_ID>
                        <AUDIO_KNOB_POWERED>(L:A32NX_ELEC_DC_ESS_BUS_IS_POWERED, Bool)</AUDIO_KNOB_POWERED>
                    </UseTemplate>
                    <UseTemplate Name="A32NX_Audio_Panel_Volume_Dummy">
                        <NODE_ID>PUSH_AUDIOR_ILS_EMIS</NODE_ID>
                        <AUDIO_KNOB_POWERED>(L:A32NX_ELEC_DC_ESS_BUS_IS_POWERED, Bool)</AUDIO_KNOB_POWERED>
                    </UseTemplate>
                    <UseTemplate Name="A32NX_Audio_Panel_Volume_Dummy">
                        <NODE_ID>PUSH_AUDIOR_HF1_EMIS</NODE_ID>
                        <AUDIO_KNOB_POWERED>(L:A32NX_ELEC_DC_ESS_BUS_IS_POWERED, Bool)</AUDIO_KNOB_POWERED>
                    </UseTemplate>
                    <UseTemplate Name="A32NX_Audio_Panel_Volume_Dummy">
                        <NODE_ID>PUSH_AUDIOR_MLS_EMIS</NODE_ID>
                        <AUDIO_KNOB_POWERED>(L:A32NX_ELEC_DC_ESS_BUS_IS_POWERED, Bool)</AUDIO_KNOB_POWERED>
                    </UseTemplate>
                    <UseTemplate Name="A32NX_Audio_Panel_Volume_Dummy">
                        <NODE_ID>PUSH_AUDIOR_HF2_EMIS</NODE_ID>
                        <AUDIO_KNOB_POWERED>(L:A32NX_ELEC_DC_ESS_BUS_IS_POWERED, Bool)</AUDIO_KNOB_POWERED>
                    </UseTemplate>
                    <UseTemplate Name="A32NX_Audio_Panel_Volume_Dummy">
                        <NODE_ID>PUSH_AUDIOR_ADF1_EMIS</NODE_ID>
                        <AUDIO_KNOB_POWERED>(L:A32NX_ELEC_DC_ESS_BUS_IS_POWERED, Bool)</AUDIO_KNOB_POWERED>
                    </UseTemplate>
                    <UseTemplate Name="A32NX_Audio_Panel_Volume_Dummy">
                        <NODE_ID>PUSH_AUDIOR_INT_EMIS</NODE_ID>
                        <AUDIO_KNOB_POWERED>(L:A32NX_ELEC_DC_ESS_BUS_IS_POWERED, Bool)</AUDIO_KNOB_POWERED>
                    </UseTemplate>
                    <UseTemplate Name="A32NX_Audio_Panel_Volume_Dummy">
                        <NODE_ID>PUSH_AUDIOR_ADF2_EMIS</NODE_ID>
                        <AUDIO_KNOB_POWERED>(L:A32NX_ELEC_DC_ESS_BUS_IS_POWERED, Bool)</AUDIO_KNOB_POWERED>
                    </UseTemplate>
                    <UseTemplate Name="A32NX_Audio_Panel_Volume_Dummy">
                        <NODE_ID>PUSH_AUDIOR_CAB_EMIS</NODE_ID>
                        <AUDIO_KNOB_POWERED>(L:A32NX_ELEC_DC_ESS_BUS_IS_POWERED, Bool)</AUDIO_KNOB_POWERED>
                    </UseTemplate>
                    <UseTemplate Name="A32NX_Audio_Panel_Volume_Dummy">
                        <NODE_ID>PUSH_AUDIOR_PA1_EMIS</NODE_ID>
                        <AUDIO_KNOB_POWERED>(L:A32NX_ELEC_DC_ESS_BUS_IS_POWERED, Bool)</AUDIO_KNOB_POWERED>
                    </UseTemplate>
                </Component>
            </Component>
        </Component>

        <Component ID="Airbus_ATC">
            <UseTemplate Name="FBW_Airbus_ATC_Template">
                <TYPE>AIRBUS</TYPE>
                <PUSH_BTN_PREFIX>PUSH_ATC_</PUSH_BTN_PREFIX>
                <POTENTIOMETER>85</POTENTIOMETER>
                <SEQ1_POWERED>(L:A32NX_ELEC_AC_1_BUS_IS_POWERED, Bool)</SEQ1_POWERED>
            </UseTemplate>
            <UseTemplate Name="ASOBO_GT_Component_Emissive_Gauge">
                <NODE_ID>PUSH_ATC_FAIL_SEQ2</NODE_ID>
                <EMISSIVE_CODE>(L:A32NX_OVHD_INTLT_ANN) 0 == (L:A32NX_ELEC_AC_ESS_SHED_BUS_IS_POWERED, Bool) and</EMISSIVE_CODE>
            </UseTemplate>
            <!-- TCAS MODE -->
            <UseTemplate Name="FBW_Anim_Interactions">
                <ANIM_TYPE>KNOB</ANIM_TYPE>
                <ANIM_TEMPLATE>FBW_Airbus_ATC_Panel_TARA</ANIM_TEMPLATE>
                <Node_ID>KNOB_ATC_TARA</Node_ID>
                <ANIMTIP_0>Set TCAS to STBY</ANIMTIP_0>
                <ANIMTIP_1>Set TCAS to TA</ANIMTIP_1>
                <ANIMTIP_2>Set TCAS to TA/RA</ANIMTIP_2>
            </UseTemplate>
            <!-- TCAS TRAFFIC -->
            <UseTemplate Name="FBW_Anim_Interactions">
                <ANIM_TYPE>KNOB</ANIM_TYPE>
                <ANIM_TEMPLATE>FBW_Airbus_ATC_Panel_Traffic</ANIM_TEMPLATE>
                <Node_ID>KNOB_ATC_THRT</Node_ID>
                <ANIMTIP_0>Set TCAS traffic to THRT</ANIMTIP_0>
                <ANIMTIP_1>Set TCAS traffic to ALL</ANIMTIP_1>
                <ANIMTIP_2>Set TCAS traffic to ABV</ANIMTIP_2>
                <ANIMTIP_3>Set TCAS traffic to BLW</ANIMTIP_3>
            </UseTemplate>
            <UseTemplate Name="FBW_Airbus_ATC_MSG_Button">
                <NODE_ID>PUSH_AUTOPILOT_LL</NODE_ID>
                <SEQ1_POWERED>(L:A32NX_ELEC_AC_2_BUS_IS_POWERED, Bool)</SEQ1_POWERED>
            </UseTemplate>
            <UseTemplate Name="FBW_Airbus_ATC_MSG_Button">
                <NODE_ID>PUSH_AUTOPILOT_RR</NODE_ID>
                <SEQ1_POWERED>(L:A32NX_ELEC_AC_2_BUS_IS_POWERED, Bool)</SEQ1_POWERED>
            </UseTemplate>
        </Component>

        <!-- ACCU PRESS BRAKES -->
        <Component ID="Airbus_BRK">
            <Component ID="BRK_PRESS_ARC_L" Node="BRK_PRESS_ARC_L">
                <UseTemplate Name="ASOBO_GT_Anim_Code">
                    <ANIM_NAME>Press_Arc_L</ANIM_NAME>
                    <PART_ID>Press_Arc_L</PART_ID>
                    <ANIM_LENGTH>3</ANIM_LENGTH>
                    <ANIM_DURATION>1</ANIM_DURATION>
                     <ANIM_CODE>
                        (L:A32NX_ELEC_DC_ESS_BUS_IS_POWERED, Bool) if{
                            (L:A32NX_HYD_BRAKE_ALTN_LEFT_PRESS, number) 1000 /
                        } els{
                            0
                        }
                    </ANIM_CODE>
                </UseTemplate>
            </Component>
            <Component ID="BRK_PRESS_ARC_R" Node="BRK_PRESS_ARC_L">
                <UseTemplate Name="ASOBO_GT_Anim_Code">
                    <ANIM_NAME>Press_Arc_R</ANIM_NAME>
                    <PART_ID>Press_Arc_R</PART_ID>
                    <ANIM_LENGTH>3</ANIM_LENGTH>
                    <ANIM_DURATION>1</ANIM_DURATION>
                    <ANIM_CODE>
                        (L:A32NX_ELEC_DC_ESS_BUS_IS_POWERED, Bool) if{
                            (L:A32NX_HYD_BRAKE_ALTN_RIGHT_PRESS, number) 1000 /
                        } els{
                            0
                        }
                    </ANIM_CODE>
                </UseTemplate>
            </Component>
            <Component ID="ACCU_PRESS" Node="BRK_ACCU_PRESS_ARC">
                <UseTemplate Name = "ASOBO_GT_Anim_Code">
                    <ANIM_NAME>Accu_Press</ANIM_NAME>
                    <PART_ID>Accu_Press</PART_ID>
                    <ANIM_LENGTH>1</ANIM_LENGTH>
                    <ANIM_DURATION>1</ANIM_DURATION>
                    <ANIM_CODE>
                        (L:A32NX_ELEC_DC_ESS_BUS_IS_POWERED, Bool) if{
                            (L:A32NX_HYD_BRAKE_ALTN_ACC_PRESS, number) 4000 /
                        } els{
                            0
                        }
                    </ANIM_CODE>
                </UseTemplate>
            </Component>

            <UseTemplate Name="ASOBO_LIGHTING_Panel_Emissive_Template">
                <NODE_ID>BRK_DECALS</NODE_ID>
                <POTENTIOMETER>85</POTENTIOMETER>
                <EMISSIVE_CODE>(L:A32NX_ELEC_AC_1_BUS_IS_POWERED, Bool)</EMISSIVE_CODE>
            </UseTemplate>
            <UseTemplate Name="ASOBO_LIGHTING_Panel_Emissive_Template">
                <NODE_ID>BRK_ACCU_PRESS_IND</NODE_ID>
                <POTENTIOMETER>85</POTENTIOMETER>
                <EMISSIVE_CODE>(L:A32NX_ELEC_AC_1_BUS_IS_POWERED, Bool)</EMISSIVE_CODE>
            </UseTemplate>
            <UseTemplate Name="ASOBO_LIGHTING_Panel_Emissive_Template">
                <NODE_ID>BRK_PRESS_IND_L</NODE_ID>
                <POTENTIOMETER>85</POTENTIOMETER>
                <EMISSIVE_CODE>(L:A32NX_ELEC_AC_1_BUS_IS_POWERED, Bool)</EMISSIVE_CODE>
            </UseTemplate>
            <UseTemplate Name="ASOBO_LIGHTING_Panel_Emissive_Template">
                <NODE_ID>BRK_PRESS_IND_R</NODE_ID>
                <POTENTIOMETER>85</POTENTIOMETER>
                <EMISSIVE_CODE>(L:A32NX_ELEC_AC_1_BUS_IS_POWERED, Bool)</EMISSIVE_CODE>
            </UseTemplate>
        </Component>

        <Component ID="Airbus_Pedestal_Radios">
            <Component ID="Switching_Panel">
                <!-- SWITCHING ATT HDG -->
                <UseTemplate Name="FBW_Anim_Interactions">
                    <ANIM_TYPE>KNOB</ANIM_TYPE>
                    <ANIM_TEMPLATE>A32NX_AIRBUS_DATA_SWITCHING_TEMPLATE</ANIM_TEMPLATE>
                    <ID>1</ID>
                    <TYPE>ATT_HDG</TYPE>
                    <TIP_TEXT>ATT HDG</TIP_TEXT>
                </UseTemplate>
                <!-- SWITCHING AIR DATA -->
                <UseTemplate Name="FBW_Anim_Interactions">
                    <ANIM_TYPE>KNOB</ANIM_TYPE>
                    <ANIM_TEMPLATE>A32NX_AIRBUS_DATA_SWITCHING_TEMPLATE</ANIM_TEMPLATE>
                    <ID>2</ID>
                    <TYPE>AIR_DATA</TYPE>
                    <TIP_TEXT>AIR DATA</TIP_TEXT>
                </UseTemplate>
                <!-- SWITCHING EIS DMC -->
                <UseTemplate Name="FBW_Anim_Interactions">
                    <ANIM_TYPE>KNOB</ANIM_TYPE>
                    <ANIM_TEMPLATE>A32NX_AIRBUS_DATA_SWITCHING_TEMPLATE</ANIM_TEMPLATE>
                    <ID>3</ID>
                    <TYPE>EIS_DMC</TYPE>
                    <TIP_TEXT>EIS DMC</TIP_TEXT>
                </UseTemplate>
                <!-- SWITCHING ECAM/ND XFR -->
                <UseTemplate Name="FBW_Anim_Interactions">
                    <ANIM_TYPE>KNOB</ANIM_TYPE>
                    <ANIM_TEMPLATE>A32NX_AIRBUS_DATA_SWITCHING_TEMPLATE</ANIM_TEMPLATE>
                    <ID>4</ID>
                    <TYPE>ECAM_ND_XFR</TYPE>
                    <TIP_TEXT>ECAM/ND XFR</TIP_TEXT>
                </UseTemplate>
            </Component>
        </Component>

        <Template Name="FBW_AUTOPILOT_Knob_Heading_Template">
            <DefaultTemplateParameters>
                <ID>1</ID>
            </DefaultTemplateParameters>

            <UseTemplate Name="ASOBO_GT_Helper_Suffix_ID_Appender">
                <TEMPLATE_TO_CALL>FBW_AUTOPILOT_Knob_Heading_SubTemplate</TEMPLATE_TO_CALL>
            </UseTemplate>
        </Template>

        <Template Name="FBW_AUTOPILOT_Knob_VerticalSpeed_Template">
            <DefaultTemplateParameters>
                <ID>1</ID>
            </DefaultTemplateParameters>
        </Template>

        <Component ID="SAFETY">
            <UseTemplate Name="ASOBO_SAFETY_Push_Warning_Template">
                <TYPE>AIRLINER</TYPE>
                <PUSH_EVENT>
                    0 (&gt;L:A32NX_MASTER_WARNING)
                    1 (&gt;L:PUSH_AUTOPILOT_MASTERAWARN_L)
                </PUSH_EVENT>
                <RELEASE_EVENT>
                    0 (&gt;L:PUSH_AUTOPILOT_MASTERAWARN_L)
                </RELEASE_EVENT>
                <ALT_CODE>(L:A32NX_OVHD_INTLT_ANN, number) 2 == if{ 0.1 } els{ 1 } *</ALT_CODE>
                <!-- As emissives aren't split between SEQ1 and SEQ2, we'll just require either bus to power both lights. -->
                <IS_STATE_ACTIVE>(L:Generic_Master_Warning_Active) (L:A32NX_OVHD_INTLT_ANN) 0 == or (L:A32NX_ELEC_AC_ESS_SHED_BUS_IS_POWERED, Bool) (L:A32NX_ELEC_AC_2_BUS_IS_POWERED, Bool) or and</IS_STATE_ACTIVE>
                <TOOLTIPID>TT:COCKPIT.TOOLTIPS.MASTER_WARNING_ACKNOWLEDGE</TOOLTIPID>
                <NODE_ID>PUSH_AUTOPILOT_MASTERAWARN_L</NODE_ID>
                <NODE_ID_SEQ1>PUSH_AUTOPILOT_MASTERAWARN_L_SEQ1</NODE_ID_SEQ1>
                <NODE_ID_SEQ2>PUSH_AUTOPILOT_MASTERAWARN_L_SEQ2</NODE_ID_SEQ2>
                <ANIM_NAME>PUSH_AUTOPILOT_MASTERAWARN_L</ANIM_NAME>
                <WWISE_EVENT_1>mpb1on</WWISE_EVENT_1>
                <WWISE_EVENT_2>mpb1off</WWISE_EVENT_2>
                <EMISSIVE_DRIVES_VISIBILITY>True</EMISSIVE_DRIVES_VISIBILITY>
                <NO_SEQ2/>
                <ID>1</ID>
            </UseTemplate>
            <UseTemplate Name="ASOBO_SAFETY_Push_Caution_Template">
                <TYPE>AIRLINER</TYPE>
                <PUSH_EVENT>
                    0 (&gt;L:A32NX_MASTER_CAUTION)
                    1 (&gt;L:PUSH_AUTOPILOT_MASTERCAUT_L)
                </PUSH_EVENT>
                <RELEASE_EVENT>
                    0 (&gt;L:PUSH_AUTOPILOT_MASTERCAUT_L)
                </RELEASE_EVENT>
                <ALT_CODE>(L:A32NX_OVHD_INTLT_ANN, number) 2 == if{ 0.1 } els{ 1 } *</ALT_CODE>
                <!-- As emissives aren't split between SEQ1 and SEQ2, we'll just require either bus to power both lights. -->
                <IS_STATE_ACTIVE>(L:Generic_Master_Caution_Active) (L:A32NX_OVHD_INTLT_ANN) 0 == or (L:A32NX_ELEC_AC_ESS_SHED_BUS_IS_POWERED, Bool) (L:A32NX_ELEC_AC_2_BUS_IS_POWERED, Bool) or and</IS_STATE_ACTIVE>
                <TOOLTIPID>TT:COCKPIT.TOOLTIPS.MASTER_CAUTION_ACKNOWLEDGE</TOOLTIPID>
                <NODE_ID>PUSH_AUTOPILOT_MASTERCAUT_L</NODE_ID>
                <NODE_ID_SEQ1>PUSH_AUTOPILOT_MASTERCAUT_L_SEQ1</NODE_ID_SEQ1>
                <NODE_ID_SEQ2>PUSH_AUTOPILOT_MASTERCAUT_L_SEQ2</NODE_ID_SEQ2>
                <ANIM_NAME>PUSH_AUTOPILOT_MASTERCAUT_L</ANIM_NAME>
                <WWISE_EVENT_1>mpb1on</WWISE_EVENT_1>
                <WWISE_EVENT_2>mpb1off</WWISE_EVENT_2>
                <EMISSIVE_DRIVES_VISIBILITY>True</EMISSIVE_DRIVES_VISIBILITY>
                <NO_SEQ2/>
                <ID>1</ID>
            </UseTemplate>
            <UseTemplate Name="ASOBO_SAFETY_Push_Warning_Template">
                <TYPE>AIRLINER</TYPE>
                <PUSH_EVENT>
                    0 (&gt;L:A32NX_MASTER_WARNING)
                    1 (&gt;L:PUSH_AUTOPILOT_MASTERAWARN_R)
                </PUSH_EVENT>
                <RELEASE_EVENT>
                    0 (&gt;L:PUSH_AUTOPILOT_MASTERAWARN_R)
                </RELEASE_EVENT>
                <ALT_CODE>(L:A32NX_OVHD_INTLT_ANN, number) 2 == if{ 0.1 } els{ 1 } *</ALT_CODE>
                <!-- As emissives aren't split between SEQ1 and SEQ2, we'll just require either bus to power both lights. -->
                <IS_STATE_ACTIVE>(L:Generic_Master_Warning_Active) (L:A32NX_OVHD_INTLT_ANN) 0 == or (L:A32NX_ELEC_AC_ESS_SHED_BUS_IS_POWERED, Bool) (L:A32NX_ELEC_AC_2_BUS_IS_POWERED, Bool) or and</IS_STATE_ACTIVE>
                <TOOLTIPID>TT:COCKPIT.TOOLTIPS.MASTER_WARNING_ACKNOWLEDGE</TOOLTIPID>
                <NODE_ID>PUSH_AUTOPILOT_MASTERAWARN_R</NODE_ID>
                <NODE_ID_SEQ1>PUSH_AUTOPILOT_MASTERAWARN_R_SEQ1</NODE_ID_SEQ1>
                <NODE_ID_SEQ2>PUSH_AUTOPILOT_MASTERAWARN_R_SEQ2</NODE_ID_SEQ2>
                <ANIM_NAME>PUSH_AUTOPILOT_MASTERAWARN_R</ANIM_NAME>
                <WWISE_EVENT_1>mpb1on</WWISE_EVENT_1>
                <WWISE_EVENT_2>mpb1off</WWISE_EVENT_2>
                <EMISSIVE_DRIVES_VISIBILITY>True</EMISSIVE_DRIVES_VISIBILITY>
                <NO_SEQ2/>
                <PUSH_ID>Warning</PUSH_ID>
                <ID>2</ID>
            </UseTemplate>
            <UseTemplate Name="ASOBO_SAFETY_Push_Caution_Template">
                <TYPE>AIRLINER</TYPE>
                <PUSH_EVENT>
                    0 (&gt;L:A32NX_MASTER_CAUTION)
                    1 (&gt;L:PUSH_AUTOPILOT_MASTERCAUT_R)
                </PUSH_EVENT>
                <RELEASE_EVENT>
                    0 (&gt;L:PUSH_AUTOPILOT_MASTERCAUT_R)
                </RELEASE_EVENT>
                <ALT_CODE>(L:A32NX_OVHD_INTLT_ANN, number) 2 == if{ 0.1 } els{ 1 } *</ALT_CODE>
                <!-- As emissives aren't split between SEQ1 and SEQ2, we'll just require either bus to power both lights. -->
                <IS_STATE_ACTIVE>(L:Generic_Master_Caution_Active) (L:A32NX_OVHD_INTLT_ANN) 0 == or (L:A32NX_ELEC_AC_ESS_SHED_BUS_IS_POWERED, Bool) (L:A32NX_ELEC_AC_2_BUS_IS_POWERED, Bool) or and</IS_STATE_ACTIVE>
                <TOOLTIPID>TT:COCKPIT.TOOLTIPS.MASTER_CAUTION_ACKNOWLEDGE</TOOLTIPID>
                <NODE_ID>PUSH_AUTOPILOT_MASTERCAUT_R</NODE_ID>
                <NODE_ID_SEQ1>PUSH_AUTOPILOT_MASTERCAUT_R_SEQ1</NODE_ID_SEQ1>
                <NODE_ID_SEQ2>PUSH_AUTOPILOT_MASTERCAUT_R_SEQ2</NODE_ID_SEQ2>
                <ANIM_NAME>PUSH_AUTOPILOT_MASTERCAUT_R</ANIM_NAME>
                <WWISE_EVENT_1>mpb1on</WWISE_EVENT_1>
                <WWISE_EVENT_2>mpb1off</WWISE_EVENT_2>
                <EMISSIVE_DRIVES_VISIBILITY>True</EMISSIVE_DRIVES_VISIBILITY>
                <NO_SEQ2/>
                <ID>2</ID>
            </UseTemplate>
        </Component>

        <Component ID="DOOR_PANEL">
            <!-- COCKPIT DOOR -->
            <UseTemplate Name="FBW_Anim_Interactions">
                <ANIM_TYPE>SWITCH</ANIM_TYPE>
                <ANIM_TEMPLATE>A32NX_SWITCH_DOORPANEL_LOCK</ANIM_TEMPLATE>
                <NODE_ID>SWITCH_DOORPANEL_LOCK</NODE_ID>
                <ANIM_NAME>SWITCH_DOORPANEL_LOCK</ANIM_NAME>
                <INVERT_ANIM>1</INVERT_ANIM>
            </UseTemplate>
            <UseTemplate Name="A32NX_PUSH_DOORPANEL_OPEN">
                <NODE_ID>PUSH_DOORPANEL_OPEN</NODE_ID>
                <ANIM_NAME>PUSH_DOORPANEL_OPEN</ANIM_NAME>
                <SEQ1_POWERED>(L:A32NX_ELEC_AC_2_BUS_IS_POWERED, Bool)</SEQ1_POWERED>
                <SEQ2_POWERED>(L:A32NX_ELEC_AC_2_BUS_IS_POWERED, Bool)</SEQ2_POWERED>
                <DUMMY_BUTTON/>
            </UseTemplate>
        </Component>

        <Component ID="Chronometer">
            <!-- FCU CHRONO L -->
            <UseTemplate Name="FBW_Anim_Interactions">
                <ANIM_TYPE>BUTTON</ANIM_TYPE>
                <ANIM_TEMPLATE>FBW_AIRBUS_Chronometer_Button</ANIM_TEMPLATE>
                <NODE_ID>PUSH_AUTOPILOT_CHRONO_L</NODE_ID>
                <ANIM_NAME>PUSH_AUTOPILOT_CHRONO_L</ANIM_NAME>
                <SIDE>L</SIDE>
            </UseTemplate>

            <!-- FCU CHRONO R-->
            <UseTemplate Name="FBW_Anim_Interactions">
                <ANIM_TYPE>BUTTON</ANIM_TYPE>
                <ANIM_TEMPLATE>FBW_AIRBUS_Chronometer_Button</ANIM_TEMPLATE>
                <NODE_ID>PUSH_AUTOPILOT_CHRONO_R</NODE_ID>
                <ANIM_NAME>PUSH_AUTOPILOT_CHRONO_R</ANIM_NAME>
                <SIDE>R</SIDE>
            </UseTemplate>

            <!-- CHRONO RST -->
            <UseTemplate Name="FBW_Anim_Interactions">
                <ANIM_TYPE>BUTTON</ANIM_TYPE>
                <ANIM_TEMPLATE>FBW_Chrono_Push_Toggle</ANIM_TEMPLATE>
                <NODE_ID>PUSH_CHRONO_RST</NODE_ID>
                <WWISE_EVENT_1>RSTon</WWISE_EVENT_1>
                <WWISE_EVENT_2>RSToff</WWISE_EVENT_2>
                <TOOLTIPID>Reset Chronometer</TOOLTIPID>
                <MOMENTARY />
                <LEFT_SINGLE_CODE>(&gt;H:A32NX_CHRONO_RST)</LEFT_SINGLE_CODE>
                <NO_SEQ1 />
                <NO_SEQ2 />
            </UseTemplate>

            <!-- CHRONO CHR -->
            <UseTemplate Name="FBW_Anim_Interactions">
                <ANIM_TYPE>BUTTON</ANIM_TYPE>
                <ANIM_TEMPLATE>FBW_Chrono_Push_Toggle</ANIM_TEMPLATE>
                <NODE_ID>PUSH_CHRONO_CHR</NODE_ID>
                <WWISE_EVENT_1>CHRon</WWISE_EVENT_1>
                <WWISE_EVENT_2>CHRoff</WWISE_EVENT_2>
                <TOOLTIPID>Start/Stop Chronometer</TOOLTIPID>
                <MOMENTARY/>
                <LEFT_SINGLE_CODE>(&gt;H:A32NX_CHRONO_TOGGLE)</LEFT_SINGLE_CODE>
                <NO_SEQ1 />
                <NO_SEQ2 />
            </UseTemplate>

            <!-- CHRONO DATE -->
            <UseTemplate Name="FBW_Anim_Interactions">
                <ANIM_TYPE>BUTTON_HELD</ANIM_TYPE>
                <ANIM_TEMPLATE>FBW_Push_Held</ANIM_TEMPLATE>
                <NODE_ID>PUSH_CHRONO_SET</NODE_ID>
                <WWISE_EVENT_1>SETon</WWISE_EVENT_1>
                <WWISE_EVENT_2>SEToff</WWISE_EVENT_2>
                <TOOLTIPID>Toggle clock date/time</TOOLTIPID>
                <LEFT_SINGLE_CODE>(&gt;H:A32NX_CHRONO_DATE)</LEFT_SINGLE_CODE>
                <LEFT_LEAVE_CODE>(&gt;H:A32NX_CHRONO_DATE)</LEFT_LEAVE_CODE>
            </UseTemplate>

            <UseTemplate Name="ASOBO_GT_Interaction_Tooltip">
                <NODE_ID>KNOB_CHRONO_GPS</NODE_ID>
            </UseTemplate>

            <!-- Should be springloaded in the 3rd position, not sure how to do that. -->
            <Component ID="KNOB_CHRONO_RUN" Node="KNOB_CHRONO_RUN">
                <UseTemplate Name="ASOBO_GT_Knob_Finite_Code">
                    <NODE_ID>KNOB_CHRONO_RUN</NODE_ID>
                    <ANIM_NAME>KNOB_CHRONO_RUN</ANIM_NAME>
                    <WWISE_EVENT>smallknob</WWISE_EVENT>
                    <NORMALIZED_TIME_1>0.1</NORMALIZED_TIME_1>
                    <NORMALIZED_TIME_2>0.5</NORMALIZED_TIME_2>
                    <ANIM_CODE>(L:A32NX_CHRONO_ET_SWITCH_POS, number) 10 *</ANIM_CODE>
                    <CLOCKWISE_CODE>
                        (L:A32NX_CHRONO_ET_SWITCH_POS, number) 1 + 2 min (&gt;L:A32NX_CHRONO_ET_SWITCH_POS, number)
                        (&gt;H:A32NX_CHRONO_ET_POS_CHANGED)
                    </CLOCKWISE_CODE>
                    <ANTICLOCKWISE_CODE>
                        (L:A32NX_CHRONO_ET_SWITCH_POS, number) 1 - 0 max (&gt;L:A32NX_CHRONO_ET_SWITCH_POS, number)
                        (&gt;H:A32NX_CHRONO_ET_POS_CHANGED)
                    </ANTICLOCKWISE_CODE>
                </UseTemplate>
            </Component>

            <CameraTitle>ECAM</CameraTitle>
        </Component>

        <Component ID="INOP">
            <UseTemplate Name="ASOBO_GT_Interaction_Tooltip">
                <NODE_ID>SWITCH_LEFT</NODE_ID>
            </UseTemplate>
<<<<<<< HEAD
            <!--<UseTemplate Name="FBW_Airbus_ATC_MSG_Button">
=======
            <!-- ATC MSG CPT -->
            <UseTemplate Name="FBW_Anim_Interactions">
                <ANIM_TYPE>KORRY_HELD</ANIM_TYPE>
                <ANIM_TEMPLATE>FBW_Airbus_ATC_MSG_Button</ANIM_TEMPLATE>
>>>>>>> 16a62d45
                <NODE_ID>PUSH_AUTOPILOT_LL</NODE_ID>
                <SEQ1_POWERED>(L:A32NX_ELEC_AC_2_BUS_IS_POWERED, Bool)</SEQ1_POWERED>
            </UseTemplate>-->
            <UseTemplate Name="ASOBO_GT_Interaction_Tooltip">
                <NODE_ID>PUSH_AUTOPILOT_SIDESTICK_L</NODE_ID>
            </UseTemplate>
            <UseTemplate Name="ASOBO_GT_Interaction_Tooltip">
                <NODE_ID>PUSH_AUTOPILOT_SIDESTICK_R</NODE_ID>
            </UseTemplate>
<<<<<<< HEAD
            <!--<UseTemplate Name="FBW_Airbus_ATC_MSG_Button">
=======
            <!-- ATC MSG F/O -->
            <UseTemplate Name="FBW_Anim_Interactions">
                <ANIM_TYPE>KORRY_HELD</ANIM_TYPE>
                <ANIM_TEMPLATE>FBW_Airbus_ATC_MSG_Button</ANIM_TEMPLATE>
>>>>>>> 16a62d45
                <NODE_ID>PUSH_AUTOPILOT_RR</NODE_ID>
                <SEQ1_POWERED>(L:A32NX_ELEC_AC_2_BUS_IS_POWERED, Bool)</SEQ1_POWERED>
            </UseTemplate>-->
            <UseTemplate Name="ASOBO_GT_Interaction_Tooltip">
                <NODE_ID>SWITCH_RIGHT</NODE_ID>
            </UseTemplate>
            <UseTemplate Name="ASOBO_GT_Interaction_Tooltip">
                <NODE_ID>KNOB_RIGHT</NODE_ID>
            </UseTemplate>
            <!-- Landing Light Indicators
        <UseTemplate Name="ASOBO_GT_Interaction_Tooltip">
            <NODE_ID>PUSH_AUTOBKR_LDGGEAR_1</NODE_ID>
        </UseTemplate>
        <UseTemplate Name="ASOBO_GT_Interaction_Tooltip">
            <NODE_ID>PUSH_AUTOBKR_LDGGEAR_2</NODE_ID>
        </UseTemplate>
        <UseTemplate Name="ASOBO_GT_Interaction_Tooltip">
            <NODE_ID>PUSH_AUTOBKR_LDGGEAR_3</NODE_ID>
        </UseTemplate>
         -->
            <UseTemplate Name="ASOBO_GT_Interaction_Tooltip">
                <NODE_ID>KNOB_EFIS_FO_LOUDSPKR</NODE_ID>
            </UseTemplate>
            <UseTemplate Name="ASOBO_GT_Interaction_Tooltip">
                <NODE_ID>PUSH_AUDIOL_RESET</NODE_ID>
            </UseTemplate>
            <UseTemplate Name="ASOBO_GT_Interaction_Tooltip">
                <NODE_ID>PUSH_AUDIOL_VOICE</NODE_ID>
            </UseTemplate>
            <UseTemplate Name="ASOBO_GT_Interaction_Tooltip">
                <NODE_ID>PUSH_AUDIOL_ADF2</NODE_ID>
            </UseTemplate>
            <UseTemplate Name="ASOBO_GT_Interaction_Tooltip">
                <NODE_ID>KNOB_AUDIOL_ADF2</NODE_ID>
            </UseTemplate>
            <UseTemplate Name="ASOBO_GT_Interaction_Tooltip">
                <NODE_ID>PUSH_AUDIOL_ADF1</NODE_ID>
            </UseTemplate>
            <UseTemplate Name="ASOBO_GT_Interaction_Tooltip">
                <NODE_ID>KNOB_AUDIOL_ADF1</NODE_ID>
            </UseTemplate>
            <UseTemplate Name="ASOBO_GT_Interaction_Tooltip">
                <NODE_ID>PUSH_AUDIOL_MLS</NODE_ID>
            </UseTemplate>
            <UseTemplate Name="ASOBO_GT_Interaction_Tooltip">
                <NODE_ID>KNOB_AUDIOL_MLS</NODE_ID>
            </UseTemplate>
            <UseTemplate Name="ASOBO_GT_Interaction_Tooltip">
                <NODE_ID>PUSH_AUDIOL_ILS</NODE_ID>
            </UseTemplate>
            <UseTemplate Name="ASOBO_GT_Interaction_Tooltip">
                <NODE_ID>KNOB_AUDIOL_ILS</NODE_ID>
            </UseTemplate>
            <UseTemplate Name="ASOBO_GT_Interaction_Tooltip">
                <NODE_ID>PUSH_AUDIOL_MKR</NODE_ID>
            </UseTemplate>
            <UseTemplate Name="ASOBO_GT_Interaction_Tooltip">
                <NODE_ID>KNOB_AUDIOL_MKR</NODE_ID>
            </UseTemplate>
            <UseTemplate Name="ASOBO_GT_Interaction_Tooltip">
                <NODE_ID>PUSH_AUDIOL_VOR1</NODE_ID>
            </UseTemplate>
            <UseTemplate Name="ASOBO_GT_Interaction_Tooltip">
                <NODE_ID>KNOB_AUDIOL_VOR1</NODE_ID>
            </UseTemplate>
            <UseTemplate Name="ASOBO_GT_Interaction_Tooltip">
                <NODE_ID>PUSH_AUDIOL_VOR2</NODE_ID>
            </UseTemplate>
            <UseTemplate Name="ASOBO_GT_Interaction_Tooltip">
                <NODE_ID>KNOB_AUDIOL_VOR2</NODE_ID>
            </UseTemplate>
            <UseTemplate Name="ASOBO_GT_Interaction_Tooltip">
                <NODE_ID>PUSH_AUDIOL_PA</NODE_ID>
            </UseTemplate>
            <UseTemplate Name="ASOBO_GT_Interaction_Tooltip">
                <NODE_ID>KNOB_AUDIOL_PA</NODE_ID>
            </UseTemplate>
            <UseTemplate Name="ASOBO_GT_Interaction_Tooltip">
                <NODE_ID>PUSH_AUDIOL_ATT</NODE_ID>
            </UseTemplate>
            <UseTemplate Name="ASOBO_GT_Interaction_Tooltip">
                <NODE_ID>KNOB_AUDIOL_CAB</NODE_ID>
            </UseTemplate>
            <UseTemplate Name="ASOBO_GT_Interaction_Tooltip">
                <NODE_ID>PUSH_AUDIOL_MECH</NODE_ID>
            </UseTemplate>
            <UseTemplate Name="ASOBO_GT_Interaction_Tooltip">
                <NODE_ID>KNOB_AUDIOL_INT</NODE_ID>
            </UseTemplate>
            <UseTemplate Name="ASOBO_GT_Interaction_Tooltip">
                <NODE_ID>PUSH_AUDIOL_CALL4</NODE_ID>
            </UseTemplate>
            <UseTemplate Name="ASOBO_GT_Interaction_Tooltip">
                <NODE_ID>KNOB_AUDIOL_HF1</NODE_ID>
            </UseTemplate>
            <UseTemplate Name="ASOBO_GT_Interaction_Tooltip">
                <NODE_ID>PUSH_AUDIOL_CALL5</NODE_ID>
            </UseTemplate>
            <UseTemplate Name="ASOBO_GT_Interaction_Tooltip">
                <NODE_ID>KNOB_AUDIOL_HF2</NODE_ID>
            </UseTemplate>
            <UseTemplate Name="ASOBO_GT_Interaction_Tooltip">
                <NODE_ID>PUSH_AUDIOR_RESET</NODE_ID>
            </UseTemplate>
            <UseTemplate Name="ASOBO_GT_Interaction_Tooltip">
                <NODE_ID>PUSH_AUDIOR_VOICE</NODE_ID>
            </UseTemplate>
            <UseTemplate Name="ASOBO_GT_Interaction_Tooltip">
                <NODE_ID>PUSH_AUDIOR_ADF2</NODE_ID>
            </UseTemplate>
            <UseTemplate Name="ASOBO_GT_Interaction_Tooltip">
                <NODE_ID>KNOB_AUDIOR_ADF2</NODE_ID>
            </UseTemplate>
            <UseTemplate Name="ASOBO_GT_Interaction_Tooltip">
                <NODE_ID>PUSH_AUDIOR_ADF1</NODE_ID>
            </UseTemplate>
            <UseTemplate Name="ASOBO_GT_Interaction_Tooltip">
                <NODE_ID>KNOB_AUDIOR_ADF1</NODE_ID>
            </UseTemplate>
            <UseTemplate Name="ASOBO_GT_Interaction_Tooltip">
                <NODE_ID>PUSH_AUDIOR_MLS</NODE_ID>
            </UseTemplate>
            <UseTemplate Name="ASOBO_GT_Interaction_Tooltip">
                <NODE_ID>KNOB_AUDIOR_MLS</NODE_ID>
            </UseTemplate>
            <UseTemplate Name="ASOBO_GT_Interaction_Tooltip">
                <NODE_ID>PUSH_AUDIOR_ILS</NODE_ID>
            </UseTemplate>
            <UseTemplate Name="ASOBO_GT_Interaction_Tooltip">
                <NODE_ID>KNOB_AUDIOR_ILS</NODE_ID>
            </UseTemplate>
            <UseTemplate Name="ASOBO_GT_Interaction_Tooltip">
                <NODE_ID>PUSH_AUDIOR_MKR</NODE_ID>
            </UseTemplate>
            <UseTemplate Name="ASOBO_GT_Interaction_Tooltip">
                <NODE_ID>KNOB_AUDIOR_MKR</NODE_ID>
            </UseTemplate>
            <UseTemplate Name="ASOBO_GT_Interaction_Tooltip">
                <NODE_ID>PUSH_AUDIOR_VOR1</NODE_ID>
            </UseTemplate>
            <UseTemplate Name="ASOBO_GT_Interaction_Tooltip">
                <NODE_ID>KNOB_AUDIOR_VOR1</NODE_ID>
            </UseTemplate>
            <UseTemplate Name="ASOBO_GT_Interaction_Tooltip">
                <NODE_ID>PUSH_AUDIOR_VOR2</NODE_ID>
            </UseTemplate>
            <UseTemplate Name="ASOBO_GT_Interaction_Tooltip">
                <NODE_ID>KNOB_AUDIOR_VOR2</NODE_ID>
            </UseTemplate>
            <UseTemplate Name="ASOBO_GT_Interaction_Tooltip">
                <NODE_ID>PUSH_AUDIOR_PA</NODE_ID>
            </UseTemplate>
            <UseTemplate Name="ASOBO_GT_Interaction_Tooltip">
                <NODE_ID>KNOB_AUDIOR_PA</NODE_ID>
            </UseTemplate>
            <UseTemplate Name="ASOBO_GT_Interaction_Tooltip">
                <NODE_ID>PUSH_AUDIOR_ATT</NODE_ID>
            </UseTemplate>
            <UseTemplate Name="ASOBO_GT_Interaction_Tooltip">
                <NODE_ID>KNOB_AUDIOR_CAB</NODE_ID>
            </UseTemplate>
            <UseTemplate Name="ASOBO_GT_Interaction_Tooltip">
                <NODE_ID>PUSH_AUDIOR_MECH</NODE_ID>
            </UseTemplate>
            <UseTemplate Name="ASOBO_GT_Interaction_Tooltip">
                <NODE_ID>KNOB_AUDIOR_INT</NODE_ID>
            </UseTemplate>
            <UseTemplate Name="ASOBO_GT_Interaction_Tooltip">
                <NODE_ID>PUSH_AUDIOR_CALL4</NODE_ID>
            </UseTemplate>
            <UseTemplate Name="ASOBO_GT_Interaction_Tooltip">
                <NODE_ID>KNOB_AUDIOR_HF1</NODE_ID>
            </UseTemplate>
            <UseTemplate Name="ASOBO_GT_Interaction_Tooltip">
                <NODE_ID>PUSH_AUDIOR_CALL5</NODE_ID>
            </UseTemplate>
            <UseTemplate Name="ASOBO_GT_Interaction_Tooltip">
                <NODE_ID>KNOB_AUDIOR_HF2</NODE_ID>
            </UseTemplate>
            <UseTemplate Name="ASOBO_GT_Interaction_Tooltip">
                <NODE_ID>SWITCH_AUDIOL_INT</NODE_ID>
            </UseTemplate>
            <UseTemplate Name="ASOBO_GT_Interaction_Tooltip">
                <NODE_ID>SWITCH_AUDIOR_INT</NODE_ID>
            </UseTemplate>
            <UseTemplate Name="ASOBO_GT_Interaction_Tooltip">
                <NODE_ID>KNOB_RADAR_GAIN</NODE_ID>
            </UseTemplate>
            <UseTemplate Name="ASOBO_GT_Interaction_Tooltip">
                <NODE_ID>KNOB_RADAR_TILT</NODE_ID>
            </UseTemplate>
            <UseTemplate Name="ASOBO_GT_Interaction_Tooltip">
                <NODE_ID>KNOB_ATC_1</NODE_ID>
            </UseTemplate>
            <UseTemplate Name="ASOBO_GT_Interaction_Tooltip">
                <NODE_ID>PUSH_HANDLE_LEFT_YOKE</NODE_ID>
            </UseTemplate>
            <UseTemplate Name="ASOBO_GT_Interaction_Tooltip">
                <NODE_ID>PUSH_HANDLE_RIGHT_YOKE</NODE_ID>
            </UseTemplate>
            <UseTemplate Name="ASOBO_GT_Interaction_Tooltip">
                <NODE_ID>HANDLE_LEFT_YOKE</NODE_ID>
            </UseTemplate>
            <UseTemplate Name="ASOBO_GT_Interaction_Tooltip">
                <NODE_ID>HANDLE_RIGHT_YOKE</NODE_ID>
            </UseTemplate>
            <UseTemplate Name="ASOBO_GT_Interaction_Tooltip">
                <NODE_ID>HANDLE_LEFT</NODE_ID>
            </UseTemplate>
            <UseTemplate Name="ASOBO_GT_Interaction_Tooltip">
                <NODE_ID>HANDLE_RIGHT</NODE_ID>
            </UseTemplate>
            <UseTemplate Name="ASOBO_GT_Interaction_Tooltip">
                <NODE_ID>PUSH_OVHD_FUEL_MODESEL</NODE_ID>
            </UseTemplate>
            <UseTemplate Name="ASOBO_GT_Interaction_Tooltip">
                <NODE_ID>PUSH_OVHD_CARGOVENT_AFTISOL</NODE_ID>
            </UseTemplate>
            <UseTemplate Name="ASOBO_GT_Interaction_Tooltip">
                <NODE_ID>PUSH_OVHD_RADIO_VOR1</NODE_ID>
            </UseTemplate>
            <UseTemplate Name="ASOBO_GT_Interaction_Tooltip">
                <NODE_ID>PUSH_OVHD_RADIO_VOR2</NODE_ID>
            </UseTemplate>
            <UseTemplate Name="ASOBO_GT_Interaction_Tooltip">
                <NODE_ID>PUSH_OVHD_RADIO_MKR</NODE_ID>
            </UseTemplate>
            <UseTemplate Name="ASOBO_GT_Interaction_Tooltip">
                <NODE_ID>PUSH_OVHD_RADIO_ILS</NODE_ID>
            </UseTemplate>
            <UseTemplate Name="ASOBO_GT_Interaction_Tooltip">
                <NODE_ID>PUSH_OVHD_RADIO_MLS</NODE_ID>
            </UseTemplate>
            <UseTemplate Name="ASOBO_GT_Interaction_Tooltip">
                <NODE_ID>PUSH_OVHD_RADIO_ADF1</NODE_ID>
            </UseTemplate>
            <UseTemplate Name="ASOBO_GT_Interaction_Tooltip">
                <NODE_ID>PUSH_OVHD_RADIO_ADF2</NODE_ID>
            </UseTemplate>
            <UseTemplate Name="ASOBO_GT_Interaction_Tooltip">
                <NODE_ID>SWITCH_OVHD_RADIO_INT</NODE_ID>
            </UseTemplate>
            <UseTemplate Name="ASOBO_GT_Interaction_Tooltip">
                <NODE_ID>PUSH_OVHD_RADIO_VOICE</NODE_ID>
            </UseTemplate>
            <UseTemplate Name="ASOBO_GT_Interaction_Tooltip">
                <NODE_ID>PUSH_OVHD_RADIO_RESET</NODE_ID>
            </UseTemplate>
            <UseTemplate Name="ASOBO_GT_Interaction_Tooltip">
                <NODE_ID>PUSH_OVHD_RADIO_PA1</NODE_ID>
            </UseTemplate>
            <UseTemplate Name="ASOBO_GT_Interaction_Tooltip">
                <NODE_ID>PUSH_OVHD_RADIO_PA</NODE_ID>
            </UseTemplate>
            <UseTemplate Name="ASOBO_GT_Interaction_Tooltip">
                <NODE_ID>PUSH_OVHD_RADIO_VHF1</NODE_ID>
            </UseTemplate>
            <UseTemplate Name="ASOBO_GT_Interaction_Tooltip">
                <NODE_ID>PUSH_OVHD_RADIO_VHF2</NODE_ID>
            </UseTemplate>
            <UseTemplate Name="ASOBO_GT_Interaction_Tooltip">
                <NODE_ID>PUSH_OVHD_RADIO_VHF3</NODE_ID>
            </UseTemplate>
            <UseTemplate Name="ASOBO_GT_Interaction_Tooltip">
                <NODE_ID>PUSH_OVHD_RADIO_HF1</NODE_ID>
            </UseTemplate>
            <UseTemplate Name="ASOBO_GT_Interaction_Tooltip">
                <NODE_ID>PUSH_OVHD_RADIO_HF2</NODE_ID>
            </UseTemplate>
            <UseTemplate Name="ASOBO_GT_Interaction_Tooltip">
                <NODE_ID>PUSH_OVHD_RADIO_CAB</NODE_ID>
            </UseTemplate>
            <UseTemplate Name="ASOBO_GT_Interaction_Tooltip">
                <NODE_ID>PUSH_OVHD_RADIO_ATT</NODE_ID>
            </UseTemplate>
            <UseTemplate Name="ASOBO_GT_Interaction_Tooltip">
                <NODE_ID>PUSH_OVHD_RADIO_MECH</NODE_ID>
            </UseTemplate>
            <UseTemplate Name="ASOBO_GT_Interaction_Tooltip">
                <NODE_ID>PUSH_OVHD_RADIO_CALL5</NODE_ID>
            </UseTemplate>
            <UseTemplate Name="ASOBO_GT_Interaction_Tooltip">
                <NODE_ID>PUSH_OVHD_RADIO_CALL4</NODE_ID>
            </UseTemplate>
            <UseTemplate Name="ASOBO_GT_Interaction_Tooltip">
                <NODE_ID>PUSH_OVHD_RADIO_CALL3</NODE_ID>
            </UseTemplate>
            <UseTemplate Name="ASOBO_GT_Interaction_Tooltip">
                <NODE_ID>PUSH_OVHD_RADIO_CALL2</NODE_ID>
            </UseTemplate>
            <UseTemplate Name="ASOBO_GT_Interaction_Tooltip">
                <NODE_ID>PUSH_OVHD_RADIO_CALL1</NODE_ID>
            </UseTemplate>
            <!--            <UseTemplate Name="ASOBO_GT_Interaction_Tooltip">-->
            <!--                <NODE_ID>KNOB_OVHD_READINGLTR</NODE_ID>-->
            <!--            </UseTemplate>-->
            <!--            <UseTemplate Name="ASOBO_GT_Interaction_Tooltip">-->
            <!--                <NODE_ID>LOCK_OVHD_ENG_FADEC2</NODE_ID>-->
            <!--            </UseTemplate>-->
            <!--            <UseTemplate Name="ASOBO_GT_Interaction_Tooltip">-->
            <!--                <NODE_ID>PUSH_OVHD_ENG_FADEC2</NODE_ID>-->
            <!--            </UseTemplate>-->
            <!--            <UseTemplate Name="ASOBO_GT_Interaction_Tooltip">-->
            <!--                <NODE_ID>LOCK_OVHD_ENG_FADEC1</NODE_ID>-->
            <!--            </UseTemplate>-->
            <!--            <UseTemplate Name="ASOBO_GT_Interaction_Tooltip">-->
            <!--                <NODE_ID>PUSH_OVHD_ENG_FADEC1</NODE_ID>-->
            <!--            </UseTemplate>-->
            <!--            <UseTemplate Name="ASOBO_GT_Interaction_Tooltip">-->
            <!--                <NODE_ID>LOCK_OVHD_HYD_Y</NODE_ID>-->
            <!--            </UseTemplate>-->
            <!--            <UseTemplate Name="ASOBO_GT_Interaction_Tooltip">-->
            <!--                <NODE_ID>PUSH_OVHD_HYD_Y</NODE_ID>-->
            <!--            </UseTemplate>-->
            <!--            <UseTemplate Name="ASOBO_GT_Interaction_Tooltip">-->
            <!--                <NODE_ID>LOCK_OVHD_HYD_B</NODE_ID>-->
            <!--            </UseTemplate>-->
            <!--            <UseTemplate Name="ASOBO_GT_Interaction_Tooltip">-->
            <!--                <NODE_ID>PUSH_OVHD_HYD_B</NODE_ID>-->
            <!--            </UseTemplate>-->
            <!--            <UseTemplate Name="ASOBO_GT_Interaction_Tooltip">-->
            <!--                <NODE_ID>PUSH_OVHD_HYD_G</NODE_ID>-->
            <!--            </UseTemplate>-->
            <!--            <UseTemplate Name="ASOBO_GT_Interaction_Tooltip">-->
            <!--                <NODE_ID>LOCK_OVHD_HYD_G</NODE_ID>-->
            <!--            </UseTemplate>-->
            <!--            <UseTemplate Name="ASOBO_GT_Interaction_Tooltip">-->
            <!--                <NODE_ID>LOCK_OVHD_HYD_BLUEPUMPOVRD</NODE_ID>-->
            <!--            </UseTemplate>-->
            <!--            <UseTemplate Name="ASOBO_GT_Interaction_Tooltip">-->
            <!--                <NODE_ID>PUSH_OVHD_CKPTDOOR_BOT</NODE_ID>-->
            <!--            </UseTemplate>-->
            <!--            <UseTemplate Name="ASOBO_GT_Interaction_Tooltip">-->
            <!--                <NODE_ID>PUSH_OVHD_CKPTDOOR_MID</NODE_ID>-->
            <!--            </UseTemplate>-->
            <!--            <UseTemplate Name="ASOBO_GT_Interaction_Tooltip">-->
            <!--                <NODE_ID>PUSH_OVHD_CKPTDOOR_TOP</NODE_ID>-->
            <!--            </UseTemplate>-->
            <!--            <UseTemplate Name="ASOBO_GT_Interaction_Tooltip">-->
            <!--                <NODE_ID>PUSH_OVHD_CKPTDOOR_LEFT</NODE_ID>-->
            <!--            </UseTemplate>-->
            <!--            <UseTemplate Name="ASOBO_GT_Interaction_Tooltip">-->
            <!--                <NODE_ID>PUSH_OVHD_CKPTDOOR_RIGHT</NODE_ID>-->
            <!--            </UseTemplate>-->
            <!--            <UseTemplate Name="ASOBO_GT_Interaction_Tooltip">-->
            <!--                <NODE_ID>PUSH_OVHD_CKPTDOOR_CHAN2</NODE_ID>-->
            <!--            </UseTemplate>-->
            <!--            <UseTemplate Name="ASOBO_GT_Interaction_Tooltip">-->
            <!--                <NODE_ID>PUSH_OVHD_CKPTDOOR_CHAN1</NODE_ID>-->
            <!--            </UseTemplate>-->
        </Component>

        <Component ID="COFFEE">
            <UseTemplate Name="FBW_Coffee_Cup">
                <NODE_ID>COCKPIT_COFFEE_L</NODE_ID>
            </UseTemplate>
            <UseTemplate Name="FBW_Coffee_Cup">
                <NODE_ID>COCKPIT_COFFEE_R</NODE_ID>
            </UseTemplate>
        </Component>
    </Behaviors>
</ModelInfo><|MERGE_RESOLUTION|>--- conflicted
+++ resolved
@@ -1006,110 +1006,74 @@
                         <SEQ1_POWERED>(L:A32NX_ELEC_AC_1_BUS_IS_POWERED, Bool)</SEQ1_POWERED>
                     </UseTemplate>
 
-<<<<<<< HEAD
-                    <UseTemplate Name="FBW_Airbus_DCDU_Generic_Switch">
-=======
                     <UseTemplate Name="FBW_Anim_Interactions">
                         <ANIM_TYPE>BUTTON</ANIM_TYPE>
-                        <ANIM_TEMPLATE>FBW_Airbus_DCDU_Generic_Inop_Switch</ANIM_TEMPLATE>
->>>>>>> 16a62d45
+                        <ANIM_TEMPLATE>FBW_Airbus_DCDU_Generic_Switch</ANIM_TEMPLATE>
                         <NODE_ID>PUSH_MPL_MS0MINUS</NODE_ID>
                         <HTML_EVENT_ID>MPL_MS0MINUS</HTML_EVENT_ID>
                         <SEQ1_POWERED>(L:A32NX_ELEC_AC_1_BUS_IS_POWERED, Bool)</SEQ1_POWERED>
                     </UseTemplate>
 
-<<<<<<< HEAD
-                    <UseTemplate Name="FBW_Airbus_DCDU_Generic_Switch">
-=======
                     <UseTemplate Name="FBW_Anim_Interactions">
                         <ANIM_TYPE>BUTTON</ANIM_TYPE>
-                        <ANIM_TEMPLATE>FBW_Airbus_DCDU_Generic_Inop_Switch</ANIM_TEMPLATE>
->>>>>>> 16a62d45
+                        <ANIM_TEMPLATE>FBW_Airbus_DCDU_Generic_Switch</ANIM_TEMPLATE>
                         <NODE_ID>PUSH_MPL_MS0PLUS</NODE_ID>
                         <HTML_EVENT_ID>MPL_MS0PLUS</HTML_EVENT_ID>
                         <SEQ1_POWERED>(L:A32NX_ELEC_AC_1_BUS_IS_POWERED, Bool)</SEQ1_POWERED>
                     </UseTemplate>
 
-<<<<<<< HEAD
-                    <UseTemplate Name="FBW_Airbus_DCDU_Generic_Switch">
-=======
                     <UseTemplate Name="FBW_Anim_Interactions">
                         <ANIM_TYPE>BUTTON</ANIM_TYPE>
-                        <ANIM_TEMPLATE>FBW_Airbus_DCDU_Generic_Inop_Switch</ANIM_TEMPLATE>
->>>>>>> 16a62d45
+                        <ANIM_TEMPLATE>FBW_Airbus_DCDU_Generic_Switch</ANIM_TEMPLATE>
                         <NODE_ID>PUSH_MPL_L1</NODE_ID>
                         <HTML_EVENT_ID>MPL_L1</HTML_EVENT_ID>
                         <SEQ1_POWERED>(L:A32NX_ELEC_AC_1_BUS_IS_POWERED, Bool)</SEQ1_POWERED>
                     </UseTemplate>
 
-<<<<<<< HEAD
-                    <UseTemplate Name="FBW_Airbus_DCDU_Generic_Switch">
-=======
                     <UseTemplate Name="FBW_Anim_Interactions">
                         <ANIM_TYPE>BUTTON</ANIM_TYPE>
-                        <ANIM_TEMPLATE>FBW_Airbus_DCDU_Generic_Inop_Switch</ANIM_TEMPLATE>
->>>>>>> 16a62d45
+                        <ANIM_TEMPLATE>FBW_Airbus_DCDU_Generic_Switch</ANIM_TEMPLATE>
                         <NODE_ID>PUSH_MPL_L2</NODE_ID>
                         <HTML_EVENT_ID>MPL_L2</HTML_EVENT_ID>
                         <SEQ1_POWERED>(L:A32NX_ELEC_AC_1_BUS_IS_POWERED, Bool)</SEQ1_POWERED>
                     </UseTemplate>
 
-<<<<<<< HEAD
-                    <UseTemplate Name="FBW_Airbus_DCDU_Generic_Switch">
-=======
                     <UseTemplate Name="FBW_Anim_Interactions">
                         <ANIM_TYPE>BUTTON</ANIM_TYPE>
-                        <ANIM_TEMPLATE>FBW_Airbus_DCDU_Generic_Inop_Switch</ANIM_TEMPLATE>
->>>>>>> 16a62d45
+                        <ANIM_TEMPLATE>FBW_Airbus_DCDU_Generic_Switch</ANIM_TEMPLATE>
                         <NODE_ID>PUSH_MPL_PRINT</NODE_ID>
                         <HTML_EVENT_ID>MPL_PRINT</HTML_EVENT_ID>
                         <SEQ1_POWERED>(L:A32NX_ELEC_AC_1_BUS_IS_POWERED, Bool)</SEQ1_POWERED>
                     </UseTemplate>
 
-<<<<<<< HEAD
-                    <UseTemplate Name="FBW_Airbus_DCDU_Generic_Switch">
-=======
                     <UseTemplate Name="FBW_Anim_Interactions">
                         <ANIM_TYPE>BUTTON</ANIM_TYPE>
-                        <ANIM_TEMPLATE>FBW_Airbus_DCDU_Generic_Inop_Switch</ANIM_TEMPLATE>
->>>>>>> 16a62d45
+                        <ANIM_TEMPLATE>FBW_Airbus_DCDU_Generic_Switch</ANIM_TEMPLATE>
                         <NODE_ID>PUSH_MPL_POEMINUS</NODE_ID>
                         <HTML_EVENT_ID>MPL_POEMINUS</HTML_EVENT_ID>
                         <SEQ1_POWERED>(L:A32NX_ELEC_AC_1_BUS_IS_POWERED, Bool)</SEQ1_POWERED>
                     </UseTemplate>
 
-<<<<<<< HEAD
-                    <UseTemplate Name="FBW_Airbus_DCDU_Generic_Switch">
-=======
                     <UseTemplate Name="FBW_Anim_Interactions">
                         <ANIM_TYPE>BUTTON</ANIM_TYPE>
-                        <ANIM_TEMPLATE>FBW_Airbus_DCDU_Generic_Inop_Switch</ANIM_TEMPLATE>
->>>>>>> 16a62d45
+                        <ANIM_TEMPLATE>FBW_Airbus_DCDU_Generic_Switch</ANIM_TEMPLATE>
                         <NODE_ID>PUSH_MPL_POEPLUS</NODE_ID>
                         <HTML_EVENT_ID>MPL_POEPLUS</HTML_EVENT_ID>
                         <SEQ1_POWERED>(L:A32NX_ELEC_AC_1_BUS_IS_POWERED, Bool)</SEQ1_POWERED>
                         <NO_SEQ2 />
                     </UseTemplate>
 
-<<<<<<< HEAD
-                    <UseTemplate Name="FBW_Airbus_DCDU_Generic_Switch">
-=======
                     <UseTemplate Name="FBW_Anim_Interactions">
                         <ANIM_TYPE>BUTTON</ANIM_TYPE>
-                        <ANIM_TEMPLATE>FBW_Airbus_DCDU_Generic_Inop_Switch</ANIM_TEMPLATE>
->>>>>>> 16a62d45
+                        <ANIM_TEMPLATE>FBW_Airbus_DCDU_Generic_Switch</ANIM_TEMPLATE>
                         <NODE_ID>PUSH_MPL_R1</NODE_ID>
                         <HTML_EVENT_ID>MPL_R1</HTML_EVENT_ID>
                         <SEQ1_POWERED>(L:A32NX_ELEC_AC_1_BUS_IS_POWERED, Bool)</SEQ1_POWERED>
                     </UseTemplate>
 
-<<<<<<< HEAD
-                    <UseTemplate Name="FBW_Airbus_DCDU_Generic_Switch">
-=======
                     <UseTemplate Name="FBW_Anim_Interactions">
                         <ANIM_TYPE>BUTTON</ANIM_TYPE>
-                        <ANIM_TEMPLATE>FBW_Airbus_DCDU_Generic_Inop_Switch</ANIM_TEMPLATE>
->>>>>>> 16a62d45
+                        <ANIM_TEMPLATE>FBW_Airbus_DCDU_Generic_Switch</ANIM_TEMPLATE>
                         <NODE_ID>PUSH_MPL_R2</NODE_ID>
                         <HTML_EVENT_ID>MPL_R2</HTML_EVENT_ID>
                         <SEQ1_POWERED>(L:A32NX_ELEC_AC_1_BUS_IS_POWERED, Bool)</SEQ1_POWERED>
@@ -1130,109 +1094,73 @@
                         <SEQ1_POWERED>(L:A32NX_ELEC_AC_1_BUS_IS_POWERED, Bool)</SEQ1_POWERED>
                     </UseTemplate>
 
-<<<<<<< HEAD
-                    <UseTemplate Name="FBW_Airbus_DCDU_Generic_Switch">
-=======
                     <UseTemplate Name="FBW_Anim_Interactions">
                         <ANIM_TYPE>BUTTON</ANIM_TYPE>
-                        <ANIM_TEMPLATE>FBW_Airbus_DCDU_Generic_Inop_Switch</ANIM_TEMPLATE>
->>>>>>> 16a62d45
+                        <ANIM_TEMPLATE>FBW_Airbus_DCDU_Generic_Switch</ANIM_TEMPLATE>
                         <NODE_ID>PUSH_MPR_MS0MINUS</NODE_ID>
                         <HTML_EVENT_ID>MPR_MS0MINUS</HTML_EVENT_ID>
                         <SEQ1_POWERED>(L:A32NX_ELEC_AC_1_BUS_IS_POWERED, Bool)</SEQ1_POWERED>
                     </UseTemplate>
 
-<<<<<<< HEAD
-                    <UseTemplate Name="FBW_Airbus_DCDU_Generic_Switch">
-=======
                     <UseTemplate Name="FBW_Anim_Interactions">
                         <ANIM_TYPE>BUTTON</ANIM_TYPE>
-                        <ANIM_TEMPLATE>FBW_Airbus_DCDU_Generic_Inop_Switch</ANIM_TEMPLATE>
->>>>>>> 16a62d45
+                        <ANIM_TEMPLATE>FBW_Airbus_DCDU_Generic_Switch</ANIM_TEMPLATE>
                         <NODE_ID>PUSH_MPR_MS0PLUS</NODE_ID>
                         <HTML_EVENT_ID>MPR_MS0PLUS</HTML_EVENT_ID>
                         <SEQ1_POWERED>(L:A32NX_ELEC_AC_1_BUS_IS_POWERED, Bool)</SEQ1_POWERED>
                     </UseTemplate>
 
-<<<<<<< HEAD
-                    <UseTemplate Name="FBW_Airbus_DCDU_Generic_Switch">
-=======
                     <UseTemplate Name="FBW_Anim_Interactions">
                         <ANIM_TYPE>BUTTON</ANIM_TYPE>
-                        <ANIM_TEMPLATE>FBW_Airbus_DCDU_Generic_Inop_Switch</ANIM_TEMPLATE>
->>>>>>> 16a62d45
+                        <ANIM_TEMPLATE>FBW_Airbus_DCDU_Generic_Switch</ANIM_TEMPLATE>
                         <NODE_ID>PUSH_MPR_L1</NODE_ID>
                         <HTML_EVENT_ID>MPR_L1</HTML_EVENT_ID>
                         <SEQ1_POWERED>(L:A32NX_ELEC_AC_1_BUS_IS_POWERED, Bool)</SEQ1_POWERED>
                     </UseTemplate>
 
-<<<<<<< HEAD
-                    <UseTemplate Name="FBW_Airbus_DCDU_Generic_Switch">
-=======
                     <UseTemplate Name="FBW_Anim_Interactions">
                         <ANIM_TYPE>BUTTON</ANIM_TYPE>
-                        <ANIM_TEMPLATE>FBW_Airbus_DCDU_Generic_Inop_Switch</ANIM_TEMPLATE>
->>>>>>> 16a62d45
+                        <ANIM_TEMPLATE>FBW_Airbus_DCDU_Generic_Switch</ANIM_TEMPLATE>
                         <NODE_ID>PUSH_MPR_L2</NODE_ID>
                         <HTML_EVENT_ID>MPR_L2</HTML_EVENT_ID>
                         <SEQ1_POWERED>(L:A32NX_ELEC_AC_1_BUS_IS_POWERED, Bool)</SEQ1_POWERED>
                     </UseTemplate>
 
-<<<<<<< HEAD
-                    <UseTemplate Name="FBW_Airbus_DCDU_Generic_Switch">
-=======
                     <UseTemplate Name="FBW_Anim_Interactions">
                         <ANIM_TYPE>BUTTON</ANIM_TYPE>
-                        <ANIM_TEMPLATE>FBW_Airbus_DCDU_Generic_Inop_Switch</ANIM_TEMPLATE>
->>>>>>> 16a62d45
+                        <ANIM_TEMPLATE>FBW_Airbus_DCDU_Generic_Switch</ANIM_TEMPLATE>
                         <NODE_ID>PUSH_MPR_PRINT</NODE_ID>
                         <HTML_EVENT_ID>MPR_PRINT</HTML_EVENT_ID>
                         <SEQ1_POWERED>(L:A32NX_ELEC_AC_1_BUS_IS_POWERED, Bool)</SEQ1_POWERED>
                     </UseTemplate>
 
-<<<<<<< HEAD
-                    <UseTemplate Name="FBW_Airbus_DCDU_Generic_Switch">
-=======
                     <UseTemplate Name="FBW_Anim_Interactions">
                         <ANIM_TYPE>BUTTON</ANIM_TYPE>
-                        <ANIM_TEMPLATE>FBW_Airbus_DCDU_Generic_Inop_Switch</ANIM_TEMPLATE>
->>>>>>> 16a62d45
+                        <ANIM_TEMPLATE>FBW_Airbus_DCDU_Generic_Switch</ANIM_TEMPLATE>
                         <NODE_ID>PUSH_MPR_POEMINUS</NODE_ID>
                         <HTML_EVENT_ID>MPR_POEMINUS</HTML_EVENT_ID>
                         <SEQ1_POWERED>(L:A32NX_ELEC_AC_1_BUS_IS_POWERED, Bool)</SEQ1_POWERED>
                     </UseTemplate>
 
-<<<<<<< HEAD
-                    <UseTemplate Name="FBW_Airbus_DCDU_Generic_Switch">
-=======
                     <UseTemplate Name="FBW_Anim_Interactions">
                         <ANIM_TYPE>BUTTON</ANIM_TYPE>
-                        <ANIM_TEMPLATE>FBW_Airbus_DCDU_Generic_Inop_Switch</ANIM_TEMPLATE>
->>>>>>> 16a62d45
+                        <ANIM_TEMPLATE>FBW_Airbus_DCDU_Generic_Switch</ANIM_TEMPLATE>
                         <NODE_ID>PUSH_MPR_POEPLUS</NODE_ID>
                         <HTML_EVENT_ID>MPR_POEPLUS</HTML_EVENT_ID>
                         <SEQ1_POWERED>(L:A32NX_ELEC_AC_1_BUS_IS_POWERED, Bool)</SEQ1_POWERED>
                     </UseTemplate>
 
-<<<<<<< HEAD
-                    <UseTemplate Name="FBW_Airbus_DCDU_Generic_Switch">
-=======
                     <UseTemplate Name="FBW_Anim_Interactions">
                         <ANIM_TYPE>BUTTON</ANIM_TYPE>
-                        <ANIM_TEMPLATE>FBW_Airbus_DCDU_Generic_Inop_Switch</ANIM_TEMPLATE>
->>>>>>> 16a62d45
+                        <ANIM_TEMPLATE>FBW_Airbus_DCDU_Generic_Switch</ANIM_TEMPLATE>
                         <NODE_ID>PUSH_MPR_R1</NODE_ID>
                         <HTML_EVENT_ID>MPR_R1</HTML_EVENT_ID>
                         <SEQ1_POWERED>(L:A32NX_ELEC_AC_1_BUS_IS_POWERED, Bool)</SEQ1_POWERED>
                     </UseTemplate>
 
-<<<<<<< HEAD
-                    <UseTemplate Name="FBW_Airbus_DCDU_Generic_Switch">
-=======
                     <UseTemplate Name="FBW_Anim_Interactions">
                         <ANIM_TYPE>BUTTON</ANIM_TYPE>
-                        <ANIM_TEMPLATE>FBW_Airbus_DCDU_Generic_Inop_Switch</ANIM_TEMPLATE>
->>>>>>> 16a62d45
+                        <ANIM_TEMPLATE>FBW_Airbus_DCDU_Generic_Switch</ANIM_TEMPLATE>
                         <NODE_ID>PUSH_MPR_R2</NODE_ID>
                         <HTML_EVENT_ID>MPR_R2</HTML_EVENT_ID>
                         <SEQ1_POWERED>(L:A32NX_ELEC_AC_1_BUS_IS_POWERED, Bool)</SEQ1_POWERED>
@@ -4735,14 +4663,10 @@
             <UseTemplate Name="ASOBO_GT_Interaction_Tooltip">
                 <NODE_ID>SWITCH_LEFT</NODE_ID>
             </UseTemplate>
-<<<<<<< HEAD
-            <!--<UseTemplate Name="FBW_Airbus_ATC_MSG_Button">
-=======
             <!-- ATC MSG CPT -->
             <UseTemplate Name="FBW_Anim_Interactions">
                 <ANIM_TYPE>KORRY_HELD</ANIM_TYPE>
                 <ANIM_TEMPLATE>FBW_Airbus_ATC_MSG_Button</ANIM_TEMPLATE>
->>>>>>> 16a62d45
                 <NODE_ID>PUSH_AUTOPILOT_LL</NODE_ID>
                 <SEQ1_POWERED>(L:A32NX_ELEC_AC_2_BUS_IS_POWERED, Bool)</SEQ1_POWERED>
             </UseTemplate>-->
@@ -4752,14 +4676,10 @@
             <UseTemplate Name="ASOBO_GT_Interaction_Tooltip">
                 <NODE_ID>PUSH_AUTOPILOT_SIDESTICK_R</NODE_ID>
             </UseTemplate>
-<<<<<<< HEAD
-            <!--<UseTemplate Name="FBW_Airbus_ATC_MSG_Button">
-=======
             <!-- ATC MSG F/O -->
             <UseTemplate Name="FBW_Anim_Interactions">
                 <ANIM_TYPE>KORRY_HELD</ANIM_TYPE>
                 <ANIM_TEMPLATE>FBW_Airbus_ATC_MSG_Button</ANIM_TEMPLATE>
->>>>>>> 16a62d45
                 <NODE_ID>PUSH_AUTOPILOT_RR</NODE_ID>
                 <SEQ1_POWERED>(L:A32NX_ELEC_AC_2_BUS_IS_POWERED, Bool)</SEQ1_POWERED>
             </UseTemplate>-->
