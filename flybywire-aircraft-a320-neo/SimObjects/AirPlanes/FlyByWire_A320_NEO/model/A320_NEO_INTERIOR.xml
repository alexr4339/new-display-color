<?xml version="1.0" encoding="utf-8" ?>

<ModelInfo>
    <LODS>
        <!-- Highest LOD -->
        <!-- minimum display size in % (should be bounding sphere vertical screen size, sphere will often be slightly larger than you expect) -->
        <!-- default minSize is 0 -->
        <LOD minSize="150" ModelFile="A320_NEO_INTERIOR_LOD00.gltf"/>
        <LOD minSize="100" ModelFile="A320_NEO_INTERIOR_LOD01.gltf"/>
        <LOD minSize="60" ModelFile="A320_NEO_INTERIOR_LOD02.gltf"/>
        <LOD minSize="20" ModelFile="A320_NEO_INTERIOR_LOD03.gltf"/>
        <LOD minSize="10" ModelFile="A320_NEO_INTERIOR_LOD04.gltf"/>
    </LODS>

    <Behaviors>
        <Include ModelBehaviorFile="A32NX\Interior\A32NX_Interior_Includes.xml"/>
        <Include ModelBehaviorFile="A32NX\generated\A32NX_Interior_Generics.xml"/>
        <Include ModelBehaviorFile="Asobo\Common.xml"/>
        <Include ModelBehaviorFile="Asobo\Airliner\GlassCockpit.xml"/>
        <Include ModelBehaviorFile="A32NX\LockHighlight.xml"/>

        <!-- EFB -->

        <Component ID="EFB_L">
            <DefaultTemplateParameters>
                <!-- disable lock mode blue highlight -->
                <NO_HIGHLIGHT_NODE_ID>@StopLockHighlight</NO_HIGHLIGHT_NODE_ID>
            </DefaultTemplateParameters>

            <Component ID="SCREEN_EFB_L" Node="SCREEN_EFB_L">
                <DefaultTemplateParameters>
                    <NODE_ID>SCREEN_EFB_L</NODE_ID>
                </DefaultTemplateParameters>

                <UseTemplate Name="ASOBO_GT_Material_Emissive_Code">
                    <EMISSIVE_CODE>(L:A32NX_EFB_BRIGHTNESS, number) 10 max 100 min 100 /</EMISSIVE_CODE>
                </UseTemplate>
            </Component>
            <Component ID="PUSH_EFB_SIDE_L" Node="PUSH_EFB_SIDE_L">
                <UseTemplate Name="ASOBO_GT_Push_Button">
                    <LEFT_SINGLE_CODE>(&gt;H:A32NX_EFB_POWER)</LEFT_SINGLE_CODE>
                    <TOOLTIPID>EFB power</TOOLTIPID>
                </UseTemplate>
            </Component>
        </Component>

        <Component ID="EFB_R">
            <DefaultTemplateParameters>
                <!-- disable lock mode blue highlight -->
                <NO_HIGHLIGHT_NODE_ID>@StopLockHighlight</NO_HIGHLIGHT_NODE_ID>
            </DefaultTemplateParameters>

            <Component ID="SCREEN_EFB_R" Node="SCREEN_EFB_R">
                <DefaultTemplateParameters>
                    <NODE_ID>SCREEN_EFB_R</NODE_ID>
                </DefaultTemplateParameters>

                <UseTemplate Name="ASOBO_GT_Material_Emissive_Code">
                    <EMISSIVE_CODE>(L:A32NX_EFB_BRIGHTNESS, number) 10 max 100 min 100 /</EMISSIVE_CODE>
                </UseTemplate>
            </Component>
            <Component ID="PUSH_EFB_SIDE_R" Node="PUSH_EFB_SIDE_R">
                <UseTemplate Name="ASOBO_GT_Push_Button">
                    <LEFT_SINGLE_CODE>(&gt;H:A32NX_EFB_POWER)</LEFT_SINGLE_CODE>
                    <TOOLTIPID>EFB power</TOOLTIPID>
                </UseTemplate>
            </Component>
        </Component>

        <Component ID="MCDU">
            <DefaultTemplateParameters>
                <!-- disable lock mode blue highlight -->
                <NO_HIGHLIGHT_NODE_ID>@StopLockHighlight</NO_HIGHLIGHT_NODE_ID>
            </DefaultTemplateParameters>

            <UseTemplate Name="FBW_MULTI_FUNCTION_CONTROL_DISPLAY_UNIT_Template">
                <SIDE>L</SIDE>
                <DISPLAY_POWERED>(L:A32NX_ELEC_AC_ESS_SHED_BUS_IS_POWERED, Bool)</DISPLAY_POWERED>
                <!-- annunciators powered by transformer 37LP via C/B 26LP -->
                <ANNUNC_POWERED>(L:A32NX_ELEC_AC_1_BUS_IS_POWERED, Bool)</ANNUNC_POWERED>
                <!-- TODO: to be removed when MCDU is refactored. -->
                <SIDE_NUMERIC>1</SIDE_NUMERIC>
            </UseTemplate>
            <UseTemplate Name="FBW_MULTI_FUNCTION_CONTROL_DISPLAY_UNIT_Template">
                <SIDE>R</SIDE>
                <DISPLAY_POWERED>(L:A32NX_ELEC_AC_2_BUS_IS_POWERED, Bool)</DISPLAY_POWERED>
                <!-- annunciators powered by transformer 36LP via C/B 27LP -->
                <ANNUNC_POWERED>(L:A32NX_ELEC_AC_2_BUS_IS_POWERED, Bool)</ANNUNC_POWERED>
                <!-- TODO: to be removed when MCDU is refactored. -->
                <SIDE_NUMERIC>2</SIDE_NUMERIC>
            </UseTemplate>
        </Component>

        <!-- Integrated lighting -->

        <Component ID="LIGHTING">
            <DefaultTemplateParameters>
                <!-- disable lock mode blue highlight -->
                <NO_HIGHLIGHT_NODE_ID>@StopLockHighlight</NO_HIGHLIGHT_NODE_ID>
            </DefaultTemplateParameters>

            <!-- FLOOD LT PED -->
            <UseTemplate Name="FBW_Stepless_Potentiometer">
                <NODE_ID>LIGHTING_Knob_Pedestal</NODE_ID>
                <ANIMTIP_0>TT:COCKPIT.TOOLTIPS.LIGHTING_KNOB_PEDESTAL_DECREASE</ANIMTIP_0>
                <ANIMTIP_1>TT:COCKPIT.TOOLTIPS.LIGHTING_KNOB_PEDESTAL_INCREASE</ANIMTIP_1>
                <POTENTIOMETER>76</POTENTIOMETER>
            </UseTemplate>

            <UseTemplate Name="ASOBO_LIGHTING_Pedestal_Emissive_Template">
                <NODE_ID>LIGHT_OVHD_TOPEDESTAL</NODE_ID>
                <POTENTIOMETER>76</POTENTIOMETER>
            </UseTemplate>

            <!-- INTEG LT MAIN PNL & PED -->
            <UseTemplate Name="FBW_Stepless_Potentiometer">
                <NODE_ID>LIGHTING_Knob_Panel</NODE_ID>
                <ANIMTIP_0>TT:COCKPIT.TOOLTIPS.LIGHTING_KNOB_PANEL_DECREASE</ANIMTIP_0>
                <ANIMTIP_1>TT:COCKPIT.TOOLTIPS.LIGHTING_KNOB_PANEL_INCREASE</ANIMTIP_1>
                <POTENTIOMETER>85</POTENTIOMETER>
            </UseTemplate>

            <!-- All Pedestal & Main Panel Backlighting should be on potentiometer 85 -->
            <UseTemplate Name="ASOBO_LIGHTING_Panel_Emissive_Template">
                <NODE_ID>LIGHTS_PEDESTAL</NODE_ID>
                <POTENTIOMETER>85</POTENTIOMETER>
                <EMISSIVE_CODE>(L:A32NX_ELEC_AC_1_BUS_IS_POWERED, Bool)</EMISSIVE_CODE>
            </UseTemplate>

            <UseTemplate Name="ASOBO_LIGHTING_Panel_Emissive_Template">
                <NODE_ID>LEVER_ELEVATORTRIM_DECAL</NODE_ID>
                <POTENTIOMETER>85</POTENTIOMETER>
                <EMISSIVE_CODE>(L:A32NX_ELEC_AC_1_BUS_IS_POWERED, Bool)</EMISSIVE_CODE>
            </UseTemplate>

            <UseTemplate Name="ASOBO_LIGHTING_Panel_Emissive_Template">
                <NODE_ID>LIGHTS_MAINPANEL</NODE_ID>
                <POTENTIOMETER>85</POTENTIOMETER>
                <EMISSIVE_CODE>(L:A32NX_ELEC_AC_1_BUS_IS_POWERED, Bool)</EMISSIVE_CODE>
            </UseTemplate>

            <!-- Front Glareshields -->
            <!-- CPT TABLE LIGHT -->
            <UseTemplate Name="FBW_Stepless_Potentiometer">
                <NODE_ID>LIGHTING_Knob_Glareshield_1</NODE_ID>
                <PART_ID>Lighting_Knob_Glareshield_Pilot_0</PART_ID>
                <ANIMTIP_0>TT:COCKPIT.TOOLTIPS.LIGHTING_MAIN_PANEL_FLOOD_DECREASE</ANIMTIP_0>
                <ANIMTIP_1>TT:COCKPIT.TOOLTIPS.LIGHTING_MAIN_PANEL_FLOOD_INCREASE</ANIMTIP_1>
                <POTENTIOMETER>10</POTENTIOMETER>
            </UseTemplate>

            <UseTemplate Name="ASOBO_LIGHTING_Potentiometer_Emissive_Template">
                <NODE_ID>LIGHTS_Glareshield_Front_1</NODE_ID>
                <POTENTIOMETER>10</POTENTIOMETER>
                <EMISSIVE_CODE>(L:A32NX_ELEC_DC_1_BUS_IS_POWERED, Bool)</EMISSIVE_CODE>
            </UseTemplate>

            <!-- F/O TABLE LIGHT -->
            <UseTemplate Name="FBW_Stepless_Potentiometer">
                <NODE_ID>LIGHTING_Knob_Glareshield_4</NODE_ID>
                <PART_ID>Lighting_Knob_Glareshield_Copilot_0</PART_ID>
                <ANIMTIP_0>TT:COCKPIT.TOOLTIPS.LIGHTING_MAIN_PANEL_FLOOD_DECREASE</ANIMTIP_0>
                <ANIMTIP_1>TT:COCKPIT.TOOLTIPS.LIGHTING_MAIN_PANEL_FLOOD_INCREASE</ANIMTIP_1>
                <POTENTIOMETER>11</POTENTIOMETER>
            </UseTemplate>

            <UseTemplate Name="ASOBO_LIGHTING_Potentiometer_Emissive_Template">
                <NODE_ID>LIGHTS_Glareshield_Front_2</NODE_ID>
                <POTENTIOMETER>11</POTENTIOMETER>
                <EMISSIVE_CODE>(L:A32NX_ELEC_DC_2_BUS_IS_POWERED, Bool)</EMISSIVE_CODE>
            </UseTemplate>

            <!-- FLOOD LT MAIN PNL-->
            <UseTemplate Name="FBW_Stepless_Potentiometer">
                <NODE_ID>LIGHTING_Knob_Glareshield</NODE_ID>
                <PART_ID>Lighting_Knob_Glareshield_1</PART_ID>
                <ANIMTIP_0>TT:COCKPIT.TOOLTIPS.LIGHTING_KNOB_LIGHT_GENERIC_DECREASE</ANIMTIP_0>
                <ANIMTIP_1>TT:COCKPIT.TOOLTIPS.LIGHTING_KNOB_LIGHT_GENERIC_INCREASE</ANIMTIP_1>
                <POTENTIOMETER>83</POTENTIOMETER>
            </UseTemplate>

            <!-- MAIN PNL Triangle Emissives (4) -->
            <UseTemplate Name="ASOBO_LIGHTING_Potentiometer_Emissive_Template">
                <NODE_ID>LIGHTS_Glareshield_1</NODE_ID>
                <POTENTIOMETER>83</POTENTIOMETER>
                <EMISSIVE_CODE>(L:A32NX_ELEC_DC_ESS_BUS_IS_POWERED, Bool)</EMISSIVE_CODE>
            </UseTemplate>

            <UseTemplate Name="ASOBO_LIGHTING_Potentiometer_Emissive_Template">
                <NODE_ID>LIGHTS_Glareshield_2</NODE_ID>
                <POTENTIOMETER>83</POTENTIOMETER>
                <EMISSIVE_CODE>(L:A32NX_ELEC_DC_ESS_BUS_IS_POWERED, Bool)</EMISSIVE_CODE>
            </UseTemplate>

            <UseTemplate Name="ASOBO_LIGHTING_Potentiometer_Emissive_Template">
                <NODE_ID>LIGHTS_Glareshield_3</NODE_ID>
                <POTENTIOMETER>83</POTENTIOMETER>
                <EMISSIVE_CODE>(L:A32NX_ELEC_DC_1_BUS_IS_POWERED, Bool)</EMISSIVE_CODE>
            </UseTemplate>

            <UseTemplate Name="ASOBO_LIGHTING_Potentiometer_Emissive_Template">
                <NODE_ID>LIGHTS_Glareshield_4</NODE_ID>
                <POTENTIOMETER>83</POTENTIOMETER>
                <EMISSIVE_CODE>(L:A32NX_ELEC_DC_1_BUS_IS_POWERED, Bool)</EMISSIVE_CODE>
            </UseTemplate>

            <!-- FCU INTEG LT -->
            <UseTemplate Name="FBW_Stepless_Potentiometer">
                <NODE_ID>LIGHTING_Knob_Glareshield_2</NODE_ID>
                <ANIMTIP_0>TT:COCKPIT.TOOLTIPS.LIGHTING_KNOB_PANEL_DECREASE</ANIMTIP_0>
                <ANIMTIP_1>TT:COCKPIT.TOOLTIPS.LIGHTING_KNOB_PANEL_INCREASE</ANIMTIP_1>
                <POTENTIOMETER>84</POTENTIOMETER>
            </UseTemplate>

            <UseTemplate Name="ASOBO_LIGHTING_Panel_Emissive_Template">
                <NODE_ID>LIGHTS_AUTOPILOT</NODE_ID>
                <SIMVAR_INDEX>2</SIMVAR_INDEX>
                <POTENTIOMETER>84</POTENTIOMETER>
                <!-- ref FBW-22-06 C/B 5LF -->
                <EMISSIVE_CODE>(L:A32NX_ELEC_AC_1_BUS_IS_POWERED, Bool)</EMISSIVE_CODE>
            </UseTemplate>

            <!-- FCU LED DISPLAY LT -->
            <UseTemplate Name="FBW_Stepless_Potentiometer">
                <NODE_ID>LIGHTING_Knob_Glareshield_3</NODE_ID>
                <ANIMTIP_0>TT:COCKPIT.TOOLTIPS.FD_DISPLAY_BRIGHTNESS_DECREASE</ANIMTIP_0>
                <ANIMTIP_1>TT:COCKPIT.TOOLTIPS.FD_DISPLAY_BRIGHTNESS_INCREASE</ANIMTIP_1>
                <POTENTIOMETER>87</POTENTIOMETER>
            </UseTemplate>

            <UseTemplate Name="ASOBO_LIGHTING_Potentiometer_Emissive_Template">
                <NODE_ID>SCREEN_AUTOPILOT</NODE_ID>
                <POTENTIOMETER>87</POTENTIOMETER>
                <!-- ref FBW-22-06 C/B 5LF -->
                <EMISSIVE_CODE>(L:A32NX_ELEC_AC_1_BUS_IS_POWERED, Bool)</EMISSIVE_CODE>
            </UseTemplate>
            <CameraTitle>PA</CameraTitle>

            <!-- CPT CONSOLE/FLOOR LT -->
            <UseTemplate Name="FBW_Anim_Interactions">
                <ANIM_TYPE>SWITCH</ANIM_TYPE>
                <ANIM_TEMPLATE>FBW_LIGHTING_Switch_Console_Template</ANIM_TEMPLATE>
                <POTENTIOMETER>8</POTENTIOMETER>
                <NODE_ID>SWITCH_EFIS_CS_CONSOLE</NODE_ID>
                <PART_ID>SWITCH_EFIS_CS_CONSOLE</PART_ID>
                <ANIM_NAME>SWITCH_EFIS_CS_CONSOLE</ANIM_NAME>
            </UseTemplate>

            <!-- F/O CONSOLE/FLOOR LT -->
            <UseTemplate Name="FBW_Anim_Interactions">
                <ANIM_TYPE>SWITCH</ANIM_TYPE>
                <ANIM_TEMPLATE>FBW_LIGHTING_Switch_Console_Template</ANIM_TEMPLATE>
                <POTENTIOMETER>9</POTENTIOMETER>
                <NODE_ID>SWITCH_EFIS_FO_CONSOLE</NODE_ID>
                <PART_ID>SWITCH_EFIS_FO_CONSOLE</PART_ID>
                <ANIM_NAME>SWITCH_EFIS_FO_CONSOLE</ANIM_NAME>
            </UseTemplate>
        </Component>

        <Component ID="Pedestal_Fwd">
            <DefaultTemplateParameters>
                <!-- disable lock mode blue highlight -->
                <NO_HIGHLIGHT_NODE_ID>@StopLockHighlight</NO_HIGHLIGHT_NODE_ID>
            </DefaultTemplateParameters>

            <UseTemplate Name="FBW_ENGINE_Lever_Throttle_Template">
                <NODE_ID>LEVER_THROTTLE_1</NODE_ID>
                <ANIM_NAME>throttle_lever_0</ANIM_NAME>
                <ANIM_NAME_REVERSE_LOCK>LEVER_THROTTLE_1_LOCK</ANIM_NAME_REVERSE_LOCK>
                <ID>1</ID>
                <DRAG_SPEED>-10</DRAG_SPEED>
                <POSITION_TYPE>L</POSITION_TYPE>
                <POSITION_VAR>XMLVAR_Throttle1Position</POSITION_VAR>
                <TOOLTIPID>TT:COCKPIT.TOOLTIPS.ENG1_THROTTLE_CONTROL</TOOLTIPID>
            </UseTemplate>
            <UseTemplate Name="FBW_ENGINE_Lever_Throttle_Template">
                <NODE_ID>LEVER_THROTTLE_2</NODE_ID>
                <ANIM_NAME>throttle_lever_1</ANIM_NAME>
                <ANIM_NAME_REVERSE_LOCK>LEVER_THROTTLE_2_LOCK</ANIM_NAME_REVERSE_LOCK>
                <ID>2</ID>
                <DRAG_SPEED>-10</DRAG_SPEED>
                <POSITION_TYPE>L</POSITION_TYPE>
                <POSITION_VAR>XMLVAR_Throttle2Position</POSITION_VAR>
                <TOOLTIPID>TT:COCKPIT.TOOLTIPS.ENG2_THROTTLE_CONTROL</TOOLTIPID>
            </UseTemplate>

            <UseTemplate Name="FBW_Anim_Interactions">
                <ANIM_TYPE>BUTTON</ANIM_TYPE>
                <ANIM_TEMPLATE>FBW_AutoThrottle_Instinctive_Disconnect_Template</ANIM_TEMPLATE>
                <NODE_ID>PUSH_THROTTLE_1</NODE_ID>
            </UseTemplate>

            <UseTemplate Name="FBW_Anim_Interactions">
                <ANIM_TYPE>BUTTON</ANIM_TYPE>
                <ANIM_TEMPLATE>FBW_AutoThrottle_Instinctive_Disconnect_Template</ANIM_TEMPLATE>
                <NODE_ID>PUSH_THROTTLE_2</NODE_ID>
            </UseTemplate>

            <UseTemplate Name="FBW_HANDLING_Wheel_ElevatorTrim_Template">
                <ANIM_NAME>lever_trimtab_elevator_key_pct</ANIM_NAME>
                <NODE_ID>LEVER_ELEVATORTRIM_1</NODE_ID>
                <NODE_ID2>LEVER_ELEVATORTRIM_2</NODE_ID2>
                <REPEAT_ANIM>5</REPEAT_ANIM>
                <DRAG_AXIS_SCALE>20</DRAG_AXIS_SCALE>
                <DRAG_MIN_VALUE>-4854</DRAG_MIN_VALUE>                <!-- Limit to -4.5 deg -->
            </UseTemplate>

            <UseTemplate Name="FBW_HANDLING_Indicator_ElevatorTrim_Template">
                <ANIM_NAME>LEVER_ELEVATORTRIM_DECAL</ANIM_NAME>
                <REF_VALUE_0>0</REF_VALUE_0>
                <ANIM_VALUE_0>0</ANIM_VALUE_0>
                <REF_VALUE_1>97.143</REF_VALUE_1>
                <ANIM_VALUE_1>94.2</ANIM_VALUE_1>
                <REF_VALUE_2>100</REF_VALUE_2>
                <ANIM_VALUE_2>100</ANIM_VALUE_2>
                <MAX_POINT_INDEX>2</MAX_POINT_INDEX>
            </UseTemplate>

            <UseTemplate Name="ASOBO_GT_Component_Emissive_Gauge">
                <NODE_ID>DECAL_THROTTLE_01</NODE_ID>
                <POTENTIOMETER>85</POTENTIOMETER>
                <EMISSIVE_CODE>(L:A32NX_ELEC_AC_1_BUS_IS_POWERED, Bool)</EMISSIVE_CODE>
            </UseTemplate>

            <UseTemplate Name="ASOBO_GT_Component_Emissive_Gauge">
                <NODE_ID>DECAL_THROTTLE_02</NODE_ID>
                <POTENTIOMETER>85</POTENTIOMETER>
                <EMISSIVE_CODE>(L:A32NX_ELEC_AC_1_BUS_IS_POWERED, Bool)</EMISSIVE_CODE>
            </UseTemplate>

            <CameraTitle>PedestalFwd</CameraTitle>
        </Component>

        <Component ID="Pedestal_Aft">
            <DefaultTemplateParameters>
                <!-- disable lock mode blue highlight -->
                <NO_HIGHLIGHT_NODE_ID>@StopLockHighlight</NO_HIGHLIGHT_NODE_ID>
            </DefaultTemplateParameters>

            <Component ID="Engines">

                <!-- ENG MASTER 1 -->
                <UseTemplate Name="FBW_Anim_Interactions">
                    <ANIM_TYPE>SWITCH</ANIM_TYPE>
                    <ANIM_TEMPLATE>FBW_ENGINE_Switch_Master_Template</ANIM_TEMPLATE>
                    <AIRBUS_TYPE/>
                    <ANIM_NAME>SWITCH_ENGINES_ENG1</ANIM_NAME>
                    <NODE_ID>SWITCH_ENGINES_ENG1</NODE_ID>
                    <PART_ID>SWITCH_ENGINES_ENG1</PART_ID>
                    <ID>1</ID>
                    <VALVE_ID>1</VALVE_ID>
                    <!-- This makes it not light up -->
                    <POTENTIOMETER>9999</POTENTIOMETER>
                </UseTemplate>

                <!-- ENG MASTER 2 -->
                <UseTemplate Name="FBW_Anim_Interactions">
                    <ANIM_TYPE>SWITCH</ANIM_TYPE>
                    <ANIM_TEMPLATE>FBW_ENGINE_Switch_Master_Template</ANIM_TEMPLATE>
                    <AIRBUS_TYPE/>
                    <ANIM_NAME>SWITCH_ENGINES_ENG2</ANIM_NAME>
                    <NODE_ID>SWITCH_ENGINES_ENG2</NODE_ID>
                    <ID>2</ID>
                    <VALVE_ID>2</VALVE_ID>
                    <!-- This makes it not light up -->
                    <POTENTIOMETER>9999</POTENTIOMETER>
                </UseTemplate>

                <UseTemplate Name="FBW_AIRBUS_Update_PTU_Template"></UseTemplate>

                <!-- Mixture Lever does not exist in A320 but can be set to 0 by Auto Shutdown. Ensure it is always >0.9 -->
                <Update Frequency="1">
                (A:GENERAL ENG MIXTURE LEVER POSITION:1, Percent over 100) 0.9 &lt; if{ (&gt;K:MIXTURE1_RICH) }
                (A:GENERAL ENG MIXTURE LEVER POSITION:2, Percent over 100) 0.9 &lt; if{ (&gt;K:MIXTURE2_RICH) }
                </Update>

                <UseTemplate Name="FBW_Anim_Interactions">
                    <ANIM_TYPE>KNOB</ANIM_TYPE>
                    <ANIM_TEMPLATE>A32NX_ENGINE_MODE_SELECTOR_TEMPLATE</ANIM_TEMPLATE>
                    <AIRBUS_TYPE/>
                    <ANIM_NAME>KNOB_ENGINES_MODE</ANIM_NAME>
                    <NODE_ID>KNOB_ENGINES_MODE</NODE_ID>
                    <ID>0</ID>
                    <ANIMREF_ID>0</ANIMREF_ID>
                    <ANIMTIP_0_ON_PERCENT>0</ANIMTIP_0_ON_PERCENT>
                    <ANIMTIP_1_ON_PERCENT>.5</ANIMTIP_1_ON_PERCENT>
                    <ANIMTIP_2_ON_PERCENT>1</ANIMTIP_2_ON_PERCENT>
                    <ANIMTIP_0>TT:COCKPIT.TOOLTIPS.ENGINE_MODE_SELECTOR_SET_CRANK</ANIMTIP_0>
                    <ANIMTIP_1>TT:COCKPIT.TOOLTIPS.ENGINE_MODE_SELECTOR_SET_NORM</ANIMTIP_1>
                    <ANIMTIP_2>TT:COCKPIT.TOOLTIPS.ENGINE_MODE_SELECTOR_SET_IGN_START</ANIMTIP_2>
                </UseTemplate>
            </Component>

            <Component ID="HANDLING">
                <!-- RUD TRIM -->
                <UseTemplate Name="FBW_HANDLING_Knob_RudderTrim_Template">
                    <AIRBUS_TYPE/>
                    <ANIM_NAME>KNOB_RUDDERTRIM</ANIM_NAME>
                    <NODE_ID>KNOB_RUDDERTRIM</NODE_ID>
                    <RESET_PUSH_ANIM_NAME>PUSH_RUDDERTRIM_RESET</RESET_PUSH_ANIM_NAME>
                    <RESET_PUSH_NODE_ID>PUSH_RUDDERTRIM_RESET</RESET_PUSH_NODE_ID>
                </UseTemplate>

                <UseTemplate Name="FBW_HANDLING_Lever_With_Button_Flaps_Template">
                    <NODE_ID>LEVER_FLAPS</NODE_ID>
                    <ANIM_NAME_LEVER>flaps_lever</ANIM_NAME_LEVER>
                    <ANIM_NAME_BUTTON>lock_flaps</ANIM_NAME_BUTTON>
                    <USE_TRAJECTORY_DRAG_MODE>True</USE_TRAJECTORY_DRAG_MODE>
                    <MAX_HANDLE_INDEX>4</MAX_HANDLE_INDEX>
                    <MIN_DELTA>0.2</MIN_DELTA>
                    <BUTTON_ANIM_LAG>500</BUTTON_ANIM_LAG>
                    <USE_ANIM_TRIGGERS/>
                    <ANIMTIP_0_ON_PERCENT>0</ANIMTIP_0_ON_PERCENT>
                    <ANIMTIP_1_ON_PERCENT>.25</ANIMTIP_1_ON_PERCENT>
                    <ANIMTIP_2_ON_PERCENT>.5</ANIMTIP_2_ON_PERCENT>
                    <ANIMTIP_3_ON_PERCENT>.75</ANIMTIP_3_ON_PERCENT>
                    <ANIMTIP_4_ON_PERCENT>1</ANIMTIP_4_ON_PERCENT>
                    <ANIMTIP_0>TT:COCKPIT.TOOLTIPS.FLAPS_LEVER_UP</ANIMTIP_0>
                    <ANIMTIP_1>TT:COCKPIT.TOOLTIPS.FLAPS_LEVER_P1</ANIMTIP_1>
                    <ANIMTIP_2>TT:COCKPIT.TOOLTIPS.FLAPS_LEVER_P2</ANIMTIP_2>
                    <ANIMTIP_3>TT:COCKPIT.TOOLTIPS.FLAPS_LEVER_LDG</ANIMTIP_3>
                    <ANIMTIP_4>TT:COCKPIT.TOOLTIPS.FLAPS_LEVER_FULL</ANIMTIP_4>
                </UseTemplate>

                <UseTemplate Name="FBW_Anim_Interactions">
                    <ANIM_TYPE>KNOB</ANIM_TYPE>
                    <ANIM_TEMPLATE>FBW_LANDING_GEAR_Switch_ParkingBrake_Template</ANIM_TEMPLATE>
                    <ANIM_NAME>lever_parking_brake</ANIM_NAME>
                    <NODE_ID>LEVER_PARKINGBRAKE</NODE_ID>
                </UseTemplate>

                <Component ID="Parking_Brake_Text" Node="LEVER_PARKINGBRAKE_SEQ1">
                    <UseTemplate Name="ASOBO_GT_Emissive_Potentiometer">
                        <POTENTIOMETER>85</POTENTIOMETER>
                        <EMISSIVE_CODE>0</EMISSIVE_CODE>
                    </UseTemplate>
                </Component>

                <UseTemplate Name="FBW_HANDLING_Lever_Spoilers_Template">
                    <ANIM_NAME>lever_speed_brake</ANIM_NAME>
                    <NODE_ID>LEVER_SPEEDBRAKE</NODE_ID>
                    <TYPE>AIRLINER</TYPE>
                    <TOOLTIPID>TT:COCKPIT.TOOLTIPS.SPEEDBRAKE_LEVER</TOOLTIPID>
                </UseTemplate>
            </Component>

            <Component ID="WeatherRadar">

                <UseTemplate Name="FBW_Anim_Interactions">
                    <ANIM_TYPE>KNOB</ANIM_TYPE>
                    <ANIM_TEMPLATE>FBW_AIRBUS_WeatherRadar_Mode_Template</ANIM_TEMPLATE>
                    <NODE_ID>KNOB_RADAR_MODE</NODE_ID>
                    <PART_ID>KNOB_RADAR_MODE</PART_ID>
                    <ANIM_NAME>KNOB_RADAR_MODE</ANIM_NAME>
                </UseTemplate>

                <UseTemplate Name="FBW_Anim_Interactions">
                    <ANIM_TYPE>SWITCH</ANIM_TYPE>
                    <ANIM_TEMPLATE>FBW_AIRBUS_WeatherRadar_Sys_Template</ANIM_TEMPLATE>
                    <NODE_ID>SWITCH_RADAR_SYS</NODE_ID>
                    <ANIM_NAME>SWITCH_RADAR_SYS</ANIM_NAME>
                </UseTemplate>

                <UseTemplate Name="FBW_Anim_Interactions">
                    <ANIM_TYPE>SWITCH</ANIM_TYPE>
                    <ANIM_TEMPLATE>FBW_Switch_LeftClick_MouseWheel</ANIM_TEMPLATE>
                    <ANIM_NAME>SWITCH_RADAR_PWS</ANIM_NAME>
                    <NODE_ID>SWITCH_RADAR_PWS</NODE_ID>
                    <PART_ID>PWS_Switch</PART_ID>
                    <TOGGLE_EVENT>A32NX_SWITCH_RADAR_PWS_Position</TOGGLE_EVENT>
                    <SIMVAR_NAME>A32NX_SWITCH_RADAR_PWS_Position</SIMVAR_NAME>
                    <SIMVAR_GROUP>L</SIMVAR_GROUP>
                    <ANIMTIP_0>Set predictive windshear to AUTO (INOP)</ANIMTIP_0>
                    <ANIMTIP_1>Turn OFF predictive windshear (Inop.)</ANIMTIP_1>
                </UseTemplate>

                <UseTemplate Name="FBW_Anim_Interactions">
                    <ANIM_TYPE>SWITCH</ANIM_TYPE>
                    <ANIM_TEMPLATE>FBW_Switch_LeftClick_MouseWheel</ANIM_TEMPLATE>
                    <ANIM_NAME>SWITCH_RADAR_MULTISCAN</ANIM_NAME>
                    <NODE_ID>SWITCH_RADAR_MULTISCAN</NODE_ID>
                    <PART_ID>SWITCH_RADAR_MULTISCAN</PART_ID>
                    <TOGGLE_EVENT>A32NX_RADAR_MULTISCAN_AUTO</TOGGLE_EVENT>
                    <SIMVAR_NAME>A32NX_RADAR_MULTISCAN_AUTO</SIMVAR_NAME>
                    <SIMVAR_GROUP>L</SIMVAR_GROUP>
                    <ANIMTIP_0>Set Multiscans to AUTO (Inop.)</ANIMTIP_0>
                    <ANIMTIP_1>Set Multiscans to MAN (Inop.)</ANIMTIP_1>
                </UseTemplate>

                <UseTemplate Name="FBW_Anim_Interactions">
                    <ANIM_TYPE>SWITCH</ANIM_TYPE>
                    <ANIM_TEMPLATE>FBW_Switch_LeftClick_MouseWheel</ANIM_TEMPLATE>
                    <ANIM_NAME>SWITCH_RADAR_GCS</ANIM_NAME>
                    <NODE_ID>SWITCH_RADAR_GCS</NODE_ID>
                    <PART_ID>SWITCH_RADAR_GCS</PART_ID>
                    <TOGGLE_EVENT>A32NX_RADAR_GCS_AUTO</TOGGLE_EVENT>
                    <SIMVAR_NAME>A32NX_RADAR_GCS_AUTO</SIMVAR_NAME>
                    <SIMVAR_GROUP>L</SIMVAR_GROUP>
                    <ANIMTIP_0>Set GCS to AUTO (Inop.)</ANIMTIP_0>
                    <ANIMTIP_1>Set GCS to OFF (Inop.)</ANIMTIP_1>
                </UseTemplate>

            </Component>
            <CameraTitle>PedestalAft</CameraTitle>
        </Component>

        <Component ID="Front_Sides">
            <DefaultTemplateParameters>
                <!-- disable lock mode blue highlight -->
                <NO_HIGHLIGHT_NODE_ID>@StopLockHighlight</NO_HIGHLIGHT_NODE_ID>
            </DefaultTemplateParameters>

            <UseTemplate Name="FBW_HANDLING_RudderPedals_Template">
                <RUDDERPEDALS_TYPE>MIXED</RUDDERPEDALS_TYPE>
                <NODE_ID_L_RUDDER>PEDALS_LEFT</NODE_ID_L_RUDDER>
                <NODE_ID_R_RUDDER>PEDALS_RIGHT</NODE_ID_R_RUDDER>
                <NODE_ID_L_BRAKE_1>PEDALS_BRAKE_1_1</NODE_ID_L_BRAKE_1>
                <NODE_ID_L_BRAKE_2>PEDALS_BRAKE_2_1</NODE_ID_L_BRAKE_2>
                <NODE_ID_R_BRAKE_1>PEDALS_BRAKE_1_2</NODE_ID_R_BRAKE_1>
                <NODE_ID_R_BRAKE_2>PEDALS_BRAKE_2_2</NODE_ID_R_BRAKE_2>
                <ANIM_NAME>pedals_lever_l_r</ANIM_NAME>
                <DONT_BRAKE_ON_PARKINGBRAKE>True</DONT_BRAKE_ON_PARKINGBRAKE>
            </UseTemplate>
            <!-- TODO -->
            <UseTemplate Name="A32NX_Sidestick_Template">
                <NODE_ID>YOKE_LEFT</NODE_ID>
                <ANIM_NAME_YOKE_X>yoke_lever_stick1_l_r</ANIM_NAME_YOKE_X>
                <ANIM_NAME_YOKE_Y>yoke_lever_stick_fore1_aft</ANIM_NAME_YOKE_Y>
            </UseTemplate>
            <UseTemplate Name="A32NX_Sidestick_Template">
                <NODE_ID>YOKE_RIGHT</NODE_ID>
                <ANIM_NAME_YOKE_X>yoke_lever_stick2_l_r</ANIM_NAME_YOKE_X>
                <ANIM_NAME_YOKE_Y>yoke_lever_stick_fore2_aft</ANIM_NAME_YOKE_Y>
            </UseTemplate>

            <UseTemplate Name="FBW_Anim_Interactions">
                <ANIM_TYPE>BUTTON_HELD</ANIM_TYPE>
                <ANIM_TEMPLATE>FBW_Airbus_Sidestick_Priority</ANIM_TEMPLATE>
                <NODE_ID>PUSH_YOKE_LEFT</NODE_ID>
                <ANIM_NAME>PUSH_YOKE_LEFT</ANIM_NAME>
                <ID>1</ID>
            </UseTemplate>
            <UseTemplate Name="FBW_Anim_Interactions">
                <ANIM_TYPE>BUTTON_HELD</ANIM_TYPE>
                <ANIM_TEMPLATE>FBW_Airbus_Sidestick_Priority</ANIM_TEMPLATE>
                <NODE_ID>PUSH_YOKE_RIGHT</NODE_ID>
                <ANIM_NAME>PUSH_YOKE_RIGHT</ANIM_NAME>
                <ID>2</ID>
            </UseTemplate>

            <Component ID="HANDLING_Steering_Tiller_1" Node="HANDLING_Steering_Tiller_1">
                <UseTemplate Name="ASOBO_GT_Anim_Code">
                    <NODE_ID>HANDLE_LEFT_YOKE</NODE_ID>
                    <ANIM_NAME>HANDLE_LEFT_YOKE</ANIM_NAME>
                    <!-- Convert a range of -1...1 to 0...1. -->
                    <ANIM_CODE>(L:A32NX_TILLER_HANDLE_POSITION) 1 + 2 /</ANIM_CODE>
                    <ANIM_LENGTH>1</ANIM_LENGTH>
                </UseTemplate>
            </Component>


            <UseTemplate Name="ASOBO_GT_Component_Emissive_Gauge">
                <NODE_ID>PUSH_HANDLE_LEFT_YOKE</NODE_ID>
                <!--<POTENTIOMETER>85</POTENTIOMETER>-->
                <EMISSIVE_CODE>0</EMISSIVE_CODE>
            </UseTemplate>
            <UseTemplate Name="ASOBO_GT_Component_Emissive_Gauge">
                <NODE_ID>PUSH_HANDLE_RIGHT_YOKE</NODE_ID>
                <!--<POTENTIOMETER>85</POTENTIOMETER>-->
                <EMISSIVE_CODE>0</EMISSIVE_CODE>
            </UseTemplate>
            <!-- Controls tiller deflection plate emissive -->
            <UseTemplate Name="ASOBO_LIGHTING_Panel_Emissive_Template">
                <NODE_ID>YOKE_DECAL</NODE_ID>
                <POTENTIOMETER>85</POTENTIOMETER>
                <EMISSIVE_CODE>(L:A32NX_ELEC_AC_1_BUS_IS_POWERED, Bool)</EMISSIVE_CODE>
            </UseTemplate>

            <UseTemplate Name="FBW_Anim_Interactions">
                <ANIM_TYPE>BUTTON_HELD</ANIM_TYPE>
                <ANIM_TEMPLATE>FBW_AIRBUS_Push_Transfer_Template</ANIM_TEMPLATE>
                <NODE_ID>PUSH_EFIS_CS_PFD</NODE_ID>
                <ANIM_NAME>PUSH_EFIS_CS_PFD</ANIM_NAME>
                <ID>1</ID>
            </UseTemplate>

            <UseTemplate Name="FBW_Anim_Interactions">
                <ANIM_TYPE>BUTTON_HELD</ANIM_TYPE>
                <ANIM_TEMPLATE>FBW_AIRBUS_Push_Transfer_Template</ANIM_TEMPLATE>
                <NODE_ID>PUSH_EFIS_FO_PFD</NODE_ID>
                <ANIM_NAME>PUSH_EFIS_FO_PFD</ANIM_NAME>
                <ID>2</ID>
            </UseTemplate>

            <Component ID="Screens_Left">
                <DefaultTemplateParameters>
                    <PLANE_NAME>A32NX</PLANE_NAME>
                </DefaultTemplateParameters>

                <!-- CPT PFD BRIGHTNESS -->
                <UseTemplate Name="FBW_Stepless_Potentiometer">
                    <NODE_ID>KNOB_EFIS_CS_PFD</NODE_ID>
                    <PART_ID>PFD_Brightness</PART_ID>
                    <ANIMTIP_0>TT:COCKPIT.TOOLTIPS.LIGHTING_KNOB_L_PFD_DECREASE</ANIMTIP_0>
                    <ANIMTIP_1>TT:COCKPIT.TOOLTIPS.LIGHTING_KNOB_L_PFD_INCREASE</ANIMTIP_1>
                    <POTENTIOMETER>88</POTENTIOMETER>
                </UseTemplate>

                <!-- CPT PFD SCREEN -->
                <UseTemplate Name="ASOBO_GT_Component_Emissive_Gauge">
                    <NODE_ID>SCREEN_PFD_L</NODE_ID>
                    <POTENTIOMETER>88</POTENTIOMETER>
                    <PART_ID>SCREEN_PFD1</PART_ID>
                    <CAMERA_TITLE>PFD</CAMERA_TITLE>
                    <!-- Effects such as pixels and glass reflections require the screen brightness to be increased -->
                    <EMISSIVE_CODE>12</EMISSIVE_CODE>
                </UseTemplate>

                <!-- CPT EFIS GPWS G/S -->
                <UseTemplate Name="FBW_Anim_Interactions">
                    <ANIM_TYPE>KORRY_HELD</ANIM_TYPE>
                    <ANIM_TEMPLATE>FBW_Airbus_Push_EFIS_GPWS</ANIM_TEMPLATE>
                    <NODE_ID>PUSH_EFIS_CS_GPWS</NODE_ID>
                    <ANIM_NAME>PUSH_EFIS_CS_GPWS</ANIM_NAME>
                    <SEQ_POWERED>(L:A32NX_ELEC_AC_1_BUS_IS_POWERED, Bool)</SEQ_POWERED>
                </UseTemplate>

                <!-- CPT TERR ON ND -->
                <UseTemplate Name="FBW_Anim_Interactions">
                    <ANIM_TYPE>KORRY_BUTTON</ANIM_TYPE>
                    <ANIM_TEMPLATE>FBW_AIRBUS_Push_TERRONND_Template</ANIM_TEMPLATE>
                    <NODE_ID>PUSH_TERRONND</NODE_ID>
                    <ANIM_NAME>PUSH_TERRONND</ANIM_NAME>
                    <SEQ_POWERED>(L:A32NX_ELEC_AC_1_BUS_IS_POWERED, Bool)</SEQ_POWERED>
                    <SEQ1_EMISSIVE_DRIVES_VISIBILITY>False</SEQ1_EMISSIVE_DRIVES_VISIBILITY>
                    <SEQ2_EMISSIVE_DRIVES_VISIBILITY>False</SEQ2_EMISSIVE_DRIVES_VISIBILITY>
                    <SEQ1_CODE_DRIVES_VISIBILITY>False</SEQ1_CODE_DRIVES_VISIBILITY>
                    <SEQ2_CODE_DRIVES_VISIBILITY>False</SEQ2_CODE_DRIVES_VISIBILITY>
                    <ID>L</ID>
                </UseTemplate>

                <!-- F/O TERR ON ND -->
                <UseTemplate Name="FBW_Anim_Interactions">
                    <ANIM_TYPE>KORRY_BUTTON</ANIM_TYPE>
                    <ANIM_TEMPLATE>FBW_AIRBUS_Push_TERRONND_Template</ANIM_TEMPLATE>
                    <NODE_ID>PUSH_AUTOBKR_TERRONND</NODE_ID>
                    <ANIM_NAME>PUSH_AUTOBKR_TERRONND</ANIM_NAME>
                    <SEQ_POWERED>(L:A32NX_ELEC_AC_1_BUS_IS_POWERED, Bool)</SEQ_POWERED>
                    <SEQ1_EMISSIVE_DRIVES_VISIBILITY>False</SEQ1_EMISSIVE_DRIVES_VISIBILITY>
                    <SEQ2_EMISSIVE_DRIVES_VISIBILITY>False</SEQ2_EMISSIVE_DRIVES_VISIBILITY>
                    <SEQ1_CODE_DRIVES_VISIBILITY>False</SEQ1_CODE_DRIVES_VISIBILITY>
                    <SEQ2_CODE_DRIVES_VISIBILITY>False</SEQ2_CODE_DRIVES_VISIBILITY>
                    <ID>R</ID>
                </UseTemplate>

                <UseTemplate Name="FBW_Airbus_PRINTER">
                    <NODE_ID>Print</NODE_ID>
                </UseTemplate>

                <UseTemplate Name="FBW_Airbus_PRINTER_PAPER">
                    <NODE_ID>PAPER</NODE_ID>
                    <PAGE>1</PAGE>
                </UseTemplate>

                <UseTemplate Name="FBW_Airbus_PRINTER_PAPER">
                    <NODE_ID>PAPER</NODE_ID>
                    <PAGE>2</PAGE>
                </UseTemplate>

                <UseTemplate Name="FBW_Airbus_PRINTER_PAPER">
                    <NODE_ID>PAPER</NODE_ID>
                    <PAGE>3</PAGE>
                </UseTemplate>

                <UseTemplate Name="FBW_Airbus_PRINTER_PAPER">
                    <NODE_ID>PAPER</NODE_ID>
                    <PAGE>4</PAGE>
                </UseTemplate>

                <UseTemplate Name="FBW_Airbus_PAPER_PAGE_BUTTON">
                    <NODE_ID>PAPER_NEXT</NODE_ID>
                    <DIRECTION>1</DIRECTION>
                    <TOOLTIPID>Next page</TOOLTIPID>
                    <CURSOR>RightArrow</CURSOR>
                </UseTemplate>

                <UseTemplate Name="FBW_Airbus_PAPER_PAGE_BUTTON">
                    <NODE_ID>PAPER_PREV</NODE_ID>
                    <DIRECTION>-1</DIRECTION>
                    <TOOLTIPID>Previous page</TOOLTIPID>
                    <CURSOR>LeftArrow</CURSOR>
                </UseTemplate>

                <UseTemplate Name="FBW_Airbus_PAPER_DISCARD_BUTTON">
                    <NODE_ID>PAPER_DISCARD</NODE_ID>
                </UseTemplate>

                <UseTemplate Name="FBW_Airbus_PAPER_TORN">
                    <NODE_ID>PRINT_TORN</NODE_ID>
                </UseTemplate>

                <!-- CPT ND BRIGHTNESS -->
                <UseTemplate Name="FBW_Stepless_Potentiometer">
                    <NODE_ID>KNOB_EFIS_CS_ND_SMALL</NODE_ID>
                    <PART_ID>ND_Brightness</PART_ID>
                    <ANIMTIP_0>TT:COCKPIT.TOOLTIPS.LIGHTING_KNOB_L_ND_DECREASE</ANIMTIP_0>
                    <ANIMTIP_1>TT:COCKPIT.TOOLTIPS.LIGHTING_KNOB_L_ND_INCREASE</ANIMTIP_1>
                    <POTENTIOMETER>89</POTENTIOMETER>
                </UseTemplate>

                <!-- CPT ND WX BRIGHTNESS -->
                <UseTemplate Name="FBW_Stepless_Potentiometer">
                    <NODE_ID>KNOB_EFIS_CS_ND</NODE_ID>
                    <PART_ID>ND_WX_Brightness_CS</PART_ID>
                    <ANIMTIP_0>Decrease left WX/TERR brightness</ANIMTIP_0>
                    <ANIMTIP_1>Increase left WX/TERR brightness</ANIMTIP_1>
                    <POTENTIOMETER>94</POTENTIOMETER>
                </UseTemplate>

                <!-- CPT ND SCREEN -->
                <UseTemplate Name="ASOBO_GT_Component_Emissive_Gauge">
                    <NODE_ID>SCREEN_MFD_L</NODE_ID>
                    <POTENTIOMETER>89</POTENTIOMETER>
                    <PART_ID>SCREEN_MFD1</PART_ID>
                    <CAMERA_TITLE>MFD</CAMERA_TITLE>
                    <!-- Effects such as pixels and glass reflections require the screen brightness to be increased -->
                    <EMISSIVE_CODE>12</EMISSIVE_CODE>
                </UseTemplate>

                <!-- DCDU -->
                <UseTemplate Name="ASOBO_GT_Component_Emissive_Gauge">
                    <NODE_ID>SCREEN_COM_L</NODE_ID>
                    <!-- Effects such as pixels and glass reflections require the screen brightness to be increased -->
                    <EMISSIVE_CODE>
                        (L:A32NX_ELEC_DC_1_BUS_IS_POWERED, Bool) if{
                            12 (L:#PLANE_NAME#_PANEL_DCDU_L_BRIGHTNESS, percent over 100) *
                        } els{
                            0
                        }
                    </EMISSIVE_CODE>
                    <PART_ID>SCREEN_COM1</PART_ID>
                    <CAMERA_TITLE>ECAM</CAMERA_TITLE>
                </UseTemplate>
            </Component>

            <Component ID="Screens_Right">
                <DefaultTemplateParameters>
                    <PLANE_NAME>A32NX</PLANE_NAME>
                </DefaultTemplateParameters>

                <!-- F/O PFD BRIGHTNESS -->
                <UseTemplate Name="FBW_Stepless_Potentiometer">
                    <NODE_ID>KNOB_EFIS_FO_PFD</NODE_ID>
                    <PART_ID>PFD_Brightness_FO</PART_ID>
                    <ANIMTIP_0>TT:COCKPIT.TOOLTIPS.LIGHTING_KNOB_R_PFD_DECREASE</ANIMTIP_0>
                    <ANIMTIP_1>TT:COCKPIT.TOOLTIPS.LIGHTING_KNOB_R_PFD_INCREASE</ANIMTIP_1>
                    <POTENTIOMETER>90</POTENTIOMETER>
                </UseTemplate>

                <!-- F/O EFIS GPWS G/S -->
                <UseTemplate Name="FBW_Anim_Interactions">
                    <ANIM_TYPE>KORRY_HELD</ANIM_TYPE>
                    <ANIM_TEMPLATE>FBW_Airbus_Push_EFIS_GPWS</ANIM_TEMPLATE>
                    <NODE_ID>PUSH_EFIS_FO_GPWS</NODE_ID>
                    <ANIM_NAME>PUSH_EFIS_FO_GPWS</ANIM_NAME>
                    <SEQ_POWERED>(L:A32NX_ELEC_AC_1_BUS_IS_POWERED, Bool)</SEQ_POWERED>
                </UseTemplate>

                <!-- F/O PDF SCREEN -->
                <UseTemplate Name="ASOBO_GT_Component_Emissive_Gauge">
                    <NODE_ID>SCREEN_PFD_R</NODE_ID>
                    <POTENTIOMETER>90</POTENTIOMETER>
                    <PART_ID>SCREEN_PFD2</PART_ID>
                    <!-- Effects such as pixels and glass reflections require the screen brightness to be increased -->
                    <EMISSIVE_CODE>12</EMISSIVE_CODE>
                </UseTemplate>

                <!-- F/O ND BRIGHTNESS -->
                <UseTemplate Name="FBW_Stepless_Potentiometer">
                    <NODE_ID>KNOB_EFIS_FO_ND_SMALL</NODE_ID>
                    <PART_ID>ND_Brightness_FO</PART_ID>
                    <ANIMTIP_0>TT:COCKPIT.TOOLTIPS.LIGHTING_KNOB_R_ND_DECREASE</ANIMTIP_0>
                    <ANIMTIP_1>TT:COCKPIT.TOOLTIPS.LIGHTING_KNOB_R_ND_INCREASE</ANIMTIP_1>
                    <POTENTIOMETER>91</POTENTIOMETER>
                </UseTemplate>

                <!-- F/O ND SCREEN -->
                <UseTemplate Name="ASOBO_GT_Component_Emissive_Gauge">
                    <NODE_ID>SCREEN_MFD_R</NODE_ID>
                    <POTENTIOMETER>91</POTENTIOMETER>
                    <PART_ID>SCREEN_MFD2</PART_ID>
                    <!-- Effects such as pixels and glass reflections require the screen brightness to be increased -->
                    <EMISSIVE_CODE>12</EMISSIVE_CODE>
                </UseTemplate>

                <!-- F/O ND WX BRIGHTNESS -->
                <UseTemplate Name="FBW_Stepless_Potentiometer">
                    <NODE_ID>KNOB_EFIS_FO_ND</NODE_ID>
                    <PART_ID>ND_WX_Brightness_FO</PART_ID>
                    <ANIMTIP_0>Decrease right WX/TERR brightness</ANIMTIP_0>
                    <ANIMTIP_1>Increase right WX/TERR brightness</ANIMTIP_1>
                    <POTENTIOMETER>95</POTENTIOMETER>
                </UseTemplate>

                <!-- DCDU -->
                <UseTemplate Name="ASOBO_GT_Component_Emissive_Gauge">
                    <NODE_ID>SCREEN_COM_R</NODE_ID>
                    <!-- Effects such as pixels and glass reflections require the screen brightness to be increased -->
                    <EMISSIVE_CODE>
                        (L:A32NX_ELEC_DC_2_BUS_IS_POWERED, Bool) if{
                            12 (L:#PLANE_NAME#_PANEL_DCDU_R_BRIGHTNESS, percent over 100) *
                        } els{
                            0
                        }
                    </EMISSIVE_CODE>
                    <PART_ID>SCREEN_COM2</PART_ID>
                    <CAMERA_TITLE>ECAM</CAMERA_TITLE>
                </UseTemplate>
            </Component>
            <CameraTitle>Pilot</CameraTitle>
        </Component>

        <Component ID="Front_Middle">
            <DefaultTemplateParameters>
                <!-- disable lock mode blue highlight -->
                <NO_HIGHLIGHT_NODE_ID>@StopLockHighlight</NO_HIGHLIGHT_NODE_ID>
            </DefaultTemplateParameters>

            <!-- BRK FAN -->
            <UseTemplate Name="FBW_Anim_Interactions">
                <ANIM_TYPE>KORRY_BUTTON</ANIM_TYPE>
                <ANIM_TEMPLATE>FBW_Push_Toggle</ANIM_TEMPLATE>
                <NODE_ID>PUSH_BKRFAN_IMPORTED</NODE_ID>
                <PART_ID>BRKFAN</PART_ID>
                <TOGGLE_SIMVAR>L:A32NX_BRAKE_FAN_BTN_PRESSED</TOGGLE_SIMVAR>
                <SEQ2_EMISSIVE_DRIVES_VISIBILITY>False</SEQ2_EMISSIVE_DRIVES_VISIBILITY>
                <SEQ1_CODE>(L:A32NX_BRAKES_HOT, Bool)</SEQ1_CODE>
                <SEQ2_CODE>(L:A32NX_BRAKE_FAN, Bool)</SEQ2_CODE>
                <SEQ_POWERED>(L:A32NX_ELEC_AC_2_BUS_IS_POWERED, Bool)</SEQ_POWERED>
                <TOOLTIPID>%((L:A32NX_BRAKE_FAN_BTN_PRESSED, Bool))%{if}Turn OFF brake fan%{else}Turn ON brake fan%{end}</TOOLTIPID>
            </UseTemplate>

            <UseTemplate Name="FBW_LANDING_GEAR_Gear_Lever_Template">
                <ANIM_NAME>lever_landing_gear</ANIM_NAME>
                <NODE_ID>LEVER_LANDINGGEAR</NODE_ID>
                <WWISE_EVENT>gearleverclick</WWISE_EVENT>
                <NO_GEARUP_IF_LOCKED/>
            </UseTemplate>
            <UseTemplate Name="FBW_Airbus_LANDING_GEAR_Light_Template">
                <NODE_ID>PUSH_AUTOBKR_LDGGEAR_1</NODE_ID>
                <ID>1</ID>
                <GEAR_ID>LEFT</GEAR_ID>
                <SEQ_POWERED>(L:A32NX_ELEC_AC_ESS_SHED_BUS_IS_POWERED, Bool) (L:A32NX_ELEC_AC_STAT_INV_BUS_IS_POWERED, Bool) or</SEQ_POWERED>
            </UseTemplate>
            <UseTemplate Name="FBW_Airbus_LANDING_GEAR_Light_Template">
                <NODE_ID>PUSH_AUTOBKR_LDGGEAR_2</NODE_ID>
                <ID>2</ID>
                <GEAR_ID>NOSE</GEAR_ID>
                <SEQ_POWERED>(L:A32NX_ELEC_AC_ESS_SHED_BUS_IS_POWERED, Bool) (L:A32NX_ELEC_AC_STAT_INV_BUS_IS_POWERED, Bool) or</SEQ_POWERED>
            </UseTemplate>
            <UseTemplate Name="FBW_Airbus_LANDING_GEAR_Light_Template">
                <NODE_ID>PUSH_AUTOBKR_LDGGEAR_3</NODE_ID>
                <ID>3</ID>
                <GEAR_ID>RIGHT</GEAR_ID>
                <SEQ_POWERED>(L:A32NX_ELEC_AC_ESS_SHED_BUS_IS_POWERED, Bool) (L:A32NX_ELEC_AC_STAT_INV_BUS_IS_POWERED, Bool) or</SEQ_POWERED>
            </UseTemplate>
            <UseTemplate Name="ASOBO_LANDING_GEAR_Warning_Template">
                <ANIM_NAME>DECAL_LANDING_INDICATOR</ANIM_NAME>
            </UseTemplate>
            <UseTemplate Name="FBW_Anim_Interactions">
                <ANIM_TYPE>KORRY_BUTTON</ANIM_TYPE>
                <ANIM_TEMPLATE>FBW_Push_Toggle</ANIM_TEMPLATE>
                <NODE_ID>PUSH_AUTOBKR_LO</NODE_ID>
                <LEFT_SINGLE_CODE>1 (&gt;L:A32NX_OVHD_AUTOBRK_LOW_ON_IS_PRESSED)</LEFT_SINGLE_CODE>
                <LEFT_LEAVE_CODE>0 (&gt;L:A32NX_OVHD_AUTOBRK_LOW_ON_IS_PRESSED)</LEFT_LEAVE_CODE>
                <WWISE_EVENT_1>mpb1on</WWISE_EVENT_1>
                <WWISE_EVENT_2>mpb1off</WWISE_EVENT_2>
                <SEQ_POWERED>(L:A32NX_ELEC_AC_1_BUS_IS_POWERED, Bool)</SEQ_POWERED>
                <SEQ1_CODE>(L:A32NX_AUTOBRAKES_DECEL_LIGHT, Bool) (L:A32NX_AUTOBRAKES_ARMED_MODE, Number) 1 == and</SEQ1_CODE>
                <SEQ2_CODE>(L:A32NX_AUTOBRAKES_ARMED_MODE, Number) 1 ==</SEQ2_CODE>
                <MOMENTARY/>
                <SEQ2_EMISSIVE_DRIVES_VISIBILITY>False</SEQ2_EMISSIVE_DRIVES_VISIBILITY>
                <SEQ1_CODE_DRIVES_VISIBILITY>False</SEQ1_CODE_DRIVES_VISIBILITY>
                <SEQ2_CODE_DRIVES_VISIBILITY>False</SEQ2_CODE_DRIVES_VISIBILITY>
                <TOOLTIPID>Auto brake LOW</TOOLTIPID>
            </UseTemplate>
            <UseTemplate Name="FBW_Anim_Interactions">
                <ANIM_TYPE>KORRY_BUTTON</ANIM_TYPE>
                <ANIM_TEMPLATE>FBW_Push_Toggle</ANIM_TEMPLATE>
                <NODE_ID>PUSH_AUTOBKR_MED</NODE_ID>
                <LEFT_SINGLE_CODE>1 (&gt;L:A32NX_OVHD_AUTOBRK_MED_ON_IS_PRESSED)</LEFT_SINGLE_CODE>
                <LEFT_LEAVE_CODE>0 (&gt;L:A32NX_OVHD_AUTOBRK_MED_ON_IS_PRESSED)</LEFT_LEAVE_CODE>
                <WWISE_EVENT_1>mpb1on</WWISE_EVENT_1>
                <WWISE_EVENT_2>mpb1off</WWISE_EVENT_2>
                <SEQ_POWERED>(L:A32NX_ELEC_AC_1_BUS_IS_POWERED, Bool)</SEQ_POWERED>
                <SEQ1_CODE>(L:A32NX_AUTOBRAKES_DECEL_LIGHT, Bool) (L:A32NX_AUTOBRAKES_ARMED_MODE, Number) 2 == and</SEQ1_CODE>
                <SEQ2_CODE>(L:A32NX_AUTOBRAKES_ARMED_MODE, Number) 2 ==</SEQ2_CODE>
                <MOMENTARY/>
                <SEQ2_EMISSIVE_DRIVES_VISIBILITY>False</SEQ2_EMISSIVE_DRIVES_VISIBILITY>
                <SEQ1_CODE_DRIVES_VISIBILITY>False</SEQ1_CODE_DRIVES_VISIBILITY>
                <SEQ2_CODE_DRIVES_VISIBILITY>False</SEQ2_CODE_DRIVES_VISIBILITY>
                <TOOLTIPID>Auto brake MEDIUM</TOOLTIPID>
            </UseTemplate>
            <UseTemplate Name="FBW_Anim_Interactions">
                <ANIM_TYPE>KORRY_BUTTON</ANIM_TYPE>
                <ANIM_TEMPLATE>FBW_Push_Toggle</ANIM_TEMPLATE>
                <NODE_ID>PUSH_AUTOBKR_MAX</NODE_ID>
                <LEFT_SINGLE_CODE>1 (&gt;L:A32NX_OVHD_AUTOBRK_MAX_ON_IS_PRESSED)</LEFT_SINGLE_CODE>
                <LEFT_LEAVE_CODE>0 (&gt;L:A32NX_OVHD_AUTOBRK_MAX_ON_IS_PRESSED)</LEFT_LEAVE_CODE>
                <WWISE_EVENT_1>mpb1on</WWISE_EVENT_1>
                <WWISE_EVENT_2>mpb1off</WWISE_EVENT_2>
                <SEQ_POWERED>(L:A32NX_ELEC_AC_1_BUS_IS_POWERED, Bool)</SEQ_POWERED>
                <SEQ1_CODE>(L:A32NX_AUTOBRAKES_DECEL_LIGHT, Bool) (L:A32NX_AUTOBRAKES_ARMED_MODE, Number) 3 == and</SEQ1_CODE>
                <SEQ2_CODE>(L:A32NX_AUTOBRAKES_ARMED_MODE, Number) 3 ==</SEQ2_CODE>
                <MOMENTARY/>
                <SEQ2_EMISSIVE_DRIVES_VISIBILITY>False</SEQ2_EMISSIVE_DRIVES_VISIBILITY>
                <SEQ1_CODE_DRIVES_VISIBILITY>False</SEQ1_CODE_DRIVES_VISIBILITY>
                <SEQ2_CODE_DRIVES_VISIBILITY>False</SEQ2_CODE_DRIVES_VISIBILITY>
                <TOOLTIPID>Auto brake MAX</TOOLTIPID>
            </UseTemplate>

            <UseTemplate Name="FBW_Anim_Interactions">
                <ANIM_TYPE>SWITCH</ANIM_TYPE>
                <ANIM_TEMPLATE>FBW_Switch_LeftClick_MouseWheel</ANIM_TEMPLATE>
                <ANIM_NAME>SWITCH_AUTOBKR_ASKID</ANIM_NAME>
                <NODE_ID>SWITCH_AUTOBKR_ASKID</NODE_ID>
                <PART_ID>Antiskid_Switch</PART_ID>
                <TOGGLE_EVENT>ANTISKID_BRAKES_TOGGLE</TOGGLE_EVENT>
                <SIMVAR_NAME>ANTISKID BRAKES ACTIVE</SIMVAR_NAME>
                <ANIMTIP_0>TT:COCKPIT.TOOLTIPS.ANTISKID_TURN_ON</ANIMTIP_0>
                <ANIMTIP_1>TT:COCKPIT.TOOLTIPS.ANTISKID_TURN_OFF</ANIMTIP_1>
            </UseTemplate>

            <Component ID="Standby_Indicator">
                <!-- TODO: SAI/ISIS/CLOCK/BAT/ATC/RUD TRIM is sharing the same emissive/mesh. Model change needed to split these. So we control the individual emissives with css opacity. -->
                <!-- SAI/ISIS & CLOCK SCREENS -->
                <UseTemplate Name="ASOBO_GT_Component_Emissive_Gauge">
                    <NODE_ID>DYN_SCREEN</NODE_ID>
                    <!-- Effects such as pixels and glass reflections require the screen brightness to be increased -->
                    <EMISSIVE_CODE>10</EMISSIVE_CODE>
                </UseTemplate>
                <CameraTitle>PA</CameraTitle>

                <Component ID="ISIS">
                    <DefaultTemplateParameters>
                        <POTENTIOMETER_SEQ1>85</POTENTIOMETER_SEQ1>
                        <SEQ1_EMISSIVE_DRIVES_VISIBILITY>False</SEQ1_EMISSIVE_DRIVES_VISIBILITY>
                        <SEQ1_EMISSIVE_CODE>(L:A32NX_ELEC_AC_1_BUS_IS_POWERED, Bool)</SEQ1_EMISSIVE_CODE>
                    </DefaultTemplateParameters>

                    <UseTemplate Name="FBW_ISIS_Knob_Template">
                        <ANIM_NAME>AUTOPILOT_Knob_Baro</ANIM_NAME>
                        <NODE_ID>AUTOPILOT_Knob_Baro</NODE_ID>
                    </UseTemplate>
                    <UseTemplate Name="FBW_Anim_Interactions">
                        <ANIM_TYPE>BUTTON</ANIM_TYPE>
                        <ANIM_TEMPLATE>A32NX_ISIS_Push_Template</ANIM_TEMPLATE>
                        <NODE_ID>PUSH_BARO_BUGS</NODE_ID>
                        <TOOLTIPID>Toggle ISI Bugs</TOOLTIPID>
                        <BTN_ID>BUGS</BTN_ID>
                        <ONLY_SEQ1/>
                    </UseTemplate>
                    <UseTemplate Name="FBW_Anim_Interactions">
                        <ANIM_TYPE>BUTTON</ANIM_TYPE>
                        <ANIM_TEMPLATE>A32NX_ISIS_Push_Template</ANIM_TEMPLATE>
                        <NODE_ID>PUSH_BARO_LS</NODE_ID>
                        <TOOLTIPID>Toggle LS scales</TOOLTIPID>
                        <BTN_ID>LS</BTN_ID>
                        <ONLY_SEQ1/>
                    </UseTemplate>
                    <UseTemplate Name="FBW_Anim_Interactions">
                        <ANIM_TYPE>BUTTON</ANIM_TYPE>
                        <ANIM_TEMPLATE>A32NX_ISIS_Push_Held_Template</ANIM_TEMPLATE>
                        <NODE_ID>PUSH_BARO_PLUS</NODE_ID>
                        <TOOLTIPID>Increase ISI brightness</TOOLTIPID>
                        <BTN_ID>PLUS</BTN_ID>
                        <ONLY_SEQ1/>
                    </UseTemplate>
                    <UseTemplate Name="FBW_Anim_Interactions">
                        <ANIM_TYPE>BUTTON</ANIM_TYPE>
                        <ANIM_TEMPLATE>A32NX_ISIS_Push_Held_Template</ANIM_TEMPLATE>
                        <NODE_ID>PUSH_BARO_MINUS</NODE_ID>
                        <TOOLTIPID>Decrease ISI brightness</TOOLTIPID>
                        <BTN_ID>MINUS</BTN_ID>
                        <ONLY_SEQ1/>
                    </UseTemplate>
                    <UseTemplate Name="FBW_Anim_Interactions">
                        <ANIM_TYPE>BUTTON</ANIM_TYPE>
                        <ANIM_TEMPLATE>A32NX_ISIS_Push_Held_Template</ANIM_TEMPLATE>
                        <NODE_ID>PUSH_BARO_RST</NODE_ID>
                        <TOOLTIPID>Reset ISI Attitude</TOOLTIPID>
                        <BTN_ID>RST</BTN_ID>
                        <ONLY_SEQ1/>
                    </UseTemplate>
                </Component>
            </Component>

            <Component ID="EICAS_Screens">

                <!-- UPPER ECAM SCREEN -->
                <UseTemplate Name="FBW_Stepless_Potentiometer">
                    <NODE_ID>KNOB_ECAM_UPPER</NODE_ID>
                    <ANIMTIP_0>TT:COCKPIT.TOOLTIPS.LIGHTING_KNOB_UPPER_ECAM_DECREASE</ANIMTIP_0>
                    <ANIMTIP_1>TT:COCKPIT.TOOLTIPS.LIGHTING_KNOB_UPPER_ECAM_INCREASE</ANIMTIP_1>
                    <POTENTIOMETER>92</POTENTIOMETER>
                </UseTemplate>

                <UseTemplate Name="ASOBO_GT_Component_Emissive_Gauge">
                    <NODE_ID>SCREEN_EICAS1</NODE_ID>
                    <POTENTIOMETER>92</POTENTIOMETER>
                    <PART_ID>SCREEN_EICAS1</PART_ID>
                    <CAMERA_TITLE>ECAM</CAMERA_TITLE>
                    <!-- Effects such as pixels and glass reflections require the screen brightness to be increased -->
                    <EMISSIVE_CODE>12</EMISSIVE_CODE>
                </UseTemplate>

                <!-- LOWER ECAM SCREEN -->
                <UseTemplate Name="FBW_Stepless_Potentiometer">
                    <NODE_ID>KNOB_ECAM_LOWER</NODE_ID>
                    <ANIMTIP_0>TT:COCKPIT.TOOLTIPS.LIGHTING_KNOB_LOWER_ECAM_DECREASE</ANIMTIP_0>
                    <ANIMTIP_1>TT:COCKPIT.TOOLTIPS.LIGHTING_KNOB_LOWER_ECAM_INCREASE</ANIMTIP_1>
                    <POTENTIOMETER>93</POTENTIOMETER>
                </UseTemplate>

                <UseTemplate Name="ASOBO_GT_Component_Emissive_Gauge">
                    <NODE_ID>SCREEN_EICAS2</NODE_ID>
                    <POTENTIOMETER>93</POTENTIOMETER>
                    <PART_ID>SCREEN_EICAS2</PART_ID>
                    <CAMERA_TITLE>ECAM</CAMERA_TITLE>
                    <!-- Effects such as pixels and glass reflections require the screen brightness to be increased -->
                    <EMISSIVE_CODE>12</EMISSIVE_CODE>
                </UseTemplate>
            </Component>

            <!-- DCDU / CPDLC screens -->
            <Component ID="DCDU_Screens">

                <!-- CPT DCDU -->
                <Component ID="Left_DCDU">
                    <DefaultTemplateParameters>
                        <PLANE_NAME>A32NX</PLANE_NAME>
                    </DefaultTemplateParameters>

                    <!-- DCDU BRT/DIM -->
                    <UseTemplate Name="FBW_Anim_Interactions">
                        <ANIM_TYPE>BUTTON_2WAY</ANIM_TYPE>
                        <ANIM_TEMPLATE>FBW_Airbus_DCDU_Brightness_Switch</ANIM_TEMPLATE>
                        <DCDU_SIDE>L</DCDU_SIDE>
                        <SEQ1_POWERED>(L:A32NX_ELEC_AC_1_BUS_IS_POWERED, Bool)</SEQ1_POWERED>
                    </UseTemplate>

                    <UseTemplate Name="FBW_Anim_Interactions">
                        <ANIM_TYPE>BUTTON</ANIM_TYPE>
                        <ANIM_TEMPLATE>FBW_Airbus_DCDU_Generic_Switch</ANIM_TEMPLATE>
                        <NODE_ID>PUSH_MPL_MS0MINUS</NODE_ID>
                        <HTML_EVENT_ID>MPL_MS0MINUS</HTML_EVENT_ID>
                        <SEQ1_POWERED>(L:A32NX_ELEC_AC_1_BUS_IS_POWERED, Bool)</SEQ1_POWERED>
                    </UseTemplate>

                    <UseTemplate Name="FBW_Anim_Interactions">
                        <ANIM_TYPE>BUTTON</ANIM_TYPE>
                        <ANIM_TEMPLATE>FBW_Airbus_DCDU_Generic_Switch</ANIM_TEMPLATE>
                        <NODE_ID>PUSH_MPL_MS0PLUS</NODE_ID>
                        <HTML_EVENT_ID>MPL_MS0PLUS</HTML_EVENT_ID>
                        <SEQ1_POWERED>(L:A32NX_ELEC_AC_1_BUS_IS_POWERED, Bool)</SEQ1_POWERED>
                    </UseTemplate>

                    <UseTemplate Name="FBW_Anim_Interactions">
                        <ANIM_TYPE>BUTTON</ANIM_TYPE>
                        <ANIM_TEMPLATE>FBW_Airbus_DCDU_Generic_Switch</ANIM_TEMPLATE>
                        <NODE_ID>PUSH_MPL_L1</NODE_ID>
                        <HTML_EVENT_ID>MPL_L1</HTML_EVENT_ID>
                        <SEQ1_POWERED>(L:A32NX_ELEC_AC_1_BUS_IS_POWERED, Bool)</SEQ1_POWERED>
                    </UseTemplate>

                    <UseTemplate Name="FBW_Anim_Interactions">
                        <ANIM_TYPE>BUTTON</ANIM_TYPE>
                        <ANIM_TEMPLATE>FBW_Airbus_DCDU_Generic_Switch</ANIM_TEMPLATE>
                        <NODE_ID>PUSH_MPL_L2</NODE_ID>
                        <HTML_EVENT_ID>MPL_L2</HTML_EVENT_ID>
                        <SEQ1_POWERED>(L:A32NX_ELEC_AC_1_BUS_IS_POWERED, Bool)</SEQ1_POWERED>
                    </UseTemplate>

                    <UseTemplate Name="FBW_Anim_Interactions">
                        <ANIM_TYPE>BUTTON</ANIM_TYPE>
                        <ANIM_TEMPLATE>FBW_Airbus_DCDU_Generic_Switch</ANIM_TEMPLATE>
                        <NODE_ID>PUSH_MPL_PRINT</NODE_ID>
                        <HTML_EVENT_ID>MPL_PRINT</HTML_EVENT_ID>
                        <SEQ1_POWERED>(L:A32NX_ELEC_AC_1_BUS_IS_POWERED, Bool)</SEQ1_POWERED>
                    </UseTemplate>

                    <UseTemplate Name="FBW_Anim_Interactions">
                        <ANIM_TYPE>BUTTON</ANIM_TYPE>
                        <ANIM_TEMPLATE>FBW_Airbus_DCDU_Generic_Switch</ANIM_TEMPLATE>
                        <NODE_ID>PUSH_MPL_POEMINUS</NODE_ID>
                        <HTML_EVENT_ID>MPL_POEMINUS</HTML_EVENT_ID>
                        <SEQ1_POWERED>(L:A32NX_ELEC_AC_1_BUS_IS_POWERED, Bool)</SEQ1_POWERED>
                    </UseTemplate>

                    <UseTemplate Name="FBW_Anim_Interactions">
                        <ANIM_TYPE>BUTTON</ANIM_TYPE>
                        <ANIM_TEMPLATE>FBW_Airbus_DCDU_Generic_Switch</ANIM_TEMPLATE>
                        <NODE_ID>PUSH_MPL_POEPLUS</NODE_ID>
                        <HTML_EVENT_ID>MPL_POEPLUS</HTML_EVENT_ID>
                        <SEQ1_POWERED>(L:A32NX_ELEC_AC_1_BUS_IS_POWERED, Bool)</SEQ1_POWERED>
                        <NO_SEQ2 />
                    </UseTemplate>

                    <UseTemplate Name="FBW_Anim_Interactions">
                        <ANIM_TYPE>BUTTON</ANIM_TYPE>
                        <ANIM_TEMPLATE>FBW_Airbus_DCDU_Generic_Switch</ANIM_TEMPLATE>
                        <NODE_ID>PUSH_MPL_R1</NODE_ID>
                        <HTML_EVENT_ID>MPL_R1</HTML_EVENT_ID>
                        <SEQ1_POWERED>(L:A32NX_ELEC_AC_1_BUS_IS_POWERED, Bool)</SEQ1_POWERED>
                    </UseTemplate>

                    <UseTemplate Name="FBW_Anim_Interactions">
                        <ANIM_TYPE>BUTTON</ANIM_TYPE>
                        <ANIM_TEMPLATE>FBW_Airbus_DCDU_Generic_Switch</ANIM_TEMPLATE>
                        <NODE_ID>PUSH_MPL_R2</NODE_ID>
                        <HTML_EVENT_ID>MPL_R2</HTML_EVENT_ID>
                        <SEQ1_POWERED>(L:A32NX_ELEC_AC_1_BUS_IS_POWERED, Bool)</SEQ1_POWERED>
                    </UseTemplate>
                </Component>

                <!-- F/O DCDU -->
                <Component ID="Right_DCDU">
                    <DefaultTemplateParameters>
                        <PLANE_NAME>A32NX</PLANE_NAME>
                    </DefaultTemplateParameters>

                    <!-- DCDU BRT/DIM -->
                    <UseTemplate Name="FBW_Anim_Interactions">
                        <ANIM_TYPE>BUTTON_2WAY</ANIM_TYPE>
                        <ANIM_TEMPLATE>FBW_Airbus_DCDU_Brightness_Switch</ANIM_TEMPLATE>
                        <DCDU_SIDE>R</DCDU_SIDE>
                        <SEQ1_POWERED>(L:A32NX_ELEC_AC_1_BUS_IS_POWERED, Bool)</SEQ1_POWERED>
                    </UseTemplate>

                    <UseTemplate Name="FBW_Anim_Interactions">
                        <ANIM_TYPE>BUTTON</ANIM_TYPE>
                        <ANIM_TEMPLATE>FBW_Airbus_DCDU_Generic_Switch</ANIM_TEMPLATE>
                        <NODE_ID>PUSH_MPR_MS0MINUS</NODE_ID>
                        <HTML_EVENT_ID>MPR_MS0MINUS</HTML_EVENT_ID>
                        <SEQ1_POWERED>(L:A32NX_ELEC_AC_1_BUS_IS_POWERED, Bool)</SEQ1_POWERED>
                    </UseTemplate>

                    <UseTemplate Name="FBW_Anim_Interactions">
                        <ANIM_TYPE>BUTTON</ANIM_TYPE>
                        <ANIM_TEMPLATE>FBW_Airbus_DCDU_Generic_Switch</ANIM_TEMPLATE>
                        <NODE_ID>PUSH_MPR_MS0PLUS</NODE_ID>
                        <HTML_EVENT_ID>MPR_MS0PLUS</HTML_EVENT_ID>
                        <SEQ1_POWERED>(L:A32NX_ELEC_AC_1_BUS_IS_POWERED, Bool)</SEQ1_POWERED>
                    </UseTemplate>

                    <UseTemplate Name="FBW_Anim_Interactions">
                        <ANIM_TYPE>BUTTON</ANIM_TYPE>
                        <ANIM_TEMPLATE>FBW_Airbus_DCDU_Generic_Switch</ANIM_TEMPLATE>
                        <NODE_ID>PUSH_MPR_L1</NODE_ID>
                        <HTML_EVENT_ID>MPR_L1</HTML_EVENT_ID>
                        <SEQ1_POWERED>(L:A32NX_ELEC_AC_1_BUS_IS_POWERED, Bool)</SEQ1_POWERED>
                    </UseTemplate>

                    <UseTemplate Name="FBW_Anim_Interactions">
                        <ANIM_TYPE>BUTTON</ANIM_TYPE>
                        <ANIM_TEMPLATE>FBW_Airbus_DCDU_Generic_Switch</ANIM_TEMPLATE>
                        <NODE_ID>PUSH_MPR_L2</NODE_ID>
                        <HTML_EVENT_ID>MPR_L2</HTML_EVENT_ID>
                        <SEQ1_POWERED>(L:A32NX_ELEC_AC_1_BUS_IS_POWERED, Bool)</SEQ1_POWERED>
                    </UseTemplate>

                    <UseTemplate Name="FBW_Anim_Interactions">
                        <ANIM_TYPE>BUTTON</ANIM_TYPE>
                        <ANIM_TEMPLATE>FBW_Airbus_DCDU_Generic_Switch</ANIM_TEMPLATE>
                        <NODE_ID>PUSH_MPR_PRINT</NODE_ID>
                        <HTML_EVENT_ID>MPR_PRINT</HTML_EVENT_ID>
                        <SEQ1_POWERED>(L:A32NX_ELEC_AC_1_BUS_IS_POWERED, Bool)</SEQ1_POWERED>
                    </UseTemplate>

                    <UseTemplate Name="FBW_Anim_Interactions">
                        <ANIM_TYPE>BUTTON</ANIM_TYPE>
                        <ANIM_TEMPLATE>FBW_Airbus_DCDU_Generic_Switch</ANIM_TEMPLATE>
                        <NODE_ID>PUSH_MPR_POEMINUS</NODE_ID>
                        <HTML_EVENT_ID>MPR_POEMINUS</HTML_EVENT_ID>
                        <SEQ1_POWERED>(L:A32NX_ELEC_AC_1_BUS_IS_POWERED, Bool)</SEQ1_POWERED>
                    </UseTemplate>

                    <UseTemplate Name="FBW_Anim_Interactions">
                        <ANIM_TYPE>BUTTON</ANIM_TYPE>
                        <ANIM_TEMPLATE>FBW_Airbus_DCDU_Generic_Switch</ANIM_TEMPLATE>
                        <NODE_ID>PUSH_MPR_POEPLUS</NODE_ID>
                        <HTML_EVENT_ID>MPR_POEPLUS</HTML_EVENT_ID>
                        <SEQ1_POWERED>(L:A32NX_ELEC_AC_1_BUS_IS_POWERED, Bool)</SEQ1_POWERED>
                    </UseTemplate>

                    <UseTemplate Name="FBW_Anim_Interactions">
                        <ANIM_TYPE>BUTTON</ANIM_TYPE>
                        <ANIM_TEMPLATE>FBW_Airbus_DCDU_Generic_Switch</ANIM_TEMPLATE>
                        <NODE_ID>PUSH_MPR_R1</NODE_ID>
                        <HTML_EVENT_ID>MPR_R1</HTML_EVENT_ID>
                        <SEQ1_POWERED>(L:A32NX_ELEC_AC_1_BUS_IS_POWERED, Bool)</SEQ1_POWERED>
                    </UseTemplate>

                    <UseTemplate Name="FBW_Anim_Interactions">
                        <ANIM_TYPE>BUTTON</ANIM_TYPE>
                        <ANIM_TEMPLATE>FBW_Airbus_DCDU_Generic_Switch</ANIM_TEMPLATE>
                        <NODE_ID>PUSH_MPR_R2</NODE_ID>
                        <HTML_EVENT_ID>MPR_R2</HTML_EVENT_ID>
                        <SEQ1_POWERED>(L:A32NX_ELEC_AC_1_BUS_IS_POWERED, Bool)</SEQ1_POWERED>
                    </UseTemplate>
                </Component>

            </Component>

            <CameraTitle>ECAM</CameraTitle>
        </Component>

        <Component ID="OVERHEAD">
            <DefaultTemplateParameters>
                <!-- disable lock mode blue highlight -->
                <NO_HIGHLIGHT_NODE_ID>@StopLockHighlight</NO_HIGHLIGHT_NODE_ID>
            </DefaultTemplateParameters>

            <Component ID="Overhead_Electricals">
                <DefaultTemplateParameters>
                    <TYPE>AIRBUS</TYPE>
                </DefaultTemplateParameters>

                <!-- ELEC BAT1 -->
                <UseTemplate Name="FBW_Anim_Interactions">
                    <ANIM_TYPE>KORRY_BUTTON</ANIM_TYPE>
                    <ANIM_TEMPLATE>FBW_Airbus_Battery_Master_Switch</ANIM_TEMPLATE>
                    <NODE_ID>PUSH_OVHD_ELEC_BAT1</NODE_ID>
                    <PART_ID>BATTERY_MASTER_SWITCH_1</PART_ID>
                    <ID>1</ID>
                    <SEQ2_EMISSIVE_DRIVES_VISIBILITY>False</SEQ2_EMISSIVE_DRIVES_VISIBILITY>
                    <SEQ1_CODE_DRIVES_VISIBILITY>False</SEQ1_CODE_DRIVES_VISIBILITY>
                    <SEQ2_CODE_DRIVES_VISIBILITY>False</SEQ2_CODE_DRIVES_VISIBILITY>
                </UseTemplate>

                <!-- ELEC BAT2 -->
                <UseTemplate Name="FBW_Anim_Interactions">
                    <ANIM_TYPE>KORRY_BUTTON</ANIM_TYPE>
                    <ANIM_TEMPLATE>FBW_Airbus_Battery_Master_Switch</ANIM_TEMPLATE>
                    <NODE_ID>PUSH_OVHD_ELEC_BAT2</NODE_ID>
                    <PART_ID>BATTERY_MASTER_SWITCH_2</PART_ID>
                    <ID>2</ID>
                    <SEQ2_EMISSIVE_DRIVES_VISIBILITY>False</SEQ2_EMISSIVE_DRIVES_VISIBILITY>
                    <SEQ1_CODE_DRIVES_VISIBILITY>False</SEQ1_CODE_DRIVES_VISIBILITY>
                    <SEQ2_CODE_DRIVES_VISIBILITY>False</SEQ2_CODE_DRIVES_VISIBILITY>
                </UseTemplate>

                <!-- ELEC GEN1-->
                <UseTemplate Name="FBW_Anim_Interactions">
                    <ANIM_TYPE>KORRY_BUTTON</ANIM_TYPE>
                    <ANIM_TEMPLATE>FBW_Airbus_Engine_Generator_Switch</ANIM_TEMPLATE>
                    <NODE_ID>PUSH_OVHD_ELEC_GEN1</NODE_ID>
                    <ID>1</ID>
                    <SEQ_POWERED>(L:A32NX_ELEC_AC_ESS_SHED_BUS_IS_POWERED, Bool) (L:A32NX_ELEC_AC_STAT_INV_BUS_IS_POWERED, Bool) or</SEQ_POWERED>
                    <SEQ2_EMISSIVE_DRIVES_VISIBILITY>False</SEQ2_EMISSIVE_DRIVES_VISIBILITY>
                    <SEQ1_CODE_DRIVES_VISIBILITY>False</SEQ1_CODE_DRIVES_VISIBILITY>
                    <SEQ2_CODE_DRIVES_VISIBILITY>False</SEQ2_CODE_DRIVES_VISIBILITY>
                </UseTemplate>

                <!-- ELEC GEN2 -->
                <UseTemplate Name="FBW_Anim_Interactions">
                    <ANIM_TYPE>KORRY_BUTTON</ANIM_TYPE>
                    <ANIM_TEMPLATE>FBW_Airbus_Engine_Generator_Switch</ANIM_TEMPLATE>
                    <NODE_ID>PUSH_OVHD_ELEC_GEN2</NODE_ID>
                    <ID>2</ID>
                    <SEQ_POWERED>(L:A32NX_ELEC_AC_ESS_SHED_BUS_IS_POWERED, Bool) (L:A32NX_ELEC_AC_STAT_INV_BUS_IS_POWERED, Bool) or</SEQ_POWERED>
                    <SEQ2_EMISSIVE_DRIVES_VISIBILITY>False</SEQ2_EMISSIVE_DRIVES_VISIBILITY>
                    <SEQ1_CODE_DRIVES_VISIBILITY>False</SEQ1_CODE_DRIVES_VISIBILITY>
                    <SEQ2_CODE_DRIVES_VISIBILITY>False</SEQ2_CODE_DRIVES_VISIBILITY>
                </UseTemplate>

                <!-- ELEC APU GEN -->
                <UseTemplate Name="FBW_Anim_Interactions">
                    <ANIM_TYPE>KORRY_BUTTON</ANIM_TYPE>
                    <ANIM_TEMPLATE>FBW_Airbus_APU_Generator_Switch</ANIM_TEMPLATE>
                    <NODE_ID>PUSH_OVHD_ELEC_APUGEN</NODE_ID>
                    <ID>1</ID>
                    <SEQ_POWERED>(L:A32NX_ELEC_AC_ESS_SHED_BUS_IS_POWERED, Bool) (L:A32NX_ELEC_AC_STAT_INV_BUS_IS_POWERED, Bool) or</SEQ_POWERED>
                    <SEQ2_EMISSIVE_DRIVES_VISIBILITY>False</SEQ2_EMISSIVE_DRIVES_VISIBILITY>
                    <SEQ1_CODE_DRIVES_VISIBILITY>False</SEQ1_CODE_DRIVES_VISIBILITY>
                    <SEQ2_CODE_DRIVES_VISIBILITY>False</SEQ2_CODE_DRIVES_VISIBILITY>
                </UseTemplate>

                <!-- ELEC EXT PWR -->
                <UseTemplate Name="FBW_Anim_Interactions">
                    <ANIM_TYPE>KORRY_BUTTON</ANIM_TYPE>
                    <ANIM_TEMPLATE>FBW_Airbus_External_Power_Switch</ANIM_TEMPLATE>
                    <NODE_ID>PUSH_OVHD_ELEC_EXTPWR</NODE_ID>
                    <PART_ID>ELECTRICAL_Switch_ExternalPower</PART_ID>
                    <ID>1</ID>
                    <SEQ2_POWERED>(L:A32NX_ELEC_AC_1_BUS_IS_POWERED, Bool)</SEQ2_POWERED>
                    <SEQ2_EMISSIVE_DRIVES_VISIBILITY>False</SEQ2_EMISSIVE_DRIVES_VISIBILITY>
                    <SEQ1_CODE_DRIVES_VISIBILITY>False</SEQ1_CODE_DRIVES_VISIBILITY>
                    <SEQ2_CODE_DRIVES_VISIBILITY>False</SEQ2_CODE_DRIVES_VISIBILITY>
                </UseTemplate>

                <!-- AIR COND ENG1 BLEED -->
                <UseTemplate Name="FBW_Anim_Interactions">
                    <ANIM_TYPE>KORRY_BUTTON</ANIM_TYPE>
                    <ANIM_TEMPLATE>FBW_Airbus_Engine_Bleed_Switch</ANIM_TEMPLATE>
                    <NODE_ID>PUSH_OVHD_AIRCOND_ENG1BLEED</NODE_ID>
                    <ID>1</ID>
                    <SEQ_POWERED>(L:A32NX_ELEC_AC_1_BUS_IS_POWERED, Bool)</SEQ_POWERED>
                    <SEQ2_EMISSIVE_DRIVES_VISIBILITY>False</SEQ2_EMISSIVE_DRIVES_VISIBILITY>
                    <SEQ1_CODE_DRIVES_VISIBILITY>False</SEQ1_CODE_DRIVES_VISIBILITY>
                    <SEQ2_CODE_DRIVES_VISIBILITY>False</SEQ2_CODE_DRIVES_VISIBILITY>
                </UseTemplate>

                <!-- AIR COND ENG2 BLEED -->
                <UseTemplate Name="FBW_Anim_Interactions">
                    <ANIM_TYPE>KORRY_BUTTON</ANIM_TYPE>
                    <ANIM_TEMPLATE>FBW_Airbus_Engine_Bleed_Switch</ANIM_TEMPLATE>
                    <NODE_ID>PUSH_OVHD_AIRCOND_ENG2BLEED</NODE_ID>
                    <ID>2</ID>
                    <SEQ_POWERED>(L:A32NX_ELEC_AC_2_BUS_IS_POWERED, Bool)</SEQ_POWERED>
                    <SEQ2_EMISSIVE_DRIVES_VISIBILITY>False</SEQ2_EMISSIVE_DRIVES_VISIBILITY>
                    <SEQ1_CODE_DRIVES_VISIBILITY>False</SEQ1_CODE_DRIVES_VISIBILITY>
                    <SEQ2_CODE_DRIVES_VISIBILITY>False</SEQ2_CODE_DRIVES_VISIBILITY>
                </UseTemplate>

                <!-- AIR COND APU BLEED -->
                <UseTemplate Name="FBW_Anim_Interactions">
                    <ANIM_TYPE>KORRY_BUTTON</ANIM_TYPE>
                    <ANIM_TEMPLATE>FBW_Airbus_APU_Bleed_Switch</ANIM_TEMPLATE>
                    <NODE_ID>PUSH_OVHD_AIRCOND_APUBLEED</NODE_ID>
                    <PART_ID>ELECTRICAL_Switch_APU_Bleed</PART_ID>
                    <SEQ_POWERED>(L:A32NX_ELEC_AC_ESS_SHED_BUS_IS_POWERED, Bool)</SEQ_POWERED>
                    <SEQ2_EMISSIVE_DRIVES_VISIBILITY>False</SEQ2_EMISSIVE_DRIVES_VISIBILITY>
                    <SEQ1_CODE_DRIVES_VISIBILITY>False</SEQ1_CODE_DRIVES_VISIBILITY>
                    <SEQ2_CODE_DRIVES_VISIBILITY>False</SEQ2_CODE_DRIVES_VISIBILITY>
                </UseTemplate>

                <!-- ELEC COMMERCIAL -->
                <UseTemplate Name="FBW_Anim_Interactions">
                    <ANIM_TYPE>KORRY_BUTTON</ANIM_TYPE>
                    <ANIM_TEMPLATE>FBW_Push_Toggle</ANIM_TEMPLATE>
                    <NODE_ID>PUSH_OVHD_ELEC_COMMERCIAL</NODE_ID>
                    <TOGGLE_SIMVAR>L:A32NX_OVHD_ELEC_COMMERCIAL_PB_IS_ON</TOGGLE_SIMVAR>
                    <SEQ_POWERED>(L:A32NX_ELEC_AC_2_BUS_IS_POWERED, Bool)</SEQ_POWERED>
                    <SEQ2_CODE>(L:A32NX_OVHD_ELEC_COMMERCIAL_PB_IS_ON, Bool) !</SEQ2_CODE>
                    <SEQ1_EMISSIVE_DRIVES_VISIBILITY>False</SEQ1_EMISSIVE_DRIVES_VISIBILITY>
                    <SEQ2_EMISSIVE_DRIVES_VISIBILITY>False</SEQ2_EMISSIVE_DRIVES_VISIBILITY>
                    <SEQ1_CODE_DRIVES_VISIBILITY>False</SEQ1_CODE_DRIVES_VISIBILITY>
                    <SEQ2_CODE_DRIVES_VISIBILITY>False</SEQ2_CODE_DRIVES_VISIBILITY>
                    <TOOLTIPID>%((L:A32NX_OVHD_ELEC_COMMERCIAL_PB_IS_ON, Bool))%{if}Turn OFF commercial%{else}Turn ON commercial%{end}</TOOLTIPID>
                </UseTemplate>

                <!-- ELEC GALY & CAB AUTO -->
                <UseTemplate Name="FBW_Anim_Interactions">
                    <ANIM_TYPE>KORRY_BUTTON</ANIM_TYPE>
                    <ANIM_TEMPLATE>FBW_Push_Toggle</ANIM_TEMPLATE>
                    <NODE_ID>PUSH_OVHD_ELEC_GALYCAB</NODE_ID>
                    <TOGGLE_SIMVAR>L:A32NX_OVHD_ELEC_GALY_AND_CAB_PB_IS_AUTO</TOGGLE_SIMVAR>
                    <SEQ_POWERED>(L:A32NX_ELEC_AC_ESS_SHED_BUS_IS_POWERED, Bool)</SEQ_POWERED>
                    <SEQ1_CODE>(L:A32NX_OVHD_ELEC_GALY_AND_CAB_PB_HAS_FAULT, Bool)</SEQ1_CODE>
                    <SEQ2_CODE>(L:A32NX_OVHD_ELEC_GALY_AND_CAB_PB_IS_AUTO, Bool) !</SEQ2_CODE>
                    <SEQ2_EMISSIVE_DRIVES_VISIBILITY>False</SEQ2_EMISSIVE_DRIVES_VISIBILITY>
                    <SEQ1_CODE_DRIVES_VISIBILITY>False</SEQ1_CODE_DRIVES_VISIBILITY>
                    <SEQ2_CODE_DRIVES_VISIBILITY>False</SEQ2_CODE_DRIVES_VISIBILITY>
                    <TOOLTIPID>%((L:A32NX_OVHD_ELEC_GALY_AND_CAB_PB_IS_AUTO, Bool))%{if}Turn OFF galy &amp; cab%{else}Turn ON galy &amp; cab%{end}</TOOLTIPID>
                </UseTemplate>

                <!-- ELEC IDG 1 -->
                <UseTemplate Name="FBW_Anim_Interactions">
                    <ANIM_TYPE>KORRY_PROTECTED</ANIM_TYPE>
                    <ANIM_TEMPLATE>FBW_Covered_Push_Toggle</ANIM_TEMPLATE>
                    <NODE_ID>PUSH_OVHD_ELEC_IDG1</NODE_ID>
                    <LOCK_NODE_ID>LOCK_OVHD_ELEC_IDG1</LOCK_NODE_ID>
                    <LEFT_SINGLE_CODE>1 (&gt;L:A32NX_OVHD_ELEC_IDG_1_PB_IS_RELEASED)</LEFT_SINGLE_CODE>
                    <SEQ_POWERED>(L:A32NX_ELEC_AC_ESS_SHED_BUS_IS_POWERED, Bool) (L:A32NX_ELEC_AC_STAT_INV_BUS_IS_POWERED, Bool) or</SEQ_POWERED>
                    <SEQ1_CODE>(L:A32NX_OVHD_ELEC_IDG_1_PB_HAS_FAULT)</SEQ1_CODE>
                    <SEQ2_EMISSIVE_DRIVES_VISIBILITY>False</SEQ2_EMISSIVE_DRIVES_VISIBILITY>
                    <SEQ1_CODE_DRIVES_VISIBILITY>False</SEQ1_CODE_DRIVES_VISIBILITY>
                    <SEQ2_CODE_DRIVES_VISIBILITY>False</SEQ2_CODE_DRIVES_VISIBILITY>
                    <MOMENTARY/>
                </UseTemplate>

                <!-- ELEC IDG 2 -->
                <UseTemplate Name="FBW_Anim_Interactions">
                    <ANIM_TYPE>KORRY_PROTECTED</ANIM_TYPE>
                    <ANIM_TEMPLATE>FBW_Covered_Push_Toggle</ANIM_TEMPLATE>
                    <NODE_ID>PUSH_OVHD_ELEC_IDG2</NODE_ID>
                    <LOCK_NODE_ID>LOCK_OVHD_ELEC_IDG2</LOCK_NODE_ID>
                    <LEFT_SINGLE_CODE>1 (&gt;L:A32NX_OVHD_ELEC_IDG_2_PB_IS_RELEASED)</LEFT_SINGLE_CODE>
                    <SEQ_POWERED>(L:A32NX_ELEC_AC_ESS_SHED_BUS_IS_POWERED, Bool) (L:A32NX_ELEC_AC_STAT_INV_BUS_IS_POWERED, Bool) or</SEQ_POWERED>
                    <SEQ1_CODE>(L:A32NX_OVHD_ELEC_IDG_2_PB_HAS_FAULT)</SEQ1_CODE>
                    <SEQ2_EMISSIVE_DRIVES_VISIBILITY>False</SEQ2_EMISSIVE_DRIVES_VISIBILITY>
                    <SEQ1_CODE_DRIVES_VISIBILITY>False</SEQ1_CODE_DRIVES_VISIBILITY>
                    <SEQ2_CODE_DRIVES_VISIBILITY>False</SEQ2_CODE_DRIVES_VISIBILITY>
                    <MOMENTARY/>
                </UseTemplate>

                <!-- ELEC BUS TIE AUTO -->
                <UseTemplate Name="FBW_Anim_Interactions">
                    <ANIM_TYPE>KORRY_BUTTON</ANIM_TYPE>
                    <ANIM_TEMPLATE>FBW_Push_Toggle</ANIM_TEMPLATE>
                    <NODE_ID>PUSH_OVHD_ELEC_BUSTIE</NODE_ID>
                    <TOGGLE_SIMVAR>L:A32NX_OVHD_ELEC_BUS_TIE_PB_IS_AUTO</TOGGLE_SIMVAR>
                    <SEQ_POWERED>(L:A32NX_ELEC_AC_ESS_SHED_BUS_IS_POWERED, Bool) (L:A32NX_ELEC_AC_STAT_INV_BUS_IS_POWERED, Bool) or</SEQ_POWERED>
                    <SEQ2_CODE>(L:A32NX_OVHD_ELEC_BUS_TIE_PB_IS_AUTO, Bool) !</SEQ2_CODE>
                    <SEQ1_EMISSIVE_DRIVES_VISIBILITY>False</SEQ1_EMISSIVE_DRIVES_VISIBILITY>
                    <SEQ2_EMISSIVE_DRIVES_VISIBILITY>False</SEQ2_EMISSIVE_DRIVES_VISIBILITY>
                    <SEQ1_CODE_DRIVES_VISIBILITY>False</SEQ1_CODE_DRIVES_VISIBILITY>
                    <SEQ2_CODE_DRIVES_VISIBILITY>False</SEQ2_CODE_DRIVES_VISIBILITY>
                </UseTemplate>

                <!-- ELEC AC ESS FEED -->
                <UseTemplate Name="FBW_Anim_Interactions">
                    <ANIM_TYPE>KORRY_BUTTON</ANIM_TYPE>
                    <ANIM_TEMPLATE>FBW_Push_Toggle</ANIM_TEMPLATE>
                    <NODE_ID>PUSH_OVHD_ELEC_ACESSFEED</NODE_ID>
                    <TOGGLE_SIMVAR>L:A32NX_OVHD_ELEC_AC_ESS_FEED_PB_IS_NORMAL</TOGGLE_SIMVAR>
                    <SEQ_POWERED>(L:A32NX_ELEC_AC_2_BUS_IS_POWERED, Bool)</SEQ_POWERED>
                    <SEQ1_CODE>(L:A32NX_OVHD_ELEC_AC_ESS_FEED_PB_HAS_FAULT, Bool)</SEQ1_CODE>
                    <SEQ2_CODE>(L:A32NX_OVHD_ELEC_AC_ESS_FEED_PB_IS_NORMAL, Bool) !</SEQ2_CODE>
                    <SEQ2_EMISSIVE_DRIVES_VISIBILITY>False</SEQ2_EMISSIVE_DRIVES_VISIBILITY>
                    <SEQ1_CODE_DRIVES_VISIBILITY>False</SEQ1_CODE_DRIVES_VISIBILITY>
                    <SEQ2_CODE_DRIVES_VISIBILITY>False</SEQ2_CODE_DRIVES_VISIBILITY>
                </UseTemplate>

                <!-- APU MASTER SW -->
                <UseTemplate Name="FBW_Anim_Interactions">
                    <ANIM_TYPE>KORRY_BUTTON</ANIM_TYPE>
                    <ANIM_TEMPLATE>FBW_Push_Toggle</ANIM_TEMPLATE>
                    <NODE_ID>PUSH_OVHD_APU_MASTERSW</NODE_ID>
                    <PART_ID>ELECTRICAL_Switch_APU_Master</PART_ID>
                    <TOGGLE_SIMVAR>L:A32NX_OVHD_APU_MASTER_SW_PB_IS_ON</TOGGLE_SIMVAR>
                    <DOWN_CODE>(L:A32NX_OVHD_APU_MASTER_SW_PB_IS_ON, Bool)</DOWN_CODE>
                    <SEQ_POWERED>(L:A32NX_ELEC_AC_ESS_SHED_BUS_IS_POWERED, Bool) (L:A32NX_ELEC_AC_STAT_INV_BUS_IS_POWERED, Bool) or</SEQ_POWERED>
                    <SEQ1_CODE>(L:A32NX_OVHD_APU_MASTER_SW_PB_HAS_FAULT, Bool)</SEQ1_CODE>
                    <SEQ2_CODE>(L:A32NX_OVHD_APU_MASTER_SW_PB_IS_ON, Bool)</SEQ2_CODE>
                    <SEQ2_EMISSIVE_DRIVES_VISIBILITY>False</SEQ2_EMISSIVE_DRIVES_VISIBILITY>
                    <SEQ1_CODE_DRIVES_VISIBILITY>False</SEQ1_CODE_DRIVES_VISIBILITY>
                    <SEQ2_CODE_DRIVES_VISIBILITY>False</SEQ2_CODE_DRIVES_VISIBILITY>
                    <TOOLTIPID>%((L:A32NX_OVHD_APU_MASTER_SW_PB_IS_ON, Bool))%{if}TT:COCKPIT.TOOLTIPS.APU_SWITCH_TURN_OFF%{else}TT:COCKPIT.TOOLTIPS.APU_SWITCH_TURN_ON%{end}</TOOLTIPID>
                </UseTemplate>

                <!-- APU START -->
                <UseTemplate Name="FBW_Anim_Interactions">
                    <ANIM_TYPE>KORRY_BUTTON</ANIM_TYPE>
                    <ANIM_TEMPLATE>FBW_Airbus_APU_Starter_Switch</ANIM_TEMPLATE>
                    <NODE_ID>PUSH_OVHD_APU_START</NODE_ID>
                    <PART_ID>ELECTRICAL_Switch_APU_Starter</PART_ID>
                    <EXTRA_CONDITION>(L:A32NX_OVHD_APU_MASTER_SW_PB_IS_ON, Bool)</EXTRA_CONDITION>
                    <SEQ_POWERED>(L:A32NX_ELEC_AC_ESS_SHED_BUS_IS_POWERED, Bool) (L:A32NX_ELEC_AC_STAT_INV_BUS_IS_POWERED, Bool) or</SEQ_POWERED>
                    <SEQ2_EMISSIVE_DRIVES_VISIBILITY>False</SEQ2_EMISSIVE_DRIVES_VISIBILITY>
                    <SEQ1_CODE_DRIVES_VISIBILITY>False</SEQ1_CODE_DRIVES_VISIBILITY>
                    <SEQ2_CODE_DRIVES_VISIBILITY>False</SEQ2_CODE_DRIVES_VISIBILITY>
                </UseTemplate>
            </Component>

            <Component ID="Overhead_Cond">

                <!-- AIR COND X BLEED -->
                <UseTemplate Name="FBW_Anim_Interactions">
                    <ANIM_TYPE>KNOB</ANIM_TYPE>
                    <ANIM_TEMPLATE>A32NX_AIRBUS_PACK_SELECTOR_TEMPLATE</ANIM_TEMPLATE>
                    <Node_ID>KNOB_OVHD_AIRCOND_XBLEED</Node_ID>
                    <PART_ID>KNOB_OVHD_AIRCOND_XBLEED</PART_ID>
                    <ANIM_NAME>KNOB_OVHD_AIRCOND_XBLEED</ANIM_NAME>
                    <ANIM_CODE>50</ANIM_CODE>
                    <ANIMTIP_0>Set cross bleed to SHUT</ANIMTIP_0>
                    <ANIMTIP_1>Set cross bleed to AUTO</ANIMTIP_1>
                    <ANIMTIP_2>Set cross bleed to OPEN</ANIMTIP_2>
                </UseTemplate>

                <!-- AIR COND PACK FLOW -->
                <UseTemplate Name="FBW_Anim_Interactions">
                    <ANIM_TYPE>KNOB</ANIM_TYPE>
                    <ANIM_TEMPLATE>A32NX_AIRBUS_PACK_SELECTOR_TEMPLATE</ANIM_TEMPLATE>
                    <Node_ID>KNOB_OVHD_AIRCOND_PACKFLOW</Node_ID>
                    <PART_ID>KNOB_OVHD_AIRCOND_PACKFLOW</PART_ID>
                    <ANIM_NAME>KNOB_OVHD_AIRCOND_PACKFLOW</ANIM_NAME>
                    <ANIM_CODE>50</ANIM_CODE>
                    <ANIMTIP_0>Set pack flow to LO</ANIMTIP_0>
                    <ANIMTIP_1>Set pack flow to NORM</ANIMTIP_1>
                    <ANIMTIP_2>Set pack flow to HIGH</ANIMTIP_2>
                </UseTemplate>
            </Component>

            <Component ID="Overhead_Lights">

                <!-- EXT LT STROBE -->
                <UseTemplate Name="FBW_Anim_Interactions">
                    <ANIM_TYPE>SWITCH</ANIM_TYPE>
                    <ANIM_TEMPLATE>ASOBO_LIGHTING_Switch_Light_Strobe_Template</ANIM_TEMPLATE>
                    <NODE_ID>SWITCH_OVHD_EXTLT_STROBE</NODE_ID>
                    <PART_ID>EXTLT_STROBE</PART_ID>
                    <ANIM_NAME>SWITCH_OVHD_EXTLT_STROBE</ANIM_NAME>
                    <TYPE>Auto</TYPE>
                    <INVERT_ANIM>True</INVERT_ANIM>
                    <POTENTIOMETER>24</POTENTIOMETER>
                    <SIMVAR_INDEX>0</SIMVAR_INDEX>
                    <ANIMTIP_0>TT:COCKPIT.TOOLTIPS.STROBE_LIGHT_ON</ANIMTIP_0>
                    <ANIMTIP_1_ON_PERCENT>0.5</ANIMTIP_1_ON_PERCENT>
                    <ANIMTIP_1>Set strobe lights to AUTO</ANIMTIP_1>
                    <ANIMTIP_2>TT:COCKPIT.TOOLTIPS.STROBE_LIGHT_OFF</ANIMTIP_2>
                    <WWISE_EVENT>lswitch</WWISE_EVENT>
                </UseTemplate>

                <!-- Sync strobe+beacon when used simultaneously -->
                <!-- BEACON1 CIR:15 BUS:2,BEACON2 CIR:16 BUS:3,STROBE1 CIR:23 BUS:3,STROBE2 CIR:24 BUS:3,STROBE3 CIR:25 BUS:3 -->
                <UseTemplate Name="FBW_Light_Sync">
                    <SYNC_FREQUENCY>10</SYNC_FREQUENCY>
                    <SYNC_CONDITION>(A:LIGHT BEACON, bool) (A:LIGHT POTENTIOMETER:24, percent) 0 &gt; and (L:LIGHTING_STROBE_0, number) 2 &lt; and</SYNC_CONDITION>
                    <SYNC_REQUISITE>(L:A32NX_ELEC_AC_1_BUS_IS_POWERED, Bool) (L:A32NX_ELEC_AC_2_BUS_IS_POWERED, Bool) and</SYNC_REQUISITE>
                    <SYNC_TOGGLE_BUSES>
                        15 2 (&gt;K:2:ELECTRICAL_BUS_TO_CIRCUIT_CONNECTION_TOGGLE)
                        16 3 (&gt;K:2:ELECTRICAL_BUS_TO_CIRCUIT_CONNECTION_TOGGLE)
                        23 3 (&gt;K:2:ELECTRICAL_BUS_TO_CIRCUIT_CONNECTION_TOGGLE)
                        24 3 (&gt;K:2:ELECTRICAL_BUS_TO_CIRCUIT_CONNECTION_TOGGLE)
                        25 3 (&gt;K:2:ELECTRICAL_BUS_TO_CIRCUIT_CONNECTION_TOGGLE)
                    </SYNC_TOGGLE_BUSES>
                </UseTemplate>

                <Update Once="True">
                    (L:XMLVAR_SWITCH_OVHD_INTLT_SEATBELT_Position) 1 == (A:CABIN SEATBELTS ALERT SWITCH, bool) 0 == and if{
                      (&gt;K:CABIN_SEATBELTS_ALERT_SWITCH_TOGGLE)
                    }
                    (L:XMLVAR_SWITCH_OVHD_INTLT_SEATBELT_Position) 0 == (A:CABIN SEATBELTS ALERT SWITCH, bool) 1 == and if{
                      (&gt;K:CABIN_SEATBELTS_ALERT_SWITCH_TOGGLE)
                    }
                </Update>

                <!-- INT SEATBELTS -->
                <UseTemplate Name="FBW_Anim_Interactions">
                    <ANIM_TYPE>SWITCH</ANIM_TYPE>
                    <ANIM_TEMPLATE>FBW_Switch_LeftClick_MouseWheel</ANIM_TEMPLATE>
                    <ANIM_NAME>SWITCH_OVHD_INTLT_SEATBELT</ANIM_NAME>
                    <NODE_ID>SWITCH_OVHD_INTLT_SEATBELT</NODE_ID>
                    <PART_ID>Seatbelt_Switch</PART_ID>
                    <TOGGLE_EVENT>CABIN_SEATBELTS_ALERT_SWITCH_TOGGLE</TOGGLE_EVENT>
                    <SIMVAR_NAME>CABIN SEATBELTS ALERT SWITCH</SIMVAR_NAME>
                    <LIGHT_TYPE>SEATBELT</LIGHT_TYPE>
                    <ANIMTIP_0>Turn ON seatbelt light</ANIMTIP_0>
                    <ANIMTIP_1>Turn OFF seatbelt light</ANIMTIP_1>
                </UseTemplate>

                <!-- INT LT NO SMOKING -->
                <UseTemplate Name="FBW_Anim_Interactions">
                    <ANIM_TYPE>SWITCH</ANIM_TYPE>
                    <ANIM_TEMPLATE>A32NX_GT_Switch_Dummy</ANIM_TEMPLATE>
                    <NODE_ID>SWITCH_OVHD_INTLT_NOSMOKING</NODE_ID>
                    <PART_ID>Smoking_Switch</PART_ID>
                    <ANIM_NAME>SWITCH_OVHD_INTLT_NOSMOKING</ANIM_NAME>
                    <NUM_STATES>3</NUM_STATES>
                    <SWITCH_DIRECTION>Vertical</SWITCH_DIRECTION>
                    <INVERT_ANIM>True</INVERT_ANIM>
                    <SWITCH_POSITION_TYPE>L</SWITCH_POSITION_TYPE>
                    <SWITCH_POSITION_VAR>XMLVAR_SWITCH_OVHD_INTLT_NOSMOKING_Position</SWITCH_POSITION_VAR>
                    <LIGHT_TYPE>NO_SMOKING</LIGHT_TYPE>
                    <ANIMTIP_1_ON_PERCENT>0.5</ANIMTIP_1_ON_PERCENT>
                    <!-- TODO: Figure out how to add custom TT in .locPak and .loc files. -->
                    <ANIMTIP_0>TT:COCKPIT.TOOLTIPS.LIGHTS_NOSMOKE_ON</ANIMTIP_0>
                    <ANIMTIP_1>TT:COCKPIT.TOOLTIPS.LIGHTS_NOSMOKE_AUTO</ANIMTIP_1>
                    <ANIMTIP_2>TT:COCKPIT.TOOLTIPS.LIGHTS_NOSMOKE_OFF</ANIMTIP_2>
                    <WWISE_EVENT>lswitch</WWISE_EVENT>
                </UseTemplate>

                <!-- INT LT EMER EXIT LT -->
                <UseTemplate Name="FBW_Anim_Interactions">
                    <ANIM_TYPE>SWITCH</ANIM_TYPE>
                    <ANIM_TEMPLATE>A32NX_GT_Switch_Dummy</ANIM_TEMPLATE>
                    <NODE_ID>SWITCH_OVHD_INTLT_EMEREXIT</NODE_ID>
                    <PART_ID>Emergency_Exit_Switch</PART_ID>
                    <ANIM_NAME>SWITCH_OVHD_INTLT_EMEREXIT</ANIM_NAME>
                    <NUM_STATES>3</NUM_STATES>
                    <SWITCH_DIRECTION>Vertical</SWITCH_DIRECTION>
                    <LIGHT_TYPE>EMER_EXIT</LIGHT_TYPE>
                    <SWITCH_POSITION_TYPE>L</SWITCH_POSITION_TYPE>
                    <SWITCH_POSITION_VAR>XMLVAR_SWITCH_OVHD_INTLT_EMEREXIT_Position</SWITCH_POSITION_VAR>
                    <ANIMTIP_1_ON_PERCENT>0.5</ANIMTIP_1_ON_PERCENT>
                    <ANIMTIP_0>Turn ON emergency exit signs</ANIMTIP_0>
                    <ANIMTIP_1>Set emergency exit signs to ARM</ANIMTIP_1>
                    <ANIMTIP_2>Turn OFF emergency exit signs</ANIMTIP_2>
                    <WWISE_EVENT>lswitch</WWISE_EVENT>
                </UseTemplate>

                <!-- INT LT SIGNS  -->
                <UseTemplate Name="FBW_AIRLINER_SIGNS_LIGHT_Template">
                    <NODE_ID>PUSH_OVHD_SIGNS</NODE_ID>
                    <SEQ1_EMISSIVE_DRIVES_VISIBILITY>False</SEQ1_EMISSIVE_DRIVES_VISIBILITY>
                    <SEQ1_CODE_DRIVES_VISIBILITY>False</SEQ1_CODE_DRIVES_VISIBILITY>
                    <SEQ2_CODE_DRIVES_VISIBILITY>False</SEQ2_CODE_DRIVES_VISIBILITY>
                    <SEQ_POWERED>(L:A32NX_ELEC_AC_ESS_SHED_BUS_IS_POWERED, Bool) (L:A32NX_ELEC_AC_STAT_INV_BUS_IS_POWERED, Bool) or</SEQ_POWERED>
                </UseTemplate>

                <!-- INT LT ANN LT -->
                <UseTemplate Name="FBW_Anim_Interactions">
                    <ANIM_TYPE>SWITCH</ANIM_TYPE>
                    <ANIM_TEMPLATE>A32NX_GT_Switch_Dummy</ANIM_TEMPLATE>
                    <NODE_ID>SWITCH_OVHD_INTLT_ANNLT</NODE_ID>
                    <PART_ID>SWITCH_OVHD_INTLT_ANNLT</PART_ID>
                    <ANIM_NAME>SWITCH_OVHD_INTLT_ANNLT</ANIM_NAME>
                    <NUM_STATES>3</NUM_STATES>
                    <SWITCH_DIRECTION>Vertical</SWITCH_DIRECTION>
                    <LIGHT_TYPE>ANN_LT</LIGHT_TYPE>
                    <SWITCH_POSITION_TYPE>L</SWITCH_POSITION_TYPE>
                    <SWITCH_POSITION_VAR>A32NX_OVHD_INTLT_ANN</SWITCH_POSITION_VAR>
                    <ANIMTIP_1_ON_PERCENT>0.5</ANIMTIP_1_ON_PERCENT>
                    <ANIMTIP_0>Test annunciator lights</ANIMTIP_0>
                    <ANIMTIP_1>Set annunciator lights to BRT</ANIMTIP_1>
                    <ANIMTIP_2>Set annunciator lights to DIM</ANIMTIP_2>
                    <WWISE_EVENT>lswitch</WWISE_EVENT>
                    <NORMALIZED_TIME_1>0.1</NORMALIZED_TIME_1>
                    <NORMALIZED_TIME_2>0.5</NORMALIZED_TIME_2>
                    <CODE_POS_0></CODE_POS_0>
                    <CODE_POS_1></CODE_POS_1>
                    <CODE_POS_2></CODE_POS_2>
                </UseTemplate>

                <!-- INT LT ICE IND & STBY COMPASS -->
                <UseTemplate Name="FBW_Anim_Interactions">
                    <ANIM_TYPE>SWITCH</ANIM_TYPE>
                    <ANIM_TEMPLATE>FBW_Switch_LeftClick_MouseWheel</ANIM_TEMPLATE>
                    <ANIM_NAME>SWITCH_OVHD_INTLT_STBYCOMPAS</ANIM_NAME>
                    <NODE_ID>SWITCH_OVHD_INTLT_STBYCOMPAS</NODE_ID>
                    <PART_ID>SWITCH_OVHD_INTLT_STBYCOMPAS</PART_ID>
                    <TOGGLE_EVENT>A32NX_STBY_COMPASS_LIGHT_TOGGLE</TOGGLE_EVENT>
                    <SIMVAR_NAME>A32NX_STBY_COMPASS_LIGHT_TOGGLE</SIMVAR_NAME>
                    <SIMVAR_GROUP>L</SIMVAR_GROUP>
                    <LIGHT_TYPE>STBYCOMPAS</LIGHT_TYPE>
                    <ANIMTIP_0>Turn ON standby compass light</ANIMTIP_0>
                    <ANIMTIP_1>Turn OFF standby compass light</ANIMTIP_1>
                </UseTemplate>

                <!-- EXT LT BEACON -->
                <UseTemplate Name="FBW_Anim_Interactions">
                    <ANIM_TYPE>SWITCH</ANIM_TYPE>
                    <ANIM_TEMPLATE>FBW_Switch_LeftClick_MouseWheel</ANIM_TEMPLATE>
                    <NODE_ID>SWITCH_OVHD_EXTLT_BEACON</NODE_ID>
                    <PART_ID>Beacon_Light_Switch</PART_ID>
                    <ANIM_NAME>SWITCH_OVHD_EXTLT_BEACON</ANIM_NAME>
                    <SIMVAR_NAME>LIGHT BEACON</SIMVAR_NAME>
                    <TOGGLE_EVENT>BEACON_LIGHTS_SET</TOGGLE_EVENT>
                    <ANIMTIP_0>TT:COCKPIT.TOOLTIPSV2.LIGHTING_SWITCH_LIGHT_BEACON_ACTION_SET</ANIMTIP_0>
                    <ANIMTIP_1>TT:COCKPIT.TOOLTIPSV2.LIGHTING_SWITCH_LIGHT_BEACON_ACTION_SET</ANIMTIP_1>
                </UseTemplate>

                <!-- EXT LT RWY TURN OFF -->
                <UseTemplate Name="FBW_Anim_Interactions">
                    <ANIM_TYPE>SWITCH</ANIM_TYPE>
                    <ANIM_TEMPLATE>FBW_Switch_LeftClick_MouseWheel</ANIM_TEMPLATE>
                    <NODE_ID>SWITCH_OVHD_EXTLT_RWY</NODE_ID>
                    <PART_ID>EXTLT_RWY</PART_ID>
                    <ANIM_NAME>SWITCH_OVHD_EXTLT_RWY</ANIM_NAME>
                    <SIMVAR_NAME>LIGHT TAXI</SIMVAR_NAME>
                    <SIMVAR_NAME_2>LIGHT TAXI</SIMVAR_NAME_2>
                    <TOGGLE_EVENT>TAXI_LIGHTS_SET</TOGGLE_EVENT>
                    <TOGGLE_EVENT_2>TAXI_LIGHTS_SET</TOGGLE_EVENT_2>
                    <SIMVAR_INDEX_1>2</SIMVAR_INDEX_1>
                    <SIMVAR_INDEX_2>3</SIMVAR_INDEX_2>
                    <ANIMTIP_0>TT:COCKPIT.TOOLTIPS.RWY_TURNOFF_LIGHTS_OFF</ANIMTIP_0>
                    <ANIMTIP_1>TT:COCKPIT.TOOLTIPS.RWY_TURNOFF_LIGHTS_ON</ANIMTIP_1>
                </UseTemplate>

                <!-- EXT LT LAND L -->
                <UseTemplate Name="FBW_Anim_Interactions">
                    <ANIM_TYPE>SWITCH</ANIM_TYPE>
                    <ANIM_TEMPLATE>FBW_Airbus_LIGHTING_Switch_Light_Landing_Template</ANIM_TEMPLATE>
                    <NODE_ID>SWITCH_OVHD_EXTLT_LANDL</NODE_ID>
                    <ANIM_NAME>SWITCH_OVHD_EXTLT_LANDL</ANIM_NAME>
                    <Part_ID>LANDING_Light_L</Part_ID>
                    <SIMVAR_INDEX>2</SIMVAR_INDEX>
                    <ID>1</ID>
                    <ANIMTIP_0>TT:COCKPIT.TOOLTIPS.LANDING_LIGHT_L_OFF</ANIMTIP_0>
                    <ANIMTIP_1>TT:COCKPIT.TOOLTIPS.LANDING_LIGHT_L_ON</ANIMTIP_1>
                    <ANIMTIP_2>TT:COCKPIT.TOOLTIPS.LANDING_LIGHT_L_RETRACT</ANIMTIP_2>
                    <TYPE>Retractable</TYPE>
                </UseTemplate>

                <!-- EXT LT LAND L DELAY -->
                <!-- DELAY_TIME is different than RIGHT to add a small "groove"
                     to their activiation, if both are triggered at the same time -->
                <UseTemplate Name="FBW_LDGLT_Delay">
                    <DELAY_TIME>7.7</DELAY_TIME>
                    <DELAY_LT_INDEX>2</DELAY_LT_INDEX>
                    <DELAY_CIRCUIT>18</DELAY_CIRCUIT>
                    <DELAY_BUS>2</DELAY_BUS>
                </UseTemplate>

                <!-- EXT LT LAND R -->
                <UseTemplate Name="FBW_Anim_Interactions">
                    <ANIM_TYPE>SWITCH</ANIM_TYPE>
                    <ANIM_TEMPLATE>FBW_Airbus_LIGHTING_Switch_Light_Landing_Template</ANIM_TEMPLATE>
                    <NODE_ID>SWITCH_OVHD_EXTLT_LANDR</NODE_ID>
                    <ANIM_NAME>SWITCH_OVHD_EXTLT_LANDR</ANIM_NAME>
                    <Part_ID>LANDING_Light_R</Part_ID>
                    <SIMVAR_INDEX>3</SIMVAR_INDEX>
                    <ID>2</ID>
                    <ANIMTIP_0>TT:COCKPIT.TOOLTIPS.LANDING_LIGHT_R_OFF</ANIMTIP_0>
                    <ANIMTIP_1>TT:COCKPIT.TOOLTIPS.LANDING_LIGHT_R_ON</ANIMTIP_1>
                    <ANIMTIP_2>TT:COCKPIT.TOOLTIPS.LANDING_LIGHT_R_RETRACT</ANIMTIP_2>
                    <TYPE>Retractable</TYPE>
                </UseTemplate>

                <!-- EXT LT LAND R DELAY -->
                <!-- DELAY_TIME is different than LEFT to add a small "groove"
                     to their activiation, if both are triggered at the same time -->
                <UseTemplate Name="FBW_LDGLT_Delay">
                    <DELAY_TIME>7.3</DELAY_TIME>
                    <DELAY_LT_INDEX>3</DELAY_LT_INDEX>
                    <DELAY_CIRCUIT>19</DELAY_CIRCUIT>
                    <DELAY_BUS>3</DELAY_BUS>
                </UseTemplate>

                <!-- EXT LT WING -->
                <UseTemplate Name="FBW_Anim_Interactions">
                    <ANIM_TYPE>SWITCH</ANIM_TYPE>
                    <ANIM_TEMPLATE>FBW_Switch_LeftClick_MouseWheel</ANIM_TEMPLATE>
                    <NODE_ID>SWITCH_OVHD_EXTLT_WING</NODE_ID>
                    <PART_ID>EXTLT_WING</PART_ID>
                    <ANIM_NAME>SWITCH_OVHD_EXTLT_WING</ANIM_NAME>
                    <SIMVAR_NAME>LIGHT WING</ANIM_NAME>
                    <SIMVAR_NAME_2>LIGHT WING</ANIM_NAME>
                    <TOGGLE_EVENT>WING_LIGHTS_SET</TOGGLE_EVENT>
                    <TOGGLE_EVENT_2>WING_LIGHTS_SET</TOGGLE_EVENT>
                    <SIMVAR_INDEX_1>0</SIMVAR_INDEX_1>
                    <SIMVAR_INDEX_2>1</SIMVAR_INDEX_2>
                    <ANIMTIP_0>TT:COCKPIT.TOOLTIPS.PANEL_DEICE_WING_LIGHT_OFF</ANIMTIP_0>
                    <ANIMTIP_1>TT:COCKPIT.TOOLTIPS.PANEL_DEICE_WING_LIGHT_ON</ANIMTIP_1>
                </UseTemplate>

                <!-- EXT LT NAV & LOGO -->
                <UseTemplate Name="FBW_Anim_Interactions">
                    <ANIM_TYPE>SWITCH</ANIM_TYPE>
                    <ANIM_TEMPLATE>FBW_Switch_LeftClick_MouseWheel</ANIM_TEMPLATE>
                    <NODE_ID>SWITCH_OVHD_EXTLT_NAVLOGO</NODE_ID>
                    <PART_ID>SWITCH_OVHD_EXTLT_NAVLOGO</PART_ID>
                    <ANIM_NAME>SWITCH_OVHD_EXTLT_NAVLOGO</ANIM_NAME>
                    <SIMVAR_NAME>LIGHT LOGO</ANIM_NAME>
                    <SIMVAR_NAME_2>LIGHT NAV</ANIM_NAME>
                    <TOGGLE_EVENT>LOGO_LIGHTS_SET</TOGGLE_EVENT>
                    <TOGGLE_EVENT_2>NAV_LIGHTS_SET</TOGGLE_EVENT>
                    <SIMVAR_INDEX_1>0</SIMVAR_INDEX_1>
                    <SIMVAR_INDEX_2>0</SIMVAR_INDEX_2>
                    <ANIMTIP_0>TT:COCKPIT.TOOLTIPS.LOGO_LIGHT_OFF</ANIMTIP_0>
                    <ANIMTIP_1>TT:COCKPIT.TOOLTIPS.LOGO_LIGHT_OFF</ANIMTIP_1>
                </UseTemplate>

                <!-- turn off the connection to the logo lights when the plane is not on ground and the flaps are retracted -->
                <Update Frequency="5">
                    (A:SIM ON GROUND, BOOL) 0 != (A:FLAPS HANDLE PERCENT, percent) 0 &gt; or (&gt;O:_ShouldBeConnectedToPowerGrid)
                    (O:_ShouldBeConnectedToPowerGrid) sp0
                    2 (&gt;A:BUS LOOKUP INDEX, Number)
                    (A:CIRCUIT CONNECTION ON:29, Bool) l0 != if{ 29 2 (&gt;K:2:ELECTRICAL_BUS_TO_CIRCUIT_CONNECTION_TOGGLE) }
                    3 (&gt;A:BUS LOOKUP INDEX, Number)
                    (A:CIRCUIT CONNECTION ON:30, Bool) l0 != if{ 30 3 (&gt;K:2:ELECTRICAL_BUS_TO_CIRCUIT_CONNECTION_TOGGLE) }
                </Update>

                <!-- EXT LT NOSE TAXI/TO -->
                <UseTemplate Name="FBW_Anim_Interactions">
                    <ANIM_TYPE>SWITCH</ANIM_TYPE>
                    <ANIM_TEMPLATE>ASOBO_LIGHTING_Switch_Light_Landing_Template</ANIM_TEMPLATE>
                    <NODE_ID>SWITCH_OVHD_EXTLT_NOSE</NODE_ID>
                    <PART_ID>LIGHTING_Switch_Light_Double</PART_ID>
                    <ANIM_NAME>SWITCH_OVHD_EXTLT_NOSE</ANIM_NAME>
                    <LIGHT_TYPE>LANDING</LIGHT_TYPE>
                    <LIGHT_TYPE_2>TAXI</LIGHT_TYPE_2>
                    <SIMVAR_INDEX_1>1</SIMVAR_INDEX_1>
                    <SIMVAR_INDEX_2>1</SIMVAR_INDEX_2>
                    <ANIMTIP_0>TT:COCKPIT.TOOLTIPS.NOSE_LIGHT_SET_TO</ANIMTIP_0>
                    <ANIMTIP_1>TT:COCKPIT.TOOLTIPS.NOSE_LIGHT_SET_TAXI</ANIMTIP_1>
                    <ANIMTIP_2>TT:COCKPIT.TOOLTIPS.NOSE_LIGHT_SET_OFF</ANIMTIP_2>
                    <TYPE>TwoSimvars</TYPE>
                    <!-- Allow TAXI LT to be used with TO LT -->
                    <SET_SIMVAR_2>(L:LIGHTING_LANDING_1, Number) 0 == if{ ! } 1 r (&gt;K:2:TAXI_LIGHTS_SET)</SET_SIMVAR_2>
                    <WWISE_EVENT>lswitch</WWISE_EVENT>
                </UseTemplate>

                <!-- Turn off the connection to the lights when the landing gear is retracted-->
                <UseTemplate Name="ASOBO_GT_Update">
                    <FREQUENCY>5</FREQUENCY>
                    <UPDATE_CODE>
                        (A:GEAR HANDLE POSITION, Bool) (A:GEAR POSITION, percent) 99.9 &gt; and (&gt;O:_ShouldBeConnectedToPowerGrid)
                        (O:_ShouldBeConnectedToPowerGrid) sp0
                        2 (&gt;A:BUS LOOKUP INDEX, Number)
                        (A:CIRCUIT CONNECTION ON:17, Bool) l0 != if{ 17 2 (&gt;K:2:ELECTRICAL_BUS_TO_CIRCUIT_CONNECTION_TOGGLE) }
                        (A:CIRCUIT CONNECTION ON:21, Bool) l0 != if{ 21 2 (&gt;K:2:ELECTRICAL_BUS_TO_CIRCUIT_CONNECTION_TOGGLE) }
                        3 (&gt;A:BUS LOOKUP INDEX, Number)
                        (A:CIRCUIT CONNECTION ON:20, Bool) l0 != if{ 20 3 (&gt;K:2:ELECTRICAL_BUS_TO_CIRCUIT_CONNECTION_TOGGLE) }
                        (A:CIRCUIT CONNECTION ON:22, Bool) l0 != if{ 22 3 (&gt;K:2:ELECTRICAL_BUS_TO_CIRCUIT_CONNECTION_TOGGLE) }
                    </UPDATE_CODE>
                </UseTemplate>

                <!-- INT LT OVHD INTEG LT -->
                <UseTemplate Name="FBW_Stepless_Potentiometer">
                    <NODE_ID>KNOB_OVHD_INTLT_BRT</NODE_ID>
                    <ANIMTIP_0>TT:COCKPIT.TOOLTIPS.LIGHT_OVHD_PANEL_SUBPANEL_DECREASE</ANIMTIP_0>
                    <ANIMTIP_1>TT:COCKPIT.TOOLTIPS.LIGHT_OVHD_PANEL_SUBPANEL_INCREASE</ANIMTIP_1>
                    <POTENTIOMETER>86</POTENTIOMETER>
                </UseTemplate>

                <UseTemplate Name="ASOBO_LIGHTING_Panel_Emissive_Template">
                    <NODE_ID>LIGHTS_OVHD</NODE_ID>
                    <SIMVAR_INDEX>4</SIMVAR_INDEX>
                    <POTENTIOMETER>86</POTENTIOMETER>
                    <EMISSIVE_CODE>(L:A32NX_ELEC_AC_1_BUS_IS_POWERED, Bool)</EMISSIVE_CODE>
                </UseTemplate>

                <!-- INT LT DOME -->
                <Component ID="SWITCH_OVHD_INTLT_DOME" Node="SWITCH_OVHD_INTLT_DOME">
                    <UseTemplate Name="FBW_Anim_Interactions">
                        <ANIM_TYPE>SWITCH</ANIM_TYPE>
                        <ANIM_TEMPLATE>ASOBO_GT_Switch_3States</ANIM_TEMPLATE>
                        <NODE_ID>SWITCH_OVHD_INTLT_DOME</NODE_ID>
                        <PART_ID>SWITCH_OVHD_INTLT_DOME</PART_ID>
                        <ANIM_NAME>SWITCH_OVHD_INTLT_DOME</ANIM_NAME>
                        <WWISE_EVENT>lswitch</WWISE_EVENT>
                        <DIMMER_POS_0_VALUE>100</DIMMER_POS_0_VALUE>
                        <DIMMER_POS_1_VALUE>50</DIMMER_POS_1_VALUE>
                        <DIMMER_POS_2_VALUE>0</DIMMER_POS_2_VALUE>
                        <CODE_POS_0>1 (&gt;K:2:CABIN_LIGHTS_SET) 100 (&gt;K:LIGHT_POTENTIOMETER_7_SET)</CODE_POS_0>
                        <CODE_POS_1>1 (&gt;K:2:CABIN_LIGHTS_SET) 50 (&gt;K:LIGHT_POTENTIOMETER_7_SET)</CODE_POS_1>
                        <CODE_POS_2>0 (&gt;K:2:CABIN_LIGHTS_SET) 0 (&gt;K:LIGHT_POTENTIOMETER_7_SET)</CODE_POS_2>
                        <STATE0_TEST>(A:LIGHT CABIN:1, Bool) 1 == (A:LIGHT POTENTIOMETER:7, Percent) 100 == and</STATE0_TEST>
                        <STATE1_TEST>(A:LIGHT CABIN:1, Bool) 1 == (A:LIGHT POTENTIOMETER:7, Percent) 50 == and</STATE1_TEST>
                        <STATE2_TEST>(A:LIGHT CABIN:1, Bool) 0 == (A:LIGHT POTENTIOMETER:7, Percent) 0 == and </STATE2_TEST>
                    </UseTemplate>
                </Component>

                <!-- Hide the original (non-separated) dome lights. -->
                <Component ID="Overhead_Lights" Node="LIGHTS_Overhead">
                    <UseTemplate Name="ASOBO_GT_Visibility_Code">
                        <VISIBILITY_CODE>0</VISIBILITY_CODE>
                    </UseTemplate>
                </Component>

                <!-- PARK BRK EXT LT -->
                <UseTemplate Name="FBW_Potentiometer_Toggle">
                    <TOGGLE_CONDITION>(A:GEAR CENTER POSITION, Percent over 100) 1 == (L:A32NX_PARK_BRAKE_LEVER_POS, bool) 1 == and</TOGGLE_CONDITION>
                    <TOGGLE_REQUISITE>(L:A32NX_ELEC_DC_GND_FLT_SVC_BUS_IS_POWERED, Bool)</TOGGLE_REQUISITE>
                    <POTENTIOMETER>99</POTENTIOMETER>
                </UseTemplate>

                <!-- CPT DOME LT -->
                <UseTemplate Name="ASOBO_LIGHTING_Cabin_Emissive_Template">
                    <NODE_ID>LIGHTS_Overhead_L</NODE_ID>
                    <POTENTIOMETER>7</POTENTIOMETER>
                    <FAILURE>1</FAILURE>
                    <SIMVAR_INDEX>1</SIMVAR_INDEX>
                    <EMISSIVE_CODE>(L:A32NX_ELEC_DC_GND_FLT_SVC_BUS_IS_POWERED, Bool)</EMISSIVE_CODE>
                </UseTemplate>

                <!-- F/O DOME LT -->
                <UseTemplate Name="ASOBO_LIGHTING_Cabin_Emissive_Template">
                    <NODE_ID>LIGHTS_Overhead_R</NODE_ID>
                    <POTENTIOMETER>7</POTENTIOMETER>
                    <FAILURE>1</FAILURE>
                    <SIMVAR_INDEX>2</SIMVAR_INDEX>
                    <NO_SIMVAR_LIGHT/>
                    <EMISSIVE_CODE>(L:A32NX_ELEC_DC_ESS_BUS_IS_POWERED, Bool)</EMISSIVE_CODE>
                </UseTemplate>
            </Component>

            <Component ID="Overhead_Fuel">
                <DefaultTemplateParameters>
                    <TYPE>AIRBUS</TYPE>
                </DefaultTemplateParameters>

                <!-- FUEL X FEED -->
                <UseTemplate Name="FBW_Anim_Interactions">
                    <ANIM_TYPE>KORRY_BUTTON</ANIM_TYPE>
                    <ANIM_TEMPLATE>FBW_Airbus_Fuel_Crossfeed</ANIM_TEMPLATE>
                    <NODE_ID>PUSH_OVHD_FUEL_XFEED</NODE_ID>
                    <ID>3</ID>
                    <SEQ_POWERED>(L:A32NX_ELEC_AC_ESS_SHED_BUS_IS_POWERED, Bool)</SEQ_POWERED>
                    <SEQ2_EMISSIVE_DRIVES_VISIBILITY>False</SEQ2_EMISSIVE_DRIVES_VISIBILITY>
                    <SEQ1_CODE_DRIVES_VISIBILITY>False</SEQ1_CODE_DRIVES_VISIBILITY>
                    <SEQ2_CODE_DRIVES_VISIBILITY>False</SEQ2_CODE_DRIVES_VISIBILITY>
                    <OFF_TOOLTIP>COCKPIT.TOOLTIPS.FUEL_XFEED_TURN_ON</OFF_TOOLTIP>
                    <ON_TOOLTIP>COCKPIT.TOOLTIPS.FUEL_XFEED_TURN_OFF</ON_TOOLTIP>
                </UseTemplate>

                <!-- FUEL L TK PUMPS 1 -->
                <UseTemplate Name="FBW_Anim_Interactions">
                    <ANIM_TYPE>KORRY_BUTTON</ANIM_TYPE>
                    <ANIM_TEMPLATE>FBW_Airbus_Fuel_Pump</ANIM_TEMPLATE>
                    <NODE_ID>PUSH_OVHD_FUEL_LTKPUMPS1</NODE_ID>
                    <PART_ID>OVHD_FUEL_LTKPUMPS1</PART_ID>
                    <ID>2</ID>
                    <SEQ_POWERED>(L:A32NX_ELEC_AC_ESS_SHED_BUS_IS_POWERED, Bool)</SEQ_POWERED>
                    <SEQ2_EMISSIVE_DRIVES_VISIBILITY>False</SEQ2_EMISSIVE_DRIVES_VISIBILITY>
                    <SEQ1_CODE_DRIVES_VISIBILITY>False</SEQ1_CODE_DRIVES_VISIBILITY>
                    <SEQ2_CODE_DRIVES_VISIBILITY>False</SEQ2_CODE_DRIVES_VISIBILITY>
                    <OFF_TOOLTIP>COCKPIT.TOOLTIPS.ENG_1_L_TK_PUMP1_OFF</OFF_TOOLTIP>
                    <ON_TOOLTIP>COCKPIT.TOOLTIPS.ENG_1_L_TK_PUMP1_ON</ON_TOOLTIP>
                </UseTemplate>

                <!-- FUEL L TK PUMPS 2 -->
                    <UseTemplate Name="FBW_Anim_Interactions">
                    <ANIM_TYPE>KORRY_BUTTON</ANIM_TYPE>
                    <ANIM_TEMPLATE>FBW_Airbus_Fuel_Pump</ANIM_TEMPLATE>
                    <NODE_ID>PUSH_OVHD_FUEL_LTKPUMPS2</NODE_ID>
                    <PART_ID>OVHD_FUEL_LTKPUMPS2</PART_ID>
                    <ID>5</ID>
                    <SEQ_POWERED>(L:A32NX_ELEC_AC_2_BUS_IS_POWERED, Bool)</SEQ_POWERED>
                    <SEQ2_EMISSIVE_DRIVES_VISIBILITY>False</SEQ2_EMISSIVE_DRIVES_VISIBILITY>
                    <SEQ1_CODE_DRIVES_VISIBILITY>False</SEQ1_CODE_DRIVES_VISIBILITY>
                    <SEQ2_CODE_DRIVES_VISIBILITY>False</SEQ2_CODE_DRIVES_VISIBILITY>
                    <OFF_TOOLTIP>COCKPIT.TOOLTIPS.ENG_1_L_TK_PUMP2_OFF</OFF_TOOLTIP>
                    <ON_TOOLTIP>COCKPIT.TOOLTIPS.ENG_1_L_TK_PUMP2_ON</ON_TOOLTIP>
                </UseTemplate>

                <!-- FUEL PUMP 1 -->
                <UseTemplate Name="FBW_Anim_Interactions">
                    <ANIM_TYPE>KORRY_BUTTON</ANIM_TYPE>
                    <ANIM_TEMPLATE>FBW_Airbus_Fuel_Pump</ANIM_TEMPLATE>
                    <NODE_ID>PUSH_OVHD_FUEL_PUMP1</NODE_ID>
                    <PART_ID>OVHD_FUEL_PUMP1</PART_ID>
                    <ID>1</ID>
                    <SEQ_POWERED>(L:A32NX_ELEC_AC_2_BUS_IS_POWERED, Bool)</SEQ_POWERED>
                    <SEQ2_EMISSIVE_DRIVES_VISIBILITY>False</SEQ2_EMISSIVE_DRIVES_VISIBILITY>
                    <SEQ1_CODE_DRIVES_VISIBILITY>False</SEQ1_CODE_DRIVES_VISIBILITY>
                    <SEQ2_CODE_DRIVES_VISIBILITY>False</SEQ2_CODE_DRIVES_VISIBILITY>
                    <OFF_TOOLTIP>COCKPIT.TOOLTIPS.CTR_TK_PUMP_1_OFF</OFF_TOOLTIP>
                    <ON_TOOLTIP>COCKPIT.TOOLTIPS.CTR_TK_PUMP_1_ON</ON_TOOLTIP>
                </UseTemplate>

                <!-- FUEL PUMP 2 -->
                <UseTemplate Name="FBW_Anim_Interactions">
                    <ANIM_TYPE>KORRY_BUTTON</ANIM_TYPE>
                    <ANIM_TEMPLATE>FBW_Airbus_Fuel_Pump</ANIM_TEMPLATE>
                    <NODE_ID>PUSH_OVHD_FUEL_PUMP2</NODE_ID>
                    <PART_ID>OVHD_FUEL_PUMP2</PART_ID>
                    <ID>4</ID>
                    <SEQ_POWERED>(L:A32NX_ELEC_AC_1_BUS_IS_POWERED, Bool)</SEQ_POWERED>
                    <SEQ2_EMISSIVE_DRIVES_VISIBILITY>False</SEQ2_EMISSIVE_DRIVES_VISIBILITY>
                    <SEQ1_CODE_DRIVES_VISIBILITY>False</SEQ1_CODE_DRIVES_VISIBILITY>
                    <SEQ2_CODE_DRIVES_VISIBILITY>False</SEQ2_CODE_DRIVES_VISIBILITY>
                    <OFF_TOOLTIP>COCKPIT.TOOLTIPS.CTR_TK_PUMP_2_OFF</OFF_TOOLTIP>
                    <ON_TOOLTIP>COCKPIT.TOOLTIPS.CTR_TK_PUMP_2_ON</ON_TOOLTIP>
                </UseTemplate>

                <!-- FUEL R TK PUMPS 1 -->
                <UseTemplate Name="FBW_Anim_Interactions">
                    <ANIM_TYPE>KORRY_BUTTON</ANIM_TYPE>
                    <ANIM_TEMPLATE>FBW_Airbus_Fuel_Pump</ANIM_TEMPLATE>
                    <NODE_ID>PUSH_OVHD_FUEL_RTKPUMPS1</NODE_ID>
                    <PART_ID>OVHD_FUEL_RTKPUMPS1</PART_ID>
                    <ID>3</ID>
                    <SEQ_POWERED>(L:A32NX_ELEC_AC_ESS_SHED_BUS_IS_POWERED, Bool)</SEQ_POWERED>
                    <SEQ2_EMISSIVE_DRIVES_VISIBILITY>False</SEQ2_EMISSIVE_DRIVES_VISIBILITY>
                    <SEQ1_CODE_DRIVES_VISIBILITY>False</SEQ1_CODE_DRIVES_VISIBILITY>
                    <SEQ2_CODE_DRIVES_VISIBILITY>False</SEQ2_CODE_DRIVES_VISIBILITY>
                    <OFF_TOOLTIP>COCKPIT.TOOLTIPS.ENG_2_R_TK_PUMP1_OFF</OFF_TOOLTIP>
                    <ON_TOOLTIP>COCKPIT.TOOLTIPS.ENG_2_R_TK_PUMP1_ON</ON_TOOLTIP>
                </UseTemplate>

                <!-- FUEL R TK PUMPS 2 -->
                <UseTemplate Name="FBW_Anim_Interactions">
                    <ANIM_TYPE>KORRY_BUTTON</ANIM_TYPE>
                    <ANIM_TEMPLATE>FBW_Airbus_Fuel_Pump</ANIM_TEMPLATE>
                    <NODE_ID>PUSH_OVHD_FUEL_RTKPUMPS2</NODE_ID>
                    <PART_ID>OVHD_FUEL_RTKPUMPS2</PART_ID>
                    <OFF_TOOLTIP>COCKPIT.TOOLTIPS.ENG_2_R_TK_PUMP2_OFF</OFF_TOOLTIP>
                    <ON_TOOLTIP>COCKPIT.TOOLTIPS.ENG_2_R_TK_PUMP2_ON</ON_TOOLTIP>
                    <ID>6</ID>
                    <SEQ_POWERED>(L:A32NX_ELEC_AC_2_BUS_IS_POWERED, Bool)</SEQ_POWERED>
                    <SEQ2_EMISSIVE_DRIVES_VISIBILITY>False</SEQ2_EMISSIVE_DRIVES_VISIBILITY>
                    <SEQ1_CODE_DRIVES_VISIBILITY>False</SEQ1_CODE_DRIVES_VISIBILITY>
                    <SEQ2_CODE_DRIVES_VISIBILITY>False</SEQ2_CODE_DRIVES_VISIBILITY>
                </UseTemplate>

                <!-- FUEL MODE SEL -->
                <UseTemplate Name="FBW_Anim_Interactions">
                    <ANIM_TYPE>KORRY_BUTTON</ANIM_TYPE>
                    <ANIM_TEMPLATE>FBW_Push_Toggle</ANIM_TEMPLATE>
                    <NODE_ID>PUSH_OVHD_FUEL_MODESEL</NODE_ID>
                    <SEQ_POWERED>(L:A32NX_ELEC_AC_1_BUS_IS_POWERED, Bool)</SEQ_POWERED>
                    <SEQ1_CODE>
                        (A:FUELSYSTEM TANK WEIGHT:1, pound) 550 &gt;
                        (A:FUELSYSTEM TANK WEIGHT:2, pound) 11000 &lt;
                        (A:FUELSYSTEM TANK WEIGHT:3, pound) 11000 &lt; or and
                    </SEQ1_CODE>
                    <SEQ2_EMISSIVE_DRIVES_VISIBILITY>False</SEQ2_EMISSIVE_DRIVES_VISIBILITY>
                    <SEQ1_CODE_DRIVES_VISIBILITY>False</SEQ1_CODE_DRIVES_VISIBILITY>
                    <SEQ2_CODE_DRIVES_VISIBILITY>False</SEQ2_CODE_DRIVES_VISIBILITY>
                    <DUMMY_BUTTON/>
                </UseTemplate>
            </Component>

            <!-- FLT CTL -->
            <Component ID="Flight_Controls_Left">
                <!-- FLT CTL ELAC 1 -->
                <UseTemplate Name="FBW_Anim_Interactions">
                    <ANIM_TYPE>KORRY_BUTTON</ANIM_TYPE>
                    <ANIM_TEMPLATE>FBW_AIRBUS_Push_ELAC_Template</ANIM_TEMPLATE>
                    <SEQ_POWERED>(L:A32NX_ELEC_AC_ESS_SHED_BUS_IS_POWERED, Bool) (L:A32NX_ELEC_AC_STAT_INV_BUS_IS_POWERED, Bool) or</SEQ_POWERED>
                    <ID>1</ID>
                </UseTemplate>

                <!-- FLT CTL SEC 1 -->
                <UseTemplate Name="FBW_Anim_Interactions">
                    <ANIM_TYPE>KORRY_BUTTON</ANIM_TYPE>
                    <ANIM_TEMPLATE>FBW_AIRBUS_Push_SEC_Template</ANIM_TEMPLATE>
                    <SEQ_POWERED>(L:A32NX_ELEC_AC_ESS_SHED_BUS_IS_POWERED, Bool) (L:A32NX_ELEC_AC_STAT_INV_BUS_IS_POWERED, Bool) or</SEQ_POWERED>
                    <ID>1</ID>
                </UseTemplate>

                <!-- FLT CTL FAC 1 -->
                <UseTemplate Name="FBW_Anim_Interactions">
                    <ANIM_TYPE>KORRY_BUTTON</ANIM_TYPE>
                    <ANIM_TEMPLATE>FBW_AIRBUS_Push_FAC_Template</ANIM_TEMPLATE>
                    <SEQ_POWERED>(L:A32NX_ELEC_AC_ESS_SHED_BUS_IS_POWERED, Bool) (L:A32NX_ELEC_AC_STAT_INV_BUS_IS_POWERED, Bool) or</SEQ_POWERED>
                    <ID>1</ID>
                </UseTemplate>
            </Component>

            <Component ID="Overhead_Dummies">
                <Component ID="Left_Column">
                    <!-- ELT TEST/RESET -->
                    <UseTemplate Name="FBW_Anim_Interactions">
                        <ANIM_TYPE>BUTTON_HELD</ANIM_TYPE>
                        <ANIM_TEMPLATE>FBW_Push_Held</ANIM_TEMPLATE>
                        <NODE_ID>PUSH_OVHD_ELT_TEST</NODE_ID>
                        <HOLD_SIMVAR>L:A32NX_ELT_TEST_RESET</HOLD_SIMVAR>
                        <TOOLTIPID>Test/Reset ELT (Inop.)</TOOLTIPID>
                    </UseTemplate>

                    <!-- ELT ON -->
                    <UseTemplate Name="FBW_Anim_Interactions">
                        <ANIM_TYPE>BUTTON_HELD</ANIM_TYPE>
                        <ANIM_TEMPLATE>FBW_Push_Held</ANIM_TEMPLATE>
                        <NODE_ID>PUSH_OVHD_ELT_ON</NODE_ID>
                        <LEFT_SINGLE_CODE>1 (&gt;L:A32NX_ELT_ON)</LEFT_SINGLE_CODE>
                        <TOOLTIPID>Turn ON ELT (Inop.)</TOOLTIPID>
                    </UseTemplate>

                    <!-- PA -->
                    <UseTemplate Name="FBW_Airbus_PA_Button">
                        <NODE_ID>PUSH_OVHD_PA</NODE_ID>
                        <SEQ_POWERED>(L:A32NX_ELEC_AC_1_BUS_IS_POWERED, Bool)</SEQ_POWERED>
                        <TOOLTIPID>PA Annunciator</TOOLTIPID>
                        <DUMMY_BUTTON/>
                        <NO_SEQ2 />
                    </UseTemplate>

                    <!-- OVHD COCKPIT DOOR VIDEO -->
                    <UseTemplate Name="FBW_Anim_Interactions">
                        <ANIM_TYPE>KORRY_BUTTON</ANIM_TYPE>
                        <ANIM_TEMPLATE>FBW_Push_Toggle</ANIM_TEMPLATE>
                        <NODE_ID>PUSH_OVHD_COCKPITDOORVIDEO</NODE_ID>
                        <TOGGLE_SIMVAR>L:A32NX_OVHD_COCKPITDOORVIDEO_TOGGLE</TOGGLE_SIMVAR>
                        <SEQ_POWERED>(L:A32NX_ELEC_AC_1_BUS_IS_POWERED, Bool)</SEQ_POWERED>
                        <SEQ2_CODE>(L:A32NX_OVHD_COCKPITDOORVIDEO_TOGGLE, Bool) !</SEQ2_CODE>
                        <SEQ1_EMISSIVE_DRIVES_VISIBILITY>False</SEQ1_EMISSIVE_DRIVES_VISIBILITY>
                        <SEQ2_EMISSIVE_DRIVES_VISIBILITY>False</SEQ2_EMISSIVE_DRIVES_VISIBILITY>
                        <SEQ1_CODE_DRIVES_VISIBILITY>False</SEQ1_CODE_DRIVES_VISIBILITY>
                        <SEQ2_CODE_DRIVES_VISIBILITY>False</SEQ2_CODE_DRIVES_VISIBILITY>
                        <TOOLTIPID>%((L:A32NX_OVHD_COCKPITDOORVIDEO_TOGGLE, Bool))%{if}Turn OFF door video%{else}Turn ON door video%{end}</TOOLTIPID>
                    </UseTemplate>

                    <!-- PEDESTAL COCKPIT DOOR VIDEO-->
                    <UseTemplate Name="FBW_Anim_Interactions">
                        <ANIM_TYPE>BUTTON</ANIM_TYPE>
                        <ANIM_TEMPLATE>FBW_Push_Toggle</ANIM_TEMPLATE>
                        <NODE_ID>PUSH_DOORPANEL_VIDEO</NODE_ID>
                        <LEFT_SINGLE_CODE>(L:PUSH_DOORPANEL_VIDEO) ! (>L:PUSH_DOORPANEL_VIDEO)</LEFT_SINGLE_CODE>
                        <MOMENTARY/>
                        <NO_SEQ1 />
                        <NO_SEQ2 />
                        <ROUND />
                    </UseTemplate>

                    <Component ID="ADIRS">
                        <!-- ADIRS IR 1 -->
                        <UseTemplate Name="FBW_Anim_Interactions">
                            <ANIM_TYPE>KORRY_BUTTON</ANIM_TYPE>
                            <ANIM_TEMPLATE>FBW_Airbus_ADIRS_IR_Button</ANIM_TEMPLATE>
                            <ID>1</ID>
                            <SEQ_POWERED>(L:A32NX_ELEC_AC_1_BUS_IS_POWERED, Bool)</SEQ_POWERED>
                        </UseTemplate>
                        <!-- ADIRS IR 2 -->
                        <UseTemplate Name="FBW_Anim_Interactions">
                            <ANIM_TYPE>KORRY_BUTTON</ANIM_TYPE>
                            <ANIM_TEMPLATE>FBW_Airbus_ADIRS_IR_Button</ANIM_TEMPLATE>
                            <ID>2</ID>
                            <SEQ_POWERED>(L:A32NX_ELEC_AC_2_BUS_IS_POWERED, Bool)</SEQ_POWERED>
                        </UseTemplate>
                        <!-- ADIRS IR 3 -->
                        <UseTemplate Name="FBW_Anim_Interactions">
                            <ANIM_TYPE>KORRY_BUTTON</ANIM_TYPE>
                            <ANIM_TEMPLATE>FBW_Airbus_ADIRS_IR_Button</ANIM_TEMPLATE>
                            <ID>3</ID>
                            <SEQ_POWERED>(L:A32NX_ELEC_AC_1_BUS_IS_POWERED, Bool)</SEQ_POWERED>
                        </UseTemplate>

                        <!-- ADIRS ANNOUNCIATOR -->
                        <UseTemplate Name="FBW_Push_Toggle">
                            <NODE_ID>PUSH_OVHD_ADIRS</NODE_ID>
                            <!--
                                Various buses may power the ON BAT indication. When revisiting the ADIRS
                                implementation the necessary logic should be implemented and the appropriate
                                power sources used.
                            -->
                            <SEQ1_CODE>(L:A32NX_OVHD_ADIRS_ON_BAT_IS_ILLUMINATED, Bool)</SEQ1_CODE>
                            <NO_SEQ2 />
                            <DUMMY_BUTTON/>
                        </UseTemplate>

                        <!-- ADIRS KNOB L -->
                        <UseTemplate Name="FBW_Anim_Interactions">
                            <ANIM_TYPE>KNOB</ANIM_TYPE>
                            <ANIM_TEMPLATE>FBW_Airbus_ADIRS_Knob</ANIM_TEMPLATE>
                            <ID>1</ID>
                        </UseTemplate>
                        <!-- ADIRS KNOB M -->
                        <UseTemplate Name="FBW_Anim_Interactions">
                            <ANIM_TYPE>KNOB</ANIM_TYPE>
                            <ANIM_TEMPLATE>FBW_Airbus_ADIRS_Knob</ANIM_TEMPLATE>
                            <ID>2</ID>
                        </UseTemplate>
                        <!-- ADIRS KNOB R -->
                        <UseTemplate Name="FBW_Anim_Interactions">
                            <ANIM_TYPE>KNOB</ANIM_TYPE>
                            <ANIM_TEMPLATE>FBW_Airbus_ADIRS_Knob</ANIM_TEMPLATE>
                            <ID>3</ID>
                        </UseTemplate>
                        <!-- ADIRS ADIR 1 -->
                        <UseTemplate Name="FBW_Anim_Interactions">
                            <ANIM_TYPE>KORRY_BUTTON</ANIM_TYPE>
                            <ANIM_TEMPLATE>FBW_Airbus_ADIRS_ADR_Button</ANIM_TEMPLATE>
                            <ID>1</ID>
                            <SEQ_POWERED>(L:A32NX_ELEC_AC_1_BUS_IS_POWERED, Bool)</SEQ_POWERED>
                        </UseTemplate>
                        <!-- ADIRS ADIR 2 -->
                        <UseTemplate Name="FBW_Anim_Interactions">
                            <ANIM_TYPE>KORRY_BUTTON</ANIM_TYPE>
                            <ANIM_TEMPLATE>FBW_Airbus_ADIRS_ADR_Button</ANIM_TEMPLATE>
                            <ID>2</ID>
                            <SEQ_POWERED>(L:A32NX_ELEC_AC_2_BUS_IS_POWERED, Bool)</SEQ_POWERED>
                        </UseTemplate>
                        <!-- ADIRS ADIR 3 -->
                        <UseTemplate Name="FBW_Anim_Interactions">
                            <ANIM_TYPE>KORRY_BUTTON</ANIM_TYPE>
                            <ANIM_TEMPLATE>FBW_Airbus_ADIRS_ADR_Button</ANIM_TEMPLATE>
                            <ID>3</ID>
                            <SEQ_POWERED>(L:A32NX_ELEC_AC_1_BUS_IS_POWERED, Bool)</SEQ_POWERED>
                        </UseTemplate>
                    </Component>

                    <Component ID="EVAC">
                        <!-- EVAC COMMAND -->
                        <UseTemplate Name="FBW_Anim_Interactions">
                            <ANIM_TYPE>KORRY_PROTECTED</ANIM_TYPE>
                            <ANIM_TEMPLATE>FBW_Covered_Push_Toggle</ANIM_TEMPLATE>
                            <NODE_ID>PUSH_OVHD_EVAC_COMMAND</NODE_ID>
                            <LOCK_NODE_ID>LOCK_OVHD_EVAC_COMMAND</LOCK_NODE_ID>

                            <LEFT_SINGLE_CODE>0 (&gt;L:PUSH_OVHD_EVAC_HORN) (L:A32NX_EVAC_COMMAND_TOGGLE) ! (&gt;L:A32NX_EVAC_COMMAND_TOGGLE)</LEFT_SINGLE_CODE>
                            <INVERTED_ANIMATION/>

                            <SEQ_POWERED>(L:A32NX_ELEC_AC_ESS_SHED_BUS_IS_POWERED, Bool) (L:A32NX_ELEC_AC_STAT_INV_BUS_IS_POWERED, Bool) or</SEQ_POWERED>
                            <SEQ1_CODE>(L:A32NX_EVAC_COMMAND_TOGGLE, Bool) ! (E:ABSOLUTE TIME, seconds) 1 % 0.4 &gt; and</SEQ1_CODE>
                            <SEQ2_CODE>(L:A32NX_EVAC_COMMAND_TOGGLE, Bool) !</SEQ2_CODE>
                            <TOOLTIPID>%((L:A32NX_EVAC_COMMAND_TOGGLE, Bool))%{if}Turn ON evacuation horn%{else}Turn OFF evacuation horn%{end}</TOOLTIPID>
                        </UseTemplate>

                        <!-- EVAC HORN SHUT OFF -->
                        <UseTemplate Name="FBW_Anim_Interactions">
                            <ANIM_TYPE>BUTTON</ANIM_TYPE>
                            <ANIM_TEMPLATE>FBW_Push_Toggle</ANIM_TEMPLATE>
                            <NODE_ID>PUSH_OVHD_EVAC_HORN</NODE_ID>
                            <LEFT_SINGLE_CODE>1 (&gt;L:PUSH_OVHD_EVAC_HORN)</LEFT_SINGLE_CODE>
                            <MOMENTARY/>
                            <NO_SEQ1 />
                            <NO_SEQ2 />
                            <ROUND />
                        </UseTemplate>

                        <!-- EMERGENCY EXTENSION -->
                        <UseTemplate Name="FBW_HANDLING_GRAVITYGEAR_Template">
                            <NODE_ID>LEVER_GRAVITYGEAR</NODE_ID>
                        </UseTemplate>

                        <!-- EVAC CAPT & PURS -->
                        <UseTemplate Name="FBW_Anim_Interactions">
                            <ANIM_TYPE>SWITCH</ANIM_TYPE>
                            <ANIM_TEMPLATE>FBW_Switch_LeftClick_MouseWheel</ANIM_TEMPLATE>
                            <ANIM_NAME>SWITCH_OVHD_EVAC_CAPT</ANIM_NAME>
                            <NODE_ID>SWITCH_OVHD_EVAC_CAPT</NODE_ID>
                            <PART_ID>SWITCH_OVHD_EVAC_CAPT</PART_ID>
                            <TOGGLE_EVENT>A32NX_EVAC_CAPT_TOGGLE</TOGGLE_EVENT>
                            <SIMVAR_NAME>A32NX_EVAC_CAPT_TOGGLE</SIMVAR_NAME>
                            <SIMVAR_GROUP>L</SIMVAR_GROUP>
                            <LIGHT_TYPE>STBYCOMPAS</LIGHT_TYPE>
                            <ANIMTIP_0></ANIMTIP_0>
                            <ANIMTIP_1></ANIMTIP_1>
                        </UseTemplate>
                    </Component>


                    <Component ID="EMER_ELEC_PWR">
                        <!-- EMER ELEC PWR EMER GEN TEST -->
                        <UseTemplate Name="FBW_Anim_Interactions">
                            <ANIM_TYPE>KORRY_PROTECTED</ANIM_TYPE>
                            <ANIM_TEMPLATE>FBW_Covered_Push_Toggle</ANIM_TEMPLATE>
                            <NODE_ID>PUSH_OVHD_EMERELECPWR_EMERTEST</NODE_ID>
                            <LOCK_NODE_ID>LOCK_OVHD_EMERELECPWR_EMERTEST</LOCK_NODE_ID>
                            <LEFT_SINGLE_CODE>1 (&gt;L:A32NX_EMERELECPWR_GEN_TEST)</LEFT_SINGLE_CODE>
                            <TOOLTIPID>Test emergency generator (Inop.)</TOOLTIPID>
                            <MOMENTARY/>
                            <NO_SEQ1 />
                            <NO_SEQ2 />
                        </UseTemplate>

                        <!-- EMER ELEC PWR GEN 1 LINE -->
                        <UseTemplate Name="FBW_Anim_Interactions">
                            <ANIM_TYPE>KORRY_BUTTON</ANIM_TYPE>
                            <ANIM_TEMPLATE>FBW_Push_Toggle</ANIM_TEMPLATE>
                            <NODE_ID>PUSH_OVHD_EMERELECPWR_GEN1</NODE_ID>
                            <TOGGLE_SIMVAR>L:A32NX_OVHD_EMER_ELEC_GEN_1_LINE_PB_IS_ON</TOGGLE_SIMVAR>
                            <SEQ_POWERED>(L:A32NX_ELEC_AC_ESS_SHED_BUS_IS_POWERED, Bool)</SEQ_POWERED>
                            <SEQ1_CODE>(L:A32NX_OVHD_EMER_ELEC_GEN_1_LINE_PB_HAS_FAULT, Bool)</SEQ1_CODE>
                            <SEQ2_CODE>(L:A32NX_OVHD_EMER_ELEC_GEN_1_LINE_PB_IS_ON, Bool) !</SEQ2_CODE>
                            <SEQ2_EMISSIVE_DRIVES_VISIBILITY>False</SEQ2_EMISSIVE_DRIVES_VISIBILITY>
                            <SEQ1_CODE_DRIVES_VISIBILITY>False</SEQ1_CODE_DRIVES_VISIBILITY>
                            <SEQ2_CODE_DRIVES_VISIBILITY>False</SEQ2_CODE_DRIVES_VISIBILITY>
                            <TOOLTIPID>%((L:A32NX_OVHD_EMER_ELEC_GEN_1_LINE_PB_IS_ON, Bool))%{if}Turn OFF gen 1 line%{else}Turn ON gen 1 line%{end}</TOOLTIPID>
                        </UseTemplate>

                        <!-- EMER ELEC PWR RAT & EMER GEN -->
                        <UseTemplate Name="FBW_Push_Toggle">
                            <NODE_ID>PUSH_OVHD_EMERELECPWR_RAT</NODE_ID>
                            <SEQ_POWERED>(L:A32NX_ELEC_DC_ESS_BUS_IS_POWERED, Bool)</SEQ_POWERED>
                            <SEQ1_CODE>(L:A32NX_OVHD_EMER_ELEC_RAT_AND_EMER_GEN_HAS_FAULT, Bool)</SEQ1_CODE>
                            <SEQ2_EMISSIVE_DRIVES_VISIBILITY>False</SEQ2_EMISSIVE_DRIVES_VISIBILITY>
                            <SEQ1_CODE_DRIVES_VISIBILITY>False</SEQ1_CODE_DRIVES_VISIBILITY>
                            <SEQ2_CODE_DRIVES_VISIBILITY>False</SEQ2_CODE_DRIVES_VISIBILITY>
                            <TOOLTIPID>%((L:A32NX_OVHD_EMER_ELEC_RAT_AND_EMER_GEN_HAS_FAULT, Bool))%{if}RAT and emer gen FAULT%{else}RAT and emer gen NORMAL%{end}</TOOLTIPID>
                            <DUMMY_BUTTON/>
                        </UseTemplate>

                        <!-- EMER ELEC PWR MAN ON -->
                        <UseTemplate Name="FBW_Anim_Interactions">
                            <ANIM_TYPE>KORRY_PROTECTED</ANIM_TYPE>
                            <ANIM_TEMPLATE>FBW_Covered_Push_Toggle</ANIM_TEMPLATE>
                            <NODE_ID>PUSH_OVHD_EMERELECPWR_MANON</NODE_ID>
                            <LOCK_NODE_ID>LOCK_OVHD_EMERELECPWR_MANON</LOCK_NODE_ID>
                            <LEFT_SINGLE_CODE>1 (&gt;L:A32NX_OVHD_EMER_ELEC_RAT_AND_EMER_GEN_IS_PRESSED)</LEFT_SINGLE_CODE>
                            <LEFT_LEAVE_CODE>0 (&gt;L:A32NX_OVHD_EMER_ELEC_RAT_AND_EMER_GEN_IS_PRESSED)</LEFT_LEAVE_CODE>
                            <TOOLTIPID>%((L:A32NX_OVHD_EMER_ELEC_RAT_AND_EMER_GEN_IS_PRESSED, Bool))%{if}Ram air turbine deployed (Inop.)%{else}Deploy ram air turbine (Inop.)%{end}</TOOLTIPID>
                            <MOMENTARY/>
                            <NO_SEQ1 />
                            <NO_SEQ2 />
                        </UseTemplate>
                    </Component>
                </Component>

                <Component ID="Center_Column">
                    <!-- HYD ENG 1 PUMP -->
                    <UseTemplate Name="FBW_Anim_Interactions">
                        <ANIM_TYPE>KORRY_BUTTON</ANIM_TYPE>
                        <ANIM_TEMPLATE>FBW_Push_Toggle</ANIM_TEMPLATE>
                        <NODE_ID>PUSH_OVHD_HYD_ENG1PUMP</NODE_ID>
                        <TOGGLE_SIMVAR>L:A32NX_OVHD_HYD_ENG_1_PUMP_PB_IS_AUTO</TOGGLE_SIMVAR>
                        <SEQ_POWERED>(L:A32NX_ELEC_AC_1_BUS_IS_POWERED, Bool)</SEQ_POWERED>
                        <SEQ1_CODE>(L:A32NX_OVHD_HYD_ENG_1_PUMP_PB_HAS_FAULT, Bool)</SEQ1_CODE>
                        <SEQ2_CODE>(L:A32NX_OVHD_HYD_ENG_1_PUMP_PB_IS_AUTO, Bool) !</SEQ2_CODE>
                        <SEQ2_EMISSIVE_DRIVES_VISIBILITY>False</SEQ2_EMISSIVE_DRIVES_VISIBILITY>
                        <SEQ1_CODE_DRIVES_VISIBILITY>False</SEQ1_CODE_DRIVES_VISIBILITY>
                        <SEQ2_CODE_DRIVES_VISIBILITY>False</SEQ2_CODE_DRIVES_VISIBILITY>
                        <TOOLTIPID>%((L:A32NX_OVHD_HYD_ENG_1_PUMP_PB_IS_AUTO, Bool))%{if}Turn OFF eng 1 hyd pump%{else}Turn ON eng 1 hyd pump%{end}</TOOLTIPID>
                    </UseTemplate>

                    <!-- HYD ENG 2 PUMP -->
                    <UseTemplate Name="FBW_Anim_Interactions">
                        <ANIM_TYPE>KORRY_BUTTON</ANIM_TYPE>
                        <ANIM_TEMPLATE>FBW_Push_Toggle</ANIM_TEMPLATE>
                        <NODE_ID>PUSH_OVHD_HYD_ENG2PUMP</NODE_ID>
                        <TOGGLE_SIMVAR>L:A32NX_OVHD_HYD_ENG_2_PUMP_PB_IS_AUTO</TOGGLE_SIMVAR>
                        <SEQ_POWERED>(L:A32NX_ELEC_AC_2_BUS_IS_POWERED, Bool)</SEQ_POWERED>
                        <SEQ1_CODE>(L:A32NX_OVHD_HYD_ENG_2_PUMP_PB_HAS_FAULT, Bool)</SEQ1_CODE>
                        <SEQ2_CODE>(L:A32NX_OVHD_HYD_ENG_2_PUMP_PB_IS_AUTO, Bool) !</SEQ2_CODE>
                        <SEQ2_EMISSIVE_DRIVES_VISIBILITY>False</SEQ2_EMISSIVE_DRIVES_VISIBILITY>
                        <SEQ1_CODE_DRIVES_VISIBILITY>False</SEQ1_CODE_DRIVES_VISIBILITY>
                        <SEQ2_CODE_DRIVES_VISIBILITY>False</SEQ2_CODE_DRIVES_VISIBILITY>
                        <TOOLTIPID>%((L:A32NX_OVHD_HYD_ENG_2_PUMP_PB_IS_AUTO, Bool))%{if}Turn OFF eng 2 hyd pump%{else}Turn ON eng 2 hyd pump%{end}</TOOLTIPID>
                    </UseTemplate>

                    <!-- HYD RAT MAN ON -->
                    <UseTemplate Name="FBW_Anim_Interactions">
                        <ANIM_TYPE>KORRY_PROTECTED</ANIM_TYPE>
                        <ANIM_TEMPLATE>FBW_Covered_Push_Toggle</ANIM_TEMPLATE>
                        <NODE_ID>PUSH_OVHD_HYD_RATMANON</NODE_ID>
                        <LOCK_NODE_ID>LOCK_OVHD_HYD_RATMANON</LOCK_NODE_ID>
                        <LEFT_SINGLE_CODE>1 (&gt;L:A32NX_OVHD_HYD_RAT_MAN_ON_IS_PRESSED)</LEFT_SINGLE_CODE>
                        <LEFT_LEAVE_CODE>0 (&gt;L:A32NX_OVHD_HYD_RAT_MAN_ON_IS_PRESSED)</LEFT_LEAVE_CODE>
                        <TOOLTIPID>Deploys ram air turbine</TOOLTIPID>
                        <MOMENTARY/>
                        <NO_SEQ1 />
                        <NO_SEQ2 />
                    </UseTemplate>

                    <!-- HYD BLUE ELEC PUMP -->
                    <UseTemplate Name="FBW_Anim_Interactions">
                        <ANIM_TYPE>KORRY_PROTECTED</ANIM_TYPE>
                        <ANIM_TEMPLATE>FBW_Covered_Push_Toggle</ANIM_TEMPLATE>
                        <NODE_ID>PUSH_OVHD_HYD_ELECPUMP</NODE_ID>
                        <LOCK_NODE_ID>LOCK_OVHD_HYD_ELECPUMP</LOCK_NODE_ID>
                        <TOGGLE_SIMVAR>L:A32NX_OVHD_HYD_EPUMPB_PB_IS_AUTO</TOGGLE_SIMVAR>
                        <SEQ_POWERED>(L:A32NX_ELEC_AC_ESS_SHED_BUS_IS_POWERED, Bool)</SEQ_POWERED>
                        <SEQ1_CODE>(L:A32NX_OVHD_HYD_EPUMPB_PB_HAS_FAULT, Bool)</SEQ1_CODE>
                        <SEQ2_CODE>(L:A32NX_OVHD_HYD_EPUMPB_PB_IS_AUTO, Bool) !</SEQ2_CODE>
                        <SEQ2_EMISSIVE_DRIVES_VISIBILITY>False</SEQ2_EMISSIVE_DRIVES_VISIBILITY>
                        <SEQ1_CODE_DRIVES_VISIBILITY>False</SEQ1_CODE_DRIVES_VISIBILITY>
                        <SEQ2_CODE_DRIVES_VISIBILITY>False</SEQ2_CODE_DRIVES_VISIBILITY>
                        <TOOLTIPID>%((L:A32NX_OVHD_HYD_EPUMPB_PB_IS_AUTO, Bool))%{if}Turn OFF elec hyd pump%{else}Turn ON elec hyd pump%{end}</TOOLTIPID>
                    </UseTemplate>

                    <!-- HYD PTU -->
                    <UseTemplate Name="FBW_Anim_Interactions">
                        <ANIM_TYPE>KORRY_BUTTON</ANIM_TYPE>
                        <ANIM_TEMPLATE>FBW_Push_Toggle</ANIM_TEMPLATE>
                        <NODE_ID>PUSH_OVHD_HYD_PTU</NODE_ID>
                        <TOGGLE_SIMVAR>L:A32NX_OVHD_HYD_PTU_PB_IS_AUTO</TOGGLE_SIMVAR>
                        <SEQ_POWERED>(L:A32NX_ELEC_AC_2_BUS_IS_POWERED, Bool)</SEQ_POWERED>
                        <SEQ1_CODE>(L:A32NX_OVHD_HYD_PTU_PB_HAS_FAULT, Bool)</SEQ1_CODE>
                        <SEQ2_CODE>(L:A32NX_OVHD_HYD_PTU_PB_IS_AUTO, Bool) !</SEQ2_CODE>
                        <SEQ2_EMISSIVE_DRIVES_VISIBILITY>False</SEQ2_EMISSIVE_DRIVES_VISIBILITY>
                        <SEQ1_CODE_DRIVES_VISIBILITY>False</SEQ1_CODE_DRIVES_VISIBILITY>
                        <SEQ2_CODE_DRIVES_VISIBILITY>False</SEQ2_CODE_DRIVES_VISIBILITY>
                        <TOOLTIPID>%((L:A32NX_OVHD_HYD_PTU_PB_IS_AUTO, Bool))%{if}Turn OFF PTU%{else}Turn ON PTU%{end}</TOOLTIPID>
                    </UseTemplate>

                    <!-- HYD ELEC PUMP -->
                    <UseTemplate Name="FBW_Anim_Interactions">
                        <ANIM_TYPE>KORRY_BUTTON</ANIM_TYPE>
                        <ANIM_TEMPLATE>FBW_Push_Toggle</ANIM_TEMPLATE>
                        <NODE_ID>PUSH_OVHD_HYD_ELECPUMPY</NODE_ID>
                        <TOGGLE_SIMVAR>L:A32NX_OVHD_HYD_EPUMPY_PB_IS_AUTO</TOGGLE_SIMVAR>
                        <SEQ_POWERED>(L:A32NX_ELEC_AC_2_BUS_IS_POWERED, Bool)</SEQ_POWERED>
                        <SEQ1_CODE>(L:A32NX_OVHD_HYD_EPUMPY_PB_HAS_FAULT, Bool)</SEQ1_CODE>
                        <SEQ2_CODE>(L:A32NX_OVHD_HYD_EPUMPY_PB_IS_AUTO, Bool) !</SEQ2_CODE>
                        <SEQ2_EMISSIVE_DRIVES_VISIBILITY>False</SEQ2_EMISSIVE_DRIVES_VISIBILITY>
                        <SEQ1_CODE_DRIVES_VISIBILITY>False</SEQ1_CODE_DRIVES_VISIBILITY>
                        <SEQ2_CODE_DRIVES_VISIBILITY>False</SEQ2_CODE_DRIVES_VISIBILITY>
                        <MOMENTARY />
                        <TOOLTIPID>%((L:A32NX_OVHD_HYD_EPUMPY_PB_IS_AUTO, Bool))%{if}Turn ON yellow elec hyd pump%{else}Turn OFF yellow elec hyd pump%{end}</TOOLTIPID>
                    </UseTemplate>

                    <!-- AIR COND PACK 1 -->
                    <UseTemplate Name="FBW_Anim_Interactions">
                        <ANIM_TYPE>KORRY_BUTTON</ANIM_TYPE>
                        <ANIM_TEMPLATE>FBW_Push_Toggle</ANIM_TEMPLATE>
                        <NODE_ID>PUSH_OVHD_AIRCOND_PACK1</NODE_ID>
                        <PART_ID>AIRCOND_PACK1</PART_ID>
                        <TOGGLE_SIMVAR>L:A32NX_OVHD_COND_PACK_1_PB_IS_ON</TOGGLE_SIMVAR>
                        <SEQ_POWERED>(L:A32NX_ELEC_AC_ESS_SHED_BUS_IS_POWERED, Bool)</SEQ_POWERED>
                        <SEQ1_CODE>(L:A32NX_OVHD_COND_PACK_1_PB_HAS_FAULT, Bool)</SEQ1_CODE>
                        <SEQ2_CODE>(L:A32NX_OVHD_COND_PACK_1_PB_IS_ON, Bool) !</SEQ2_CODE>
                        <SEQ2_EMISSIVE_DRIVES_VISIBILITY>False</SEQ2_EMISSIVE_DRIVES_VISIBILITY>
                        <SEQ1_CODE_DRIVES_VISIBILITY>False</SEQ1_CODE_DRIVES_VISIBILITY>
                        <SEQ2_CODE_DRIVES_VISIBILITY>False</SEQ2_CODE_DRIVES_VISIBILITY>
                        <TOOLTIPID>%((L:A32NX_OVHD_COND_PACK_1_PB_IS_ON, Bool))%{if}Turn OFF pack 1%{else}Turn ON pack 1%{end}</TOOLTIPID>
                    </UseTemplate>

                    <!-- AIR COND PACK 2 -->
                    <UseTemplate Name="FBW_Anim_Interactions">
                        <ANIM_TYPE>KORRY_BUTTON</ANIM_TYPE>
                        <ANIM_TEMPLATE>FBW_Push_Toggle</ANIM_TEMPLATE>
                        <NODE_ID>PUSH_OVHD_AIRCOND_PACK2</NODE_ID>
                        <PART_ID>AIRCOND_PACK2</PART_ID>
                        <TOGGLE_SIMVAR>L:A32NX_OVHD_COND_PACK_2_PB_IS_ON</TOGGLE_SIMVAR>
                        <SEQ_POWERED>(L:A32NX_ELEC_AC_ESS_SHED_BUS_IS_POWERED, Bool) (L:A32NX_ELEC_AC_STAT_INV_BUS_IS_POWERED, Bool) or</SEQ_POWERED>
                        <SEQ1_CODE>(L:A32NX_OVHD_COND_PACK_2_PB_HAS_FAULT, Bool)</SEQ1_CODE>
                        <SEQ2_CODE>(L:A32NX_OVHD_COND_PACK_2_PB_IS_ON, Bool) !</SEQ2_CODE>
                        <SEQ2_EMISSIVE_DRIVES_VISIBILITY>False</SEQ2_EMISSIVE_DRIVES_VISIBILITY>
                        <SEQ1_CODE_DRIVES_VISIBILITY>False</SEQ1_CODE_DRIVES_VISIBILITY>
                        <SEQ2_CODE_DRIVES_VISIBILITY>False</SEQ2_CODE_DRIVES_VISIBILITY>
                        <TOOLTIPID>%((L:A32NX_OVHD_COND_PACK_2_PB_IS_ON, Bool))%{if}Turn OFF pack 2%{else}Turn ON pack 2%{end}</TOOLTIPID>
                    </UseTemplate>

                    <!-- AIR COND HOT AIR -->
                    <UseTemplate Name="FBW_Anim_Interactions">
                        <ANIM_TYPE>KORRY_BUTTON</ANIM_TYPE>
                        <ANIM_TEMPLATE>FBW_Push_Toggle</ANIM_TEMPLATE>
                        <NODE_ID>PUSH_OVHD_AIRCOND_HOTAIR</NODE_ID>
                        <TOGGLE_SIMVAR>L:A32NX_AIRCOND_HOTAIR_TOGGLE</TOGGLE_SIMVAR>
                        <SEQ_POWERED>(L:A32NX_ELEC_AC_ESS_SHED_BUS_IS_POWERED, Bool) (L:A32NX_ELEC_AC_STAT_INV_BUS_IS_POWERED, Bool) or</SEQ_POWERED>
                        <SEQ1_CODE>(L:A32NX_AIRCOND_HOTAIR_FAULT, Bool)</SEQ1_CODE>
                        <SEQ2_CODE>(L:A32NX_AIRCOND_HOTAIR_TOGGLE, Bool) !</SEQ2_CODE>
                        <SEQ2_EMISSIVE_DRIVES_VISIBILITY>False</SEQ2_EMISSIVE_DRIVES_VISIBILITY>
                        <SEQ1_CODE_DRIVES_VISIBILITY>False</SEQ1_CODE_DRIVES_VISIBILITY>
                        <SEQ2_CODE_DRIVES_VISIBILITY>False</SEQ2_CODE_DRIVES_VISIBILITY>
                        <TOOLTIPID>%((L:A32NX_AIRCOND_HOTAIR_TOGGLE, Bool))%{if}Turn OFF hot air%{else}Turn ON hot air%{end}</TOOLTIPID>
                    </UseTemplate>

                    <!-- AIR COND RAM AIR -->
                    <UseTemplate Name="FBW_Anim_Interactions">
                        <ANIM_TYPE>KORRY_PROTECTED</ANIM_TYPE>
                        <ANIM_TEMPLATE>FBW_Covered_Push_Toggle</ANIM_TEMPLATE>
                        <NODE_ID>PUSH_OVHD_AIRCOND_RAMAIR</NODE_ID>
                        <LOCK_NODE_ID>LOCK_OVHD_AIRCOND_RAMAIR</LOCK_NODE_ID>
                        <TOGGLE_SIMVAR>L:A32NX_AIRCOND_RAMAIR_TOGGLE</TOGGLE_SIMVAR>
                        <SEQ_POWERED>(L:A32NX_ELEC_AC_ESS_SHED_BUS_IS_POWERED, Bool)</SEQ_POWERED>
                        <SEQ1_CODE>(L:A32NX_AIRCOND_RAMAIR_FAULT, Bool)</SEQ1_CODE>
                        <SEQ2_CODE>(L:A32NX_AIRCOND_RAMAIR_TOGGLE, Bool)</SEQ2_CODE>
                        <SEQ1_EMISSIVE_DRIVES_VISIBILITY>False</SEQ1_EMISSIVE_DRIVES_VISIBILITY>
                        <SEQ2_EMISSIVE_DRIVES_VISIBILITY>False</SEQ2_EMISSIVE_DRIVES_VISIBILITY>
                        <SEQ1_CODE_DRIVES_VISIBILITY>False</SEQ1_CODE_DRIVES_VISIBILITY>
                        <SEQ2_CODE_DRIVES_VISIBILITY>False</SEQ2_CODE_DRIVES_VISIBILITY>
                        <TOOLTIPID>%((L:A32NX_AIRCOND_RAMAIR_TOGGLE, Bool))%{if}Turn OFF ram air%{else}Turn ON ram air%{end}</TOOLTIPID>
                        <NO_SEQ1 />
                    </UseTemplate>

                    <!-- AIR COND COCKPIT -->
                    <UseTemplate Name="FBW_AIRLINER_Aircond_Knob_Template">
                        <ID>CKPT</ID>
                        <ANIM_CODE>50</ANIM_CODE>
                        <ANIM_NAME>KNOB_OVHD_AIRCOND_COCKPIT</ANIM_NAME>
                        <NODE_ID>KNOB_OVHD_AIRCOND_COCKPIT</NODE_ID>
                    </UseTemplate>
                    <!-- AIR COND FWD CABIN -->
                    <UseTemplate Name="FBW_AIRLINER_Aircond_Knob_Template">
                        <ID>FWD</ID>
                        <ANIM_CODE>50</ANIM_CODE>
                        <ANIM_NAME>KNOB_OVHD_AIRCOND_FWDCABIN</ANIM_NAME>
                        <NODE_ID>KNOB_OVHD_AIRCOND_FWDCABIN</NODE_ID>
                    </UseTemplate>
                    <!-- AIR COND AFT CABIN -->
                    <UseTemplate Name="FBW_AIRLINER_Aircond_Knob_Template">
                        <ID>AFT</ID>
                        <ANIM_CODE>50</ANIM_CODE>
                        <ANIM_NAME>KNOB_OVHD_AIRCOND_AFTCABIN</ANIM_NAME>
                        <NODE_ID>KNOB_OVHD_AIRCOND_AFTCABIN</NODE_ID>
                    </UseTemplate>

                    <!-- AUDIO SWITCHING -->
                    <UseTemplate Name="FBW_Anim_Interactions">
                        <ANIM_TYPE>KNOB</ANIM_TYPE>
                        <ANIM_TEMPLATE>FBW_Airbus_AudioSwitching_Knob</ANIM_TEMPLATE>
                        <NODE_ID>KNOB_OVHD_AUDIOSWITCH</NODE_ID>
                        <PART_ID>KNOB_OVHD_AUDIOSWITCH</PART_ID>
                        <ANIM_NAME>KNOB_OVHD_AUDIOSWITCH</ANIM_NAME>
                        <NUM_STATES>3</NUM_STATES>
                        <SWITCH_DIRECTION>Horizontal</SWITCH_DIRECTION>
                        <ARROW_TYPE>Curved</ARROW_TYPE>
                        <WWISE_EVENT>turnknob</WWISE_EVENT>
                        <INIT_VALUE>1</INIT_VALUE>
                        <SWITCH_POSITION_VAR>KNOB_OVHD_AUDIOSWITCH_Position</SWITCH_POSITION_VAR>
                    </UseTemplate>
                </Component>

                <Component ID="Right_Column">
                    <!-- CVR HEAD SET -->
                    <UseTemplate Name="FBW_Anim_Interactions">
                        <ANIM_TYPE>BUTTON_HELD</ANIM_TYPE>
                        <ANIM_TEMPLATE>FBW_Push_Held</ANIM_TEMPLATE>
                        <NODE_ID>PUSH_CWRHEADSET</NODE_ID>
                        <HOLD_SIMVAR>L:A32NX_CREW_HEAD_SET</HOLD_SIMVAR>
                        <TOOLTIPID>CVR headset (Inop.)</TOOLTIPID>
                    </UseTemplate>
                    <!-- OXYGEN TMR RESET -->
                    <UseTemplate Name="FBW_Anim_Interactions">
                        <ANIM_TYPE>KORRY_BUTTON</ANIM_TYPE>
                        <ANIM_TEMPLATE>FBW_Push_Toggle</ANIM_TEMPLATE>
                        <NODE_ID>PUSH_OXYGEN_TWRRESET</NODE_ID>
                        <LEFT_SINGLE_CODE>
                            (L:A32NX_OXYGEN_TMR_RESET, Bool) ! (&gt;L:A32NX_OXYGEN_TMR_RESET, Bool)
                            (L:A32NX_OXYGEN_MASKS_DEPLOYED, Bool) ! (&gt;L:A32NX_OXYGEN_MASKS_DEPLOYED, Bool)
                            0 (&gt;L:A32NX_OXYGEN_PASSENGER_LIGHT_ON)
                        </LEFT_SINGLE_CODE>
                        <SEQ_POWERED>(L:A32NX_ELEC_AC_ESS_SHED_BUS_IS_POWERED, Bool)</SEQ_POWERED>
                        <SEQ1_CODE>(L:A32NX_OXYGEN_TMR_RESET_FAULT, Bool)</SEQ1_CODE>
                        <SEQ2_CODE>(L:A32NX_OXYGEN_TMR_RESET, Bool)</SEQ2_CODE>
                        <SEQ2_EMISSIVE_DRIVES_VISIBILITY>False</SEQ2_EMISSIVE_DRIVES_VISIBILITY>
                        <SEQ1_CODE_DRIVES_VISIBILITY>False</SEQ1_CODE_DRIVES_VISIBILITY>
                        <SEQ2_CODE_DRIVES_VISIBILITY>False</SEQ2_CODE_DRIVES_VISIBILITY>
                        <TOOLTIPID>Reset oxygen timer</TOOLTIPID>
                    </UseTemplate>
                    <!-- SVGE INT OVRD -->
                    <UseTemplate Name="FBW_Anim_Interactions">
                        <ANIM_TYPE>KORRY_BUTTON</ANIM_TYPE>
                        <ANIM_TEMPLATE>FBW_Push_Toggle</ANIM_TEMPLATE>
                        <NODE_ID>PUSH_OVHD_SVGEINT</NODE_ID>
                        <TOGGLE_SIMVAR>L:A32NX_SVGEINT_OVRD_ON</TOGGLE_SIMVAR>
                        <SEQ_POWERED>(L:A32NX_ELEC_AC_1_BUS_IS_POWERED, Bool)</SEQ_POWERED>
                        <SEQ2_CODE>(L:A32NX_SVGEINT_OVRD_ON, Bool)</SEQ2_CODE>
                        <SEQ1_EMISSIVE_DRIVES_VISIBILITY>False</SEQ1_EMISSIVE_DRIVES_VISIBILITY>
                        <SEQ2_EMISSIVE_DRIVES_VISIBILITY>False</SEQ2_EMISSIVE_DRIVES_VISIBILITY>
                        <SEQ1_CODE_DRIVES_VISIBILITY>False</SEQ1_CODE_DRIVES_VISIBILITY>
                        <SEQ2_CODE_DRIVES_VISIBILITY>False</SEQ2_CODE_DRIVES_VISIBILITY>
                        <TOOLTIPID>%((L:A32NX_SVGEINT_OVRD_ON, Bool))%{if}Turn OFF SVGE INT OVRD (Inop.)%{else}Turn ON SVGE INT OVRD (Inop.)%{end}</TOOLTIPID>
                    </UseTemplate>
                    <!-- AVIONICS COMP LT -->
                    <UseTemplate Name="FBW_Anim_Interactions">
                        <ANIM_TYPE>KORRY_BUTTON</ANIM_TYPE>
                        <ANIM_TEMPLATE>FBW_Push_Toggle</ANIM_TEMPLATE>
                        <NODE_ID>PUSH_OVHD_AVIONICS_COMPLT</NODE_ID>
                        <TOGGLE_SIMVAR>L:A32NX_AVIONICS_COMPLT_ON</TOGGLE_SIMVAR>
                        <SEQ_POWERED>(L:A32NX_ELEC_AC_2_BUS_IS_POWERED, Bool)</SEQ_POWERED>
                        <SEQ2_CODE>(L:A32NX_AVIONICS_COMPLT_ON, Bool)</SEQ2_CODE>
                        <SEQ1_EMISSIVE_DRIVES_VISIBILITY>False</SEQ1_EMISSIVE_DRIVES_VISIBILITY>
                        <SEQ2_EMISSIVE_DRIVES_VISIBILITY>False</SEQ2_EMISSIVE_DRIVES_VISIBILITY>
                        <SEQ1_CODE_DRIVES_VISIBILITY>False</SEQ1_CODE_DRIVES_VISIBILITY>
                        <SEQ2_CODE_DRIVES_VISIBILITY>False</SEQ2_CODE_DRIVES_VISIBILITY>
                        <TOOLTIPID>%((L:A32NX_AVIONICS_COMPLT_ON, Bool))%{if}Set avionics comp lt to AUTO (Inop.)%{else}Turn ON avionics comp lt (Inop.)%{end}</TOOLTIPID>
                    </UseTemplate>
                    <!-- CARGO VENT ISOL VALVE -->
                    <UseTemplate Name="FBW_Anim_Interactions">
                        <ANIM_TYPE>KORRY_BUTTON</ANIM_TYPE>
                        <ANIM_TEMPLATE>FBW_Push_Toggle</ANIM_TEMPLATE>
                        <NODE_ID>PUSH_OVHD_CARGOVENT_AFTISOL</NODE_ID>
                        <SEQ_POWERED>(L:A32NX_ELEC_AC_ESS_SHED_BUS_IS_POWERED, Bool)</SEQ_POWERED>
                        <SEQ2_EMISSIVE_DRIVES_VISIBILITY>False</SEQ2_EMISSIVE_DRIVES_VISIBILITY>
                        <SEQ1_CODE_DRIVES_VISIBILITY>False</SEQ1_CODE_DRIVES_VISIBILITY>
                        <SEQ2_CODE_DRIVES_VISIBILITY>False</SEQ2_CODE_DRIVES_VISIBILITY>
                        <DUMMY_BUTTON/>
                    </UseTemplate>
                    <!-- CARGO SMOKE FWD L -->
                    <UseTemplate Name="FBW_AIRBUS_Push_Dummy_Template">
                        <NODE_ID>PUSH_OVHD_CARGOSMOKE_FWD1</NODE_ID>
                        <ONLY_SEQ1/>
                    </UseTemplate>
                    <!-- CARGO SMOKE FWD R -->
                    <UseTemplate Name="FBW_AIRBUS_Push_Dummy_Template">
                        <NODE_ID>PUSH_OVHD_CARGOSMOKE_FWD2</NODE_ID>
                        <ONLY_SEQ1/>
                    </UseTemplate>

                    <!-- DATA LOADING SELECTOR -->
                    <Component ID="Data_Loading_Selector">
                        <!-- DATA LOADING SELECTOR SEL CTL -->
                        <UseTemplate Name="FBW_Anim_Interactions">
                            <ANIM_TYPE>BUTTON</ANIM_TYPE>
                            <ANIM_TEMPLATE>FBW_Push_Toggle</ANIM_TEMPLATE>
                            <NODE_ID>PUSH_OVHD_DLS_SELCTL</NODE_ID>
                            <LEFT_SINGLE_CODE></LEFT_SINGLE_CODE>
                            <TOOLTIPID>Select/Control (Inop.)</TOOLTIPID>
                            <MOMENTARY/>
                            <NO_SEQ1 />
                            <NO_SEQ2 />
                        </UseTemplate>
                        <!-- DATA LOADING SELECTOR PREV -->
                        <UseTemplate Name="FBW_Anim_Interactions">
                            <ANIM_TYPE>BUTTON</ANIM_TYPE>
                            <ANIM_TEMPLATE>FBW_Push_Toggle</ANIM_TEMPLATE>
                            <NODE_ID>PUSH_OVHD_DLS_PREV</NODE_ID>
                            <LEFT_SINGLE_CODE></LEFT_SINGLE_CODE>
                            <TOOLTIPID>Previous (Inop.)</TOOLTIPID>
                            <MOMENTARY/>
                            <NO_SEQ1 />
                            <NO_SEQ2 />
                        </UseTemplate>
                        <!-- DATA LOADING SELECTOR NEXT -->
                        <UseTemplate Name="FBW_Anim_Interactions">
                            <ANIM_TYPE>BUTTON</ANIM_TYPE>
                            <ANIM_TEMPLATE>FBW_Push_Toggle</ANIM_TEMPLATE>
                            <NODE_ID>PUSH_OVHD_DLS_NEXT</NODE_ID>
                            <LEFT_SINGLE_CODE></LEFT_SINGLE_CODE>
                            <TOOLTIPID>Next (Inop.)</TOOLTIPID>
                            <MOMENTARY/>
                            <NO_SEQ1 />
                            <NO_SEQ2 />
                        </UseTemplate>
                        <!-- DATA LOADING SELECTOR ON/OFF -->
                        <UseTemplate Name="FBW_Anim_Interactions">
                            <ANIM_TYPE>SWITCH</ANIM_TYPE>
                            <ANIM_TEMPLATE>A32NX_GT_Switch_Dummy</ANIM_TEMPLATE>
                            <NODE_ID>SWITCH_OVHD_DLS</NODE_ID>
                            <TOGGLE_SIMVAR>L:A32NX_DLS_ON</TOGGLE_SIMVAR>
                            <ANIM_NAME>SWITCH_OVHD_DLS</ANIM_NAME>
                            <ANIMTIP_0>Turn ON data loading selector (Inop.)</ANIMTIP_0>
                            <ANIMTIP_1>Turn OFF data loading selector (Inop.)</ANIMTIP_1>
                            <WWISE_EVENT_1>lswitch</WWISE_EVENT_1>
                            <WWISE_EVENT_2>lswitch</WWISE_EVENT_2>
                            <NORMALIZED_TIME_1>0.1</NORMALIZED_TIME_1>
                            <NORMALIZED_TIME_2>0.5</NORMALIZED_TIME_2>
                        </UseTemplate>
                    </Component>

                    <!-- FLT CTL -->
                    <Component ID="Flight_Controls_Right">
                        <!-- FLT CTL ELAC 2 -->
                        <UseTemplate Name="FBW_Anim_Interactions">
                            <ANIM_TYPE>KORRY_BUTTON</ANIM_TYPE>
                            <ANIM_TEMPLATE>FBW_AIRBUS_Push_ELAC_Template</ANIM_TEMPLATE>
                            <SEQ_POWERED>(L:A32NX_ELEC_AC_2_BUS_IS_POWERED, Bool)</SEQ_POWERED>
                            <ID>2</ID>
                        </UseTemplate>

                        <!-- FLT CTL SEC 2 -->
                        <UseTemplate Name="FBW_Anim_Interactions">
                            <ANIM_TYPE>KORRY_BUTTON</ANIM_TYPE>
                            <ANIM_TEMPLATE>FBW_AIRBUS_Push_SEC_Template</ANIM_TEMPLATE>
                            <SEQ_POWERED>(L:A32NX_ELEC_AC_2_BUS_IS_POWERED, Bool)</SEQ_POWERED>
                            <ID>2</ID>
                        </UseTemplate>

                        <!-- FLT CTL SEC 3 -->
                        <UseTemplate Name="FBW_Anim_Interactions">
                            <ANIM_TYPE>KORRY_BUTTON</ANIM_TYPE>
                            <ANIM_TEMPLATE>FBW_AIRBUS_Push_SEC_Template</ANIM_TEMPLATE>
                            <SEQ_POWERED>(L:A32NX_ELEC_AC_2_BUS_IS_POWERED, Bool)</SEQ_POWERED>
                            <ID>3</ID>
                        </UseTemplate>

                        <!-- FLT CTL FAC 2 -->
                        <UseTemplate Name="FBW_Anim_Interactions">
                            <ANIM_TYPE>KORRY_BUTTON</ANIM_TYPE>
                            <ANIM_TEMPLATE>FBW_AIRBUS_Push_FAC_Template</ANIM_TEMPLATE>
                            <SEQ_POWERED>(L:A32NX_ELEC_AC_2_BUS_IS_POWERED, Bool)</SEQ_POWERED>
                            <ID>2</ID>
                        </UseTemplate>
                    </Component>

                    <!-- VENTILATION -->
                    <Component ID="Ventilation">
                        <!-- VENTILATION BLOWER -->
                        <UseTemplate Name="FBW_Anim_Interactions">
                            <ANIM_TYPE>KORRY_BUTTON</ANIM_TYPE>
                            <ANIM_TEMPLATE>FBW_Push_Toggle</ANIM_TEMPLATE>
                            <NODE_ID>PUSH_OVHD_VENTILATION_BLOWER</NODE_ID>
                            <TOGGLE_SIMVAR>L:A32NX_VENTILATION_BLOWER_TOGGLE</TOGGLE_SIMVAR>
                            <SEQ_POWERED>(L:A32NX_ELEC_AC_ESS_SHED_BUS_IS_POWERED, Bool) (L:A32NX_ELEC_AC_STAT_INV_BUS_IS_POWERED, Bool) or</SEQ_POWERED>
                            <SEQ1_CODE>(L:A32NX_VENTILATION_BLOWER_FAULT, Bool)</SEQ1_CODE>
                            <SEQ2_CODE>(L:A32NX_VENTILATION_BLOWER_TOGGLE, Bool) !</SEQ2_CODE>
                            <SEQ2_EMISSIVE_DRIVES_VISIBILITY>False</SEQ2_EMISSIVE_DRIVES_VISIBILITY>
                            <SEQ1_CODE_DRIVES_VISIBILITY>False</SEQ1_CODE_DRIVES_VISIBILITY>
                            <SEQ2_CODE_DRIVES_VISIBILITY>False</SEQ2_CODE_DRIVES_VISIBILITY>
                            <TOOLTIPID>%((L:A32NX_VENTILATION_BLOWER_TOGGLE, Bool))%{if}Turn OFF blower fan%{else}Turn blower fan to AUTO%{end}</TOOLTIPID>
                        </UseTemplate>

                        <!-- VENTILATION EXTRACT -->
                        <UseTemplate Name="FBW_Anim_Interactions">
                            <ANIM_TYPE>KORRY_BUTTON</ANIM_TYPE>
                            <ANIM_TEMPLATE>FBW_Push_Toggle</ANIM_TEMPLATE>
                            <NODE_ID>PUSH_OVHD_VENTILATION_EXTRACT</NODE_ID>
                            <TOGGLE_SIMVAR>L:A32NX_VENTILATION_EXTRACT_TOGGLE</TOGGLE_SIMVAR>
                            <SEQ_POWERED>(L:A32NX_ELEC_AC_ESS_SHED_BUS_IS_POWERED, Bool) (L:A32NX_ELEC_AC_STAT_INV_BUS_IS_POWERED, Bool) or</SEQ_POWERED>
                            <SEQ1_CODE>(L:A32NX_VENTILATION_EXTRACT_FAULT, Bool)</SEQ1_CODE>
                            <SEQ2_CODE>(L:A32NX_VENTILATION_EXTRACT_TOGGLE, Bool) !</SEQ2_CODE>
                            <SEQ2_EMISSIVE_DRIVES_VISIBILITY>False</SEQ2_EMISSIVE_DRIVES_VISIBILITY>
                            <SEQ1_CODE_DRIVES_VISIBILITY>False</SEQ1_CODE_DRIVES_VISIBILITY>
                            <SEQ2_CODE_DRIVES_VISIBILITY>False</SEQ2_CODE_DRIVES_VISIBILITY>
                            <TOOLTIPID>%((L:A32NX_VENTILATION_EXTRACT_TOGGLE, Bool))%{if}Turn OFF extraction fan%{else}Turn extraction fan to AUTO%{end}</TOOLTIPID>
                        </UseTemplate>

                        <!-- VENTILATION CAB FANS -->
                        <UseTemplate Name="FBW_Anim_Interactions">
                            <ANIM_TYPE>KORRY_BUTTON</ANIM_TYPE>
                            <ANIM_TEMPLATE>FBW_Push_Toggle</ANIM_TEMPLATE>
                            <NODE_ID>PUSH_OVHD_VENTILATION_CABFANS</NODE_ID>
                            <TOGGLE_SIMVAR>L:A32NX_VENTILATION_CABFANS_TOGGLE</TOGGLE_SIMVAR>
                            <SEQ_POWERED>(L:A32NX_ELEC_AC_1_BUS_IS_POWERED, Bool)</SEQ_POWERED>
                            <SEQ2_CODE>(L:A32NX_VENTILATION_CABFANS_TOGGLE, Bool) !</SEQ2_CODE>
                            <SEQ1_EMISSIVE_DRIVES_VISIBILITY>False</SEQ1_EMISSIVE_DRIVES_VISIBILITY>
                            <SEQ2_EMISSIVE_DRIVES_VISIBILITY>False</SEQ2_EMISSIVE_DRIVES_VISIBILITY>
                            <SEQ1_CODE_DRIVES_VISIBILITY>False</SEQ1_CODE_DRIVES_VISIBILITY>
                            <SEQ2_CODE_DRIVES_VISIBILITY>False</SEQ2_CODE_DRIVES_VISIBILITY>
                            <TOOLTIPID>%((L:A32NX_VENTILATION_CABFANS_TOGGLE, Bool))%{if}Turn OFF cabin fans%{else}Turn ON cabin fans%{end}</TOOLTIPID>
                        </UseTemplate>
                    </Component>

                    <!-- ENG MAN START -->
                    <Component ID="Eng_Man_Start">
                        <!-- ENG MAN START 1 -->
                        <UseTemplate Name="FBW_Anim_Interactions">
                            <ANIM_TYPE>KORRY_PROTECTED</ANIM_TYPE>
                            <ANIM_TEMPLATE>FBW_Covered_Push_Toggle</ANIM_TEMPLATE>
                            <NODE_ID>PUSH_OVHD_ENGMANSTART_1</NODE_ID>
                            <LOCK_NODE_ID>LOCK_OVHD_ENGMANSTART_1</LOCK_NODE_ID>
                            <TOGGLE_SIMVAR>L:A32NX_ENGMANSTART1_TOGGLE</TOGGLE_SIMVAR>
                            <SEQ_POWERED>(L:A32NX_ELEC_AC_ESS_SHED_BUS_IS_POWERED, Bool) (L:A32NX_ELEC_AC_STAT_INV_BUS_IS_POWERED, Bool) or</SEQ_POWERED>
                            <SEQ2_CODE>(L:A32NX_ENGMANSTART1_TOGGLE, Bool)</SEQ2_CODE>
                            <SEQ1_EMISSIVE_DRIVES_VISIBILITY>False</SEQ1_EMISSIVE_DRIVES_VISIBILITY>
                            <SEQ2_EMISSIVE_DRIVES_VISIBILITY>False</SEQ2_EMISSIVE_DRIVES_VISIBILITY>
                            <SEQ1_CODE_DRIVES_VISIBILITY>False</SEQ1_CODE_DRIVES_VISIBILITY>
                            <SEQ2_CODE_DRIVES_VISIBILITY>False</SEQ2_CODE_DRIVES_VISIBILITY>
                            <TOOLTIPID>%((L:A32NX_ENGMANSTART1_TOGGLE, Bool))%{if}Turn OFF engine 1 manual start%{else}Turn ON engine 1 manual start%{end}</TOOLTIPID>
                        </UseTemplate>

                        <!-- ENG MAN START 2 -->
                        <UseTemplate Name="FBW_Anim_Interactions">
                            <ANIM_TYPE>KORRY_PROTECTED</ANIM_TYPE>
                            <ANIM_TEMPLATE>FBW_Covered_Push_Toggle</ANIM_TEMPLATE>
                            <NODE_ID>PUSH_OVHD_ENGMANSTART_2</NODE_ID>
                            <LOCK_NODE_ID>LOCK_OVHD_ENGMANSTART_2</LOCK_NODE_ID>
                            <TOGGLE_SIMVAR>L:A32NX_ENGMANSTART2_TOGGLE</TOGGLE_SIMVAR>
                            <SEQ_POWERED>(L:A32NX_ELEC_AC_ESS_SHED_BUS_IS_POWERED, Bool) (L:A32NX_ELEC_AC_STAT_INV_BUS_IS_POWERED, Bool) or</SEQ_POWERED>
                            <SEQ2_CODE>(L:A32NX_ENGMANSTART2_TOGGLE, Bool)</SEQ2_CODE>
                            <SEQ1_EMISSIVE_DRIVES_VISIBILITY>False</SEQ1_EMISSIVE_DRIVES_VISIBILITY>
                            <SEQ2_EMISSIVE_DRIVES_VISIBILITY>False</SEQ2_EMISSIVE_DRIVES_VISIBILITY>
                            <SEQ1_CODE_DRIVES_VISIBILITY>False</SEQ1_CODE_DRIVES_VISIBILITY>
                            <SEQ2_CODE_DRIVES_VISIBILITY>False</SEQ2_CODE_DRIVES_VISIBILITY>
                            <TOOLTIPID>%((L:A32NX_ENGMANSTART2_TOGGLE, Bool))%{if}Turn OFF engine 2 manual start%{else}Turn ON engine 2 manual start%{end}</TOOLTIPID>
                        </UseTemplate>
                    </Component>

                    <!-- ENG N1 MODE -->
                    <Component ID="Eng_N1_Mode">
                        <!-- 1 SHOULD NOT BE USED; IS NOT IN REAL AIRCRAFT-->
                        <UseTemplate Name="FBW_Push_Toggle">
                            <NODE_ID>PUSH_OVHD_ENGN1MODE_1</NODE_ID>
                            <LOCK_NODE_ID>LOCK_OVHD_ENGN1MODE_1</LOCK_NODE_ID>
                            <SEQ_POWERED>0</SEQ_POWERED>
                            <SEQ1_EMISSIVE_DRIVES_VISIBILITY>False</SEQ1_EMISSIVE_DRIVES_VISIBILITY>
                            <SEQ2_EMISSIVE_DRIVES_VISIBILITY>False</SEQ2_EMISSIVE_DRIVES_VISIBILITY>
                            <SEQ1_CODE_DRIVES_VISIBILITY>False</SEQ1_CODE_DRIVES_VISIBILITY>
                            <SEQ2_CODE_DRIVES_VISIBILITY>False</SEQ2_CODE_DRIVES_VISIBILITY>
                            <DUMMY_BUTTON/>
                        </UseTemplate>

                        <!-- 2 SHOULD NOT BE USED; IS NOT IN REAL AIRCRAFT-->
                        <UseTemplate Name="FBW_Push_Toggle">
                            <NODE_ID>PUSH_OVHD_ENGN1MODE_2</NODE_ID>
                            <LOCK_NODE_ID>LOCK_OVHD_ENGN1MODE_2</LOCK_NODE_ID>
                            <SEQ_POWERED>0</SEQ_POWERED>
                            <SEQ1_EMISSIVE_DRIVES_VISIBILITY>False</SEQ1_EMISSIVE_DRIVES_VISIBILITY>
                            <SEQ2_EMISSIVE_DRIVES_VISIBILITY>False</SEQ2_EMISSIVE_DRIVES_VISIBILITY>
                            <SEQ1_CODE_DRIVES_VISIBILITY>False</SEQ1_CODE_DRIVES_VISIBILITY>
                            <SEQ2_CODE_DRIVES_VISIBILITY>False</SEQ2_CODE_DRIVES_VISIBILITY>
                            <DUMMY_BUTTON/>
                        </UseTemplate>
                    </Component>
                </Component>

                <Component ID="OverHead_AntiIce">
                    <!-- ANTI ICE ENG 1-->
                    <UseTemplate Name="FBW_Anim_Interactions">
                        <ANIM_TYPE>KORRY_BUTTON</ANIM_TYPE>
                        <ANIM_TEMPLATE>FBW_Airbus_AntiIce_Engine</ANIM_TEMPLATE>
                        <NODE_ID>PUSH_OVHD_ANTIICE_ENG1</NODE_ID>
                        <PART_ID>ANTIICE_ENG1</PART_ID>
                        <ID>1</ID>
                        <SEQ_POWERED>(L:A32NX_ELEC_AC_1_BUS_IS_POWERED, Bool)</SEQ_POWERED>
                        <SEQ2_EMISSIVE_DRIVES_VISIBILITY>False</SEQ2_EMISSIVE_DRIVES_VISIBILITY>
                        <SEQ1_CODE_DRIVES_VISIBILITY>False</SEQ1_CODE_DRIVES_VISIBILITY>
                        <SEQ2_CODE_DRIVES_VISIBILITY>False</SEQ2_CODE_DRIVES_VISIBILITY>
                    </UseTemplate>
                    <!-- ANTI ICE ENG 2 -->
                    <UseTemplate Name="FBW_Anim_Interactions">
                        <ANIM_TYPE>KORRY_BUTTON</ANIM_TYPE>
                        <ANIM_TEMPLATE>FBW_Airbus_AntiIce_Engine</ANIM_TEMPLATE>
                        <NODE_ID>PUSH_OVHD_ANTIICE_ENG2</NODE_ID>
                        <PART_ID>ANTIICE_ENG2</PART_ID>
                        <ID>2</ID>
                        <SEQ_POWERED>(L:A32NX_ELEC_AC_2_BUS_IS_POWERED, Bool)</SEQ_POWERED>
                        <SEQ2_EMISSIVE_DRIVES_VISIBILITY>False</SEQ2_EMISSIVE_DRIVES_VISIBILITY>
                        <SEQ1_CODE_DRIVES_VISIBILITY>False</SEQ1_CODE_DRIVES_VISIBILITY>
                        <SEQ2_CODE_DRIVES_VISIBILITY>False</SEQ2_CODE_DRIVES_VISIBILITY>
                    </UseTemplate>
                    <!-- ANTI ICE WING -->
                    <UseTemplate Name="FBW_Anim_Interactions">
                        <ANIM_TYPE>KORRY_BUTTON</ANIM_TYPE>
                        <ANIM_TEMPLATE>FBW_Airbus_AntiIce_Wing</ANIM_TEMPLATE>
                        <NODE_ID>PUSH_OVHD_ANTIICE_WING</NODE_ID>
                        <PART_ID>ANTIICE_WING</PART_ID>
                        <SEQ_POWERED>(L:A32NX_ELEC_AC_ESS_SHED_BUS_IS_POWERED, Bool)</SEQ_POWERED>
                        <SEQ2_EMISSIVE_DRIVES_VISIBILITY>False</SEQ2_EMISSIVE_DRIVES_VISIBILITY>
                        <SEQ1_CODE_DRIVES_VISIBILITY>False</SEQ1_CODE_DRIVES_VISIBILITY>
                        <SEQ2_CODE_DRIVES_VISIBILITY>False</SEQ2_CODE_DRIVES_VISIBILITY>
                    </UseTemplate>
                    <!-- ANTI ICE PROBE/WINDOW HEAT -->
                    <UseTemplate Name="FBW_Anim_Interactions">
                        <ANIM_TYPE>KORRY_BUTTON</ANIM_TYPE>
                        <ANIM_TEMPLATE>FBW_Airbus_Probes_Window_Heat</ANIM_TEMPLATE>
                        <NODE_ID>PUSH_OVHD_PROBESWINDOW</NODE_ID>
                        <SEQ_POWERED>(L:A32NX_ELEC_AC_2_BUS_IS_POWERED, Bool)</SEQ_POWERED>
                        <SEQ1_EMISSIVE_DRIVES_VISIBILITY>False</SEQ1_EMISSIVE_DRIVES_VISIBILITY>
                        <SEQ2_EMISSIVE_DRIVES_VISIBILITY>False</SEQ2_EMISSIVE_DRIVES_VISIBILITY>
                        <SEQ1_CODE_DRIVES_VISIBILITY>False</SEQ1_CODE_DRIVES_VISIBILITY>
                        <SEQ2_CODE_DRIVES_VISIBILITY>False</SEQ2_CODE_DRIVES_VISIBILITY>
                    </UseTemplate>
                </Component>

                <Component ID="Overhead_Handling">
                    <!-- RAIN RPLNT LEFT -->
                    <UseTemplate Name="FBW_Anim_Interactions">
                        <ANIM_TYPE>BUTTON_HELD</ANIM_TYPE>
                        <ANIM_TEMPLATE>FBW_Push_Held</ANIM_TEMPLATE>
                        <NODE_ID>PUSH_OVHD_RAINRPLNTL</NODE_ID>
                        <!-- Model has buttons exchanged -->
                        <HOLD_SIMVAR>L:A32NX_RAIN_REPELLENT_RIGHT_ON</HOLD_SIMVAR>
                        <TOOLTIPID>Dispense rain repellent (Inop.)</TOOLTIPID>
                    </UseTemplate>

                     <!-- RAIN RPLNT RIGHT -->
                    <UseTemplate Name="FBW_Anim_Interactions">
                        <ANIM_TYPE>BUTTON_HELD</ANIM_TYPE>
                        <ANIM_TEMPLATE>FBW_Push_Held</ANIM_TEMPLATE>
                        <NODE_ID>PUSH_OVHD_RAINRPNLTR</NODE_ID>
                        <!-- Model has buttons exchanged -->
                        <HOLD_SIMVAR>L:A32NX_RAIN_REPELLENT_LEFT_ON</HOLD_SIMVAR>
                        <TOOLTIPID>Dispense rain repellent (Inop.)</TOOLTIPID>
                    </UseTemplate>

                    <!-- WIPER LEFT -->
                    <UseTemplate Name="FBW_Anim_Interactions">
                        <ANIM_TYPE>KNOB</ANIM_TYPE>
                        <ANIM_TEMPLATE>FBW_Airbus_Wiper_Knob</ANIM_TEMPLATE>
                        <NODE_ID>HANDLING_Switch_Wiper_left</NODE_ID>
                        <ANIM_NAME>HANDLING_Switch_Wiper_left</ANIM_NAME>
                        <CIRCUIT_ID_WIPERS>77</CIRCUIT_ID_WIPERS>
                        <PART_ID>HANDLING_Switch_Wipers_left</PART_ID>
                        <ANIMTIP_0>Set left wiper to OFF</ANIMTIP_0>
                        <ANIMTIP_1>Set left wiper to SLOW</ANIMTIP_1>
                        <ANIMTIP_2>Set left wiper to FAST</ANIMTIP_2>
                    </UseTemplate>

                    <!-- WIPER RIGHT -->
                    <UseTemplate Name="FBW_Anim_Interactions">
                        <ANIM_TYPE>KNOB</ANIM_TYPE>
                        <ANIM_TEMPLATE>FBW_Airbus_Wiper_Knob</ANIM_TEMPLATE>
                        <NODE_ID>HANDLING_Switch_Wiper_right</NODE_ID>
                        <ANIM_NAME>HANDLING_Switch_Wiper_right</ANIM_NAME>
                        <CIRCUIT_ID_WIPERS>80</CIRCUIT_ID_WIPERS>
                        <PART_ID>HANDLING_Switch_Wipers_right</PART_ID>
                        <ANIMTIP_0>Set right wiper to OFF</ANIMTIP_0>
                        <ANIMTIP_1>Set right wiper to SLOW</ANIMTIP_1>
                        <ANIMTIP_2>Set right wiper to FAST</ANIMTIP_2>
                    </UseTemplate>
                </Component>

                <Component ID="Overhead_Fire">
                    <Component ID="ENG1">
                        <DefaultTemplateParameters>
                            <TYPE>ENG</TYPE>
                            <ID>1</ID>
                        </DefaultTemplateParameters>

                        <!-- FIRE ENG1 TEST -->
                        <UseTemplate Name="FBW_Anim_Interactions">
                            <ANIM_TYPE>BUTTON_HELD</ANIM_TYPE>
                            <ANIM_TEMPLATE>FBW_Airbus_FIRE_TEST_BUTTON</ANIM_TEMPLATE>
                            <NODE_ID>PUSH_FIRE_ENG1_TEST</NODE_ID>
                            <PART_ID>Fire_test_eng1</PART_ID>
                        </UseTemplate>
                        <!-- FIRE ENG1 AGENT 1 -->
                        <UseTemplate Name="FBW_Anim_Interactions">
                            <ANIM_TYPE>KORRY_BUTTON</ANIM_TYPE>
                            <ANIM_TEMPLATE>FBW_Airbus_FIRE_AGENT</ANIM_TEMPLATE>
                            <NODE_ID>PUSH_OVHD_FIRE_ENG1_AGENT1</NODE_ID>
                            <PART_ID>FIRE_ENG1_AGENT1</PART_ID>
                            <AGENT_ID>1</AGENT_ID>
                            <SEQ_POWERED>(L:A32NX_ELEC_AC_ESS_SHED_BUS_IS_POWERED, Bool) (L:A32NX_ELEC_AC_STAT_INV_BUS_IS_POWERED, Bool) or</SEQ_POWERED>
                            <SEQ2_EMISSIVE_DRIVES_VISIBILITY>False</SEQ2_EMISSIVE_DRIVES_VISIBILITY>
                            <SEQ1_CODE_DRIVES_VISIBILITY>False</SEQ1_CODE_DRIVES_VISIBILITY>
                            <SEQ2_CODE_DRIVES_VISIBILITY>False</SEQ2_CODE_DRIVES_VISIBILITY>
                        </UseTemplate>
                        <!-- FIRE ENG1 AGENT 2 -->
                        <UseTemplate Name="FBW_Anim_Interactions">
                            <ANIM_TYPE>KORRY_BUTTON</ANIM_TYPE>
                            <ANIM_TEMPLATE>FBW_Airbus_FIRE_AGENT</ANIM_TEMPLATE>
                            <NODE_ID>PUSH_OVHD_FIRE_ENG1_AGENT2</NODE_ID>
                            <PART_ID>FIRE_ENG1_AGENT2</PART_ID>
                            <AGENT_ID>2</AGENT_ID>
                            <SEQ_POWERED>(L:A32NX_ELEC_AC_2_BUS_IS_POWERED, Bool)</SEQ_POWERED>
                            <SEQ2_EMISSIVE_DRIVES_VISIBILITY>False</SEQ2_EMISSIVE_DRIVES_VISIBILITY>
                            <SEQ1_CODE_DRIVES_VISIBILITY>False</SEQ1_CODE_DRIVES_VISIBILITY>
                            <SEQ2_CODE_DRIVES_VISIBILITY>False</SEQ2_CODE_DRIVES_VISIBILITY>
                        </UseTemplate>
                        <!-- FIRE ENG1 FIRE PUSH -->
                        <UseTemplate Name="FBW_Airbus_Engine_Lights">
                            <NODE_ID>PUSH_ENGINES_1</NODE_ID>
                            <SEQ1_POWERED>(L:A32NX_ELEC_AC_ESS_SHED_BUS_IS_POWERED, Bool)</SEQ1_POWERED>
                            <SEQ2_POWERED>(L:A32NX_ELEC_AC_ESS_SHED_BUS_IS_POWERED, Bool) (L:A32NX_ELEC_AC_STAT_INV_BUS_IS_POWERED, Bool) or</SEQ2_POWERED>
                        </UseTemplate>
                        <UseTemplate Name="FBW_Airbus_FIRE_GUARD">
                            <NODE_ID>LOCK_OVHD_ENG1</NODE_ID>
                            <PART_ID>LOCK_OVHD_ENG1</PART_ID>
                        </UseTemplate>
                        <UseTemplate Name="FBW_Airbus_FIRE_BUTTON">
                            <NODE_ID>PUSH_OVHD_FIRE_ENG1</NODE_ID>
                            <PART_ID>FIRE_ENG1</PART_ID>
                            <!--
                                The real fire button contains many lights, these lights are powered by different buses.
                                This is currently unsupported by our fire button implementation. Thus we'll turn on the lights
                                if any of the buses is powered.
                            -->
                            <EMISSIVE_POWERED>(L:A32NX_ELEC_AC_ESS_SHED_BUS_IS_POWERED, Bool) (L:A32NX_ELEC_AC_STAT_INV_BUS_IS_POWERED, Bool) or (L:A32NX_ELEC_AC_2_BUS_IS_POWERED, Bool) or</EMISSIVE_POWERED>
                        </UseTemplate>
                    </Component>

                    <Component ID="ENG2">
                        <DefaultTemplateParameters>
                            <TYPE>ENG</TYPE>
                            <ID>2</ID>
                        </DefaultTemplateParameters>
                        <!-- FIRE ENG 2 TEST -->
                        <UseTemplate Name="FBW_Anim_Interactions">
                            <ANIM_TYPE>BUTTON_HELD</ANIM_TYPE>
                            <ANIM_TEMPLATE>FBW_Airbus_FIRE_TEST_BUTTON</ANIM_TEMPLATE>
                            <NODE_ID>PUSH_FIRE_ENG2_TEST</NODE_ID>
                            <PART_ID>Fire_test_eng2</PART_ID>
                            <HOLD_SIMVAR>L:A32NX_FIRE_TEST_ENG2</HOLD_SIMVAR>
                        </UseTemplate>
                        <!-- FIRE ENG 2 AGENT 1-->
                        <UseTemplate Name="FBW_Anim_Interactions">
                            <ANIM_TYPE>KORRY_BUTTON</ANIM_TYPE>
                            <ANIM_TEMPLATE>FBW_Airbus_FIRE_AGENT</ANIM_TEMPLATE>
                            <NODE_ID>PUSH_OVHD_FIRE_ENG2_AGENT1</NODE_ID>
                            <PART_ID>FIRE_ENG2_AGENT1</PART_ID>
                            <AGENT_ID>1</AGENT_ID>
                            <SEQ_POWERED>(L:A32NX_ELEC_AC_2_BUS_IS_POWERED, Bool)</SEQ_POWERED>
                            <SEQ2_EMISSIVE_DRIVES_VISIBILITY>False</SEQ2_EMISSIVE_DRIVES_VISIBILITY>
                            <SEQ1_CODE_DRIVES_VISIBILITY>False</SEQ1_CODE_DRIVES_VISIBILITY>
                            <SEQ2_CODE_DRIVES_VISIBILITY>False</SEQ2_CODE_DRIVES_VISIBILITY>
                        </UseTemplate>
                        <!-- FIRE ENG 2 AGENT 2 -->
                        <UseTemplate Name="FBW_Anim_Interactions">
                            <ANIM_TYPE>KORRY_BUTTON</ANIM_TYPE>
                            <ANIM_TEMPLATE>FBW_Airbus_FIRE_AGENT</ANIM_TEMPLATE>
                            <NODE_ID>PUSH_OVHD_FIRE_ENG2_AGENT2</NODE_ID>
                            <PART_ID>FIRE_ENG2_AGENT2</PART_ID>
                            <AGENT_ID>2</AGENT_ID>
                            <SEQ_POWERED>(L:A32NX_ELEC_AC_ESS_SHED_BUS_IS_POWERED, Bool) (L:A32NX_ELEC_AC_STAT_INV_BUS_IS_POWERED, Bool) or</SEQ_POWERED>
                            <SEQ2_EMISSIVE_DRIVES_VISIBILITY>False</SEQ2_EMISSIVE_DRIVES_VISIBILITY>
                            <SEQ1_CODE_DRIVES_VISIBILITY>False</SEQ1_CODE_DRIVES_VISIBILITY>
                            <SEQ2_CODE_DRIVES_VISIBILITY>False</SEQ2_CODE_DRIVES_VISIBILITY>
                        </UseTemplate>
                        <!-- FIRE ENG 2 FIRE PUSH -->
                        <UseTemplate Name="FBW_Airbus_Engine_Lights">
                            <NODE_ID>PUSH_ENGINES_2</NODE_ID>
                            <SEQ1_POWERED>(L:A32NX_ELEC_AC_2_BUS_IS_POWERED, Bool)</SEQ1_POWERED>
                            <SEQ2_POWERED>(L:A32NX_ELEC_AC_ESS_SHED_BUS_IS_POWERED, Bool) (L:A32NX_ELEC_AC_STAT_INV_BUS_IS_POWERED, Bool) or</SEQ2_POWERED>
                        </UseTemplate>
                        <UseTemplate Name="FBW_Airbus_FIRE_GUARD">
                            <NODE_ID>LOCK_OVHD_ENG2</NODE_ID>
                            <PART_ID>LOCK_OVHD_ENG2</PART_ID>
                        </UseTemplate>
                        <UseTemplate Name="FBW_Airbus_FIRE_BUTTON">
                            <NODE_ID>PUSH_OVHD_FIRE_ENG2</NODE_ID>
                            <PART_ID>FIRE_ENG2</PART_ID>
                            <!--
                                The real fire button contains many lights, these lights are powered by different buses.
                                This is currently unsupported by our fire button implementation. Thus we'll turn on the lights
                                if any of the buses is powered.
                            -->
                            <EMISSIVE_POWERED>(L:A32NX_ELEC_AC_ESS_SHED_BUS_IS_POWERED, Bool) (L:A32NX_ELEC_AC_STAT_INV_BUS_IS_POWERED, Bool) or (L:A32NX_ELEC_AC_2_BUS_IS_POWERED, Bool) or</EMISSIVE_POWERED>
                        </UseTemplate>
                    </Component>

                    <Component ID="APU">
                        <DefaultTemplateParameters>
                            <TYPE>APU</TYPE>
                            <ID></ID>
                        </DefaultTemplateParameters>

                        <!-- FIRE APU TEST -->
                        <UseTemplate Name="FBW_Anim_Interactions">
                            <ANIM_TYPE>BUTTON_HELD</ANIM_TYPE>
                            <ANIM_TEMPLATE>FBW_Airbus_FIRE_TEST_BUTTON</ANIM_TEMPLATE>
                            <NODE_ID>PUSH_FIRE_APU_TEST</NODE_ID>
                            <PART_ID>APU_FIRE_TEST_BUTTON</PART_ID>
                            <HOLD_SIMVAR>L:FIRE_TEST_APU</HOLD_SIMVAR>
                        </UseTemplate>
                        <!-- FIRE APU AGENT -->
                        <UseTemplate Name="FBW_Anim_Interactions">
                            <ANIM_TYPE>KORRY_BUTTON</ANIM_TYPE>
                            <ANIM_TEMPLATE>FBW_Airbus_FIRE_AGENT</ANIM_TEMPLATE>
                            <NODE_ID>PUSH_OVHD_FIRE_AGENT</NODE_ID>
                            <PART_ID>PUSH_OVHD_FIRE_AGENT</PART_ID>
                            <AGENT_ID>1</AGENT_ID>
                            <SEQ_POWERED>(L:A32NX_ELEC_AC_ESS_SHED_BUS_IS_POWERED, Bool) (L:A32NX_ELEC_AC_STAT_INV_BUS_IS_POWERED, Bool) or</SEQ_POWERED>
                            <SEQ2_EMISSIVE_DRIVES_VISIBILITY>False</SEQ2_EMISSIVE_DRIVES_VISIBILITY>
                            <SEQ1_CODE_DRIVES_VISIBILITY>False</SEQ1_CODE_DRIVES_VISIBILITY>
                            <SEQ2_CODE_DRIVES_VISIBILITY>False</SEQ2_CODE_DRIVES_VISIBILITY>
                        </UseTemplate>
                        <!-- FIRE APU FIRE PUSH -->
                        <UseTemplate Name="FBW_Airbus_FIRE_BUTTON">
                            <NODE_ID>PUSH_OVHD_FIRE_APU</NODE_ID>
                            <PART_ID>PUSH_OVHD_FIRE_APU</PART_ID>
                            <!--
                                The real fire button contains many lights, these lights are powered by different buses.
                                This is currently unsupported by our fire button implementation. Thus we'll turn on the lights
                                if any of the buses is powered.
                            -->
                            <EMISSIVE_POWERED>(L:A32NX_ELEC_AC_ESS_SHED_BUS_IS_POWERED, Bool) (L:A32NX_ELEC_AC_STAT_INV_BUS_IS_POWERED, Bool) or (L:A32NX_ELEC_AC_1_BUS_IS_POWERED, Bool) or</EMISSIVE_POWERED>
                        </UseTemplate>
                        <UseTemplate Name="FBW_Airbus_FIRE_GUARD">
                            <NODE_ID>LOCK_OVHD_APU</NODE_ID>
                            <PART_ID>LOCK_OVHD_APU</PART_ID>
                        </UseTemplate>
                    </Component>

                    <Component ID="CARGO_SMOKE">
                        <DefaultTemplateParameters>
                            <TYPE>CARGO</TYPE>
                            <ID></ID>
                        </DefaultTemplateParameters>
                        <!-- CARGO SMOKE TEST -->
                        <UseTemplate Name="FBW_Anim_Interactions">
                            <ANIM_TYPE>BUTTON_HELD</ANIM_TYPE>
                            <ANIM_TEMPLATE>FBW_Airbus_CARGOSMOKE_TEST_BUTTON</ANIM_TEMPLATE>
                            <NODE_ID>PUSH_OVHD_CARGOSMOKE_TEST</NODE_ID>
                        </UseTemplate>
                        <!-- CARGO SMOKE AFT -->
                        <UseTemplate Name="FBW_Airbus_FIRE_TEST_LIGHTS">
                            <NODE_ID>PUSH_OVHD_CARGOSMOKE_FWD2</NODE_ID>
                            <SEQ_POWERED>(L:A32NX_ELEC_AC_ESS_SHED_BUS_IS_POWERED, Bool)</SEQ_POWERED>
                            <NO_SEQ2 />
                        </UseTemplate>
                        <!-- CARGO SMOKE FWD -->
                        <UseTemplate Name="FBW_Airbus_FIRE_TEST_LIGHTS">
                            <NODE_ID>PUSH_OVHD_CARGOSMOKE_FWD1</NODE_ID>
                            <SEQ_POWERED>(L:A32NX_ELEC_AC_ESS_SHED_BUS_IS_POWERED, Bool)</SEQ_POWERED>
                            <NO_SEQ2 />
                        </UseTemplate>
                        <!-- CARGO SMOKE FWD DISCH -->
                        <UseTemplate Name="FBW_Anim_Interactions">
                            <ANIM_TYPE>KORRY_PROTECTED</ANIM_TYPE>
                            <ANIM_TEMPLATE>ASOBO_GT_Switch_Dummy</ANIM_TEMPLATE>
                            <NODE_ID>LOCK_OVHD_CARGOSMOKE_1</NODE_ID>
                            <ANIM_NAME>LOCK_OVHD_CARGOSMOKE_1</ANIM_NAME>
                            <SWITCH_POSITION_TYPE>L</SWITCH_POSITION_TYPE>
                            <SWITCH_POSITION_VAR>A32NX_CARGOSMOKE_DISCH1LOCK_TOGGLE</SWITCH_POSITION_VAR>
                        </UseTemplate>
                        <!-- CARGO SMOKE FWD DISCH -->
                        <UseTemplate Name="FBW_Anim_Interactions">
                            <ANIM_TYPE>KORRY_BUTTON</ANIM_TYPE>
                            <ANIM_TEMPLATE>FBW_Covered_Push_Toggle</ANIM_TEMPLATE>
                            <NODE_ID>PUSH_OVHD_CARGOSMOKE_1</NODE_ID>
                            <LOCK_NODE_ID>LOCK_OVHD_CARGOSMOKE_1</LOCK_NODE_ID>
                            <LEFT_SINGLE_CODE>1 (&gt;L:A32NX_CARGOSMOKE_FWD_DISCHARGED)</LEFT_SINGLE_CODE>
                            <TOOLTIPID>%((L:A32NX_CARGOSMOKE_FWD_DISCHARGED, Bool))%{if}Fire-extinguisher discharged (Inop.)%{else}Discharge fire-extinguisher (Inop.)%{end}</TOOLTIPID>
                            <MOMENTARY/>
                            <NO_SEQ1 />
                            <NO_SEQ2 />
                        </UseTemplate>
                        <!-- CARGO SMOKE AFT DISCH -->
                        <UseTemplate Name="FBW_Anim_Interactions">
                            <ANIM_TYPE>KORRY_PROTECTED</ANIM_TYPE>
                            <ANIM_TEMPLATE>ASOBO_GT_Switch_Dummy</ANIM_TEMPLATE>
                            <NODE_ID>LOCK_OVHD_CARGOSMOKE_2</NODE_ID>
                            <ANIM_NAME>LOCK_OVHD_CARGOSMOKE_2</ANIM_NAME>
                            <SWITCH_POSITION_TYPE>L</SWITCH_POSITION_TYPE>
                            <SWITCH_POSITION_VAR>A32NX_CARGOSMOKE_DISCH2LOCK_TOGGLE</SWITCH_POSITION_VAR>
                        </UseTemplate>
                        <!-- CARGO SMOKE AFT DISCH -->
                        <UseTemplate Name="FBW_Anim_Interactions">
                            <ANIM_TYPE>KORRY_BUTTON</ANIM_TYPE>
                            <ANIM_TEMPLATE>FBW_Covered_Push_Toggle</ANIM_TEMPLATE>
                            <NODE_ID>PUSH_OVHD_CARGOSMOKE_2</NODE_ID>
                            <LOCK_NODE_ID>LOCK_OVHD_CARGOSMOKE_2</LOCK_NODE_ID>
                            <LEFT_SINGLE_CODE>1 (&gt;L:A32NX_CARGOSMOKE_AFT_DISCHARGED)</LEFT_SINGLE_CODE>
                            <TOOLTIPID>%((L:A32NX_CARGOSMOKE_AFT_DISCHARGED, Bool))%{if}Fire-extinguisher discharged (Inop.)%{else}Discharge fire-extinguisher (Inop.)%{end}</TOOLTIPID>
                            <MOMENTARY/>
                            <NO_SEQ1 />
                            <NO_SEQ2 />
                        </UseTemplate>
                    </Component>
                </Component>

                <Component ID="Overhead_Misc">
                    <Component ID="Left_Column">

                        <Component ID="GPWS">
                            <!-- GPWS TERR -->
                            <UseTemplate Name="FBW_Anim_Interactions">
                                <ANIM_TYPE>KORRY_BUTTON</ANIM_TYPE>
                                <ANIM_TEMPLATE>FBW_Push_Toggle</ANIM_TEMPLATE>
                                <NODE_ID>PUSH_OVHD_GPWS_TERR</NODE_ID>
                                <TOGGLE_SIMVAR>L:A32NX_GPWS_TERR_OFF</TOGGLE_SIMVAR>
                                <DOWN_CODE>(L:A32NX_GPWS_TERR_OFF, Bool) !</DOWN_CODE>
                                <SEQ_POWERED>(L:A32NX_ELEC_AC_1_BUS_IS_POWERED, Bool)</SEQ_POWERED>
                                <SEQ2_EMISSIVE_DRIVES_VISIBILITY>False</SEQ2_EMISSIVE_DRIVES_VISIBILITY>
                                <SEQ1_CODE_DRIVES_VISIBILITY>False</SEQ1_CODE_DRIVES_VISIBILITY>
                                <SEQ2_CODE_DRIVES_VISIBILITY>False</SEQ2_CODE_DRIVES_VISIBILITY>
                                <TOOLTIPID>%((L:A32NX_GPWS_TERR_OFF, Bool))%{if}(Inop.) Turn ON GPWS TERR%{else}(Inop.) Turn OFF GPWS TERR%{end}</TOOLTIPID>
                            </UseTemplate>
                            <!-- GPWS SYS -->
                            <UseTemplate Name="FBW_Anim_Interactions">
                                <ANIM_TYPE>KORRY_BUTTON</ANIM_TYPE>
                                <ANIM_TEMPLATE>FBW_Push_Toggle</ANIM_TEMPLATE>
                                <NODE_ID>PUSH_OVHD_GPWS_SYS</NODE_ID>
                                <TOGGLE_SIMVAR>L:A32NX_GPWS_SYS_OFF</TOGGLE_SIMVAR>
                                <DOWN_CODE>(L:A32NX_GPWS_SYS_OFF, Bool) !</DOWN_CODE>
                                <SEQ_POWERED>(L:A32NX_ELEC_AC_1_BUS_IS_POWERED, Bool)</SEQ_POWERED>
                                <SEQ2_EMISSIVE_DRIVES_VISIBILITY>False</SEQ2_EMISSIVE_DRIVES_VISIBILITY>
                                <SEQ1_CODE_DRIVES_VISIBILITY>False</SEQ1_CODE_DRIVES_VISIBILITY>
                                <SEQ2_CODE_DRIVES_VISIBILITY>False</SEQ2_CODE_DRIVES_VISIBILITY>
                                <TOOLTIPID>%((L:A32NX_GPWS_SYS_OFF, Bool))%{if}Turn ON GPWS SYS%{else}Turn OFF GPWS SYS%{end}</TOOLTIPID>
                            </UseTemplate>
                            <!-- GPWS G/S MODE -->
                            <UseTemplate Name="FBW_Anim_Interactions">
                                <ANIM_TYPE>KORRY_BUTTON</ANIM_TYPE>
                                <ANIM_TEMPLATE>FBW_Push_Toggle</ANIM_TEMPLATE>
                                <NODE_ID>PUSH_OVHD_GPWS_GSMODE</NODE_ID>
                                <TOGGLE_SIMVAR>L:A32NX_GPWS_GS_OFF</TOGGLE_SIMVAR>
                                <DOWN_CODE>(L:A32NX_GPWS_GS_OFF, Bool) !</DOWN_CODE>
                                <SEQ_POWERED>(L:A32NX_ELEC_AC_1_BUS_IS_POWERED, Bool)</SEQ_POWERED>
                                <SEQ1_EMISSIVE_DRIVES_VISIBILITY>False</SEQ1_EMISSIVE_DRIVES_VISIBILITY>
                                <SEQ2_EMISSIVE_DRIVES_VISIBILITY>False</SEQ2_EMISSIVE_DRIVES_VISIBILITY>
                                <SEQ1_CODE_DRIVES_VISIBILITY>False</SEQ1_CODE_DRIVES_VISIBILITY>
                                <SEQ2_CODE_DRIVES_VISIBILITY>False</SEQ2_CODE_DRIVES_VISIBILITY>
                                <TOOLTIPID>%((L:A32NX_GPWS_GS_OFF, Bool))%{if}Turn ON GPWS G/S mode%{else}Turn OFF GPWS G/S mode%{end}</TOOLTIPID>
                            </UseTemplate>
                            <!-- GPWS FLAP MODE -->
                            <UseTemplate Name="FBW_Anim_Interactions">
                                <ANIM_TYPE>KORRY_BUTTON</ANIM_TYPE>
                                <ANIM_TEMPLATE>FBW_Push_Toggle</ANIM_TEMPLATE>
                                <NODE_ID>PUSH_OVHD_GPWS_FLAP</NODE_ID>
                                <PART_ID>GPWS_Flap</PART_ID>
                                <TOGGLE_SIMVAR>L:A32NX_GPWS_FLAP_OFF</TOGGLE_SIMVAR>
                                <DOWN_CODE>(L:A32NX_GPWS_FLAP_OFF, Bool) !</DOWN_CODE>
                                <SEQ_POWERED>(L:A32NX_ELEC_AC_1_BUS_IS_POWERED, Bool)</SEQ_POWERED>
                                <SEQ1_EMISSIVE_DRIVES_VISIBILITY>False</SEQ1_EMISSIVE_DRIVES_VISIBILITY>
                                <SEQ2_EMISSIVE_DRIVES_VISIBILITY>False</SEQ2_EMISSIVE_DRIVES_VISIBILITY>
                                <SEQ1_CODE_DRIVES_VISIBILITY>False</SEQ1_CODE_DRIVES_VISIBILITY>
                                <SEQ2_CODE_DRIVES_VISIBILITY>False</SEQ2_CODE_DRIVES_VISIBILITY>
                                <TOOLTIPID>%((L:A32NX_GPWS_FLAP_OFF, Bool))%{if}Turn ON GPWS flap mode%{else}Turn OFF GPWS flap mode%{end}</TOOLTIPID>
                            </UseTemplate>
                            <!-- GPWS LDG FLAP 3 -->
                            <UseTemplate Name="FBW_Anim_Interactions">
                                <ANIM_TYPE>KORRY_BUTTON</ANIM_TYPE>
                                <ANIM_TEMPLATE>FBW_Push_Toggle</ANIM_TEMPLATE>
                                <NODE_ID>PUSH_OVHD_GPWS_LDG</NODE_ID>
                                <PART_ID>GPWS_Flap3</PART_ID>
                                <TOGGLE_SIMVAR>L:A32NX_GPWS_FLAPS3</TOGGLE_SIMVAR>
                                <DOWN_CODE>(L:A32NX_GPWS_FLAPS3, Bool)</DOWN_CODE>
                                <SEQ_POWERED>(L:A32NX_ELEC_AC_1_BUS_IS_POWERED, Bool)</SEQ_POWERED>
                                <SEQ1_EMISSIVE_DRIVES_VISIBILITY>False</SEQ1_EMISSIVE_DRIVES_VISIBILITY>
                                <SEQ2_EMISSIVE_DRIVES_VISIBILITY>False</SEQ2_EMISSIVE_DRIVES_VISIBILITY>
                                <SEQ1_CODE_DRIVES_VISIBILITY>False</SEQ1_CODE_DRIVES_VISIBILITY>
                                <SEQ2_CODE_DRIVES_VISIBILITY>False</SEQ2_CODE_DRIVES_VISIBILITY>
                                <TOOLTIPID>%((L:A32NX_GPWS_FLAPS3, Bool))%{if}Switch landing flaps to FULL%{else}Switch landing flaps to 3%{end}</TOOLTIPID>
                            </UseTemplate>
                        </Component>

                        <Component ID="RCDR">
                            <!-- RCDR GND CTL -->
                            <UseTemplate Name="FBW_Anim_Interactions">
                                <ANIM_TYPE>KORRY_HELD</ANIM_TYPE>
                                <ANIM_TEMPLATE>FBW_CVR_Ground_Control_Pushbutton</ANIM_TEMPLATE>
                                <NODE_ID>PUSH_OVHD_RCDR_GNDCTL</NODE_ID>
                                <PART_ID>PUSH_OVHD_RCDR_GNDCTL</PART_ID>
                                <SEQ_POWERED>(L:A32NX_ELEC_AC_1_BUS_IS_POWERED, Bool)</SEQ_POWERED>
                                <SEQ2_CODE>(L:A32NX_RCDR_GROUND_CONTROL_ON, Bool)</SEQ2_CODE>
                                <SEQ1_EMISSIVE_DRIVES_VISIBILITY>False</SEQ1_EMISSIVE_DRIVES_VISIBILITY>
                                <SEQ2_EMISSIVE_DRIVES_VISIBILITY>False</SEQ2_EMISSIVE_DRIVES_VISIBILITY>
                                <SEQ1_CODE_DRIVES_VISIBILITY>False</SEQ1_CODE_DRIVES_VISIBILITY>
                                <SEQ2_CODE_DRIVES_VISIBILITY>False</SEQ2_CODE_DRIVES_VISIBILITY>
                                <TOOLTIPID>%((L:A32NX_RCDR_GROUND_CONTROL_ON, Bool))%{if}Set Ground Control to AUTO%{else}Turn ON Ground Control%{end}</TOOLTIPID>
                            </UseTemplate>
                            <!-- RCDR CVR ERASE -->
                            <UseTemplate Name="FBW_Anim_Interactions">
                                <ANIM_TYPE>BUTTON_HELD</ANIM_TYPE>
                                <ANIM_TEMPLATE>FBW_Push_Held</ANIM_TEMPLATE>
                                <NODE_ID>PUSH_OVHD_RCDR_ERASE</NODE_ID>
                                <TOOLTIPID>Erase CVR</TOOLTIPID>
                            </UseTemplate>
                            <!-- RCDR CVR TEST -->
                            <UseTemplate Name="FBW_Anim_Interactions">
                                <ANIM_TYPE>BUTTON_HELD</ANIM_TYPE>
                                <ANIM_TEMPLATE>FBW_Push_Held</ANIM_TEMPLATE>
                                <NODE_ID>PUSH_OVHD_RCDR_TEST</NODE_ID>
                                <PART_ID>PUSH_OVHD_RCDR_TEST</PART_ID>
                                <HOLD_SIMVAR>L:A32NX_RCDR_TEST</HOLD_SIMVAR>
                                <TOOLTIPID>Test CVR</TOOLTIPID>
                            </UseTemplate>
                        </Component>

                        <Component ID="OXYGEN">
                            <!-- OXYGEN MASK MAN ON -->
                            <UseTemplate Name="FBW_Anim_Interactions">
                                <ANIM_TYPE>KORRY_PROTECTED</ANIM_TYPE>
                                <ANIM_TEMPLATE>FBW_Covered_Push_Toggle</ANIM_TEMPLATE>
                                <NODE_ID>PUSH_OVHD_OXYGEN_RATMANON</NODE_ID>
                                <LOCK_NODE_ID>LOCK_OVHD_OXYGEN_RATMANON</LOCK_NODE_ID>
                                <LEFT_SINGLE_CODE>
                                    1 (&gt;L:A32NX_OXYGEN_MASKS_DEPLOYED)
                                    1 (&gt;L:A32NX_OXYGEN_PASSENGER_LIGHT_ON)
                                </LEFT_SINGLE_CODE>
                                <TOOLTIPID>%((L:A32NX_OXYGEN_MASKS_DEPLOYED, Bool))%{if}Cabin oxygen masks deployed%{else}Deploy cabin oxygen masks%{end}</TOOLTIPID>
                                <MOMENTARY/>
                                <NO_SEQ1 />
                                <NO_SEQ2 />
                            </UseTemplate>

                            <!-- OXYGEN PASSENGER -->
                            <UseTemplate Name="FBW_Push_Toggle">
                                <NODE_ID>PUSH_OVHD_OXYGEN_PASSENGER</NODE_ID>
                                <SEQ_POWERED>(L:A32NX_ELEC_AC_ESS_SHED_BUS_IS_POWERED, Bool)</SEQ_POWERED>
                                <SEQ1_CODE>(L:A32NX_OXYGEN_PASSENGER_LIGHT_ON, Bool)</SEQ1_CODE>
                                <SEQ2_EMISSIVE_DRIVES_VISIBILITY>False</SEQ2_EMISSIVE_DRIVES_VISIBILITY>
                                <SEQ1_CODE_DRIVES_VISIBILITY>False</SEQ1_CODE_DRIVES_VISIBILITY>
                                <SEQ2_CODE_DRIVES_VISIBILITY>False</SEQ2_CODE_DRIVES_VISIBILITY>
                                <TOOLTIPID>Oxygen mask doors annunciator</TOOLTIPID>
                                <DUMMY_BUTTON/>
                            </UseTemplate>

                            <!-- OXYGEN CREW SUPPLY -->
                            <UseTemplate Name="FBW_Anim_Interactions">
                                <ANIM_TYPE>KORRY_BUTTON</ANIM_TYPE>
                                <ANIM_TEMPLATE>FBW_Push_Toggle</ANIM_TEMPLATE>
                                <NODE_ID>PUSH_OVHD_OXYGEN_CREW</NODE_ID>
                                <PART_ID>Crew_Supply</PART_ID>
                                <TOGGLE_SIMVAR>L:PUSH_OVHD_OXYGEN_CREW</TOGGLE_SIMVAR>
                                <DOWN_CODE>(L:PUSH_OVHD_OXYGEN_CREW, Bool) !</DOWN_CODE>
                                <SEQ_POWERED>(L:A32NX_ELEC_AC_ESS_SHED_BUS_IS_POWERED, Bool)</SEQ_POWERED>
                                <SEQ1_EMISSIVE_DRIVES_VISIBILITY>False</SEQ1_EMISSIVE_DRIVES_VISIBILITY>
                                <SEQ2_EMISSIVE_DRIVES_VISIBILITY>False</SEQ2_EMISSIVE_DRIVES_VISIBILITY>
                                <SEQ1_CODE_DRIVES_VISIBILITY>False</SEQ1_CODE_DRIVES_VISIBILITY>
                                <SEQ2_CODE_DRIVES_VISIBILITY>False</SEQ2_CODE_DRIVES_VISIBILITY>
                                <TOOLTIPID>Crew oxygen supply</TOOLTIPID>
                            </UseTemplate>
                        </Component>

                        <Component ID="CALLS">
                            <!-- CALLS MECH -->
                            <UseTemplate Name="FBW_Anim_Interactions">
                                <ANIM_TYPE>BUTTON_HELD</ANIM_TYPE>
                                <ANIM_TEMPLATE>FBW_Push_Held</ANIM_TEMPLATE>
                                <NODE_ID>PUSH_OVHD_CALLS_MECH</NODE_ID>
                                <HOLD_SIMVAR>L:PUSH_OVHD_CALLS_MECH</HOLD_SIMVAR>
                            </UseTemplate>
                            <!-- CALLS ALL -->
                            <UseTemplate Name="FBW_Anim_Interactions">
                                <ANIM_TYPE>BUTTON_HELD</ANIM_TYPE>
                                <ANIM_TEMPLATE>FBW_Push_Held</ANIM_TEMPLATE>
                                <NODE_ID>PUSH_OVHD_CALLS_ALL</NODE_ID>
                                <PART_ID>PUSH_OVHD_CALLS_ALL</PART_ID>
                                <HOLD_SIMVAR>L:PUSH_OVHD_CALLS_ALL</HOLD_SIMVAR>
                            </UseTemplate>
                            <!-- CALLS FWD -->
                            <UseTemplate Name="FBW_Anim_Interactions">
                                <ANIM_TYPE>BUTTON_HELD</ANIM_TYPE>
                                <ANIM_TEMPLATE>FBW_Push_Held</ANIM_TEMPLATE>
                                <NODE_ID>PUSH_OVHD_CALLS_FWD</NODE_ID>
                                <HOLD_SIMVAR>L:PUSH_OVHD_CALLS_FWD</HOLD_SIMVAR>
                            </UseTemplate>
                            <!-- CALLS AFT -->
                            <UseTemplate Name="FBW_Anim_Interactions">
                                <ANIM_TYPE>BUTTON_HELD</ANIM_TYPE>
                                <ANIM_TEMPLATE>FBW_Push_Held</ANIM_TEMPLATE>
                                <NODE_ID>PUSH_OVHD_CALLS_AFT</NODE_ID>
                                <HOLD_SIMVAR>L:PUSH_OVHD_CALLS_AFT</HOLD_SIMVAR>
                            </UseTemplate>
                            <!-- CALLS EMER -->
                            <UseTemplate Name="FBW_Anim_Interactions">
                                <ANIM_TYPE>KORRY_BUTTON</ANIM_TYPE>
                                <ANIM_TEMPLATE>FBW_Covered_Push_Toggle</ANIM_TEMPLATE>
                                <NODE_ID>PUSH_OVHD_CALLS_EMER</NODE_ID>
                                <LOCK_NODE_ID>LOCK_OVHD_CALLS_EMER</LOCK_NODE_ID>
                                <TOGGLE_SIMVAR>L:A32NX_CALLS_EMER_ON</TOGGLE_SIMVAR>
                                <TOOLTIPID>%((L:A32NX_CALLS_EMER_ON, Bool))%{if}Turn OFF emergency call%{else}Turn ON emergency call%{end}</TOOLTIPID>
                                <SEQ_POWERED>(L:A32NX_ELEC_AC_ESS_SHED_BUS_IS_POWERED, Bool) (L:A32NX_ELEC_AC_STAT_INV_BUS_IS_POWERED, Bool) or</SEQ_POWERED>
                                <SEQ1_CODE>(L:A32NX_CALLS_EMER_ON, Bool) (E:ABSOLUTE TIME, seconds) 1 % 0.4 &gt; and</SEQ1_CODE>
                                <SEQ2_CODE>(L:A32NX_CALLS_EMER_ON, Bool) (E:ABSOLUTE TIME, seconds) 1 % 0.4 &gt; and</SEQ2_CODE>
                                <SEQ1_CODE_DRIVES_VISIBILITY>False</SEQ1_CODE_DRIVES_VISIBILITY>
                                <SEQ2_CODE_DRIVES_VISIBILITY>False</SEQ2_CODE_DRIVES_VISIBILITY>
                            </UseTemplate>
                        </Component>
                    </Component>
                </Component>

                <Component ID="Right_Pedestal_Misc">
                    <!-- AIDS PRINT -->
                    <UseTemplate Name="FBW_Anim_Interactions">
                        <ANIM_TYPE>BUTTON_HELD</ANIM_TYPE>
                        <ANIM_TEMPLATE>FBW_Push_Held</ANIM_TEMPLATE>
                        <NODE_ID>PUSH_PANELCS_AIDS</NODE_ID>
                        <HOLD_SIMVAR>L:A32NX_AIDS_PRINT_ON</HOLD_SIMVAR>
                        <TOOLTIP>Print data</TOOLTIP>
                    </UseTemplate>
                    <!-- DFDR EVENT -->
                    <UseTemplate Name="FBW_Anim_Interactions">
                        <ANIM_TYPE>BUTTON_HELD</ANIM_TYPE>
                        <ANIM_TEMPLATE>FBW_Push_Held</ANIM_TEMPLATE>
                        <NODE_ID>PUSH_PANELCS_DFDR</NODE_ID>
                        <HOLD_SIMVAR>L:A32NX_DFDR_EVENT_ON</HOLD_SIMVAR>
                        <TOOLTIP>Print data (Inop.)</TOOLTIP>
                    </UseTemplate>
                </Component>

                <Component ID="Overhead_Reading_Lights">
                    <!-- OVHD READING LT L -->
                    <UseTemplate Name="FBW_Stepless_Potentiometer">
                        <NODE_ID>KNOB_OVHD_READINGLTL</NODE_ID>
                        <POTENTIOMETER>96</POTENTIOMETER>
                        <ANIMTIP_0>TT:COCKPIT.TOOLTIPS.LIGHTS_READING_DECREASE</ANIMTIP_0>
                        <ANIMTIP_1>TT:COCKPIT.TOOLTIPS.LIGHTS_READING_INCREASE</ANIMTIP_1>
                    </UseTemplate>
                    <UseTemplate Name="ASOBO_LIGHTING_Potentiometer_Emissive_Template">
                        <NODE_ID>LIGHT_OVHD_READINGLLT</NODE_ID>
                        <POTENTIOMETER>96</POTENTIOMETER>
                        <EMISSIVE_CODE>(L:A32NX_ELEC_DC_1_BUS_IS_POWERED, Bool)</EMISSIVE_CODE>
                    </UseTemplate>

                    <!-- OVHD READING LT R -->
                    <UseTemplate Name="FBW_Stepless_Potentiometer">
                        <NODE_ID>KNOB_OVHD_READINGLTR</NODE_ID>
                        <POTENTIOMETER>97</POTENTIOMETER>
                        <ANIMTIP_0>TT:COCKPIT.TOOLTIPS.LIGHTS_READING_DECREASE</ANIMTIP_0>
                        <ANIMTIP_1>TT:COCKPIT.TOOLTIPS.LIGHTS_READING_INCREASE</ANIMTIP_1>
                    </UseTemplate>
                    <UseTemplate Name="ASOBO_LIGHTING_Potentiometer_Emissive_Template">
                        <NODE_ID>LIGHT_OVHD_READINGLTR</NODE_ID>
                        <POTENTIOMETER>97</POTENTIOMETER>
                        <EMISSIVE_CODE>(L:A32NX_ELEC_DC_1_BUS_IS_POWERED, Bool)</EMISSIVE_CODE>
                    </UseTemplate>
                </Component>

                <Component ID="Overhead_Back_Panel">
                    <!-- "HYD BLUE PUMP OVRD" -->
                    <UseTemplate Name="FBW_Anim_Interactions">
                        <ANIM_TYPE>KORRY_PROTECTED</ANIM_TYPE>
                        <ANIM_TEMPLATE>FBW_Covered_Push_Toggle</ANIM_TEMPLATE>
                        <NODE_ID>PUSH_OVHD_HYD_BLUEPUMP</NODE_ID>
                        <LOCK_NODE_ID>LOCK_OVHD_HYD_BLUEPUMPOVRD</LOCK_NODE_ID>
                        <LEFT_SINGLE_CODE>1 (&gt;L:A32NX_OVHD_HYD_EPUMPY_OVRD_IS_PRESSED)</LEFT_SINGLE_CODE>
                        <LEFT_LEAVE_CODE>0 (&gt;L:A32NX_OVHD_HYD_EPUMPY_OVRD_IS_PRESSED)</LEFT_LEAVE_CODE>
                        <TOOLTIPID>Runs the blue electric pump</TOOLTIPID>
                        <SEQ_POWERED>(L:A32NX_ELEC_AC_1_BUS_IS_POWERED, Bool)</SEQ_POWERED>
                        <SEQ2_CODE>(L:A32NX_OVHD_HYD_EPUMPY_OVRD_IS_ON, Bool)</SEQ2_CODE>
                        <MOMENTARY/>
                        <NO_SEQ1 />
                    </UseTemplate>

                    <!-- "HYD LEAK MEASUREMENT VALVES G" -->
                    <UseTemplate Name="FBW_Anim_Interactions">
                        <ANIM_TYPE>KORRY_PROTECTED</ANIM_TYPE>
                        <ANIM_TEMPLATE>FBW_Covered_Push_Toggle</ANIM_TEMPLATE>
                        <NODE_ID>PUSH_OVHD_HYD_G</NODE_ID>
                        <LOCK_NODE_ID>LOCK_OVHD_HYD_G</LOCK_NODE_ID>
                        <TOGGLE_SIMVAR>L:A32NX_OVHD_HYD_LEAK_MEASUREMENT_G_PB_IS_AUTO</TOGGLE_SIMVAR>
                        <SEQ_POWERED>(L:A32NX_ELEC_AC_2_BUS_IS_POWERED, Bool)</SEQ_POWERED>
                        <SEQ1_EMISSIVE_DRIVES_VISIBILITY>False</SEQ1_EMISSIVE_DRIVES_VISIBILITY>
                        <SEQ2_EMISSIVE_DRIVES_VISIBILITY>False</SEQ2_EMISSIVE_DRIVES_VISIBILITY>
                        <SEQ1_CODE_DRIVES_VISIBILITY>False</SEQ1_CODE_DRIVES_VISIBILITY>
                        <SEQ2_CODE_DRIVES_VISIBILITY>False</SEQ2_CODE_DRIVES_VISIBILITY>
                        <INVERTED/>
                    </UseTemplate>

                    <!-- "HYD LEAK MEASUREMENT VALVES B" -->
                    <UseTemplate Name="FBW_Anim_Interactions">
                        <ANIM_TYPE>KORRY_PROTECTED</ANIM_TYPE>
                        <ANIM_TEMPLATE>FBW_Covered_Push_Toggle</ANIM_TEMPLATE>
                        <NODE_ID>PUSH_OVHD_HYD_B</NODE_ID>
                        <LOCK_NODE_ID>LOCK_OVHD_HYD_B</LOCK_NODE_ID>
                        <TOGGLE_SIMVAR>L:A32NX_OVHD_HYD_LEAK_MEASUREMENT_B_PB_IS_AUTO</TOGGLE_SIMVAR>
                        <SEQ_POWERED>(L:A32NX_ELEC_AC_2_BUS_IS_POWERED, Bool)</SEQ_POWERED>
                        <SEQ1_EMISSIVE_DRIVES_VISIBILITY>False</SEQ1_EMISSIVE_DRIVES_VISIBILITY>
                        <SEQ2_EMISSIVE_DRIVES_VISIBILITY>False</SEQ2_EMISSIVE_DRIVES_VISIBILITY>
                        <SEQ1_CODE_DRIVES_VISIBILITY>False</SEQ1_CODE_DRIVES_VISIBILITY>
                        <SEQ2_CODE_DRIVES_VISIBILITY>False</SEQ2_CODE_DRIVES_VISIBILITY>
                        <INVERTED/>
                    </UseTemplate>

                    <!-- "HYD LEAK MEASUREMENT VALVES Y" -->
                    <UseTemplate Name="FBW_Anim_Interactions">
                        <ANIM_TYPE>KORRY_PROTECTED</ANIM_TYPE>
                        <ANIM_TEMPLATE>FBW_Covered_Push_Toggle</ANIM_TEMPLATE>
                        <NODE_ID>PUSH_OVHD_HYD_Y</NODE_ID>
                        <LOCK_NODE_ID>LOCK_OVHD_HYD_Y</LOCK_NODE_ID>
                        <TOGGLE_SIMVAR>L:A32NX_OVHD_HYD_LEAK_MEASUREMENT_Y_PB_IS_AUTO</TOGGLE_SIMVAR>
                        <SEQ_POWERED>(L:A32NX_ELEC_AC_2_BUS_IS_POWERED, Bool)</SEQ_POWERED>
                        <SEQ1_EMISSIVE_DRIVES_VISIBILITY>False</SEQ1_EMISSIVE_DRIVES_VISIBILITY>
                        <SEQ2_EMISSIVE_DRIVES_VISIBILITY>False</SEQ2_EMISSIVE_DRIVES_VISIBILITY>
                        <SEQ1_CODE_DRIVES_VISIBILITY>False</SEQ1_CODE_DRIVES_VISIBILITY>
                        <SEQ2_CODE_DRIVES_VISIBILITY>False</SEQ2_CODE_DRIVES_VISIBILITY>
                        <INVERTED/>
                    </UseTemplate>

                    <!-- ENG FADEC GND PWR 1 -->
                    <UseTemplate Name="FBW_Anim_Interactions">
                        <ANIM_TYPE>KORRY_PROTECTED</ANIM_TYPE>
                        <ANIM_TEMPLATE>FBW_Covered_Push_Toggle</ANIM_TEMPLATE>
                        <NODE_ID>PUSH_OVHD_ENG_FADEC1</NODE_ID>
                        <LOCK_NODE_ID>LOCK_OVHD_ENG_FADEC1</LOCK_NODE_ID>
                        <TOGGLE_SIMVAR>L:A32NX_OVHD_FADEC_1</TOGGLE_SIMVAR>
                        <SEQ_POWERED>(L:A32NX_ELEC_AC_1_BUS_IS_POWERED, Bool)</SEQ_POWERED>
                        <SEQ1_EMISSIVE_DRIVES_VISIBILITY>False</SEQ1_EMISSIVE_DRIVES_VISIBILITY>
                        <SEQ2_EMISSIVE_DRIVES_VISIBILITY>False</SEQ2_EMISSIVE_DRIVES_VISIBILITY>
                        <SEQ1_CODE_DRIVES_VISIBILITY>False</SEQ1_CODE_DRIVES_VISIBILITY>
                        <SEQ2_CODE_DRIVES_VISIBILITY>False</SEQ2_CODE_DRIVES_VISIBILITY>
                    </UseTemplate>

                    <!-- ENG FADEC GND PWR 2 -->
                    <UseTemplate Name="FBW_Anim_Interactions">
                        <ANIM_TYPE>KORRY_PROTECTED</ANIM_TYPE>
                        <ANIM_TEMPLATE>FBW_Covered_Push_Toggle</ANIM_TEMPLATE>
                        <NODE_ID>PUSH_OVHD_ENG_FADEC2</NODE_ID>
                        <LOCK_NODE_ID>LOCK_OVHD_ENG_FADEC2</LOCK_NODE_ID>
                        <TOGGLE_SIMVAR>L:A32NX_OVHD_FADEC_2</TOGGLE_SIMVAR>
                        <SEQ_POWERED>(L:A32NX_ELEC_AC_2_BUS_IS_POWERED, Bool)</SEQ_POWERED>
                        <SEQ1_EMISSIVE_DRIVES_VISIBILITY>False</SEQ1_EMISSIVE_DRIVES_VISIBILITY>
                        <SEQ2_EMISSIVE_DRIVES_VISIBILITY>False</SEQ2_EMISSIVE_DRIVES_VISIBILITY>
                        <SEQ1_CODE_DRIVES_VISIBILITY>False</SEQ1_CODE_DRIVES_VISIBILITY>
                        <SEQ2_CODE_DRIVES_VISIBILITY>False</SEQ2_CODE_DRIVES_VISIBILITY>
                    </UseTemplate>

                    <!-- APU AUTO EXTING TEST-->
                    <UseTemplate Name="FBW_Anim_Interactions">
                        <ANIM_TYPE>KORRY_BUTTON</ANIM_TYPE>
                        <ANIM_TEMPLATE>FBW_Push_Toggle</ANIM_TEMPLATE>
                        <NODE_ID>PUSH_OVHD_APU_AUTOEXITING_TEST</NODE_ID>
                        <TOGGLE_SIMVAR>L:A32NX_APU_AUTOEXITING_TEST_ON</TOGGLE_SIMVAR>
                        <SEQ_POWERED>(L:A32NX_ELEC_AC_1_BUS_IS_POWERED, Bool)</SEQ_POWERED>
                        <SEQ1_CODE>(L:A32NX_APU_AUTOEXITING_TEST_OK)</SEQ1_CODE>
                        <SEQ2_CODE>(L:A32NX_APU_AUTOEXITING_TEST_ON)</SEQ2_CODE>
                        <SEQ2_EMISSIVE_DRIVES_VISIBILITY>False</SEQ2_EMISSIVE_DRIVES_VISIBILITY>
                        <SEQ1_CODE_DRIVES_VISIBILITY>False</SEQ1_CODE_DRIVES_VISIBILITY>
                        <SEQ2_CODE_DRIVES_VISIBILITY>False</SEQ2_CODE_DRIVES_VISIBILITY>
                        <TOOLTIPID>Test APU autoexiting (Inop.)</TOOLTIPID>
                    </UseTemplate>

                    <!-- APU AUTO EXITING RESET-->
                    <UseTemplate Name="FBW_Anim_Interactions">
                        <ANIM_TYPE>BUTTON_HELD</ANIM_TYPE>
                        <ANIM_TEMPLATE>FBW_Push_Held</ANIM_TEMPLATE>
                        <NODE_ID>PUSH_OVHD_APU_AUTOEXITING_RESET</NODE_ID>
                        <HOLD_SIMVAR>L:A32NX_APU_AUTOEXITING_RESET</HOLD_SIMVAR>
                        <TOOLTIPID>Reset APU autoexiting (Inop.)</TOOLTIPID>
                    </UseTemplate>
                </Component>

                <!-- CABIN PRESS -->
                <Component ID="Overhead_CabinPress">
                    <!-- CABIN PRESS LDG EVEL AUTO -->
                    <Component ID="KNOB_OVHD_CABINPRESS_LDGELEV" Node="KNOB_OVHD_CABINPRESS_LDGELEV">
                        <UseTemplate Name="FBW_Continuous_Knob_Limited_From_Simvar">
                            <NODE_ID>KNOB_OVHD_CABINPRESS_LDGELEV</NODE_ID>
                            <ANIM_SIMVAR_MAX>88</ANIM_SIMVAR_MAX>
                            <LOCAL_SIMVAR>L:A32NX_OVHD_PRESS_LDG_ELEV_KNOB</LOCAL_SIMVAR>
                            <LOCAL_SIMVAR_UNITS>feet</LOCAL_SIMVAR_UNITS>
                            <INCREMENT>0.5</INCREMENT>
                            <CONVERSION_FORMULA>193.182 * 2000 -</CONVERSION_FORMULA>
                            <SET_CODE>(&gt;L:XMLVAR_KNOB_OVHD_CABINPRESS_LDGELEV)</SET_CODE>
                        </UseTemplate>
                    </Component>

                    <!-- CABIN PRESS MAN C/S CTL -->
                    <UseTemplate Name="FBW_Anim_Interactions">
                        <ANIM_TYPE>SWITCH</ANIM_TYPE>
                        <ANIM_TEMPLATE>FBW_3State_Springloaded_Switch</ANIM_TEMPLATE>
                        <NODE_ID>SWITCH_OVHD_CABINPRESS_MANVSCTL</NODE_ID>
                        <ANIM_SIMVAR>L:A32NX_OVHD_PRESS_MAN_VS_CTL_SWITCH</ANIM_SIMVAR>
                        <INVERT_ANIM>1</INVERT_ANIM>
                    </UseTemplate>

                    <!-- CABIN PRESS MODE SEL -->
                    <UseTemplate Name="FBW_Anim_Interactions">
                        <ANIM_TYPE>KORRY_BUTTON</ANIM_TYPE>
                        <ANIM_TEMPLATE>FBW_Push_Toggle</ANIM_TEMPLATE>
                        <NODE_ID>PUSH_OVHD_CABINPRESS_MODESEL</NODE_ID>
                        <TOGGLE_SIMVAR>L:A32NX_OVHD_PRESS_MODE_SEL_PB_IS_AUTO</TOGGLE_SIMVAR>
                        <DOWN_CODE>(L:A32NX_OVHD_PRESS_MODE_SEL_PB_IS_AUTO, Bool) !</DOWN_CODE>
                        <SEQ_POWERED>(L:A32NX_ELEC_AC_ESS_SHED_BUS_IS_POWERED, Bool) (L:A32NX_ELEC_AC_STAT_INV_BUS_IS_POWERED, Bool) or</SEQ_POWERED>
                        <SEQ1_CODE>(L:A32NX_OVHD_PRESS_MODE_SEL_PB_HAS_FAULT)</SEQ1_CODE>
                        <SEQ2_CODE>(L:A32NX_OVHD_PRESS_MODE_SEL_PB_IS_AUTO) !</SEQ2_CODE>
                        <SEQ2_EMISSIVE_DRIVES_VISIBILITY>False</SEQ2_EMISSIVE_DRIVES_VISIBILITY>
                        <SEQ1_CODE_DRIVES_VISIBILITY>False</SEQ1_CODE_DRIVES_VISIBILITY>
                        <SEQ2_CODE_DRIVES_VISIBILITY>False</SEQ2_CODE_DRIVES_VISIBILITY>
                    </UseTemplate>

                    <!-- CABIN PRESS DITCHING -->
                    <UseTemplate Name="FBW_Anim_Interactions">
                        <ANIM_TYPE>KORRY_PROTECTED</ANIM_TYPE>
                        <ANIM_TEMPLATE>FBW_Covered_Push_Toggle</ANIM_TEMPLATE>
                        <NODE_ID>PUSH_OVHD_CABINPRESS_DITCHING</NODE_ID>
                        <LOCK_NODE_ID>LOCK_OVHD_CABINPRESS_DITCHING</LOCK_NODE_ID>
                        <TOGGLE_SIMVAR>L:A32NX_OVHD_PRESS_DITCHING_PB_IS_ON</TOGGLE_SIMVAR>
                        <SEQ_POWERED>(L:A32NX_ELEC_AC_ESS_SHED_BUS_IS_POWERED, Bool) (L:A32NX_ELEC_AC_STAT_INV_BUS_IS_POWERED, Bool) or</SEQ_POWERED>
                        <SEQ2_CODE>(L:A32NX_OVHD_PRESS_DITCHING_PB_IS_ON)</SEQ2_CODE>
                        <NO_SEQ1 />
                    </UseTemplate>
                </Component>
            </Component>

            <CameraTitle>OverheadLower</CameraTitle>
        </Component>

        <Component ID="AUTOPILOT">
            <DefaultTemplateParameters>
                <SEQ1_EMISSIVE_DRIVES_VISIBILITY>False</SEQ1_EMISSIVE_DRIVES_VISIBILITY>
                <SEQ2_EMISSIVE_DRIVES_VISIBILITY>False</SEQ2_EMISSIVE_DRIVES_VISIBILITY>
                <SEQ3_EMISSIVE_DRIVES_VISIBILITY>False</SEQ3_EMISSIVE_DRIVES_VISIBILITY>
                <SEQ4_EMISSIVE_DRIVES_VISIBILITY>False</SEQ4_EMISSIVE_DRIVES_VISIBILITY>
                <DEFAULT_TEMPLATE_EMISSIVE>ASOBO_LIGHTING_Potentiometer_Emissive_Template</DEFAULT_TEMPLATE_EMISSIVE>

                <PLANE_NAME>A32NX</PLANE_NAME>

                <!-- disable lock mode blue highlight -->
                <NO_HIGHLIGHT_NODE_ID>@StopLockHighlight</NO_HIGHLIGHT_NODE_ID>
            </DefaultTemplateParameters>

            <!-- AUTO LAND L -->
            <UseTemplate Name="FBW_Anim_Interactions">
                <ANIM_TYPE>KORRY_HELD</ANIM_TYPE>
                <ANIM_TEMPLATE>FBW_Airbus_Autoland_Warning</ANIM_TEMPLATE>
                <SIDE>L</SIDE>
                <BUS_TOP>AC_ESS_SHED</BUS_TOP>
                <BUS_BOTTOM>AC_2</BUS_BOTTOM>
            </UseTemplate>

            <!-- SIDESTICK PRIORITY LEFT-->
            <UseTemplate Name="FBW_Push_Toggle">
                <NODE_ID>PUSH_AUTOPILOT_SIDESTICK_L</NODE_ID>
                <SEQ_POWERED>(L:A32NX_ELEC_AC_1_BUS_IS_POWERED, Bool)</SEQ_POWERED>
                <SEQ1_CODE>(L:A32NX_FCDC_1_PRIORITY_LIGHT_CAPT_GREEN_ON, Bool) (L:A32NX_FCDC_2_PRIORITY_LIGHT_CAPT_GREEN_ON, Bool) or</SEQ1_CODE>
                <SEQ2_CODE>(L:A32NX_FCDC_1_PRIORITY_LIGHT_CAPT_RED_ON, Bool) (L:A32NX_FCDC_2_PRIORITY_LIGHT_CAPT_RED_ON, Bool) or</SEQ2_CODE>
                <SEQ2_EMISSIVE_DRIVES_VISIBILITY>False</SEQ2_EMISSIVE_DRIVES_VISIBILITY>
                <SEQ1_EMISSIVE_DRIVES_VISIBILITY>True</SEQ1_EMISSIVE_DRIVES_VISIBILITY>
                <SEQ2_EMISSIVE_DRIVES_VISIBILITY>True</SEQ2_EMISSIVE_DRIVES_VISIBILITY>
                <DUMMY_BUTTON/>
            </UseTemplate>

            <!-- AUTO LAND R -->
            <UseTemplate Name="FBW_Anim_Interactions">
                <ANIM_TYPE>KORRY_HELD</ANIM_TYPE>
                <ANIM_TEMPLATE>FBW_Airbus_Autoland_Warning</ANIM_TEMPLATE>
                <SIDE>R</SIDE>
                <BUS_TOP>AC_2</BUS_TOP>
                <BUS_BOTTOM>AC_ESS_SHED</BUS_BOTTOM>
            </UseTemplate>

            <!-- SIDESTICK PRIORITY RIGHT-->
            <UseTemplate Name="FBW_Push_Toggle">
                <NODE_ID>PUSH_AUTOPILOT_SIDESTICK_R</NODE_ID>
                <SEQ_POWERED>(L:A32NX_ELEC_AC_2_BUS_IS_POWERED, Bool)</SEQ_POWERED>
                <SEQ1_CODE>(L:A32NX_FCDC_1_PRIORITY_LIGHT_FO_GREEN_ON, Bool) (L:A32NX_FCDC_2_PRIORITY_LIGHT_FO_GREEN_ON, Bool) or</SEQ1_CODE>
                <SEQ2_CODE>(L:A32NX_FCDC_1_PRIORITY_LIGHT_FO_RED_ON, Bool) (L:A32NX_FCDC_2_PRIORITY_LIGHT_FO_RED_ON, Bool) or</SEQ2_CODE>
                <SEQ1_EMISSIVE_DRIVES_VISIBILITY>True</SEQ1_EMISSIVE_DRIVES_VISIBILITY>
                <SEQ2_EMISSIVE_DRIVES_VISIBILITY>True</SEQ2_EMISSIVE_DRIVES_VISIBILITY>
                <DUMMY_BUTTON/>
            </UseTemplate>

            <!-- FCU SPD MACH -->
            <UseTemplate Name="FBW_Anim_Interactions">
                <ANIM_TYPE>BUTTON</ANIM_TYPE>
                <ANIM_TEMPLATE>FBW_AUTOPILOT_Push_SpeedToggle_Template</ANIM_TEMPLATE>
                <NODE_ID>PUSH_AUTOPILOT_SPDMACH_L</NODE_ID>
                <ANIM_NAME>PUSH_AUTOPILOT_SPDMACH_L</ANIM_NAME>
                <NO_INDICATOR>True</NO_INDICATOR>
                <NO_TEXT_EMISSIVE>True</NO_TEXT_EMISSIVE>
                <TYPE>AIRBUS</TYPE>
            </UseTemplate>

            <!-- FCU SPD MACH KNOB -->
            <UseTemplate Name="FBW_AUTOPILOT_Knob_SpeedMach_Template">
                <NODE_ID>KNOB_AUTOPILOT_L2</NODE_ID>
                <PART_ID>Speed_knob</PART_ID>
                <ANIM_NAME>KNOB_AUTOPILOT_L2</ANIM_NAME>
                <ANIM_NAME_PUSHPULL>PUSH_AUTOPILOT_L2</ANIM_NAME_PUSHPULL>
                <TYPE>AIRBUS</TYPE>
            </UseTemplate>

            <!-- FCU HDG KNOB -->
            <UseTemplate Name="FBW_Airbus_Autopilot_Knob_Heading_Template">
                <NODE_ID>KNOB_AUTOPILOT_L3</NODE_ID>
                <ANIM_NAME_KNOB>KNOB_AUTOPILOT_L3</ANIM_NAME_KNOB>
                <ANIM_NAME_PUSHPULL>PUSH_AUTOPILOT_L3</ANIM_NAME_PUSHPULL>
                <ANIMTIP_2>TT:COCKPIT.TOOLTIPS.AUTOPILOT_PANEL_HDG_ENGAGE_MANAGED_MODE</ANIMTIP_2>
                <ANIMTIP_2_ON_CURSOR>UpArrow</ANIMTIP_2_ON_CURSOR>
                <ANIMTIP_3>TT:COCKPIT.TOOLTIPS.AUTOPILOT_PANEL_HDG_ENGAGE_SELECTED_HEADING_MODE</ANIMTIP_3>
                <ANIMTIP_3_ON_CURSOR>DownArrow</ANIMTIP_3_ON_CURSOR>
            </UseTemplate>

            <!-- FCU HDG TRK V/S FPA -->
            <UseTemplate Name="FBW_Anim_Interactions">
                <ANIM_TYPE>BUTTON</ANIM_TYPE>
                <ANIM_TEMPLATE>FBW_AIRBUS_Push_Heading_Track_Template</ANIM_TEMPLATE>
                <NODE_ID>PUSH_AUTOPILOT_HDGTRK</NODE_ID>
                <ANIM_NAME>PUSH_AUTOPILOT_HDGTRK</ANIM_NAME>
            </UseTemplate>

            <!-- FCU AP 1 -->
            <UseTemplate Name="FBW_Anim_Interactions">
                <ANIM_TYPE>BUTTON</ANIM_TYPE>
                <ANIM_TEMPLATE>FBW_Airbus_Autopilot_Master</ANIM_TEMPLATE>
                <NODE_ID>PUSH_AUTOPILOT_AP1</NODE_ID>
                <PART_ID>PUSH_AUTOPILOT_AP1</PART_ID>
                <ANIM_NAME>PUSH_AUTOPILOT_AP1</ANIM_NAME>
                <POTENTIOMETER>84</POTENTIOMETER>
                <ACTIVE_NODE_ID>PUSH_AUTOPILOT_AP1_SEQ1</ACTIVE_NODE_ID>
                <EMISSIVE_NODE_ID>PUSH_AUTOPILOT_AP1_SEQ2</EMISSIVE_NODE_ID>
                <ID>1</ID>
                <AP_COUNT>2</AP_COUNT>
                <TYPE>EXCLUSIVE_AP</TYPE>
                <TOOLTIPID>%((L:XMLVAR_Autopilot_1_Status, bool))%{if}TT:COCKPIT.TOOLTIPS.AUTOPILOT_PANEL_AP_ON%{else}TT:COCKPIT.TOOLTIPS.AUTOPILOT_PANEL_AP_OFF%{end}</TOOLTIPID>
                <SEQ1_POWERED>(L:A32NX_ELEC_AC_ESS_SHED_BUS_IS_POWERED, Bool)</SEQ1_POWERED>
                <SEQ2_POWERED>(L:A32NX_ELEC_AC_1_BUS_IS_POWERED, Bool)</SEQ2_POWERED>
            </UseTemplate>

            <!-- FCU AP 2 -->
            <UseTemplate Name="FBW_Anim_Interactions">
                <ANIM_TYPE>BUTTON</ANIM_TYPE>
                <ANIM_TEMPLATE>FBW_Airbus_Autopilot_Master</ANIM_TEMPLATE>
                <NODE_ID>PUSH_AUTOPILOT_AP2</NODE_ID>
                <PART_ID>PUSH_AUTOPILOT_AP2</PART_ID>
                <ANIM_NAME>PUSH_AUTOPILOT_AP2</ANIM_NAME>
                <POTENTIOMETER>84</POTENTIOMETER>
                <ACTIVE_NODE_ID>PUSH_AUTOPILOT_AP2_SEQ1</ACTIVE_NODE_ID>
                <EMISSIVE_NODE_ID>PUSH_AUTOPILOT_AP2_SEQ2</EMISSIVE_NODE_ID>
                <ID>2</ID>
                <AP_COUNT>2</AP_COUNT>
                <TYPE>EXCLUSIVE_AP</TYPE>
                <TOOLTIPID>%((L:XMLVAR_Autopilot_2_Status, bool))%{if}TT:COCKPIT.TOOLTIPS.AUTOPILOT_PANEL_AP_ON%{else}TT:COCKPIT.TOOLTIPS.AUTOPILOT_PANEL_AP_OFF%{end}</TOOLTIPID>
                <SEQ1_POWERED>(L:A32NX_ELEC_AC_ESS_SHED_BUS_IS_POWERED, Bool)</SEQ1_POWERED>
                <SEQ2_POWERED>(L:A32NX_ELEC_AC_1_BUS_IS_POWERED, Bool)</SEQ2_POWERED>
            </UseTemplate>

            <!-- FCU A/THR -->
            <UseTemplate Name="FBW_Anim_Interactions">
                <ANIM_TYPE>BUTTON</ANIM_TYPE>
                <ANIM_TEMPLATE>FBW_Airbus_Autopilot_Push_Autothrust</ANIM_TEMPLATE>
                <NODE_ID>PUSH_AUTOPILOT_ATHR</NODE_ID>
                <PART_ID>PUSH_AUTOPILOT_ATHR</PART_ID>
                <ANIM_NAME>PUSH_AUTOPILOT_ATHR</ANIM_NAME>
                <POTENTIOMETER>84</POTENTIOMETER>
                <ACTIVE_NODE_ID>PUSH_AUTOPILOT_ATHR_SEQ1</ACTIVE_NODE_ID>
                <EMISSIVE_NODE_ID>PUSH_AUTOPILOT_ATHR_SEQ2</EMISSIVE_NODE_ID>
                <TOOLTIPID>%((A:AUTOPILOT THROTTLE ARM,Bool))%{if}TT:COCKPIT.TOOLTIPS.AUTOPILOT_PANEL_AUTOTHROTTLE_ARMED%{else}TT:COCKPIT.TOOLTIPS.AUTOPILOT_PANEL_AUTOTHROTTLE_OFF%{end}</TOOLTIPID>
                <SEQ1_POWERED>(L:A32NX_ELEC_AC_ESS_SHED_BUS_IS_POWERED, Bool)</SEQ1_POWERED>
                <SEQ2_POWERED>(L:A32NX_ELEC_AC_1_BUS_IS_POWERED, Bool)</SEQ2_POWERED>
            </UseTemplate>

            <!-- FCU LOC -->
            <UseTemplate Name="FBW_Anim_Interactions">
                <ANIM_TYPE>BUTTON</ANIM_TYPE>
                <ANIM_TEMPLATE>FBW_Airbus_Autopilot_Push_Localiser</ANIM_TEMPLATE>
                <NODE_ID>PUSH_AUTOPILOT_LOC</NODE_ID>
                <ANIM_NAME>PUSH_AUTOPILOT_LOC</ANIM_NAME>
                <POTENTIOMETER>84</POTENTIOMETER>
                <ACTIVE_NODE_ID>PUSH_AUTOPILOT_LOC_SEQ1</ACTIVE_NODE_ID>
                <EMISSIVE_NODE_ID>PUSH_AUTOPILOT_LOC_SEQ2</EMISSIVE_NODE_ID>
                <SEQ1_POWERED>(L:A32NX_ELEC_AC_ESS_SHED_BUS_IS_POWERED, Bool)</SEQ1_POWERED>
                <SEQ2_POWERED>(L:A32NX_ELEC_AC_1_BUS_IS_POWERED, Bool)</SEQ2_POWERED>
            </UseTemplate>

            <!-- FCU APPR -->
            <UseTemplate Name="FBW_Anim_Interactions">
                <ANIM_TYPE>BUTTON</ANIM_TYPE>
                <ANIM_TEMPLATE>FBW_Airbus_Autopilot_Push_Approach</ANIM_TEMPLATE>
                <NODE_ID>PUSH_AUTOPILOT_APPR</NODE_ID>
                <PART_ID>PUSH_AUTOPILOT_APPR</PART_ID>
                <ANIM_NAME>PUSH_AUTOPILOT_APPR</ANIM_NAME>
                <POTENTIOMETER>84</POTENTIOMETER>
                <ACTIVE_NODE_ID>PUSH_AUTOPILOT_APPR_SEQ1</ACTIVE_NODE_ID>
                <EMISSIVE_NODE_ID>PUSH_AUTOPILOT_APPR_SEQ2</EMISSIVE_NODE_ID>
                <SEQ1_POWERED>(L:A32NX_ELEC_AC_ESS_SHED_BUS_IS_POWERED, Bool)</SEQ1_POWERED>
                <SEQ2_POWERED>(L:A32NX_ELEC_AC_1_BUS_IS_POWERED, Bool)</SEQ2_POWERED>
            </UseTemplate>

            <!-- FCU EXPED -->
            <UseTemplate Name="FBW_Anim_Interactions">
                <ANIM_TYPE>BUTTON</ANIM_TYPE>
                <ANIM_TEMPLATE>FBW_AIRBUS_Push_Expedite_Template</ANIM_TEMPLATE>
                <NODE_ID>PUSH_AUTOPILOT_EXPED</NODE_ID>
                <ANIM_NAME>PUSH_AUTOPILOT_EXPED</ANIM_NAME>
                <ACTIVE_NODE_ID>PUSH_AUTOPILOT_EXPED_SEQ1</ACTIVE_NODE_ID>
                <EMISSIVE_NODE_ID>PUSH_AUTOPILOT_EXPED_SEQ2</EMISSIVE_NODE_ID>
                <POTENTIOMETER>84</POTENTIOMETER>
                <SEQ1_POWERED>(L:A32NX_ELEC_AC_ESS_SHED_BUS_IS_POWERED, Bool)</SEQ1_POWERED>
                <SEQ2_POWERED>(L:A32NX_ELEC_AC_1_BUS_IS_POWERED, Bool)</SEQ2_POWERED>
            </UseTemplate>

            <!-- FCU METRIC ALT -->
            <UseTemplate Name="FBW_Anim_Interactions">
                <ANIM_TYPE>BUTTON</ANIM_TYPE>
                <ANIM_TEMPLATE>FBW_AIRBUS_Push_Metric_Alt_Template</ANIM_TEMPLATE>
                <NODE_ID>PUSH_AUTOPILOT_METRICALT</NODE_ID>
                <ANIM_NAME>PUSH_AUTOPILOT_METRICALT</ANIM_NAME>
            </UseTemplate>

            <!-- FCU ALT INCREMENT-->
            <UseTemplate Name="FBW_AUTOPILOT_Switch_Altitude_Increment_Template">
                <NODE_ID>KNOB_AUTOPILOT_SELECTOR_ALT</NODE_ID>
                <ANIM_NAME>KNOB_AUTOPILOT_SELECTOR_ALT</ANIM_NAME>
            </UseTemplate>

            <!-- FCU ALTITUDE KNOB -->
            <UseTemplate Name="FBW_Airbus_FCU_Altitude_Knob">
                <NODE_ID>KNOB_AUTOPILOT_KNOB_ALT</NODE_ID>
                <PART_ID>KNOB_AUTOPILOT_KNOB_ALT</PART_ID>
                <ANIM_NAME_KNOB>KNOB_AUTOPILOT_ALT</ANIM_NAME_KNOB>
                <ANIM_NAME_PUSHPULL>PUSH_AUTOPILOT_ALT</ANIM_NAME_PUSHPULL>
                <ANIMREF_ID>-1</ANIMREF_ID>
                <ANIMTIP_0>TT:COCKPIT.TOOLTIPS.AUTOPILOT_PANEL_ALT_DECREASE</ANIMTIP_0>
                <ANIMTIP_0_ON_CURSOR>TurnLeft</ANIMTIP_0_ON_CURSOR>
                <ANIMTIP_1>TT:COCKPIT.TOOLTIPS.AUTOPILOT_PANEL_ALT_INCREASE</ANIMTIP_1>
                <ANIMTIP_1_ON_CURSOR>TurnRight</ANIMTIP_1_ON_CURSOR>
                <ANIMTIP_2>TT:COCKPIT.TOOLTIPS.AUTOPILOT_PANEL_ENGAGE_MANAGED_ALTITUDE_MODE</ANIMTIP_2>
                <ANIMTIP_2_ON_CURSOR>UpArrow</ANIMTIP_2_ON_CURSOR>
                <ANIMTIP_3>TT:COCKPIT.TOOLTIPS.AUTOPILOT_PANEL_ENGAGE_SELECTED_ALTITUDE_MODE</ANIMTIP_3>
                <ANIMTIP_3_ON_CURSOR>DownArrow</ANIMTIP_3_ON_CURSOR>
            </UseTemplate>

            <!-- FCU VS UP DN -->
            <UseTemplate Name="FBW_Airbus_Autopilot_Knob_VerticalSpeed_Template">
                <NODE_ID>KNOB_AUTOPILOT_UPDN</NODE_ID>
                <PART_ID>KNOB_AUTOPILOT_UPDN</PART_ID>
                <ANIM_NAME_KNOB>KNOB_AUTOPILOT_UPDN</ANIM_NAME_KNOB>
                <ANIM_NAME_PUSHPULL>PUSH_AUTOPILOT_UPDN</ANIM_NAME_PUSHPULL>
                <ANIMREF_ID>0</ANIMREF_ID>
                <ANIMTIP_2>TT:COCKPIT.TOOLTIPS.AUTOPILOT_PANEL_LEVEL_OFF</ANIMTIP_2>
                <ANIMTIP_2_ON_CURSOR>UpArrow</ANIMTIP_2_ON_CURSOR>
            </UseTemplate>

            <!-- FCU ADF/VOR 1 L -->
            <UseTemplate Name="FBW_Anim_Interactions">
                <ANIM_TYPE>SWITCH</ANIM_TYPE>
                <ANIM_TEMPLATE>FBW_AIRBUS_NAV_AID_SWITCH_Template</ANIM_TEMPLATE>
                <BASE_NAME>SWITCH_AUTOPILOT_ADF1_L</BASE_NAME>
                <SIDE>L</SIDE>
                <INDEX>1</INDEX>
            </UseTemplate>

            <!-- FCU ADF/VOR 2 L -->
            <UseTemplate Name="FBW_Anim_Interactions">
                <ANIM_TYPE>SWITCH</ANIM_TYPE>
                <ANIM_TEMPLATE>FBW_AIRBUS_NAV_AID_SWITCH_Template</ANIM_TEMPLATE>
                <BASE_NAME>SWITCH_AUTOPILOT_ADF2_L</BASE_NAME>
                <SIDE>L</SIDE>
                <INDEX>2</INDEX>
            </UseTemplate>

            <!-- FCU ADF/VOR 1 R -->
            <UseTemplate Name="FBW_Anim_Interactions">
                <ANIM_TYPE>SWITCH</ANIM_TYPE>
                <ANIM_TEMPLATE>FBW_AIRBUS_NAV_AID_SWITCH_Template</ANIM_TEMPLATE>
                <BASE_NAME>SWITCH_AUTOPILOT_ADF1_R</BASE_NAME>
                <SIDE>R</SIDE>
                <INDEX>1</INDEX>
            </UseTemplate>

            <!-- FCU ADF/VOR 2 R -->
            <UseTemplate Name="FBW_Anim_Interactions">
                <ANIM_TYPE>SWITCH</ANIM_TYPE>
                <ANIM_TEMPLATE>FBW_AIRBUS_NAV_AID_SWITCH_Template</ANIM_TEMPLATE>
                <BASE_NAME>SWITCH_AUTOPILOT_ADF2_R</BASE_NAME>
                <SIDE>R</SIDE>
                <INDEX>2</INDEX>
            </UseTemplate>
            <CameraTitle>PA</CameraTitle>
        </Component>

        <Component ID="EFIS_L">
            <DefaultTemplateParameters>
                <SIDE>L</SIDE>
                <!-- disable lock mode blue highlight -->
                <NO_HIGHLIGHT_NODE_ID>@StopLockHighlight</NO_HIGHLIGHT_NODE_ID>
            </DefaultTemplateParameters>

            <!-- FCU BARO SELECT L-->
            <UseTemplate Name="FBW_AIRLINER_Switch_Baro_Selector_Template">
                <NODE_ID>KNOB_AUTOPILOT_SELECTOR_L1</NODE_ID>
                <ANIM_NAME>KNOB_AUTOPILOT_SELECTOR_L1</ANIM_NAME>
            </UseTemplate>

            <!-- FCU BARO KNOB L -->
            <UseTemplate Name="FBW_Airbus_FCU_Baro_Knob">
                <NODE_ID>KNOB_AUTOPILOT_KNOB1_L</NODE_ID>
                <ANIM_NAME_KNOB>KNOB_AUTOPILOT_KNOB1_L</ANIM_NAME_KNOB>
                <ANIM_NAME_PUSHPULL>PUSH_AUTOPILOT_KNOB1_L</ANIM_NAME_PUSHPULL>
                <AIRLINER_TYPE>A320</AIRLINER_TYPE>
            </UseTemplate>

            <!-- FCU FD -->
            <UseTemplate Name="FBW_Anim_Interactions">
                <ANIM_TYPE>BUTTON</ANIM_TYPE>
                <ANIM_TEMPLATE>A32NX_AUTOPILOT_Push_FlightDirector_Template</ANIM_TEMPLATE>
                <SIDE>L</SIDE>
                <ID>1</ID>
            </UseTemplate>

            <!-- FCU LS -->
            <UseTemplate Name="FBW_Anim_Interactions">
                <ANIM_TYPE>BUTTON</ANIM_TYPE>
                <ANIM_TEMPLATE>FBW_AIRBUS_Push_ILS_Template</ANIM_TEMPLATE>
                <SIDE>L</SIDE>
                <ID>1</ID>
            </UseTemplate>

            <!-- FCU ND ROSE -->
            <UseTemplate Name="FBW_Anim_Interactions">
                <ANIM_TYPE>KNOB</ANIM_TYPE>
                <ANIM_TEMPLATE>FBW_AIRLINER_Knob_ND_Template</ANIM_TEMPLATE>
                <TYPE>AIRBUS</TYPE>
                <NODE_ID>KNOB_AUTOPILOT_ROSE_L</NODE_ID>
                <PART_ID>KNOB_AUTOPILOT_ROSE_L</PART_ID>
                <ANIM_NAME>KNOB_AUTOPILOT_ROSE_L_</ANIM_NAME>
                <KNOB_POSITION_VAR>A32NX_EFIS_L_ND_MODE</KNOB_POSITION_VAR>
            </UseTemplate>

            <!-- FCU ND RANGE -->
            <UseTemplate Name="FBW_Anim_Interactions">
                <ANIM_TYPE>KNOB</ANIM_TYPE>
                <ANIM_TEMPLATE>FBW_AIRLINER_Knob_ND_Range_Template</ANIM_TEMPLATE>
                <TYPE>AIRBUS</TYPE>
                <NODE_ID>KNOB_AUTOPILOT_L1</NODE_ID>
                <ANIM_NAME>KNOB_AUTOPILOT_L1</ANIM_NAME>
                <KNOB_POSITION_VAR>A32NX_EFIS_L_ND_RANGE</KNOB_POSITION_VAR>
            </UseTemplate>

            <!-- FCU CSTR L -->
            <UseTemplate Name="FBW_Anim_Interactions">
                <ANIM_TYPE>BUTTON</ANIM_TYPE>
                <ANIM_TEMPLATE>FBW_AIRBUS_Push_EFIS_Option</ANIM_TEMPLATE>
                <SIDE>L</SIDE>
                <BASE_NAME>CSTR</BASE_NAME>
                <OPTION_ID>1</OPTION_ID>
            </UseTemplate>

            <!-- FCU VOR D L -->
            <UseTemplate Name="FBW_Anim_Interactions">
                <ANIM_TYPE>BUTTON</ANIM_TYPE>
                <ANIM_TEMPLATE>FBW_AIRBUS_Push_EFIS_Option</ANIM_TEMPLATE>
                <SIDE>L</SIDE>
                <BASE_NAME>VORD</BASE_NAME>
                <OPTION_ID>2</OPTION_ID>
            </UseTemplate>

            <!-- FCU WPT L -->
            <UseTemplate Name="FBW_Anim_Interactions">
                <ANIM_TYPE>BUTTON</ANIM_TYPE>
                <ANIM_TEMPLATE>FBW_AIRBUS_Push_EFIS_Option</ANIM_TEMPLATE>
                <SIDE>L</SIDE>
                <BASE_NAME>WPT</BASE_NAME>
                <OPTION_ID>3</OPTION_ID>
            </UseTemplate>

            <!-- FCU NDB L -->
            <UseTemplate Name="FBW_Anim_Interactions">
                <ANIM_TYPE>BUTTON</ANIM_TYPE>
                <ANIM_TEMPLATE>FBW_AIRBUS_Push_EFIS_Option</ANIM_TEMPLATE>
                <SIDE>L</SIDE>
                <BASE_NAME>NDB</BASE_NAME>
                <OPTION_ID>4</OPTION_ID>
            </UseTemplate>

            <!-- FCU ARPT L -->
            <UseTemplate Name="FBW_Anim_Interactions">
                <ANIM_TYPE>BUTTON</ANIM_TYPE>
                <ANIM_TEMPLATE>FBW_AIRBUS_Push_EFIS_Option</ANIM_TEMPLATE>
                <SIDE>L</SIDE>
                <BASE_NAME>ARPT</BASE_NAME>
                <OPTION_ID>5</OPTION_ID>
            </UseTemplate>
        </Component>

        <Component ID="EFIS_R">
            <DefaultTemplateParameters>
                <SIDE>R</SIDE>
                <!-- disable lock mode blue highlight -->
                <NO_HIGHLIGHT_NODE_ID>@StopLockHighlight</NO_HIGHLIGHT_NODE_ID>
            </DefaultTemplateParameters>

            <UseTemplate Name="FBW_AIRLINER_Switch_Baro_Selector_Template">
                <NODE_ID>KNOB_AUTOPILOT_SELECTOR_R1</NODE_ID>
                <ANIM_NAME>KNOB_AUTOPILOT_SELECTOR_R1</ANIM_NAME>
            </UseTemplate>

            <UseTemplate Name="FBW_Airbus_FCU_Baro_Knob">
                <NODE_ID>KNOB_AUTOPILOT_KNOB1_R</NODE_ID>
                <ANIM_NAME_KNOB>KNOB_AUTOPILOT_KNOB1_R</ANIM_NAME_KNOB>
                <ANIM_NAME_PUSHPULL>PUSH_AUTOPILOT_KNOB1_R</ANIM_NAME_PUSHPULL>
                <AIRLINER_TYPE>A320</AIRLINER_TYPE>
            </UseTemplate>

            <!-- FCU FD R -->
            <UseTemplate Name="FBW_Anim_Interactions">
                <ANIM_TYPE>BUTTON</ANIM_TYPE>
                <ANIM_TEMPLATE>A32NX_AUTOPILOT_Push_FlightDirector_Template</ANIM_TEMPLATE>
                <SIDE>R</SIDE>
                <ID>2</ID>
            </UseTemplate>

            <!-- FCU LS R -->
            <UseTemplate Name="FBW_Anim_Interactions">
                <ANIM_TYPE>BUTTON</ANIM_TYPE>
                <ANIM_TEMPLATE>FBW_AIRBUS_Push_ILS_Template</ANIM_TEMPLATE>
                <SIDE>R</SIDE>
                <ID>2</ID>
            </UseTemplate>

            <!-- FCU ND ROSE R -->
            <UseTemplate Name="FBW_Anim_Interactions">
                <ANIM_TYPE>KNOB</ANIM_TYPE>
                <ANIM_TEMPLATE>FBW_AIRLINER_Knob_ND_Template</ANIM_TEMPLATE>
                <TYPE>AIRBUS</TYPE>
                <NODE_ID>KNOB_AUTOPILOT_ROSE_R</NODE_ID>
                <PART_ID>KNOB_AUTOPILOT_ROSE_R</PART_ID>
                <ANIM_NAME>KNOB_AUTOPILOT_ROSE_R</ANIM_NAME>
                <KNOB_POSITION_VAR>A32NX_EFIS_R_ND_MODE</KNOB_POSITION_VAR>
            </UseTemplate>

            <!-- FCU ND RANGE R -->
            <UseTemplate Name="FBW_Anim_Interactions">
                <ANIM_TYPE>KNOB</ANIM_TYPE>
                <ANIM_TEMPLATE>FBW_AIRLINER_Knob_ND_Range_Template</ANIM_TEMPLATE>
                <TYPE>AIRBUS</TYPE>
                <NODE_ID>KNOB_AUTOPILOT_R1</NODE_ID>
                <ANIM_NAME>KNOB_AUTOPILOT_R1</ANIM_NAME>
                <KNOB_POSITION_VAR>A32NX_EFIS_R_ND_RANGE</KNOB_POSITION_VAR>
            </UseTemplate>

            <!-- FCU CSTR R -->
            <UseTemplate Name="FBW_Anim_Interactions">
                <ANIM_TYPE>BUTTON</ANIM_TYPE>
                <ANIM_TEMPLATE>FBW_AIRBUS_Push_EFIS_Option</ANIM_TEMPLATE>
                <SIDE>R</SIDE>
                <BASE_NAME>CSTR</BASE_NAME>
                <OPTION_ID>1</OPTION_ID>
            </UseTemplate>

            <!-- FCU VORD R -->
            <UseTemplate Name="FBW_Anim_Interactions">
                <ANIM_TYPE>BUTTON</ANIM_TYPE>
                <ANIM_TEMPLATE>FBW_AIRBUS_Push_EFIS_Option</ANIM_TEMPLATE>
                <SIDE>R</SIDE>
                <BASE_NAME>VORD</BASE_NAME>
                <OPTION_ID>2</OPTION_ID>
            </UseTemplate>

            <!-- FCU WPT R -->
                <UseTemplate Name="FBW_Anim_Interactions">
                <ANIM_TYPE>BUTTON</ANIM_TYPE>
                <ANIM_TEMPLATE>FBW_AIRBUS_Push_EFIS_Option</ANIM_TEMPLATE>
                <SIDE>R</SIDE>
                <BASE_NAME>WPT</BASE_NAME>
                <OPTION_ID>3</OPTION_ID>
            </UseTemplate>

            <!-- FCU NDB R -->
            <UseTemplate Name="FBW_Anim_Interactions">
                <ANIM_TYPE>BUTTON</ANIM_TYPE>
                <ANIM_TEMPLATE>FBW_AIRBUS_Push_EFIS_Option</ANIM_TEMPLATE>
                <SIDE>R</SIDE>
                <BASE_NAME>NDB</BASE_NAME>
                <OPTION_ID>4</OPTION_ID>
            </UseTemplate>

            <!-- FCU ARPT R -->
            <UseTemplate Name="FBW_Anim_Interactions">
                <ANIM_TYPE>BUTTON</ANIM_TYPE>
                <ANIM_TEMPLATE>FBW_AIRBUS_Push_EFIS_Option</ANIM_TEMPLATE>
                <SIDE>R</SIDE>
                <BASE_NAME>ARPT</BASE_NAME>
                <OPTION_ID>5</OPTION_ID>
            </UseTemplate>
        </Component>

        <Component ID="Airbus_EICAS">
            <DefaultTemplateParameters>
                <!-- disable lock mode blue highlight -->
                <NO_HIGHLIGHT_NODE_ID>@StopLockHighlight</NO_HIGHLIGHT_NODE_ID>
            </DefaultTemplateParameters>
            <UseTemplate Name="ASOBO_Airbus_EICAS_Template">
                <BOTH_SCREENS_ON_ONE_NODE/>
                <NODE_ID>DYN_SCREEN</NODE_ID>
            </UseTemplate>

            <UseTemplate Name="FBW_ECAM_PAGE_SELECTION_Template">
                <POTENTIOMETER>85</POTENTIOMETER>
                <SEQ1_POWERED>(L:A32NX_ELEC_DC_ESS_BUS_IS_POWERED, Bool)</SEQ1_POWERED>
                <SEQ2_POWERED>(L:A32NX_ELEC_AC_1_BUS_IS_POWERED, Bool)</SEQ2_POWERED>
            </UseTemplate>

            <CameraTitle>ECAM</CameraTitle>
        </Component>

        <Component ID="Airbus_FDW">
            <DefaultTemplateParameters>
                <POTENTIOMETER>85</POTENTIOMETER>
                <TYPE>AIRBUS</TYPE>
                <!-- disable lock mode blue highlight -->
                <NO_HIGHLIGHT_NODE_ID>@StopLockHighlight</NO_HIGHLIGHT_NODE_ID>
            </DefaultTemplateParameters>
            <!-- RMP 1 is powered by AC/DC ESS (via ESS TR for AC) -->
            <!-- For each ACP, VHF1 is powered with ESS (emergency circuit), VHF2 with AC/DC 2 and VHF3 with AC/DC 3 (via corresponding TR for AC) -->
            <!-- Hence, in case of total electrical failure, only RMP 1 and VHF1 on both ACP are powered via ESS circuit -->
            <!-- SOURCE: http://www.pmgasser.ch/airbus_memos/downloads/A320_ELEC.pdf -->
            <Component ID="Radio_Left">
                <UseTemplate Name="FBW_RADIO_MANAGEMENT_PANEL_Template">
                    <ID>1</ID>
                    <SIDE>L</SIDE>
                    <BACKLIGHTS_POWERED>(L:A32NX_ELEC_DC_ESS_BUS_IS_POWERED, Bool)</BACKLIGHTS_POWERED>
                    <INDICATORS_POWERED>(L:A32NX_ELEC_DC_ESS_BUS_IS_POWERED, Bool)</INDICATORS_POWERED>
                </UseTemplate>
            </Component>
            <Component ID="Audio_Panel_Left">
                <UseTemplate Name="FBW_AIRLINER_Audio_Panel_Template">
                    <ID>1</ID>
                    <SIDE>L</SIDE>
                    <NODE_ID_RECEIVER_VHF_L>KNOB_AUDIOL_VHF1</NODE_ID_RECEIVER_VHF_L>
                    <NODE_ID_LIGHT_RECEIVER_VHF_L>PUSH_AUDIOL_VHF1_EMIS</NODE_ID_LIGHT_RECEIVER_VHF_L>
                    <ANIM_NAME_KNOB_RECEIVER_VHF_L>KNOB_AUDIOL_VHF1</ANIM_NAME_KNOB_RECEIVER_VHF_L>
                    <ANIM_NAME_PUSH_RECEIVER_VHF_L>PUSH_AUDIOL_VHF1</ANIM_NAME_PUSH_RECEIVER_VHF_L>
                    <NODE_ID_BUTTON_VHF_L>PUSH_AUDIOL_CALL1</NODE_ID_BUTTON_VHF_L>
                    <ANIM_NAME_BUTTON_VHF_L>PUSH_AUDIOL_CALL1</ANIM_NAME_BUTTON_VHF_L>
                    <NODE_ID_BUTTON_SEQ1_VHF_L>PUSH_AUDIOL_CALL1_SEQ1</NODE_ID_BUTTON_SEQ1_VHF_L>
                    <NODE_ID_BUTTON_SEQ2_VHF_L>PUSH_AUDIOL_CALL1_SEQ2</NODE_ID_BUTTON_SEQ2_VHF_L>

                    <NODE_ID_RECEIVER_VHF_C>KNOB_AUDIOL_VHF2</NODE_ID_RECEIVER_VHF_C>
                    <NODE_ID_LIGHT_RECEIVER_VHF_C>PUSH_AUDIOL_VHF2_EMIS</NODE_ID_LIGHT_RECEIVER_VHF_C>
                    <ANIM_NAME_KNOB_RECEIVER_VHF_C>KNOB_AUDIOL_VHF2</ANIM_NAME_KNOB_RECEIVER_VHF_C>
                    <ANIM_NAME_PUSH_RECEIVER_VHF_C>PUSH_AUDIOL_VHF2</ANIM_NAME_PUSH_RECEIVER_VHF_C>
                    <NODE_ID_BUTTON_VHF_C>PUSH_AUDIOL_CALL2</NODE_ID_BUTTON_VHF_C>
                    <ANIM_NAME_BUTTON_VHF_C>PUSH_AUDIOL_CALL2</ANIM_NAME_BUTTON_VHF_C>
                    <NODE_ID_BUTTON_SEQ1_VHF_C>PUSH_AUDIOL_CALL2_SEQ1</NODE_ID_BUTTON_SEQ1_VHF_C>
                    <NODE_ID_BUTTON_SEQ2_VHF_C>PUSH_AUDIOL_CALL2_SEQ2</NODE_ID_BUTTON_SEQ2_VHF_C>

                    <NODE_ID_RECEIVER_VHF_R>KNOB_AUDIOL_VHF3</NODE_ID_RECEIVER_VHF_R>
                    <NODE_ID_LIGHT_RECEIVER_VHF_R>PUSH_AUDIOL_VHF3_EMIS</NODE_ID_LIGHT_RECEIVER_VHF_R>
                    <ANIM_NAME_KNOB_RECEIVER_VHF_R>KNOB_AUDIOL_VHF3</ANIM_NAME_KNOB_RECEIVER_VHF_R>
                    <ANIM_NAME_PUSH_RECEIVER_VHF_R>PUSH_AUDIOL_VHF3</ANIM_NAME_PUSH_RECEIVER_VHF_R>
                    <NODE_ID_BUTTON_VHF_R>PUSH_AUDIOL_CALL3</NODE_ID_BUTTON_VHF_R>
                    <ANIM_NAME_BUTTON_VHF_R>PUSH_AUDIOL_CALL3</ANIM_NAME_BUTTON_VHF_R>
                    <NODE_ID_BUTTON_SEQ1_VHF_R>PUSH_AUDIOL_CALL3_SEQ1</NODE_ID_BUTTON_SEQ1_VHF_R>
                    <NODE_ID_BUTTON_SEQ2_VHF_R>PUSH_AUDIOL_CALL3_SEQ2</NODE_ID_BUTTON_SEQ2_VHF_R>

                    <NODE_ID_RECEIVER_HF1>KNOB_AUDIOL_HF1</NODE_ID_RECEIVER_HF1>
                    <NODE_ID_LIGHT_RECEIVER_HF1>PUSH_AUDIOL_HF1_EMIS</NODE_ID_LIGHT_RECEIVER_HF1>
                    <ANIM_NAME_KNOB_RECEIVER_HF1>KNOB_AUDIOL_HF1</ANIM_NAME_KNOB_RECEIVER_HF1>
                    <ANIM_NAME_PUSH_RECEIVER_HF1>PUSH_AUDIOL_HF1</ANIM_NAME_PUSH_RECEIVER_HF1>
                    <NODE_ID_BUTTON_HF1>PUSH_AUDIOL_CALL4</NODE_ID_BUTTON_HF1>
                    <ANIM_NAME_BUTTON_HF1>PUSH_AUDIOL_CALL4</ANIM_NAME_BUTTON_HF1>
                    <NODE_ID_BUTTON_SEQ1_HF1>PUSH_AUDIOL_CALL4_SEQ1</NODE_ID_BUTTON_SEQ1_HF1>
                    <NODE_ID_BUTTON_SEQ2_HF1>PUSH_AUDIOL_CALL4_SEQ2</NODE_ID_BUTTON_SEQ2_HF1>

                    <NODE_ID_RECEIVER_HF2>KNOB_AUDIOL_HF2</NODE_ID_RECEIVER_HF2>
                    <NODE_ID_LIGHT_RECEIVER_HF2>PUSH_AUDIOL_HF2_EMIS</NODE_ID_LIGHT_RECEIVER_HF2>
                    <ANIM_NAME_KNOB_RECEIVER_HF2>KNOB_AUDIOL_HF2</ANIM_NAME_KNOB_RECEIVER_HF2>
                    <ANIM_NAME_PUSH_RECEIVER_HF2>PUSH_AUDIOL_HF2</ANIM_NAME_PUSH_RECEIVER_HF2>
                    <NODE_ID_BUTTON_HF2>PUSH_AUDIOL_CALL5</NODE_ID_BUTTON_HF2>
                    <ANIM_NAME_BUTTON_HF2>PUSH_AUDIOL_CALL5</ANIM_NAME_BUTTON_HF2>
                    <NODE_ID_BUTTON_SEQ1_HF2>PUSH_AUDIOL_CALL5_SEQ1</NODE_ID_BUTTON_SEQ1_HF2>
                    <NODE_ID_BUTTON_SEQ2_HF2>PUSH_AUDIOL_CALL5_SEQ2</NODE_ID_BUTTON_SEQ2_HF2>

                    <NODE_ID_RECEIVER_MECH>KNOB_AUDIOL_INT</NODE_ID_RECEIVER_MECH>
                    <NODE_ID_LIGHT_RECEIVER_MECH>PUSH_AUDIOL_INT_EMIS</NODE_ID_LIGHT_RECEIVER_MECH>
                    <ANIM_NAME_KNOB_RECEIVER_MECH>KNOB_AUDIOL_INT</ANIM_NAME_KNOB_RECEIVER_MECH>
                    <ANIM_NAME_PUSH_RECEIVER_MECH>PUSH_AUDIOL_INT</ANIM_NAME_PUSH_RECEIVER_MECH>
                    <NODE_ID_BUTTON_MECH>PUSH_AUDIOL_MECH</NODE_ID_BUTTON_MECH>
                    <ANIM_NAME_BUTTON_MECH>PUSH_AUDIOL_MECH</ANIM_NAME_BUTTON_MECH>
                    <NODE_ID_BUTTON_SEQ1_MECH>PUSH_AUDIOL_MECH_SEQ1</NODE_ID_BUTTON_SEQ1_MECH>
                    <NODE_ID_BUTTON_SEQ2_MECH>PUSH_AUDIOL_MECH_SEQ2</NODE_ID_BUTTON_SEQ2_MECH>

                    <NODE_ID_RECEIVER_ATT>KNOB_AUDIOL_CAB</NODE_ID_RECEIVER_ATT>
                    <NODE_ID_LIGHT_RECEIVER_ATT>PUSH_AUDIOL_CAB_EMIS</NODE_ID_LIGHT_RECEIVER_ATT>
                    <ANIM_NAME_KNOB_RECEIVER_ATT>KNOB_AUDIOL_CAB</ANIM_NAME_KNOB_RECEIVER_ATT>
                    <ANIM_NAME_PUSH_RECEIVER_ATT>PUSH_AUDIOL_CAB</ANIM_NAME_PUSH_RECEIVER_ATT>
                    <NODE_ID_BUTTON_ATT>PUSH_AUDIOL_ATT</NODE_ID_BUTTON_ATT>
                    <ANIM_NAME_BUTTON_ATT>PUSH_AUDIOL_ATT</ANIM_NAME_BUTTON_ATT>
                    <NODE_ID_BUTTON_SEQ1_ATT>PUSH_AUDIOL_ATT_SEQ1</NODE_ID_BUTTON_SEQ1_ATT>
                    <NODE_ID_BUTTON_SEQ2_ATT>PUSH_AUDIOL_ATT_SEQ2</NODE_ID_BUTTON_SEQ2_ATT>

                    <NODE_ID_RECEIVER_PA>KNOB_AUDIOL_PA</NODE_ID_RECEIVER_PA>
                    <NODE_ID_LIGHT_RECEIVER_PA>PUSH_AUDIOL_PA1_EMIS</NODE_ID_LIGHT_RECEIVER_PA>
                    <ANIM_NAME_KNOB_RECEIVER_PA>KNOB_AUDIOL_PA</ANIM_NAME_KNOB_RECEIVER_PA>
                    <ANIM_NAME_PUSH_RECEIVER_PA>PUSH_AUDIOL_PA1</ANIM_NAME_PUSH_RECEIVER_PA>
                    <NODE_ID_BUTTON_PA>PUSH_AUDIOL_PA</NODE_ID_BUTTON_PA>
                    <ANIM_NAME_BUTTON_PA>PUSH_AUDIOL_PA</ANIM_NAME_BUTTON_PA>
                    <NODE_ID_BUTTON_SEQ1_PA>PUSH_AUDIOL_PA_SEQ1</NODE_ID_BUTTON_SEQ1_PA>
                    <NODE_ID_BUTTON_SEQ2_PA>PUSH_AUDIOL_PA_SEQ2</NODE_ID_BUTTON_SEQ2_PA>

                    <NODE_ID_RECEIVER_VOICE>PUSH_AUDIOL_VOICE</NODE_ID_RECEIVER_VOICE>
                    <ANIM_NAME_PUSH_RECEIVER_VOICE>PUSH_AUDIOL_VOICE</ANIM_NAME_PUSH_RECEIVER_VOICE>
                    <NODE_ID_BUTTON_VOICE_SEQ1>PUSH_AUDIOL_VOICE_SEQ1</NODE_ID_BUTTON_VOICE_SEQ1>
                    <NODE_ID_BUTTON_VOICE_SEQ2>PUSH_AUDIOL_VOICE_SEQ2</NODE_ID_BUTTON_VOICE_SEQ2>

                    <NODE_ID_RECEIVER_RESET>PUSH_AUDIOR_RESET</NODE_ID_RECEIVER_RESET>
                    <ANIM_NAME_PUSH_RECEIVER_RESET>PUSH_AUDIOR_RESET</ANIM_NAME_PUSH_RECEIVER_RESET>
                    <NODE_ID_BUTTON_RESET_SEQ1>PUSH_AUDIOR_RESET_SEQ1</NODE_ID_BUTTON_RESET_SEQ1>
                    <NODE_ID_BUTTON_RESET_SEQ2>PUSH_AUDIOR_RESET_SEQ2</NODE_ID_BUTTON_RESET_SEQ2>

                    <NODE_ID_RECEIVER_MKR>KNOB_AUDIOL_MKR</NODE_ID_RECEIVER_MKR>
                    <NODE_ID_LIGHT_RECEIVER_MKR>PUSH_AUDIOL_MKR_EMIS</NODE_ID_LIGHT_RECEIVER_MKR>
                    <ANIM_NAME_KNOB_RECEIVER_MKR>KNOB_AUDIOL_MKR</ANIM_NAME_KNOB_RECEIVER_MKR>
                    <ANIM_NAME_PUSH_RECEIVER_MKR>PUSH_AUDIOL_MKR</ANIM_NAME_PUSH_RECEIVER_MKR>

                    <NODE_ID_RECEIVER_VOR1>KNOB_AUDIOL_VOR1</NODE_ID_RECEIVER_VOR1>
                    <NODE_ID_LIGHT_RECEIVER_VOR1>PUSH_AUDIOL_VOR1_EMIS</NODE_ID_LIGHT_RECEIVER_VOR1>
                    <ANIM_NAME_KNOB_RECEIVER_VOR1>KNOB_AUDIOL_VOR1</ANIM_NAME_KNOB_RECEIVER_VOR1>
                    <ANIM_NAME_PUSH_RECEIVER_VOR1>PUSH_AUDIOL_VOR1</ANIM_NAME_PUSH_RECEIVER_VOR1>

                    <NODE_ID_RECEIVER_VOR2>KNOB_AUDIOL_VOR2</NODE_ID_RECEIVER_VOR2>
                    <NODE_ID_LIGHT_RECEIVER_VOR2>PUSH_AUDIOL_VOR2_EMIS</NODE_ID_LIGHT_RECEIVER_VOR2>
                    <ANIM_NAME_KNOB_RECEIVER_VOR2>KNOB_AUDIOL_VOR2</ANIM_NAME_KNOB_RECEIVER_VOR2>
                    <ANIM_NAME_PUSH_RECEIVER_VOR2>PUSH_AUDIOL_VOR2</ANIM_NAME_PUSH_RECEIVER_VOR2>

                    <NODE_ID_RECEIVER_ILS>KNOB_AUDIOL_ILS</NODE_ID_RECEIVER_ILS>
                    <NODE_ID_LIGHT_RECEIVER_ILS>PUSH_AUDIOL_ILS_EMIS</NODE_ID_LIGHT_RECEIVER_ILS>
                    <ANIM_NAME_KNOB_RECEIVER_ILS>KNOB_AUDIOL_ILS</ANIM_NAME_KNOB_RECEIVER_ILS>
                    <ANIM_NAME_PUSH_RECEIVER_ILS>PUSH_AUDIOL_ILS</ANIM_NAME_PUSH_RECEIVER_ILS>

                    <NODE_ID_RECEIVER_MLS>KNOB_AUDIOL_MLS</NODE_ID_RECEIVER_MLS>
                    <NODE_ID_LIGHT_RECEIVER_MLS>PUSH_AUDIOL_MLS_EMIS</NODE_ID_LIGHT_RECEIVER_MLS>
                    <ANIM_NAME_KNOB_RECEIVER_MLS>KNOB_AUDIOL_MLS</ANIM_NAME_KNOB_RECEIVER_MLS>
                    <ANIM_NAME_PUSH_RECEIVER_MLS>PUSH_AUDIOL_MLS</ANIM_NAME_PUSH_RECEIVER_MLS>

                    <NODE_ID_RECEIVER_ADF1>KNOB_AUDIOL_ADF1</NODE_ID_RECEIVER_ADF1>
                    <NODE_ID_LIGHT_RECEIVER_ADF1>PUSH_AUDIOL_ADF1_EMIS</NODE_ID_LIGHT_RECEIVER_ADF1>
                    <ANIM_NAME_KNOB_RECEIVER_ADF1>KNOB_AUDIOL_ADF1</ANIM_NAME_KNOB_RECEIVER_ADF1>
                    <ANIM_NAME_PUSH_RECEIVER_ADF1>PUSH_AUDIOL_ADF1</ANIM_NAME_PUSH_RECEIVER_ADF1>

                    <NODE_ID_RECEIVER_ADF2>KNOB_AUDIOL_ADF2</NODE_ID_RECEIVER_ADF2>
                    <NODE_ID_LIGHT_RECEIVER_ADF2>PUSH_AUDIOL_ADF2_EMIS</NODE_ID_LIGHT_RECEIVER_ADF2>
                    <ANIM_NAME_KNOB_RECEIVER_ADF2>KNOB_AUDIOL_ADF2</ANIM_NAME_KNOB_RECEIVER_ADF2>
                    <ANIM_NAME_PUSH_RECEIVER_ADF2>PUSH_AUDIOL_ADF2</ANIM_NAME_PUSH_RECEIVER_ADF2>

                    <NODE_ID_SWITCH_INT>SWITCH_AUDIOL_INT</NODE_ID_SWITCH_INT>
                </UseTemplate>
            </Component>

            <!-- RMP 2 is powered by AC/DC 2 (via TR 2 for AC) -->
            <!-- For each ACP, VHF1 is powered with ESS (emergency circuit), VHF2 with AC/DC 2 and VHF3 with AC/DC 3 (via corresponding TR for AC) -->
            <!-- Hence, in case of total electrical failure, only RMP 1 and VHF1 on both ACP are powered via ESS circuit -->
            <!-- SOURCE: http://www.pmgasser.ch/airbus_memos/downloads/A320_ELEC.pdf -->
            <Component ID="Radio_Right">
                <UseTemplate Name="FBW_RADIO_MANAGEMENT_PANEL_Template">
                    <ID>2</ID>
                    <SIDE>R</SIDE>
                    <BACKLIGHTS_POWERED>(L:A32NX_ELEC_DC_2_BUS_IS_POWERED, Bool)</BACKLIGHTS_POWERED>
                    <INDICATORS_POWERED>(L:A32NX_ELEC_DC_2_BUS_IS_POWERED, Bool)</INDICATORS_POWERED>
                </UseTemplate>
            </Component>
            <Component ID="Audio_Panel_Right">
                <UseTemplate Name="FBW_AIRLINER_Audio_Panel_Template">
                    <ID>2</ID>
                    <SIDE>R</SIDE>
                    <NODE_ID_RECEIVER_VHF_L>KNOB_AUDIOR_VHF1</NODE_ID_RECEIVER_VHF_L>
                    <NODE_ID_LIGHT_RECEIVER_VHF_L>PUSH_AUDIOR_VHF1_EMIS</NODE_ID_LIGHT_RECEIVER_VHF_L>
                    <ANIM_NAME_KNOB_RECEIVER_VHF_L>KNOB_AUDIOR_VHF1</ANIM_NAME_KNOB_RECEIVER_VHF_L>
                    <ANIM_NAME_PUSH_RECEIVER_VHF_L>PUSH_AUDIOR_VHF1</ANIM_NAME_PUSH_RECEIVER_VHF_L>
                    <NODE_ID_BUTTON_VHF_L>PUSH_AUDIOR_CALL1</NODE_ID_BUTTON_VHF_L>
                    <ANIM_NAME_BUTTON_VHF_L>PUSH_AUDIOR_CALL1</ANIM_NAME_BUTTON_VHF_L>
                    <NODE_ID_BUTTON_SEQ1_VHF_L>PUSH_AUDIOR_CALL1_SEQ1</NODE_ID_BUTTON_SEQ1_VHF_L>
                    <NODE_ID_BUTTON_SEQ2_VHF_L>PUSH_AUDIOR_CALL1_SEQ2</NODE_ID_BUTTON_SEQ2_VHF_L>

                    <NODE_ID_RECEIVER_VHF_C>KNOB_AUDIOR_VHF2</NODE_ID_RECEIVER_VHF_C>
                    <NODE_ID_LIGHT_RECEIVER_VHF_C>PUSH_AUDIOR_VHF2_EMIS</NODE_ID_LIGHT_RECEIVER_VHF_C>
                    <ANIM_NAME_KNOB_RECEIVER_VHF_C>KNOB_AUDIOR_VHF2</ANIM_NAME_KNOB_RECEIVER_VHF_C>
                    <ANIM_NAME_PUSH_RECEIVER_VHF_C>PUSH_AUDIOR_VHF2</ANIM_NAME_PUSH_RECEIVER_VHF_C>
                    <NODE_ID_BUTTON_VHF_C>PUSH_AUDIOR_CALL2</NODE_ID_BUTTON_VHF_C>
                    <ANIM_NAME_BUTTON_VHF_C>PUSH_AUDIOR_CALL2</ANIM_NAME_BUTTON_VHF_C>
                    <NODE_ID_BUTTON_SEQ1_VHF_C>PUSH_AUDIOR_CALL2_SEQ1</NODE_ID_BUTTON_SEQ1_VHF_C>
                    <NODE_ID_BUTTON_SEQ2_VHF_C>PUSH_AUDIOR_CALL2_SEQ2</NODE_ID_BUTTON_SEQ2_VHF_C>

                    <NODE_ID_RECEIVER_VHF_R>KNOB_AUDIOR_VHF3</NODE_ID_RECEIVER_VHF_R>
                    <NODE_ID_LIGHT_RECEIVER_VHF_R>PUSH_AUDIOR_VHF3_EMIS</NODE_ID_LIGHT_RECEIVER_VHF_R>
                    <ANIM_NAME_KNOB_RECEIVER_VHF_R>KNOB_AUDIOR_VHF3</ANIM_NAME_KNOB_RECEIVER_VHF_R>
                    <ANIM_NAME_PUSH_RECEIVER_VHF_R>PUSH_AUDIOR_VHF3</ANIM_NAME_PUSH_RECEIVER_VHF_R>
                    <NODE_ID_BUTTON_VHF_R>PUSH_AUDIOR_CALL3</NODE_ID_BUTTON_VHF_R>
                    <ANIM_NAME_BUTTON_VHF_R>PUSH_AUDIOR_CALL3</ANIM_NAME_BUTTON_VHF_R>
                    <NODE_ID_BUTTON_SEQ1_VHF_R>PUSH_AUDIOR_CALL3_SEQ1</NODE_ID_BUTTON_SEQ1_VHF_R>
                    <NODE_ID_BUTTON_SEQ2_VHF_R>PUSH_AUDIOR_CALL3_SEQ2</NODE_ID_BUTTON_SEQ2_VHF_R>

                    <NODE_ID_RECEIVER_HF1>KNOB_AUDIOR_HF1</NODE_ID_RECEIVER_HF1>
                    <NODE_ID_LIGHT_RECEIVER_HF1>PUSH_AUDIOR_HF1_EMIS</NODE_ID_LIGHT_RECEIVER_HF1>
                    <ANIM_NAME_KNOB_RECEIVER_HF1>KNOB_AUDIOR_HF1</ANIM_NAME_KNOB_RECEIVER_HF1>
                    <ANIM_NAME_PUSH_RECEIVER_HF1>PUSH_AUDIOR_HF1</ANIM_NAME_PUSH_RECEIVER_HF1>
                    <NODE_ID_BUTTON_HF1>PUSH_AUDIOR_CALL4</NODE_ID_BUTTON_HF1>
                    <ANIM_NAME_BUTTON_HF1>PUSH_AUDIOR_CALL4</ANIM_NAME_BUTTON_HF1>
                    <NODE_ID_BUTTON_SEQ1_HF1>PUSH_AUDIOR_CALL4_SEQ1</NODE_ID_BUTTON_SEQ1_HF1>
                    <NODE_ID_BUTTON_SEQ2_HF1>PUSH_AUDIOR_CALL4_SEQ2</NODE_ID_BUTTON_SEQ2_HF1>

                    <NODE_ID_RECEIVER_HF2>KNOB_AUDIOR_HF2</NODE_ID_RECEIVER_HF2>
                    <NODE_ID_LIGHT_RECEIVER_HF2>PUSH_AUDIOR_HF2_EMIS</NODE_ID_LIGHT_RECEIVER_HF2>
                    <ANIM_NAME_KNOB_RECEIVER_HF2>KNOB_AUDIOR_HF2</ANIM_NAME_KNOB_RECEIVER_HF2>
                    <ANIM_NAME_PUSH_RECEIVER_HF2>PUSH_AUDIOR_HF2</ANIM_NAME_PUSH_RECEIVER_HF2>
                    <NODE_ID_BUTTON_HF2>PUSH_AUDIOR_CALL5</NODE_ID_BUTTON_HF2>
                    <ANIM_NAME_BUTTON_HF2>PUSH_AUDIOR_CALL5</ANIM_NAME_BUTTON_HF2>
                    <NODE_ID_BUTTON_SEQ1_HF2>PUSH_AUDIOR_CALL5_SEQ1</NODE_ID_BUTTON_SEQ1_HF2>
                    <NODE_ID_BUTTON_SEQ2_HF2>PUSH_AUDIOR_CALL5_SEQ2</NODE_ID_BUTTON_SEQ2_HF2>

                    <NODE_ID_RECEIVER_MECH>KNOB_AUDIOR_INT</NODE_ID_RECEIVER_MECH>
                    <NODE_ID_LIGHT_RECEIVER_MECH>PUSH_AUDIOR_INT_EMIS</NODE_ID_LIGHT_RECEIVER_MECH>
                    <ANIM_NAME_KNOB_RECEIVER_MECH>KNOB_AUDIOR_INT</ANIM_NAME_KNOB_RECEIVER_MECH>
                    <ANIM_NAME_PUSH_RECEIVER_MECH>PUSH_AUDIOR_INT</ANIM_NAME_PUSH_RECEIVER_MECH>
                    <NODE_ID_BUTTON_MECH>PUSH_AUDIOR_MECH</NODE_ID_BUTTON_MECH>
                    <ANIM_NAME_BUTTON_MECH>PUSH_AUDIOR_MECH</ANIM_NAME_BUTTON_MECH>
                    <NODE_ID_BUTTON_SEQ1_MECH>PUSH_AUDIOR_MECH_SEQ1</NODE_ID_BUTTON_SEQ1_MECH>
                    <NODE_ID_BUTTON_SEQ2_MECH>PUSH_AUDIOR_MECH_SEQ2</NODE_ID_BUTTON_SEQ2_MECH>

                    <NODE_ID_RECEIVER_ATT>KNOB_AUDIOR_CAB</NODE_ID_RECEIVER_ATT>
                    <NODE_ID_LIGHT_RECEIVER_ATT>PUSH_AUDIOR_CAB_EMIS</NODE_ID_LIGHT_RECEIVER_ATT>
                    <ANIM_NAME_KNOB_RECEIVER_ATT>KNOB_AUDIOR_CAB</ANIM_NAME_KNOB_RECEIVER_ATT>
                    <ANIM_NAME_PUSH_RECEIVER_ATT>PUSH_AUDIOR_CAB</ANIM_NAME_PUSH_RECEIVER_ATT>
                    <NODE_ID_BUTTON_ATT>PUSH_AUDIOR_ATT</NODE_ID_BUTTON_ATT>
                    <ANIM_NAME_BUTTON_ATT>PUSH_AUDIOR_ATT</ANIM_NAME_BUTTON_ATT>
                    <NODE_ID_BUTTON_SEQ1_ATT>PUSH_AUDIOR_ATT_SEQ1</NODE_ID_BUTTON_SEQ1_ATT>
                    <NODE_ID_BUTTON_SEQ2_ATT>PUSH_AUDIOR_ATT_SEQ2</NODE_ID_BUTTON_SEQ2_ATT>

                    <NODE_ID_RECEIVER_PA>KNOB_AUDIOR_PA</NODE_ID_RECEIVER_PA>
                    <NODE_ID_LIGHT_RECEIVER_PA>PUSH_AUDIOR_PA1_EMIS</NODE_ID_LIGHT_RECEIVER_PA>
                    <ANIM_NAME_KNOB_RECEIVER_PA>KNOB_AUDIOR_PA</ANIM_NAME_KNOB_RECEIVER_PA>
                    <ANIM_NAME_PUSH_RECEIVER_PA>PUSH_AUDIOR_PA1</ANIM_NAME_PUSH_RECEIVER_PA>
                    <NODE_ID_BUTTON_PA>PUSH_AUDIOR_PA</NODE_ID_BUTTON_PA>
                    <ANIM_NAME_BUTTON_PA>PUSH_AUDIOR_PA</ANIM_NAME_BUTTON_PA>
                    <NODE_ID_BUTTON_SEQ1_PA>PUSH_AUDIOR_PA_SEQ1</NODE_ID_BUTTON_SEQ1_PA>
                    <NODE_ID_BUTTON_SEQ2_PA>PUSH_AUDIOR_PA_SEQ2</NODE_ID_BUTTON_SEQ2_PA>

                    <NODE_ID_RECEIVER_VOICE>PUSH_AUDIOR_VOICE</NODE_ID_RECEIVER_VOICE>
                    <ANIM_NAME_PUSH_RECEIVER_VOICE>PUSH_AUDIOR_VOICE</ANIM_NAME_PUSH_RECEIVER_VOICE>
                    <NODE_ID_BUTTON_VOICE_SEQ1>PUSH_AUDIOR_VOICE_SEQ1</NODE_ID_BUTTON_VOICE_SEQ1>
                    <NODE_ID_BUTTON_VOICE_SEQ2>PUSH_AUDIOR_VOICE_SEQ2</NODE_ID_BUTTON_VOICE_SEQ2>

                    <NODE_ID_RECEIVER_RESET>PUSH_AUDIOL_RESET</NODE_ID_RECEIVER_RESET>
                    <ANIM_NAME_PUSH_RECEIVER_RESET>PUSH_AUDIOL_RESET</ANIM_NAME_PUSH_RECEIVER_RESET>
                    <NODE_ID_BUTTON_RESET_SEQ1>PUSH_AUDIOL_RESET_SEQ1</NODE_ID_BUTTON_RESET_SEQ1>
                    <NODE_ID_BUTTON_RESET_SEQ2>PUSH_AUDIOL_RESET_SEQ2</NODE_ID_BUTTON_RESET_SEQ2>

                    <NODE_ID_RECEIVER_MKR>KNOB_AUDIOR_MKR</NODE_ID_RECEIVER_MKR>
                    <NODE_ID_LIGHT_RECEIVER_MKR>PUSH_AUDIOR_MKR_EMIS</NODE_ID_LIGHT_RECEIVER_MKR>
                    <ANIM_NAME_KNOB_RECEIVER_MKR>KNOB_AUDIOR_MKR</ANIM_NAME_KNOB_RECEIVER_MKR>
                    <ANIM_NAME_PUSH_RECEIVER_MKR>PUSH_AUDIOR_MKR</ANIM_NAME_PUSH_RECEIVER_MKR>

                    <NODE_ID_RECEIVER_VOR1>KNOB_AUDIOR_VOR1</NODE_ID_RECEIVER_VOR1>
                    <NODE_ID_LIGHT_RECEIVER_VOR1>PUSH_AUDIOR_VOR1_EMIS</NODE_ID_LIGHT_RECEIVER_VOR1>
                    <ANIM_NAME_KNOB_RECEIVER_VOR1>KNOB_AUDIOR_VOR1</ANIM_NAME_KNOB_RECEIVER_VOR1>
                    <ANIM_NAME_PUSH_RECEIVER_VOR1>PUSH_AUDIOR_VOR1</ANIM_NAME_PUSH_RECEIVER_VOR1>

                    <NODE_ID_RECEIVER_VOR2>KNOB_AUDIOR_VOR2</NODE_ID_RECEIVER_VOR2>
                    <NODE_ID_LIGHT_RECEIVER_VOR2>PUSH_AUDIOR_VOR2_EMIS</NODE_ID_LIGHT_RECEIVER_VOR2>
                    <ANIM_NAME_KNOB_RECEIVER_VOR2>KNOB_AUDIOR_VOR2</ANIM_NAME_KNOB_RECEIVER_VOR2>
                    <ANIM_NAME_PUSH_RECEIVER_VOR2>PUSH_AUDIOR_VOR2</ANIM_NAME_PUSH_RECEIVER_VOR2>

                    <NODE_ID_RECEIVER_ILS>KNOB_AUDIOR_ILS</NODE_ID_RECEIVER_ILS>
                    <NODE_ID_LIGHT_RECEIVER_ILS>PUSH_AUDIOR_ILS_EMIS</NODE_ID_LIGHT_RECEIVER_ILS>
                    <ANIM_NAME_KNOB_RECEIVER_ILS>KNOB_AUDIOR_ILS</ANIM_NAME_KNOB_RECEIVER_ILS>
                    <ANIM_NAME_PUSH_RECEIVER_ILS>PUSH_AUDIOR_ILS</ANIM_NAME_PUSH_RECEIVER_ILS>

                    <NODE_ID_RECEIVER_MLS>KNOB_AUDIOR_MLS</NODE_ID_RECEIVER_MLS>
                    <NODE_ID_LIGHT_RECEIVER_MLS>PUSH_AUDIOR_MLS_EMIS</NODE_ID_LIGHT_RECEIVER_MLS>
                    <ANIM_NAME_KNOB_RECEIVER_MLS>KNOB_AUDIOR_MLS</ANIM_NAME_KNOB_RECEIVER_MLS>
                    <ANIM_NAME_PUSH_RECEIVER_MLS>PUSH_AUDIOR_MLS</ANIM_NAME_PUSH_RECEIVER_MLS>

                    <NODE_ID_RECEIVER_ADF1>KNOB_AUDIOR_ADF1</NODE_ID_RECEIVER_ADF1>
                    <NODE_ID_LIGHT_RECEIVER_ADF1>PUSH_AUDIOR_ADF1_EMIS</NODE_ID_LIGHT_RECEIVER_ADF1>
                    <ANIM_NAME_KNOB_RECEIVER_ADF1>KNOB_AUDIOR_ADF1</ANIM_NAME_KNOB_RECEIVER_ADF1>
                    <ANIM_NAME_PUSH_RECEIVER_ADF1>PUSH_AUDIOR_ADF1</ANIM_NAME_PUSH_RECEIVER_ADF1>

                    <NODE_ID_RECEIVER_ADF2>KNOB_AUDIOR_ADF2</NODE_ID_RECEIVER_ADF2>
                    <NODE_ID_LIGHT_RECEIVER_ADF2>PUSH_AUDIOR_ADF2_EMIS</NODE_ID_LIGHT_RECEIVER_ADF2>
                    <ANIM_NAME_KNOB_RECEIVER_ADF2>KNOB_AUDIOR_ADF2</ANIM_NAME_KNOB_RECEIVER_ADF2>
                    <ANIM_NAME_PUSH_RECEIVER_ADF2>PUSH_AUDIOR_ADF2</ANIM_NAME_PUSH_RECEIVER_ADF2>

                     <NODE_ID_SWITCH_INT>SWITCH_AUDIOR_INT</NODE_ID_SWITCH_INT>
                </UseTemplate>
            </Component>
            <Component ID="Audio_Panel_Overhead">
                <UseTemplate Name="FBW_AIRLINER_Audio_Panel_Template">
                    <ID>3</ID>
                    <SIDE>OVHD</SIDE>
                    <NODE_ID_RECEIVER_VHF_L>KNOB_OVHD_RADIO_VHF1</NODE_ID_RECEIVER_VHF_L>
                    <NODE_ID_LIGHT_RECEIVER_VHF_L>PUSH_OVHD_RADIO_VHF1_EMIS</NODE_ID_LIGHT_RECEIVER_VHF_L>
                    <ANIM_NAME_KNOB_RECEIVER_VHF_L>KNOB_OVHD_RADIO_VHF1</ANIM_NAME_KNOB_RECEIVER_VHF_L>
                    <ANIM_NAME_PUSH_RECEIVER_VHF_L>PUSH_OVHD_RADIO_VHF1</ANIM_NAME_PUSH_RECEIVER_VHF_L>
                    <NODE_ID_BUTTON_VHF_L>PUSH_OVHD_RADIO_CALL1</NODE_ID_BUTTON_VHF_L>
                    <ANIM_NAME_BUTTON_VHF_L>PUSH_OVHD_RADIO_CALL1</ANIM_NAME_BUTTON_VHF_L>
                    <NODE_ID_BUTTON_SEQ1_VHF_L>PUSH_OVHD_RADIO_CALL1_SEQ1</NODE_ID_BUTTON_SEQ1_VHF_L>
                    <NODE_ID_BUTTON_SEQ2_VHF_L>PUSH_OVHD_RADIO_CALL1_SEQ2</NODE_ID_BUTTON_SEQ2_VHF_L>

                    <NODE_ID_RECEIVER_VHF_C>KNOB_OVHD_RADIO_VHF2</NODE_ID_RECEIVER_VHF_C>
                    <NODE_ID_LIGHT_RECEIVER_VHF_C>PUSH_OVHD_RADIO_VHF2_EMIS</NODE_ID_LIGHT_RECEIVER_VHF_C>
                    <ANIM_NAME_KNOB_RECEIVER_VHF_C>KNOB_OVHD_RADIO_VHF2</ANIM_NAME_KNOB_RECEIVER_VHF_C>
                    <ANIM_NAME_PUSH_RECEIVER_VHF_C>PUSH_OVHD_RADIO_VHF2</ANIM_NAME_PUSH_RECEIVER_VHF_C>
                    <NODE_ID_BUTTON_VHF_C>PUSH_OVHD_RADIO_CALL2</NODE_ID_BUTTON_VHF_C>
                    <ANIM_NAME_BUTTON_VHF_C>PUSH_OVHD_RADIO_CALL2</ANIM_NAME_BUTTON_VHF_C>
                    <NODE_ID_BUTTON_SEQ1_VHF_C>PUSH_OVHD_RADIO_CALL2_SEQ1</NODE_ID_BUTTON_SEQ1_VHF_C>
                    <NODE_ID_BUTTON_SEQ2_VHF_C>PUSH_OVHD_RADIO_CALL2_SEQ2</NODE_ID_BUTTON_SEQ2_VHF_C>

                    <NODE_ID_RECEIVER_VHF_R>KNOB_OVHD_RADIO_VHF3</NODE_ID_RECEIVER_VHF_R>
                    <NODE_ID_LIGHT_RECEIVER_VHF_R>PUSH_OVHD_RADIO_VHF3_EMIS</NODE_ID_LIGHT_RECEIVER_VHF_R>
                    <ANIM_NAME_KNOB_RECEIVER_VHF_R>KNOB_OVHD_RADIO_VHF3</ANIM_NAME_KNOB_RECEIVER_VHF_R>
                    <ANIM_NAME_PUSH_RECEIVER_VHF_R>PUSH_OVHD_RADIO_VHF3</ANIM_NAME_PUSH_RECEIVER_VHF_R>
                    <NODE_ID_BUTTON_VHF_R>PUSH_OVHD_RADIO_CALL3</NODE_ID_BUTTON_VHF_R>
                    <ANIM_NAME_BUTTON_VHF_R>PUSH_OVHD_RADIO_CALL3</ANIM_NAME_BUTTON_VHF_R>
                    <NODE_ID_BUTTON_SEQ1_VHF_R>PUSH_OVHD_RADIO_CALL3_SEQ1</NODE_ID_BUTTON_SEQ1_VHF_R>
                    <NODE_ID_BUTTON_SEQ2_VHF_R>PUSH_OVHD_RADIO_CALL3_SEQ2</NODE_ID_BUTTON_SEQ2_VHF_R>

                    <NODE_ID_RECEIVER_HF1>KNOB_OVHD_RADIO_HF1</NODE_ID_RECEIVER_HF1>
                    <NODE_ID_LIGHT_RECEIVER_HF1>PUSH_OVHD_RADIO_HF1_EMIS</NODE_ID_LIGHT_RECEIVER_HF1>
                    <ANIM_NAME_KNOB_RECEIVER_HF1>KNOB_OVHD_RADIO_HF1</ANIM_NAME_KNOB_RECEIVER_HF1>
                    <ANIM_NAME_PUSH_RECEIVER_HF1>PUSH_OVHD_RADIO_HF1</ANIM_NAME_PUSH_RECEIVER_HF1>
                    <NODE_ID_BUTTON_HF1>PUSH_OVHD_RADIO_CALL4</NODE_ID_BUTTON_HF1>
                    <ANIM_NAME_BUTTON_HF1>PUSH_OVHD_RADIO_CALL4</ANIM_NAME_BUTTON_HF1>
                    <NODE_ID_BUTTON_SEQ1_HF1>PUSH_OVHD_RADIO_CALL4_SEQ1</NODE_ID_BUTTON_SEQ1_HF1>
                    <NODE_ID_BUTTON_SEQ2_HF1>PUSH_OVHD_RADIO_CALL4_SEQ2</NODE_ID_BUTTON_SEQ2_HF1>

                    <NODE_ID_RECEIVER_HF2>KNOB_OVHD_RADIO_HF2</NODE_ID_RECEIVER_HF2>
                    <NODE_ID_LIGHT_RECEIVER_HF2>PUSH_OVHD_RADIO_HF2_EMIS</NODE_ID_LIGHT_RECEIVER_HF2>
                    <ANIM_NAME_KNOB_RECEIVER_HF2>KNOB_OVHD_RADIO_HF2</ANIM_NAME_KNOB_RECEIVER_HF2>
                    <ANIM_NAME_PUSH_RECEIVER_HF2>PUSH_OVHD_RADIO_HF2</ANIM_NAME_PUSH_RECEIVER_HF2>
                    <NODE_ID_BUTTON_HF2>PUSH_OVHD_RADIO_CALL5</NODE_ID_BUTTON_HF2>
                    <ANIM_NAME_BUTTON_HF2>PUSH_OVHD_RADIO_CALL5</ANIM_NAME_BUTTON_HF2>
                    <NODE_ID_BUTTON_SEQ1_HF2>PUSH_OVHD_RADIO_CALL5_SEQ1</NODE_ID_BUTTON_SEQ1_HF2>
                    <NODE_ID_BUTTON_SEQ2_HF2>PUSH_OVHD_RADIO_CALL5_SEQ2</NODE_ID_BUTTON_SEQ2_HF2>

                    <NODE_ID_RECEIVER_MECH>KNOB_OVHD_RADIO_INT</NODE_ID_RECEIVER_MECH>
                    <NODE_ID_LIGHT_RECEIVER_MECH>PUSH_OVHD_RADIO_INT_EMIS</NODE_ID_LIGHT_RECEIVER_MECH>
                    <ANIM_NAME_KNOB_RECEIVER_MECH>KNOB_OVHD_RADIO_INT</ANIM_NAME_KNOB_RECEIVER_MECH>
                    <ANIM_NAME_PUSH_RECEIVER_MECH>PUSH_OVHD_RADIO_INT</ANIM_NAME_PUSH_RECEIVER_MECH>
                    <NODE_ID_BUTTON_MECH>PUSH_OVHD_RADIO_MECH</NODE_ID_BUTTON_MECH>
                    <ANIM_NAME_BUTTON_MECH>PUSH_OVHD_RADIO_MECH</ANIM_NAME_BUTTON_MECH>
                    <NODE_ID_BUTTON_SEQ1_MECH>PUSH_OVHD_RADIO_MECH_SEQ1</NODE_ID_BUTTON_SEQ1_MECH>
                    <NODE_ID_BUTTON_SEQ2_MECH>PUSH_OVHD_RADIO_MECH_SEQ2</NODE_ID_BUTTON_SEQ2_MECH>

                    <NODE_ID_RECEIVER_ATT>KNOB_OVHD_RADIO_CAB</NODE_ID_RECEIVER_ATT>
                    <NODE_ID_LIGHT_RECEIVER_ATT>PUSH_OVHD_RADIO_CAB_EMIS</NODE_ID_LIGHT_RECEIVER_ATT>
                    <ANIM_NAME_KNOB_RECEIVER_ATT>KNOB_OVHD_RADIO_CAB</ANIM_NAME_KNOB_RECEIVER_ATT>
                    <ANIM_NAME_PUSH_RECEIVER_ATT>PUSH_OVHD_RADIO_CAB</ANIM_NAME_PUSH_RECEIVER_ATT>
                    <NODE_ID_BUTTON_ATT>PUSH_OVHD_RADIO_ATT</NODE_ID_BUTTON_ATT>
                    <ANIM_NAME_BUTTON_ATT>PUSH_OVHD_RADIO_ATT</ANIM_NAME_BUTTON_ATT>
                    <NODE_ID_BUTTON_SEQ1_ATT>PUSH_OVHD_RADIO_ATT_SEQ1</NODE_ID_BUTTON_SEQ1_ATT>
                    <NODE_ID_BUTTON_SEQ2_ATT>PUSH_OVHD_RADIO_ATT_SEQ2</NODE_ID_BUTTON_SEQ2_ATT>

                    <NODE_ID_RECEIVER_PA>KNOB_OVHD_RADIO_PA</NODE_ID_RECEIVER_PA>
                    <NODE_ID_LIGHT_RECEIVER_PA>PUSH_OVHD_RADIO_PA1_EMIS</NODE_ID_LIGHT_RECEIVER_PA>
                    <ANIM_NAME_KNOB_RECEIVER_PA>KNOB_OVHD_RADIO_PA</ANIM_NAME_KNOB_RECEIVER_PA>
                    <ANIM_NAME_PUSH_RECEIVER_PA>PUSH_OVHD_RADIO_PA1</ANIM_NAME_PUSH_RECEIVER_PA>
                    <NODE_ID_BUTTON_PA>PUSH_OVHD_RADIO_PA</NODE_ID_BUTTON_PA>
                    <ANIM_NAME_BUTTON_PA>PUSH_OVHD_RADIO_PA</ANIM_NAME_BUTTON_PA>
                    <NODE_ID_BUTTON_SEQ1_PA>PUSH_OVHD_RADIO_PA_SEQ1</NODE_ID_BUTTON_SEQ1_PA>
                    <NODE_ID_BUTTON_SEQ2_PA>PUSH_OVHD_RADIO_PA_SEQ2</NODE_ID_BUTTON_SEQ2_PA>

                    <NODE_ID_RECEIVER_VOICE>PUSH_OVHD_RADIO_VOICE</NODE_ID_RECEIVER_VOICE>
                    <ANIM_NAME_PUSH_RECEIVER_VOICE>PUSH_OVHD_RADIO_VOICE</ANIM_NAME_PUSH_RECEIVER_VOICE>
                    <NODE_ID_BUTTON_VOICE_SEQ1>PUSH_OVHD_RADIO_VOICE_SEQ1</NODE_ID_BUTTON_VOICE_SEQ1>
                    <NODE_ID_BUTTON_VOICE_SEQ2>PUSH_OVHD_RADIO_VOICE_SEQ2</NODE_ID_BUTTON_VOICE_SEQ2>

                    <NODE_ID_RECEIVER_RESET>PUSH_OVHD_RADIO_RESET</NODE_ID_RECEIVER_RESET>
                    <ANIM_NAME_PUSH_RECEIVER_RESET>PUSH_OVHD_RADIO_RESET</ANIM_NAME_PUSH_RECEIVER_RESET>
                    <NODE_ID_BUTTON_RESET_SEQ1>PUSH_OVHD_RADIO_RESET_SEQ1</NODE_ID_BUTTON_RESET_SEQ1>
                    <NODE_ID_BUTTON_RESET_SEQ2>PUSH_OVHD_RADIO_RESET_SEQ2</NODE_ID_BUTTON_RESET_SEQ2>

                    <NODE_ID_RECEIVER_MKR>KNOB_OVHD_RADIO_MKR</NODE_ID_RECEIVER_MKR>
                    <NODE_ID_LIGHT_RECEIVER_MKR>PUSH_OVHD_RADIO_MKR_EMIS</NODE_ID_LIGHT_RECEIVER_MKR>
                    <ANIM_NAME_KNOB_RECEIVER_MKR>KNOB_OVHD_RADIO_MKR</ANIM_NAME_KNOB_RECEIVER_MKR>
                    <ANIM_NAME_PUSH_RECEIVER_MKR>PUSH_OVHD_RADIO_MKR</ANIM_NAME_PUSH_RECEIVER_MKR>

                    <NODE_ID_RECEIVER_VOR1>KNOB_OVHD_RADIO_VOR1</NODE_ID_RECEIVER_VOR1>
                    <NODE_ID_LIGHT_RECEIVER_VOR1>PUSH_OVHD_RADIO_VOR1_EMIS</NODE_ID_LIGHT_RECEIVER_VOR1>
                    <ANIM_NAME_KNOB_RECEIVER_VOR1>KNOB_OVHD_RADIO_VOR1</ANIM_NAME_KNOB_RECEIVER_VOR1>
                    <ANIM_NAME_PUSH_RECEIVER_VOR1>PUSH_OVHD_RADIO_VOR1</ANIM_NAME_PUSH_RECEIVER_VOR1>

                    <NODE_ID_RECEIVER_VOR2>KNOB_OVHD_RADIO_VOR2</NODE_ID_RECEIVER_VOR2>
                    <NODE_ID_LIGHT_RECEIVER_VOR2>PUSH_OVHD_RADIO_VOR2_EMIS</NODE_ID_LIGHT_RECEIVER_VOR2>
                    <ANIM_NAME_KNOB_RECEIVER_VOR2>KNOB_OVHD_RADIO_VOR2</ANIM_NAME_KNOB_RECEIVER_VOR2>
                    <ANIM_NAME_PUSH_RECEIVER_VOR2>PUSH_OVHD_RADIO_VOR2</ANIM_NAME_PUSH_RECEIVER_VOR2>

                    <NODE_ID_RECEIVER_ILS>KNOB_OVHD_RADIO_ILS</NODE_ID_RECEIVER_ILS>
                    <NODE_ID_LIGHT_RECEIVER_ILS>PUSH_OVHD_RADIO_ILS_EMIS</NODE_ID_LIGHT_RECEIVER_ILS>
                    <ANIM_NAME_KNOB_RECEIVER_ILS>KNOB_OVHD_RADIO_ILS</ANIM_NAME_KNOB_RECEIVER_ILS>
                    <ANIM_NAME_PUSH_RECEIVER_ILS>PUSH_OVHD_RADIO_ILS</ANIM_NAME_PUSH_RECEIVER_ILS>

                    <NODE_ID_RECEIVER_MLS>KNOB_OVHD_RADIO_MLS</NODE_ID_RECEIVER_MLS>
                    <NODE_ID_LIGHT_RECEIVER_MLS>PUSH_OVHD_RADIO_MLS_EMIS</NODE_ID_LIGHT_RECEIVER_MLS>
                    <ANIM_NAME_KNOB_RECEIVER_MLS>KNOB_OVHD_RADIO_MLS</ANIM_NAME_KNOB_RECEIVER_MLS>
                    <ANIM_NAME_PUSH_RECEIVER_MLS>PUSH_OVHD_RADIO_MLS</ANIM_NAME_PUSH_RECEIVER_MLS>

                    <NODE_ID_RECEIVER_ADF1>KNOB_OVHD_RADIO_ADF1</NODE_ID_RECEIVER_ADF1>
                    <NODE_ID_LIGHT_RECEIVER_ADF1>PUSH_OVHD_RADIO_ADF1_EMIS</NODE_ID_LIGHT_RECEIVER_ADF1>
                    <ANIM_NAME_KNOB_RECEIVER_ADF1>KNOB_OVHD_RADIO_ADF1</ANIM_NAME_KNOB_RECEIVER_ADF1>
                    <ANIM_NAME_PUSH_RECEIVER_ADF1>PUSH_OVHD_RADIO_ADF1</ANIM_NAME_PUSH_RECEIVER_ADF1>

                    <NODE_ID_RECEIVER_ADF2>KNOB_OVHD_RADIO_ADF2</NODE_ID_RECEIVER_ADF2>
                    <NODE_ID_LIGHT_RECEIVER_ADF2>PUSH_OVHD_RADIO_ADF2_EMIS</NODE_ID_LIGHT_RECEIVER_ADF2>
                    <ANIM_NAME_KNOB_RECEIVER_ADF2>KNOB_OVHD_RADIO_ADF2</ANIM_NAME_KNOB_RECEIVER_ADF2>
                    <ANIM_NAME_PUSH_RECEIVER_ADF2>PUSH_OVHD_RADIO_ADF2</ANIM_NAME_PUSH_RECEIVER_ADF2>

                    <NODE_ID_SWITCH_INT>SWITCH_OVHD_RADIO_INT</NODE_ID_SWITCH_INT>

                </UseTemplate>
            </Component>
            <!-- MARKER DEFAULT VALUE IS 1 BUT IT IS UNDESIRED
                ADF2 volume set do not exist in the sdk for now. Hopefully in the future -->
            <Update Once="True">
                1 (&gt;K:COM3_RECEIVE_SELECT)

                (A:MARKER SOUND, Bool) 1 == {
                    (&gt;K:MARKER_SOUND_TOGGLE)
                }

                113000000 (&gt;L:A32NX_RMP_L_SAVED_ACTIVE_FREQUENCY_VOR)
                117800000 (&gt;L:A32NX_RMP_L_SAVED_STANDBY_FREQUENCY_VOR)
                113700000 (&gt;L:A32NX_RMP_R_SAVED_ACTIVE_FREQUENCY_VOR)
                115500000 (&gt;L:A32NX_RMP_R_SAVED_STANDBY_FREQUENCY_VOR)

                108900000 (&gt;L:A32NX_RMP_L_SAVED_ACTIVE_FREQUENCY_ILS)
                108900000 (&gt;L:A32NX_RMP_L_SAVED_STANDBY_FREQUENCY_ILS)
                110100000 (&gt;L:A32NX_RMP_R_SAVED_ACTIVE_FREQUENCY_ILS)
                111100000 (&gt;L:A32NX_RMP_R_SAVED_STANDBY_FREQUENCY_ILS)

                433000 (&gt;L:A32NX_RMP_L_SAVED_ACTIVE_FREQUENCY_ADF)
                433000 (&gt;L:A32NX_RMP_L_SAVED_STANDBY_FREQUENCY_ADF)
                433000 (&gt;L:A32NX_RMP_R_SAVED_ACTIVE_FREQUENCY_ADF)
                433000 (&gt;L:A32NX_RMP_R_SAVED_STANDBY_FREQUENCY_ADF)
            </Update>
        </Component>

        <Component ID="Airbus_ATC">
            <DefaultTemplateParameters>
                <!-- disable lock mode blue highlight -->
                <NO_HIGHLIGHT_NODE_ID>@StopLockHighlight</NO_HIGHLIGHT_NODE_ID>
            </DefaultTemplateParameters>

            <UseTemplate Name="FBW_Airbus_ATC_Template">
                <TYPE>AIRBUS</TYPE>
                <PUSH_BTN_PREFIX>PUSH_ATC_</PUSH_BTN_PREFIX>
                <POTENTIOMETER>85</POTENTIOMETER>
                <SEQ1_POWERED>(L:A32NX_ELEC_AC_1_BUS_IS_POWERED, Bool)</SEQ1_POWERED>
            </UseTemplate>
            <UseTemplate Name="ASOBO_GT_Component_Emissive_Gauge">
                <NODE_ID>PUSH_ATC_FAIL_SEQ2</NODE_ID>
                <EMISSIVE_CODE>(L:A32NX_OVHD_INTLT_ANN) 0 == (L:A32NX_ELEC_AC_ESS_SHED_BUS_IS_POWERED, Bool) and</EMISSIVE_CODE>
            </UseTemplate>
            <!-- TCAS MODE -->
            <UseTemplate Name="FBW_Anim_Interactions">
                <ANIM_TYPE>KNOB</ANIM_TYPE>
                <ANIM_TEMPLATE>FBW_Airbus_ATC_Panel_TARA</ANIM_TEMPLATE>
                <Node_ID>KNOB_ATC_TARA</Node_ID>
                <ANIMTIP_0>TT:COCKPIT.TOOLTIPS.XPDR_SBY</ANIMTIP_0>
                <ANIMTIP_1>TT:COCKPIT.TOOLTIPS.XPDR_TA_ONLY</ANIMTIP_1>
                <ANIMTIP_2>TT:COCKPIT.TOOLTIPS.XPDR_TA_RA</ANIMTIP_2>
            </UseTemplate>
            <!-- TCAS TRAFFIC -->
            <UseTemplate Name="FBW_Anim_Interactions">
                <ANIM_TYPE>KNOB</ANIM_TYPE>
                <ANIM_TEMPLATE>FBW_Airbus_ATC_Panel_Traffic</ANIM_TEMPLATE>
                <Node_ID>KNOB_ATC_THRT</Node_ID>
                <ANIMTIP_0>Set TCAS traffic to THRT</ANIMTIP_0>
                <ANIMTIP_1>Set TCAS traffic to ALL</ANIMTIP_1>
                <ANIMTIP_2>Set TCAS traffic to ABV</ANIMTIP_2>
                <ANIMTIP_3>Set TCAS traffic to BLW</ANIMTIP_3>
            </UseTemplate>
            <UseTemplate Name="FBW_Airbus_ATC_MSG_Button">
                <NODE_ID>PUSH_AUTOPILOT_LL</NODE_ID>
                <SEQ1_POWERED>(L:A32NX_ELEC_AC_2_BUS_IS_POWERED, Bool)</SEQ1_POWERED>
            </UseTemplate>
            <UseTemplate Name="FBW_Airbus_ATC_MSG_Button">
                <NODE_ID>PUSH_AUTOPILOT_RR</NODE_ID>
                <SEQ1_POWERED>(L:A32NX_ELEC_AC_2_BUS_IS_POWERED, Bool)</SEQ1_POWERED>
            </UseTemplate>
        </Component>

        <!-- ACCU PRESS BRAKES -->
        <Component ID="Airbus_BRK">
            <DefaultTemplateParameters>
                <!-- disable lock mode blue highlight -->
                <NO_HIGHLIGHT_NODE_ID>@StopLockHighlight</NO_HIGHLIGHT_NODE_ID>
            </DefaultTemplateParameters>

            <Component ID="BRK_PRESS_ARC_L" Node="BRK_PRESS_ARC_L">
                <UseTemplate Name="ASOBO_GT_Anim_Code">
                    <ANIM_NAME>Press_Arc_L</ANIM_NAME>
                    <PART_ID>Press_Arc_L</PART_ID>
                    <ANIM_LENGTH>3</ANIM_LENGTH>
                    <ANIM_DURATION>1</ANIM_DURATION>
                     <ANIM_CODE>
                        (L:A32NX_ELEC_DC_ESS_BUS_IS_POWERED, Bool) if{
                            (L:A32NX_HYD_BRAKE_ALTN_LEFT_PRESS, number) 1000 /
                        } els{
                            0
                        }
                    </ANIM_CODE>
                </UseTemplate>
            </Component>
            <Component ID="BRK_PRESS_ARC_R" Node="BRK_PRESS_ARC_L">
                <UseTemplate Name="ASOBO_GT_Anim_Code">
                    <ANIM_NAME>Press_Arc_R</ANIM_NAME>
                    <PART_ID>Press_Arc_R</PART_ID>
                    <ANIM_LENGTH>3</ANIM_LENGTH>
                    <ANIM_DURATION>1</ANIM_DURATION>
                    <ANIM_CODE>
                        (L:A32NX_ELEC_DC_ESS_BUS_IS_POWERED, Bool) if{
                            (L:A32NX_HYD_BRAKE_ALTN_RIGHT_PRESS, number) 1000 /
                        } els{
                            0
                        }
                    </ANIM_CODE>
                </UseTemplate>
            </Component>
            <Component ID="ACCU_PRESS" Node="BRK_ACCU_PRESS_ARC">
                <UseTemplate Name = "ASOBO_GT_Anim_Code">
                    <ANIM_NAME>Accu_Press</ANIM_NAME>
                    <PART_ID>Accu_Press</PART_ID>
                    <ANIM_LENGTH>1</ANIM_LENGTH>
                    <ANIM_DURATION>1</ANIM_DURATION>
                    <ANIM_CODE>
                        (L:A32NX_ELEC_DC_ESS_BUS_IS_POWERED, Bool) if{
                            (L:A32NX_HYD_BRAKE_ALTN_ACC_PRESS, number) 4000 /
                        } els{
                            0
                        }
                    </ANIM_CODE>
                </UseTemplate>
            </Component>

            <UseTemplate Name="ASOBO_LIGHTING_Panel_Emissive_Template">
                <NODE_ID>BRK_DECALS</NODE_ID>
                <POTENTIOMETER>85</POTENTIOMETER>
                <EMISSIVE_CODE>(L:A32NX_ELEC_AC_1_BUS_IS_POWERED, Bool)</EMISSIVE_CODE>
            </UseTemplate>
            <UseTemplate Name="ASOBO_LIGHTING_Panel_Emissive_Template">
                <NODE_ID>BRK_ACCU_PRESS_IND</NODE_ID>
                <POTENTIOMETER>85</POTENTIOMETER>
                <EMISSIVE_CODE>(L:A32NX_ELEC_AC_1_BUS_IS_POWERED, Bool)</EMISSIVE_CODE>
            </UseTemplate>
            <UseTemplate Name="ASOBO_LIGHTING_Panel_Emissive_Template">
                <NODE_ID>BRK_PRESS_IND_L</NODE_ID>
                <POTENTIOMETER>85</POTENTIOMETER>
                <EMISSIVE_CODE>(L:A32NX_ELEC_AC_1_BUS_IS_POWERED, Bool)</EMISSIVE_CODE>
            </UseTemplate>
            <UseTemplate Name="ASOBO_LIGHTING_Panel_Emissive_Template">
                <NODE_ID>BRK_PRESS_IND_R</NODE_ID>
                <POTENTIOMETER>85</POTENTIOMETER>
                <EMISSIVE_CODE>(L:A32NX_ELEC_AC_1_BUS_IS_POWERED, Bool)</EMISSIVE_CODE>
            </UseTemplate>
        </Component>

        <Component ID="Airbus_Pedestal_Radios">
            <DefaultTemplateParameters>
                <!-- disable lock mode blue highlight -->
                <NO_HIGHLIGHT_NODE_ID>@StopLockHighlight</NO_HIGHLIGHT_NODE_ID>
            </DefaultTemplateParameters>

            <Component ID="Switching_Panel">
                <!-- SWITCHING ATT HDG -->
                <UseTemplate Name="FBW_Anim_Interactions">
                    <ANIM_TYPE>KNOB</ANIM_TYPE>
                    <ANIM_TEMPLATE>A32NX_AIRBUS_DATA_SWITCHING_TEMPLATE</ANIM_TEMPLATE>
                    <ID>1</ID>
                    <TYPE>ATT_HDG</TYPE>
                    <TIP_TEXT>ATT HDG</TIP_TEXT>
                </UseTemplate>
                <!-- SWITCHING AIR DATA -->
                <UseTemplate Name="FBW_Anim_Interactions">
                    <ANIM_TYPE>KNOB</ANIM_TYPE>
                    <ANIM_TEMPLATE>A32NX_AIRBUS_DATA_SWITCHING_TEMPLATE</ANIM_TEMPLATE>
                    <ID>2</ID>
                    <TYPE>AIR_DATA</TYPE>
                    <TIP_TEXT>AIR DATA</TIP_TEXT>
                </UseTemplate>
                <!-- SWITCHING EIS DMC -->
                <UseTemplate Name="FBW_Anim_Interactions">
                    <ANIM_TYPE>KNOB</ANIM_TYPE>
                    <ANIM_TEMPLATE>A32NX_AIRBUS_DATA_SWITCHING_TEMPLATE</ANIM_TEMPLATE>
                    <ID>3</ID>
                    <TYPE>EIS_DMC</TYPE>
                    <TIP_TEXT>EIS DMC</TIP_TEXT>
                </UseTemplate>
                <!-- SWITCHING ECAM/ND XFR -->
                <UseTemplate Name="FBW_Anim_Interactions">
                    <ANIM_TYPE>KNOB</ANIM_TYPE>
                    <ANIM_TEMPLATE>A32NX_AIRBUS_DATA_SWITCHING_TEMPLATE</ANIM_TEMPLATE>
                    <ID>4</ID>
                    <TYPE>ECAM_ND_XFR</TYPE>
                    <TIP_TEXT>ECAM/ND XFR</TIP_TEXT>
                </UseTemplate>
            </Component>
        </Component>

        <Template Name="FBW_AUTOPILOT_Knob_Heading_Template">
            <DefaultTemplateParameters>
                <ID>1</ID>
                <!-- disable lock mode blue highlight -->
                <NO_HIGHLIGHT_NODE_ID>@StopLockHighlight</NO_HIGHLIGHT_NODE_ID>
            </DefaultTemplateParameters>

            <UseTemplate Name="ASOBO_GT_Helper_Suffix_ID_Appender">
                <TEMPLATE_TO_CALL>FBW_AUTOPILOT_Knob_Heading_SubTemplate</TEMPLATE_TO_CALL>
            </UseTemplate>
        </Template>

        <Template Name="FBW_AUTOPILOT_Knob_VerticalSpeed_Template">
            <DefaultTemplateParameters>
                <ID>1</ID>
                <!-- disable lock mode blue highlight -->
                <NO_HIGHLIGHT_NODE_ID>@StopLockHighlight</NO_HIGHLIGHT_NODE_ID>
            </DefaultTemplateParameters>
        </Template>

        <Component ID="SAFETY">
            <DefaultTemplateParameters>
                <!-- disable lock mode blue highlight -->
                <NO_HIGHLIGHT_NODE_ID>@StopLockHighlight</NO_HIGHLIGHT_NODE_ID>
            </DefaultTemplateParameters>

            <UseTemplate Name="FBW_Anim_Interactions">
                <ANIM_TYPE>KORRY_BUTTON</ANIM_TYPE>
                <ANIM_TEMPLATE>FBW_Push_Held</ANIM_TEMPLATE>
                <NODE_ID>PUSH_GLARE_MASTERWARN_L</NODE_ID>
                <PART_ID>MASTERWARN_L</PART_ID>
                <LEFT_SINGLE_CODE>
                    0 (&gt;L:A32NX_MASTER_WARNING)
                    1 (&gt;L:PUSH_AUTOPILOT_MASTERAWARN_L)
                </LEFT_SINGLE_CODE>
                <LEFT_LEAVE_CODE>
                    0 (&gt;L:PUSH_AUTOPILOT_MASTERAWARN_L)
                </LEFT_LEAVE_CODE>
                <!-- 801XP-C via CB 29LP -->
                <SEQ1_POWERED>(L:A32NX_ELEC_AC_ESS_SHED_BUS_IS_POWERED)</SEQ1_POWERED>
                <SEQ1_CODE>(L:Generic_Master_Warning_Active) (L:A32NX_OVHD_INTLT_ANN) 0 == or</SEQ1_CODE>
                <!-- 202XP-A via CB 27LP -->
                <SEQ2_POWERED>(L:A32NX_ELEC_AC_2_BUS_IS_POWERED)</SEQ2_POWERED>
                <SEQ2_CODE>(L:Generic_Master_Warning_Active) (L:A32NX_OVHD_INTLT_ANN) 0 == or</SEQ2_CODE>
                <TOOLTIPID>TT:COCKPIT.TOOLTIPS.MASTER_WARNING_ACKNOWLEDGE</TOOLTIPID>
            </UseTemplate>
            <UseTemplate Name="FBW_Anim_Interactions">
                <ANIM_TYPE>KORRY_BUTTON</ANIM_TYPE>
                <ANIM_TEMPLATE>FBW_Push_Held</ANIM_TEMPLATE>
                <NODE_ID>PUSH_GLARE_MASTERCAUT_L</NODE_ID>
                <PART_ID>MASTERCAUT_L</PART_ID>
                <LEFT_SINGLE_CODE>
                    0 (&gt;L:A32NX_MASTER_CAUTION)
                    1 (&gt;L:PUSH_AUTOPILOT_MASTERCAUT_L)
                </LEFT_SINGLE_CODE>
                <LEFT_LEAVE_CODE>
                    0 (&gt;L:PUSH_AUTOPILOT_MASTERCAUT_L)
                </LEFT_LEAVE_CODE>
                <!-- 801XP-C via CB 29LP -->
                <SEQ1_POWERED>(L:A32NX_ELEC_AC_ESS_SHED_BUS_IS_POWERED)</SEQ1_POWERED>
                <SEQ1_CODE>(L:Generic_Master_Caution_Active) (L:A32NX_OVHD_INTLT_ANN) 0 == or</SEQ1_CODE>
                <!-- 202XP-A via CB 27LP -->
                <SEQ2_POWERED>(L:A32NX_ELEC_AC_2_BUS_IS_POWERED)</SEQ2_POWERED>
                <SEQ2_CODE>(L:Generic_Master_Caution_Active) (L:A32NX_OVHD_INTLT_ANN) 0 == or</SEQ2_CODE>
                <TOOLTIPID>TT:COCKPIT.TOOLTIPS.MASTER_CAUTION_ACKNOWLEDGE</TOOLTIPID>
            </UseTemplate>
            <UseTemplate Name="FBW_Anim_Interactions">
                <ANIM_TYPE>KORRY_BUTTON</ANIM_TYPE>
                <ANIM_TEMPLATE>FBW_Push_Held</ANIM_TEMPLATE>
                <NODE_ID>PUSH_GLARE_MASTERWARN_R</NODE_ID>
                <PART_ID>MASTERWARN_R</PART_ID>
                <LEFT_SINGLE_CODE>
                    0 (&gt;L:A32NX_MASTER_WARNING)
                    1 (&gt;L:PUSH_AUTOPILOT_MASTERAWARN_L)
                </LEFT_SINGLE_CODE>
                <LEFT_LEAVE_CODE>
                    0 (&gt;L:PUSH_AUTOPILOT_MASTERAWARN_L)
                </LEFT_LEAVE_CODE>
                <!-- 202XP-A via CB 27LP -->
                <SEQ1_POWERED>(L:A32NX_ELEC_AC_2_BUS_IS_POWERED)</SEQ1_POWERED>
                <SEQ1_CODE>(L:Generic_Master_Warning_Active) (L:A32NX_OVHD_INTLT_ANN) 0 == or</SEQ1_CODE>
                <!-- 801XP-C via CB 29LP -->
                <SEQ2_POWERED>(L:A32NX_ELEC_AC_ESS_SHED_BUS_IS_POWERED)</SEQ2_POWERED>
                <SEQ2_CODE>(L:Generic_Master_Warning_Active) (L:A32NX_OVHD_INTLT_ANN) 0 == or</SEQ2_CODE>
                <TOOLTIPID>TT:COCKPIT.TOOLTIPS.MASTER_WARNING_ACKNOWLEDGE</TOOLTIPID>
            </UseTemplate>
            <UseTemplate Name="FBW_Anim_Interactions">
                <ANIM_TYPE>KORRY_BUTTON</ANIM_TYPE>
                <ANIM_TEMPLATE>FBW_Push_Held</ANIM_TEMPLATE>
                <NODE_ID>PUSH_GLARE_MASTERCAUT_R</NODE_ID>
                <PART_ID>MASTERCAUT_R</PART_ID>
                <LEFT_SINGLE_CODE>
                    0 (&gt;L:A32NX_MASTER_CAUTION)
                    1 (&gt;L:PUSH_AUTOPILOT_MASTERCAUT_L)
                </LEFT_SINGLE_CODE>
                <LEFT_LEAVE_CODE>
                    0 (&gt;L:PUSH_AUTOPILOT_MASTERCAUT_L)
                </LEFT_LEAVE_CODE>
                <!-- 202XP-A via CB 27LP -->
                <SEQ1_POWERED>(L:A32NX_ELEC_AC_2_BUS_IS_POWERED)</SEQ1_POWERED>
                <SEQ1_CODE>(L:Generic_Master_Caution_Active) (L:A32NX_OVHD_INTLT_ANN) 0 == or</SEQ1_CODE>
                <!-- 801XP-C via CB 29LP -->
                <SEQ2_POWERED>(L:A32NX_ELEC_AC_ESS_SHED_BUS_IS_POWERED)</SEQ2_POWERED>
                <SEQ2_CODE>(L:Generic_Master_Caution_Active) (L:A32NX_OVHD_INTLT_ANN) 0 == or</SEQ2_CODE>
                <TOOLTIPID>TT:COCKPIT.TOOLTIPS.MASTER_CAUTION_ACKNOWLEDGE</TOOLTIPID>
            </UseTemplate>
            <!-- old buttons without split seq 1/2 -->
            <Component ID="HIDDEN">
                <Component ID="PUSH_AUTOPILOT_MASTERCAUT_L" Node="PUSH_AUTOPILOT_MASTERCAUT_L">
                    <UseTemplate Name="ASOBO_GT_Visibility_Code">
                        <VISIBILITY_CODE>0</VISIBILITY_CODE>
                    </UseTemplate>
                </Component>
                <Component ID="PUSH_AUTOPILOT_MASTERCAUT_R" Node="PUSH_AUTOPILOT_MASTERCAUT_R">
                    <UseTemplate Name="ASOBO_GT_Visibility_Code">
                        <VISIBILITY_CODE>0</VISIBILITY_CODE>
                    </UseTemplate>
                </Component>
                <Component ID="PUSH_AUTOPILOT_MASTERAWARN_L" Node="PUSH_AUTOPILOT_MASTERAWARN_L">
                    <UseTemplate Name="ASOBO_GT_Visibility_Code">
                        <VISIBILITY_CODE>0</VISIBILITY_CODE>
                    </UseTemplate>
                </Component>
                <Component ID="PUSH_AUTOPILOT_MASTERAWARN_R" Node="PUSH_AUTOPILOT_MASTERAWARN_R">
                    <UseTemplate Name="ASOBO_GT_Visibility_Code">
                        <VISIBILITY_CODE>0</VISIBILITY_CODE>
                    </UseTemplate>
                </Component>
            </Component>
        </Component>

        <Component ID="DOOR_PANEL">
            <DefaultTemplateParameters>
                <!-- disable lock mode blue highlight -->
                <NO_HIGHLIGHT_NODE_ID>@StopLockHighlight</NO_HIGHLIGHT_NODE_ID>
            </DefaultTemplateParameters>

            <!-- COCKPIT DOOR -->
            <UseTemplate Name="FBW_Anim_Interactions">
                <ANIM_TYPE>SWITCH</ANIM_TYPE>
                <ANIM_TEMPLATE>A32NX_SWITCH_DOORPANEL_LOCK</ANIM_TEMPLATE>
                <NODE_ID>SWITCH_DOORPANEL_LOCK</NODE_ID>
                <ANIM_NAME>SWITCH_DOORPANEL_LOCK</ANIM_NAME>
                <INVERT_ANIM>1</INVERT_ANIM>
            </UseTemplate>
            <UseTemplate Name="A32NX_PUSH_DOORPANEL_OPEN">
                <NODE_ID>PUSH_DOORPANEL_OPEN</NODE_ID>
                <ANIM_NAME>PUSH_DOORPANEL_OPEN</ANIM_NAME>
                <SEQ1_POWERED>(L:A32NX_ELEC_AC_2_BUS_IS_POWERED, Bool)</SEQ1_POWERED>
                <SEQ2_POWERED>(L:A32NX_ELEC_AC_2_BUS_IS_POWERED, Bool)</SEQ2_POWERED>
                <DUMMY_BUTTON/>
            </UseTemplate>
        </Component>

        <Component ID="Chronometer">
            <DefaultTemplateParameters>
                <!-- disable lock mode blue highlight -->
                <NO_HIGHLIGHT_NODE_ID>@StopLockHighlight</NO_HIGHLIGHT_NODE_ID>
            </DefaultTemplateParameters>

            <!-- FCU CHRONO L -->
            <UseTemplate Name="FBW_Anim_Interactions">
                <ANIM_TYPE>BUTTON</ANIM_TYPE>
                <ANIM_TEMPLATE>FBW_AIRBUS_Chronometer_Button</ANIM_TEMPLATE>
                <NODE_ID>PUSH_AUTOPILOT_CHRONO_L</NODE_ID>
                <ANIM_NAME>PUSH_AUTOPILOT_CHRONO_L</ANIM_NAME>
                <SIDE>L</SIDE>
            </UseTemplate>

            <!-- FCU CHRONO R-->
            <UseTemplate Name="FBW_Anim_Interactions">
                <ANIM_TYPE>BUTTON</ANIM_TYPE>
                <ANIM_TEMPLATE>FBW_AIRBUS_Chronometer_Button</ANIM_TEMPLATE>
                <NODE_ID>PUSH_AUTOPILOT_CHRONO_R</NODE_ID>
                <ANIM_NAME>PUSH_AUTOPILOT_CHRONO_R</ANIM_NAME>
                <SIDE>R</SIDE>
            </UseTemplate>

            <!-- CHRONO RST -->
            <UseTemplate Name="FBW_Anim_Interactions">
                <ANIM_TYPE>BUTTON</ANIM_TYPE>
                <ANIM_TEMPLATE>FBW_Chrono_Push_Toggle</ANIM_TEMPLATE>
                <NODE_ID>PUSH_CHRONO_RST</NODE_ID>
                <WWISE_EVENT_1>RSTon</WWISE_EVENT_1>
                <WWISE_EVENT_2>RSToff</WWISE_EVENT_2>
                <TOOLTIPID>Reset Chronometer</TOOLTIPID>
                <MOMENTARY />
                <LEFT_SINGLE_CODE>(&gt;H:A32NX_CHRONO_RST)</LEFT_SINGLE_CODE>
                <NO_SEQ1 />
                <NO_SEQ2 />
            </UseTemplate>

            <!-- CHRONO CHR -->
            <UseTemplate Name="FBW_Anim_Interactions">
                <ANIM_TYPE>BUTTON</ANIM_TYPE>
                <ANIM_TEMPLATE>FBW_Chrono_Push_Toggle</ANIM_TEMPLATE>
                <NODE_ID>PUSH_CHRONO_CHR</NODE_ID>
                <WWISE_EVENT_1>CHRon</WWISE_EVENT_1>
                <WWISE_EVENT_2>CHRoff</WWISE_EVENT_2>
                <TOOLTIPID>Start/Stop Chronometer</TOOLTIPID>
                <MOMENTARY/>
                <LEFT_SINGLE_CODE>(&gt;H:A32NX_CHRONO_TOGGLE)</LEFT_SINGLE_CODE>
                <NO_SEQ1 />
                <NO_SEQ2 />
            </UseTemplate>

            <!-- CHRONO DATE -->
            <UseTemplate Name="FBW_Anim_Interactions">
                <ANIM_TYPE>BUTTON_HELD</ANIM_TYPE>
                <ANIM_TEMPLATE>FBW_Push_Held</ANIM_TEMPLATE>
                <NODE_ID>PUSH_CHRONO_SET</NODE_ID>
                <WWISE_EVENT_1>SETon</WWISE_EVENT_1>
                <WWISE_EVENT_2>SEToff</WWISE_EVENT_2>
                <TOOLTIPID>Toggle clock date/time</TOOLTIPID>
                <LEFT_SINGLE_CODE>(&gt;H:A32NX_CHRONO_DATE)</LEFT_SINGLE_CODE>
                <LEFT_LEAVE_CODE>(&gt;H:A32NX_CHRONO_DATE)</LEFT_LEAVE_CODE>
            </UseTemplate>

            <UseTemplate Name="ASOBO_GT_Interaction_Tooltip">
                <NODE_ID>KNOB_CHRONO_GPS</NODE_ID>
            </UseTemplate>

            <Component ID="KNOB_CHRONO_RUN" Node="KNOB_CHRONO_RUN">
                <UseTemplate Name="ASOBO_GT_Knob_Finite_Code">
                    <NODE_ID>KNOB_CHRONO_RUN</NODE_ID>
                    <ANIM_NAME>KNOB_CHRONO_RUN</ANIM_NAME>
                    <WWISE_EVENT>smallknob</WWISE_EVENT>
                    <NORMALIZED_TIME_1>0.1</NORMALIZED_TIME_1>
                    <NORMALIZED_TIME_2>0.5</NORMALIZED_TIME_2>
                    <ANIM_CODE>(L:A32NX_CHRONO_ET_SWITCH_POS, number) 10 *</ANIM_CODE>
                    <CLOCKWISE_CODE>
                        (L:A32NX_CHRONO_ET_SWITCH_POS, number) 1 + 2 min (&gt;L:A32NX_CHRONO_ET_SWITCH_POS, number)
                        (&gt;H:A32NX_CHRONO_ET_POS_CHANGED)
                    </CLOCKWISE_CODE>
                    <ANTICLOCKWISE_CODE>
                        (L:A32NX_CHRONO_ET_SWITCH_POS, number) 1 - 0 max (&gt;L:A32NX_CHRONO_ET_SWITCH_POS, number)
                        (&gt;H:A32NX_CHRONO_ET_POS_CHANGED)
                    </ANTICLOCKWISE_CODE>
                    <ANIMTIP_0>%((L:A32NX_CHRONO_ET_SWITCH_POS, number) 0 == )%{if}STOP CHRONO% %{else}RESET CHRONO%</ANIMTIP_0>
                    <ANIMTIP_0_ON_CURSOR>TurnRight</ANIMTIP_0_ON_CURSOR>
                    <ANIMTIP_1>%((L:A32NX_CHRONO_ET_SWITCH_POS, number) 2 == )%{if}STOP CHRONO% %{else}RUN CHRONO%</ANIMTIP_1>
                    <ANIMTIP_1_ON_CURSOR>TurnLeft</ANIMTIP_1_ON_CURSOR>
                </UseTemplate>
                <UseTemplate Name="ASOBO_GT_Update">
                    <FREQUENCY>10</FREQUENCY>
                    <UPDATE_CODE>
                        (L:A32NX_CHRONO_ET_SWITCH_POS, number) 2 == if{
                            (O:A32NX_CHRONO_MOMENTARY) 1 + (&gt;O:A32NX_CHRONO_MOMENTARY)
                        }
                            els{ 0 (&gt;O:A32NX_CHRONO_MOMENTARY)
                            }
                        (O:A32NX_CHRONO_MOMENTARY) 10 &gt; if{
                            1 (&gt;L:A32NX_CHRONO_ET_SWITCH_POS, number)
                        }
                    </UPDATE_CODE>
                </UseTemplate>
            </Component>

            <CameraTitle>ECAM</CameraTitle>
        </Component>

        <Component ID="INOP">
            <DefaultTemplateParameters>
                <!-- disable lock mode blue highlight -->
                <NO_HIGHLIGHT_NODE_ID>@StopLockHighlight</NO_HIGHLIGHT_NODE_ID>
            </DefaultTemplateParameters>

            <UseTemplate Name="ASOBO_GT_Interaction_Tooltip">
                <NODE_ID>SWITCH_LEFT</NODE_ID>
            </UseTemplate>
            <!-- ATC MSG CPT -->
            <UseTemplate Name="FBW_Anim_Interactions">
                <ANIM_TYPE>KORRY_HELD</ANIM_TYPE>
                <ANIM_TEMPLATE>FBW_Airbus_ATC_MSG_Button</ANIM_TEMPLATE>
                <NODE_ID>PUSH_AUTOPILOT_LL</NODE_ID>
                <SEQ1_POWERED>(L:A32NX_ELEC_AC_2_BUS_IS_POWERED, Bool)</SEQ1_POWERED>
<<<<<<< HEAD
            </UseTemplate>
            <UseTemplate Name="ASOBO_GT_Interaction_Tooltip">
                <NODE_ID>PUSH_AUTOPILOT_SIDESTICK_L</NODE_ID>
            </UseTemplate>
            <UseTemplate Name="ASOBO_GT_Interaction_Tooltip">
                <NODE_ID>PUSH_AUTOPILOT_SIDESTICK_R</NODE_ID>
            </UseTemplate>
=======
            </UseTemplate>-->
>>>>>>> 7d9e36c5
            <!-- ATC MSG F/O -->
            <UseTemplate Name="FBW_Anim_Interactions">
                <ANIM_TYPE>KORRY_HELD</ANIM_TYPE>
                <ANIM_TEMPLATE>FBW_Airbus_ATC_MSG_Button</ANIM_TEMPLATE>
                <NODE_ID>PUSH_AUTOPILOT_RR</NODE_ID>
                <SEQ1_POWERED>(L:A32NX_ELEC_AC_2_BUS_IS_POWERED, Bool)</SEQ1_POWERED>
            </UseTemplate>
            <UseTemplate Name="ASOBO_GT_Interaction_Tooltip">
                <NODE_ID>SWITCH_RIGHT</NODE_ID>
            </UseTemplate>
            <UseTemplate Name="ASOBO_GT_Interaction_Tooltip">
                <NODE_ID>KNOB_RIGHT</NODE_ID>
            </UseTemplate>
            <!-- Landing Light Indicators
        <UseTemplate Name="ASOBO_GT_Interaction_Tooltip">
            <NODE_ID>PUSH_AUTOBKR_LDGGEAR_1</NODE_ID>
        </UseTemplate>
        <UseTemplate Name="ASOBO_GT_Interaction_Tooltip">
            <NODE_ID>PUSH_AUTOBKR_LDGGEAR_2</NODE_ID>
        </UseTemplate>
        <UseTemplate Name="ASOBO_GT_Interaction_Tooltip">
            <NODE_ID>PUSH_AUTOBKR_LDGGEAR_3</NODE_ID>
        </UseTemplate>
         -->
            <UseTemplate Name="ASOBO_GT_Interaction_Tooltip">
                <NODE_ID>KNOB_EFIS_FO_LOUDSPKR</NODE_ID>
            </UseTemplate>
            <UseTemplate Name="ASOBO_GT_Interaction_Tooltip">
                <NODE_ID>KNOB_RADAR_GAIN</NODE_ID>
            </UseTemplate>
            <UseTemplate Name="ASOBO_GT_Interaction_Tooltip">
                <NODE_ID>KNOB_RADAR_TILT</NODE_ID>
            </UseTemplate>
            <UseTemplate Name="ASOBO_GT_Interaction_Tooltip">
                <NODE_ID>PUSH_HANDLE_LEFT_YOKE</NODE_ID>
            </UseTemplate>
            <UseTemplate Name="ASOBO_GT_Interaction_Tooltip">
                <NODE_ID>PUSH_HANDLE_RIGHT_YOKE</NODE_ID>
            </UseTemplate>
            <UseTemplate Name="ASOBO_GT_Interaction_Tooltip">
                <NODE_ID>HANDLE_LEFT_YOKE</NODE_ID>
            </UseTemplate>
            <UseTemplate Name="ASOBO_GT_Interaction_Tooltip">
                <NODE_ID>HANDLE_RIGHT_YOKE</NODE_ID>
            </UseTemplate>
            <UseTemplate Name="ASOBO_GT_Interaction_Tooltip">
                <NODE_ID>HANDLE_LEFT</NODE_ID>
            </UseTemplate>
            <UseTemplate Name="ASOBO_GT_Interaction_Tooltip">
                <NODE_ID>HANDLE_RIGHT</NODE_ID>
            </UseTemplate>
            <UseTemplate Name="ASOBO_GT_Interaction_Tooltip">
                <NODE_ID>PUSH_OVHD_FUEL_MODESEL</NODE_ID>
            </UseTemplate>
            <UseTemplate Name="ASOBO_GT_Interaction_Tooltip">
                <NODE_ID>PUSH_OVHD_CARGOVENT_AFTISOL</NODE_ID>
            </UseTemplate>
            <!--            <UseTemplate Name="ASOBO_GT_Interaction_Tooltip">-->
            <!--                <NODE_ID>KNOB_OVHD_READINGLTR</NODE_ID>-->
            <!--            </UseTemplate>-->
            <!--            <UseTemplate Name="ASOBO_GT_Interaction_Tooltip">-->
            <!--                <NODE_ID>LOCK_OVHD_ENG_FADEC2</NODE_ID>-->
            <!--            </UseTemplate>-->
            <!--            <UseTemplate Name="ASOBO_GT_Interaction_Tooltip">-->
            <!--                <NODE_ID>PUSH_OVHD_ENG_FADEC2</NODE_ID>-->
            <!--            </UseTemplate>-->
            <!--            <UseTemplate Name="ASOBO_GT_Interaction_Tooltip">-->
            <!--                <NODE_ID>LOCK_OVHD_ENG_FADEC1</NODE_ID>-->
            <!--            </UseTemplate>-->
            <!--            <UseTemplate Name="ASOBO_GT_Interaction_Tooltip">-->
            <!--                <NODE_ID>PUSH_OVHD_ENG_FADEC1</NODE_ID>-->
            <!--            </UseTemplate>-->
            <!--            <UseTemplate Name="ASOBO_GT_Interaction_Tooltip">-->
            <!--                <NODE_ID>LOCK_OVHD_HYD_Y</NODE_ID>-->
            <!--            </UseTemplate>-->
            <!--            <UseTemplate Name="ASOBO_GT_Interaction_Tooltip">-->
            <!--                <NODE_ID>PUSH_OVHD_HYD_Y</NODE_ID>-->
            <!--            </UseTemplate>-->
            <!--            <UseTemplate Name="ASOBO_GT_Interaction_Tooltip">-->
            <!--                <NODE_ID>LOCK_OVHD_HYD_B</NODE_ID>-->
            <!--            </UseTemplate>-->
            <!--            <UseTemplate Name="ASOBO_GT_Interaction_Tooltip">-->
            <!--                <NODE_ID>PUSH_OVHD_HYD_B</NODE_ID>-->
            <!--            </UseTemplate>-->
            <!--            <UseTemplate Name="ASOBO_GT_Interaction_Tooltip">-->
            <!--                <NODE_ID>PUSH_OVHD_HYD_G</NODE_ID>-->
            <!--            </UseTemplate>-->
            <!--            <UseTemplate Name="ASOBO_GT_Interaction_Tooltip">-->
            <!--                <NODE_ID>LOCK_OVHD_HYD_G</NODE_ID>-->
            <!--            </UseTemplate>-->
            <!--            <UseTemplate Name="ASOBO_GT_Interaction_Tooltip">-->
            <!--                <NODE_ID>LOCK_OVHD_HYD_BLUEPUMPOVRD</NODE_ID>-->
            <!--            </UseTemplate>-->
            <!--            <UseTemplate Name="ASOBO_GT_Interaction_Tooltip">-->
            <!--                <NODE_ID>PUSH_OVHD_CKPTDOOR_BOT</NODE_ID>-->
            <!--            </UseTemplate>-->
            <!--            <UseTemplate Name="ASOBO_GT_Interaction_Tooltip">-->
            <!--                <NODE_ID>PUSH_OVHD_CKPTDOOR_MID</NODE_ID>-->
            <!--            </UseTemplate>-->
            <!--            <UseTemplate Name="ASOBO_GT_Interaction_Tooltip">-->
            <!--                <NODE_ID>PUSH_OVHD_CKPTDOOR_TOP</NODE_ID>-->
            <!--            </UseTemplate>-->
            <!--            <UseTemplate Name="ASOBO_GT_Interaction_Tooltip">-->
            <!--                <NODE_ID>PUSH_OVHD_CKPTDOOR_LEFT</NODE_ID>-->
            <!--            </UseTemplate>-->
            <!--            <UseTemplate Name="ASOBO_GT_Interaction_Tooltip">-->
            <!--                <NODE_ID>PUSH_OVHD_CKPTDOOR_RIGHT</NODE_ID>-->
            <!--            </UseTemplate>-->
            <!--            <UseTemplate Name="ASOBO_GT_Interaction_Tooltip">-->
            <!--                <NODE_ID>PUSH_OVHD_CKPTDOOR_CHAN2</NODE_ID>-->
            <!--            </UseTemplate>-->
            <!--            <UseTemplate Name="ASOBO_GT_Interaction_Tooltip">-->
            <!--                <NODE_ID>PUSH_OVHD_CKPTDOOR_CHAN1</NODE_ID>-->
            <!--            </UseTemplate>-->
        </Component>

        <Component ID="COFFEE">
             <DefaultTemplateParameters>
                <!-- disable lock mode blue highlight -->
                <NO_HIGHLIGHT_NODE_ID>@StopLockHighlight</NO_HIGHLIGHT_NODE_ID>
            </DefaultTemplateParameters>

            <UseTemplate Name="FBW_Coffee_Cup">
                <NODE_ID>COCKPIT_COFFEE_L</NODE_ID>
            </UseTemplate>
            <UseTemplate Name="FBW_Coffee_Cup">
                <NODE_ID>COCKPIT_COFFEE_R</NODE_ID>
            </UseTemplate>
        </Component>

        <Component ID="Pilot_Avatars">
            <!-- Pilot -->
            <Component ID="CAPTAIN_AVATAR" Node="CAPTAIN_AVATAR">
                <UseTemplate Name="ASOBO_GT_Visibility_Code">
                    <VISIBILITY_CODE>
                        (L:A32NX_PILOT_AVATAR_VISIBLE_0) (L:A32NX_PILOT_AVATAR_HIDDEN_0) ! and
                        (A:CAMERA STATE, Enum) 2 != or
                    </VISIBILITY_CODE>
                </UseTemplate>
            </Component>
            <Component ID="Seatbelt_L" Node="Seatbelt_L">
                <UseTemplate Name="ASOBO_GT_Visibility_Code">
                    <VISIBILITY_CODE>
                        (L:A32NX_PILOT_AVATAR_VISIBLE_0) ! (L:A32NX_PILOT_AVATAR_HIDDEN_0) or
                    </VISIBILITY_CODE>
                </UseTemplate>
            </Component>
            <!-- First Officer -->
            <Component ID="FIRSTOFFICER_AVATAR" Node="FIRSTOFFICER_AVATAR">
                <UseTemplate Name="ASOBO_GT_Visibility_Code">
                    <VISIBILITY_CODE>
                        (L:A32NX_PILOT_AVATAR_VISIBLE_1) (L:A32NX_PILOT_AVATAR_HIDDEN_1) ! and
                        (A:CAMERA STATE, Enum) 2 != or
                    </VISIBILITY_CODE>
                </UseTemplate>
            </Component>
            <Component ID="Seatbelt_R" Node="Seatbelt_R">
                <UseTemplate Name="ASOBO_GT_Visibility_Code">
                    <VISIBILITY_CODE>
                        (L:A32NX_PILOT_AVATAR_VISIBLE_1) ! (L:A32NX_PILOT_AVATAR_HIDDEN_1) or
                    </VISIBILITY_CODE>
                </UseTemplate>
            </Component>
        </Component>

    </Behaviors>
</ModelInfo><|MERGE_RESOLUTION|>--- conflicted
+++ resolved
@@ -4828,17 +4828,7 @@
                 <ANIM_TEMPLATE>FBW_Airbus_ATC_MSG_Button</ANIM_TEMPLATE>
                 <NODE_ID>PUSH_AUTOPILOT_LL</NODE_ID>
                 <SEQ1_POWERED>(L:A32NX_ELEC_AC_2_BUS_IS_POWERED, Bool)</SEQ1_POWERED>
-<<<<<<< HEAD
-            </UseTemplate>
-            <UseTemplate Name="ASOBO_GT_Interaction_Tooltip">
-                <NODE_ID>PUSH_AUTOPILOT_SIDESTICK_L</NODE_ID>
-            </UseTemplate>
-            <UseTemplate Name="ASOBO_GT_Interaction_Tooltip">
-                <NODE_ID>PUSH_AUTOPILOT_SIDESTICK_R</NODE_ID>
-            </UseTemplate>
-=======
-            </UseTemplate>-->
->>>>>>> 7d9e36c5
+            </UseTemplate>
             <!-- ATC MSG F/O -->
             <UseTemplate Name="FBW_Anim_Interactions">
                 <ANIM_TYPE>KORRY_HELD</ANIM_TYPE>
