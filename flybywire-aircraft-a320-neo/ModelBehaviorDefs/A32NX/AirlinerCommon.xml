<ModelBehaviors>
    <Include ModelBehaviorFile="Asobo\TRANSPONDER\Transponder.xml"/>

    <Template Name="ASOBO_AIRLINER_ATC_Transponder_Mode_Knob_Template">
        <DefaultTemplateParameters>
            <NODE_ID>AIRLINER_ATC_Transponder_Mode_Knob</NODE_ID>
            <ANIM_NAME>AIRLINER_ATC_Transponder_Mode_Knob</ANIM_NAME>
            <SET_TRANSPONDER_STATE>(&gt;A:TRANSPONDER STATE:1, Enum)</SET_TRANSPONDER_STATE>
            <GET_TRANSPONDER_STATE>(A:TRANSPONDER STATE:1, Enum)</GET_TRANSPONDER_STATE>
            <ENUM_VAL_STBY>1</ENUM_VAL_STBY>
            <ENUM_VAL_ALT>4</ENUM_VAL_ALT>
            <ENUM_VAL_ON>3</ENUM_VAL_ON>
            <CODE_POS_STBY>0</CODE_POS_STBY>
            <CODE_POS_XPNDR>1</CODE_POS_XPNDR>
            <CODE_POS_TA>2</CODE_POS_TA>
            <CODE_POS_TARA>3</CODE_POS_TARA>
            <CODE_POS_ALT>4</CODE_POS_ALT>
        </DefaultTemplateParameters>

        <Component ID="#NODE_ID#" Node="#NODE_ID#">
            <UseTemplate Name="ASOBO_GT_Switch_5States">
                <SWITCH_DIRECTION>Horizontal</SWITCH_DIRECTION>
                <LEFTARROW>TurnLeft</LEFTARROW>
                <RIGHTARROW>TurnRight</RIGHTARROW>
                <CODE_POS_#CODE_POS_STBY#>
                #ENUM_VAL_STBY# #SET_TRANSPONDER_STATE#
                0 (&gt;I:XMLVAR_IDENT_Shutdown_Time)
                0 (&gt;L:XMLVAR_Transponder_Mode)
                </CODE_POS_#CODE_POS_STBY#>
                <CODE_POS_#CODE_POS_XPNDR#>
                #ENUM_VAL_ALT# #SET_TRANSPONDER_STATE#
                1 (&gt;L:XMLVAR_Transponder_Mode)
                </CODE_POS_#CODE_POS_XPNDR#>
                <CODE_POS_#CODE_POS_TA#>
                #ENUM_VAL_ALT# #SET_TRANSPONDER_STATE#
                2 (&gt;L:XMLVAR_Transponder_Mode)
                </CODE_POS_#CODE_POS_TA#>
                <CODE_POS_#CODE_POS_TARA#>
                #ENUM_VAL_ALT# #SET_TRANSPONDER_STATE#
                3 (&gt;L:XMLVAR_Transponder_Mode)
                </CODE_POS_#CODE_POS_TARA#>
                <CODE_POS_#CODE_POS_ALT#>
                #ENUM_VAL_ON# #SET_TRANSPONDER_STATE#
                0 (&gt;L:XMLVAR_Transponder_Mode)
                </CODE_POS_#CODE_POS_ALT#>
                <STATE#CODE_POS_STBY#_TEST>#GET_TRANSPONDER_STATE# #ENUM_VAL_STBY# ==</STATE#CODE_POS_STBY#_TEST>
                <STATE#CODE_POS_XPNDR#_TEST>#GET_TRANSPONDER_STATE# #ENUM_VAL_ALT# == (L:XMLVAR_Transponder_Mode) 1 == and</STATE#CODE_POS_XPNDR#_TEST>
                <STATE#CODE_POS_TA#_TEST>#GET_TRANSPONDER_STATE# #ENUM_VAL_ALT# == (L:XMLVAR_Transponder_Mode) 2 == and</STATE#CODE_POS_TA#_TEST>
                <STATE#CODE_POS_TARA#_TEST>#GET_TRANSPONDER_STATE# #ENUM_VAL_ALT# == (L:XMLVAR_Transponder_Mode) 3 == and</STATE#CODE_POS_TARA#_TEST>
                <STATE#CODE_POS_ALT#_TEST>#GET_TRANSPONDER_STATE# #ENUM_VAL_ON# ==</STATE#CODE_POS_ALT#_TEST>

                <ANIMTIP_#CODE_POS_STBY#>TT:COCKPIT.TOOLTIPS.XPDR_SBY</ANIMTIP_#CODE_POS_STBY#>
                <ANIMTIP_#CODE_POS_XPNDR#>TT:COCKPIT.TOOLTIPS.XPDR_XPDR</ANIMTIP_#CODE_POS_XPNDR#>
                <ANIMTIP_#CODE_POS_TA#>TT:COCKPIT.TOOLTIPS.XPDR_TA_ONLY</ANIMTIP_#CODE_POS_TA#>
                <ANIMTIP_#CODE_POS_TARA#>TT:COCKPIT.TOOLTIPS.XPDR_TA_RA</ANIMTIP_#CODE_POS_TARA#>
                <ANIMTIP_#CODE_POS_ALT#>TT:COCKPIT.TOOLTIPS.XPDR_ALT_RPTG_OFF</ANIMTIP_#CODE_POS_ALT#>
            </UseTemplate>
            <PartID>TRANSPONDER_KNOB</PartID>
        </Component>
    </Template>

    <!-- Never call this template directly -->
    <Template Name="FBW_AIRLINER_SubNodes_Setter_Template">
        <DefaultTemplateParameters>
            <SEQ1_NODE_ID>#NODE_ID#_SEQ1</SEQ1_NODE_ID>
            <SEQ2_NODE_ID>#NODE_ID#_SEQ2</SEQ2_NODE_ID>
            <BLOCK_SEQ1>0</BLOCK_SEQ1>
            <BLOCK_SEQ2>0</BLOCK_SEQ2>
            <SEQ_POWERED>1</SEQ_POWERED>
            <SEQ1_POWERED>1</SEQ1_POWERED>
            <SEQ2_POWERED>1</SEQ2_POWERED>
            <EMISSIVE_DIM>(L:A32NX_OVHD_INTLT_ANN, number) 2 == if{ 0.1 } els{ 1 }</EMISSIVE_DIM>
        </DefaultTemplateParameters>
        <UseTemplate Name="#TEMPLATE_TO_CALL#">
            <Condition Check="SEQ1_EMISSIVE_CODE">
                <True>
                    <SEQ1_EMISSIVE_CODE>#SEQ1_EMISSIVE_CODE# (L:A32NX_OVHD_INTLT_ANN) 0 == or #BLOCK_SEQ1# ! and #SEQ1_POWERED# and #SEQ_POWERED# and #EMISSIVE_DIM# *</SEQ1_EMISSIVE_CODE>
                </True>
                <False>
                    <SEQ1_EMISSIVE_CODE>#BLOCK_SEQ1# ! #SEQ1_POWERED# and #SEQ_POWERED# and #EMISSIVE_DIM# *</SEQ1_EMISSIVE_CODE>
                </False>
            </Condition>
            <Condition Check="SEQ2_EMISSIVE_CODE">
                <True>
                    <SEQ2_EMISSIVE_CODE>#SEQ2_EMISSIVE_CODE# (L:A32NX_OVHD_INTLT_ANN) 0 == or #BLOCK_SEQ2# ! and #SEQ2_POWERED# and #SEQ_POWERED# and #EMISSIVE_DIM# *</SEQ2_EMISSIVE_CODE>
                </True>
                <False>
                    <SEQ2_EMISSIVE_CODE>#BLOCK_SEQ2# ! #SEQ2_POWERED# and #SEQ_POWERED# and</SEQ2_EMISSIVE_CODE>
                </False>
            </Condition>
        </UseTemplate>
    </Template>

    <Template Name="FBW_AIRLINER_Knob_ND_Template">
        <DefaultTemplateParameters>
            <ID>1</ID>
        </DefaultTemplateParameters>

        <UseTemplate Name="FBW_AIRLINER_Knob_ND_SubTemplate">
        </UseTemplate>
    </Template>

    <Template Name="FBW_AIRLINER_Knob_ND_SubTemplate">
        <DefaultTemplateParameters>
            <NODE_ID>AIRLINER_Knob_Autopilot_ND_#ID#</NODE_ID>
            <ANIM_NAME>AIRLINER_Knob_Autopilot_ND_#ID#</ANIM_NAME>
            <PART_ID>AIRLINER_Knob_Autopilot_ND</PART_ID>
            <BUTTON_NODE_ID>AIRLINER_Knob_Autopilot_ND_#ID#_Push</BUTTON_NODE_ID>
            <BUTTON_ANIM_NAME>AIRLINER_Knob_Autopilot_ND_#ID#_Push</BUTTON_ANIM_NAME>
            <WWISE_EVENT>turnknob</WWISE_EVENT>
            <WWISE_EVENT_1>autopilot_knob_push_button_on</WWISE_EVENT_1>
            <NORMALIZED_TIME_1>0.1</NORMALIZED_TIME_1>
            <WWISE_EVENT_2>autopilot_knob_push_button_off</WWISE_EVENT_2>
            <NORMALIZED_TIME_2>0.5</NORMALIZED_TIME_2>
            <Switch Param="TYPE">
                <Case Value="AIRBUS">
                    <KNOB_NUM_STATE>5</KNOB_NUM_STATE>
                    <KNOB_POSITION_TYPE>L</KNOB_POSITION_TYPE>
                    <KNOB_POSITION_VAR>A320_Neo_MFD_NAV_MODE</KNOB_POSITION_VAR>
                    <ANIMTIP_0_ON_PERCENT>0</ANIMTIP_0_ON_PERCENT>
                    <ANIMTIP_1_ON_PERCENT>.25</ANIMTIP_1_ON_PERCENT>
                    <ANIMTIP_2_ON_PERCENT>.5</ANIMTIP_2_ON_PERCENT>
                    <ANIMTIP_3_ON_PERCENT>.75</ANIMTIP_3_ON_PERCENT>
                    <ANIMTIP_4_ON_PERCENT>1</ANIMTIP_4_ON_PERCENT>
                    <ANIMTIP_0>TT:COCKPIT.TOOLTIPS.EFIS_PANEL_MODE_SELECTOR_ROSE_LS</ANIMTIP_0>
                    <ANIMTIP_1>TT:COCKPIT.TOOLTIPS.EFIS_PANEL_MODE_SELECTOR_ROSE_VOR</ANIMTIP_1>
                    <ANIMTIP_2>TT:COCKPIT.TOOLTIPS.EFIS_PANEL_MODE_SELECTOR_ROSE_NAV</ANIMTIP_2>
                    <ANIMTIP_3>TT:COCKPIT.TOOLTIPS.EFIS_PANEL_MODE_SELECTOR_ARC</ANIMTIP_3>
                    <ANIMTIP_4>TT:COCKPIT.TOOLTIPS.EFIS_PANEL_MODE_SELECTOR_PLAN</ANIMTIP_4>
                    <ANIMREF_ID>0</ANIMREF_ID>
                    <ANIMCURSOR_MAX>1</ANIMCURSOR_MAX>
                </Case>
                <Case Value="BOEING_747">
                    <KNOB_NUM_STATE>4</KNOB_NUM_STATE>
                    <KNOB_POSITION_TYPE>L</KNOB_POSITION_TYPE>
                    <KNOB_POSITION_VAR>B747_8_MFD_NAV_MODE</KNOB_POSITION_VAR>
                    <LEFT_SINGLE_CODE>
                    (&gt;H:B747_8_MFD_KNOB_AUTOPILOT_CTR)
                    </LEFT_SINGLE_CODE>
                    <ANIMTIP_0_ON_PERCENT>0</ANIMTIP_0_ON_PERCENT>
                    <ANIMTIP_1_ON_PERCENT>.33</ANIMTIP_1_ON_PERCENT>
                    <ANIMTIP_2_ON_PERCENT>.66</ANIMTIP_2_ON_PERCENT>
                    <ANIMTIP_3_ON_PERCENT>1</ANIMTIP_3_ON_PERCENT>
                    <ANIMTIP_0>TT:COCKPIT.TOOLTIPS.EFIS_PANEL_MODE_SELECTOR_APP</ANIMTIP_0>
                    <ANIMTIP_1>TT:COCKPIT.TOOLTIPS.EFIS_PANEL_MODE_SELECTOR_VOR</ANIMTIP_1>
                    <ANIMTIP_2>TT:COCKPIT.TOOLTIPS.EFIS_PANEL_MODE_SELECTOR_MAP</ANIMTIP_2>
                    <ANIMTIP_3>TT:COCKPIT.TOOLTIPS.EFIS_PANEL_MODE_SELECTOR_PLN</ANIMTIP_3>
                    <VALUE_TOOLTIP_PUSH>TT:COCKPIT.TOOLTIPS.EFIS_PANEL_MODE_SELECTOR_CTR_BTN</VALUE_TOOLTIP_PUSH>

                </Case>
            </Switch>
        </DefaultTemplateParameters>

        <Component ID="#NODE_ID#_Group">
            <Component ID="#NODE_ID#" Node="#NODE_ID#">
                <UseTemplate Name="ASOBO_GT_Switch_#KNOB_NUM_STATE#States">
                    <SWITCH_DIRECTION>Horizontal</SWITCH_DIRECTION>
                    <ARROW_TYPE>Curved</ARROW_TYPE>
                    <SWITCH_POSITION_TYPE>#KNOB_POSITION_TYPE#</SWITCH_POSITION_TYPE>
                    <SWITCH_POSITION_VAR>#KNOB_POSITION_VAR#</SWITCH_POSITION_VAR>
                </UseTemplate>
            </Component>

            <Condition Valid="LEFT_SINGLE_CODE">
                <True>
                    <Component ID="#BUTTON_NODE_ID#" Node="#BUTTON_NODE_ID#">
                        <UseTemplate Name="ASOBO_GT_Push_Button">
                            <ANIM_NAME>#BUTTON_ANIM_NAME#</ANIM_NAME>
                            <Condition Check="VALUE_TOOLTIP_PUSH">
                                <True>
                                    <TOOLTIPID>#VALUE_TOOLTIP_PUSH#</TOOLTIPID>
                                </True>
                            </Condition>
                            <ANIMTIP_0></ANIMTIP_0>
                            <ANIMTIP_1></ANIMTIP_1>
                            <ANIMTIP_2></ANIMTIP_2>
                            <ANIMTIP_3></ANIMTIP_3>
                            <ANIMTIP_4></ANIMTIP_4>
                        </UseTemplate>
                    </Component>
                </True>
            </Condition>
        </Component>
    </Template>

    <Template Name="FBW_AIRLINER_Knob_ND_Range_Template">
        <DefaultTemplateParameters>
            <ID>1</ID>
        </DefaultTemplateParameters>

        <UseTemplate Name="FBW_AIRLINER_Knob_ND_Range_SubTemplate">
        </UseTemplate>
    </Template>

    <Template Name="FBW_AIRLINER_Knob_ND_Range_SubTemplate">
        <DefaultTemplateParameters>
            <NODE_ID>AIRLINER_Knob_Autopilot_ND_Range_#ID#</NODE_ID>
            <ANIM_NAME>AIRLINER_Knob_Autopilot_ND_Range_#ID#</ANIM_NAME>
            <PART_ID>AIRLINER_Knob_Autopilot_ND_Range</PART_ID>
            <BUTTON_NODE_ID>AIRLINER_Knob_Autopilot_ND_Range_#ID#_Push</BUTTON_NODE_ID>
            <BUTTON_ANIM_NAME>AIRLINER_Knob_Autopilot_ND_Range_#ID#_Push</BUTTON_ANIM_NAME>
            <WWISE_EVENT>turnknob</WWISE_EVENT>
            <Switch Param="TYPE">
                <Case Value="AIRBUS">
                    <KNOB_NUM_STATE>6</KNOB_NUM_STATE>
                    <KNOB_POSITION_TYPE>L</KNOB_POSITION_TYPE>
                    <KNOB_POSITION_VAR>A320_Neo_MFD_Range</KNOB_POSITION_VAR>
                    <ANIMTIP_0_ON_PERCENT>0</ANIMTIP_0_ON_PERCENT>
                    <ANIMTIP_1_ON_PERCENT>.2</ANIMTIP_1_ON_PERCENT>
                    <ANIMTIP_2_ON_PERCENT>.4</ANIMTIP_2_ON_PERCENT>
                    <ANIMTIP_3_ON_PERCENT>.6</ANIMTIP_3_ON_PERCENT>
                    <ANIMTIP_4_ON_PERCENT>.8</ANIMTIP_4_ON_PERCENT>
                    <ANIMTIP_5_ON_PERCENT>1</ANIMTIP_5_ON_PERCENT>
                    <ANIMTIP_0>TT:COCKPIT.TOOLTIPS.EFIS_PANEL_RANGE_SELECTOR_SET_10</ANIMTIP_0>
                    <ANIMTIP_1>TT:COCKPIT.TOOLTIPS.EFIS_PANEL_RANGE_SELECTOR_SET_20</ANIMTIP_1>
                    <ANIMTIP_2>TT:COCKPIT.TOOLTIPS.EFIS_PANEL_RANGE_SELECTOR_SET_40</ANIMTIP_2>
                    <ANIMTIP_3>TT:COCKPIT.TOOLTIPS.EFIS_PANEL_RANGE_SELECTOR_SET_80</ANIMTIP_3>
                    <ANIMTIP_4>TT:COCKPIT.TOOLTIPS.EFIS_PANEL_RANGE_SELECTOR_SET_160</ANIMTIP_4>
                    <ANIMTIP_5>TT:COCKPIT.TOOLTIPS.EFIS_PANEL_RANGE_SELECTOR_SET_320</ANIMTIP_5>
                    <ANIMREF_ID>0</ANIMREF_ID>
                    <ANIMCURSOR_MAX>1</ANIMCURSOR_MAX>
                </Case>
            </Switch>
        </DefaultTemplateParameters>

        <Component ID="#NODE_ID#_Group">
            <Component ID="#NODE_ID#" Node="#NODE_ID#">
                <Condition Check="KNOB_NUM_STATE">
                    <True>
                        <UseTemplate Name="ASOBO_GT_Switch_XStates">
                            <NUM_STATES>#KNOB_NUM_STATE#</NUM_STATES>
                            <SWITCH_DIRECTION>Horizontal</SWITCH_DIRECTION>
                            <ARROW_TYPE>Curved</ARROW_TYPE>
                            <SWITCH_POSITION_TYPE>#KNOB_POSITION_TYPE#</SWITCH_POSITION_TYPE>
                            <SWITCH_POSITION_VAR>#KNOB_POSITION_VAR#</SWITCH_POSITION_VAR>
                        </UseTemplate>
                    </True>
                    <False>
                        <UseTemplate Name="ASOBO_GT_Knob_Infinite">
                        </UseTemplate>
                    </False>
                </Condition>
            </Component>
        </Component>
    </Template>

    <Template Name="FBW_AIRLINER_Switch_Baro_Selector_Template">
        <DefaultTemplateParameters>
            <ID>1</ID>
        </DefaultTemplateParameters>

        <UseTemplate Name="FBW_AIRLINER_Switch_Baro_Selector_SubTemplate">
        </UseTemplate>
    </Template>

    <Template Name="FBW_AIRLINER_Switch_Baro_Selector_SubTemplate">
        <DefaultTemplateParameters>
            <NODE_ID>AIRLINER_Switch_Baro_Selector_#ID#</NODE_ID>
            <ANIM_NAME>AIRLINER_Switch_Baro_Selector_#ID#</ANIM_NAME>
            <PART_ID>AIRLINER_Switch_Baro_Selector</PART_ID>
            <ID>1</ID>
            <WWISE_EVENT_1>lswitch</WWISE_EVENT_1>
            <WWISE_EVENT_2>lswitch</WWISE_EVENT_2>
            <ANIMTIP_0>TT:COCKPIT.TOOLTIPS.BARO_SET_UNIT_TO_HPA</ANIMTIP_0>
            <ANIMTIP_1>TT:COCKPIT.TOOLTIPS.BARO_SET_UNIT_TO_HG</ANIMTIP_1>
        </DefaultTemplateParameters>

        <Component ID="#NODE_ID#" Node="#NODE_ID#">
            <UseTemplate Name="ASOBO_GT_Switch_Code">
                <LEFT_SINGLE_CODE>(L:XMLVAR_Baro_Selector_HPA_#ID#) ! (&gt;L:XMLVAR_Baro_Selector_HPA_#ID#)</LEFT_SINGLE_CODE>
                <ANIM_CODE>(L:XMLVAR_Baro_Selector_HPA_#ID#) 100 *</ANIM_CODE>
            </UseTemplate>
        </Component>
    </Template>

    <Template Name="FBW_AIRLINER_Audio_Panel_Template">
        <DefaultTemplateParameters>
            <ID>1</ID>
<<<<<<< HEAD
            <VOLUME_INCREMENT>0.04</VOLUME_INCREMENT>
            <VOLUME_INCREMENT_HARD>0.01</VOLUME_INCREMENT_HARD>
=======
            <VOLUME_INCREMENT>0.02</VOLUME_INCREMENT>
>>>>>>> f3114c06
            <PREFIX>AIRLINER</PREFIX>
            <SEQ1_POWERED>1</SEQ1_POWERED>
        </DefaultTemplateParameters>
        <OverrideTemplateParameters>
        </OverrideTemplateParameters>

        <UseTemplate Name="ASOBO_GT_Helper_Suffix_ID_Appender">
            <TEMPLATE_TO_CALL>FBW_AIRLINER_Audio_Panel_SubTemplate</TEMPLATE_TO_CALL>
        </UseTemplate>
    </Template>

    <Template Name="FBW_AIRLINER_Audio_Panel_SubTemplate">
        <DefaultTemplateParameters>
            <NODE_ID_RECEIVER_VHF_L>#PREFIX#_AudioReceiver_Knob_VHF_L#SUFFIX_ID#</NODE_ID_RECEIVER_VHF_L>
            <NODE_ID_LIGHT_RECEIVER_VHF_L>#PREFIX#_AudioReceiver_Knob_VHF_L_LIGHT#SUFFIX_ID#</NODE_ID_LIGHT_RECEIVER_VHF_L>
            <ANIM_NAME_KNOB_RECEIVER_VHF_L>#PREFIX#_AudioReceiver_Knob_VHF_L#SUFFIX_ID#</ANIM_NAME_KNOB_RECEIVER_VHF_L>
            <ANIM_NAME_PUSH_RECEIVER_VHF_L>#PREFIX#_AudioReceiver_Push_VHF_L#SUFFIX_ID#</ANIM_NAME_PUSH_RECEIVER_VHF_L>
            <NODE_ID_LED_RECEIVER_VHF_L>#PREFIX#_AudioReceiver_Knob_VHF_L_LED#SUFFIX_ID#</NODE_ID_LED_RECEIVER_VHF_L>
            <NODE_ID_BUTTON_VHF_L>#PREFIX#_AudioReceiver_Push_mic_call_01#SUFFIX_ID#</NODE_ID_BUTTON_VHF_L>
            <ANIM_NAME_BUTTON_VHF_L>#PREFIX#_AudioReceiver_Push_mic_call_01#SUFFIX_ID#</ANIM_NAME_BUTTON_VHF_L>
            <NODE_ID_BUTTON_SEQ1_VHF_L>#PREFIX#_AudioReceiver_Push_mic_call_01_SEQ1#SUFFIX_ID#</NODE_ID_BUTTON_SEQ1_VHF_L>
            <NODE_ID_BUTTON_SEQ2_VHF_L>#PREFIX#_AudioReceiver_Push_mic_call_01_SEQ2#SUFFIX_ID#</NODE_ID_BUTTON_SEQ2_VHF_L>
            <NODE_ID_RECEIVER_VHF_C>#PREFIX#_AudioReceiver_Knob_VHF_C#SUFFIX_ID#</NODE_ID_RECEIVER_VHF_C>
            <NODE_ID_LIGHT_RECEIVER_VHF_C>#PREFIX#_AudioReceiver_Knob_VHF_C_LIGHT#SUFFIX_ID#</NODE_ID_LIGHT_RECEIVER_VHF_C>
            <ANIM_NAME_KNOB_RECEIVER_VHF_C>#PREFIX#_AudioReceiver_Knob_VHF_C#SUFFIX_ID#</ANIM_NAME_KNOB_RECEIVER_VHF_C>
            <ANIM_NAME_PUSH_RECEIVER_VHF_C>#PREFIX#_AudioReceiver_Push_VHF_C#SUFFIX_ID#</ANIM_NAME_PUSH_RECEIVER_VHF_C>
            <NODE_ID_LED_RECEIVER_VHF_C>#PREFIX#_AudioReceiver_Knob_VHF_C_LED#SUFFIX_ID#</NODE_ID_LED_RECEIVER_VHF_C>
            <NODE_ID_BUTTON_VHF_C>#PREFIX#_AudioReceiver_Push_mic_call_02#SUFFIX_ID#</NODE_ID_BUTTON_VHF_C>
            <ANIM_NAME_BUTTON_VHF_C>#PREFIX#_AudioReceiver_Push_mic_call_02#SUFFIX_ID#</ANIM_NAME_BUTTON_VHF_C>
            <NODE_ID_BUTTON_SEQ1_VHF_C>#PREFIX#_AudioReceiver_Push_mic_call_02_SEQ1#SUFFIX_ID#</NODE_ID_BUTTON_SEQ1_VHF_C>
            <NODE_ID_BUTTON_SEQ2_VHF_C>#PREFIX#_AudioReceiver_Push_mic_call_02_SEQ2#SUFFIX_ID#</NODE_ID_BUTTON_SEQ2_VHF_C>
            <NODE_ID_RECEIVER_VHF_R>#PREFIX#_AudioReceiver_Knob_VHF_R#SUFFIX_ID#</NODE_ID_RECEIVER_VHF_R>
            <NODE_ID_LIGHT_RECEIVER_VHF_R>#PREFIX#_AudioReceiver_Knob_VHF_R_LIGHT#SUFFIX_ID#</NODE_ID_LIGHT_RECEIVER_VHF_R>
            <ANIM_NAME_KNOB_RECEIVER_VHF_R>#PREFIX#_AudioReceiver_Knob_VHF_R#SUFFIX_ID#</ANIM_NAME_KNOB_RECEIVER_VHF_R>
            <ANIM_NAME_PUSH_RECEIVER_VHF_R>#PREFIX#_AudioReceiver_Push_VHF_R#SUFFIX_ID#</ANIM_NAME_PUSH_RECEIVER_VHF_R>
            <NODE_ID_LED_RECEIVER_VHF_R>#PREFIX#_AudioReceiver_Knob_VHF_R_LED#SUFFIX_ID#</NODE_ID_LED_RECEIVER_VHF_R>
            <NODE_ID_BUTTON_VHF_R>#PREFIX#_AudioReceiver_Push_mic_call_03#SUFFIX_ID#</NODE_ID_BUTTON_VHF_R>
            <ANIM_NAME_BUTTON_VHF_R>#PREFIX#_AudioReceiver_Push_mic_call_03#SUFFIX_ID#</ANIM_NAME_BUTTON_VHF_R>
            <NODE_ID_BUTTON_SEQ1_VHF_R>#PREFIX#_AudioReceiver_Push_mic_call_03_SEQ1#SUFFIX_ID#</NODE_ID_BUTTON_SEQ1_VHF_R>
            <NODE_ID_BUTTON_SEQ2_VHF_R>#PREFIX#_AudioReceiver_Push_mic_call_03_SEQ2#SUFFIX_ID#</NODE_ID_BUTTON_SEQ2_VHF_R>
            <NODE_ID_LED_RECEIVER_MKR>#PREFIX#_AudioReceiver_Knob_MKR_LED#SUFFIX_ID#</NODE_ID_LED_RECEIVER_MKR>
            <POTENTIOMETER_SEQ1></POTENTIOMETER_SEQ1>
            <DONT_OVERRIDE_BASE_EMISSIVE>False</DONT_OVERRIDE_BASE_EMISSIVE>
            <Condition Valid="SEQ2_POWERED">
                <True>
                    <SEQ2_EMISSIVE_CODE>#SEQ2_POWERED#</SEQ2_EMISSIVE_CODE>
                </True>
                <False>
                    <SEQ2_EMISSIVE_CODE>1</SEQ2_EMISSIVE_CODE>
                </False>
            </Condition>
            <KNOB_TEMPLATE>ASOBO_GT_Knob_Finite_Switch</KNOB_TEMPLATE>
            <ANIM_CODE_PARAM_NAME>ANIM_CODE_SWITCH</ANIM_CODE_PARAM_NAME>
            <SEQ1_EMISSIVE_DRIVES_VISIBILITY>False</SEQ1_EMISSIVE_DRIVES_VISIBILITY>
            <SEQ2_EMISSIVE_DRIVES_VISIBILITY>False</SEQ2_EMISSIVE_DRIVES_VISIBILITY>
        </DefaultTemplateParameters>
        <OverrideTemplateParameters>
        </OverrideTemplateParameters>

        <UseTemplate Name="FBW_Anim_Interactions">
            <ANIM_TYPE>BUTTON</ANIM_TYPE>
            <ANIM_TEMPLATE>FBW_AIRLINER_Audio_Volume_Knob_Template</ANIM_TEMPLATE>
            <SEQ1_POWERED>(L:A32NX_ELEC_DC_ESS_BUS_IS_POWERED, Bool) (L:A32NX_RMP_#SIDE#_TOGGLE_SWITCH, bool) and</SEQ1_POWERED>
            <NODE_ID>#NODE_ID_RECEIVER_VHF_L#</NODE_ID>
            <NODE_ID_LIGHT>#NODE_ID_LIGHT_RECEIVER_VHF_L#</NODE_ID_LIGHT>
            <ANIM_NAME_KNOB>#ANIM_NAME_KNOB_RECEIVER_VHF_L#</ANIM_NAME_KNOB>
            <ANIM_NAME_SWITCH>#ANIM_NAME_PUSH_RECEIVER_VHF_L#</ANIM_NAME_SWITCH>
            <NODE_ID_LED>#NODE_ID_LED_RECEIVER_VHF_L#</NODE_ID_LED>
            <NODE_ID_BUTTON>#NODE_ID_BUTTON_VHF_L#</NODE_ID_BUTTON>
            <ANIM_NAME_BUTTON>#ANIM_NAME_BUTTON_VHF_L#</ANIM_NAME_BUTTON>
            <NODE_ID_BUTTON_SEQ1>#NODE_ID_BUTTON_SEQ1_VHF_L#</NODE_ID_BUTTON_SEQ1>
            <NODE_ID_BUTTON_SEQ2>#NODE_ID_BUTTON_SEQ2_VHF_L#</NODE_ID_BUTTON_SEQ2>
            <FREQ_ID>VHF_L</FREQ_ID>
            <Radio_ID>1</Radio_ID>
            <Button_ID>1</Button_ID>
            <TRANSMIT_ID>1</TRANSMIT_ID>
            <TOOLTIP_LEFT>TT:COCKPIT.TOOLTIPS.TRANSMITTER_VHF_L_VOLUME_DEC</TOOLTIP_LEFT>
            <TOOLTIP_RIGHT>TT:COCKPIT.TOOLTIPS.TRANSMITTER_VHF_L_VOLUME_INC</TOOLTIP_RIGHT>
            <TOOLTIP_HAND>TT:COCKPIT.TOOLTIPS.TRANSMITTER_VHF_L_AUDIO_TOGGLE</TOOLTIP_HAND>
            <TOOLTIP_PB>TT:COCKPIT.TOOLTIPS.TRANSMITTER_SELECT_VHF_L</TOOLTIP_PB>
        </UseTemplate>
        <UseTemplate Name="FBW_Anim_Interactions">
            <ANIM_TYPE>BUTTON</ANIM_TYPE>
            <ANIM_TEMPLATE>FBW_AIRLINER_Audio_Volume_Knob_Template</ANIM_TEMPLATE>
            <SEQ1_POWERED>(L:A32NX_ELEC_DC_2_BUS_IS_POWERED, Bool) (L:A32NX_RMP_#SIDE#_TOGGLE_SWITCH, bool) and</SEQ1_POWERED>
            <NODE_ID>#NODE_ID_RECEIVER_VHF_C#</NODE_ID>
            <NODE_ID_LIGHT>#NODE_ID_LIGHT_RECEIVER_VHF_C#</NODE_ID_LIGHT>
            <ANIM_NAME_KNOB>#ANIM_NAME_KNOB_RECEIVER_VHF_C#</ANIM_NAME_KNOB>
            <ANIM_NAME_SWITCH>#ANIM_NAME_PUSH_RECEIVER_VHF_C#</ANIM_NAME_SWITCH>
            <NODE_ID_LED>#NODE_ID_LED_RECEIVER_VHF_C#</NODE_ID_LED>
            <NODE_ID_BUTTON>#NODE_ID_BUTTON_VHF_C#</NODE_ID_BUTTON>
            <ANIM_NAME_BUTTON>#ANIM_NAME_BUTTON_VHF_C#</ANIM_NAME_BUTTON>
            <NODE_ID_BUTTON_SEQ1>#NODE_ID_BUTTON_SEQ1_VHF_C#</NODE_ID_BUTTON_SEQ1>
            <NODE_ID_BUTTON_SEQ2>#NODE_ID_BUTTON_SEQ2_VHF_C#</NODE_ID_BUTTON_SEQ2>
            <FREQ_ID>VHF_C</FREQ_ID>
            <Radio_ID>2</Radio_ID>
            <Button_ID>2</Button_ID>
            <TRANSMIT_ID>2</TRANSMIT_ID>
            <TOOLTIP_LEFT>TT:COCKPIT.TOOLTIPS.TRANSMITTER_VHF_C_VOLUME_DEC</TOOLTIP_LEFT>
            <TOOLTIP_RIGHT>TT:COCKPIT.TOOLTIPS.TRANSMITTER_VHF_C_VOLUME_INC</TOOLTIP_RIGHT>
            <TOOLTIP_HAND>TT:COCKPIT.TOOLTIPS.TRANSMITTER_VHF_C_AUDIO_TOGGLE</TOOLTIP_HAND>
            <TOOLTIP_PB>TT:COCKPIT.TOOLTIPS.TRANSMITTER_SELECT_VHF_C</TOOLTIP_PB>
        </UseTemplate>
        <UseTemplate Name="FBW_Anim_Interactions">
            <ANIM_TYPE>BUTTON</ANIM_TYPE>
            <ANIM_TEMPLATE>FBW_AIRLINER_Audio_Volume_Knob_Template</ANIM_TEMPLATE>
            <SEQ1_POWERED>(L:A32NX_ELEC_DC_1_BUS_IS_POWERED, Bool) (L:A32NX_RMP_#SIDE#_TOGGLE_SWITCH, bool) and</SEQ1_POWERED>
            <NODE_ID>#NODE_ID_RECEIVER_VHF_R#</NODE_ID>
            <NODE_ID_LIGHT>#NODE_ID_LIGHT_RECEIVER_VHF_R#</NODE_ID_LIGHT>
            <ANIM_NAME_KNOB>#ANIM_NAME_KNOB_RECEIVER_VHF_R#</ANIM_NAME_KNOB>
            <ANIM_NAME_SWITCH>#ANIM_NAME_PUSH_RECEIVER_VHF_R#</ANIM_NAME_SWITCH>
            <NODE_ID_LED>#NODE_ID_LED_RECEIVER_VHF_R#</NODE_ID_LED>
            <NODE_ID_BUTTON>#NODE_ID_BUTTON_VHF_R#</NODE_ID_BUTTON>
            <ANIM_NAME_BUTTON>#ANIM_NAME_BUTTON_VHF_R#</ANIM_NAME_BUTTON>
            <NODE_ID_BUTTON_SEQ1>#NODE_ID_BUTTON_SEQ1_VHF_R#</NODE_ID_BUTTON_SEQ1>
            <NODE_ID_BUTTON_SEQ2>#NODE_ID_BUTTON_SEQ2_VHF_R#</NODE_ID_BUTTON_SEQ2>
            <FREQ_ID>VHF_R</FREQ_ID>
            <Radio_ID>3</Radio_ID>
            <Button_ID>3</Button_ID>
            <TRANSMIT_ID>3</TRANSMIT_ID>
            <TOOLTIP_LEFT>TT:COCKPIT.TOOLTIPS.TRANSMITTER_VHF_R_VOLUME_DEC</TOOLTIP_LEFT>
            <TOOLTIP_RIGHT>TT:COCKPIT.TOOLTIPS.TRANSMITTER_VHF_R_VOLUME_INC</TOOLTIP_RIGHT>
            <TOOLTIP_HAND>TT:COCKPIT.TOOLTIPS.TRANSMITTER_VHF_R_AUDIO_TOGGLE</TOOLTIP_HAND>
            <TOOLTIP_PB>TT:COCKPIT.TOOLTIPS.TRANSMITTER_SELECT_VHF_R</TOOLTIP_PB>
        </UseTemplate>

        <UseTemplate Name="ASOBO_GT_Push_Button_Airliner">
            <ANIM_TYPE>BUTTON</ANIM_TYPE>
            <NODE_ID>#NODE_ID_RECEIVER_VOICE#</NODE_ID>
            <ANIM_NAME>#ANIM_NAME_PUSH_RECEIVER_VOICE#</ANIM_NAME>
            <SEQ1_NODE_ID>#NODE_ID_BUTTON_VOICE_SEQ1#</SEQ1_NODE_ID>
            <SEQ2_NODE_ID>#NODE_ID_BUTTON_VOICE_SEQ2#</SEQ2_NODE_ID>
            <LEFT_SINGLE_CODE>
                (L:XMLVAR_NAV_#SIDE#_VOICE_Switch_Down) ! (&gt;L:XMLVAR_NAV_#SIDE#_VOICE_Switch_Down)
                (L:XMLVAR_NAV_L_VOICE_Switch_Down) (L:XMLVAR_NAV_R_VOICE_Switch_Down) or (&gt;L:XMLVAR_NAV_VOICE_Switch_Down)

                (L:XMLVAR_NAV_VOICE_Switch_Down) 0 == if{
                    (L:XMLVAR_NAV_L_VOR1_Switch_Down) (L:XMLVAR_NAV_R_VOR1_Switch_Down) or if{
                        1 (&gt;K:RADIO_VOR1_IDENT_ENABLE)
                        1 (&gt;K:RADIO_DME1_IDENT_ENABLE)
                    }
                    (L:XMLVAR_NAV_L_VOR2_Switch_Down) (L:XMLVAR_NAV_R_VOR2_Switch_Down) or if{
                        1 (&gt;K:RADIO_VOR2_IDENT_ENABLE)
                        1 (&gt;K:RADIO_DME2_IDENT_ENABLE)
                    }

                    (L:XMLVAR_NAV_L_ADF1_Switch_Down) (L:XMLVAR_NAV_R_ADF1_Switch_Down) or if{
                        1 (&gt;K:RADIO_ADF_IDENT_ENABLE)
                    }
                    (L:XMLVAR_NAV_L_ADF2_Switch_Down) (L:XMLVAR_NAV_R_ADF2_Switch_Down) or if{
                        1 (&gt;K:RADIO_ADF2_IDENT_ENABLE)
                    }
                }

                (L:XMLVAR_NAV_VOICE_Switch_Down) 1 == if{
                    1 (&gt;K:RADIO_VOR1_IDENT_DISABLE)
                    1 (&gt;K:RADIO_VOR2_IDENT_DISABLE)
                    1 (&gt;K:RADIO_ADF_IDENT_DISABLE)
                    1 (&gt;K:RADIO_ADF2_IDENT_DISABLE)

                    1 (&gt;K:RADIO_DME1_IDENT_DISABLE)
                    1 (&gt;K:RADIO_DME2_IDENT_DISABLE)
                }
            </LEFT_SINGLE_CODE>
            <WWISE_EVENT_1>fcubutton</WWISE_EVENT_1>
            <NORMALIZED_TIME_1>0.1</NORMALIZED_TIME_1>
            <WWISE_EVENT_2>fcubutton</WWISE_EVENT_2>
            <NORMALIZED_TIME_2>0.5</NORMALIZED_TIME_2>
            <SEQ1_EMISSIVE_CODE>(L:XMLVAR_NAV_#SIDE#_VOICE_Switch_Down)</SEQ1_EMISSIVE_CODE>
            <TOOLTIPID>%((L:XMLVAR_NAV_#SIDE#_VOICE_Switch_Down))%{if}TT:COCKPIT.TOOLTIPS.NAV_PUSHBUTTON_VOICE_OFF%{else}TT:COCKPIT.TOOLTIPS.NAV_PUSHBUTTON_VOICE_ON%{end}</TOOLTIPID>
        </UseTemplate>

        <UseTemplate Name="FBW_Anim_Interactions">
            <ANIM_TYPE>KNOB</ANIM_TYPE>
            <ANIM_TEMPLATE>FBW_AIRLINER_Audio_NAV_Volume_Knob_Template</ANIM_TEMPLATE>
            <NODE_ID>#NODE_ID_RECEIVER_VOR1#</NODE_ID>
            <NODE_ID_LIGHT>#NODE_ID_LIGHT_RECEIVER_VOR1#</NODE_ID_LIGHT>
            <ANIM_NAME_KNOB>#ANIM_NAME_KNOB_RECEIVER_VOR1#</ANIM_NAME_KNOB>
            <ANIM_NAME_SWITCH>#ANIM_NAME_PUSH_RECEIVER_VOR1#</ANIM_NAME_SWITCH>
            <INSTRUMENT>VOR1</INSTRUMENT>
            <ONCLICK>
                <!-- Basically the same result of the second condition to reduce maintenance complexity due to RNP notation -->
                (L:XMLVAR_NAV_VOICE_Switch_Down) 0 == if{
                    (A:NAV SOUND:1, Bool) 1 == (L:XMLVAR_NAV_L_VOR1_Switch_Down) 0 == (L:XMLVAR_NAV_R_VOR1_Switch_Down) 0 == and and if{
                        1 (&gt;K:RADIO_VOR1_IDENT_TOGGLE)
                        1 (&gt;K:RADIO_DME1_IDENT_SET)
                    }

                    (A:NAV SOUND:1, Bool) 0 == (L:XMLVAR_NAV_L_VOR1_Switch_Down) 1 == (L:XMLVAR_NAV_R_VOR1_Switch_Down) 1 == or and if{
                        1 (&gt;K:RADIO_VOR1_IDENT_TOGGLE)
                        1 (&gt;K:RADIO_DME1_IDENT_SET)
                    }
                }
            </ONCLICK>
            <!--  We are unable to set the volume with a value, only inc or dec. Once the SDK let us set a value, we will be
                able to set the maximum of the two knobs straight into the KVar -->
            <INC_VOLUME>
                (L:XMLVAR_NAV_#SIDE#_VOR1_Volume) #VOLUME_INCREMENT# + 1 min (&gt;L:XMLVAR_NAV_#SIDE#_VOR1_Volume)
                (L:XMLVAR_NAV_#SIDE#_VOR1_Volume) (A:NAV VOLUME:1, percent over 100) &gt; if{
                   1 (&gt;K:NAV1_VOLUME_INC)
                }
            </INC_VOLUME>
            <DEC_VOLUME>
                (L:XMLVAR_NAV_#SIDE#_VOR1_Volume) #VOLUME_INCREMENT# - 0 max (&gt;L:XMLVAR_NAV_#SIDE#_VOR1_Volume)
                (L:XMLVAR_NAV_L_VOR1_Volume) (L:XMLVAR_NAV_R_VOR1_Volume) max (A:NAV VOLUME:1, percent over 100) &lt; if{
                   1 (&gt;K:NAV1_VOLUME_DEC)
                }
            </DEC_VOLUME>
            <TOOLTIP_LEFT>TT:COCKPIT.TOOLTIPS.TRANSMITTER_VOR1_VOLUME_DEC</TOOLTIP_LEFT>
            <TOOLTIP_RIGHT>TT:COCKPIT.TOOLTIPS.TRANSMITTER_VOR1_VOLUME_INC</TOOLTIP_RIGHT>
            <TOOLTIP_HAND>%((L:XMLVAR_NAV_#SIDE#_VOR1_Switch_Down))%{if}TT:INPUT.KEY_RADIO_VOR1_IDENT_DISABLE_DESC%{else}TT:INPUT.KEY_RADIO_VOR1_IDENT_ENABLE_DESC%{end}</TOOLTIP_HAND>
        </UseTemplate>

        <UseTemplate Name="FBW_Anim_Interactions">
            <ANIM_TYPE>KNOB</ANIM_TYPE>
            <ANIM_TEMPLATE>FBW_AIRLINER_Audio_NAV_Volume_Knob_Template</ANIM_TEMPLATE>
            <NODE_ID>#NODE_ID_RECEIVER_VOR2#</NODE_ID>
            <NODE_ID_LIGHT>#NODE_ID_LIGHT_RECEIVER_VOR2#</NODE_ID_LIGHT>
            <ANIM_NAME_KNOB>#ANIM_NAME_KNOB_RECEIVER_VOR2#</ANIM_NAME_KNOB>
            <ANIM_NAME_SWITCH>#ANIM_NAME_PUSH_RECEIVER_VOR2#</ANIM_NAME_SWITCH>
            <INSTRUMENT>VOR2</INSTRUMENT>
            <ONCLICK>
                <!-- Basically the same result of the second condition to reduce maintenance complexity due to RNP notation -->
                (L:XMLVAR_NAV_VOICE_Switch_Down) 0 == if{
                    (A:NAV SOUND:2, Bool) 1 == (L:XMLVAR_NAV_L_VOR2_Switch_Down) 0 == (L:XMLVAR_NAV_R_VOR2_Switch_Down) 0 == and and if{
                        1 (&gt;K:RADIO_VOR2_IDENT_TOGGLE)
                        1 (&gt;K:RADIO_DME2_IDENT_SET)
                    }

                    (A:NAV SOUND:2, Bool) 0 == (L:XMLVAR_NAV_L_VOR2_Switch_Down) 1 == (L:XMLVAR_NAV_R_VOR2_Switch_Down) 1 == or and if{
                        1 (&gt;K:RADIO_VOR2_IDENT_TOGGLE)
                        1 (&gt;K:RADIO_DME2_IDENT_SET)
                    }
                }
            </ONCLICK>
            <!--  We are unable to set the volume with a value, only inc or dec. Once the SDK let us set a value, we will be
                able to set the maximum of the two knobs straight into the KVar -->
            <INC_VOLUME>
                (L:XMLVAR_NAV_#SIDE#_VOR2_Volume) #VOLUME_INCREMENT# + 1 min (&gt;L:XMLVAR_NAV_#SIDE#_VOR2_Volume)
                (L:XMLVAR_NAV_#SIDE#_VOR2_Volume) (A:NAV VOLUME:2, percent over 100) &gt; if{
                   1 (&gt;K:NAV2_VOLUME_INC)
                }
            </INC_VOLUME>
            <DEC_VOLUME>
                (L:XMLVAR_NAV_#SIDE#_VOR2_Volume) #VOLUME_INCREMENT# - 0 max (&gt;L:XMLVAR_NAV_#SIDE#_VOR2_Volume)
                (L:XMLVAR_NAV_L_VOR2_Volume) (L:XMLVAR_NAV_R_VOR2_Volume) max (A:NAV VOLUME:2, percent over 100) &lt; if{
                   1 (&gt;K:NAV2_VOLUME_DEC)
                }
            </DEC_VOLUME>
            <TOOLTIP_LEFT>TT:COCKPIT.TOOLTIPS.TRANSMITTER_VOR2_VOLUME_DEC</TOOLTIP_LEFT>
            <TOOLTIP_RIGHT>TT:COCKPIT.TOOLTIPS.TRANSMITTER_VOR2_VOLUME_INC</TOOLTIP_RIGHT>
            <TOOLTIP_HAND>%((L:XMLVAR_NAV_#SIDE#_VOR2_Switch_Down))%{if}TT:INPUT.KEY_RADIO_VOR2_IDENT_DISABLE_DESC%{else}TT:INPUT.KEY_RADIO_VOR2_IDENT_ENABLE_DESC%{end}</TOOLTIP_HAND>
        </UseTemplate>

        <UseTemplate Name="FBW_Anim_Interactions">
            <ANIM_TYPE>KNOB</ANIM_TYPE>
            <ANIM_TEMPLATE>FBW_AIRLINER_Audio_NAV_Volume_Knob_Template</ANIM_TEMPLATE>
            <NODE_ID>#NODE_ID_RECEIVER_MKR#</NODE_ID>
            <NODE_ID_LIGHT>#NODE_ID_LIGHT_RECEIVER_MKR#</NODE_ID_LIGHT>
            <ANIM_NAME_KNOB>#ANIM_NAME_KNOB_RECEIVER_MKR#</ANIM_NAME_KNOB>
            <ANIM_NAME_SWITCH>#ANIM_NAME_PUSH_RECEIVER_MKR#</ANIM_NAME_SWITCH>
            <NODE_ID_LED>#NODE_ID_LED_RECEIVER_MKR#</NODE_ID_LED>
            <INSTRUMENT>MKR</INSTRUMENT>
            <ONCLICK>
                (A:MARKER SOUND, Bool) 1 == (L:XMLVAR_NAV_L_MKR_Switch_Down) 0 == (L:XMLVAR_NAV_R_MKR_Switch_Down) 0 == and and if{
                    1 (&gt;K:MARKER_SOUND_TOGGLE)
                }

                (A:MARKER SOUND, Bool) 0 == (L:XMLVAR_NAV_L_MKR_Switch_Down) 1 == (L:XMLVAR_NAV_R_MKR_Switch_Down) 1 == or and if{
                    1 (&gt;K:MARKER_SOUND_TOGGLE)
                }
            </ONCLICK>
            <!-- Have to use a local var because marker volume is not used in the simulation yet -->
            <INC_VOLUME>(L:XMLVAR_NAV_#SIDE#_MKR_Volume) #VOLUME_INCREMENT# + 1 min (&gt;L:XMLVAR_NAV_#SIDE#_MKR_Volume)</INC_VOLUME>
            <DEC_VOLUME>(L:XMLVAR_NAV_#SIDE#_MKR_Volume) #VOLUME_INCREMENT# - 0 max (&gt;L:XMLVAR_NAV_#SIDE#_MKR_Volume)</DEC_VOLUME>
            <TOOLTIP_LEFT>TT:COCKPIT.TOOLTIPS.NAV_KNOB_MARKERS_VOLUME_DECREASE</TOOLTIP_LEFT>
            <TOOLTIP_RIGHT>TT:COCKPIT.TOOLTIPS.NAV_KNOB_MARKERS_VOLUME_INCREASE</TOOLTIP_RIGHT>
            <TOOLTIP_HAND>%((L:XMLVAR_NAV_#SIDE#_MKR_Switch_Down))%{if}TT:COCKPIT.TOOLTIPS.NAV_KNOB_MARKERS_IDENT_DISABLE%{else}TT:COCKPIT.TOOLTIPS.NAV_KNOB_MARKERS_IDENT_ENABLE%{end}</TOOLTIP_HAND>
        </UseTemplate>

        <UseTemplate Name="FBW_Anim_Interactions">
            <ANIM_TYPE>KNOB</ANIM_TYPE>
            <ANIM_TEMPLATE>FBW_AIRLINER_Audio_NAV_Volume_Knob_Template</ANIM_TEMPLATE>
            <NODE_ID>#NODE_ID_RECEIVER_ILS#</NODE_ID>
            <NODE_ID_LIGHT>#NODE_ID_LIGHT_RECEIVER_ILS#</NODE_ID_LIGHT>
            <ANIM_NAME_KNOB>#ANIM_NAME_KNOB_RECEIVER_ILS#</ANIM_NAME_KNOB>
            <ANIM_NAME_SWITCH>#ANIM_NAME_PUSH_RECEIVER_ILS#</ANIM_NAME_SWITCH>
            <NODE_ID_LED>#NODE_ID_LED_RECEIVER_ILS#</NODE_ID_LED>
            <INSTRUMENT>ILS</INSTRUMENT>
            <ONCLICK>
                <!-- Fow now, cannot listen to NAV3 ident. We can only push the knob. See where ONCLICK is used -->
            </ONCLICK>
            <INC_VOLUME>(L:XMLVAR_NAV_#SIDE#_ILS_Volume) #VOLUME_INCREMENT# + 1 min (&gt;L:XMLVAR_NAV_#SIDE#_ILS_Volume)</INC_VOLUME>
            <DEC_VOLUME>(L:XMLVAR_NAV_#SIDE#_ILS_Volume) #VOLUME_INCREMENT# - 0 max (&gt;L:XMLVAR_NAV_#SIDE#_ILS_Volume)</DEC_VOLUME>
            <TOOLTIP_LEFT>TT:COCKPIT.TOOLTIPS.NAV_KNOB_ILS_VOLUME_DECREASE</TOOLTIP_LEFT>
            <TOOLTIP_RIGHT>TT:COCKPIT.TOOLTIPS.NAV_KNOB_ILS_VOLUME_INCREASE</TOOLTIP_RIGHT>
            <TOOLTIP_HAND>%((L:XMLVAR_NAV_#SIDE#_ILS_Switch_Down))%{if}TT:COCKPIT.TOOLTIPS.NAV_KNOB_ILS_IDENT_DISABLE%{else}TT:COCKPIT.TOOLTIPS.NAV_KNOB_ILS_IDENT_ENABLE%{end}</TOOLTIP_HAND>
        </UseTemplate>

        <UseTemplate Name="FBW_Anim_Interactions">
            <ANIM_TYPE>KNOB</ANIM_TYPE>
            <ANIM_TEMPLATE>FBW_AIRLINER_Audio_NAV_Volume_Knob_Template</ANIM_TEMPLATE>
            <NODE_ID>#NODE_ID_RECEIVER_MLS#</NODE_ID>
            <NODE_ID_LIGHT>#NODE_ID_LIGHT_RECEIVER_MLS#</NODE_ID_LIGHT>
            <ANIM_NAME_KNOB>#ANIM_NAME_KNOB_RECEIVER_MLS#</ANIM_NAME_KNOB>
            <ANIM_NAME_SWITCH>#ANIM_NAME_PUSH_RECEIVER_MLS#</ANIM_NAME_SWITCH>
            <NODE_ID_LED>#NODE_ID_LED_RECEIVER_MLS#</NODE_ID_LED>
            <INSTRUMENT>MLS</INSTRUMENT>
            <ONCLICK>
                <!-- Fow now, cannot listen to MLS ident. We can only push the knob. See where ONCLICK is used -->
            </ONCLICK>
            <INC_VOLUME>(L:XMLVAR_NAV_#SIDE#_MLS_Volume) #VOLUME_INCREMENT# + 1 min (&gt;L:XMLVAR_NAV_#SIDE#_MLS_Volume)</INC_VOLUME>
            <DEC_VOLUME>(L:XMLVAR_NAV_#SIDE#_MLS_Volume) #VOLUME_INCREMENT# - 0 max (&gt;L:XMLVAR_NAV_#SIDE#_MLS_Volume)</DEC_VOLUME>
            <TOOLTIP_LEFT>TT:COCKPIT.TOOLTIPS.NAV_KNOB_ILS_VOLUME_DECREASE</TOOLTIP_LEFT>
            <TOOLTIP_RIGHT>TT:COCKPIT.TOOLTIPS.NAV_KNOB_ILS_VOLUME_INCREASE</TOOLTIP_RIGHT>
            <TOOLTIP_HAND>%((L:XMLVAR_NAV_#SIDE#_MLS_Switch_Down))%{if}TT:COCKPIT.TOOLTIPS.NAV_KNOB_ILS_IDENT_DISABLE%{else}TT:COCKPIT.TOOLTIPS.NAV_KNOB_ILS_IDENT_ENABLE%{end}</TOOLTIP_HAND>
        </UseTemplate>

        <UseTemplate Name="FBW_Anim_Interactions">
            <ANIM_TYPE>KNOB</ANIM_TYPE>
            <ANIM_TEMPLATE>FBW_AIRLINER_Audio_NAV_Volume_Knob_Template</ANIM_TEMPLATE>
            <NODE_ID>#NODE_ID_RECEIVER_ADF1#</NODE_ID>
            <NODE_ID_LIGHT>#NODE_ID_LIGHT_RECEIVER_ADF1#</NODE_ID_LIGHT>
            <ANIM_NAME_KNOB>#ANIM_NAME_KNOB_RECEIVER_ADF1#</ANIM_NAME_KNOB>
            <ANIM_NAME_SWITCH>#ANIM_NAME_PUSH_RECEIVER_ADF1#</ANIM_NAME_SWITCH>
            <NODE_ID_LED>#NODE_ID_LED_RECEIVER_ADF1#</NODE_ID_LED>
            <INSTRUMENT>ADF1</INSTRUMENT>
            <ONCLICK>
                <!-- Basically the same result of the second condition to reduce maintenance complexity due to RNP notation -->
                (L:XMLVAR_NAV_VOICE_Switch_Down) 0 == if{
                    (A:ADF SOUND, Bool) 1 == (L:XMLVAR_NAV_L_ADF1_Switch_Down) 0 == (L:XMLVAR_NAV_R_ADF1_Switch_Down) 0 == and and if{
                        1 (&gt;K:RADIO_ADF_IDENT_DISABLE)
                    }

                    (A:ADF SOUND, Bool) 0 == (L:XMLVAR_NAV_L_ADF1_Switch_Down) 1 == (L:XMLVAR_NAV_R_ADF1_Switch_Down) 1 == or and if{
                        1 (&gt;K:RADIO_ADF_IDENT_ENABLE)
                    }
                }
            </ONCLICK>
            <!--  We are unable to set the volume with a value, only inc or dec. Once the SDK let us set a value, we will be
                able to set the maximum of the two knobs straight into the KVar -->
            <INC_VOLUME>
                (L:XMLVAR_NAV_#SIDE#_ADF1_Volume) #VOLUME_INCREMENT# + 1 min (&gt;L:XMLVAR_NAV_#SIDE#_ADF1_Volume)
                (L:XMLVAR_NAV_#SIDE#_ADF1_Volume) (A:ADF VOLUME:1, percent over 100) &gt; if{
                   1 (&gt;K:ADF_VOLUME_INC)
                }
            </INC_VOLUME>
            <DEC_VOLUME>
                (L:XMLVAR_NAV_#SIDE#_ADF1_Volume) #VOLUME_INCREMENT# - 0 max (&gt;L:XMLVAR_NAV_#SIDE#_ADF1_Volume)
                (L:XMLVAR_NAV_L_ADF1_Volume) (L:XMLVAR_NAV_R_ADF1_Volume) max (A:ADF VOLUME:1, percent over 100) &lt; if{
                   1 (&gt;K:ADF_VOLUME_DEC)
                }
            </DEC_VOLUME>
            <TOOLTIP_LEFT>TT:COCKPIT.TOOLTIPS.TRANSMITTER_ADF1_VOLUME_DEC</TOOLTIP_LEFT>
            <TOOLTIP_RIGHT>TT:COCKPIT.TOOLTIPS.TRANSMITTER_ADF1_VOLUME_INC</TOOLTIP_RIGHT>
            <TOOLTIP_HAND>%((L:XMLVAR_NAV_#SIDE#_ADF1_Switch_Down))%{if}TT:INPUT.KEY_RADIO_ADF_IDENT_DISABLE_DESC%{else}TT:INPUT.KEY_RADIO_ADF_IDENT_ENABLE_DESC%{end}</TOOLTIP_HAND>
        </UseTemplate>

        <UseTemplate Name="FBW_Anim_Interactions">
            <ANIM_TYPE>KNOB</ANIM_TYPE>
            <ANIM_TEMPLATE>FBW_AIRLINER_Audio_NAV_Volume_Knob_Template</ANIM_TEMPLATE>
            <NODE_ID>#NODE_ID_RECEIVER_ADF2#</NODE_ID>
            <NODE_ID_LIGHT>#NODE_ID_LIGHT_RECEIVER_ADF2#</NODE_ID_LIGHT>
            <ANIM_NAME_KNOB>#ANIM_NAME_KNOB_RECEIVER_ADF2#</ANIM_NAME_KNOB>
            <ANIM_NAME_SWITCH>#ANIM_NAME_PUSH_RECEIVER_ADF2#</ANIM_NAME_SWITCH>
            <NODE_ID_LED>#NODE_ID_LED_RECEIVER_ADF2#</NODE_ID_LED>
            <INSTRUMENT>ADF2</INSTRUMENT>
            <ONCLICK>
                <!-- Basically the same result of the second condition to reduce maintenance complexity due to RNP notation -->
                (L:XMLVAR_NAV_VOICE_Switch_Down) 0 == if{
                    (A:ADF SOUND:2, Bool) 1 == (L:XMLVAR_NAV_L_ADF2_Switch_Down) 0 == (L:XMLVAR_NAV_R_ADF2_Switch_Down) 0 == and and if{
                        1 (&gt;K:RADIO_ADF2_IDENT_TOGGLE)
                    }

                    (A:ADF SOUND:2, Bool) 0 == (L:XMLVAR_NAV_L_ADF2_Switch_Down) 1 == (L:XMLVAR_NAV_R_ADF2_Switch_Down) 1 == or and if{
                        1 (&gt;K:RADIO_ADF2_IDENT_TOGGLE)
                    }
                }
            </ONCLICK>
            <!-- We cannot set ADF 2 volume even though it's set to 100 by default -->
            <INC_VOLUME>(L:XMLVAR_NAV_#SIDE#_ADF2_Volume) #VOLUME_INCREMENT# + 1 min (&gt;L:XMLVAR_NAV_#SIDE#_ADF2_Volume)</INC_VOLUME>
            <DEC_VOLUME>(L:XMLVAR_NAV_#SIDE#_ADF2_Volume) #VOLUME_INCREMENT# - 0 max (&gt;L:XMLVAR_NAV_#SIDE#_ADF2_Volume)</DEC_VOLUME>
            <TOOLTIP_LEFT>TT:COCKPIT.TOOLTIPS.TRANSMITTER_ADF2_VOLUME_DEC</TOOLTIP_LEFT>
            <TOOLTIP_RIGHT>TT:COCKPIT.TOOLTIPS.TRANSMITTER_ADF2_VOLUME_INC</TOOLTIP_RIGHT>
            <TOOLTIP_HAND>%((L:XMLVAR_NAV_#SIDE#_ADF2_Switch_Down))%{if}TT:INPUT.KEY_RADIO_ADF2_IDENT_DISABLE_DESC%{else}TT:INPUT.KEY_RADIO_ADF2_IDENT_ENABLE_DESC%{end}</TOOLTIP_HAND>
        </UseTemplate>
    </Template>

    <Template Name="FBW_AIRLINER_Audio_Volume_Knob_Template">
        <DefaultTemplateParameters>
            <TOOLTIP_LEFT></TOOLTIP_LEFT>
            <TOOLTIP_RIGHT></TOOLTIP_RIGHT>
            <TOOLTIP_HAND></TOOLTIP_HAND>
            <TOOLTIP_PB></TOOLTIP_PB>
            <KNOB_TEMPLATE>ASOBO_GT_Knob_Finite_Switch</KNOB_TEMPLATE>
            <ANIM_KNOB_PARAM_NAME>ANIM_CODE_SWITCH</ANIM_KNOB_PARAM_NAME>
            <AUDIO_KNOB_POWERED>1</AUDIO_KNOB_POWERED>
            <EMISSIVE_DIM>(L:A32NX_OVHD_INTLT_ANN, number) 2 == if{ 0.1 } els{ 1 }</EMISSIVE_DIM>
        </DefaultTemplateParameters>
        <OverrideTemplateParameters>
            <TRANSMIT_EMISSIVE_CODE>
                #SEQ1_POWERED# ! if{
                    0
                } els{
                    1 (L:XMLVAR_COM_#ID#_#FREQ_ID#_Switch_Down) == (L:A32NX_OVHD_INTLT_ANN) 0 == or if{
                        3.0 #EMISSIVE_DIM# *
                    } els{
                        0
                    }
                }
            </TRANSMIT_EMISSIVE_CODE>
        </OverrideTemplateParameters>
        <Condition Valid="Radio_ID">
            <True>
                <UseTemplate Name="ASOBO_GT_Update">
                    <FREQUENCY>3</FREQUENCY>
                    <UPDATE_CODE>
                         <!-- At the time of RMP fix, I couldn't figure out the purpose of this condition and its underlying code -->
                         <!-- But to me it was part of all the problems -->
                         <!-- I have disabled the code to make an example of regular code update if needed -->
                        (A:COM TRANSMIT:#Radio_ID#, Bool) if{
                            <!-- #Button_ID# (&gt;L:XMLVAR_COM_PANEL#ID#_Transmit_Channel) -->
                        }
                    </UPDATE_CODE>
                </UseTemplate>
            </True>
        </Condition>

        <Condition Valid="NO_BUTTON">
            <False>
                <UseTemplate Name="ASOBO_GT_Push_Button_Airliner">
                    <TOOLTIPID>#TOOLTIP_PB#</TOOLTIPID>
                    <NODE_ID>#NODE_ID_BUTTON#</NODE_ID>
                    <ANIM_NAME>#ANIM_NAME_BUTTON#</ANIM_NAME>
                    <SEQ1_NODE_ID>#NODE_ID_BUTTON_SEQ1#</SEQ1_NODE_ID>
                    <SEQ2_NODE_ID>#NODE_ID_BUTTON_SEQ2#</SEQ2_NODE_ID>
                    <LEFT_SINGLE_CODE>
                        #SEQ1_POWERED# if{
                            (A:COM TRANSMIT:#Radio_ID#, Bool) ! (&gt;K:COM#Radio_ID#_TRANSMIT_SELECT)
                            #Button_ID# (L:XMLVAR_COM_PANEL#ID#_Transmit_Channel) == if{
                                0 (&gt;L:XMLVAR_COM_PANEL#ID#_Transmit_Channel)
                            } els{
                                #Button_ID# (&gt;L:XMLVAR_COM_PANEL#ID#_Transmit_Channel)
                            }
                        }
                    </LEFT_SINGLE_CODE>
                    <!-- Green light -->
                    <SEQ1_EMISSIVE_CODE>
                        #SEQ1_POWERED# if{
                            #Button_ID# (L:XMLVAR_COM_PANEL#ID#_Transmit_Channel) == (L:A32NX_OVHD_INTLT_ANN) 0 == or #EMISSIVE_DIM# *
                        }
                    </SEQ1_EMISSIVE_CODE>
                     <!-- Button name light (for example CALL or MECH)-->
                    <SEQ2_EMISSIVE_CODE>
                        #SEQ1_POWERED# if{
                            #Button_ID# (L:XMLVAR_COM_PANEL#ID#_Transmit_Channel) == (L:A32NX_OVHD_INTLT_ANN) 0 == or #EMISSIVE_DIM# *
                        }
                    </SEQ2_EMISSIVE_CODE>
                    <WWISE_EVENT_1>fcubutton</WWISE_EVENT_1>
                    <NORMALIZED_TIME_1>0.1</NORMALIZED_TIME_1>
                    <WWISE_EVENT_2>fcubutton</WWISE_EVENT_2>
                    <NORMALIZED_TIME_2>0.5</NORMALIZED_TIME_2>
                </UseTemplate>
            </False>
        </Condition>

        <Component ID="#NODE_ID#" Node="#NODE_ID#">
            <UseTemplate Name="#KNOB_TEMPLATE#">
                <ANIM_NAME>#ANIM_NAME_KNOB#</ANIM_NAME>
                <ANIMREF_ID>1</ANIMREF_ID>
                <ANIMCURSOR_MIN>0</ANIMCURSOR_MIN>
                <ANIMCURSOR_MAX>1</ANIMCURSOR_MAX>
                <ANIMTIP_0_ON_CURSOR>TurnLeft</ANIMTIP_0_ON_CURSOR>
                <ANIMTIP_1_ON_CURSOR>TurnRight</ANIMTIP_1_ON_CURSOR>
                <ANIMTIP_2_ON_CURSOR>Hand</ANIMTIP_2_ON_CURSOR>
                <ANIMTIP_0>#TOOLTIP_LEFT#</ANIMTIP_0>
                <ANIMTIP_1>#TOOLTIP_RIGHT#</ANIMTIP_1>
                <ANIMTIP_2>#TOOLTIP_HAND#</ANIMTIP_2>
                <PUSH>True</PUSH>
                <USE_SIMVAR_FOR_BUTTON_ANIM>False</USE_SIMVAR_FOR_BUTTON_ANIM>
                <USE_SIMVAR_FOR_KNOB_ANIM>False</USE_SIMVAR_FOR_KNOB_ANIM>
                <CENTER_RADIUS>0.002</CENTER_RADIUS>
                <KNOB_ANIM_CODE>(L:XMLVAR_COM_#ID#_Volume_#FREQ_ID#) 100 *</KNOB_ANIM_CODE>
                <CLOCKWISE_CODE>
                    0 (L:XMLVAR_COM_#ID#_#FREQ_ID#_Switch_Down) == if{
                        (L:XMLVAR_COM_#ID#_Volume_#FREQ_ID#) #VOLUME_INCREMENT_HARD# + 1 min (&gt;L:XMLVAR_COM_#ID#_Volume_#FREQ_ID#)
                    } els{
                        (L:XMLVAR_COM_#ID#_Volume_#FREQ_ID#) #VOLUME_INCREMENT# + 1 min (&gt;L:XMLVAR_COM_#ID#_Volume_#FREQ_ID#)
                    }
                </CLOCKWISE_CODE>
                <ANTICLOCKWISE_CODE>
                    0 (L:XMLVAR_COM_#ID#_#FREQ_ID#_Switch_Down) == if{
                        (L:XMLVAR_COM_#ID#_Volume_#FREQ_ID#) #VOLUME_INCREMENT_HARD# - 0 max (&gt;L:XMLVAR_COM_#ID#_Volume_#FREQ_ID#)
                    } els{
                        (L:XMLVAR_COM_#ID#_Volume_#FREQ_ID#) #VOLUME_INCREMENT# - 0 max (&gt;L:XMLVAR_COM_#ID#_Volume_#FREQ_ID#)
                    }
                </ANTICLOCKWISE_CODE>
                <ANIM_CODE_SWITCH>
                    <!-- Code disabled because I did not understand its purpose when I fixed the RMPs -->
                    <!-- No changes seen but I don't want to delete code I don't understand -->

                    <!-- (L:XMLVAR_COM_#ID#_#FREQ_ID#_Switch_Down) -->
                    <!-- #Button_ID# (L:XMLVAR_COM_Transmit_Channel) == or 100 * -->
                </ANIM_CODE_SWITCH>
                <ANIM_NAME_PUSH>#ANIM_NAME_SWITCH#</ANIM_NAME_PUSH>
                <LEFT_SINGLE_CODE>
                    #SEQ1_POWERED# if{
                        (L:XMLVAR_COM_#ID#_#FREQ_ID#_Switch_Down) ! (&gt;L:XMLVAR_COM_#ID#_#FREQ_ID#_Switch_Down)
                        1 (&gt;I:XMLVAR_COM_UpdateReceivers)
                    }
                </LEFT_SINGLE_CODE>
                <SEQ1_EMISSIVE_CODE>
                    #SEQ1_POWERED# if{
                        1 (L:XMLVAR_COM_#ID#_#FREQ_ID#_Switch_Down) == (L:A32NX_OVHD_INTLT_ANN) 0 == or #EMISSIVE_DIM# *
                    }
                </SEQ1_EMISSIVE_CODE>
                <WWISE_EVENT></WWISE_EVENT>
                <WWISE_EVENT_1>mcdubuttons</WWISE_EVENT_1>
                <NORMALIZED_TIME_1>0.1</NORMALIZED_TIME_1>
                <WWISE_EVENT_2>mcdubuttons</WWISE_EVENT_2>
                <NORMALIZED_TIME_2>0.5</NORMALIZED_TIME_2>
                <COUNT>36</COUNT>
            </UseTemplate>
        </Component>

        <Condition Valid="NO_LIGHT">
            <False>
                <Component ID="#NODE_ID_LIGHT#_Light" Node="#NODE_ID_LIGHT#">
                    <UseTemplate Name="ASOBO_GT_Emissive_Gauge">
                        <EMISSIVE_CODE>#TRANSMIT_EMISSIVE_CODE#</EMISSIVE_CODE>
                    </UseTemplate>
                </Component>
            </False>
        </Condition>
    </Template>

    <Template Name="FBW_AIRLINER_Audio_NAV_Volume_Knob_Template">
        <DefaultTemplateParameters>
            <TOOLTIP_LEFT></TOOLTIP_LEFT>
            <TOOLTIP_RIGHT></TOOLTIP_RIGHT>
            <TOOLTIP_HAND></TOOLTIP_HAND>
            <TOOLTIP_PB></TOOLTIP_PB>
            <KNOB_TEMPLATE>ASOBO_GT_Knob_Finite_Switch</KNOB_TEMPLATE>
            <ANIM_KNOB_PARAM_NAME>#ANIM_CODE_SWITCH#</ANIM_KNOB_PARAM_NAME>
            <AUDIO_KNOB_POWERED>1</AUDIO_KNOB_POWERED>
            <EMISSIVE_DIM>(L:A32NX_OVHD_INTLT_ANN, number) 2 == if{ 0.1 } els{ 1 }</EMISSIVE_DIM>
        </DefaultTemplateParameters>
        <OverrideTemplateParameters>
            <TRANSMIT_EMISSIVE_CODE>
                #AUDIO_KNOB_POWERED# ! if{
                    0
                } els{
                    (L:XMLVAR_NAV_#SIDE#_#INSTRUMENT#_Switch_Down) 1 == (L:A32NX_OVHD_INTLT_ANN) 0 == or if{
                        14 #EMISSIVE_DIM# *
                    } els{
                        (A:LIGHT POTENTIOMETER:#POTENTIOMETER#, Percent over 100) 0.5 *
                    }
                }
            </TRANSMIT_EMISSIVE_CODE>
        </OverrideTemplateParameters>

        <Component ID="#NODE_ID#" Node="#NODE_ID#">
            <UseTemplate Name="#KNOB_TEMPLATE#">
                <ANIM_NAME>#ANIM_NAME_KNOB#</ANIM_NAME>
                <ANIMREF_ID>1</ANIMREF_ID>
                <ANIMCURSOR_MIN>0</ANIMCURSOR_MIN>
                <ANIMCURSOR_MAX>1</ANIMCURSOR_MAX>
                <ANIMTIP_0_ON_CURSOR>TurnLeft</ANIMTIP_0_ON_CURSOR>
                <ANIMTIP_1_ON_CURSOR>TurnRight</ANIMTIP_1_ON_CURSOR>
                <ANIMTIP_2_ON_CURSOR>Hand</ANIMTIP_2_ON_CURSOR>
                <ANIMTIP_0>#TOOLTIP_LEFT#</ANIMTIP_0>
                <ANIMTIP_1>#TOOLTIP_RIGHT#</ANIMTIP_1>
                <ANIMTIP_2>#TOOLTIP_HAND#</ANIMTIP_2>
                <PUSH>True</PUSH>
                <USE_SIMVAR_FOR_BUTTON_ANIM>False</USE_SIMVAR_FOR_BUTTON_ANIM>
                <USE_SIMVAR_FOR_KNOB_ANIM>False</USE_SIMVAR_FOR_KNOB_ANIM>
                <CENTER_RADIUS>0.002</CENTER_RADIUS>
                <KNOB_ANIM_CODE>(L:XMLVAR_NAV_#SIDE#_#INSTRUMENT#_Volume) 100 *</KNOB_ANIM_CODE>
                <CLOCKWISE_CODE>#INC_VOLUME#</CLOCKWISE_CODE>
                <ANTICLOCKWISE_CODE>#DEC_VOLUME#</ANTICLOCKWISE_CODE>
                <ANIM_CODE_SWITCH> (L:XMLVAR_NAV_#SIDE#_#INSTRUMENT#_Switch_Down) 100 *</ANIM_CODE_SWITCH>
                <ANIM_NAME_PUSH>#ANIM_NAME_SWITCH#</ANIM_NAME_PUSH>
                <LEFT_SINGLE_CODE>
                    (L:XMLVAR_NAV_#SIDE#_#INSTRUMENT#_Switch_Down) ! (&gt;L:XMLVAR_NAV_#SIDE#_#INSTRUMENT#_Switch_Down)

                    #ONCLICK#
                </LEFT_SINGLE_CODE>
                <WWISE_EVENT></WWISE_EVENT>
                <WWISE_EVENT_1>mcdubuttons</WWISE_EVENT_1>
                <NORMALIZED_TIME_1>0.1</NORMALIZED_TIME_1>
                <WWISE_EVENT_2>mcdubuttons</WWISE_EVENT_2>
                <NORMALIZED_TIME_2>0.5</NORMALIZED_TIME_2>
                <COUNT>36</COUNT>
            </UseTemplate>
        </Component>

        <Component ID="#NODE_ID_LIGHT#_Light" Node="#NODE_ID_LIGHT#">
            <UseTemplate Name="ASOBO_GT_Emissive_Gauge">
                <EMISSIVE_CODE>#TRANSMIT_EMISSIVE_CODE#</EMISSIVE_CODE>
            </UseTemplate>
        </Component>
    </Template>




    <Template Name="FBW_AIRLINER_Audio_Panel_Updater">
        <!-- This Panel takes input from the 3 audio panels and sets the simvars to the value it should have based on it -->
        <!-- Simvar is ON if any Panel sets it to ON, Volume is the Max of the 3 panels -->

        <UseTemplate Name="ASOBO_GT_Update">
            <FREQUENCY>15</FREQUENCY>
            <UPDATE_CODE>
                <!-- NOTE TO THE NEXT DEVELOPER SEEING THIS CODE -->

                <!-- Need to add (L:XMLVAR_COM_3_VHF_L_Switch_Down) to make the overhead audio panel work in the future -->
                <!--
                    (L:XMLVAR_COM_1_VHF_L_Switch_Down) (L:XMLVAR_COM_2_VHF_L_Switch_Down) (L:XMLVAR_COM_3_VHF_L_Switch_Down) or or (&gt;K:COM1_RECEIVE_SELECT)
                    (L:XMLVAR_COM_1_VHF_C_Switch_Down) (L:XMLVAR_COM_2_VHF_C_Switch_Down) (L:XMLVAR_COM_3_VHF_C_Switch_Down) or or (&gt;K:COM2_RECEIVE_SELECT)
                    (L:XMLVAR_COM_1_VHF_R_Switch_Down) (L:XMLVAR_COM_2_VHF_R_Switch_Down) (L:XMLVAR_COM_3_VHF_R_Switch_Down) or or (&gt;K:COM3_RECEIVE_SELECT)
                -->

                <!-- For the first condition.... -->
                <!-- As COM1 is difficult to disable on reception, I chose to force the condition instead of using (A:COM RECEIVE:1, Bool)

                DO NOT SET  0 (&gt;K:COM3_VOLUME_SET) AS vPilot WOULD NOT BE WORKING ANYMORE

                -->

                (I:XMLVAR_COM_UpdateReceivers) if{
                    (L:XMLVAR_COM_1_VHF_L_Switch_Down) (L:XMLVAR_COM_2_VHF_L_Switch_Down) or (&gt;K:COM1_RECEIVE_SELECT)
                    (L:XMLVAR_COM_1_VHF_C_Switch_Down) (L:XMLVAR_COM_2_VHF_C_Switch_Down) or (&gt;K:COM2_RECEIVE_SELECT)
                    0 (&gt;I:XMLVAR_COM_UpdateReceivers)
                }

                (L:XMLVAR_COM_1_VHF_L_Switch_Down) (L:XMLVAR_COM_2_VHF_L_Switch_Down) or if{
                    (L:XMLVAR_COM_1_VHF_L_Switch_Down) (L:XMLVAR_COM_2_VHF_L_Switch_Down) and if{
                        (L:XMLVAR_COM_1_Volume_VHF_L) (L:XMLVAR_COM_2_Volume_VHF_L) max max 100 * (&gt;K:COM1_VOLUME_SET)
                    } els{
                        1 (L:XMLVAR_COM_1_VHF_L_Switch_Down) == if{
                            (L:XMLVAR_COM_1_Volume_VHF_L) 100 * (&gt;K:COM1_VOLUME_SET)
                        } els{
                            (L:XMLVAR_COM_2_Volume_VHF_L) 100 * (&gt;K:COM1_VOLUME_SET)

                        }
                    }
                } els{
                    0 (&gt;K:COM1_VOLUME_SET)
                }

                (A:COM RECEIVE:2, Bool) if{
                    (L:XMLVAR_COM_1_VHF_C_Switch_Down) (L:XMLVAR_COM_2_VHF_C_Switch_Down) or if{
                        (L:XMLVAR_COM_1_VHF_C_Switch_Down) (L:XMLVAR_COM_2_VHF_C_Switch_Down) and if{
                            (L:XMLVAR_COM_1_Volume_VHF_C) (L:XMLVAR_COM_2_Volume_VHF_C) max max 100 * (&gt;K:COM2_VOLUME_SET)
                        } els{
                            1 (L:XMLVAR_COM_1_VHF_C_Switch_Down) == if{
                                (L:XMLVAR_COM_1_Volume_VHF_C) 100 * (&gt;K:COM2_VOLUME_SET)
                            } els{
                                (L:XMLVAR_COM_2_Volume_VHF_C) 100 * (&gt;K:COM2_VOLUME_SET)
                            }
                        }
                    }
                } els{
                    0 (&gt;K:COM2_VOLUME_SET)
                }

                (A:COM RECEIVE:3, Bool) if{
                    (L:XMLVAR_COM_1_VHF_R_Switch_Down) (L:XMLVAR_COM_2_VHF_R_Switch_Down) or if{
                        (L:XMLVAR_COM_1_VHF_R_Switch_Down) (L:XMLVAR_COM_2_VHF_R_Switch_Down) and if{
                            (L:XMLVAR_COM_1_Volume_VHF_R) (L:XMLVAR_COM_2_Volume_VHF_R) max max 100 * (&gt;K:COM3_VOLUME_SET)
                        } els{
                            1 (L:XMLVAR_COM_1_VHF_R_Switch_Down) == if{
                                (L:XMLVAR_COM_1_Volume_VHF_R) 100 * (&gt;K:COM3_VOLUME_SET)
                            } els{
                                (L:XMLVAR_COM_2_Volume_VHF_R) 100 * (&gt;K:COM3_VOLUME_SET)
                            }
                        }
                    }
                }
            </UPDATE_CODE>
        </UseTemplate>
    </Template>
</ModelBehaviors><|MERGE_RESOLUTION|>--- conflicted
+++ resolved
@@ -276,12 +276,9 @@
     <Template Name="FBW_AIRLINER_Audio_Panel_Template">
         <DefaultTemplateParameters>
             <ID>1</ID>
-<<<<<<< HEAD
             <VOLUME_INCREMENT>0.04</VOLUME_INCREMENT>
             <VOLUME_INCREMENT_HARD>0.01</VOLUME_INCREMENT_HARD>
-=======
-            <VOLUME_INCREMENT>0.02</VOLUME_INCREMENT>
->>>>>>> f3114c06
+            <VOLUME_INCREMENT_NAV>0.02</VOLUME_INCREMENT_NAV>
             <PREFIX>AIRLINER</PREFIX>
             <SEQ1_POWERED>1</SEQ1_POWERED>
         </DefaultTemplateParameters>
@@ -479,13 +476,13 @@
             <!--  We are unable to set the volume with a value, only inc or dec. Once the SDK let us set a value, we will be
                 able to set the maximum of the two knobs straight into the KVar -->
             <INC_VOLUME>
-                (L:XMLVAR_NAV_#SIDE#_VOR1_Volume) #VOLUME_INCREMENT# + 1 min (&gt;L:XMLVAR_NAV_#SIDE#_VOR1_Volume)
+                (L:XMLVAR_NAV_#SIDE#_VOR1_Volume) #VOLUME_INCREMENT_NAV# + 1 min (&gt;L:XMLVAR_NAV_#SIDE#_VOR1_Volume)
                 (L:XMLVAR_NAV_#SIDE#_VOR1_Volume) (A:NAV VOLUME:1, percent over 100) &gt; if{
                    1 (&gt;K:NAV1_VOLUME_INC)
                 }
             </INC_VOLUME>
             <DEC_VOLUME>
-                (L:XMLVAR_NAV_#SIDE#_VOR1_Volume) #VOLUME_INCREMENT# - 0 max (&gt;L:XMLVAR_NAV_#SIDE#_VOR1_Volume)
+                (L:XMLVAR_NAV_#SIDE#_VOR1_Volume) #VOLUME_INCREMENT_NAV# - 0 max (&gt;L:XMLVAR_NAV_#SIDE#_VOR1_Volume)
                 (L:XMLVAR_NAV_L_VOR1_Volume) (L:XMLVAR_NAV_R_VOR1_Volume) max (A:NAV VOLUME:1, percent over 100) &lt; if{
                    1 (&gt;K:NAV1_VOLUME_DEC)
                 }
@@ -520,13 +517,13 @@
             <!--  We are unable to set the volume with a value, only inc or dec. Once the SDK let us set a value, we will be
                 able to set the maximum of the two knobs straight into the KVar -->
             <INC_VOLUME>
-                (L:XMLVAR_NAV_#SIDE#_VOR2_Volume) #VOLUME_INCREMENT# + 1 min (&gt;L:XMLVAR_NAV_#SIDE#_VOR2_Volume)
+                (L:XMLVAR_NAV_#SIDE#_VOR2_Volume) #VOLUME_INCREMENT_NAV# + 1 min (&gt;L:XMLVAR_NAV_#SIDE#_VOR2_Volume)
                 (L:XMLVAR_NAV_#SIDE#_VOR2_Volume) (A:NAV VOLUME:2, percent over 100) &gt; if{
                    1 (&gt;K:NAV2_VOLUME_INC)
                 }
             </INC_VOLUME>
             <DEC_VOLUME>
-                (L:XMLVAR_NAV_#SIDE#_VOR2_Volume) #VOLUME_INCREMENT# - 0 max (&gt;L:XMLVAR_NAV_#SIDE#_VOR2_Volume)
+                (L:XMLVAR_NAV_#SIDE#_VOR2_Volume) #VOLUME_INCREMENT_NAV# - 0 max (&gt;L:XMLVAR_NAV_#SIDE#_VOR2_Volume)
                 (L:XMLVAR_NAV_L_VOR2_Volume) (L:XMLVAR_NAV_R_VOR2_Volume) max (A:NAV VOLUME:2, percent over 100) &lt; if{
                    1 (&gt;K:NAV2_VOLUME_DEC)
                 }
@@ -555,8 +552,8 @@
                 }
             </ONCLICK>
             <!-- Have to use a local var because marker volume is not used in the simulation yet -->
-            <INC_VOLUME>(L:XMLVAR_NAV_#SIDE#_MKR_Volume) #VOLUME_INCREMENT# + 1 min (&gt;L:XMLVAR_NAV_#SIDE#_MKR_Volume)</INC_VOLUME>
-            <DEC_VOLUME>(L:XMLVAR_NAV_#SIDE#_MKR_Volume) #VOLUME_INCREMENT# - 0 max (&gt;L:XMLVAR_NAV_#SIDE#_MKR_Volume)</DEC_VOLUME>
+            <INC_VOLUME>(L:XMLVAR_NAV_#SIDE#_MKR_Volume) #VOLUME_INCREMENT_NAV# + 1 min (&gt;L:XMLVAR_NAV_#SIDE#_MKR_Volume)</INC_VOLUME>
+            <DEC_VOLUME>(L:XMLVAR_NAV_#SIDE#_MKR_Volume) #VOLUME_INCREMENT_NAV# - 0 max (&gt;L:XMLVAR_NAV_#SIDE#_MKR_Volume)</DEC_VOLUME>
             <TOOLTIP_LEFT>TT:COCKPIT.TOOLTIPS.NAV_KNOB_MARKERS_VOLUME_DECREASE</TOOLTIP_LEFT>
             <TOOLTIP_RIGHT>TT:COCKPIT.TOOLTIPS.NAV_KNOB_MARKERS_VOLUME_INCREASE</TOOLTIP_RIGHT>
             <TOOLTIP_HAND>%((L:XMLVAR_NAV_#SIDE#_MKR_Switch_Down))%{if}TT:COCKPIT.TOOLTIPS.NAV_KNOB_MARKERS_IDENT_DISABLE%{else}TT:COCKPIT.TOOLTIPS.NAV_KNOB_MARKERS_IDENT_ENABLE%{end}</TOOLTIP_HAND>
@@ -574,8 +571,8 @@
             <ONCLICK>
                 <!-- Fow now, cannot listen to NAV3 ident. We can only push the knob. See where ONCLICK is used -->
             </ONCLICK>
-            <INC_VOLUME>(L:XMLVAR_NAV_#SIDE#_ILS_Volume) #VOLUME_INCREMENT# + 1 min (&gt;L:XMLVAR_NAV_#SIDE#_ILS_Volume)</INC_VOLUME>
-            <DEC_VOLUME>(L:XMLVAR_NAV_#SIDE#_ILS_Volume) #VOLUME_INCREMENT# - 0 max (&gt;L:XMLVAR_NAV_#SIDE#_ILS_Volume)</DEC_VOLUME>
+            <INC_VOLUME>(L:XMLVAR_NAV_#SIDE#_ILS_Volume) #VOLUME_INCREMENT_NAV# + 1 min (&gt;L:XMLVAR_NAV_#SIDE#_ILS_Volume)</INC_VOLUME>
+            <DEC_VOLUME>(L:XMLVAR_NAV_#SIDE#_ILS_Volume) #VOLUME_INCREMENT_NAV# - 0 max (&gt;L:XMLVAR_NAV_#SIDE#_ILS_Volume)</DEC_VOLUME>
             <TOOLTIP_LEFT>TT:COCKPIT.TOOLTIPS.NAV_KNOB_ILS_VOLUME_DECREASE</TOOLTIP_LEFT>
             <TOOLTIP_RIGHT>TT:COCKPIT.TOOLTIPS.NAV_KNOB_ILS_VOLUME_INCREASE</TOOLTIP_RIGHT>
             <TOOLTIP_HAND>%((L:XMLVAR_NAV_#SIDE#_ILS_Switch_Down))%{if}TT:COCKPIT.TOOLTIPS.NAV_KNOB_ILS_IDENT_DISABLE%{else}TT:COCKPIT.TOOLTIPS.NAV_KNOB_ILS_IDENT_ENABLE%{end}</TOOLTIP_HAND>
@@ -593,8 +590,8 @@
             <ONCLICK>
                 <!-- Fow now, cannot listen to MLS ident. We can only push the knob. See where ONCLICK is used -->
             </ONCLICK>
-            <INC_VOLUME>(L:XMLVAR_NAV_#SIDE#_MLS_Volume) #VOLUME_INCREMENT# + 1 min (&gt;L:XMLVAR_NAV_#SIDE#_MLS_Volume)</INC_VOLUME>
-            <DEC_VOLUME>(L:XMLVAR_NAV_#SIDE#_MLS_Volume) #VOLUME_INCREMENT# - 0 max (&gt;L:XMLVAR_NAV_#SIDE#_MLS_Volume)</DEC_VOLUME>
+            <INC_VOLUME>(L:XMLVAR_NAV_#SIDE#_MLS_Volume) #VOLUME_INCREMENT_NAV# + 1 min (&gt;L:XMLVAR_NAV_#SIDE#_MLS_Volume)</INC_VOLUME>
+            <DEC_VOLUME>(L:XMLVAR_NAV_#SIDE#_MLS_Volume) #VOLUME_INCREMENT_NAV# - 0 max (&gt;L:XMLVAR_NAV_#SIDE#_MLS_Volume)</DEC_VOLUME>
             <TOOLTIP_LEFT>TT:COCKPIT.TOOLTIPS.NAV_KNOB_ILS_VOLUME_DECREASE</TOOLTIP_LEFT>
             <TOOLTIP_RIGHT>TT:COCKPIT.TOOLTIPS.NAV_KNOB_ILS_VOLUME_INCREASE</TOOLTIP_RIGHT>
             <TOOLTIP_HAND>%((L:XMLVAR_NAV_#SIDE#_MLS_Switch_Down))%{if}TT:COCKPIT.TOOLTIPS.NAV_KNOB_ILS_IDENT_DISABLE%{else}TT:COCKPIT.TOOLTIPS.NAV_KNOB_ILS_IDENT_ENABLE%{end}</TOOLTIP_HAND>
@@ -624,13 +621,13 @@
             <!--  We are unable to set the volume with a value, only inc or dec. Once the SDK let us set a value, we will be
                 able to set the maximum of the two knobs straight into the KVar -->
             <INC_VOLUME>
-                (L:XMLVAR_NAV_#SIDE#_ADF1_Volume) #VOLUME_INCREMENT# + 1 min (&gt;L:XMLVAR_NAV_#SIDE#_ADF1_Volume)
+                (L:XMLVAR_NAV_#SIDE#_ADF1_Volume) #VOLUME_INCREMENT_NAV# + 1 min (&gt;L:XMLVAR_NAV_#SIDE#_ADF1_Volume)
                 (L:XMLVAR_NAV_#SIDE#_ADF1_Volume) (A:ADF VOLUME:1, percent over 100) &gt; if{
                    1 (&gt;K:ADF_VOLUME_INC)
                 }
             </INC_VOLUME>
             <DEC_VOLUME>
-                (L:XMLVAR_NAV_#SIDE#_ADF1_Volume) #VOLUME_INCREMENT# - 0 max (&gt;L:XMLVAR_NAV_#SIDE#_ADF1_Volume)
+                (L:XMLVAR_NAV_#SIDE#_ADF1_Volume) #VOLUME_INCREMENT_NAV# - 0 max (&gt;L:XMLVAR_NAV_#SIDE#_ADF1_Volume)
                 (L:XMLVAR_NAV_L_ADF1_Volume) (L:XMLVAR_NAV_R_ADF1_Volume) max (A:ADF VOLUME:1, percent over 100) &lt; if{
                    1 (&gt;K:ADF_VOLUME_DEC)
                 }
@@ -662,8 +659,8 @@
                 }
             </ONCLICK>
             <!-- We cannot set ADF 2 volume even though it's set to 100 by default -->
-            <INC_VOLUME>(L:XMLVAR_NAV_#SIDE#_ADF2_Volume) #VOLUME_INCREMENT# + 1 min (&gt;L:XMLVAR_NAV_#SIDE#_ADF2_Volume)</INC_VOLUME>
-            <DEC_VOLUME>(L:XMLVAR_NAV_#SIDE#_ADF2_Volume) #VOLUME_INCREMENT# - 0 max (&gt;L:XMLVAR_NAV_#SIDE#_ADF2_Volume)</DEC_VOLUME>
+            <INC_VOLUME>(L:XMLVAR_NAV_#SIDE#_ADF2_Volume) #VOLUME_INCREMENT_NAV# + 1 min (&gt;L:XMLVAR_NAV_#SIDE#_ADF2_Volume)</INC_VOLUME>
+            <DEC_VOLUME>(L:XMLVAR_NAV_#SIDE#_ADF2_Volume) #VOLUME_INCREMENT_NAV# - 0 max (&gt;L:XMLVAR_NAV_#SIDE#_ADF2_Volume)</DEC_VOLUME>
             <TOOLTIP_LEFT>TT:COCKPIT.TOOLTIPS.TRANSMITTER_ADF2_VOLUME_DEC</TOOLTIP_LEFT>
             <TOOLTIP_RIGHT>TT:COCKPIT.TOOLTIPS.TRANSMITTER_ADF2_VOLUME_INC</TOOLTIP_RIGHT>
             <TOOLTIP_HAND>%((L:XMLVAR_NAV_#SIDE#_ADF2_Switch_Down))%{if}TT:INPUT.KEY_RADIO_ADF2_IDENT_DISABLE_DESC%{else}TT:INPUT.KEY_RADIO_ADF2_IDENT_ENABLE_DESC%{end}</TOOLTIP_HAND>
