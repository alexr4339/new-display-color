--- conflicted
+++ resolved
@@ -278,10 +278,7 @@
             <ID>1</ID>
             <VOLUME_INCREMENT>0.04</VOLUME_INCREMENT>
             <VOLUME_INCREMENT_HARD>0.01</VOLUME_INCREMENT_HARD>
-<<<<<<< HEAD
             <VOLUME_INCREMENT_NAV>0.02</VOLUME_INCREMENT_NAV>
-=======
->>>>>>> 5fdd9ff6
             <PREFIX>AIRLINER</PREFIX>
             <SEQ1_POWERED>1</SEQ1_POWERED>
         </DefaultTemplateParameters>
@@ -323,22 +320,11 @@
         <UseTemplate Name="FBW_Anim_Interactions">
             <ANIM_TYPE>KNOB</ANIM_TYPE>
             <ANIM_TEMPLATE>FBW_AIRLINER_Audio_Volume_Knob_Template</ANIM_TEMPLATE>
-            <SEQ1_POWERED>(L:A32NX_ELEC_DC_ESS_BUS_IS_POWERED, Bool) (L:A32NX_RMP_#SIDE#_TOGGLE_SWITCH, bool) and</SEQ1_POWERED>
             <NODE_ID>#NODE_ID_RECEIVER_VHF_L#</NODE_ID>
             <NODE_ID_LIGHT>#NODE_ID_LIGHT_RECEIVER_VHF_L#</NODE_ID_LIGHT>
             <ANIM_NAME_KNOB>#ANIM_NAME_KNOB_RECEIVER_VHF_L#</ANIM_NAME_KNOB>
             <ANIM_NAME_SWITCH>#ANIM_NAME_PUSH_RECEIVER_VHF_L#</ANIM_NAME_SWITCH>
-<<<<<<< HEAD
             <FREQ_ID>VHF1</FREQ_ID>
-=======
-            <NODE_ID_LED>#NODE_ID_LED_RECEIVER_VHF_L#</NODE_ID_LED>
-            <NODE_ID_BUTTON>#NODE_ID_BUTTON_VHF_L#</NODE_ID_BUTTON>
-            <ANIM_NAME_BUTTON>#ANIM_NAME_BUTTON_VHF_L#</ANIM_NAME_BUTTON>
-            <NODE_ID_BUTTON_SEQ1>#NODE_ID_BUTTON_SEQ1_VHF_L#</NODE_ID_BUTTON_SEQ1>
-            <NODE_ID_BUTTON_SEQ2>#NODE_ID_BUTTON_SEQ2_VHF_L#</NODE_ID_BUTTON_SEQ2>
-            <FREQ_ID>VHF_L</FREQ_ID>
-            <TRANSMIT_ID>0</TRANSMIT_ID>
->>>>>>> 5fdd9ff6
             <TOOLTIP_LEFT>TT:COCKPIT.TOOLTIPS.TRANSMITTER_VHF_L_VOLUME_DEC</TOOLTIP_LEFT>
             <TOOLTIP_RIGHT>TT:COCKPIT.TOOLTIPS.TRANSMITTER_VHF_L_VOLUME_INC</TOOLTIP_RIGHT>
             <TOOLTIP_HAND>TT:COCKPIT.TOOLTIPS.TRANSMITTER_VHF_L_AUDIO_TOGGLE</TOOLTIP_HAND>
@@ -359,22 +345,11 @@
         <UseTemplate Name="FBW_Anim_Interactions">
             <ANIM_TYPE>KNOB</ANIM_TYPE>
             <ANIM_TEMPLATE>FBW_AIRLINER_Audio_Volume_Knob_Template</ANIM_TEMPLATE>
-            <SEQ1_POWERED>(L:A32NX_ELEC_DC_2_BUS_IS_POWERED, Bool) (L:A32NX_RMP_#SIDE#_TOGGLE_SWITCH, bool) and</SEQ1_POWERED>
             <NODE_ID>#NODE_ID_RECEIVER_VHF_C#</NODE_ID>
             <NODE_ID_LIGHT>#NODE_ID_LIGHT_RECEIVER_VHF_C#</NODE_ID_LIGHT>
             <ANIM_NAME_KNOB>#ANIM_NAME_KNOB_RECEIVER_VHF_C#</ANIM_NAME_KNOB>
             <ANIM_NAME_SWITCH>#ANIM_NAME_PUSH_RECEIVER_VHF_C#</ANIM_NAME_SWITCH>
-<<<<<<< HEAD
             <FREQ_ID>VHF2</FREQ_ID>
-=======
-            <NODE_ID_LED>#NODE_ID_LED_RECEIVER_VHF_C#</NODE_ID_LED>
-            <NODE_ID_BUTTON>#NODE_ID_BUTTON_VHF_C#</NODE_ID_BUTTON>
-            <ANIM_NAME_BUTTON>#ANIM_NAME_BUTTON_VHF_C#</ANIM_NAME_BUTTON>
-            <NODE_ID_BUTTON_SEQ1>#NODE_ID_BUTTON_SEQ1_VHF_C#</NODE_ID_BUTTON_SEQ1>
-            <NODE_ID_BUTTON_SEQ2>#NODE_ID_BUTTON_SEQ2_VHF_C#</NODE_ID_BUTTON_SEQ2>
-            <FREQ_ID>VHF_C</FREQ_ID>
-            <TRANSMIT_ID>1</TRANSMIT_ID>
->>>>>>> 5fdd9ff6
             <TOOLTIP_LEFT>TT:COCKPIT.TOOLTIPS.TRANSMITTER_VHF_C_VOLUME_DEC</TOOLTIP_LEFT>
             <TOOLTIP_RIGHT>TT:COCKPIT.TOOLTIPS.TRANSMITTER_VHF_C_VOLUME_INC</TOOLTIP_RIGHT>
             <TOOLTIP_HAND>TT:COCKPIT.TOOLTIPS.TRANSMITTER_VHF_C_AUDIO_TOGGLE</TOOLTIP_HAND>
@@ -395,22 +370,11 @@
         <UseTemplate Name="FBW_Anim_Interactions">
             <ANIM_TYPE>KNOB</ANIM_TYPE>
             <ANIM_TEMPLATE>FBW_AIRLINER_Audio_Volume_Knob_Template</ANIM_TEMPLATE>
-            <SEQ1_POWERED>(L:A32NX_ELEC_DC_1_BUS_IS_POWERED, Bool) (L:A32NX_RMP_#SIDE#_TOGGLE_SWITCH, bool) and</SEQ1_POWERED>
             <NODE_ID>#NODE_ID_RECEIVER_VHF_R#</NODE_ID>
             <NODE_ID_LIGHT>#NODE_ID_LIGHT_RECEIVER_VHF_R#</NODE_ID_LIGHT>
             <ANIM_NAME_KNOB>#ANIM_NAME_KNOB_RECEIVER_VHF_R#</ANIM_NAME_KNOB>
             <ANIM_NAME_SWITCH>#ANIM_NAME_PUSH_RECEIVER_VHF_R#</ANIM_NAME_SWITCH>
-<<<<<<< HEAD
             <FREQ_ID>VHF3</FREQ_ID>
-=======
-            <NODE_ID_LED>#NODE_ID_LED_RECEIVER_VHF_R#</NODE_ID_LED>
-            <NODE_ID_BUTTON>#NODE_ID_BUTTON_VHF_R#</NODE_ID_BUTTON>
-            <ANIM_NAME_BUTTON>#ANIM_NAME_BUTTON_VHF_R#</ANIM_NAME_BUTTON>
-            <NODE_ID_BUTTON_SEQ1>#NODE_ID_BUTTON_SEQ1_VHF_R#</NODE_ID_BUTTON_SEQ1>
-            <NODE_ID_BUTTON_SEQ2>#NODE_ID_BUTTON_SEQ2_VHF_R#</NODE_ID_BUTTON_SEQ2>
-            <FREQ_ID>VHF_R</FREQ_ID>
-            <TRANSMIT_ID>2</TRANSMIT_ID>
->>>>>>> 5fdd9ff6
             <TOOLTIP_LEFT>TT:COCKPIT.TOOLTIPS.TRANSMITTER_VHF_R_VOLUME_DEC</TOOLTIP_LEFT>
             <TOOLTIP_RIGHT>TT:COCKPIT.TOOLTIPS.TRANSMITTER_VHF_R_VOLUME_INC</TOOLTIP_RIGHT>
             <TOOLTIP_HAND>TT:COCKPIT.TOOLTIPS.TRANSMITTER_VHF_R_AUDIO_TOGGLE</TOOLTIP_HAND>
@@ -561,28 +525,28 @@
             <SEQ1_NODE_ID>#NODE_ID_BUTTON_VOICE_SEQ1#</SEQ1_NODE_ID>
             <SEQ2_NODE_ID>#NODE_ID_BUTTON_VOICE_SEQ2#</SEQ2_NODE_ID>
             <LEFT_SINGLE_CODE>
-                (L:A32NX_ACP_NAV_#SIDE#_VOICE_Knob_Volume_Down) ! (&gt;L:A32NX_ACP_NAV_#SIDE#_VOICE_Knob_Volume_Down)
-                (L:A32NX_ACP_NAV_L_VOICE_Knob_Volume_Down) (L:A32NX_ACP_NAV_R_VOICE_Knob_Volume_Down) or (&gt;L:A32NX_ACP_NAV_VOICE_Knob_Volume_Down)
-
-                (L:A32NX_ACP_NAV_VOICE_Knob_Volume_Down) 0 == if{
-                    (L:A32NX_ACP_NAV_L_VOR1_Knob_Volume_Down) (L:A32NX_ACP_NAV_R_VOR1_Knob_Volume_Down) or if{
+                (L:A32NX_ACP_NAV_#SIDE#_VOICE_KNOB_VOLUME_DOWN) ! (&gt;L:A32NX_ACP_NAV_#SIDE#_VOICE_KNOB_VOLUME_DOWN)
+                (L:A32NX_ACP_NAV_L_VOICE_KNOB_VOLUME_DOWN) (L:A32NX_ACP_NAV_R_VOICE_KNOB_VOLUME_DOWN) or (&gt;L:A32NX_ACP_NAV_VOICE_KNOB_VOLUME_DOWN)
+
+                (L:A32NX_ACP_NAV_VOICE_KNOB_VOLUME_DOWN) 0 == if{
+                    (L:A32NX_ACP_NAV_L_VOR1_KNOB_VOLUME_DOWN) (L:A32NX_ACP_NAV_R_VOR1_KNOB_VOLUME_DOWN) or if{
                         1 (&gt;K:RADIO_VOR1_IDENT_ENABLE)
                         1 (&gt;K:RADIO_DME1_IDENT_ENABLE)
                     }
-                    (L:A32NX_ACP_NAV_L_VOR2_Knob_Volume_Down) (L:A32NX_ACP_NAV_R_VOR2_Knob_Volume_Down) or if{
+                    (L:A32NX_ACP_NAV_L_VOR2_KNOB_VOLUME_DOWN) (L:A32NX_ACP_NAV_R_VOR2_KNOB_VOLUME_DOWN) or if{
                         1 (&gt;K:RADIO_VOR2_IDENT_ENABLE)
                         1 (&gt;K:RADIO_DME2_IDENT_ENABLE)
                     }
 
-                    (L:A32NX_ACP_NAV_L_ADF1_Knob_Volume_Down) (L:A32NX_ACP_NAV_R_ADF1_Knob_Volume_Down) or if{
+                    (L:A32NX_ACP_NAV_L_ADF1_KNOB_VOLUME_DOWN) (L:A32NX_ACP_NAV_R_ADF1_KNOB_VOLUME_DOWN) or if{
                         1 (&gt;K:RADIO_ADF_IDENT_ENABLE)
                     }
-                    (L:A32NX_ACP_NAV_L_ADF2_Knob_Volume_Down) (L:A32NX_ACP_NAV_R_ADF2_Knob_Volume_Down) or if{
+                    (L:A32NX_ACP_NAV_L_ADF2_KNOB_VOLUME_DOWN) (L:A32NX_ACP_NAV_R_ADF2_KNOB_VOLUME_DOWN) or if{
                         1 (&gt;K:RADIO_ADF2_IDENT_ENABLE)
                     }
                 }
 
-                (L:A32NX_ACP_NAV_VOICE_Knob_Volume_Down) 1 == if{
+                (L:A32NX_ACP_NAV_VOICE_KNOB_VOLUME_DOWN) 1 == if{
                     1 (&gt;K:RADIO_VOR1_IDENT_DISABLE)
                     1 (&gt;K:RADIO_VOR2_IDENT_DISABLE)
                     1 (&gt;K:RADIO_ADF_IDENT_DISABLE)
@@ -596,8 +560,8 @@
             <NORMALIZED_TIME_1>0.1</NORMALIZED_TIME_1>
             <WWISE_EVENT_2>fcubutton</WWISE_EVENT_2>
             <NORMALIZED_TIME_2>0.5</NORMALIZED_TIME_2>
-            <SEQ1_EMISSIVE_CODE>(L:A32NX_ACP_NAV_#SIDE#_VOICE_Knob_Volume_Down)</SEQ1_EMISSIVE_CODE>
-            <TOOLTIPID>%((L:A32NX_ACP_NAV_#SIDE#_VOICE_Knob_Volume_Down))%{if}TT:COCKPIT.TOOLTIPS.NAV_PUSHBUTTON_VOICE_OFF%{else}TT:COCKPIT.TOOLTIPS.NAV_PUSHBUTTON_VOICE_ON%{end}</TOOLTIPID>
+            <SEQ1_EMISSIVE_CODE>(L:A32NX_ACP_NAV_#SIDE#_VOICE_KNOB_VOLUME_DOWN)</SEQ1_EMISSIVE_CODE>
+            <TOOLTIPID>%((L:A32NX_ACP_NAV_#SIDE#_VOICE_KNOB_VOLUME_DOWN))%{if}TT:COCKPIT.TOOLTIPS.NAV_PUSHBUTTON_VOICE_OFF%{else}TT:COCKPIT.TOOLTIPS.NAV_PUSHBUTTON_VOICE_ON%{end}</TOOLTIPID>
         </UseTemplate>
 
         <UseTemplate Name="ASOBO_GT_Push_Button_Airliner">
@@ -612,7 +576,7 @@
             <NORMALIZED_TIME_1>0.1</NORMALIZED_TIME_1>
             <WWISE_EVENT_2>fcubutton</WWISE_EVENT_2>
             <NORMALIZED_TIME_2>0.5</NORMALIZED_TIME_2>
-            <TOOLTIPID>%((L:A32NX_ACP_NAV_#SIDE#_RESET_Knob_Volume_Down))%{if}TT:COCKPIT.TOOLTIPS.NAV_PUSHBUTTON_RESET_OFF%{else}TT:COCKPIT.TOOLTIPS.NAV_PUSHBUTTON_RESET_ON%{end}</TOOLTIPID>
+            <TOOLTIPID>%((L:A32NX_ACP_NAV_#SIDE#_RESET_KNOB_VOLUME_DOWN))%{if}TT:COCKPIT.TOOLTIPS.NAV_PUSHBUTTON_RESET_OFF%{else}TT:COCKPIT.TOOLTIPS.NAV_PUSHBUTTON_RESET_ON%{end}</TOOLTIPID>
         </UseTemplate>
 
         <UseTemplate Name="FBW_Anim_Interactions">
@@ -625,13 +589,13 @@
             <INSTRUMENT>VOR1</INSTRUMENT>
             <ONCLICK>
                 <!-- Basically the same result of the second condition to reduce maintenance complexity due to RNP notation -->
-                (L:A32NX_ACP_NAV_VOICE_Knob_Volume_Down) 0 == if{
-                    (A:NAV SOUND:1, Bool) 1 == (L:A32NX_ACP_NAV_L_VOR1_Knob_Volume_Down) 0 == (L:A32NX_ACP_NAV_R_VOR1_Knob_Volume_Down) 0 == and and if{
+                (L:A32NX_ACP_NAV_VOICE_KNOB_VOLUME_DOWN) 0 == if{
+                    (A:NAV SOUND:1, Bool) 1 == (L:A32NX_ACP_NAV_L_VOR1_KNOB_VOLUME_DOWN) 0 == (L:A32NX_ACP_NAV_R_VOR1_KNOB_VOLUME_DOWN) 0 == and and if{
                         1 (&gt;K:RADIO_VOR1_IDENT_TOGGLE)
                         1 (&gt;K:RADIO_DME1_IDENT_SET)
                     }
 
-                    (A:NAV SOUND:1, Bool) 0 == (L:A32NX_ACP_NAV_L_VOR1_Knob_Volume_Down) 1 == (L:A32NX_ACP_NAV_R_VOR1_Knob_Volume_Down) 1 == or and if{
+                    (A:NAV SOUND:1, Bool) 0 == (L:A32NX_ACP_NAV_L_VOR1_KNOB_VOLUME_DOWN) 1 == (L:A32NX_ACP_NAV_R_VOR1_KNOB_VOLUME_DOWN) 1 == or and if{
                         1 (&gt;K:RADIO_VOR1_IDENT_TOGGLE)
                         1 (&gt;K:RADIO_DME1_IDENT_SET)
                     }
@@ -653,7 +617,7 @@
             </DEC_VOLUME>
             <TOOLTIP_LEFT>TT:COCKPIT.TOOLTIPS.TRANSMITTER_VOR1_VOLUME_DEC</TOOLTIP_LEFT>
             <TOOLTIP_RIGHT>TT:COCKPIT.TOOLTIPS.TRANSMITTER_VOR1_VOLUME_INC</TOOLTIP_RIGHT>
-            <TOOLTIP_HAND>%((L:A32NX_ACP_NAV_#SIDE#_VOR1_Knob_Volume_Down))%{if}TT:INPUT.KEY_RADIO_VOR1_IDENT_DISABLE_DESC%{else}TT:INPUT.KEY_RADIO_VOR1_IDENT_ENABLE_DESC%{end}</TOOLTIP_HAND>
+            <TOOLTIP_HAND>%((L:A32NX_ACP_NAV_#SIDE#_VOR1_KNOB_VOLUME_DOWN))%{if}TT:INPUT.KEY_RADIO_VOR1_IDENT_DISABLE_DESC%{else}TT:INPUT.KEY_RADIO_VOR1_IDENT_ENABLE_DESC%{end}</TOOLTIP_HAND>
         </UseTemplate>
 
         <UseTemplate Name="FBW_Anim_Interactions">
@@ -666,13 +630,13 @@
             <INSTRUMENT>VOR2</INSTRUMENT>
             <ONCLICK>
                 <!-- Basically the same result of the second condition to reduce maintenance complexity due to RNP notation -->
-                (L:A32NX_ACP_NAV_VOICE_Knob_Volume_Down) 0 == if{
-                    (A:NAV SOUND:2, Bool) 1 == (L:A32NX_ACP_NAV_L_VOR2_Knob_Volume_Down) 0 == (L:A32NX_ACP_NAV_R_VOR2_Knob_Volume_Down) 0 == and and if{
+                (L:A32NX_ACP_NAV_VOICE_KNOB_VOLUME_DOWN) 0 == if{
+                    (A:NAV SOUND:2, Bool) 1 == (L:A32NX_ACP_NAV_L_VOR2_KNOB_VOLUME_DOWN) 0 == (L:A32NX_ACP_NAV_R_VOR2_KNOB_VOLUME_DOWN) 0 == and and if{
                         1 (&gt;K:RADIO_VOR2_IDENT_TOGGLE)
                         1 (&gt;K:RADIO_DME2_IDENT_SET)
                     }
 
-                    (A:NAV SOUND:2, Bool) 0 == (L:A32NX_ACP_NAV_L_VOR2_Knob_Volume_Down) 1 == (L:A32NX_ACP_NAV_R_VOR2_Knob_Volume_Down) 1 == or and if{
+                    (A:NAV SOUND:2, Bool) 0 == (L:A32NX_ACP_NAV_L_VOR2_KNOB_VOLUME_DOWN) 1 == (L:A32NX_ACP_NAV_R_VOR2_KNOB_VOLUME_DOWN) 1 == or and if{
                         1 (&gt;K:RADIO_VOR2_IDENT_TOGGLE)
                         1 (&gt;K:RADIO_DME2_IDENT_SET)
                     }
@@ -694,7 +658,7 @@
             </DEC_VOLUME>
             <TOOLTIP_LEFT>TT:COCKPIT.TOOLTIPS.TRANSMITTER_VOR2_VOLUME_DEC</TOOLTIP_LEFT>
             <TOOLTIP_RIGHT>TT:COCKPIT.TOOLTIPS.TRANSMITTER_VOR2_VOLUME_INC</TOOLTIP_RIGHT>
-            <TOOLTIP_HAND>%((L:A32NX_ACP_NAV_#SIDE#_VOR2_Knob_Volume_Down))%{if}TT:INPUT.KEY_RADIO_VOR2_IDENT_DISABLE_DESC%{else}TT:INPUT.KEY_RADIO_VOR2_IDENT_ENABLE_DESC%{end}</TOOLTIP_HAND>
+            <TOOLTIP_HAND>%((L:A32NX_ACP_NAV_#SIDE#_VOR2_KNOB_VOLUME_DOWN))%{if}TT:INPUT.KEY_RADIO_VOR2_IDENT_DISABLE_DESC%{else}TT:INPUT.KEY_RADIO_VOR2_IDENT_ENABLE_DESC%{end}</TOOLTIP_HAND>
         </UseTemplate>
 
         <UseTemplate Name="FBW_Anim_Interactions">
@@ -706,11 +670,11 @@
             <ANIM_NAME_SWITCH>#ANIM_NAME_PUSH_RECEIVER_MKR#</ANIM_NAME_SWITCH>
             <INSTRUMENT>MKR</INSTRUMENT>
             <ONCLICK>
-                (A:MARKER SOUND, Bool) 1 == (L:A32NX_ACP_NAV_L_MKR_Knob_Volume_Down) 0 == (L:A32NX_ACP_NAV_R_MKR_Knob_Volume_Down) 0 == and and if{
+                (A:MARKER SOUND, Bool) 1 == (L:A32NX_ACP_NAV_L_MKR_KNOB_VOLUME_DOWN) 0 == (L:A32NX_ACP_NAV_R_MKR_KNOB_VOLUME_DOWN) 0 == and and if{
                     1 (&gt;K:MARKER_SOUND_TOGGLE)
                 }
 
-                (A:MARKER SOUND, Bool) 0 == (L:A32NX_ACP_NAV_L_MKR_Knob_Volume_Down) 1 == (L:A32NX_ACP_NAV_R_MKR_Knob_Volume_Down) 1 == or and if{
+                (A:MARKER SOUND, Bool) 0 == (L:A32NX_ACP_NAV_L_MKR_KNOB_VOLUME_DOWN) 1 == (L:A32NX_ACP_NAV_R_MKR_KNOB_VOLUME_DOWN) 1 == or and if{
                     1 (&gt;K:MARKER_SOUND_TOGGLE)
                 }
             </ONCLICK>
@@ -719,7 +683,7 @@
             <DEC_VOLUME>(L:A32NX_ACP_NAV_#SIDE#_MKR_Volume) #VOLUME_INCREMENT_NAV# - 0 max (&gt;L:A32NX_ACP_NAV_#SIDE#_MKR_Volume)</DEC_VOLUME>
             <TOOLTIP_LEFT>TT:COCKPIT.TOOLTIPS.NAV_KNOB_MARKERS_VOLUME_DECREASE</TOOLTIP_LEFT>
             <TOOLTIP_RIGHT>TT:COCKPIT.TOOLTIPS.NAV_KNOB_MARKERS_VOLUME_INCREASE</TOOLTIP_RIGHT>
-            <TOOLTIP_HAND>%((L:A32NX_ACP_NAV_#SIDE#_MKR_Knob_Volume_Down))%{if}TT:COCKPIT.TOOLTIPS.NAV_KNOB_MARKERS_IDENT_DISABLE%{else}TT:COCKPIT.TOOLTIPS.NAV_KNOB_MARKERS_IDENT_ENABLE%{end}</TOOLTIP_HAND>
+            <TOOLTIP_HAND>%((L:A32NX_ACP_NAV_#SIDE#_MKR_KNOB_VOLUME_DOWN))%{if}TT:COCKPIT.TOOLTIPS.NAV_KNOB_MARKERS_IDENT_DISABLE%{else}TT:COCKPIT.TOOLTIPS.NAV_KNOB_MARKERS_IDENT_ENABLE%{end}</TOOLTIP_HAND>
         </UseTemplate>
 
         <UseTemplate Name="FBW_Anim_Interactions">
@@ -738,7 +702,7 @@
             <DEC_VOLUME>(L:A32NX_ACP_NAV_#SIDE#_ILS_Volume) #VOLUME_INCREMENT_NAV# - 0 max (&gt;L:A32NX_ACP_NAV_#SIDE#_ILS_Volume)</DEC_VOLUME>
             <TOOLTIP_LEFT>TT:COCKPIT.TOOLTIPS.NAV_KNOB_ILS_VOLUME_DECREASE</TOOLTIP_LEFT>
             <TOOLTIP_RIGHT>TT:COCKPIT.TOOLTIPS.NAV_KNOB_ILS_VOLUME_INCREASE</TOOLTIP_RIGHT>
-            <TOOLTIP_HAND>%((L:A32NX_ACP_NAV_#SIDE#_ILS_Knob_Volume_Down))%{if}TT:COCKPIT.TOOLTIPS.NAV_KNOB_ILS_IDENT_DISABLE%{else}TT:COCKPIT.TOOLTIPS.NAV_KNOB_ILS_IDENT_ENABLE%{end}</TOOLTIP_HAND>
+            <TOOLTIP_HAND>%((L:A32NX_ACP_NAV_#SIDE#_ILS_KNOB_VOLUME_DOWN))%{if}TT:COCKPIT.TOOLTIPS.NAV_KNOB_ILS_IDENT_DISABLE%{else}TT:COCKPIT.TOOLTIPS.NAV_KNOB_ILS_IDENT_ENABLE%{end}</TOOLTIP_HAND>
         </UseTemplate>
 
         <UseTemplate Name="FBW_Anim_Interactions">
@@ -757,7 +721,7 @@
             <DEC_VOLUME>(L:A32NX_ACP_NAV_#SIDE#_MLS_Volume) #VOLUME_INCREMENT_NAV# - 0 max (&gt;L:A32NX_ACP_NAV_#SIDE#_MLS_Volume)</DEC_VOLUME>
             <TOOLTIP_LEFT>TT:COCKPIT.TOOLTIPS.NAV_KNOB_ILS_VOLUME_DECREASE</TOOLTIP_LEFT>
             <TOOLTIP_RIGHT>TT:COCKPIT.TOOLTIPS.NAV_KNOB_ILS_VOLUME_INCREASE</TOOLTIP_RIGHT>
-            <TOOLTIP_HAND>%((L:A32NX_ACP_NAV_#SIDE#_MLS_Knob_Volume_Down))%{if}TT:COCKPIT.TOOLTIPS.NAV_KNOB_ILS_IDENT_DISABLE%{else}TT:COCKPIT.TOOLTIPS.NAV_KNOB_ILS_IDENT_ENABLE%{end}</TOOLTIP_HAND>
+            <TOOLTIP_HAND>%((L:A32NX_ACP_NAV_#SIDE#_MLS_KNOB_VOLUME_DOWN))%{if}TT:COCKPIT.TOOLTIPS.NAV_KNOB_ILS_IDENT_DISABLE%{else}TT:COCKPIT.TOOLTIPS.NAV_KNOB_ILS_IDENT_ENABLE%{end}</TOOLTIP_HAND>
         </UseTemplate>
 
         <UseTemplate Name="FBW_Anim_Interactions">
@@ -771,12 +735,12 @@
             <INSTRUMENT>ADF1</INSTRUMENT>
             <ONCLICK>
                 <!-- Basically the same result of the second condition to reduce maintenance complexity due to RNP notation -->
-                (L:A32NX_ACP_NAV_VOICE_Knob_Volume_Down) 0 == if{
-                    (A:ADF SOUND, Bool) 1 == (L:A32NX_ACP_NAV_L_ADF1_Knob_Volume_Down) 0 == (L:A32NX_ACP_NAV_R_ADF1_Knob_Volume_Down) 0 == and and if{
+                (L:A32NX_ACP_NAV_VOICE_KNOB_VOLUME_DOWN) 0 == if{
+                    (A:ADF SOUND, Bool) 1 == (L:A32NX_ACP_NAV_L_ADF1_KNOB_VOLUME_DOWN) 0 == (L:A32NX_ACP_NAV_R_ADF1_KNOB_VOLUME_DOWN) 0 == and and if{
                         1 (&gt;K:RADIO_ADF_IDENT_DISABLE)
                     }
 
-                    (A:ADF SOUND, Bool) 0 == (L:A32NX_ACP_NAV_L_ADF1_Knob_Volume_Down) 1 == (L:A32NX_ACP_NAV_R_ADF1_Knob_Volume_Down) 1 == or and if{
+                    (A:ADF SOUND, Bool) 0 == (L:A32NX_ACP_NAV_L_ADF1_KNOB_VOLUME_DOWN) 1 == (L:A32NX_ACP_NAV_R_ADF1_KNOB_VOLUME_DOWN) 1 == or and if{
                         1 (&gt;K:RADIO_ADF_IDENT_ENABLE)
                     }
                 }
@@ -787,7 +751,7 @@
             <DEC_VOLUME>(L:A32NX_ACP_NAV_#SIDE#_ADF1_Volume) #VOLUME_INCREMENT_NAV# - 0 max (&gt;L:A32NX_ACP_NAV_#SIDE#_ADF1_Volume)</DEC_VOLUME>
             <TOOLTIP_LEFT>TT:COCKPIT.TOOLTIPS.TRANSMITTER_ADF1_VOLUME_DEC</TOOLTIP_LEFT>
             <TOOLTIP_RIGHT>TT:COCKPIT.TOOLTIPS.TRANSMITTER_ADF1_VOLUME_INC</TOOLTIP_RIGHT>
-            <TOOLTIP_HAND>%((L:A32NX_ACP_NAV_#SIDE#_ADF1_Knob_Volume_Down))%{if}TT:INPUT.KEY_RADIO_ADF_IDENT_DISABLE_DESC%{else}TT:INPUT.KEY_RADIO_ADF_IDENT_ENABLE_DESC%{end}</TOOLTIP_HAND>
+            <TOOLTIP_HAND>%((L:A32NX_ACP_NAV_#SIDE#_ADF1_KNOB_VOLUME_DOWN))%{if}TT:INPUT.KEY_RADIO_ADF_IDENT_DISABLE_DESC%{else}TT:INPUT.KEY_RADIO_ADF_IDENT_ENABLE_DESC%{end}</TOOLTIP_HAND>
         </UseTemplate>
 
         <UseTemplate Name="FBW_Anim_Interactions">
@@ -801,12 +765,12 @@
             <INSTRUMENT>ADF2</INSTRUMENT>
             <ONCLICK>
                 <!-- Basically the same result of the second condition to reduce maintenance complexity due to RNP notation -->
-                (L:A32NX_ACP_NAV_VOICE_Knob_Volume_Down) 0 == if{
-                    (A:ADF SOUND:2, Bool) 1 == (L:A32NX_ACP_NAV_L_ADF2_Knob_Volume_Down) 0 == (L:A32NX_ACP_NAV_R_ADF2_Knob_Volume_Down) 0 == and and if{
+                (L:A32NX_ACP_NAV_VOICE_KNOB_VOLUME_DOWN) 0 == if{
+                    (A:ADF SOUND:2, Bool) 1 == (L:A32NX_ACP_NAV_L_ADF2_KNOB_VOLUME_DOWN) 0 == (L:A32NX_ACP_NAV_R_ADF2_KNOB_VOLUME_DOWN) 0 == and and if{
                         1 (&gt;K:RADIO_ADF2_IDENT_TOGGLE)
                     }
 
-                    (A:ADF SOUND:2, Bool) 0 == (L:A32NX_ACP_NAV_L_ADF2_Knob_Volume_Down) 1 == (L:A32NX_ACP_NAV_R_ADF2_Knob_Volume_Down) 1 == or and if{
+                    (A:ADF SOUND:2, Bool) 0 == (L:A32NX_ACP_NAV_L_ADF2_KNOB_VOLUME_DOWN) 1 == (L:A32NX_ACP_NAV_R_ADF2_KNOB_VOLUME_DOWN) 1 == or and if{
                         1 (&gt;K:RADIO_ADF2_IDENT_TOGGLE)
                     }
                 }
@@ -816,7 +780,7 @@
             <DEC_VOLUME>(L:A32NX_ACP_NAV_#SIDE#_ADF2_Volume) #VOLUME_INCREMENT_NAV# - 0 max (&gt;L:A32NX_ACP_NAV_#SIDE#_ADF2_Volume)</DEC_VOLUME>
             <TOOLTIP_LEFT>TT:COCKPIT.TOOLTIPS.TRANSMITTER_ADF2_VOLUME_DEC</TOOLTIP_LEFT>
             <TOOLTIP_RIGHT>TT:COCKPIT.TOOLTIPS.TRANSMITTER_ADF2_VOLUME_INC</TOOLTIP_RIGHT>
-            <TOOLTIP_HAND>%((L:A32NX_ACP_NAV_#SIDE#_ADF2_Knob_Volume_Down))%{if}TT:INPUT.KEY_RADIO_ADF2_IDENT_DISABLE_DESC%{else}TT:INPUT.KEY_RADIO_ADF2_IDENT_ENABLE_DESC%{end}</TOOLTIP_HAND>
+            <TOOLTIP_HAND>%((L:A32NX_ACP_NAV_#SIDE#_ADF2_KNOB_VOLUME_DOWN))%{if}TT:INPUT.KEY_RADIO_ADF2_IDENT_DISABLE_DESC%{else}TT:INPUT.KEY_RADIO_ADF2_IDENT_ENABLE_DESC%{end}</TOOLTIP_HAND>
         </UseTemplate>
 
         <Component ID="RMP_SWITCH_INT_#SIDE#" Node="#NODE_ID_SWITCH_INT#">
@@ -841,15 +805,15 @@
             <DefaultTemplateParameters>
                 <EMISSIVE_DIM>(L:A32NX_OVHD_INTLT_ANN, number) 2 == if{ 0.1 } els{ 1 }</EMISSIVE_DIM>
                 <!--
-                    A32NX_ACP2_Transmit_Channel into COPILOT_TRANSMITTER_SET because PILOT_TRANSMITTER_SET sets it for the copilot too
+                    A32NX_ACP2_TRANSMIT_CHANNEL into COPILOT_TRANSMITTER_SET because PILOT_TRANSMITTER_SET sets it for the copilot too
                     #TRANSMIT_ID# 3 &lt; due to being able to listen to COM1/2/3 only
                 -->
                 <LEFT_SINGLE_CODE>
                     #SEQ1_POWERED# if{
-                        #TRANSMIT_ID# (L:A32NX_ACP#ID#_Transmit_Channel) == if{
-                            4 (&gt;L:A32NX_ACP#ID#_Transmit_Channel)
+                        #TRANSMIT_ID# (L:A32NX_ACP#ID#_TRANSMIT_CHANNEL) == if{
+                            4 (&gt;L:A32NX_ACP#ID#_TRANSMIT_CHANNEL)
                         } els{
-                            #TRANSMIT_ID# (&gt;L:A32NX_ACP#ID#_Transmit_Channel)
+                            #TRANSMIT_ID# (&gt;L:A32NX_ACP#ID#_TRANSMIT_CHANNEL)
                         }
 
                         #TRANSMIT_ID# 3 &lt; if{
@@ -859,7 +823,7 @@
                                 } els{
                                     #TRANSMIT_ID# (&gt;K:PILOT_TRANSMITTER_SET)
                                 }
-                                (L:A32NX_ACP2_Transmit_Channel) (&gt;K:COPILOT_TRANSMITTER_SET)
+                                (L:A32NX_ACP2_TRANSMIT_CHANNEL) (&gt;K:COPILOT_TRANSMITTER_SET)
                             } els{
                                 (A:COPILOT TRANSMITTER TYPE, Enum) #TRANSMIT_ID# == if{
                                     4 (&gt;K:COPILOT_TRANSMITTER_SET)
@@ -875,13 +839,13 @@
                 <!-- Green light -->
                 <SEQ1_EMISSIVE_CODE>
                     #SEQ1_POWERED# if{
-                        #TRANSMIT_ID# (L:A32NX_ACP#ID#_Transmit_Channel) == (L:A32NX_OVHD_INTLT_ANN) 0 == or #EMISSIVE_DIM# *
+                        #TRANSMIT_ID# (L:A32NX_ACP#ID#_TRANSMIT_CHANNEL) == (L:A32NX_OVHD_INTLT_ANN) 0 == or #EMISSIVE_DIM# *
                     }
                 </SEQ1_EMISSIVE_CODE>
                     <!-- Button name light (for example CALL or MECH)-->
                 <SEQ2_EMISSIVE_CODE>
                     #SEQ1_POWERED# if{
-                        #TRANSMIT_ID# (L:A32NX_ACP#ID#_Transmit_Channel) == (L:A32NX_OVHD_INTLT_ANN) 0 == or #EMISSIVE_DIM# *
+                        #TRANSMIT_ID# (L:A32NX_ACP#ID#_TRANSMIT_CHANNEL) == (L:A32NX_OVHD_INTLT_ANN) 0 == or #EMISSIVE_DIM# *
                     }
                 </SEQ2_EMISSIVE_CODE>
                 <WWISE_EVENT_1>fcubutton</WWISE_EVENT_1>
@@ -906,22 +870,14 @@
                 #SEQ1_POWERED# ! if{
                     0
                 } els{
-<<<<<<< HEAD
-                    1 (L:A32NX_ACP#ID#_#FREQ_ID#_Knob_Volume_Down) == (L:A32NX_OVHD_INTLT_ANN) 0 == or if{
+                    1 (L:A32NX_ACP#ID#_#FREQ_ID#_KNOB_VOLUME_DOWN) == (L:A32NX_OVHD_INTLT_ANN) 0 == or if{
                         3.0 #EMISSIVE_DIM# *
                     } els{
                         0.1 #EMISSIVE_DIM# *
-=======
-                    1 (L:XMLVAR_COM_#ID#_#FREQ_ID#_Switch_Down) == (L:A32NX_OVHD_INTLT_ANN) 0 == or if{
-                        3.0 #EMISSIVE_DIM# *
-                    } els{
-                        0
->>>>>>> 5fdd9ff6
                     }
                 }
             </TRANSMIT_EMISSIVE_CODE>
         </OverrideTemplateParameters>
-<<<<<<< HEAD
 
         <Component ID="#NODE_ID#" Node="#NODE_ID#">
             <UseTemplate Name="#KNOB_TEMPLATE#">
@@ -939,36 +895,36 @@
                 <USE_SIMVAR_FOR_BUTTON_ANIM>False</USE_SIMVAR_FOR_BUTTON_ANIM>
                 <USE_SIMVAR_FOR_KNOB_ANIM>False</USE_SIMVAR_FOR_KNOB_ANIM>
                 <CENTER_RADIUS>0.002</CENTER_RADIUS>
-                <KNOB_ANIM_CODE>(L:A32NX_ACP#ID#_Volume_#FREQ_ID#) 100 *</KNOB_ANIM_CODE>
+                <KNOB_ANIM_CODE>(L:A32NX_ACP#ID#_#FREQ_ID#_VOLUME) 100 *</KNOB_ANIM_CODE>
                 <CLOCKWISE_CODE>
-                    0 (L:A32NX_ACP#ID#_#FREQ_ID#_Knob_Volume_Down) == if{
-                        (L:A32NX_ACP#ID#_Volume_#FREQ_ID#) #VOLUME_INCREMENT_HARD# + 1 min (&gt;L:A32NX_ACP#ID#_Volume_#FREQ_ID#)
+                    0 (L:A32NX_ACP#ID#_#FREQ_ID#_KNOB_VOLUME_DOWN) == if{
+                        (L:A32NX_ACP#ID#_#FREQ_ID#_VOLUME) #VOLUME_INCREMENT_HARD# + 1 min (&gt;L:A32NX_ACP#ID#_#FREQ_ID#_VOLUME)
                     } els{
-                        (L:A32NX_ACP#ID#_Volume_#FREQ_ID#) #VOLUME_INCREMENT# + 1 min (&gt;L:A32NX_ACP#ID#_Volume_#FREQ_ID#)
+                        (L:A32NX_ACP#ID#_#FREQ_ID#_VOLUME) #VOLUME_INCREMENT# + 1 min (&gt;L:A32NX_ACP#ID#_#FREQ_ID#_VOLUME)
                     }
 
                     1 (&gt;I:XMLVAR_COM_UpdateReceivers)
                 </CLOCKWISE_CODE>
                 <ANTICLOCKWISE_CODE>
-                    0 (L:A32NX_ACP#ID#_#FREQ_ID#_Knob_Volume_Down) == if{
-                        (L:A32NX_ACP#ID#_Volume_#FREQ_ID#) #VOLUME_INCREMENT_HARD# - 0 max (&gt;L:A32NX_ACP#ID#_Volume_#FREQ_ID#)
+                    0 (L:A32NX_ACP#ID#_#FREQ_ID#_KNOB_VOLUME_DOWN) == if{
+                        (L:A32NX_ACP#ID#_#FREQ_ID#_VOLUME) #VOLUME_INCREMENT_HARD# - 0 max (&gt;L:A32NX_ACP#ID#_#FREQ_ID#_VOLUME)
                     } els{
-                        (L:A32NX_ACP#ID#_Volume_#FREQ_ID#) #VOLUME_INCREMENT# - 0 max (&gt;L:A32NX_ACP#ID#_Volume_#FREQ_ID#)
+                        (L:A32NX_ACP#ID#_#FREQ_ID#_VOLUME) #VOLUME_INCREMENT# - 0 max (&gt;L:A32NX_ACP#ID#_#FREQ_ID#_VOLUME)
                     }
 
                     1 (&gt;I:XMLVAR_COM_UpdateReceivers)
                 </ANTICLOCKWISE_CODE>
-                <ANIM_CODE_SWITCH>(L:A32NX_ACP#ID#_#FREQ_ID#_Knob_Volume_Down) 100 *</ANIM_CODE_SWITCH>
+                <ANIM_CODE_SWITCH>(L:A32NX_ACP#ID#_#FREQ_ID#_KNOB_VOLUME_DOWN) 100 *</ANIM_CODE_SWITCH>
                 <ANIM_NAME_PUSH>#ANIM_NAME_SWITCH#</ANIM_NAME_PUSH>
                 <LEFT_SINGLE_CODE>
                     #SEQ1_POWERED# if{
-                        (L:A32NX_ACP#ID#_#FREQ_ID#_Knob_Volume_Down) ! (&gt;L:A32NX_ACP#ID#_#FREQ_ID#_Knob_Volume_Down)
+                        (L:A32NX_ACP#ID#_#FREQ_ID#_KNOB_VOLUME_DOWN) ! (&gt;L:A32NX_ACP#ID#_#FREQ_ID#_KNOB_VOLUME_DOWN)
                         1 (&gt;I:XMLVAR_COM_UpdateReceivers)
                     }
                 </LEFT_SINGLE_CODE>
                 <SEQ1_EMISSIVE_CODE>
                     #SEQ1_POWERED# if{
-                        1 (L:A32NX_ACP#ID#_#FREQ_ID#_Knob_Volume_Down) == (L:A32NX_OVHD_INTLT_ANN) 0 == or #EMISSIVE_DIM# *
+                        1 (L:A32NX_ACP#ID#_#FREQ_ID#_KNOB_VOLUME_DOWN) == (L:A32NX_OVHD_INTLT_ANN) 0 == or #EMISSIVE_DIM# *
                     }
                 </SEQ1_EMISSIVE_CODE>
                 <WWISE_EVENT></WWISE_EVENT>
@@ -1002,7 +958,7 @@
                 #SEQ1_POWERED# ! if{
                     0
                 } els{
-                    (L:A32NX_ACP_NAV_#SIDE#_#INSTRUMENT#_Knob_Volume_Down) 1 == (L:A32NX_OVHD_INTLT_ANN) 0 == or if{
+                    (L:A32NX_ACP_NAV_#SIDE#_#INSTRUMENT#_KNOB_VOLUME_DOWN) 1 == (L:A32NX_OVHD_INTLT_ANN) 0 == or if{
                         3.0 #EMISSIVE_DIM# *
                     } els{
                         0.1 #EMISSIVE_DIM# *
@@ -1010,60 +966,6 @@
                 }
             </TRANSMIT_EMISSIVE_CODE>
         </OverrideTemplateParameters>
-=======
-        <Condition Valid="NO_BUTTON">
-            <False>
-                <UseTemplate Name="ASOBO_GT_Push_Button_Airliner">
-                    <TOOLTIPID>#TOOLTIP_PB#</TOOLTIPID>
-                    <NODE_ID>#NODE_ID_BUTTON#</NODE_ID>
-                    <ANIM_NAME>#ANIM_NAME_BUTTON#</ANIM_NAME>
-                    <SEQ1_NODE_ID>#NODE_ID_BUTTON_SEQ1#</SEQ1_NODE_ID>
-                    <SEQ2_NODE_ID>#NODE_ID_BUTTON_SEQ2#</SEQ2_NODE_ID>
-                    <!-- XMLVAR_COM_PANEL2_Transmit_Channel into COPILOT_TRANSMITTER_SET because PILOT_TRANSMITTER_SET sets it for the copilot too -->
-                    <LEFT_SINGLE_CODE>
-                        #SEQ1_POWERED# if{
-                            #TRANSMIT_ID# (L:XMLVAR_COM_PANEL#ID#_Transmit_Channel) == if{
-                                4 (&gt;L:XMLVAR_COM_PANEL#ID#_Transmit_Channel)
-                            } els{
-                                #TRANSMIT_ID# (&gt;L:XMLVAR_COM_PANEL#ID#_Transmit_Channel)
-                            }
-
-                            #ID# 1 == if{
-                                (A:PILOT TRANSMITTER TYPE, Enum) #TRANSMIT_ID# == if{
-                                    4 (&gt;K:PILOT_TRANSMITTER_SET)
-                                } els{
-                                    #TRANSMIT_ID# (&gt;K:PILOT_TRANSMITTER_SET)
-                                }
-                                (L:XMLVAR_COM_PANEL2_Transmit_Channel) (&gt;K:COPILOT_TRANSMITTER_SET)
-                            } els{
-                                (A:COPILOT TRANSMITTER TYPE, Enum) #TRANSMIT_ID# == if{
-                                    4 (&gt;K:COPILOT_TRANSMITTER_SET)
-                                } els{
-                                    #TRANSMIT_ID# (&gt;K:COPILOT_TRANSMITTER_SET)
-                                }
-                            }
-                        }
-                    </LEFT_SINGLE_CODE>
-                    <!-- Green light -->
-                    <SEQ1_EMISSIVE_CODE>
-                        #SEQ1_POWERED# if{
-                            #TRANSMIT_ID# (L:XMLVAR_COM_PANEL#ID#_Transmit_Channel) == (L:A32NX_OVHD_INTLT_ANN) 0 == or #EMISSIVE_DIM# *
-                        }
-                    </SEQ1_EMISSIVE_CODE>
-                     <!-- Button name light (for example CALL or MECH)-->
-                    <SEQ2_EMISSIVE_CODE>
-                        #SEQ1_POWERED# if{
-                            #TRANSMIT_ID# (L:XMLVAR_COM_PANEL#ID#_Transmit_Channel) == (L:A32NX_OVHD_INTLT_ANN) 0 == or #EMISSIVE_DIM# *
-                        }
-                    </SEQ2_EMISSIVE_CODE>
-                    <WWISE_EVENT_1>fcubutton</WWISE_EVENT_1>
-                    <NORMALIZED_TIME_1>0.1</NORMALIZED_TIME_1>
-                    <WWISE_EVENT_2>fcubutton</WWISE_EVENT_2>
-                    <NORMALIZED_TIME_2>0.5</NORMALIZED_TIME_2>
-                </UseTemplate>
-            </False>
-        </Condition>
->>>>>>> 5fdd9ff6
 
         <Component ID="#NODE_ID#" Node="#NODE_ID#">
             <UseTemplate Name="#KNOB_TEMPLATE#">
@@ -1081,7 +983,6 @@
                 <USE_SIMVAR_FOR_BUTTON_ANIM>False</USE_SIMVAR_FOR_BUTTON_ANIM>
                 <USE_SIMVAR_FOR_KNOB_ANIM>False</USE_SIMVAR_FOR_KNOB_ANIM>
                 <CENTER_RADIUS>0.002</CENTER_RADIUS>
-<<<<<<< HEAD
                 <KNOB_ANIM_CODE>(L:A32NX_ACP_NAV_#SIDE#_#INSTRUMENT#_Volume) 100 *</KNOB_ANIM_CODE>
                 <CLOCKWISE_CODE>
                     #INC_VOLUME#
@@ -1091,42 +992,13 @@
                     #DEC_VOLUME#
                     1 (&gt;I:XMLVAR_COM_UpdateReceivers)
                 </ANTICLOCKWISE_CODE>
-                <ANIM_CODE_SWITCH> (L:A32NX_ACP_NAV_#SIDE#_#INSTRUMENT#_Knob_Volume_Down) 100 *</ANIM_CODE_SWITCH>
+                <ANIM_CODE_SWITCH> (L:A32NX_ACP_NAV_#SIDE#_#INSTRUMENT#_KNOB_VOLUME_DOWN) 100 *</ANIM_CODE_SWITCH>
                 <ANIM_NAME_PUSH>#ANIM_NAME_SWITCH#</ANIM_NAME_PUSH>
                 <LEFT_SINGLE_CODE>
-                    (L:A32NX_ACP_NAV_#SIDE#_#INSTRUMENT#_Knob_Volume_Down) ! (&gt;L:A32NX_ACP_NAV_#SIDE#_#INSTRUMENT#_Knob_Volume_Down)
+                    (L:A32NX_ACP_NAV_#SIDE#_#INSTRUMENT#_KNOB_VOLUME_DOWN) ! (&gt;L:A32NX_ACP_NAV_#SIDE#_#INSTRUMENT#_KNOB_VOLUME_DOWN)
                     #ONCLICK#
                     1 (&gt;I:XMLVAR_COM_UpdateReceivers)
-=======
-                <KNOB_ANIM_CODE>(L:XMLVAR_COM_#ID#_Volume_#FREQ_ID#) 100 *</KNOB_ANIM_CODE>
-                <CLOCKWISE_CODE>
-                    0 (L:XMLVAR_COM_#ID#_#FREQ_ID#_Switch_Down) == if{
-                        (L:XMLVAR_COM_#ID#_Volume_#FREQ_ID#) #VOLUME_INCREMENT_HARD# + 1 min (&gt;L:XMLVAR_COM_#ID#_Volume_#FREQ_ID#)
-                    } els{
-                        (L:XMLVAR_COM_#ID#_Volume_#FREQ_ID#) #VOLUME_INCREMENT# + 1 min (&gt;L:XMLVAR_COM_#ID#_Volume_#FREQ_ID#)
-                    }
-                </CLOCKWISE_CODE>
-                <ANTICLOCKWISE_CODE>
-                    0 (L:XMLVAR_COM_#ID#_#FREQ_ID#_Switch_Down) == if{
-                        (L:XMLVAR_COM_#ID#_Volume_#FREQ_ID#) #VOLUME_INCREMENT_HARD# - 0 max (&gt;L:XMLVAR_COM_#ID#_Volume_#FREQ_ID#)
-                    } els{
-                        (L:XMLVAR_COM_#ID#_Volume_#FREQ_ID#) #VOLUME_INCREMENT# - 0 max (&gt;L:XMLVAR_COM_#ID#_Volume_#FREQ_ID#)
-                    }
-                </ANTICLOCKWISE_CODE>
-                <ANIM_CODE_SWITCH>(L:XMLVAR_COM_#ID#_#FREQ_ID#_Switch_Down) 100 *</ANIM_CODE_SWITCH>
-                <ANIM_NAME_PUSH>#ANIM_NAME_SWITCH#</ANIM_NAME_PUSH>
-                <LEFT_SINGLE_CODE>
-                    #SEQ1_POWERED# if{
-                        (L:XMLVAR_COM_#ID#_#FREQ_ID#_Switch_Down) ! (&gt;L:XMLVAR_COM_#ID#_#FREQ_ID#_Switch_Down)
-                        1 (&gt;I:XMLVAR_COM_UpdateReceivers)
-                    }
->>>>>>> 5fdd9ff6
                 </LEFT_SINGLE_CODE>
-                <SEQ1_EMISSIVE_CODE>
-                    #SEQ1_POWERED# if{
-                        1 (L:XMLVAR_COM_#ID#_#FREQ_ID#_Switch_Down) == (L:A32NX_OVHD_INTLT_ANN) 0 == or #EMISSIVE_DIM# *
-                    }
-                </SEQ1_EMISSIVE_CODE>
                 <WWISE_EVENT></WWISE_EVENT>
                 <WWISE_EVENT_1>mcdubuttons</WWISE_EVENT_1>
                 <NORMALIZED_TIME_1>0.1</NORMALIZED_TIME_1>
@@ -1147,100 +1019,32 @@
         <UseTemplate Name="ASOBO_GT_Update">
             <FREQUENCY>15</FREQUENCY>
             <UPDATE_CODE>
-<<<<<<< HEAD
                 <!--
                         DO NOT SET  0 (&gt;K:COM3_RECEIVE_SELECT) AS vPilot WOULD NOT BE WORKING ANYMORE
 
                         Here getting the maximum of one channel between the three ACPs.
-                        Multiplying each by their "Knob_Volume_Down" to take into account their value if the knob is pushed. 0 otherwise
+                        Multiplying each by their "KNOB_VOLUME_DOWN" to take into account their value if the knob is pushed. 0 otherwise
                 -->
                 (I:XMLVAR_COM_UpdateReceivers) if{
-                    (L:A32NX_ACP1_VHF1_Knob_Volume_Down) (L:A32NX_ACP2_VHF1_Knob_Volume_Down) (L:A32NX_ACP3_VHF1_Knob_Volume_Down) or or (&gt;K:COM1_RECEIVE_SELECT)
-                    (L:A32NX_ACP1_VHF2_Knob_Volume_Down) (L:A32NX_ACP2_VHF2_Knob_Volume_Down) (L:A32NX_ACP3_VHF2_Knob_Volume_Down) or or (&gt;K:COM2_RECEIVE_SELECT)
-
-                    (L:A32NX_ACP1_VHF1_Knob_Volume_Down) (L:A32NX_ACP1_Volume_VHF1) 100 * * (L:A32NX_ACP2_VHF1_Knob_Volume_Down) (L:A32NX_ACP2_Volume_VHF1) 100 * * max (&gt;K:COM1_VOLUME_SET)
-                    (L:A32NX_ACP3_VHF1_Knob_Volume_Down) (L:A32NX_ACP3_Volume_VHF1) 100 * * (A:COM VOLUME:1, percent) max (&gt;K:COM1_VOLUME_SET)
-
-                    (L:A32NX_ACP1_VHF2_Knob_Volume_Down) (L:A32NX_ACP1_Volume_VHF2) 100 * * (L:A32NX_ACP2_VHF2_Knob_Volume_Down) (L:A32NX_ACP2_Volume_VHF2) 100 * * max (&gt;K:COM2_VOLUME_SET)
-                    (L:A32NX_ACP3_VHF2_Knob_Volume_Down) (L:A32NX_ACP3_Volume_VHF2) 100 * * (A:COM VOLUME:2, percent) max (&gt;K:COM2_VOLUME_SET)
-
-                    (L:A32NX_ACP1_VHF3_Knob_Volume_Down) (L:A32NX_ACP1_Volume_VHF3) 100 * * (L:A32NX_ACP2_VHF3_Knob_Volume_Down) (L:A32NX_ACP2_Volume_VHF3) 100 * * max (&gt;K:COM3_VOLUME_SET)
-                    (L:A32NX_ACP3_VHF3_Knob_Volume_Down) (L:A32NX_ACP3_Volume_VHF3) 100 * * (A:COM VOLUME:3, percent) max (&gt;K:COM3_VOLUME_SET)
-
-                    (L:A32NX_ACP_NAV_L_ADF1_Knob_Volume_Down) (L:A32NX_ACP_NAV_L_ADF1_Volume) 100 * * (L:A32NX_ACP_NAV_R_ADF1_Knob_Volume_Down) (L:A32NX_ACP_NAV_R_ADF1_Volume) 100 * * max (&gt;K:ADF_VOLUME_SET)
-                    (L:A32NX_ACP_NAV_OVHD_ADF1_Knob_Volume_Down) (L:A32NX_ACP_NAV_OVHD_ADF1_Volume) 100 * * (A:ADF VOLUME:1, percent) max (&gt;K:ADF_VOLUME_SET)
-
-                    (L:A32NX_ACP_NAV_L_ADF2_Knob_Volume_Down) (L:A32NX_ACP_NAV_L_ADF2_Volume) 100 * * (L:A32NX_ACP_NAV_R_ADF2_Knob_Volume_Down) (L:A32NX_ACP_NAV_R_ADF2_Volume) 100 * * max (&gt;K:ADF2_VOLUME_SET)
-                    (L:A32NX_ACP_NAV_OVHD_ADF2_Knob_Volume_Down) (L:A32NX_ACP_NAV_OVHD_ADF2_Volume) 100 * * (A:ADF VOLUME:2, percent) max (&gt;K:ADF2_VOLUME_SET)
+                    (L:A32NX_ACP1_VHF1_KNOB_VOLUME_DOWN) (L:A32NX_ACP2_VHF1_KNOB_VOLUME_DOWN) (L:A32NX_ACP3_VHF1_KNOB_VOLUME_DOWN) or or (&gt;K:COM1_RECEIVE_SELECT)
+                    (L:A32NX_ACP1_VHF2_KNOB_VOLUME_DOWN) (L:A32NX_ACP2_VHF2_KNOB_VOLUME_DOWN) (L:A32NX_ACP3_VHF2_KNOB_VOLUME_DOWN) or or (&gt;K:COM2_RECEIVE_SELECT)
+
+                    (L:A32NX_ACP1_VHF1_KNOB_VOLUME_DOWN) (L:A32NX_ACP1_VHF1_VOLUME) 100 * * (L:A32NX_ACP2_VHF1_KNOB_VOLUME_DOWN) (L:A32NX_ACP2_VHF1_VOLUME) 100 * * max (&gt;K:COM1_VOLUME_SET)
+                    (L:A32NX_ACP3_VHF1_KNOB_VOLUME_DOWN) (L:A32NX_ACP3_VHF1_VOLUME) 100 * * (A:COM VOLUME:1, percent) max (&gt;K:COM1_VOLUME_SET)
+
+                    (L:A32NX_ACP1_VHF2_KNOB_VOLUME_DOWN) (L:A32NX_ACP1_VHF2_VOLUME) 100 * * (L:A32NX_ACP2_VHF2_KNOB_VOLUME_DOWN) (L:A32NX_ACP2_VHF2_VOLUME) 100 * * max (&gt;K:COM2_VOLUME_SET)
+                    (L:A32NX_ACP3_VHF2_KNOB_VOLUME_DOWN) (L:A32NX_ACP3_VHF2_VOLUME) 100 * * (A:COM VOLUME:2, percent) max (&gt;K:COM2_VOLUME_SET)
+
+                    (L:A32NX_ACP1_VHF3_KNOB_VOLUME_DOWN) (L:A32NX_ACP1_VHF3_VOLUME) 100 * * (L:A32NX_ACP2_VHF3_KNOB_VOLUME_DOWN) (L:A32NX_ACP2_VHF3_VOLUME) 100 * * max (&gt;K:COM3_VOLUME_SET)
+                    (L:A32NX_ACP3_VHF3_KNOB_VOLUME_DOWN) (L:A32NX_ACP3_VHF3_VOLUME) 100 * * (A:COM VOLUME:3, percent) max (&gt;K:COM3_VOLUME_SET)
+
+                    (L:A32NX_ACP_NAV_L_ADF1_KNOB_VOLUME_DOWN) (L:A32NX_ACP_NAV_L_ADF1_Volume) 100 * * (L:A32NX_ACP_NAV_R_ADF1_KNOB_VOLUME_DOWN) (L:A32NX_ACP_NAV_R_ADF1_Volume) 100 * * max (&gt;K:ADF_VOLUME_SET)
+                    (L:A32NX_ACP_NAV_OVHD_ADF1_KNOB_VOLUME_DOWN) (L:A32NX_ACP_NAV_OVHD_ADF1_Volume) 100 * * (A:ADF VOLUME:1, percent) max (&gt;K:ADF_VOLUME_SET)
+
+                    (L:A32NX_ACP_NAV_L_ADF2_KNOB_VOLUME_DOWN) (L:A32NX_ACP_NAV_L_ADF2_Volume) 100 * * (L:A32NX_ACP_NAV_R_ADF2_KNOB_VOLUME_DOWN) (L:A32NX_ACP_NAV_R_ADF2_Volume) 100 * * max (&gt;K:ADF2_VOLUME_SET)
+                    (L:A32NX_ACP_NAV_OVHD_ADF2_KNOB_VOLUME_DOWN) (L:A32NX_ACP_NAV_OVHD_ADF2_Volume) 100 * * (A:ADF VOLUME:2, percent) max (&gt;K:ADF2_VOLUME_SET)
 
                     0 (&gt;I:XMLVAR_COM_UpdateReceivers)
-=======
-                <!-- NOTE TO THE NEXT DEVELOPER SEEING THIS CODE -->
-
-                <!-- Need to add (L:XMLVAR_COM_3_VHF_L_Switch_Down) to make the overhead audio panel work in the future -->
-                <!--
-                    (L:XMLVAR_COM_1_VHF_L_Switch_Down) (L:XMLVAR_COM_2_VHF_L_Switch_Down) (L:XMLVAR_COM_3_VHF_L_Switch_Down) or or (&gt;K:COM1_RECEIVE_SELECT)
-                    (L:XMLVAR_COM_1_VHF_C_Switch_Down) (L:XMLVAR_COM_2_VHF_C_Switch_Down) (L:XMLVAR_COM_3_VHF_C_Switch_Down) or or (&gt;K:COM2_RECEIVE_SELECT)
-                    (L:XMLVAR_COM_1_VHF_R_Switch_Down) (L:XMLVAR_COM_2_VHF_R_Switch_Down) (L:XMLVAR_COM_3_VHF_R_Switch_Down) or or (&gt;K:COM3_RECEIVE_SELECT)
-                -->
-
-                <!-- For the first condition.... -->
-                <!-- As COM1 is difficult to disable on reception, I chose to force the condition instead of using (A:COM RECEIVE:1, Bool)
-
-                DO NOT SET  0 (&gt;K:COM3_VOLUME_SET) AS vPilot WOULD NOT BE WORKING ANYMORE
-
-                -->
-
-                (I:XMLVAR_COM_UpdateReceivers) if{
-                    (L:XMLVAR_COM_1_VHF_L_Switch_Down) (L:XMLVAR_COM_2_VHF_L_Switch_Down) or (&gt;K:COM1_RECEIVE_SELECT)
-                    (L:XMLVAR_COM_1_VHF_C_Switch_Down) (L:XMLVAR_COM_2_VHF_C_Switch_Down) or (&gt;K:COM2_RECEIVE_SELECT)
-                    0 (&gt;I:XMLVAR_COM_UpdateReceivers)
-                }
-
-                (L:XMLVAR_COM_1_VHF_L_Switch_Down) (L:XMLVAR_COM_2_VHF_L_Switch_Down) or if{
-                    (L:XMLVAR_COM_1_VHF_L_Switch_Down) (L:XMLVAR_COM_2_VHF_L_Switch_Down) and if{
-                        (L:XMLVAR_COM_1_Volume_VHF_L) (L:XMLVAR_COM_2_Volume_VHF_L) max max 100 * (&gt;K:COM1_VOLUME_SET)
-                    } els{
-                        1 (L:XMLVAR_COM_1_VHF_L_Switch_Down) == if{
-                            (L:XMLVAR_COM_1_Volume_VHF_L) 100 * (&gt;K:COM1_VOLUME_SET)
-                        } els{
-                            (L:XMLVAR_COM_2_Volume_VHF_L) 100 * (&gt;K:COM1_VOLUME_SET)
-
-                        }
-                    }
-                } els{
-                    0 (&gt;K:COM1_VOLUME_SET)
-                }
-
-                (A:COM RECEIVE:2, Bool) if{
-                    (L:XMLVAR_COM_1_VHF_C_Switch_Down) (L:XMLVAR_COM_2_VHF_C_Switch_Down) or if{
-                        (L:XMLVAR_COM_1_VHF_C_Switch_Down) (L:XMLVAR_COM_2_VHF_C_Switch_Down) and if{
-                            (L:XMLVAR_COM_1_Volume_VHF_C) (L:XMLVAR_COM_2_Volume_VHF_C) max max 100 * (&gt;K:COM2_VOLUME_SET)
-                        } els{
-                            1 (L:XMLVAR_COM_1_VHF_C_Switch_Down) == if{
-                                (L:XMLVAR_COM_1_Volume_VHF_C) 100 * (&gt;K:COM2_VOLUME_SET)
-                            } els{
-                                (L:XMLVAR_COM_2_Volume_VHF_C) 100 * (&gt;K:COM2_VOLUME_SET)
-                            }
-                        }
-                    }
-                } els{
-                    0 (&gt;K:COM2_VOLUME_SET)
-                }
-
-                (A:COM RECEIVE:3, Bool) if{
-                    (L:XMLVAR_COM_1_VHF_R_Switch_Down) (L:XMLVAR_COM_2_VHF_R_Switch_Down) or if{
-                        (L:XMLVAR_COM_1_VHF_R_Switch_Down) (L:XMLVAR_COM_2_VHF_R_Switch_Down) and if{
-                            (L:XMLVAR_COM_1_Volume_VHF_R) (L:XMLVAR_COM_2_Volume_VHF_R) max max 100 * (&gt;K:COM3_VOLUME_SET)
-                        } els{
-                            1 (L:XMLVAR_COM_1_VHF_R_Switch_Down) == if{
-                                (L:XMLVAR_COM_1_Volume_VHF_R) 100 * (&gt;K:COM3_VOLUME_SET)
-                            } els{
-                                (L:XMLVAR_COM_2_Volume_VHF_R) 100 * (&gt;K:COM3_VOLUME_SET)
-                            }
-                        }
-                    }
->>>>>>> 5fdd9ff6
                 }
             </UPDATE_CODE>
         </UseTemplate>
