class A320_Neo_FCU extends BaseAirliners {
    constructor() {
        super();
        this.initDuration = 3000;
        this.electricity = document.querySelector('#Electricity');
    }
    get templateID() {
        return "A320_Neo_FCU";
    }
    connectedCallback() {
        super.connectedCallback();
        RegisterViewListener("JS_LISTENER_KEYEVENT", this.onListenerRegistered.bind(this));
        this.maxUpdateBudget = 12;
    }
    disconnectedCallback() {
        super.disconnectedCallback();
    }
    onListenerRegistered() {
        this.mainPage = new A320_Neo_FCU_MainPage();
        this.pageGroups = [
            new NavSystemPageGroup("Main", this, [
                this.mainPage
            ]),
        ];
    }
    reboot() {
        super.reboot();
        this.mainPage.reboot();
    }
    onUpdate(_deltaTime) {
        super.onUpdate(_deltaTime);
<<<<<<< HEAD
=======

        this.electricity.style.display = SimVar.GetSimVarValue("L:A32NX_ELEC_DC_ESS_BUS_IS_POWERED", "Bool") ||
            SimVar.GetSimVarValue("L:A32NX_ELEC_DC_2_BUS_IS_POWERED", "Bool") ? "block" : "none";
>>>>>>> 56109828
    }
    onEvent(_event) {
    }
    onFlightStart() {
        super.onFlightStart();
        if (this.mainPage) {
            this.mainPage.onFlightStart();
        }
    }
}

class A320_Neo_FCU_MainElement extends NavSystemElement {
    init(root) {
    }
    onEnter() {
    }
    onUpdate(_deltaTime) {
    }
    onExit() {
    }
    onEvent(_event) {
    }
}

class A320_Neo_FCU_MainPage extends NavSystemPage {
    constructor() {
        super("Main", "Mainframe", new A320_Neo_FCU_MainElement());
        this.largeScreen = new A320_Neo_FCU_LargeScreen();
        this.smallScreen = new A320_Neo_FCU_SmallScreen();
        this.element = new NavSystemElementGroup([
            this.largeScreen,
            this.smallScreen
        ]);
    }
    init() {
        super.init();
    }
    onEvent(_event) {
        this.largeScreen.onEvent(_event);
    }
    reboot() {
        this.largeScreen.reboot();
        this.smallScreen.reboot();
    }
    onFlightStart() {
        this.largeScreen.onFlightStart();
        this.smallScreen.onFlightStart();
    }
}

class A320_Neo_FCU_Component {
    getDivElement(_name) {
        if (this.divRef != null) {
            return this.divRef.querySelector("#" + _name);
        }
    }
    set textValueContent(_textContent) {
        if (this.textValue != null) {
            this.textValue.textContent = _textContent;
            this.textValue.innerHTML = this.textValue.innerHTML.replace("{sp}", "&nbsp;");
        }
    }
    getElement(_type, _name) {
        if (this.divRef != null) {
            const allText = this.divRef.getElementsByTagName(_type);
            if (allText != null) {
                for (let i = 0; i < allText.length; ++i) {
                    if (allText[i].id == _name) {
                        return allText[i];
                    }
                }
            }
        }
        return null;
    }
    getTextElement(_name) {
        return this.getElement("text", _name);
    }
    setTextElementActive(_text, _active) {
        if (_text != null) {
            _text.setAttribute("class", "Common " + (_active ? "Active" : "Inactive"));
        }
    }
    setElementVisibility(_element, _show) {
        if (_element != null) {
            _element.style.display = _show ? "block" : "none";
        }
    }
    constructor(_gps, _divName) {
        this.gps = _gps;
        this.divRef = _gps.getChildById(_divName);
        this.textValue = this.getTextElement("Value");
        this.init();
        this.update(0);
    }
    reboot() {
        this.init();
    }
    onFlightStart() {
    }
}

class A320_Neo_FCU_Speed extends A320_Neo_FCU_Component {
    constructor() {
        super(...arguments);

        this.backToIdleTimeout = 10000;
        this.MIN_SPEED = 100;
        this.MAX_SPEED = 399;
        this.MIN_MACH = 0.10;
        this.MAX_MACH = 0.99;

        this.isActive = false;
        this.isManaged = false;
        this.showSelectedSpeed = true;
        this.currentValue = this.MIN_SPEED;
        this.selectedValue = this.MIN_SPEED;
        this.isMachActive = false;
        this.inSelection = false;
        this.isSelectedValueActive = false;
        this.isValidV2 = false;
        this.isVerticalModeSRS = false;
        this.isTargetManaged = false;

        this._rotaryEncoderCurrentSpeed = 1;
        this._rotaryEncoderMaximumSpeed = 10;
        this._rotaryEncoderTimeout = 300;
        this._rotaryEncoderIncrement = 0.15;
        this._rotaryEncoderPreviousTimestamp = 0;
    }

    init() {
        this.isValidV2 = false;
        this.isVerticalModeSRS = false;
        this.selectedValue = this.MIN_SPEED;
        this.currentValue = this.MIN_SPEED;
        this.targetSpeed = this.MIN_SPEED;
        this.isTargetManaged = false;
        this.isMachActive = false;
        this.textSPD = this.getTextElement("SPD");
        this.textMACH = this.getTextElement("MACH");
        this.illuminator = this.getElement("circle", "Illuminator");
        Coherent.call("AP_SPD_VAR_SET", 0, this.MIN_SPEED);
        SimVar.SetSimVarValue("K:AP_MANAGED_SPEED_IN_MACH_OFF", "number", 0);
        this.onPull();
    }

    update(_deltaTime) {
        const isManaged = Simplane.getAutoPilotAirspeedManaged() && this.isTargetManaged;
        const showSelectedSpeed = this.inSelection || !isManaged;
        const isMachActive = SimVar.GetSimVarValue("AUTOPILOT MANAGED SPEED IN MACH", "bool");
        const isExpedModeOn = SimVar.GetSimVarValue("L:A32NX_FMA_EXPEDITE_MODE", "number") === 1;
        const isManagedSpeedAvailable = this.isManagedSpeedAvailable();

        // detect if managed speed should engage due to V2 entry or SRS mode
        if (this.shouldEngageManagedSpeed()) {
            this.onPush();
        }
        // detect if EXPED mode was engaged
        if (!isManaged && isExpedModeOn && isManagedSpeedAvailable) {
            this.onPush();
        }
        // when both AP and FD off -> revert to selected
        if (isManaged && !isManagedSpeedAvailable) {
            this.onPull();
        }

        // update speed
        if (!isManaged && this.selectedValue > 0) {
            // mach mode was switched
            if (isMachActive != this.isMachActive) {
                if (isMachActive || this.selectedValue > 1) {
                    // KIAS -> Mach
                    this.selectedValue = this.clampMach(
                        Math.round(SimVar.GetGameVarValue("FROM KIAS TO MACH", "number", this.selectedValue) * 100) / 100
                    );
                } else {
                    // Mach -> KIAS
                    this.selectedValue = this.clampSpeed(
                        Math.round(SimVar.GetGameVarValue("FROM MACH TO KIAS", "number", this.selectedValue))
                    );
                }
            }
            // get current target speed
            let targetSpeed = (isMachActive || this.selectedValue < 1)
                ? SimVar.GetGameVarValue("FROM MACH TO KIAS", "number", this.selectedValue)
                : this.selectedValue;
            // clamp speed into valid range
            targetSpeed = this.clampSpeed(targetSpeed);
            // set target speed
            if (targetSpeed !== this.targetSpeed) {
                Coherent.call("AP_SPD_VAR_SET", 0, targetSpeed);
                this.targetSpeed = targetSpeed;
            }
        } else {
            this.targetSpeed = -1;
        }

        this.refresh(
            true,
            isManaged,
            showSelectedSpeed,
            isMachActive,
            this.selectedValue,
            SimVar.GetSimVarValue("L:XMLVAR_LTS_Test", "Bool")
        );
<<<<<<< HEAD
    }

    shouldEngageManagedSpeed() {
        const isValidV2 = SimVar.GetSimVarValue("L:AIRLINER_V2_SPEED", "knots") > 100;
        const isVerticalModeSRS = SimVar.GetSimVarValue("L:A32NX_FMA_VERTICAL_MODE", "enum") === 40;

        // V2 is entered into MCDU (was not set -> set)
        // SRS mode engages (SRS no engaged -> engaged)
        let shouldEngage = false;
        if ((!this.isValidV2 && isValidV2) || (!this.isVerticalModeSRS && isVerticalModeSRS)) {
            shouldEngage = true;
        }

        // store state
        this.isValidV2 = isValidV2;
        this.isVerticalModeSRS = isVerticalModeSRS;

        return shouldEngage;
    }

=======
    }

    shouldEngageManagedSpeed() {
        const isValidV2 = SimVar.GetSimVarValue("L:AIRLINER_V2_SPEED", "knots") > 100;
        const isVerticalModeSRS = SimVar.GetSimVarValue("L:A32NX_FMA_VERTICAL_MODE", "enum") === 40;

        // V2 is entered into MCDU (was not set -> set)
        // SRS mode engages (SRS no engaged -> engaged)
        let shouldEngage = false;
        if ((!this.isValidV2 && isValidV2) || (!this.isVerticalModeSRS && isVerticalModeSRS)) {
            shouldEngage = true;
        }

        // store state
        this.isValidV2 = isValidV2;
        this.isVerticalModeSRS = isVerticalModeSRS;

        return shouldEngage;
    }

>>>>>>> 56109828
    isManagedSpeedAvailable() {
        // managed speed is available when flight director or autopilot is engaged, or in approach phase (FMGC flight phase)
        return Simplane.getAutoPilotFlightDirectorActive(1)
                || Simplane.getAutoPilotFlightDirectorActive(2)
                || SimVar.GetSimVarValue("L:A32NX_AUTOPILOT_ACTIVE", "number") === 1
                || SimVar.GetSimVarValue("L:A32NX_FMGC_FLIGHT_PHASE", "number") === 5;
    }

    refresh(_isActive, _isManaged, _showSelectedSpeed, _machActive, _value, _lightsTest, _force = false) {
        if ((_isActive != this.isActive)
            || (_isManaged != this.isManaged)
            || (_showSelectedSpeed != this.showSelectedSpeed)
            || (_machActive != this.isMachActive)
            || (_value != this.currentValue)
            || (_lightsTest !== this.lightsTest)
            || _force) {
            this.isActive = _isActive;
            if (_isManaged !== this.isManaged && _isManaged) {
                this.inSelection = false;
                this.isSelectedValueActive = false;
                this.selectedValue = -1;
                console.warn("reset due to _isManaged == true");
            }
            this.isManaged = _isManaged;
            if (_showSelectedSpeed !== this.showSelectedSpeed && !_showSelectedSpeed) {
                this.inSelection = false;
                this.isSelectedValueActive = false;
                this.selectedValue = -1;
                console.warn("reset due to _showSelectedSpeed == false");
            }
            this.showSelectedSpeed = _showSelectedSpeed;
            this.currentValue = _machActive ? _value * 100 : _value;
            this.isMachActive = _machActive;
            this.setTextElementActive(this.textSPD, !_machActive);
            this.setTextElementActive(this.textMACH, _machActive);
            this.lightsTest = _lightsTest;
            if (this.lightsTest) {
                this.setElementVisibility(this.illuminator, true);
                this.textValueContent = ".8.8.8";
                this.setTextElementActive(this.textSPD, true);
                this.setTextElementActive(this.textMACH, true);
                return;
            }
            let value = _machActive ? Math.max(this.currentValue, 0) : Math.max(this.currentValue, 100);
            value = Math.round(value).toString().padStart(3, "0");
            if (!_isManaged && this.currentValue > 0) {
                if (_machActive) {
                    value = `${value.substring(0,1)}.${value.substring(1)}`;
                }
                this.textValueContent = value;
                this.setElementVisibility(this.illuminator, false);
            } else if (_isManaged || this.currentValue < 0) {
                if (_showSelectedSpeed) {
                    if (_machActive) {
                        value = `${value.substring(0,1)}.${value.substring(1)}`;
                    }
                    this.textValueContent = value;
                } else {
                    this.textValueContent = "---";
                }
            }
            this.setElementVisibility(this.illuminator, this.isManaged);
        }
    }

    clampSpeed(value) {
        return Utils.Clamp(value, this.MIN_SPEED, this.MAX_SPEED);
    }

    clampMach(value) {
        return Utils.Clamp(value, this.MIN_MACH, this.MAX_MACH);
    }

    getCurrentSpeed() {
        return this.clampSpeed(Math.round(Simplane.getIndicatedSpeed()));
    }

    getCurrentMach() {
        return this.clampMach(Math.round(Simplane.getMachSpeed() * 100) / 100);
    }

    onRotate() {
        clearTimeout(this._resetSelectionTimeout);
        if (!this.inSelection && this.isManaged) {
            this.inSelection = true;
            if (!this.isSelectedValueActive) {
                if (this.isMachActive) {
                    this.selectedValue = this.getCurrentMach();
                } else {
                    this.selectedValue = this.getCurrentSpeed();
                }
            }
        }
        this.isSelectedValueActive = true;
        if (this.inSelection) {
            this._resetSelectionTimeout = setTimeout(() => {
                this.selectedValue = -1;
                this.isSelectedValueActive = false;
                this.inSelection = false;
            }, this.backToIdleTimeout);
        }
    }

    onPush() {
        if (!this.isManagedSpeedAvailable()) {
            return;
        }
        clearTimeout(this._resetSelectionTimeout);
        SimVar.SetSimVarValue("K:SPEED_SLOT_INDEX_SET", "number", 2);
        this.inSelection = false;
        this.isSelectedValueActive = false;
        this.isTargetManaged = true;
    }

    onPull() {
        clearTimeout(this._resetSelectionTimeout);
        if (!this.isSelectedValueActive) {
            if (this.isMachActive) {
                this.selectedValue = this.getCurrentMach();
            } else {
                this.selectedValue = this.getCurrentSpeed();
            }
        }
        SimVar.SetSimVarValue("K:SPEED_SLOT_INDEX_SET", "number", 1);
        this.inSelection = false;
        this.isSelectedValueActive = false;
        this.isTargetManaged = false;
    }

    onSwitchSpeedMach() {
        clearTimeout(this._resetSelectionTimeout);
        this.inSelection = false;
        this.isSelectedValueActive = false;
        if (this.isMachActive) {
            SimVar.SetSimVarValue("K:AP_MANAGED_SPEED_IN_MACH_OFF", "number", 0);
        } else {
            SimVar.SetSimVarValue("K:AP_MANAGED_SPEED_IN_MACH_ON", "number", 0);
        }
    }

    getRotationSpeed() {
        if (this._rotaryEncoderCurrentSpeed < 1
            || (Date.now() - this._rotaryEncoderPreviousTimestamp) > this._rotaryEncoderTimeout) {
            this._rotaryEncoderCurrentSpeed = 1;
        } else {
            this._rotaryEncoderCurrentSpeed += this._rotaryEncoderIncrement;
        }
        this._rotaryEncoderPreviousTimestamp = Date.now();
        return Math.min(this._rotaryEncoderMaximumSpeed, Math.floor(this._rotaryEncoderCurrentSpeed));
    }

    onEvent(_event) {
        if (_event === "SPEED_INC") {
            // use rotary encoder to speed dialing up / down
            if (this.isMachActive) {
                this.selectedValue = this.clampMach(this.selectedValue + 0.01);
            } else {
                this.selectedValue = this.clampSpeed(this.selectedValue + this.getRotationSpeed());
            }
            this.onRotate();
        } else if (_event === "SPEED_DEC") {
            // use rotary encoder to speed dialing up / down
            if (this.isMachActive) {
                this.selectedValue = this.clampMach(this.selectedValue - 0.01);
            } else {
                this.selectedValue = this.clampSpeed(this.selectedValue - this.getRotationSpeed());
            }
            this.onRotate();
        } else if (_event === "SPEED_PUSH") {
            this.onPush();
        } else if (_event === "SPEED_PULL") {
            this.onPull();
        } else if (_event === "SPEED_TOGGLE_SPEED_MACH") {
            this.onSwitchSpeedMach();
        }
    }
}

class A320_Neo_FCU_Autopilot extends A320_Neo_FCU_Component {
    constructor() {
        super(...arguments);
    }

    init() {
    }

    onEvent(_event) {
        if (_event === "AP_1_PUSH") {
            SimVar.SetSimVarValue("K:A32NX.FCU_AP_1_PUSH", "number", 0);
        } else if (_event === "AP_2_PUSH") {
            SimVar.SetSimVarValue("K:A32NX.FCU_AP_2_PUSH", "number", 0);
        } else if (_event === "LOC_PUSH") {
            SimVar.SetSimVarValue("K:A32NX.FCU_LOC_PUSH", "number", 0);
        } else if (_event === "APPR_PUSH") {
            SimVar.SetSimVarValue("K:A32NX.FCU_APPR_PUSH", "number", 0);
        } else if (_event === "EXPED_PUSH") {
            SimVar.SetSimVarValue("K:A32NX.FCU_EXPED_PUSH", "number", 0);
        }
    }

    update(_deltaTime) {
    }
}

class A320_Neo_FCU_Heading extends A320_Neo_FCU_Component {
    constructor() {
        super(...arguments);
        this.backToIdleTimeout = 45000;
        this.inSelection = false;

        this._rotaryEncoderCurrentSpeed = 1;
        this._rotaryEncoderMaximumSpeed = 5;
        this._rotaryEncoderTimeout = 350;
        this._rotaryEncoderIncrement = 0.1;
        this._rotaryEncoderPreviousTimestamp = 0;
    }

    init() {
        this.textHDG = this.getTextElement("HDG");
        this.textTRK = this.getTextElement("TRK");
        this.textLAT = this.getTextElement("LAT");
        this.illuminator = this.getElement("circle", "Illuminator");
        this.refresh(true, false, false, false, true, 0, false, true);
        this.selectedValue = -1;
        this.isSelectedValueActive = false;
        this.isPreselectionModeActive = false;
        this.onPull();
    }

    onFlightStart() {
        super.onFlightStart();
    }

    onRotate() {
        const lateralMode = SimVar.GetSimVarValue("L:A32NX_FMA_LATERAL_MODE", "Number");
        const lateralArmed = SimVar.GetSimVarValue("L:A32NX_FMA_LATERAL_ARMED", "Number");
        const isTRKMode = SimVar.GetSimVarValue("L:A32NX_TRK_FPA_MODE_ACTIVE", "Bool");
        const radioHeight = SimVar.GetSimVarValue("RADIO HEIGHT", "feet");

        if (!this.inSelection
            && (this.isManagedModeActive(lateralMode)
                || this.isPreselectionAvailable(radioHeight, lateralMode))) {
            this.inSelection = true;
            if (!this.isSelectedValueActive) {
                if (isTRKMode) {
                    this.selectedValue = this.getCurrentTrack();
                } else {
                    this.selectedValue = this.getCurrentHeading();
                }
            }
        }
<<<<<<< HEAD

        this.isSelectedValueActive = true;

=======

        this.isSelectedValueActive = true;

>>>>>>> 56109828
        if (this.inSelection && !this.isPreselectionAvailable(radioHeight, lateralMode)) {
            this.isPreselectionModeActive = false;
            clearTimeout(this._resetSelectionTimeout);
            this._resetSelectionTimeout = setTimeout(() => {
                this.selectedValue = -1;
                this.isSelectedValueActive = false;
                this.inSelection = false;
            }, this.backToIdleTimeout);
        } else {
            this.isPreselectionModeActive = true;
        }
    }

    getCurrentHeading() {
        return ((Math.round(SimVar.GetSimVarValue("PLANE HEADING DEGREES MAGNETIC", "degree")) % 360) + 360) % 360;
    }

    getCurrentTrack() {
        return ((Math.round(SimVar.GetSimVarValue("GPS GROUND MAGNETIC TRACK", "degree")) % 360) + 360) % 360;
    }

    onPush() {
        clearTimeout(this._resetSelectionTimeout);
        this.isPreselectionModeActive = false;
        this.inSelection = false;
<<<<<<< HEAD
        SimVar.SetSimVarValue("K:A32NX.FCU_HDG_PUSH", "number", 0);
=======
        SimVar.SetSimVarValue("K:A32NX.FCU_TO_AP_HDG_PUSH", "number", 0);
>>>>>>> 56109828
        SimVar.SetSimVarValue("K:HEADING_SLOT_INDEX_SET", "number", 2);
    }

    onPull() {
        clearTimeout(this._resetSelectionTimeout);
        const isTRKMode = SimVar.GetSimVarValue("L:A32NX_TRK_FPA_MODE_ACTIVE", "Bool");
        if (!this.isSelectedValueActive) {
            if (isTRKMode) {
                this.selectedValue = this.getCurrentTrack();
            } else {
                this.selectedValue = this.getCurrentHeading();
            }
        }
        this.inSelection = false;
        this.isSelectedValueActive = true;
        this.isPreselectionModeActive = false;
<<<<<<< HEAD
        SimVar.SetSimVarValue("K:A32NX.FCU_HDG_PULL", "number", 0);
        SimVar.SetSimVarValue("K:HEADING_SLOT_INDEX_SET", "number", 1);
    }

    update(_deltaTime) {
        const lateralMode = SimVar.GetSimVarValue("L:A32NX_FMA_LATERAL_MODE", "Number");
        const lateralArmed = SimVar.GetSimVarValue("L:A32NX_FMA_LATERAL_ARMED", "Number");
        const isTRKMode = SimVar.GetSimVarValue("L:A32NX_TRK_FPA_MODE_ACTIVE", "Bool");
        const lightsTest = SimVar.GetSimVarValue("L:XMLVAR_LTS_Test", "Bool");
        const isManagedActive = this.isManagedModeActive(lateralMode);
        const isManagedArmed = this.isManagedModeArmed(lateralArmed);
        const showSelectedValue = (this.isSelectedValueActive || this.inSelection || this.isPreselectionModeActive);

        this.refresh(true, isManagedArmed, isManagedActive, isTRKMode, showSelectedValue, this.selectedValue, lightsTest);
    }

=======
        SimVar.SetSimVarValue("K:A32NX.FCU_TO_AP_HDG_PULL", "number", 0);
        SimVar.SetSimVarValue("K:HEADING_SLOT_INDEX_SET", "number", 1);
    }

    update(_deltaTime) {
        const lateralMode = SimVar.GetSimVarValue("L:A32NX_FMA_LATERAL_MODE", "Number");
        const lateralArmed = SimVar.GetSimVarValue("L:A32NX_FMA_LATERAL_ARMED", "Number");
        const isTRKMode = SimVar.GetSimVarValue("L:A32NX_TRK_FPA_MODE_ACTIVE", "Bool");
        const lightsTest = SimVar.GetSimVarValue("L:XMLVAR_LTS_Test", "Bool");
        const isManagedActive = this.isManagedModeActive(lateralMode);
        const isManagedArmed = this.isManagedModeArmed(lateralArmed);
        const showSelectedValue = (this.isSelectedValueActive || this.inSelection || this.isPreselectionModeActive);

        this.refresh(true, isManagedArmed, isManagedActive, isTRKMode, showSelectedValue, this.selectedValue, lightsTest);
    }

>>>>>>> 56109828
    refresh(_isActive, _isManagedArmed, _isManagedActive, _isTRKMode, _showSelectedHeading, _value, _lightsTest, _force = false) {
        if ((_isActive != this.isActive)
            || (_isManagedArmed != this.isManagedArmed)
            || (_isManagedActive != this.isManagedActive)
            || (_isTRKMode != this.isTRKMode)
            || (_showSelectedHeading != this.showSelectedHeading)
            || (_value != this.currentValue)
            || (_lightsTest !== this.lightsTest)
            || _force) {
            if (_isTRKMode != this.isTRKMode) {
                this.onTRKModeChanged(_isTRKMode);
            }
            if (_isManagedArmed
                && _isManagedArmed !== this.isManagedArmed
                && SimVar.GetSimVarValue("RADIO HEIGHT", "feet") < 30) {
                _value = -1;
                _showSelectedHeading = false;
                this.selectedValue = _value;
                this.isSelectedValueActive = false;
                this.isPreselectionModeActive = false;
            }
            if (_isManagedActive !== this.isManagedActive) {
                if (_isManagedActive) {
                    _value = -1;
                    _showSelectedHeading = false;
                    this.selectedValue = _value;
                    this.isSelectedValueActive = false;
                    this.isPreselectionModeActive = false;
                } else {
                    _showSelectedHeading = true;
                    if (!this.isSelectedValueActive) {
                        this.isSelectedValueActive = true;
                        if (_isTRKMode) {
                            _value = this.getCurrentTrack();
                            this.selectedValue = _value;
                        } else {
                            _value = this.getCurrentHeading();
                            this.selectedValue = _value;
                        }
                    }
                }
            }
            SimVar.SetSimVarValue("L:A320_FCU_SHOW_SELECTED_HEADING", "number", _showSelectedHeading == true ? 1 : 0);
            if (_value !== this.currentValue) {
                SimVar.SetSimVarValue("L:A32NX_AUTOPILOT_HEADING_SELECTED", "Degrees", _value);
                Coherent.call("HEADING_BUG_SET", 1, Math.max(0, _value));
            }
            this.isActive = _isActive;
            this.isManagedActive = _isManagedActive;
            this.isManagedArmed = _isManagedArmed;
            this.isTRKMode = _isTRKMode;
            this.showSelectedHeading = _showSelectedHeading;
            this.currentValue = _value;
            this.setTextElementActive(this.textHDG, !this.isTRKMode);
            this.setTextElementActive(this.textTRK, this.isTRKMode);
            this.lightsTest = _lightsTest;
            if (this.lightsTest) {
                this.setTextElementActive(this.textHDG, true);
                this.setTextElementActive(this.textTRK, true);
                this.setTextElementActive(this.textLAT, true);
                this.textValueContent = ".8.8.8";
                this.setElementVisibility(this.illuminator, true);
                return;
            }
            if ((this.isManagedArmed || this.isManagedActive) && !this.showSelectedHeading) {
                this.textValueContent = "---";
            } else {
                var value = Math.round(Math.max(this.currentValue, 0)) % 360;
                this.textValueContent = value.toString().padStart(3, "0");
            }
            this.setElementVisibility(this.illuminator, this.isManagedArmed || this.isManagedActive);
<<<<<<< HEAD
        }
    }

    isManagedModeActive(_mode) {
        return (_mode !== 0 && _mode !== 10 && _mode !== 11 && _mode !== 40 && _mode !== 41);
    }

    isManagedModeArmed(_armed) {
        return (_armed > 0);
    }

    isPreselectionAvailable(_radioHeight, _mode) {
        return (
            _radioHeight < 30
            || ((_mode >= 30 && _mode <= 34) || _mode === 50)
        );
    }

    onTRKModeChanged(_newValue) {
        if (_newValue) {
            this.selectedValue = this.calculateTrackForHeading(this.selectedValue);
        } else {
            this.selectedValue = this.calculateHeadingForTrack(this.selectedValue);
        }
    }

=======
        }
    }

    isManagedModeActive(_mode) {
        return (_mode !== 0 && _mode !== 10 && _mode !== 11 && _mode !== 40 && _mode !== 41);
    }

    isManagedModeArmed(_armed) {
        return (_armed > 0);
    }

    isPreselectionAvailable(_radioHeight, _mode) {
        return (
            _radioHeight < 30
            || ((_mode >= 30 && _mode <= 34) || _mode === 50)
        );
    }

    onTRKModeChanged(_newValue) {
        if (_newValue) {
            this.selectedValue = this.calculateTrackForHeading(this.selectedValue);
        } else {
            this.selectedValue = this.calculateHeadingForTrack(this.selectedValue);
        }
    }

>>>>>>> 56109828
    /**
     * Calculates the corresponding track for a given heading, assuming it is flown in the current conditions (TAS + wind).
     * @param {number} _heading The heading in degrees.
     * @returns {number} The corresponding track in degrees.
     */
    calculateTrackForHeading(_heading) {
        const trueAirspeed = SimVar.GetSimVarValue("AIRSPEED TRUE", "Knots");
        if (trueAirspeed < 50) {
            return _heading;
        }

        const heading = _heading * Math.PI / 180;
        const windVelocity = SimVar.GetSimVarValue("AMBIENT WIND VELOCITY", "Knots");
        const windDirection = SimVar.GetSimVarValue("AMBIENT WIND DIRECTION", "Degrees") * Math.PI / 180;
        // https://web.archive.org/web/20160302090326/http://williams.best.vwh.net/avform.htm#Wind
        const wca = Math.atan2(windVelocity * Math.sin(heading - windDirection), trueAirspeed - windVelocity * Math.cos(heading - windDirection));
        const track = heading + wca % (2 * Math.PI);
        return (((track * 180 / Math.PI) % 360) + 360) % 360;
    }

    /**
     * Calculates the heading needed to fly a given track in the current conditions (TAS + wind).
     * @param {number} _track The track in degrees.
     * @returns {number} The corresponding heading in degrees.
     */
    calculateHeadingForTrack(_track) {
        const trueAirspeed = SimVar.GetSimVarValue("AIRSPEED TRUE", "Knots");
        if (trueAirspeed < 50) {
            return _track;
        }

        const track = _track * Math.PI / 180;
        const windVelocity = SimVar.GetSimVarValue("AMBIENT WIND VELOCITY", "Knots");
        const windDirection = SimVar.GetSimVarValue("AMBIENT WIND DIRECTION", "Degrees") * Math.PI / 180;
        // https://web.archive.org/web/20160302090326/http://williams.best.vwh.net/avform.htm#Wind
        const swc = (windVelocity / trueAirspeed) * Math.sin(windDirection - track);
        const heading = track + Math.asin(swc) % (2 * Math.PI);
        const _heading = (((heading * 180 / Math.PI) % 360) + 360) % 360;
        return _heading == NaN ? _track : _heading;
    }

    getRotationSpeed() {
        if (this._rotaryEncoderCurrentSpeed < 1
            || (Date.now() - this._rotaryEncoderPreviousTimestamp) > this._rotaryEncoderTimeout) {
            this._rotaryEncoderCurrentSpeed = 1;
        } else {
            this._rotaryEncoderCurrentSpeed += this._rotaryEncoderIncrement;
        }
        this._rotaryEncoderPreviousTimestamp = Date.now();
        return Math.min(this._rotaryEncoderMaximumSpeed, Math.floor(this._rotaryEncoderCurrentSpeed));
    }

    onEvent(_event) {
        if (_event === "HDG_INC_HEADING") {
            this.selectedValue = (((this.selectedValue + this.getRotationSpeed()) % 360) + 360) % 360;
            this.onRotate();
        } else if (_event === "HDG_DEC_HEADING") {
            this.selectedValue = (((this.selectedValue - this.getRotationSpeed()) % 360) + 360) % 360;
            this.onRotate();
        } else if (_event === "HDG_INC_TRACK") {
            this.selectedValue = (((this.selectedValue + this.getRotationSpeed()) % 360) + 360) % 360;
            this.onRotate();
        } else if (_event === "HDG_DEC_TRACK") {
            this.selectedValue = (((this.selectedValue - this.getRotationSpeed()) % 360) + 360) % 360;
            this.onRotate();
        } else if (_event === "HDG_PUSH") {
            this.onPush();
        } else if (_event === "HDG_PULL") {
            this.onPull();
        }
    }
}

class A320_Neo_FCU_Mode extends A320_Neo_FCU_Component {
    init() {
        this.textHDG = this.getTextElement("HDG");
        this.textVS = this.getTextElement("VS");
        this.textTRK = this.getTextElement("TRK");
        this.textFPA = this.getTextElement("FPA");
        this.refresh(false, 0, true);
    }
    update(_deltaTime) {
        if (SimVar.GetSimVarValue("L:A32NX_FCU_MODE_REVERSION_TRK_FPA_ACTIVE", "Bool")) {
            SimVar.SetSimVarValue("L:A32NX_TRK_FPA_MODE_ACTIVE", "Bool", 0);
        }
        const _isTRKFPADisplayMode = SimVar.GetSimVarValue("L:A32NX_TRK_FPA_MODE_ACTIVE", "Bool");
        this.refresh(_isTRKFPADisplayMode, SimVar.GetSimVarValue("L:XMLVAR_LTS_Test", "Bool"));
    }
    refresh(_isTRKFPADisplayMode, _lightsTest, _force = false) {
        if ((_isTRKFPADisplayMode != this.isTRKFPADisplayMode) || (_lightsTest !== this.lightsTest) || _force) {
            this.isTRKFPADisplayMode = _isTRKFPADisplayMode;
            this.lightsTest = _lightsTest;
            if (this.lightsTest) {
                this.setTextElementActive(this.textHDG, true);
                this.setTextElementActive(this.textVS, true);
                this.setTextElementActive(this.textTRK, true);
                this.setTextElementActive(this.textFPA, true);
                return;
            }
            this.setTextElementActive(this.textHDG, !this.isTRKFPADisplayMode);
            this.setTextElementActive(this.textVS, !this.isTRKFPADisplayMode);
            this.setTextElementActive(this.textTRK, this.isTRKFPADisplayMode);
            this.setTextElementActive(this.textFPA, this.isTRKFPADisplayMode);
        }
    }
}

class A320_Neo_FCU_Altitude extends A320_Neo_FCU_Component {
    init() {
        this.illuminator = this.getElement("circle", "Illuminator");
        this.isActive = false;
        this.isManaged = false;
        this.currentValue = 0;
        let initValue = Simplane.getAltitude();
        if (initValue <= 5000) {
            initValue = 5000;
        } else {
            initValue = Math.round(initValue / 100) * 100;
        }
        Coherent.call("AP_ALT_VAR_SET_ENGLISH", 1, initValue, true);
        this.refresh(false, false, initValue, 0, true);
    }
    reboot() {
        this.init();
    }
    isManagedModeActiveOrArmed(_mode, _armed) {
        return (
            (_mode >= 20 && _mode <= 34)
            || (_armed >> 1 & 1
                || _armed >> 2 & 1
                || _armed >> 3 & 1
                || _armed >> 4 & 1
            )
        );
    }
    update(_deltaTime) {
        const verticalMode = SimVar.GetSimVarValue("L:A32NX_FMA_VERTICAL_MODE", "Number");
        const verticalArmed = SimVar.GetSimVarValue("L:A32NX_FMA_VERTICAL_ARMED", "Number");
        const isManaged = this.isManagedModeActiveOrArmed(verticalMode, verticalArmed);

        this.refresh(Simplane.getAutoPilotActive(), isManaged, Simplane.getAutoPilotDisplayedAltitudeLockValue(Simplane.getAutoPilotAltitudeLockUnits()), SimVar.GetSimVarValue("L:XMLVAR_LTS_Test", "Bool"));
    }
    refresh(_isActive, _isManaged, _value, _lightsTest, _force = false) {
        if ((_isActive != this.isActive) || (_isManaged != this.isManaged) || (_value != this.currentValue) || (_lightsTest !== this.lightsTest) || _force) {
            this.isActive = _isActive;
            this.isManaged = _isManaged;
            this.currentValue = _value;
            this.lightsTest = _lightsTest;
            if (this.lightsTest) {
                this.textValueContent = "88888";
                this.setElementVisibility(this.illuminator, true);
                return;
            }
            const value = Math.floor(Math.max(this.currentValue, 100));
            this.textValueContent = value.toString().padStart(5, "0");
            this.setElementVisibility(this.illuminator, this.isManaged);
        }
    }
    onEvent(_event) {
        if (_event === "ALT_PUSH") {
            SimVar.SetSimVarValue("K:A32NX.FCU_ALT_PUSH", "number", 0);
            SimVar.SetSimVarValue("K:ALTITUDE_SLOT_INDEX_SET", "number", 2);
        } else if (_event === "ALT_PULL") {
            SimVar.SetSimVarValue("K:A32NX.FCU_ALT_PULL", "number", 0);
            SimVar.SetSimVarValue("K:ALTITUDE_SLOT_INDEX_SET", "number", 1);
        }
    }
}

var A320_Neo_FCU_VSpeed_State;
(function (A320_Neo_FCU_VSpeed_State) {
    A320_Neo_FCU_VSpeed_State[A320_Neo_FCU_VSpeed_State["Idle"] = 0] = "Idle";
    A320_Neo_FCU_VSpeed_State[A320_Neo_FCU_VSpeed_State["Zeroing"] = 1] = "Zeroing";
    A320_Neo_FCU_VSpeed_State[A320_Neo_FCU_VSpeed_State["Selecting"] = 2] = "Selecting";
    A320_Neo_FCU_VSpeed_State[A320_Neo_FCU_VSpeed_State["Flying"] = 3] = "Flying";
})(A320_Neo_FCU_VSpeed_State || (A320_Neo_FCU_VSpeed_State = {}));
class A320_Neo_FCU_VerticalSpeed extends A320_Neo_FCU_Component {
    constructor() {
        super(...arguments);
        this.forceUpdate = true;
        this.ABS_MINMAX_FPA = 9.9;
        this.ABS_MINMAX_VS = 6000;
        this.backToIdleTimeout = 45000;
        this.previousVerticalMode = 0;
    }
    get currentState() {
        return this._currentState;
    }
    set currentState(v) {
        this._currentState = v;
        SimVar.SetSimVarValue("L:A320_NE0_FCU_STATE", "number", this.currentState);
    }

    init() {
        this.textVS = this.getTextElement("VS");
        this.textFPA = this.getTextElement("FPA");
        this.isActive = false;
        this.isFPAMode = false;
        this._enterIdleState();
        this.selectedVs = 0;
        this.selectedFpa = 0;
        this.refresh(false, false, 0, 0, true);
    }

    onFlightStart() {
        super.onFlightStart();
    }

    onPush() {
        clearTimeout(this._resetSelectionTimeout);
        this.forceUpdate = true;

        this.currentState = A320_Neo_FCU_VSpeed_State.Zeroing;

        this.selectedVs = 0;
        this.selectedFpa = 0;

<<<<<<< HEAD
        SimVar.SetSimVarValue("K:A32NX.FCU_VS_PUSH", "number", 0);
=======
        SimVar.SetSimVarValue("K:A32NX.FCU_TO_AP_VS_PUSH", "number", 0);
>>>>>>> 56109828
    }

    onRotate() {
        if (this.currentState === A320_Neo_FCU_VSpeed_State.Idle || this.currentState === A320_Neo_FCU_VSpeed_State.Selecting) {
            clearTimeout(this._resetSelectionTimeout);
            this.forceUpdate = true;

            if (this.currentState === A320_Neo_FCU_VSpeed_State.Idle) {
                this.selectedVs = this.getCurrentVerticalSpeed();
                this.selectedFpa = this.getCurrentFlightPathAngle();
            }

            this.currentState = A320_Neo_FCU_VSpeed_State.Selecting;

            this._resetSelectionTimeout = setTimeout(() => {
                this.selectedVs = 0;
                this.selectedFpa = 0;
                this.currentState = A320_Neo_FCU_VSpeed_State.Idle;
                this.forceUpdate = true;
            }, this.backToIdleTimeout);
        } else if (this.currentState === A320_Neo_FCU_VSpeed_State.Zeroing) {
            this.currentState = A320_Neo_FCU_VSpeed_State.Flying;
            this.forceUpdate = true;
        }
    }

    onPull() {
        clearTimeout(this._resetSelectionTimeout);
        this.forceUpdate = true;

        if (this.currentState === A320_Neo_FCU_VSpeed_State.Idle) {
            if (this.isFPAMode) {
                this.selectedFpa = this.getCurrentFlightPathAngle();
            } else {
                this.selectedVs = this.getCurrentVerticalSpeed();
            }
        }

<<<<<<< HEAD
        SimVar.SetSimVarValue("K:A32NX.FCU_VS_PULL", "number", 0);
=======
        SimVar.SetSimVarValue("K:A32NX.FCU_TO_AP_VS_PULL", "number", 0);
>>>>>>> 56109828
    }

    getCurrentFlightPathAngle() {
        return this.calculateAngleForVerticalSpeed(Simplane.getVerticalSpeed());
    }

    getCurrentVerticalSpeed() {
        return Utils.Clamp(Math.round(Simplane.getVerticalSpeed() / 100) * 100, -this.ABS_MINMAX_VS, this.ABS_MINMAX_VS);
    }

    _enterIdleState(idleVSpeed) {
        this.selectedVs = 0;
        this.selectedFpa = 0;
        this.currentState = A320_Neo_FCU_VSpeed_State.Idle;
        this.forceUpdate = true;
    }

    update(_deltaTime) {
        const lightsTest = SimVar.GetSimVarValue("L:XMLVAR_LTS_Test", "Bool");
        const isFPAMode = SimVar.GetSimVarValue("L:A32NX_TRK_FPA_MODE_ACTIVE", "Bool");
        const verticalMode = SimVar.GetSimVarValue("L:A32NX_FMA_VERTICAL_MODE", "Number");

        if ((this.previousVerticalMode != verticalMode)
            && (verticalMode !== 14 && verticalMode !== 15)) {
            clearTimeout(this._resetSelectionTimeout);
            this._enterIdleState();
        }

        if (this.currentState !== A320_Neo_FCU_VSpeed_State.Flying
            && this.currentState !== A320_Neo_FCU_VSpeed_State.Zeroing
            && (verticalMode === 14 || verticalMode === 15)) {
            clearTimeout(this._resetSelectionTimeout);
            this.forceUpdate = true;
            const isModeReversion = SimVar.GetSimVarValue("L:A32NX_FCU_MODE_REVERSION_ACTIVE", "Number");
            if (isFPAMode) {
                if (isModeReversion === 1) {
                    this.currentState = A320_Neo_FCU_VSpeed_State.Flying;
                    this.selectedFpa = this.getCurrentFlightPathAngle();
                } else if (this.selectedFpa !== 0) {
                    this.currentState = A320_Neo_FCU_VSpeed_State.Flying;
                } else {
                    this.currentState = A320_Neo_FCU_VSpeed_State.Zeroing;
                }
            } else {
                if (isModeReversion === 1) {
                    this.currentState = A320_Neo_FCU_VSpeed_State.Flying;
                    this.selectedVs = this.getCurrentVerticalSpeed();
                } else if (this.currentVs !== 0) {
                    this.currentState = A320_Neo_FCU_VSpeed_State.Flying;
                } else {
                    this.currentState = A320_Neo_FCU_VSpeed_State.Zeroing;
                }
            }
        }

        if (isFPAMode) {
            this.refresh(true, true, this.selectedFpa, lightsTest, this.forceUpdate);
        } else {
            this.refresh(true, false, this.selectedVs, lightsTest, this.forceUpdate);
        }

        this.forceUpdate = false;
        this.previousVerticalMode = verticalMode;
    }

    refresh(_isActive, _isFPAMode, _value, _lightsTest, _force = false) {
        if ((_isActive != this.isActive) || (_isFPAMode != this.isFPAMode) || (_value != this.currentValue) || (_lightsTest !== this.lightsTest) || _force) {
            if (this.isFPAMode != _isFPAMode) {
                this.onFPAModeChanged(_isFPAMode);
            }
            if (this.currentValue !== _value) {
                if (_isFPAMode) {
                    SimVar.SetSimVarValue("L:A32NX_AUTOPILOT_FPA_SELECTED", "Degree", this.selectedFpa);
                    SimVar.SetSimVarValue("L:A32NX_AUTOPILOT_VS_SELECTED", "feet per minute", this.calculateVerticalSpeedForAngle(this.selectedFpa));

                } else {
                    SimVar.SetSimVarValue("L:A32NX_AUTOPILOT_FPA_SELECTED", "Degree", this.calculateAngleForVerticalSpeed(this.selectedVs));
                    SimVar.SetSimVarValue("L:A32NX_AUTOPILOT_VS_SELECTED", "feet per minute", this.selectedVs);
                }
            }
            this.isActive = _isActive;
            this.isFPAMode = _isFPAMode;
            this.currentValue = _value;
            this.lightsTest = _lightsTest;
            if (this.lightsTest) {
                this.setTextElementActive(this.textVS, true);
                this.setTextElementActive(this.textFPA, true);
                this.textValueContent = "+8.888";
                return;
            }
            this.setTextElementActive(this.textVS, !this.isFPAMode);
            this.setTextElementActive(this.textFPA, this.isFPAMode);
            if (this.isActive && this.currentState != A320_Neo_FCU_VSpeed_State.Idle) {
                const sign = (this.currentValue < 0) ? "~" : "+";
                if (this.isFPAMode) {
                    let value = Math.abs(this.currentValue);
                    value = Math.round(value * 10).toString().padStart(2, "0");
                    value = `${value.substring(0, 1)}.${value.substring(1)}`;
                    this.textValueContent = sign + value;
                } else {
                    if (this.currentState === A320_Neo_FCU_VSpeed_State.Zeroing) {
                        this.textValueContent = ("{sp}00oo");
                    } else {
                        var value = Math.floor(this.currentValue);
                        value = Math.abs(value);
                        this.textValueContent = sign + (Math.floor(value * 0.01).toString().padStart(2, "0")) + "oo";
                    }
                }
            } else {
                this.textValueContent = "~----";
            }
        }
    }

    onEvent(_event) {
        if (_event === "VS_INC_VS") {
            this.selectedVs = Utils.Clamp(Math.round(this.selectedVs + 100), -this.ABS_MINMAX_VS, this.ABS_MINMAX_VS);
            this.onRotate();
        } else if (_event === "VS_DEC_VS") {
            this.selectedVs = Utils.Clamp(Math.round(this.selectedVs - 100), -this.ABS_MINMAX_VS, this.ABS_MINMAX_VS);
            this.onRotate();
        } else if (_event === "VS_INC_FPA") {
            this.selectedFpa = Utils.Clamp(Math.round((this.selectedFpa + 0.1) * 10) / 10, -this.ABS_MINMAX_FPA, this.ABS_MINMAX_FPA);
            this.onRotate();
        } else if (_event === "VS_DEC_FPA") {
            this.selectedFpa = Utils.Clamp(Math.round((this.selectedFpa - 0.1) * 10) / 10, -this.ABS_MINMAX_FPA, this.ABS_MINMAX_FPA);
            this.onRotate();
        } else if (_event === "VS_PUSH") {
            this.onPush();
        } else if (_event === "VS_PULL") {
            this.onPull();
        }
    }
    onFPAModeChanged(_newValue) {
        if (_newValue) {
            this.selectedFpa = this.calculateAngleForVerticalSpeed(this.selectedVs);
        } else {
            this.selectedVs = this.calculateVerticalSpeedForAngle(this.selectedFpa);
        }
    }
    /**
     * Calculates the vertical speed needed to fly a flight path angle at the current ground speed.
     * @param {number} _angle The flight path angle in degrees.
     * @returns {number} The corresponding vertical speed in feet per minute.
     */
    calculateVerticalSpeedForAngle(_angle) {
        if (_angle == 0) {
            return 0;
        }
        const _groundSpeed = SimVar.GetSimVarValue("GPS GROUND SPEED", "Meters per second");
        const groundSpeed = _groundSpeed * 3.28084 * 60; // Now in feet per minute.
        const angle = _angle * Math.PI / 180; // Now in radians.
        const verticalSpeed = Math.tan(angle) * groundSpeed;
        return Utils.Clamp(Math.round(verticalSpeed / 100) * 100, -this.ABS_MINMAX_VS, this.ABS_MINMAX_VS);
    }
    /**
     * Calculates the flight path angle for a given vertical speed, assuming it is flown at the current ground speed.
     * @param {number} verticalSpeed The flight path angle in feet per minute.
     * @returns {number} The corresponding flight path angle in degrees.
     */
    calculateAngleForVerticalSpeed(verticalSpeed) {
        if (Math.abs(verticalSpeed) < 10) {
            return 0;
        }
        const _groundSpeed = SimVar.GetSimVarValue("GPS GROUND SPEED", "Meters per second");
        const groundSpeed = _groundSpeed * 3.28084 * 60; // Now in feet per minute.
        const angle = Math.atan(verticalSpeed / groundSpeed);
        const _angle = angle * 180 / Math.PI;
        return Utils.Clamp(Math.round(_angle * 10) / 10, -this.ABS_MINMAX_FPA, this.ABS_MINMAX_FPA);
    }
}

class A320_Neo_FCU_LargeScreen extends NavSystemElement {
    init(root) {
        if (this.components == null) {
            this.components = new Array();
            this.speedDisplay = new A320_Neo_FCU_Speed(this.gps, "Speed");
            this.components.push(this.speedDisplay);
            this.headingDisplay = new A320_Neo_FCU_Heading(this.gps, "Heading");
            this.components.push(this.headingDisplay);
            this.components.push(new A320_Neo_FCU_Mode(this.gps, "Mode"));
            this.altitudeDisplay = new A320_Neo_FCU_Altitude(this.gps, "Altitude");
            this.components.push(this.altitudeDisplay);
            this.verticalSpeedDisplay = new A320_Neo_FCU_VerticalSpeed(this.gps, "VerticalSpeed");
            this.components.push(this.verticalSpeedDisplay);
            this.autopilotInterface = new A320_Neo_FCU_Autopilot(this.gps, "Autopilot");
        }
    }
    onEnter() {
    }
    reboot() {
        if (this.components != null) {
            for (let i = 0; i < this.components.length; ++i) {
                if (this.components[i] != null) {
                    this.components[i].reboot();
                }
            }
        }
    }
    onFlightStart() {
        if (this.components != null) {
            for (let i = 0; i < this.components.length; ++i) {
                if (this.components[i] != null) {
                    this.components[i].onFlightStart();
                }
            }
        }
    }
    onUpdate(_deltaTime) {
        if (this.components != null) {
            for (let i = 0; i < this.components.length; ++i) {
                if (this.components[i] != null) {
                    this.components[i].update(_deltaTime);
                }
            }
        }
    }
    onExit() {
    }
    onEvent(_event) {
        this.autopilotInterface.onEvent(_event);
        this.speedDisplay.onEvent(_event);
        this.headingDisplay.onEvent(_event);
        this.altitudeDisplay.onEvent(_event);
        this.verticalSpeedDisplay.onEvent(_event);
    }
}

class A320_Neo_FCU_Pressure extends A320_Neo_FCU_Component {
    init() {
        this.selectedElem = this.getDivElement("Selected");
        this.standardElem = this.getDivElement("Standard");
        this.textQFE = this.getTextElement("QFE");
        this.textQNH = this.getTextElement("QNH");
        this.refresh("QFE", true, 0, 0, true);
    }
    update(_deltaTime) {
        const units = Simplane.getPressureSelectedUnits();
        const mode = Simplane.getPressureSelectedMode(Aircraft.A320_NEO);
        this.refresh(mode, (units != "millibar"), Simplane.getPressureValue(units), SimVar.GetSimVarValue("L:XMLVAR_LTS_Test", "Bool"));
    }
    refresh(_mode, _isHGUnit, _value, _lightsTest, _force = false) {
        if ((_mode != this.currentMode) || (_isHGUnit != this.isHGUnit) || (_value != this.currentValue) || (_lightsTest !== this.lightsTest) || _force) {
            var wasStd = this.currentMode == "STD" && _mode != "STD";
            this.currentMode = _mode;
            this.isHGUnit = _isHGUnit;
            this.currentValue = _value;
            this.lightsTest = _lightsTest;
            if (this.lightsTest) {
                this.standardElem.style.display = "none";
                this.selectedElem.style.display = "block";
                this.setTextElementActive(this.textQFE, true);
                this.setTextElementActive(this.textQNH, true);
                this.textValueContent = "88.88";
                return;
            }
            if (this.currentMode == "STD") {
                this.standardElem.style.display = "block";
                this.selectedElem.style.display = "none";
                SimVar.SetSimVarValue("KOHLSMAN SETTING STD", "Bool", 1);
            } else {
                this.standardElem.style.display = "none";
                this.selectedElem.style.display = "block";
                SimVar.SetSimVarValue("KOHLSMAN SETTING STD", "Bool", 0);
                const isQFE = (this.currentMode == "QFE") ? true : false;
                this.setTextElementActive(this.textQFE, isQFE);
                this.setTextElementActive(this.textQNH, !isQFE);
                let value = Math.round(Math.max(this.isHGUnit ? (this.currentValue * 100) : this.currentValue, 0));
                if (!wasStd) {
                    value = value.toString().padStart(4, "0");
                    if (this.isHGUnit) {
                        value = `${value.substring(0, 2)}.${value.substring(2)}`;
                    }
                    this.textValueContent = value;
                }
            }
        }
    }
}

class A320_Neo_FCU_SmallScreen extends NavSystemElement {
    init(root) {
        if (this.pressure == null) {
            this.pressure = new A320_Neo_FCU_Pressure(this.gps, "SmallScreen");
        }
    }
    onEnter() {
    }
    onUpdate(_deltaTime) {
        if (this.pressure != null) {
            this.pressure.update(_deltaTime);
        }
    }
    onExit() {
    }
    onEvent(_event) {
    }
    reboot() {
        if (this.pressure) {
            this.pressure.reboot();
        }
    }
    onFlightStart() {
    }
}

registerInstrument("a320-neo-fcu-element", A320_Neo_FCU);<|MERGE_RESOLUTION|>--- conflicted
+++ resolved
@@ -29,12 +29,9 @@
     }
     onUpdate(_deltaTime) {
         super.onUpdate(_deltaTime);
-<<<<<<< HEAD
-=======
 
         this.electricity.style.display = SimVar.GetSimVarValue("L:A32NX_ELEC_DC_ESS_BUS_IS_POWERED", "Bool") ||
             SimVar.GetSimVarValue("L:A32NX_ELEC_DC_2_BUS_IS_POWERED", "Bool") ? "block" : "none";
->>>>>>> 56109828
     }
     onEvent(_event) {
     }
@@ -241,7 +238,6 @@
             this.selectedValue,
             SimVar.GetSimVarValue("L:XMLVAR_LTS_Test", "Bool")
         );
-<<<<<<< HEAD
     }
 
     shouldEngageManagedSpeed() {
@@ -262,28 +258,6 @@
         return shouldEngage;
     }
 
-=======
-    }
-
-    shouldEngageManagedSpeed() {
-        const isValidV2 = SimVar.GetSimVarValue("L:AIRLINER_V2_SPEED", "knots") > 100;
-        const isVerticalModeSRS = SimVar.GetSimVarValue("L:A32NX_FMA_VERTICAL_MODE", "enum") === 40;
-
-        // V2 is entered into MCDU (was not set -> set)
-        // SRS mode engages (SRS no engaged -> engaged)
-        let shouldEngage = false;
-        if ((!this.isValidV2 && isValidV2) || (!this.isVerticalModeSRS && isVerticalModeSRS)) {
-            shouldEngage = true;
-        }
-
-        // store state
-        this.isValidV2 = isValidV2;
-        this.isVerticalModeSRS = isVerticalModeSRS;
-
-        return shouldEngage;
-    }
-
->>>>>>> 56109828
     isManagedSpeedAvailable() {
         // managed speed is available when flight director or autopilot is engaged, or in approach phase (FMGC flight phase)
         return Simplane.getAutoPilotFlightDirectorActive(1)
@@ -535,15 +509,9 @@
                 }
             }
         }
-<<<<<<< HEAD
 
         this.isSelectedValueActive = true;
 
-=======
-
-        this.isSelectedValueActive = true;
-
->>>>>>> 56109828
         if (this.inSelection && !this.isPreselectionAvailable(radioHeight, lateralMode)) {
             this.isPreselectionModeActive = false;
             clearTimeout(this._resetSelectionTimeout);
@@ -569,11 +537,7 @@
         clearTimeout(this._resetSelectionTimeout);
         this.isPreselectionModeActive = false;
         this.inSelection = false;
-<<<<<<< HEAD
-        SimVar.SetSimVarValue("K:A32NX.FCU_HDG_PUSH", "number", 0);
-=======
         SimVar.SetSimVarValue("K:A32NX.FCU_TO_AP_HDG_PUSH", "number", 0);
->>>>>>> 56109828
         SimVar.SetSimVarValue("K:HEADING_SLOT_INDEX_SET", "number", 2);
     }
 
@@ -590,8 +554,7 @@
         this.inSelection = false;
         this.isSelectedValueActive = true;
         this.isPreselectionModeActive = false;
-<<<<<<< HEAD
-        SimVar.SetSimVarValue("K:A32NX.FCU_HDG_PULL", "number", 0);
+        SimVar.SetSimVarValue("K:A32NX.FCU_TO_AP_HDG_PULL", "number", 0);
         SimVar.SetSimVarValue("K:HEADING_SLOT_INDEX_SET", "number", 1);
     }
 
@@ -607,24 +570,6 @@
         this.refresh(true, isManagedArmed, isManagedActive, isTRKMode, showSelectedValue, this.selectedValue, lightsTest);
     }
 
-=======
-        SimVar.SetSimVarValue("K:A32NX.FCU_TO_AP_HDG_PULL", "number", 0);
-        SimVar.SetSimVarValue("K:HEADING_SLOT_INDEX_SET", "number", 1);
-    }
-
-    update(_deltaTime) {
-        const lateralMode = SimVar.GetSimVarValue("L:A32NX_FMA_LATERAL_MODE", "Number");
-        const lateralArmed = SimVar.GetSimVarValue("L:A32NX_FMA_LATERAL_ARMED", "Number");
-        const isTRKMode = SimVar.GetSimVarValue("L:A32NX_TRK_FPA_MODE_ACTIVE", "Bool");
-        const lightsTest = SimVar.GetSimVarValue("L:XMLVAR_LTS_Test", "Bool");
-        const isManagedActive = this.isManagedModeActive(lateralMode);
-        const isManagedArmed = this.isManagedModeArmed(lateralArmed);
-        const showSelectedValue = (this.isSelectedValueActive || this.inSelection || this.isPreselectionModeActive);
-
-        this.refresh(true, isManagedArmed, isManagedActive, isTRKMode, showSelectedValue, this.selectedValue, lightsTest);
-    }
-
->>>>>>> 56109828
     refresh(_isActive, _isManagedArmed, _isManagedActive, _isTRKMode, _showSelectedHeading, _value, _lightsTest, _force = false) {
         if ((_isActive != this.isActive)
             || (_isManagedArmed != this.isManagedArmed)
@@ -696,7 +641,6 @@
                 this.textValueContent = value.toString().padStart(3, "0");
             }
             this.setElementVisibility(this.illuminator, this.isManagedArmed || this.isManagedActive);
-<<<<<<< HEAD
         }
     }
 
@@ -723,34 +667,6 @@
         }
     }
 
-=======
-        }
-    }
-
-    isManagedModeActive(_mode) {
-        return (_mode !== 0 && _mode !== 10 && _mode !== 11 && _mode !== 40 && _mode !== 41);
-    }
-
-    isManagedModeArmed(_armed) {
-        return (_armed > 0);
-    }
-
-    isPreselectionAvailable(_radioHeight, _mode) {
-        return (
-            _radioHeight < 30
-            || ((_mode >= 30 && _mode <= 34) || _mode === 50)
-        );
-    }
-
-    onTRKModeChanged(_newValue) {
-        if (_newValue) {
-            this.selectedValue = this.calculateTrackForHeading(this.selectedValue);
-        } else {
-            this.selectedValue = this.calculateHeadingForTrack(this.selectedValue);
-        }
-    }
-
->>>>>>> 56109828
     /**
      * Calculates the corresponding track for a given heading, assuming it is flown in the current conditions (TAS + wind).
      * @param {number} _heading The heading in degrees.
@@ -968,11 +884,7 @@
         this.selectedVs = 0;
         this.selectedFpa = 0;
 
-<<<<<<< HEAD
-        SimVar.SetSimVarValue("K:A32NX.FCU_VS_PUSH", "number", 0);
-=======
         SimVar.SetSimVarValue("K:A32NX.FCU_TO_AP_VS_PUSH", "number", 0);
->>>>>>> 56109828
     }
 
     onRotate() {
@@ -1011,11 +923,7 @@
             }
         }
 
-<<<<<<< HEAD
-        SimVar.SetSimVarValue("K:A32NX.FCU_VS_PULL", "number", 0);
-=======
         SimVar.SetSimVarValue("K:A32NX.FCU_TO_AP_VS_PULL", "number", 0);
->>>>>>> 56109828
     }
 
     getCurrentFlightPathAngle() {
