--- conflicted
+++ resolved
@@ -52,12 +52,8 @@
                 <a320-neo-lower-ecam-bleed style="display: none"></a320-neo-lower-ecam-bleed>
                 <a320-neo-lower-ecam-press style="display: none"></a320-neo-lower-ecam-press>
                 <a32nx-door-page-element style="display: none"></a32nx-door-page-element>
-<<<<<<< HEAD
                 <a32nx-fctl-page-element style="display: none"></a32nx-fctl-page-element>
                 <a32nx-wheel-page-element style="display: none"></a32nx-wheel-page-element>
-=======
-                <a320-neo-lower-ecam-wheel style="display: none"></a320-neo-lower-ecam-wheel>
->>>>>>> c53630c9
                 <a320-neo-lower-ecam-status style="display: none"></a320-neo-lower-ecam-status>
                 <a320-neo-lower-ecam-crz style="display: none"></a320-neo-lower-ecam-crz>
                 <eicas-common-display id="CommonDisplay"></eicas-common-display>
