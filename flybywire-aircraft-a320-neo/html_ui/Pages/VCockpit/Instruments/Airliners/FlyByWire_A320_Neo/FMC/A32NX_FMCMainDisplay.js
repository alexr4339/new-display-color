class FMCMainDisplay extends BaseAirliners {
    constructor() {
        super(...arguments);
        FMCMainDisplay.DEBUG_INSTANCE = this;
        this.flightPhaseUpdateThrottler = new UpdateThrottler(800);
        this.fmsUpdateThrottler = new UpdateThrottler(250);
        this._progBrgDistUpdateThrottler = new UpdateThrottler(2000);
        this.ilsUpdateThrottler = new UpdateThrottler(5000);
        this._apCooldown = 500;
        this._radioNavOn = false;
        this._vhf1Frequency = 0;
        this._vhf2Frequency = 0;
        this._rcl1Frequency = 0;
        this._pre2Frequency = 0;
        this._atc1Frequency = 0;

        /** Declaration of every variable used (NOT initialization) */
        this.currentFlightPlanWaypointIndex = undefined;
        this.costIndex = undefined;
        this.costIndexSet = undefined;
        this.maxCruiseFL = undefined;
        this.routeIndex = undefined;
        this.coRoute = undefined;
        this.tmpOrigin = undefined;
        this.perfTOTemp = undefined;
        this._overridenFlapApproachSpeed = undefined;
        this._overridenSlatApproachSpeed = undefined;
        this._routeFinalFuelWeight = undefined;
        this._routeFinalFuelTime = undefined;
        this._routeFinalFuelTimeDefault = undefined;
        this._routeReservedWeight = undefined;
        this._routeReservedPercent = undefined;
        this.takeOffWeight = undefined;
        this.landingWeight = undefined;
        this.averageWind = undefined;
        this.perfApprQNH = undefined;
        this.perfApprTemp = undefined;
        this.perfApprWindHeading = undefined;
        this.perfApprWindSpeed = undefined;
        this.v1Speed = undefined;
        this.vRSpeed = undefined;
        this.v2Speed = undefined;
        this._v1Checked = undefined;
        this._vRChecked = undefined;
        this._v2Checked = undefined;
        this._toFlexChecked = undefined;
        this.toRunway = undefined;
        this.vApp = undefined;
        this.perfApprMDA = undefined;
        this.perfApprDH = undefined;
        this.perfApprFlaps3 = undefined;
        this._lockConnectIls = undefined;
        this._apNavIndex = undefined;
        this._apLocalizerOn = undefined;
        this._canSwitchToNav = undefined;
        this._vhf1Frequency = undefined;
        this._vhf2Frequency = undefined;
        this._vor1Frequency = undefined;
        this._vor1Course = undefined;
        this._vor2Frequency = undefined;
        this._vor2Course = undefined;
        this._ilsFrequency = undefined;
        this._ilsIcao = undefined;
        this._ilsIdent = undefined;
        this._ilsFrequencyPilotEntered = undefined;
        this._ilsIdentPilotEntered = undefined;
        this._ilsCourse = undefined;
        this._adf1Frequency = undefined;
        this._adf2Frequency = undefined;
        this._rcl1Frequency = undefined;
        this._pre2Frequency = undefined;
        this._atc1Frequency = undefined;
        this._radioNavOn = undefined;
        this._debug = undefined;
        this._checkFlightPlan = undefined;
        this.thrustReductionAltitude = undefined;
        this.thrustReductionAltitudeGoaround = undefined;
        this.thrustReductionAltitudeIsPilotEntered = undefined;
        this.accelerationAltitude = undefined;
        this.accelerationAltitudeGoaround = undefined;
        this.accelerationAltitudeIsPilotEntered = undefined;
        this.engineOutAccelerationAltitude = undefined;
        this.engineOutAccelerationAltitudeGoaround = undefined;
        this.engineOutAccelerationAltitudeIsPilotEntered = undefined;
        this._windDirections = undefined;
        this._fuelPlanningPhases = undefined;
        this._zeroFuelWeightZFWCGEntered = undefined;
        this._taxiEntered = undefined;
        this._windDir = undefined;
        this._DistanceToAlt = undefined;
        this._routeAltFuelWeight = undefined;
        this._routeAltFuelTime = undefined;
        this._routeTripFuelWeight = undefined;
        this._routeTripTime = undefined;
        this._defaultTaxiFuelWeight = undefined;
        this._rteRsvPercentOOR = undefined;
        this._rteReservedWeightEntered = undefined;
        this._rteReservedPctEntered = undefined;
        this._rteFinalCoeffecient = undefined;
        this._rteFinalWeightEntered = undefined;
        this._rteFinalTimeEntered = undefined;
        this._routeAltFuelEntered = undefined;
        this._minDestFob = undefined;
        this._minDestFobEntered = undefined;
        this._defaultRouteFinalTime = undefined;
        this._fuelPredDone = undefined;
        this._fuelPlanningPhase = undefined;
        this._blockFuelEntered = undefined;
        /* CPDLC Fields */
        this.tropo = undefined;
        this._destDataChecked = undefined;
        this._towerHeadwind = undefined;
        this._EfobBelowMinClr = undefined;
        this.simbrief = undefined;
        this.aocWeight = undefined;
        this.aocTimes = undefined;
        this.winds = undefined;
        this.computedVgd = undefined;
        this.computedVfs = undefined;
        this.computedVss = undefined;
        this.computedVls = undefined;
        this.approachSpeeds = undefined; // based on selected config, not current config
        this._cruiseEntered = undefined;
        this._blockFuelEntered = undefined;
        this.constraintAlt = undefined;
        this.constraintAltCached = undefined;
        this.fcuSelAlt = undefined;
        this._forceNextAltitudeUpdate = undefined;
        this._lastUpdateAPTime = undefined;
        this.updateAutopilotCooldown = undefined;
        this._lastHasReachFlex = undefined;
        this._apMasterStatus = undefined;
        this._lastRequestedFLCModeWaypointIndex = undefined;
        this._cruiseFlightLevel = undefined;
        this._activeCruiseFlightLevel = undefined;
        this._activeCruiseFlightLevelDefaulToFcu = undefined;
        this._progBrgDist = undefined;
        this.preSelectedClbSpeed = undefined;
        this.preSelectedCrzSpeed = undefined;
        this.preSelectedDesSpeed = undefined;
        this.managedSpeedTarget = undefined;
        this.managedSpeedTargetIsMach = undefined;
        this.managedSpeedLimit = undefined;
        this.managedSpeedLimitAlt = undefined;
        this.managedSpeedClimb = undefined;
        this.managedSpeedClimbIsPilotEntered = undefined;
        this.managedSpeedClimbMach = undefined;
        // this.managedSpeedClimbMachIsPilotEntered = undefined;
        this.managedSpeedCruise = undefined;
        this.managedSpeedCruiseIsPilotEntered = undefined;
        this.managedSpeedCruiseMach = undefined;
        // this.managedSpeedCruiseMachIsPilotEntered = undefined;
        this.managedSpeedDescend = undefined;
        this.managedSpeedDescendIsPilotEntered = undefined;
        this.managedSpeedDescendMach = undefined;
        // this.managedSpeedDescendMachIsPilotEntered = undefined;
        this.cruiseFlightLevelTimeOut = undefined;
        this.flaps = undefined;
        this.ths = undefined;
        this.ilsAutoFrequency = undefined;
        this.ilsAutoIcao = undefined;
        this.ilsAutoIdent = undefined;
        this.ilsAutoCourse = undefined;
        this.ilsAutoTuned = undefined;
        this.tempFpPendingAutoTune = undefined;
        this.ilsTakeoffAutoTuned = undefined;
        this.ilsApproachAutoTuned = undefined;
        this.altDestination = undefined;
        this.flightNumber = undefined;
        this.cruiseTemperature = undefined;
        this.taxiFuelWeight = undefined;
        this.blockFuel = undefined;
        this.zeroFuelWeight = undefined;
        this.zeroFuelWeightMassCenter = undefined;
        this.activeWpIdx = undefined;
        this.efisSymbols = undefined;

        // ATSU data
        this.atsuManager = undefined;
<<<<<<< HEAD
=======
        this.pdcMessage = undefined;
        this.holdSpeedTarget = undefined;
        this.holdIndex = undefined;
        this.holdDecelReached = undefined;
        this.setHoldSpeedMessageActive = undefined;
>>>>>>> 06e215c8
    }

    Init() {
        super.Init();
        this.initVariables();

        this.A32NXCore = new A32NX_Core();
        this.A32NXCore.init(this._lastTime);

        this.dataManager = new FMCDataManager(this);

        this.guidanceManager = new Fmgc.GuidanceManager(this.flightPlanManager);
        this.guidanceController = new Fmgc.GuidanceController(this.flightPlanManager, this.guidanceManager);
        this.navRadioManager = new Fmgc.NavRadioManager(this);
        this.efisSymbols = new Fmgc.EfisSymbols(this.flightPlanManager, this.guidanceController);

        Fmgc.initFmgcLoop();

        this.guidanceController.init();
        this.efisSymbols.init();

        this.tempCurve = new Avionics.Curve();
        this.tempCurve.interpolationFunction = Avionics.CurveTool.NumberInterpolation;
        this.tempCurve.add(-10 * 3.28084, 21.50);
        this.tempCurve.add(0, 15.00);
        this.tempCurve.add(10 * 3.28084, 8.50);
        this.tempCurve.add(20 * 3.28084, 2.00);
        this.tempCurve.add(30 * 3.28084, -4.49);
        this.tempCurve.add(40 * 3.28084, -10.98);
        this.tempCurve.add(50 * 3.28084, -17.47);
        this.tempCurve.add(60 * 3.28084, -23.96);
        this.tempCurve.add(70 * 3.28084, -30.45);
        this.tempCurve.add(80 * 3.28084, -36.94);
        this.tempCurve.add(90 * 3.28084, -43.42);
        this.tempCurve.add(100 * 3.28084, -49.90);
        this.tempCurve.add(150 * 3.28084, -56.50);
        this.tempCurve.add(200 * 3.28084, -56.50);
        this.tempCurve.add(250 * 3.28084, -51.60);
        this.tempCurve.add(300 * 3.28084, -46.64);
        this.tempCurve.add(400 * 3.28084, -22.80);
        this.tempCurve.add(500 * 3.28084, -2.5);
        this.tempCurve.add(600 * 3.28084, -26.13);
        this.tempCurve.add(700 * 3.28084, -53.57);
        this.tempCurve.add(800 * 3.28084, -74.51);

        this.cruiseFlightLevel = SimVar.GetGameVarValue("AIRCRAFT CRUISE ALTITUDE", "feet");
        this.cruiseFlightLevel /= 100;
        this._cruiseFlightLevel = this.cruiseFlightLevel;

        this.flightPlanManager.onCurrentGameFlightLoaded(() => {
            this.flightPlanManager.updateFlightPlan(() => {
                this.flightPlanManager.updateCurrentApproach();
                const callback = () => {
                    this.flightPlanManager.createNewFlightPlan();
                    SimVar.SetSimVarValue("L:FLIGHTPLAN_USE_DECEL_WAYPOINT", "number", 1);
                    SimVar.SetSimVarValue("L:AIRLINER_V1_SPEED", "Knots", NaN);
                    SimVar.SetSimVarValue("L:AIRLINER_V2_SPEED", "Knots", NaN);
                    SimVar.SetSimVarValue("L:AIRLINER_VR_SPEED", "Knots", NaN);
                    const cruiseAlt = Math.floor(this.flightPlanManager.cruisingAltitude / 100);
                    console.log("FlightPlan Cruise Override. Cruising at FL" + cruiseAlt + " instead of default FL" + this.cruiseFlightLevel);
                    if (cruiseAlt > 0) {
                        this.cruiseFlightLevel = cruiseAlt;
                        this._cruiseFlightLevel = cruiseAlt;
                    }
                };
                const arrivalIndex = this.flightPlanManager.getArrivalProcIndex();
                if (arrivalIndex >= 0) {
                    this.flightPlanManager.setArrivalProcIndex(arrivalIndex, callback).catch(console.error);
                } else {
                    callback();
                }
            });
        });

        this.updateFuelVars();
        this.updatePerfSpeeds();

        CDUPerformancePage.UpdateThrRedAccFromOrigin(this);
        CDUPerformancePage.UpdateEngOutAccFromOrigin(this);

        this.flightPhaseManager.init();
        this.flightPhaseManager.addOnPhaseChanged(this.onFlightPhaseChanged.bind(this));

        // Start the check routine for system health and status
        setInterval(() => {
            if (this.flightPhaseManager.phase === FmgcFlightPhases.CRUISE && !this._destDataChecked) {
                const adirLat = ADIRS.getLatitude();
                const adirLong = ADIRS.getLongitude();
                const ppos = (adirLat.isNormalOperation() && adirLong.isNormalOperation()) ? {
                    lat: ADIRS.getLatitude().value,
                    long: ADIRS.getLongitude().value,
                } : {
                    lat: NaN,
                    long: NaN
                };
                const stats = this.flightPlanManager.getCurrentFlightPlan().computeWaypointStatistics(ppos);
                const dest = this.flightPlanManager.getDestination();
                const destStats = stats.get(this.flightPlanManager.getCurrentFlightPlan().waypoints.length - 1);
                if (dest && destStats.distanceFromPpos < 180) {
                    this._destDataChecked = true;
                    this.checkDestData();
                }
            }
        }, 15000);

        SimVar.SetSimVarValue('L:A32NX_FM_LS_COURSE', 'number', -1);
    }

    initVariables() {
        this.currentFlightPlanWaypointIndex = -1;
        this.costIndex = 0;
        this.costIndexSet = false;
        this.maxCruiseFL = 390;
        this.routeIndex = 0;
        this.coRoute = "";
        this.tmpOrigin = "";
        this.perfTOTemp = NaN;
        this._overridenFlapApproachSpeed = NaN;
        this._overridenSlatApproachSpeed = NaN;
        this._routeFinalFuelWeight = 0;
        this._routeFinalFuelTime = 30;
        this._routeFinalFuelTimeDefault = 30;
        this._routeReservedWeight = 0;
        this._routeReservedPercent = 5;
        this.takeOffWeight = NaN;
        this.landingWeight = NaN;
        this.averageWind = 0;
        this.perfApprQNH = NaN;
        this.perfApprTemp = NaN;
        this.perfApprWindHeading = NaN;
        this.perfApprWindSpeed = NaN;
        this.v1Speed = undefined;
        this.vRSpeed = undefined;
        this.v2Speed = undefined;
        this._v1Checked = true;
        this._vRChecked = true;
        this._v2Checked = true;
        this._toFlexChecked = true;
        this.toRunway = "";
        this.vApp = NaN;
        this.perfApprMDA = NaN;
        this.perfApprDH = NaN;
        this.perfApprFlaps3 = false;
        this._lockConnectIls = false;
        this._apNavIndex = 1;
        this._apLocalizerOn = false;
        this._canSwitchToNav = false;
        this._vor1Frequency = 0;
        this._vor1Course = 0;
        this._vor2Frequency = 0;
        this._vor2Course = 0;
        this._ilsFrequency = 0;
        this._ilsIcao = undefined;
        this._ilsIdent = undefined;
        this._ilsFrequencyPilotEntered = false;
        this._ilsIdentPilotEntered = false;
        this._ilsCourse = undefined;
        this._adf1Frequency = 0;
        this._adf2Frequency = 0;
        this._debug = 0;
        this._checkFlightPlan = 0;
        this.thrustReductionAltitude = NaN;
        this.thrustReductionAltitudeGoaround = NaN;
        this.thrustReductionAltitudeIsPilotEntered = false;
        this.accelerationAltitude = NaN;
        this.accelerationAltitudeGoaround = NaN;
        this.accelerationAltitudeIsPilotEntered = false;
        this.accelerationAltitudeGoaroundIsPilotEntered = false;
        this.engineOutAccelerationAltitude = NaN;
        this.engineOutAccelerationAltitudeGoaround = NaN;
        this.engineOutAccelerationAltitudeIsPilotEntered = false;
        this._windDirections = {
            TAILWIND : "TL",
            HEADWIND : "HD"
        };
        this._fuelPlanningPhases = {
            PLANNING : 1,
            IN_PROGRESS : 2,
            COMPLETED : 3
        };
        this._zeroFuelWeightZFWCGEntered = false;
        this._taxiEntered = false;
        this._windDir = this._windDirections.HEADWIND;
        this._DistanceToAlt = 0;
        this._routeAltFuelWeight = 0;
        this._routeAltFuelTime = 0;
        this._routeTripFuelWeight = 0;
        this._routeTripTime = 0;
        this._defaultTaxiFuelWeight = 0.2;
        this._rteRsvPercentOOR = false;
        this._rteReservedWeightEntered = false;
        this._rteReservedPctEntered = false;
        this._rteFinalCoeffecient = 0;
        this._rteFinalWeightEntered = false;
        this._rteFinalTimeEntered = false;
        this._routeAltFuelEntered = false;
        this._minDestFob = 0;
        this._minDestFobEntered = false;
        this._defaultRouteFinalTime = 45;
        this._fuelPredDone = false;
        this._fuelPlanningPhase = this._fuelPlanningPhases.PLANNING;
        this._blockFuelEntered = false;
        /* CPDLC Fields */
        this.tropo = undefined;
        this._destDataChecked = false;
        this._towerHeadwind = 0;
        this._EfobBelowMinClr = false;
        this.simbrief = {
            route: "",
            cruiseAltitude: "",
            originIcao: "",
            destinationIcao: "",
            blockFuel: "",
            paxCount: "",
            cargo: undefined,
            payload: undefined,
            estZfw: "",
            sendStatus: "READY",
            costIndex: "",
            navlog: [],
            callsign: "",
            alternateIcao: "",
            avgTropopause: "",
            ete: "",
            blockTime: "",
            outTime: "",
            onTime: "",
            inTime: "",
            offTime: "",
            taxiFuel: "",
            tripFuel: ""
        };
        this.aocWeight = {
            blockFuel: undefined,
            estZfw: undefined,
            taxiFuel: undefined,
            tripFuel: undefined,
            payload: undefined
        };
        this.aocTimes = {
            doors: 0,
            off: 0,
            out: 0,
            on: 0,
            in: 0,
        };
        this.winds = {
            climb: [],
            cruise: [],
            des: [],
            alternate: null
        };
        this.computedVgd = undefined;
        this.computedVfs = undefined;
        this.computedVss = undefined;
        this.computedVls = undefined;
        this.approachSpeeds = undefined; // based on selected config, not current config
        this._cruiseEntered = false;
        this._blockFuelEntered = false;
        this.constraintAlt = 0;
        this.constraintAltCached = 0;
        this.fcuSelAlt = 0;
        this._forceNextAltitudeUpdate = false;
        this._lastUpdateAPTime = NaN;
        this.updateAutopilotCooldown = 0;
        this._apMasterStatus = false;
        this._lastRequestedFLCModeWaypointIndex = -1;
        this._cruiseFlightLevel = undefined;
        this._activeCruiseFlightLevel = 0;
        this._activeCruiseFlightLevelDefaulToFcu = false;
        const payloadConstruct = new A32NX_PayloadConstructor();
        this.paxStations = payloadConstruct.paxStations;
        this.payloadStations = payloadConstruct.payloadStations;
        this.fmsUpdateThrottler = new UpdateThrottler(250);
        this._progBrgDist = undefined;
        this.preSelectedClbSpeed = undefined;
        this.preSelectedCrzSpeed = undefined;
        this.preSelectedDesSpeed = undefined;
        this.managedSpeedTarget = NaN;
        this.managedSpeedTargetIsMach = false;
        this.managedSpeedLimit = 250;
        this.managedSpeedLimitAlt = 10000;
        this.managedSpeedClimb = 290;
        this.managedSpeedClimbIsPilotEntered = false;
        this.managedSpeedClimbMach = .78;
        // this.managedSpeedClimbMachIsPilotEntered = false;
        this.managedSpeedCruise = 290;
        this.managedSpeedCruiseIsPilotEntered = false;
        this.managedSpeedCruiseMach = .78;
        // this.managedSpeedCruiseMachIsPilotEntered = false;
        this.managedSpeedDescend = 290;
        this.managedSpeedDescendIsPilotEntered = false;
        this.managedSpeedDescendMach = .78;
        // this.managedSpeedDescendMachIsPilotEntered = false;
        this.cruiseFlightLevelTimeOut = undefined;
        this.flaps = NaN;
        this.ths = NaN;
        this.ilsAutoFrequency = undefined;
        this.ilsAutoIcao = undefined;
        this.ilsAutoIdent = undefined;
        this.ilsAutoCourse = undefined;
        this.ilsAutoTuned = false;
        this.ilsTakeoffAutoTuned = false;
        this.ilsApproachAutoTuned = false;
        this.tempFpPendingAutoTune = false;
        this.altDestination = undefined;
        this.flightNumber = undefined;
        this.cruiseTemperature = undefined;
        this.taxiFuelWeight = 0.2;
        this.blockFuel = undefined;
        this.zeroFuelWeight = undefined;
        this.zeroFuelWeightMassCenter = undefined;
        this.holdSpeedTarget = undefined;
        this.holdIndex = 0;
        this.holdDecelReached = false;
        this.setHoldSpeedMessageActive = false;

        // ATSU data
        this.atsuManager = new Atsu.AtsuManager(this);

        // Reset SimVars
        SimVar.SetSimVarValue("L:AIRLINER_V1_SPEED", "Knots", NaN);
        SimVar.SetSimVarValue("L:AIRLINER_V2_SPEED", "Knots", NaN);
        SimVar.SetSimVarValue("L:AIRLINER_VR_SPEED", "Knots", NaN);

        CDUPerformancePage.UpdateThrRedAccFromOrigin(this);
        CDUPerformancePage.UpdateEngOutAccFromOrigin(this);
        SimVar.SetSimVarValue("L:AIRLINER_THR_RED_ALT", "Number", this.thrustReductionAltitude);
        SimVar.SetSimVarValue("L:A32NX_ENG_OUT_ACC_ALT", "feet", this.engineOutAccelerationAltitude);

        SimVar.SetSimVarValue("L:A32NX_SPEEDS_MANAGED_PFD", "knots", 0);
        SimVar.SetSimVarValue("L:A32NX_SPEEDS_MANAGED_ATHR", "knots", 0);

        SimVar.SetSimVarValue('L:A32NX_MachPreselVal', 'mach', -1);
        SimVar.SetSimVarValue('L:A32NX_SpeedPreselVal', 'knots', -1);

        SimVar.SetSimVarValue("L:AIRLINER_DECISION_HEIGHT", "feet", -1);
        SimVar.SetSimVarValue("L:AIRLINER_MINIMUM_DESCENT_ALTITUDE", "feet", 0);

        SimVar.SetSimVarValue("L:A32NX_FG_ALTITUDE_CONSTRAINT", "feet", this.constraintAlt);
        SimVar.SetSimVarValue("L:A32NX_TO_CONFIG_NORMAL", "Bool", 0);
        SimVar.SetSimVarValue("L:A32NX_CABIN_READY", "Bool", 0);

        if (SimVar.GetSimVarValue("L:A32NX_AUTOTHRUST_DISABLED", "number") === 1) {
            SimVar.SetSimVarValue("K:A32NX.ATHR_RESET_DISABLE", "number", 1);
        }

        SimVar.SetSimVarValue("L:A32NX_PFD_MSG_SET_HOLD_SPEED", "bool", false);
    }

    onUpdate(_deltaTime) {
        super.onUpdate(_deltaTime);

        this.flightPlanManager.update(_deltaTime);

        Fmgc.updateFmgcLoop(_deltaTime);

        if (this._debug++ > 180) {
            this._debug = 0;
        }
        const flightPhaseManagerDelta = this.flightPhaseUpdateThrottler.canUpdate(_deltaTime);
        if (flightPhaseManagerDelta !== -1) {
            this.flightPhaseManager.shouldActivateNextPhase(flightPhaseManagerDelta);
        }
        this._checkFlightPlan--;
        if (this._checkFlightPlan <= 0) {
            this._checkFlightPlan = 120;
            this.flightPlanManager.updateFlightPlan();
            this.flightPlanManager.updateCurrentApproach();
        }

        if (this.fmsUpdateThrottler.canUpdate(_deltaTime) !== -1) {
            this.updateRadioNavState();
            this.updateDisplayedConstraints();
        }

        this.A32NXCore.update();

        this.updateAutopilot();

        if (this._progBrgDistUpdateThrottler.canUpdate(_deltaTime) !== -1) {
            this.updateProgDistance();
        }

        if (this.guidanceController) {
            this.guidanceController.update(_deltaTime);
        }

        if (this.ilsUpdateThrottler.canUpdate(_deltaTime) !== -1) {
            this.updateIls();
        }

        if (this.efisSymbols) {
            this.efisSymbols.update(_deltaTime);
        }
    }

    /**
     * This method is called by the FlightPhaseManager after a flight phase change
     * This method initializes AP States, initiates CDUPerformancePage changes and other set other required states
     * @param prevPhase {FmgcFlightPhases} Previous FmgcFlightPhase
     * @param nextPhase {FmgcFlightPhases} New FmgcFlightPhase
     */
    onFlightPhaseChanged(prevPhase, nextPhase) {
        this.updateConstraints();
        this.updateManagedSpeed();

        SimVar.SetSimVarValue("L:A32NX_CABIN_READY", "Bool", 0);

        switch (nextPhase) {
            case FmgcFlightPhases.TAKEOFF: {
                this._destDataChecked = false;

                if (this.page.Current === this.page.PerformancePageTakeoff) {
                    CDUPerformancePage.ShowTAKEOFFPage(this);
                } else if (this.page.Current === this.page.ProgressPage) {
                    CDUProgressPage.ShowPage(this);
                }

                /** Arm preselected speed/mach for next flight phase */
                this.updatePreSelSpeedMach(this.preSelectedClbSpeed);

                break;
            }

            case FmgcFlightPhases.CLIMB: {

                this._destDataChecked = false;

                if (this.page.Current === this.page.ProgressPage) {
                    CDUProgressPage.ShowPage(this);
                } else {
                    this.tryUpdatePerfPage(prevPhase, nextPhase);
                }

                /** Activate pre selected speed/mach */
                if (prevPhase === FmgcFlightPhases.TAKEOFF) {
                    this.activatePreSelSpeedMach(this.preSelectedClbSpeed);
                }

                /** Arm preselected speed/mach for next flight phase */
                this.updatePreSelSpeedMach(this.preSelectedCrzSpeed);

                if (!this.cruiseFlightLevel) {
                    this.cruiseFlightLevel = Simplane.getAutoPilotDisplayedAltitudeLockValue('feet') / 100;
                }

                break;
            }

            case FmgcFlightPhases.CRUISE: {
                if (this.page.Current === this.page.ProgressPage) {
                    CDUProgressPage.ShowPage(this);
                } else {
                    this.tryUpdatePerfPage(prevPhase, nextPhase);
                }

                SimVar.SetSimVarValue("L:A32NX_GOAROUND_PASSED", "bool", 0);
                Coherent.call("GENERAL_ENG_THROTTLE_MANAGED_MODE_SET", ThrottleMode.AUTO).catch(console.error).catch(console.error);

                /** Activate pre selected speed/mach */
                if (prevPhase === FmgcFlightPhases.CLIMB) {
                    this.activatePreSelSpeedMach(this.preSelectedCrzSpeed);
                }

                /** Arm preselected speed/mach for next flight phase */
                this.updatePreSelSpeedMach(this.preSelectedDesSpeed);

                // This checks against the pilot defined cruise altitude and the automatically populated cruise altitude
                if (this.cruiseFlightLevel !== this._cruiseFlightLevel) {
                    this._cruiseFlightLevel = this.cruiseFlightLevel;
                    this.addNewMessage(NXSystemMessages.newCrzAlt.modifyMessage(this._cruiseFlightLevel * 100));
                }

                break;
            }

            case FmgcFlightPhases.DESCENT: {
                if (this.page.Current === this.page.ProgressPage) {
                    CDUProgressPage.ShowPage(this);
                } else {
                    this.tryUpdatePerfPage(prevPhase, nextPhase);
                }

                this.checkDestData();

                Coherent.call("GENERAL_ENG_THROTTLE_MANAGED_MODE_SET", ThrottleMode.AUTO).catch(console.error).catch(console.error);

                /** Activate pre selected speed/mach */
                if (prevPhase === FmgcFlightPhases.CRUISE) {
                    this.activatePreSelSpeedMach(this.preSelectedDesSpeed);
                }

                /** Clear pre selected speed/mach */
                this.updatePreSelSpeedMach(undefined);

                this.cruiseFlightLevel = undefined;

                break;
            }

            case FmgcFlightPhases.APPROACH: {
                if (this.page.Current === this.page.ProgressPage) {
                    CDUProgressPage.ShowPage(this);
                } else {
                    this.tryUpdatePerfPage(prevPhase, nextPhase);
                }

                this.connectIls();

                this.flightPlanManager.activateApproach().catch(console.error);

                Coherent.call("GENERAL_ENG_THROTTLE_MANAGED_MODE_SET", ThrottleMode.AUTO).catch(console.error);
                SimVar.SetSimVarValue("L:A32NX_GOAROUND_PASSED", "bool", 0);

                this.checkDestData();

                break;
            }

            case FmgcFlightPhases.GOAROUND: {
                SimVar.SetSimVarValue("L:A32NX_GOAROUND_GATRK_MODE", "bool", 0);
                SimVar.SetSimVarValue("L:A32NX_GOAROUND_HDG_MODE", "bool", 0);
                SimVar.SetSimVarValue("L:A32NX_GOAROUND_NAV_MODE", "bool", 0);
                SimVar.SetSimVarValue("L:A32NX_GOAROUND_INIT_SPEED", "number", Simplane.getIndicatedSpeed());
                SimVar.SetSimVarValue("L:A32NX_GOAROUND_INIT_APP_SPEED", "number", this.getVApp());
                //delete override logic when we have valid nav data -aka goaround path- after goaround!
                SimVar.SetSimVarValue("L:A32NX_GOAROUND_NAV_OVERRIDE", "bool", 0);

                if (SimVar.GetSimVarValue("AUTOPILOT MASTER", "Bool") === 1) {
                    SimVar.SetSimVarValue("K:AP_LOC_HOLD_ON", "number", 1); // Turns AP localizer hold !!ON/ARMED!! and glide-slope hold mode !!OFF!!
                    SimVar.SetSimVarValue("K:AP_LOC_HOLD_OFF", "number", 1); // Turns !!OFF!! localizer hold mode
                    SimVar.SetSimVarValue("K:AUTOPILOT_OFF", "number", 1);
                    SimVar.SetSimVarValue("K:AUTOPILOT_ON", "number", 1);
                    SimVar.SetSimVarValue("L:A32NX_AUTOPILOT_APPR_MODE", "bool", 0);
                    SimVar.SetSimVarValue("L:A32NX_AUTOPILOT_LOC_MODE", "bool", 0);
                } else if (SimVar.GetSimVarValue("AUTOPILOT MASTER", "Bool") === 0 && SimVar.GetSimVarValue("AUTOPILOT APPROACH HOLD", "boolean") === 1) {
                    SimVar.SetSimVarValue("AP_APR_HOLD_OFF", "number", 1);
                    SimVar.SetSimVarValue("L:A32NX_AUTOPILOT_APPR_MODE", "bool", 0);
                    SimVar.SetSimVarValue("L:A32NX_AUTOPILOT_LOC_MODE", "bool", 0);
                }

                const currentHeading = Simplane.getHeadingMagnetic();
                Coherent.call("HEADING_BUG_SET", 1, currentHeading).catch(console.error);

                if (this.page.Current === this.page.ProgressPage) {
                    CDUProgressPage.ShowPage(this);
                } else {
                    this.tryUpdatePerfPage(prevPhase, nextPhase);
                }

                break;
            }

            case FmgcFlightPhases.DONE:

                CDUIdentPage.ShowPage(this);

                this.flightPlanManager.clearFlightPlan().then(() => {
                    this.initVariables();
                    this.initMcduVariables();
                    this.dataManager.deleteAllStoredWaypoints();
                    this.scratchpad.setText('');
                    SimVar.SetSimVarValue('L:A32NX_COLD_AND_DARK_SPAWN', 'Bool', true).then(() => {
                        CDUIdentPage.ShowPage(this);
                    });
                }).catch(console.error);
                break;
        }
    }

    /** FIXME these functions are in the new VNAV but not in this branch, remove when able */
    /**
     *
     * @param {Feet} alt geopotential altitude
     * @returns °C
     */
    getIsaTemp(alt) {
        if (alt > (this.tropo ? this.tropo : 36090)) {
            return -56.5;
        }
        return 15 - (0.0019812 * alt);
    }

    /**
     *
     * @param {Feet} alt geopotential altitude
     * @param {Degrees} isaDev temperature deviation from ISA conditions
     * @returns °C
     */
    getTemp(alt, isaDev = 0) {
        return this.getIsaTemp(alt) + isaDev;
    }

    /**
     *
     * @param {Feet} alt geopotential altitude
     * @param {Degrees} isaDev temperature deviation from ISA conditions
     * @returns hPa
     */
    getPressure(alt, isaDev = 0) {
        if (alt > (this.tropo ? this.tropo : 36090)) {
            return ((216.65 + isaDev) / 288.15) ** 5.25588 * 1013.2;
        }
        return ((288.15 - 0.0019812 * alt + isaDev) / 288.15) ** 5.25588 * 1013.2;
    }

    /**
     * @returns {Degrees} temperature deviation from ISA conditions
     */
    getIsaDeviation() {
        const geoAlt = SimVar.GetSimVarValue('INDICATED ALTITUDE', 'feet');
        const temperature = SimVar.GetSimVarValue('AMBIENT TEMPERATURE', 'celsius');
        return temperature - this.getIsaTemp(geoAlt);
    }
    /** FIXME ^these functions are in the new VNAV but not in this branch, remove when able */

    /*
        When the aircraft is in the holding, predictions assume that the leg is flown at holding speed
        with a vertical speed equal to - 1000 ft/mn until reaching a restrictive altitude constraint, the
        FCU altitude or the exit fix. If FCU or constraint altitude is reached first, the rest of the
        pattern is assumed to be flown level at that altitude
        */
    getHoldingSpeed(speedConstraint = undefined, altitude = undefined) {
        const fcuAltitude = SimVar.GetSimVarValue('AUTOPILOT ALTITUDE LOCK VAR:3', 'feet');
        const alt = Math.max(fcuAltitude, altitude ? altitude : 0);

        let kcas = SimVar.GetSimVarValue('L:A32NX_SPEEDS_GD', 'number');
        if (this.currentFlightPhase === FmgcFlightPhases.APPROACH) {
            kcas = this.getAppManagedSpeed();
        }

        if (speedConstraint > 100) {
            kcas = Math.min(kcas, speedConstraint);
        }

        // apply icao limits
        if (alt < 14000) {
            kcas = Math.min(230, kcas);
        } else if (alt < 20000) {
            kcas = Math.min(240, kcas);
        } else if (alt < 34000) {
            kcas = Math.min(265, kcas);
        } else {
            const isaDeviation = this.getIsaDeviation();
            const temperature = 273.15 + this.getTemp(alt, isaDeviation);
            const pressure = this.getPressure(alt, isaDeviation);
            kcas = Math.min(
                _convertMachToKCas(0.83, temperature, pressure),
                kcas,
            );
        }

        // apply speed limit/alt
        if (alt <= this.managedSpeedLimitAlt) {
            kcas = Math.min(this.managedSpeedLimit, kcas);
        }

        kcas = Math.max(kcas, this.computedVls);

        return Math.ceil(kcas);
    }

    updateHoldingSpeed() {
        const currentLeg = this.flightPlanManager.getActiveWaypoint();
        const nextLeg = this.flightPlanManager.getWaypoint(this.flightPlanManager.getActiveWaypointIndex() + 1);

        const casWord = ADIRS.getCalibratedAirspeed();
        const cas = casWord.isNormalOperation() ? casWord.value : 0;

        let enableHoldSpeedWarning = false;
        let holdSpeedTarget = 0;
        let holdDecelReached = this.holdDecelReached;
        // FIXME big hack until VNAV can do this
        if (currentLeg && currentLeg.additionalData.legType === 14 /* HM */) {
            holdSpeedTarget = this.getHoldingSpeed(currentLeg.speedConstraint);
            holdDecelReached = true;
            enableHoldSpeedWarning = !Simplane.getAutoPilotAirspeedManaged();
            this.holdIndex = this.flightPlanManager.getActiveWaypointIndex();
        } else if (nextLeg && nextLeg.additionalData.legType === 14 /* HM */) {
            const adirLat = ADIRS.getLatitude();
            const adirLong = ADIRS.getLongitude();
            if (adirLat.isNormalOperation() && adirLong.isNormalOperation()) {
                holdSpeedTarget = this.getHoldingSpeed(nextLeg.speedConstraint);

                const ppos = {
                    lat: adirLat.value,
                    long: adirLong.value,
                };
                const stats = this.flightPlanManager.getCurrentFlightPlan().computeWaypointStatistics(ppos);
                const dtg = stats.get(this.flightPlanManager.getActiveWaypointIndex()).distanceFromPpos;
                // decel range limits are [3, 20] NM
                // TODO better decel distance calc
                const decelDist = Math.min(20, Math.max(3, (cas - holdSpeedTarget) * 0.3));
                if (dtg < decelDist) {
                    holdDecelReached = true;
                }

                const gsWord = ADIRS.getGroundSpeed();
                const gs = gsWord.isNormalOperation() ? gsWord.value : 0;
                const warningDist = decelDist + gs / 120;
                if (!Simplane.getAutoPilotAirspeedManaged() && dtg <= warningDist) {
                    enableHoldSpeedWarning = true;
                }
            }
            this.holdIndex = this.flightPlanManager.getActiveWaypointIndex() + 1;
        } else {
            this.holdIndex = 0;
            holdDecelReached = false;
        }

        if (holdDecelReached !== this.holdDecelReached) {
            this.holdDecelReached = holdDecelReached;
            SimVar.SetSimVarValue('L:A32NX_FM_HOLD_DECEL', 'bool', this.holdDecelReached);
        }

        if (holdSpeedTarget !== this.holdSpeedTarget) {
            this.holdSpeedTarget = holdSpeedTarget;
            SimVar.SetSimVarValue('L:A32NX_FM_HOLD_SPEED', 'number', this.holdSpeedTarget);
        }

        if (enableHoldSpeedWarning && (cas - this.holdSpeedTarget) > 5) {
            if (!this.setHoldSpeedMessageActive) {
                this.setHoldSpeedMessageActive = true;
                this.addNewMessage(
                    NXSystemMessages.setHoldSpeed,
                    () => !this.setHoldSpeedMessageActive,
                    () => SimVar.SetSimVarValue("L:A32NX_PFD_MSG_SET_HOLD_SPEED", "bool", false),
                );
                SimVar.SetSimVarValue("L:A32NX_PFD_MSG_SET_HOLD_SPEED", "bool", true);
            }
        } else if (this.setHoldSpeedMessageActive) {
            SimVar.SetSimVarValue("L:A32NX_PFD_MSG_SET_HOLD_SPEED", "bool", false);
            this.setHoldSpeedMessageActive = false;
        }
    }

    getManagedTargets(v, m) {
        //const vM = _convertMachToKCas(m, _convertCtoK(Simplane.getAmbientTemperature()), SimVar.GetSimVarValue("AMBIENT PRESSURE", "millibar"));
        const vM = SimVar.GetGameVarValue("FROM MACH TO KIAS", "number", m);
        return v > vM ? [vM, true] : [v, false];
    }

    updateManagedSpeeds() {
        if (!this.managedSpeedClimbIsPilotEntered) {
            this.managedSpeedClimb = this.getClbManagedSpeedFromCostIndex();
        }
        if (!this.managedSpeedCruiseIsPilotEntered) {
            this.managedSpeedCruise = this.getCrzManagedSpeedFromCostIndex();
        }
        if (!this.managedSpeedDescendIsPilotEntered) {
            this.managedSpeedDescend = this.getDesManagedSpeedFromCostIndex();
        }
    }

    updateManagedSpeed() {
        let vPfd = 0;
        let isMach = false;

        this.updateHoldingSpeed();

        if (SimVar.GetSimVarValue("L:A32NX_FMA_EXPEDITE_MODE", "number") === 1) {
            const verticalMode = SimVar.GetSimVarValue("L:A32NX_FMA_VERTICAL_MODE", "number");
            if (verticalMode === 12) {
                switch (SimVar.GetSimVarValue("L:A32NX_FLAPS_HANDLE_INDEX", "Number")) {
                    case 0: {
                        this.managedSpeedTarget = SimVar.GetSimVarValue("L:A32NX_SPEEDS_GD", "number");
                        break;
                    }
                    case 1: {
                        this.managedSpeedTarget = SimVar.GetSimVarValue("L:A32NX_SPEEDS_S", "number");
                        break;
                    }
                    default: {
                        this.managedSpeedTarget = SimVar.GetSimVarValue("L:A32NX_SPEEDS_F", "number");
                    }
                }
            } else if (verticalMode === 13) {
                this.managedSpeedTarget = SimVar.GetSimVarValue("L:A32NX_FLAPS_HANDLE_INDEX", "Number") === 0 ? Math.min(340, SimVar.GetGameVarValue("FROM MACH TO KIAS", "number", 0.8)) : SimVar.GetSimVarValue("L:A32NX_SPEEDS_VMAX", "number") - 10;
            }
            vPfd = this.managedSpeedTarget;
        } else if (this.holdDecelReached) {
            vPfd = this.holdSpeedTarget;
            this.managedSpeedTarget = this.holdSpeedTarget;
        } else {
            if (this.setHoldSpeedMessageActive) {
                this.setHoldSpeedMessageActive = false;
                SimVar.SetSimVarValue("L:A32NX_PFD_MSG_SET_HOLD_SPEED", "bool", false);
                this.tryRemoveMessage(NXSystemMessages.setHoldSpeed);
            }

            switch (this.flightPhaseManager.phase) {
                case FmgcFlightPhases.PREFLIGHT: {
                    if (this.v2Speed) {
                        vPfd = this.v2Speed;
                        this.managedSpeedTarget = this.v2Speed + 10;
                    }
                    break;
                }
                case FmgcFlightPhases.TAKEOFF: {
                    if (this.v2Speed) {
                        vPfd = this.v2Speed;
                        this.managedSpeedTarget = this.isAllEngineOn() ? this.v2Speed + 10 : this.v2Speed + 20;
                    }
                    break;
                }
                case FmgcFlightPhases.CLIMB: {
                    let speed = this.managedSpeedClimb;

                    if (SimVar.GetSimVarValue("INDICATED ALTITUDE", "feet") < this.managedSpeedLimitAlt) {
                        speed = Math.min(speed, this.managedSpeedLimit);
                    }

                    speed = Math.min(speed, this.getSpeedConstraint());

                    [this.managedSpeedTarget, isMach] = this.getManagedTargets(speed, this.managedSpeedClimbMach);
                    vPfd = this.managedSpeedTarget;
                    break;
                }
                case FmgcFlightPhases.CRUISE: {
                    let speed = this.managedSpeedCruise;

                    if (SimVar.GetSimVarValue("INDICATED ALTITUDE", "feet") < this.managedSpeedLimitAlt) {
                        speed = Math.min(speed, this.managedSpeedLimit);
                    }

                    [this.managedSpeedTarget, isMach] = this.getManagedTargets(speed, this.managedSpeedCruiseMach);
                    vPfd = this.managedSpeedTarget;
                    break;
                }
                case FmgcFlightPhases.DESCENT: {
                    let speed = this.managedSpeedDescend;

                    if (Math.round(SimVar.GetSimVarValue("INDICATED ALTITUDE", "feet") / 10) * 10 < 20 * (speed - this.managedSpeedLimit) + 300 + this.managedSpeedLimitAlt) {
                        speed = Math.min(speed, this.managedSpeedLimit);
                    }

                    // TODO we really need VNAV to predict where along the leg we should slow to the constraint
                    speed = Math.min(speed, this.getSpeedConstraint());

                    [this.managedSpeedTarget, isMach] = this.getManagedTargets(speed, this.managedSpeedDescendMach);
                    vPfd = this.managedSpeedTarget;
                    break;
                }
                case FmgcFlightPhases.APPROACH: {
                    // the displayed target is Vapp (with GSmini)
                    // the guidance target is lower limited by FAC manouvering speeds (O, S, F) unless in landing config
                    // constraints are not considered
                    const speed = this.getAppManagedSpeed();
                    vPfd = this.getVAppGsMini();

                    this.managedSpeedTarget = Math.max(speed, vPfd);
                    break;
                }
                case FmgcFlightPhases.GOAROUND: {
                    if (Simplane.getAltitude() < this.accelerationAltitudeGoaround) {
                        const speed = Math.min(
                            this.computedVls + (this.isAllEngineOn() ? 25 : 15),
                            Math.max(
                                SimVar.GetSimVarValue("L:A32NX_GOAROUND_INIT_SPEED", "number"),
                                SimVar.GetSimVarValue("L:A32NX_GOAROUND_INIT_APP_SPEED", "number")
                            )
                        );

                        SimVar.SetSimVarValue("L:A32NX_TOGA_SPEED", "number", speed); //TODO: figure that this does

                        vPfd = speed;
                        this.managedSpeedTarget = speed;
                    } else {
                        vPfd = this.computedVgd;
                        this.managedSpeedTarget = this.computedVgd;
                    }
                    break;
                }
            }
        }

        // Automatically change fcu mach/speed mode
        if (this.managedSpeedTargetIsMach !== isMach) {
            if (isMach) {
                SimVar.SetSimVarValue("K:AP_MANAGED_SPEED_IN_MACH_ON", "number", 1);
            } else {
                SimVar.SetSimVarValue("K:AP_MANAGED_SPEED_IN_MACH_OFF", "number", 1);
            }
            this.managedSpeedTargetIsMach = isMach;
        }

        // Overspeed protection
        const Vtap = Math.min(this.managedSpeedTarget, SimVar.GetSimVarValue("L:A32NX_SPEEDS_VMAX", "number"));
        SimVar.SetSimVarValue("L:A32NX_SPEEDS_MANAGED_PFD", "knots", vPfd);
        SimVar.SetSimVarValue("L:A32NX_SPEEDS_MANAGED_ATHR", "knots", Vtap);

        if (this.isAirspeedManaged()) {
            Coherent.call("AP_SPD_VAR_SET", 0, Vtap).catch(console.error);
        }
    }

    activatePreSelSpeedMach(preSel) {
        if (preSel) {
            if (preSel < 1) {
                SimVar.SetSimVarValue("H:A320_Neo_FCU_USE_PRE_SEL_MACH", "number", 1);
            } else {
                SimVar.SetSimVarValue("H:A320_Neo_FCU_USE_PRE_SEL_SPEED", "number", 1);
            }
        }
    }

    updatePreSelSpeedMach(preSel) {
        // The timeout is required to create a delay for the current value to be read and the new one to be set
        setTimeout(() => {
            if (preSel) {
                if (preSel > 1) {
                    SimVar.SetSimVarValue("L:A32NX_SpeedPreselVal", "knots", preSel);
                    SimVar.SetSimVarValue("L:A32NX_MachPreselVal", "mach", -1);
                } else {
                    SimVar.SetSimVarValue("L:A32NX_SpeedPreselVal", "knots", -1);
                    SimVar.SetSimVarValue("L:A32NX_MachPreselVal", "mach", preSel);
                }
            } else {
                SimVar.SetSimVarValue("L:A32NX_SpeedPreselVal", "knots", -1);
                SimVar.SetSimVarValue("L:A32NX_MachPreselVal", "mach", -1);
            }
        }, 200);
    }

    updateRadioNavState() {
        if (this.isPrimary) {
            const radioNavOn = this.isRadioNavActive();
            if (radioNavOn !== this._radioNavOn) {
                this._radioNavOn = radioNavOn;
                if (!radioNavOn) {
                    this.initRadioNav(false);
                }
                if (this.refreshPageCallback) {
                    this.refreshPageCallback();
                }
            }
            let apNavIndex = 1;
            let gpsDriven = true;
            const apprHold = SimVar.GetSimVarValue("AUTOPILOT APPROACH HOLD", "Bool");
            if (apprHold) {
                if (this.canSwitchToNav()) {
                    let navid = 0;
                    const ils = this.radioNav.getBestILSBeacon();
                    if (ils.id > 0) {
                        navid = ils.id;
                    } else {
                        const vor = this.radioNav.getBestVORBeacon();
                        if (vor.id > 0) {
                            navid = vor.id;
                        }
                    }
                    if (navid > 0) {
                        apNavIndex = navid;
                        const hasFlightplan = Simplane.getAutopilotGPSActive();
                        const apprCaptured = Simplane.getAutoPilotAPPRCaptured();
                        if (apprCaptured || !hasFlightplan) {
                            gpsDriven = false;
                        }
                    }
                }
            }
            if (apNavIndex !== this._apNavIndex) {
                SimVar.SetSimVarValue("K:AP_NAV_SELECT_SET", "number", apNavIndex);
                this._apNavIndex = apNavIndex;
            }
            const curState = SimVar.GetSimVarValue("GPS DRIVES NAV1", "Bool");
            if (!!curState !== gpsDriven) {
                SimVar.SetSimVarValue("K:TOGGLE_GPS_DRIVES_NAV1", "Bool", 0);
            }
        }
    }

    updateAutopilot() {
        const now = performance.now();
        const dt = now - this._lastUpdateAPTime;
        let apLogicOn = (this._apMasterStatus || Simplane.getAutoPilotFlightDirectorActive(1));
        this._lastUpdateAPTime = now;
        if (isFinite(dt)) {
            this.updateAutopilotCooldown -= dt;
        }
        if (SimVar.GetSimVarValue("L:AIRLINER_FMC_FORCE_NEXT_UPDATE", "number") === 1) {
            SimVar.SetSimVarValue("L:AIRLINER_FMC_FORCE_NEXT_UPDATE", "number", 0);
            this.updateAutopilotCooldown = -1;
        }

        if (this.updateAutopilotCooldown < 0) {
            this.updatePerfSpeeds();
            this.updateManagedSpeed();
            const currentApMasterStatus = SimVar.GetSimVarValue("AUTOPILOT MASTER", "boolean");
            if (currentApMasterStatus !== this._apMasterStatus) {
                this._apMasterStatus = currentApMasterStatus;
                apLogicOn = (this._apMasterStatus || Simplane.getAutoPilotFlightDirectorActive(1));
                this._forceNextAltitudeUpdate = true;
                console.log("Enforce AP in Altitude Lock mode. Cause : AP Master Status has changed.");
                SimVar.SetSimVarValue("L:A320_NEO_FCU_FORCE_IDLE_VS", "Number", 1);
                if (this._apMasterStatus) {
                    if (this.flightPlanManager.getWaypointsCount() === 0) {
                        this._onModeSelectedAltitude();
                        this._onModeSelectedHeading();
                    }
                }
            }
            if (apLogicOn) {
                if (!Simplane.getAutoPilotFLCActive() && !SimVar.GetSimVarValue("AUTOPILOT AIRSPEED HOLD", "Boolean")) {
                    SimVar.SetSimVarValue("K:AP_PANEL_SPEED_HOLD", "Number", 1);
                }
                if (!SimVar.GetSimVarValue("AUTOPILOT HEADING LOCK", "Boolean")) {
                    if (!SimVar.GetSimVarValue("AUTOPILOT APPROACH HOLD", "Boolean")) {
                        SimVar.SetSimVarValue("K:AP_PANEL_HEADING_HOLD", "Number", 1);
                    }
                }
            }

            if (this.isAltitudeManaged()) {
                const prevWaypoint = this.flightPlanManager.getPreviousActiveWaypoint();
                const nextWaypoint = this.flightPlanManager.getActiveWaypoint();

                if (prevWaypoint && nextWaypoint) {
                    const activeWpIdx = this.flightPlanManager.getActiveWaypointIndex();

                    if (activeWpIdx !== this.activeWpIdx) {
                        this.activeWpIdx = activeWpIdx;
                        this.updateConstraints();
                    }
                    if (this.constraintAlt) {
                        Coherent.call("AP_ALT_VAR_SET_ENGLISH", 2, this.constraintAlt, this._forceNextAltitudeUpdate).catch(console.error);
                        this._forceNextAltitudeUpdate = false;
                    } else {
                        const altitude = Simplane.getAutoPilotSelectedAltitudeLockValue("feet");
                        if (isFinite(altitude)) {
                            Coherent.call("AP_ALT_VAR_SET_ENGLISH", 2, altitude, this._forceNextAltitudeUpdate).catch(console.error);
                            this._forceNextAltitudeUpdate = false;
                        }
                    }
                } else {
                    const altitude = Simplane.getAutoPilotSelectedAltitudeLockValue("feet");
                    if (isFinite(altitude)) {
                        SimVar.SetSimVarValue("L:A32NX_FG_ALTITUDE_CONSTRAINT", "feet", 0);
                        Coherent.call("AP_ALT_VAR_SET_ENGLISH", 2, altitude, this._forceNextAltitudeUpdate).catch(console.error);
                        this._forceNextAltitudeUpdate = false;
                    }
                }
            }
            if (this.flightPlanManager.isLoadedApproach() && !this.flightPlanManager.isActiveApproach() && (this.flightPlanManager.getActiveWaypointIndex() === -1 || (this.flightPlanManager.getActiveWaypointIndex() > this.flightPlanManager.getLastIndexBeforeApproach()))) {
                if (SimVar.GetSimVarValue("L:FMC_FLIGHT_PLAN_IS_TEMPORARY", "number") !== 1) {
                    this.flightPlanManager.tryAutoActivateApproach();
                }
            }
            if (Simplane.getAutoPilotAltitudeManaged() && SimVar.GetSimVarValue("L:A320_NEO_FCU_STATE", "number") !== 1) {
                const currentWaypointIndex = this.flightPlanManager.getActiveWaypointIndex();
                if (currentWaypointIndex !== this._lastRequestedFLCModeWaypointIndex) {
                    this._lastRequestedFLCModeWaypointIndex = currentWaypointIndex;
                    setTimeout(() => {
                        if (Simplane.getAutoPilotAltitudeManaged()) {
                            this._onModeManagedAltitude();
                        }
                    }, 1000);
                }
            }

            if (this.flightPhaseManager.phase === FmgcFlightPhases.GOAROUND && apLogicOn) {
                //depending if on HDR/TRK or NAV mode, select appropriate Alt Mode (WIP)
                //this._onModeManagedAltitude();
                this._onModeSelectedAltitude();
            }
            this.updateAutopilotCooldown = this._apCooldown;
        }
    }

    /**
     * Updates performance speeds such as GD, F, S, Vls and approach speeds
     */
    updatePerfSpeeds() {
        this.computedVgd = SimVar.GetSimVarValue("L:A32NX_SPEEDS_GD", "number");
        this.computedVfs = SimVar.GetSimVarValue("L:A32NX_SPEEDS_F", "number");
        this.computedVss = SimVar.GetSimVarValue("L:A32NX_SPEEDS_S", "number");
        this.computedVls = SimVar.GetSimVarValue("L:A32NX_SPEEDS_VLS", "number");

        let weight = this.tryEstimateLandingWeight();
        // Actual weight is used during approach phase (FCOM bulletin 46/2), and we also assume during go-around
        // We also fall back to current weight when landing weight is unavailable
        if (this.flightPhaseManager.phase >= FmgcFlightPhases.APPROACH || !isFinite(weight)) {
            weight = SimVar.GetSimVarValue("TOTAL WEIGHT", "kg") / 1000;
        }
        // if pilot has set approach wind in MCDU we use it, otherwise fall back to current measured wind
        if (isFinite(this.perfApprWindSpeed) && isFinite(this.perfApprWindHeading)) {
            this.approachSpeeds = new NXSpeedsApp(weight, this.perfApprFlaps3, this._towerHeadwind);
        } else {
            this.approachSpeeds = new NXSpeedsApp(weight, this.perfApprFlaps3);
        }
        this.approachSpeeds.valid = this.flightPlanManager.phase >= FmgcFlightPhases.APPROACH || isFinite(weight);
    }

    updateDisplayedConstraints(force = false) {
        const fcuSelAlt = Simplane.getAutoPilotDisplayedAltitudeLockValue("feet");
        if (!force && fcuSelAlt === this.fcuSelAlt) {
            return;
        }
        this.fcuSelAlt = fcuSelAlt;
        this.constraintAlt = A32NX_ConstraintManager.getDisplayedConstraintAltitude(
            this.flightPhaseManager.phase,
            this.fcuSelAlt,
            this.constraintAltCached
        );
        SimVar.SetSimVarValue("L:A32NX_FG_ALTITUDE_CONSTRAINT", "feet", this.constraintAlt);
    }

    updateConstraints() {
        this.constraintAltCached = A32NX_ConstraintManager.getConstraintAltitude(
            this.flightPhaseManager.phase,
            this.flightPlanManager,
            this.constraintAltCached,
            this._cruiseFlightLevel * 100
        );
        this.updateDisplayedConstraints(true);
    }

    // TODO/VNAV: Speed constraint
    getSpeedConstraint() {
        if (this.flightPlanManager.getIsDirectTo()) {
            return Infinity;
        }
        const wpt = this.flightPlanManager.getActiveWaypoint();
        if (typeof wpt === 'undefined' || !isFinite(wpt.speedConstraint) || wpt.speedConstraint < 100) {
            return Infinity;
        }
        return wpt.speedConstraint;
    }

    getClbManagedSpeedFromCostIndex() {
        const dCI = (this.costIndex / 999) ** 2;
        return 290 * (1 - dCI) + 330 * dCI;
    }

    getCrzManagedSpeedFromCostIndex() {
        const dCI = (this.costIndex / 999) ** 2;
        return 290 * (1 - dCI) + 310 * dCI;
    }

    getDesManagedSpeedFromCostIndex() {
        const dCI = this.costIndex / 999;
        return 288 * (1 - dCI) + 300 * dCI;
    }

    getAppManagedSpeed() {
        switch (SimVar.GetSimVarValue("L:A32NX_FLAPS_HANDLE_INDEX", "Number")) {
            case 0: return this.computedVgd;
            case 1: return this.computedVss;
            case 3: return this.perfApprFlaps3 ? this.getVApp() : this.computedVfs;
            case 4: return this.getVApp();
            default: return this.computedVfs;
        }
    }

    /* FMS EVENTS */

    onPowerOn() {
        super.onPowerOn();
        const gpsDriven = SimVar.GetSimVarValue("GPS DRIVES NAV1", "Bool");
        if (!gpsDriven) {
            SimVar.SetSimVarValue("K:TOGGLE_GPS_DRIVES_NAV1", "Bool", 0);
        }
        this.initRadioNav(true);

        this._onModeSelectedHeading();
        this._onModeSelectedAltitude();

        CDUPerformancePage.UpdateThrRedAccFromOrigin(this);
        CDUPerformancePage.UpdateThrRedAccFromDestination(this);

        SimVar.SetSimVarValue("K:VS_SLOT_INDEX_SET", "number", 1);

        this.taxiFuelWeight = 0.2;
        CDUInitPage.updateTowIfNeeded(this);
    }

    onEvent(_event) {
        if (_event === "MODE_SELECTED_HEADING") {
            SimVar.SetSimVarValue("L:A32NX_GOAROUND_HDG_MODE", "bool", 1);
            SimVar.SetSimVarValue("L:A32NX_GOAROUND_NAV_MODE", "bool", 0);
            if (Simplane.getAutoPilotHeadingManaged()) {
                if (SimVar.GetSimVarValue("L:A320_FCU_SHOW_SELECTED_HEADING", "number") === 0) {
                    const currentHeading = Simplane.getHeadingMagnetic();
                    Coherent.call("HEADING_BUG_SET", 1, currentHeading).catch(console.error);
                }
            }
            this._onModeSelectedHeading();
        }
        if (_event === "MODE_MANAGED_HEADING") {
            SimVar.SetSimVarValue("L:A32NX_GOAROUND_HDG_MODE", "bool", 0);
            SimVar.SetSimVarValue("L:A32NX_GOAROUND_NAV_MODE", "bool", 1);
            if (this.flightPlanManager.getWaypointsCount() === 0) {
                return;
            }
            this._onModeManagedHeading();
        }
        if (_event === "MODE_SELECTED_ALTITUDE") {
            const dist = this.flightPlanManager.getDistanceToDestination();
            this.flightPhaseManager.handleFcuAltKnobPushPull(dist);
            this._onModeSelectedAltitude();
            this._onStepClimbDescent();
        }
        if (_event === "MODE_MANAGED_ALTITUDE") {
            const dist = this.flightPlanManager.getDistanceToDestination();
            this.flightPhaseManager.handleFcuAltKnobPushPull(dist);
            this._onModeManagedAltitude();
            this._onStepClimbDescent();
        }
        if (_event === "AP_DEC_ALT" || _event === "AP_INC_ALT") {
            const dist = this.flightPlanManager.getDistanceToDestination();
            this.flightPhaseManager.handleFcuAltKnobTurn(dist);
            this._onTrySetCruiseFlightLevel();
        }
        if (_event === "AP_DEC_HEADING" || _event === "AP_INC_HEADING") {
            if (SimVar.GetSimVarValue("L:A320_FCU_SHOW_SELECTED_HEADING", "number") === 0) {
                const currentHeading = Simplane.getHeadingMagnetic();
                Coherent.call("HEADING_BUG_SET", 1, currentHeading).catch(console.error);
            }
            SimVar.SetSimVarValue("L:A320_FCU_SHOW_SELECTED_HEADING", "number", 1);
        }
        if (_event === "VS") {
            const dist = this.flightPlanManager.getDistanceToDestination();
            this.flightPhaseManager.handleFcuVSKnob(dist, this._onStepClimbDescent.bind(this));
        }
    }

    _onModeSelectedHeading() {
        if (SimVar.GetSimVarValue("AUTOPILOT APPROACH HOLD", "boolean")) {
            return;
        }
        if (!SimVar.GetSimVarValue("AUTOPILOT HEADING LOCK", "Boolean")) {
            SimVar.SetSimVarValue("K:AP_PANEL_HEADING_HOLD", "Number", 1);
        }
        SimVar.SetSimVarValue("K:HEADING_SLOT_INDEX_SET", "number", 1);
        SimVar.SetSimVarValue("L:A32NX_GOAROUND_HDG_MODE", "bool", 1);
    }

    _onModeManagedHeading() {
        if (SimVar.GetSimVarValue("AUTOPILOT APPROACH HOLD", "boolean")) {
            return;
        }
        if (!SimVar.GetSimVarValue("AUTOPILOT HEADING LOCK", "Boolean")) {
            SimVar.SetSimVarValue("K:AP_PANEL_HEADING_HOLD", "Number", 1);
        }
        SimVar.SetSimVarValue("K:HEADING_SLOT_INDEX_SET", "number", 2);
        SimVar.SetSimVarValue("L:A320_FCU_SHOW_SELECTED_HEADING", "number", 0);
    }

    _onModeSelectedAltitude() {
        if (!Simplane.getAutoPilotGlideslopeHold()) {
            SimVar.SetSimVarValue("L:A320_NEO_FCU_FORCE_IDLE_VS", "Number", 1);
        }
        SimVar.SetSimVarValue("K:ALTITUDE_SLOT_INDEX_SET", "number", 1);
        Coherent.call("AP_ALT_VAR_SET_ENGLISH", 1, Simplane.getAutoPilotDisplayedAltitudeLockValue(), this._forceNextAltitudeUpdate).catch(console.error);
    }

    _onModeManagedAltitude() {
        SimVar.SetSimVarValue("K:ALTITUDE_SLOT_INDEX_SET", "number", 2);
        Coherent.call("AP_ALT_VAR_SET_ENGLISH", 1, Simplane.getAutoPilotDisplayedAltitudeLockValue(), this._forceNextAltitudeUpdate).catch(console.error);
        Coherent.call("AP_ALT_VAR_SET_ENGLISH", 2, Simplane.getAutoPilotDisplayedAltitudeLockValue(), this._forceNextAltitudeUpdate).catch(console.error);
        if (!Simplane.getAutoPilotGlideslopeHold()) {
            this.requestCall(() => {
                SimVar.SetSimVarValue("L:A320_NEO_FCU_FORCE_IDLE_VS", "Number", 1);
            });
        }
    }

    _onStepClimbDescent() {
        if (!(this.flightPhaseManager.phase === FmgcFlightPhases.CLIMB || this.flightPhaseManager.phase === FmgcFlightPhases.CRUISE)) {
            return;
        }

        const _targetFl = Simplane.getAutoPilotDisplayedAltitudeLockValue() / 100;

        if (
            (this.flightPhaseManager.phase === FmgcFlightPhases.CLIMB && _targetFl > this.cruiseFlightLevel) ||
            (this.flightPhaseManager.phase === FmgcFlightPhases.CRUISE && _targetFl !== this.cruiseFlightLevel)
        ) {
            this.addNewMessage(NXSystemMessages.newCrzAlt.getSetMessage(_targetFl * 100));
            this.cruiseFlightLevel = _targetFl;
            this._cruiseFlightLevel = _targetFl;
        }
    }

    /***
     * Executed on every alt knob turn, checks whether or not the crz fl can be changed to the newly selected fcu altitude
     * It creates a timeout to simulate real life delay which resets every time the fcu knob alt increases or decreases.
     * @private
     */
    _onTrySetCruiseFlightLevel() {
        if (!(this.flightPhaseManager.phase === FmgcFlightPhases.CLIMB || this.flightPhaseManager.phase === FmgcFlightPhases.CRUISE)) {
            return;
        }

        const activeVerticalMode = SimVar.GetSimVarValue('L:A32NX_FMA_VERTICAL_MODE', 'enum');

        if ((activeVerticalMode >= 11 && activeVerticalMode <= 15) || (activeVerticalMode >= 21 && activeVerticalMode <= 23)) {
            const fcuFl = Simplane.getAutoPilotDisplayedAltitudeLockValue() / 100;

            if (this.flightPhaseManager.phase === FmgcFlightPhases.CLIMB && fcuFl > this.cruiseFlightLevel ||
                this.flightPhaseManager.phase === FmgcFlightPhases.CRUISE && fcuFl !== this.cruiseFlightLevel
            ) {
                if (this.cruiseFlightLevelTimeOut) {
                    clearTimeout(this.cruiseFlightLevelTimeOut);
                    this.cruiseFlightLevelTimeOut = undefined;
                }

                this.cruiseFlightLevelTimeOut = setTimeout(() => {
                    if (fcuFl === Simplane.getAutoPilotDisplayedAltitudeLockValue() / 100 &&
                        (
                            this.flightPhaseManager.phase === FmgcFlightPhases.CLIMB && fcuFl > this.cruiseFlightLevel ||
                            this.flightPhaseManager.phase === FmgcFlightPhases.CRUISE && fcuFl !== this.cruiseFlightLevel
                        )
                    ) {
                        this.addNewMessage(NXSystemMessages.newCrzAlt.modifyMessage(fcuFl * 100));
                        this.cruiseFlightLevel = fcuFl;
                        this._cruiseFlightLevel = fcuFl;
                        if (this.page.Current === this.page.ProgressPage) {
                            CDUProgressPage.ShowPage(this);
                        }
                    }
                }, 3000);
            }
        }
    }

    /* END OF FMS EVENTS */
    /* FMS CHECK ROUTINE */

    checkDestData() {
        this.addNewMessage(NXSystemMessages.enterDestData, () => {
            return isFinite(this.perfApprQNH) && isFinite(this.perfApprTemp) && isFinite(this.perfApprWindHeading) && isFinite(this.perfApprWindSpeed);
        });
    }

    /* END OF FMS CHECK ROUTINE */
    /* MCDU GET/SET METHODS */

    get cruiseFlightLevel() {
        return this._activeCruiseFlightLevel;
    }

    set cruiseFlightLevel(fl) {
        this._activeCruiseFlightLevel = Math.round(fl);
        SimVar.SetSimVarValue("L:AIRLINER_CRUISE_ALTITUDE", "number", this._activeCruiseFlightLevel * 100);
    }

    setCruiseFlightLevelAndTemperature(input) {
        if (input === FMCMainDisplay.clrValue) {
            this.cruiseFlightLevel = undefined;
            this._cruiseFlightLevel = undefined;
            this.cruiseTemperature = undefined;
            return true;
        }
        const flString = input.split("/")[0].replace("FL", "");
        const tempString = input.split("/")[1];
        const onlyTemp = flString.length === 0;

        if (!!flString && !onlyTemp && this.trySetCruiseFl(parseFloat(flString))) {
            if (SimVar.GetSimVarValue("L:A32NX_CRZ_ALT_SET_INITIAL", "bool") === 1 && SimVar.GetSimVarValue("L:A32NX_GOAROUND_PASSED", "bool") === 1) {
                SimVar.SetSimVarValue("L:A32NX_NEW_CRZ_ALT", "number", this.cruiseFlightLevel);
            } else {
                SimVar.SetSimVarValue("L:A32NX_CRZ_ALT_SET_INITIAL", "bool", 1);
            }
            if (!tempString) {
                return true;
            }
        }
        if (!!tempString) {
            const temp = parseInt(tempString.replace("M", "-"));
            console.log("tS: " + tempString);
            console.log("ti: " + temp);
            if (isFinite(temp) && this._cruiseEntered) {
                if (temp > -270 && temp < 100) {
                    this.cruiseTemperature = temp;
                    return true;
                } else {
                    this.addNewMessage(NXSystemMessages.entryOutOfRange);
                    return false;
                }
            } else {
                this.addNewMessage(NXSystemMessages.notAllowed);
                return false;
            }
        }
        this.addNewMessage(NXSystemMessages.formatError);
        return false;
    }

    tryUpdateCostIndex(costIndex) {
        const value = parseInt(costIndex);
        if (isFinite(value)) {
            if (value >= 0) {
                if (value < 1000) {
                    this.costIndexSet = true;
                    this.costIndex = value;
                    this.updateManagedSpeeds();
                    return true;
                } else {
                    this.addNewMessage(NXSystemMessages.entryOutOfRange);
                    return false;
                }
            }
        }
        this.addNewMessage(NXSystemMessages.notAllowed);
        return false;
    }

    /**
     * Any tropopause altitude up to 60,000 ft is able to be entered
     * @param {string} tropo Format: NNNN or NNNNN Leading 0’s must be included. Entry is rounded to the nearest 10 ft
     * @return {boolean} Whether tropopause could be set or not
     */
    tryUpdateTropo(tropo) {
        if (tropo === FMCMainDisplay.clrValue) {
            if (this.tropo) {
                this.tropo = undefined;
                return true;
            }
            this.addNewMessage(NXSystemMessages.notAllowed);
            return false;
        }

        if (!tropo.match(/^(?=(\D*\d){4,5}\D*$)/g)) {
            this.addNewMessage(NXSystemMessages.formatError);
            return false;
        }

        const value = parseInt(tropo);
        if (isFinite(value) && value >= 0 && value <= 60000) {
            this.tropo = Math.round(value / 10) * 10;
            return true;
        }

        this.addNewMessage(NXSystemMessages.entryOutOfRange);
        return false;
    }

    ensureCurrentFlightPlanIsTemporary(callback = EmptyCallback.Boolean) {
        if (this.flightPlanManager.getCurrentFlightPlanIndex() === 0) {
            this.flightPlanManager.copyCurrentFlightPlanInto(1, () => {
                this.flightPlanManager.setCurrentFlightPlanIndex(1, (result) => {
                    SimVar.SetSimVarValue("L:FMC_FLIGHT_PLAN_IS_TEMPORARY", "number", 1);
                    SimVar.SetSimVarValue("L:MAP_SHOW_TEMPORARY_FLIGHT_PLAN", "number", 1);
                    callback(result);
                });
            }).catch(console.error);
        } else {
            callback(true);
        }
    }

    tryUpdateFromTo(fromTo, callback = EmptyCallback.Boolean) {
        if (fromTo === FMCMainDisplay.clrValue) {
            this.addNewMessage(NXSystemMessages.notAllowed);
            return callback(false);
        }
        const from = fromTo.split("/")[0];
        const to = fromTo.split("/")[1];
        this.dataManager.GetAirportByIdent(from).then((airportFrom) => {
            if (airportFrom) {
                this.dataManager.GetAirportByIdent(to).then((airportTo) => {
                    if (airportTo) {
                        this.atsuManager.atc.resetAtisAutoUpdate();
                        this.eraseTemporaryFlightPlan(() => {
                            this.flightPlanManager.clearFlightPlan(() => {
                                this.tempFpPendingAutoTune = true;
                                this.flightPlanManager.setOrigin(airportFrom.icao, () => {
                                    this.tmpOrigin = airportFrom.ident;
                                    this.flightPlanManager.setDestination(airportTo.icao, () => {
                                        this.flightPlanManager.getWaypoint(0).endsInDiscontinuity = true;
                                        this.flightPlanManager.getWaypoint(0).discontinuityCanBeCleared = true;
                                        this.tmpOrigin = airportTo.ident;
                                        SimVar.SetSimVarValue("L:FLIGHTPLAN_USE_DECEL_WAYPOINT", "number", 1);
                                        callback(true);
                                    }).catch(console.error);
                                }).catch(console.error);
                            }).catch(console.error);
                        });
                    } else {
                        this.addNewMessage(NXSystemMessages.notInDatabase);
                        callback(false);
                    }
                }).catch(console.error);
            } else {
                this.addNewMessage(NXSystemMessages.notInDatabase);
                callback(false);
            }
        }).catch(console.error);
    }

    /**
     * Computes distance between destination and alternate destination
     */
    tryUpdateDistanceToAlt() {
        this._DistanceToAlt = Avionics.Utils.computeGreatCircleDistance(
            this.flightPlanManager.getDestination().infos.coordinates,
            this.altDestination.infos.coordinates);
    }

    // only used by trySetRouteAlternateFuel
    isAltFuelInRange(fuel) {
        return 0 < fuel && fuel < (this.blockFuel - this._routeTripFuelWeight);
    }

    async trySetRouteAlternateFuel(altFuel) {
        if (altFuel === FMCMainDisplay.clrValue) {
            this._routeAltFuelEntered = false;
            return true;
        }
        if (!this.altDestination) {
            this.addNewMessage(NXSystemMessages.notAllowed);
            return false;
        }

        const value = NXUnits.userToKg(parseFloat(altFuel));
        if (isFinite(value)) {
            if (this.isAltFuelInRange(value)) {
                this._routeAltFuelEntered = true;
                this._routeAltFuelWeight = value;
                this._routeAltFuelTime = FMCMainDisplay.minutesTohhmm(A32NX_FuelPred.computeUserAltTime(this._routeAltFuelWeight * 1000, 290));
                return true;
            } else {
                this.addNewMessage(NXSystemMessages.entryOutOfRange);
                return false;
            }
        }
        this.addNewMessage(NXSystemMessages.formatError);
        return false;
    }

    async trySetMinDestFob(fuel) {
        if (fuel === FMCMainDisplay.clrValue) {
            this._minDestFobEntered = false;
            return true;
        }
        if (!this.representsDecimalNumber(fuel)) {
            this.addNewMessage(NXSystemMessages.formatError);
            return false;
        }

        const value = NXUnits.userToKg(parseFloat(fuel));
        if (isFinite(value)) {
            if (this.isMinDestFobInRange(value)) {
                this._minDestFobEntered = true;
                if (value < this._minDestFob) {
                    this.addNewMessage(NXSystemMessages.checkMinDestFob);
                }
                this._minDestFob = value;
                return true;
            } else {
                this.addNewMessage(NXSystemMessages.entryOutOfRange);
                return false;
            }
        }
        this.addNewMessage(NXSystemMessages.formatError);
        return false;
    }

    async tryUpdateAltDestination(altDestIdent) {
        if (altDestIdent === "NONE" || altDestIdent === FMCMainDisplay.clrValue) {
            this.atsuManager.atc.resetAtisAutoUpdate();
            this.altDestination = undefined;
            this._DistanceToAlt = 0;
            return true;
        }
        const airportAltDest = await this.dataManager.GetAirportByIdent(altDestIdent).catch(console.error);
        if (airportAltDest) {
            this.atsuManager.atc.resetAtisAutoUpdate();
            this.altDestination = airportAltDest;
            this.tryUpdateDistanceToAlt();
            return true;
        }
        this.addNewMessage(NXSystemMessages.notInDatabase);
        return false;
    }

    /**
     * Updates the Fuel weight cell to tons. Uses a place holder FL120 for 30 min
     */
    tryUpdateRouteFinalFuel() {
        if (this._routeFinalFuelTime <= 0) {
            this._routeFinalFuelTime = this._defaultRouteFinalTime;
        }
        this._routeFinalFuelWeight = A32NX_FuelPred.computeHoldingTrackFF(this.zeroFuelWeight, 120) / 1000;
        this._rteFinalCoeffecient = A32NX_FuelPred.computeHoldingTrackFF(this.zeroFuelWeight, 120) / 30;
    }

    /**
     * Updates the alternate fuel and time values using a place holder FL of 330 until that can be set
     */
    tryUpdateRouteAlternate() {
        if (this._DistanceToAlt < 20) {
            this._routeAltFuelWeight = 0;
            this._routeAltFuelTime = 0;
        } else {
            const placeholderFl = 120;
            let airDistance = 0;
            if (this._windDir === this._windDirections.TAILWIND) {
                airDistance = A32NX_FuelPred.computeAirDistance(Math.round(this._DistanceToAlt), this.averageWind);
            } else if (this._windDir === this._windDirections.HEADWIND) {
                airDistance = A32NX_FuelPred.computeAirDistance(Math.round(this._DistanceToAlt), -this.averageWind);
            }

            const deviation = (this.zeroFuelWeight + this._routeFinalFuelWeight - A32NX_FuelPred.refWeight) * A32NX_FuelPred.computeNumbers(airDistance, placeholderFl, A32NX_FuelPred.computations.CORRECTIONS, true);
            if ((20 < airDistance && airDistance < 200) && (100 < placeholderFl && placeholderFl < 290)) { //This will always be true until we can setup alternate routes
                this._routeAltFuelWeight = (A32NX_FuelPred.computeNumbers(airDistance, placeholderFl, A32NX_FuelPred.computations.FUEL, true) + deviation) / 1000;
                this._routeAltFuelTime = A32NX_FuelPred.computeNumbers(airDistance, placeholderFl, A32NX_FuelPred.computations.TIME, true);
            }
        }
    }

    /**
     * Attempts to calculate trip information. Is dynamic in that it will use liveDistanceTo the destination rather than a
     * static distance. Works down to 20NM airDistance and FL100 Up to 3100NM airDistance and FL390, anything out of those ranges and values
     * won't be updated.
     */
    tryUpdateRouteTrip(dynamic = false) {
        let airDistance = 0;
        const groundDistance = dynamic ? this.flightPlanManager.getDistanceToDestination(0) : this.flightPlanManager.getDestination().cumulativeDistanceInFP;
        if (this._windDir === this._windDirections.TAILWIND) {
            airDistance = A32NX_FuelPred.computeAirDistance(groundDistance, this.averageWind);
        } else if (this._windDir === this._windDirections.HEADWIND) {
            airDistance = A32NX_FuelPred.computeAirDistance(groundDistance, -this.averageWind);
        }

        let altToUse = this.cruiseFlightLevel;
        // Use the cruise level for calculations otherwise after cruise use descent altitude down to 10,000 feet.
        if (this.flightPhaseManager.phase >= FmgcFlightPhases.DESCENT) {
            altToUse = SimVar.GetSimVarValue("PLANE ALTITUDE", 'Feet') / 100;
        }

        if ((20 <= airDistance && airDistance <= 3100) && (100 <= altToUse && altToUse <= 390)) {
            const deviation = (this.zeroFuelWeight + this._routeFinalFuelWeight + this._routeAltFuelWeight - A32NX_FuelPred.refWeight) * A32NX_FuelPred.computeNumbers(airDistance, altToUse, A32NX_FuelPred.computations.CORRECTIONS, false);

            this._routeTripFuelWeight = (A32NX_FuelPred.computeNumbers(airDistance, altToUse, A32NX_FuelPred.computations.FUEL, false) + deviation) / 1000;
            this._routeTripTime = A32NX_FuelPred.computeNumbers(airDistance, altToUse, A32NX_FuelPred.computations.TIME, false);
        }
    }

    tryUpdateMinDestFob() {
        this._minDestFob = this._routeAltFuelWeight + this.getRouteFinalFuelWeight();
    }

    tryUpdateTOW() {
        this.takeOffWeight = this.zeroFuelWeight + this.blockFuel - this.taxiFuelWeight;
    }

    tryUpdateLW() {
        this.landingWeight = this.takeOffWeight - this._routeTripFuelWeight;
    }

    /**
     * Computes extra fuel
     * @param {boolean}useFOB - States whether to use the FOB rather than block fuel when computing extra fuel
     * @returns {number}
     */
    tryGetExtraFuel(useFOB = false) {
        const isFlying = parseInt(SimVar.GetSimVarValue("GROUND VELOCITY", "knots")) > 30;

        if (useFOB) {
            return this.getFOB() - this.getTotalTripFuelCons() - this._minDestFob - this.taxiFuelWeight - (isFlying ? 0 : this.getRouteReservedWeight());
        } else {
            return this.blockFuel - this.getTotalTripFuelCons() - this._minDestFob - this.taxiFuelWeight - (isFlying ? 0 : this.getRouteReservedWeight());
        }
    }

    /**
     * EXPERIMENTAL
     * Attempts to calculate the extra time
     */
    tryGetExtraTime(useFOB = false) {
        if (this.tryGetExtraFuel(useFOB) <= 0) {
            return 0;
        }
        const tempWeight = this.getGW() - this._minDestFob;
        const tempFFCoefficient = A32NX_FuelPred.computeHoldingTrackFF(tempWeight, 180) / 30;
        return (this.tryGetExtraFuel(useFOB) * 1000) / tempFFCoefficient;
    }

    getRouteAltFuelWeight() {
        return this._routeAltFuelWeight;
    }

    getRouteAltFuelTime() {
        return this._routeAltFuelTime;
    }

    setOriginRunwayIndex(runwayIndex, callback = EmptyCallback.Boolean) {
        this.ensureCurrentFlightPlanIsTemporary(() => {
            this.tempFpPendingAutoTune = true;
            this.flightPlanManager.setDepartureProcIndex(-1, () => {
                this.flightPlanManager.setOriginRunwayIndex(runwayIndex, () => {
                    return callback(true);
                }).catch(console.error);
            }).catch(console.error);
        });
    }

    setRunwayIndex(runwayIndex, callback = EmptyCallback.Boolean) {
        this.ensureCurrentFlightPlanIsTemporary(() => {
            const routeOriginInfo = this.flightPlanManager.getOrigin().infos;
            this.tempFpPendingAutoTune = true;
            if (!this.flightPlanManager.getOrigin()) {
                this.addNewMessage(NXFictionalMessages.noOriginSet);
                return callback(false);
            } else if (runwayIndex === -1) {
                this.flightPlanManager.setDepartureRunwayIndex(-1, () => {
                    this.flightPlanManager.setOriginRunwayIndex(-1, () => {
                        return callback(true);
                    }).catch(console.error);
                }).catch(console.error);
            } else if (routeOriginInfo instanceof AirportInfo) {
                if (routeOriginInfo.oneWayRunways[runwayIndex]) {
                    this.flightPlanManager.setDepartureRunwayIndex(runwayIndex, () => {
                        return callback(true);
                    }).catch(console.error);
                }
            } else {
                this.addNewMessage(NXSystemMessages.notInDatabase);
                callback(false);
            }
        });
    }

    setDepartureIndex(departureIndex, callback = EmptyCallback.Boolean) {
        this.ensureCurrentFlightPlanIsTemporary(() => {
            const currentRunway = this.flightPlanManager.getOriginRunway();
            this.flightPlanManager.setDepartureProcIndex(departureIndex, () => {
                if (currentRunway) {
                    SimVar.SetSimVarValue("L:A32NX_DEPARTURE_ELEVATION", "feet", A32NX_Util.meterToFeet(currentRunway.elevation));
                    const departure = this.flightPlanManager.getDeparture();
                    const departureRunwayIndex = departure.runwayTransitions.findIndex(t => {
                        return t.name.indexOf(currentRunway.designation) !== -1;
                    });
                    if (departureRunwayIndex >= -1) {
                        return this.flightPlanManager.setDepartureRunwayIndex(departureRunwayIndex, () => {
                            return callback(true);
                        }).catch(console.error);
                    }
                }
                return callback(true);
            }).catch(console.error);
        });
    }

    setApproachTransitionIndex(transitionIndex, callback = EmptyCallback.Boolean) {
        //console.log("FMCMainDisplay: setApproachTransitionIndex = ", transitionIndex);
        const arrivalIndex = this.flightPlanManager.getArrivalProcIndex();
        this.ensureCurrentFlightPlanIsTemporary(() => {
            this.flightPlanManager.setApproachTransitionIndex(transitionIndex, () => {
                this.flightPlanManager.setArrivalProcIndex(arrivalIndex, () => {
                    callback(true);
                }).catch(console.error);
            }).catch(console.error);
        });
    }

    setArrivalProcIndex(arrivalIndex, callback = EmptyCallback.Boolean) {
        //console.log("FMCMainDisplay: setArrivalProcIndex = ", arrivalIndex);
        this.ensureCurrentFlightPlanIsTemporary(() => {
            this.flightPlanManager.setArrivalProcIndex(arrivalIndex, () => {
                callback(true);
            }).catch(console.error);
        });
    }

    setArrivalIndex(arrivalIndex, transitionIndex, callback = EmptyCallback.Boolean) {
        //console.log("FMCMainDisplay: setArrivalIndex: arrivalIndex=", arrivalIndex, " transitionIndex=", transitionIndex);
        this.ensureCurrentFlightPlanIsTemporary(() => {
            this.flightPlanManager.setArrivalEnRouteTransitionIndex(transitionIndex, () => {
                this.flightPlanManager.setArrivalProcIndex(arrivalIndex, () => {
                    callback(true);
                }).catch(console.error);
            }).catch(console.error);
        });
    }

    setApproachIndex(approachIndex, callback = EmptyCallback.Boolean) {
        //console.log("FMCMainDisplay: setApproachIndex = ", approachIndex);
        this.ensureCurrentFlightPlanIsTemporary(() => {
            this.flightPlanManager.setApproachIndex(approachIndex, () => {
                const approach = this.flightPlanManager.getApproach();
                if (approach) {
                    const runway = this.flightPlanManager.getDestinationRunway();
                    if (runway) {
                        SimVar.SetSimVarValue("L:A32NX_PRESS_AUTO_LANDING_ELEVATION", "feet", A32NX_Util.meterToFeet(runway.elevation));
                    }
                }
                this.tempFpPendingAutoTune = true;
                callback(true);
            }).catch(console.error);
        });
    }

    async tuneIlsFromApproach(appr) {
        const finalLeg = appr.finalLegs[appr.finalLegs.length - 1];
        const ilsIcao = finalLeg.originIcao.trim();
        if (ilsIcao.length > 0) {
            try {
                const ils = await this.facilityLoader.getFacility(ilsIcao).catch(console.error);
                if (ils.infos.frequencyMHz > 1) {
                    this.ilsAutoFrequency = ils.infos.frequencyMHz;
                    this.ilsAutoIcao = ils.infos.icao;
                    this.ilsAutoIdent = ils.infos.ident;
                    this.ilsAutoCourse = Math.round(finalLeg.course) % 360;
                    this.ilsAutoTuned = true;
                    if (!this._ilsFrequencyPilotEntered && !this._ilsIdentPilotEntered) {
                        this.connectIlsFrequency(this.ilsAutoFrequency);
                    }
                    if (this.ilsCourse) {
                        this.checkRunwayLsCourseMismatch();
                    } else {
                        await this.updateIlsCourse();
                    }
                    if (this.flightPhaseManager.phase > FmgcFlightPhases.TAKEOFF) {
                        this.ilsApproachAutoTuned = true;
                    } else {
                        this.ilsTakeoffAutoTuned = true;
                    }
                    this.checkRunwayLsMismatch();
                    return true;
                }
            } catch (error) {
                console.error('tuneIlsFromApproach', error);
                return false;
            }
        }
        return false;
    }

    clearAutotunedIls() {
        this.ilsAutoTuned = false;
        this.ilsApproachAutoTuned = false;
        this.ilsTakeoffAutoTuned = false;
        this.ilsAutoFrequency = undefined;
        this.ilsAutoIdent = undefined;
        this.ilsAutoCourse = undefined;
        this.updateIlsCourse();
    }

    async updateIls() {
        await this.updateIlsCourse();

        let airport;
        let runway;

        if (this.flightPhaseManager.phase > FmgcFlightPhases.TAKEOFF) {
            if (this.ilsApproachAutoTuned || this.flightPlanManager.getCurrentFlightPlanIndex() !== 0) {
                return;
            }
            this.ilsAutoTuned = false;
            // for unknown reasons, the approach returned here doesn't have the approach waypoints which we need
            const appr = this.flightPlanManager.getApproach();
            if (appr) {
                if (appr.name && appr.name.indexOf('ILS') === -1 && appr.name.indexOf('LOC') === -1) {
                    return;
                }
                airport = this.flightPlanManager.getDestination();
                runway = this.flightPlanManager.getDestinationRunway();

                const planeLla = new LatLongAlt(
                    SimVar.GetSimVarValue("PLANE LATITUDE", "degree latitude"),
                    SimVar.GetSimVarValue("PLANE LONGITUDE", "degree longitude")
                );
                if (runway && runway.beginningCoordinates) {
                    const runwayDistance = Avionics.Utils.computeGreatCircleDistance(planeLla, runway.beginningCoordinates);
                    if (runwayDistance > 300) {
                        return;
                    }
                }
            }
        } else {
            if (this.ilsTakeoffAutoTuned || this.flightPlanManager.getCurrentFlightPlanIndex() !== 0) {
                return;
            }
            this.ilsAutoTuned = false;
            airport = this.flightPlanManager.getOrigin();
            runway = this.flightPlanManager.getOriginRunway();
        }

        // If the airport has correct navdata, the ILS will be listed as the reference navaid (originIcao in MSFS land) on at least the last leg of the
        // ILS approach procedure(s). Tuning this way gives us the ident, and the course
        if (airport && airport.infos && airport.infos.icao.charAt(0) === 'A' && runway) {
            for (let i = 0; i < airport.infos.approaches.length && !this.ilsAutoTuned; i++) {
                const appr = airport.infos.approaches[i];
                // L(eft), C(entre), R(ight), T(true North) are the possible runway designators (ARINC424)
                // If there are multiple procedures for the same type of approach, an alphanumeric suffix is added to their names (last subpattern)
                // We are a little more lenient than ARINC424 in an effort to match non-perfect navdata, so we allow dashes, spaces, or nothing before the suffix
                if (appr && appr.name && appr.finalLegs) {
                    const match = appr.name.trim().match(/^(ILS|LOC) (RW)?([0-9]{1,2}[LCRT]?)([\s\-]*[A-Z0-9])?$/);
                    if (
                        match !== null
                        && Avionics.Utils.formatRunway(match[3]) === Avionics.Utils.formatRunway(runway.designation)
                        && appr.finalLegs.length > 0
                    ) {
                        await this.tuneIlsFromApproach(appr);
                    }
                }
            }
        }
    }

    async updateIlsCourse() {
        let course = -1;
        if (this.ilsCourse !== undefined) {
            course = this.ilsCourse;
        } else if (this.ilsAutoTuned && (!this._ilsIdentPilotEntered || this._ilsIcao === this.ilsAutoIcao) && !this._ilsFrequencyPilotEntered) {
            course = this.ilsAutoCourse;
        } else if (this.ilsFrequency > 0 && SimVar.GetSimVarValue('NAV HAS LOCALIZER:3', 'boolean') === 1) {
            course = SimVar.GetSimVarValue('NAV LOCALIZER:3', 'degrees');
        }
        return SimVar.SetSimVarValue('L:A32NX_FM_LS_COURSE', 'number', course);
    }

    isRunwayLsMismatched() {
        if (!this.ilsAutoTuned || this.flightPhaseManager.phase === FmgcFlightPhases.DONE) {
            return false;
        }

        return (this._ilsFrequencyPilotEntered && Math.abs(this.ilsFrequency - this.ilsAutoFrequency) >= 0.05) || (this._ilsIdentPilotEntered && this._ilsIcao !== this.ilsAutoIcao);
    }

    isRunwayLsCourseMismatched() {
        if (!this.ilsAutoTuned || this.ilsCourse === undefined) {
            return false;
        }

        return Math.abs(Avionics.Utils.diffAngle(this.ilsCourse, this.ilsAutoCourse)) > 3;
    }

    checkRunwayLsMismatch() {
        if (this.isRunwayLsMismatched()) {
            this.addNewMessage(NXSystemMessages.rwyLsMismatch, () => !(this.isRunwayLsMismatched() || this.isRunwayLsCourseMismatched()));
        }

        // manually entered course mismatch is handled separately to avoid unwanted messages
    }

    checkRunwayLsCourseMismatch() {
        if (this.isRunwayLsCourseMismatched()) {
            this.addNewMessage(NXSystemMessages.rwyLsMismatch, () => !(this.isRunwayLsMismatched() || this.isRunwayLsCourseMismatched()));
        }
    }

    updateFlightNo(flightNo, callback = EmptyCallback.Boolean) {
        if (flightNo.length > 7) {
            this.addNewMessage(NXSystemMessages.notAllowed);
            return callback(false);
        }

        SimVar.SetSimVarValue("ATC FLIGHT NUMBER", "string", flightNo, "FMC").then(() => {
            this.atsuManager.connectToNetworks(flightNo)
                .then((code) => {
                    if (code !== Atsu.AtsuStatusCodes.Ok) {
                        SimVar.SetSimVarValue("L:A32NX_MCDU_FLT_NO_SET", "boolean", 0);
                        this.addNewAtsuMessage(code);
                        this.flightNo = "";
                        return callback(false);
                    }

                    SimVar.SetSimVarValue("L:A32NX_MCDU_FLT_NO_SET", "boolean", 1);
                    this.flightNumber = flightNo;
                    return callback(true);
                });
        });
    }

    updateCoRoute(coRoute, callback = EmptyCallback.Boolean) {
        if (coRoute.length > 2) {
            if (coRoute.length < 10) {
                if (coRoute === "NONE") {
                    this.coRoute = undefined;
                } else {
                    this.coRoute = coRoute;
                }
                return callback(true);
            }
        }
        this.addNewMessage(NXSystemMessages.notAllowed);
        return callback(false);
    }

    getTotalTripTime() {
        return this._routeTripTime;
    }

    getTotalTripFuelCons() {
        return this._routeTripFuelWeight;
    }

    _getOrSelectWaypoints(getter, ident, callback) {
        getter(ident).then((waypoints) => {
            if (waypoints.length === 0) {
                return callback(undefined);
            }
            if (waypoints.length === 1) {
                return callback(waypoints[0]);
            }
            A320_Neo_CDU_SelectWptPage.ShowPage(this, waypoints, callback);
        });
    }

    getOrSelectILSsByIdent(ident, callback) {
        this._getOrSelectWaypoints(this.dataManager.GetILSsByIdent.bind(this.dataManager), ident, callback);
    }
    getOrSelectVORsByIdent(ident, callback) {
        this._getOrSelectWaypoints(this.dataManager.GetVORsByIdent.bind(this.dataManager), ident, callback);
    }
    getOrSelectNDBsByIdent(ident, callback) {
        this._getOrSelectWaypoints(this.dataManager.GetNDBsByIdent.bind(this.dataManager), ident, callback);
    }

    getOrSelectWaypointByIdent(ident, callback) {
        this._getOrSelectWaypoints(this.dataManager.GetWaypointsByIdent.bind(this.dataManager), ident, callback);
    }

    insertWaypoint(newWaypointTo, index, callback = EmptyCallback.Boolean, immediately) {
        if (newWaypointTo === "" || newWaypointTo === FMCMainDisplay.clrValue) {
            return callback(false);
        }
        try {
            this.getOrCreateWaypoint(newWaypointTo, true).then((waypoint) => {
                if (!waypoint) {
                    return callback(false);
                }
                if (immediately) {
                    if (this.flightPlanManager.isCurrentFlightPlanTemporary()) {
                        this.addNewMessage(NXSystemMessages.notAllowed);
                        return callback(false);
                    }
                    if (waypoint.additionalData && waypoint.additionalData.storedType !== undefined) {
                        this.flightPlanManager.addUserWaypoint(waypoint, index, () => {
                            return callback(true);
                        }).catch(console.error);
                    } else {
                        this.flightPlanManager.addWaypoint(waypoint.icao, index, () => {
                            return callback(true);
                        }).catch(console.error);
                    }
                } else {
                    this.ensureCurrentFlightPlanIsTemporary(async () => {
                        if (waypoint.additionalData && waypoint.additionalData.storedType !== undefined) {
                            this.flightPlanManager.addUserWaypoint(waypoint, index, () => {
                                return callback(true);
                            }).catch(console.error);
                        } else {
                            this.flightPlanManager.addWaypoint(waypoint.icao, index, () => {
                                return callback(true);
                            }).catch(console.error);
                        }
                    });
                }
            }).catch((err) => {
                if (err instanceof McduMessage) {
                    this.addNewMessage(err);
                } else {
                    console.error(err);
                }
                return callback(false);
            });
        } catch (err) {
            if (err instanceof McduMessage) {
                this.addNewMessage(err);
            } else {
                console.error(err);
            }
            return callback(false);
        }
    }

    activateDirectToWaypoint(waypoint, callback = EmptyCallback.Void) {
        const waypoints = this.flightPlanManager.getWaypoints();
        this.flightPlanManager.activateDirectTo(waypoint.infos.icao, () => {
            SimVar.SetSimVarValue("K:A32NX.FMGC_DIR_TO_TRIGGER", "number", 0);
            callback();
        });
    }

    async insertWaypointsAlongAirway(lastWaypointIdent, index, airwayName, callback = EmptyCallback.Boolean) {
        const referenceWaypoint = this.flightPlanManager.getWaypoint(index - 1);
        const lastWaypointIdentPadEnd = lastWaypointIdent.padEnd(5, " ");
        if (referenceWaypoint) {
            const infos = referenceWaypoint.infos;
            if (infos instanceof WayPointInfo) {
                await referenceWaypoint.infos.UpdateAirway(airwayName).catch(console.error); // Sometimes the waypoint is initialized without waiting to the airways array to be filled
                const airway = infos.airways.find(a => {
                    return a.name === airwayName;
                });
                if (airway) {
                    const firstIndex = airway.icaos.indexOf(referenceWaypoint.icao);
                    const lastWaypointIcao = airway.icaos.find(icao => icao.substring(7, 12) === lastWaypointIdentPadEnd);
                    const lastIndex = airway.icaos.indexOf(lastWaypointIcao);
                    if (firstIndex >= 0) {
                        if (lastIndex >= 0) {
                            let inc = 1;
                            if (lastIndex < firstIndex) {
                                inc = -1;
                            }
                            index -= 1;
                            const count = Math.abs(lastIndex - firstIndex);
                            for (let i = 1; i < count + 1; i++) { // 9 -> 6
                                const syncInsertWaypointByIcao = async (icao, idx) => {
                                    return new Promise(resolve => {
                                        console.log("add icao:" + icao + " @ " + idx);
                                        this.flightPlanManager.addWaypoint(icao, idx, () => {
                                            const waypoint = this.flightPlanManager.getWaypoint(idx);
                                            waypoint.infos.airwayIn = airwayName;
                                            if (i < count) {
                                                waypoint.infos.airwayOut = airwayName;
                                            }
                                            console.log("icao:" + icao + " added");
                                            resolve();
                                        }).catch(console.error);
                                    });
                                };

                                await syncInsertWaypointByIcao(airway.icaos[firstIndex + i * inc], index + i).catch(console.error);
                            }
                            callback(true);
                            return;
                        }
                        this.addNewMessage(NXFictionalMessages.secondIndexNotFound);
                        return callback(false);
                    }
                    this.addNewMessage(NXFictionalMessages.firstIndexNotFound);
                    return callback(false);
                }
                this.addNewMessage(NXFictionalMessages.noRefWpt);
                return callback(false);
            }
            this.addNewMessage(NXFictionalMessages.noWptInfos);
            return callback(false);
        }
        this.addNewMessage(NXFictionalMessages.noRefWpt);
        return callback(false);
    }

    // Copy airway selections from temporary to active flightplan
    async copyAirwaySelections() {
        const temporaryFPWaypoints = this.flightPlanManager.getWaypoints(1);
        const activeFPWaypoints = this.flightPlanManager.getWaypoints(0);
        for (let i = 0; i < activeFPWaypoints.length; i++) {
            if (activeFPWaypoints[i].infos && temporaryFPWaypoints[i] && activeFPWaypoints[i].icao === temporaryFPWaypoints[i].icao && temporaryFPWaypoints[i].infos) {
                activeFPWaypoints[i].infos.airwayIn = temporaryFPWaypoints[i].infos.airwayIn;
                activeFPWaypoints[i].infos.airwayOut = temporaryFPWaypoints[i].infos.airwayOut;
            }
        }
    }

    removeWaypoint(index, callback = EmptyCallback.Void, immediately = false) {
        if (immediately) {
            if (this.flightPlanManager.isCurrentFlightPlanTemporary()) {
                this.addNewMessage(NXSystemMessages.notAllowed);
                return callback(false);
            }
            this.flightPlanManager.removeWaypoint(index, false, callback);
        } else {
            this.ensureCurrentFlightPlanIsTemporary(() => {
                this.flightPlanManager.removeWaypoint(index, false, callback);
            });
        }
    }

    addWaypointOverfly(index, callback = EmptyCallback.Void, immediately = false) {
        if (immediately) {
            if (this.flightPlanManager.isCurrentFlightPlanTemporary()) {
                this.addNewMessage(NXSystemMessages.notAllowed);
                return callback(false);
            }
            this.flightPlanManager.addWaypointOverfly(index, true, callback);
        } else {
            this.ensureCurrentFlightPlanIsTemporary(() => {
                this.flightPlanManager.addWaypointOverfly(index, true, callback);
            });
        }
    }

    removeWaypointOverfly(index, callback = EmptyCallback.Void, immediately = false) {
        if (immediately) {
            if (this.flightPlanManager.isCurrentFlightPlanTemporary()) {
                this.addNewMessage(NXSystemMessages.notAllowed);
                return callback(false);
            }
            this.flightPlanManager.removeWaypointOverfly(index, true, callback);
        } else {
            this.ensureCurrentFlightPlanIsTemporary(() => {
                this.flightPlanManager.removeWaypointOverfly(index, true, callback);
            });
        }
    }

    clearDiscontinuity(index, callback = EmptyCallback.Void, immediately = false) {
        if (immediately) {
            if (this.flightPlanManager.isCurrentFlightPlanTemporary()) {
                this.addNewMessage(NXSystemMessages.notAllowed);
                return callback(false);
            }
            if (!this.flightPlanManager.clearDiscontinuity(index)) {
                this.addNewMessage(NXSystemMessages.notAllowed);
                return callback(false);
            }
            callback();
        } else {
            this.ensureCurrentFlightPlanIsTemporary(() => {
                if (!this.flightPlanManager.clearDiscontinuity(index)) {
                    this.addNewMessage(NXSystemMessages.notAllowed);
                    return callback(false);
                }
                callback();
            });
        }
    }

    setDestinationAfterWaypoint(icao, index, callback = EmptyCallback.Boolean) {
        this.dataManager.GetAirportByIdent(icao).then((airportTo) => {
            if (airportTo) {
                this.ensureCurrentFlightPlanIsTemporary(() => {
                    this.flightPlanManager.truncateWaypoints(index);
                    // add the new destination, which will insert a discontinuity
                    this.flightPlanManager.setDestination(airportTo.icao, () => {
                        this.tmpOrigin = airportTo.ident;
                        callback(true);
                    }).catch(console.error);
                });
            } else {
                this.addNewMessage(NXSystemMessages.notInDatabase);
                callback(false);
            }
        }).catch(console.error);
    }

    eraseTemporaryFlightPlan(callback = EmptyCallback.Void) {
        this.flightPlanManager.setCurrentFlightPlanIndex(0, () => {
            SimVar.SetSimVarValue("L:FMC_FLIGHT_PLAN_IS_TEMPORARY", "number", 0);
            SimVar.SetSimVarValue("L:MAP_SHOW_TEMPORARY_FLIGHT_PLAN", "number", 0);
            this.tempFpPendingAutoTune = false;
            callback();
        });
    }

    insertTemporaryFlightPlan(callback = EmptyCallback.Void) {
        if (this.flightPlanManager.getCurrentFlightPlanIndex() === 1) {
            this.flightPlanManager.copyCurrentFlightPlanInto(0, () => {
                this.flightPlanManager.setCurrentFlightPlanIndex(0, () => {
                    SimVar.SetSimVarValue("L:FMC_FLIGHT_PLAN_IS_TEMPORARY", "number", 0);
                    SimVar.SetSimVarValue("L:MAP_SHOW_TEMPORARY_FLIGHT_PLAN", "number", 0);
                    if (this.tempFpPendingAutoTune) {
                        this.clearAutotunedIls();
                        this.tempFpPendingAutoTune = false;
                    }
                    callback();
                });
            }).catch(console.error);
        }
    }

    /*
     * validates the waypoint type
     * return values:
     *    0 = lat-lon coordinate
     *    1 = time
     *    2 = place definition
     *   -1 = unknown
     */
    async waypointType(mcdu, waypoint) {
        if (mcdu.isLatLonFormat(waypoint)) {
            return [0, null];
        }

        // time formatted
        if (/([0-2][0-4][0-5][0-9]Z?)/.test(waypoint) && waypoint.length <= 5) {
            return [1, null];
        }

        // place formatted
        if (/^[A-Z0-9]{2,7}/.test(waypoint)) {
            return mcdu.dataManager.GetWaypointsByIdent.bind(mcdu.dataManager)(waypoint).then((waypoints) => {
                if (waypoints.length !== 0) {
                    return [2, null];
                } else {
                    return [-1, NXSystemMessages.notInDatabase];
                }
            });
        }

        return [-1, NXSystemMessages.formatError];
    }

    vSpeedsValid() {
        return this._v1Checked && this._vRChecked && this._v2Checked ? (
            (!!this.v1Speed && !!this.vRSpeed ? this.v1Speed <= this.vRSpeed : true)
            && (!!this.vRSpeed && !!this.v2Speed ? this.vRSpeed <= this.v2Speed : true)
            && (!!this.v1Speed && !!this.v2Speed ? this.v1Speed <= this.v2Speed : true)
        ) : true;
    }

    vSpeedDisagreeCheck() {
        this.addNewMessage(NXSystemMessages.vToDisagree, this.vSpeedsValid.bind(this));
    }

    //Needs PR Merge #3082
    trySetV1Speed(s) {
        if (s === FMCMainDisplay.clrValue) {
            this.addNewMessage(NXSystemMessages.notAllowed);
            return false;
        }
        const v = parseInt(s);
        if (!isFinite(v) || !/^\d{2,3}$/.test(s)) {
            this.addNewMessage(NXSystemMessages.formatError);
            return false;
        }
        if (v < 90 || v > 350) {
            this.addNewMessage(NXSystemMessages.entryOutOfRange);
            return false;
        }
        this.tryRemoveMessage(NXSystemMessages.checkToData.text);
        this._v1Checked = true;
        this.v1Speed = v;
        SimVar.SetSimVarValue("L:AIRLINER_V1_SPEED", "Knots", this.v1Speed).then(() => {
            this.vSpeedDisagreeCheck();
        });
        return true;
    }

    //Needs PR Merge #3082
    trySetVRSpeed(s) {
        if (s === FMCMainDisplay.clrValue) {
            this.addNewMessage(NXSystemMessages.notAllowed);
            return false;
        }
        const v = parseInt(s);
        if (!isFinite(v) || !/^\d{2,3}$/.test(s)) {
            this.addNewMessage(NXSystemMessages.formatError);
            return false;
        }
        if (v < 90 || v > 350) {
            this.addNewMessage(NXSystemMessages.entryOutOfRange);
            return false;
        }
        this.tryRemoveMessage(NXSystemMessages.checkToData.text);
        this._vRChecked = true;
        this.vRSpeed = v;
        SimVar.SetSimVarValue("L:AIRLINER_VR_SPEED", "Knots", this.vRSpeed).then(() => {
            this.vSpeedDisagreeCheck();
        });
        return true;
    }

    //Needs PR Merge #3082
    trySetV2Speed(s) {
        if (s === FMCMainDisplay.clrValue) {
            this.addNewMessage(NXSystemMessages.notAllowed);
            return false;
        }
        const v = parseInt(s);
        if (!isFinite(v) || !/^\d{2,3}$/.test(s)) {
            this.addNewMessage(NXSystemMessages.formatError);
            return false;
        }
        if (v < 90 || v > 350) {
            this.addNewMessage(NXSystemMessages.entryOutOfRange);
            return false;
        }
        this.tryRemoveMessage(NXSystemMessages.checkToData.text);
        this._v2Checked = true;
        this.v2Speed = v;
        SimVar.SetSimVarValue("L:AIRLINER_V2_SPEED", "Knots", this.v2Speed).then(() => {
            this.vSpeedDisagreeCheck();
        });
        return true;
    }

    trySetTakeOffTransAltitude(s) {
        if (s === FMCMainDisplay.clrValue) {
            // TODO when possible fetch default from database
            this.flightPlanManager.setOriginTransitionAltitude();
            return true;
        }

        let value = parseInt(s);
        if (!isFinite(value) || !/^\d{4,5}$/.test(s)) {
            this.addNewMessage(NXSystemMessages.formatError);
            return false;
        }

        value = Math.round(value / 10) * 10;
        if (value < 1000 || value > 45000) {
            this.addNewMessage(NXSystemMessages.entryOutOfRange);
            return false;
        }

        this.flightPlanManager.setOriginTransitionAltitude(value);
        return true;
    }

    //Needs PR Merge #3082
    async trySetThrustReductionAccelerationAltitude(s) {
        if (s === FMCMainDisplay.clrValue) {
            this.thrustReductionAltitudeIsPilotEntered = false;
            this.accelerationAltitudeIsPilotEntered = false;
            CDUPerformancePage.UpdateThrRedAccFromOrigin(this);
            return true;
        }

        const [match, checkThrRedAlt, slash1, , slash2, checkAccAlt] = s.match(/^([0-9]{4,5})?(\/?)?((\/)([0-9]{4,5}))?$/) || [];
        if (!match || (slash1 && slash2) || (!checkThrRedAlt && !checkAccAlt)) {
            this.addNewMessage(NXSystemMessages.formatError);
            return false;
        }

        let [thrRedAlt, accAlt] = s.split("/");

        if (thrRedAlt === undefined || thrRedAlt == "") {
            thrRedAlt = 0;
        }

        if (accAlt === undefined || accAlt == "") {
            accAlt = 0;
        }

        if (thrRedAlt > 45000 || accAlt > 45000) {
            this.addNewMessage(NXSystemMessages.entryOutOfRange);
            return false;
        }

        let currentThrRedAlt = this.thrustReductionAltitude;
        let currentAccAlt = this.accelerationAltitude;
        let updateAccAlt = false;
        let updateThrRedAlt = false;

        const origin = this.flightPlanManager.getOrigin();
        let elevation = SimVar.GetSimVarValue("GROUND ALTITUDE", "feet");
        if (origin) {
            elevation = await this.facilityLoader.GetAirportFieldElevation(origin.icao);
        }

        const minimumAltitude = elevation + 400;

        if (thrRedAlt > 0) {
            thrRedAlt = parseInt(thrRedAlt);
            thrRedAlt = Math.round(thrRedAlt / 10) * 10;
            currentThrRedAlt = thrRedAlt;
        }

        if (accAlt > 0) {
            accAlt = parseInt(accAlt);
            accAlt = Math.round(accAlt / 10) * 10;
            currentAccAlt = accAlt;
        }

        if (thrRedAlt > 0 && (thrRedAlt < minimumAltitude || thrRedAlt > currentAccAlt)) {
            this.addNewMessage(NXSystemMessages.entryOutOfRange);
            return false;
        } else if (thrRedAlt > 0) {
            updateThrRedAlt = true;
        }

        if (accAlt > 0 && (accAlt < minimumAltitude || accAlt < currentThrRedAlt)) {
            this.addNewMessage(NXSystemMessages.entryOutOfRange);
            return false;
        } else if (accAlt > 0) {
            updateAccAlt = true;
        }

        if (updateThrRedAlt == true) {
            this.thrustReductionAltitude = thrRedAlt;
            this.thrustReductionAltitudeIsPilotEntered = true;
            SimVar.SetSimVarValue("L:AIRLINER_THR_RED_ALT", "Number", thrRedAlt);
        } else {
            this.thrustReductionAltitude = currentThrRedAlt;
            SimVar.SetSimVarValue("L:AIRLINER_THR_RED_ALT", "Number", currentThrRedAlt);
        }

        if (updateAccAlt == true) {
            this.accelerationAltitude = accAlt;
            this.accelerationAltitudeIsPilotEntered = true;
            SimVar.SetSimVarValue("L:AIRLINER_ACC_ALT", "Number", accAlt);
        } else {
            this.accelerationAltitude = currentAccAlt;
            SimVar.SetSimVarValue("L:AIRLINER_ACC_ALT", "Number", currentAccAlt);
        }
        return true;
    }
    async trySetEngineOutAcceleration(s) {
        if (s === FMCMainDisplay.clrValue) {
            this.engineOutAccelerationAltitudeIsPilotEntered = false;
            CDUPerformancePage.UpdateEngOutAccFromOrigin(this);
            return true;
        }

        if (!/^\d{4,5}$/.test(s)) {
            this.addNewMessage(NXSystemMessages.formatError);
            return false;
        }

        const origin = this.flightPlanManager.getOrigin();

        let elevation = SimVar.GetSimVarValue("GROUND ALTITUDE", "feet");
        if (origin) {
            elevation = await this.facilityLoader.GetAirportFieldElevation(origin.icao);
        }

        const minimumAltitude = elevation + 400;

        let engineOutAccAlt = parseInt(s);
        engineOutAccAlt = Math.round(engineOutAccAlt / 10) * 10;
        if (engineOutAccAlt < minimumAltitude || engineOutAccAlt > 45000) {
            this.addNewMessage(NXSystemMessages.entryOutOfRange);
            return false;
        }

        this.engineOutAccelerationAltitude = engineOutAccAlt;
        this.engineOutAccelerationAltitudeIsPilotEntered = true;
        SimVar.SetSimVarValue("L:A32NX_ENG_OUT_ACC_ALT", "feet", engineOutAccAlt);
        return true;
    }

    //Needs PR Merge #3082
    // look at this
    async trySetThrustReductionAccelerationAltitudeGoaround(s) {
        let thrRed = NaN;
        let accAlt = NaN;
        if (s) {
            const sSplit = s.split("/");
            thrRed = parseInt(sSplit[0]);
            accAlt = parseInt(sSplit[1]);
        }
        if ((isFinite(thrRed) || isFinite(accAlt)) && thrRed <= accAlt) {
            if (isFinite(thrRed)) {
                this.thrustReductionAltitudeGoaround = thrRed;
                SimVar.SetSimVarValue("L:AIRLINER_THR_RED_ALT_GOAROUND", "Number", this.thrustReductionAltitudeGoaround);
            }
            if (isFinite(accAlt)) {
                this.accelerationAltitudeGoaround = accAlt;
                SimVar.SetSimVarValue("L:AIRLINER_ACC_ALT_GOAROUND", "Number", this.accelerationAltitudeGoaround);
            }
            return true;
        }
        this.addNewMessage(NXSystemMessages.notAllowed);
        return false;
    }

    async trySetEngineOutAccelerationAltitudeGoaround(s) {
        const engOutAcc = parseInt(s);
        if (isFinite(engOutAcc)) {
            this.engineOutAccelerationAltitudeGoaround = engOutAcc;
            SimVar.SetSimVarValue("L:AIRLINER_ENG_OUT_ACC_ALT_GOAROUND", "Number", this.engineOutAccelerationAltitudeGoaround);
            return true;
        }
        this.addNewMessage(NXSystemMessages.notAllowed);
        return false;
    }

    //Needs PR Merge #3082
    //TODO: with FADEC no longer needed
    setPerfTOFlexTemp(s) {
        if (s === FMCMainDisplay.clrValue) {
            this.perfTOTemp = NaN;
            // In future we probably want a better way of checking this, as 0 is
            // in the valid flex temperature range (-99 to 99).
            SimVar.SetSimVarValue("L:AIRLINER_TO_FLEX_TEMP", "Number", 0);
            return true;
        }
        let value = parseInt(s);
        if (!isFinite(value) || !/^[+\-]?\d{1,2}$/.test(s)) {
            this.addNewMessage(NXSystemMessages.formatError);
            return false;
        }
        if (value < -99 || value > 99) {
            this.addNewMessage(NXSystemMessages.entryOutOfRange);
            return false;
        }
        // As the sim uses 0 as a sentinel value to detect that no flex
        // temperature is set, we'll just use 0.1 as the actual value for flex 0
        // and make sure we never display it with decimals.
        if (value === 0) {
            value = 0.1;
        }
        this.perfTOTemp = value;
        SimVar.SetSimVarValue("L:AIRLINER_TO_FLEX_TEMP", "Number", value);
        return true;
    }

    /**
     * Attempts to predict required block fuel for trip
     * @returns {boolean}
     */
    //TODO: maybe make this part of an update routine?
    tryFuelPlanning() {
        if (this._fuelPlanningPhase === this._fuelPlanningPhases.IN_PROGRESS) {
            this._blockFuelEntered = true;
            this._fuelPlanningPhase = this._fuelPlanningPhases.COMPLETED;
            return true;
        }
        const tempRouteFinalFuelTime = this._routeFinalFuelTime;
        this.tryUpdateRouteFinalFuel();
        this.tryUpdateRouteAlternate();
        this.tryUpdateRouteTrip();

        this._routeFinalFuelTime = tempRouteFinalFuelTime;
        this._routeFinalFuelWeight = (this._routeFinalFuelTime * this._rteFinalCoeffecient) / 1000;

        this.tryUpdateMinDestFob();

        this.blockFuel = this.getTotalTripFuelCons() + this._minDestFob + this.taxiFuelWeight + this.getRouteReservedWeight();
        this._fuelPlanningPhase = this._fuelPlanningPhases.IN_PROGRESS;
        return true;
    }

    trySetTaxiFuelWeight(s) {
        if (s === FMCMainDisplay.clrValue) {
            this.taxiFuelWeight = this._defaultTaxiFuelWeight;
            this._taxiEntered = false;
            return true;
        }
        if (!this.representsDecimalNumber(s)) {
            this.addNewMessage(NXSystemMessages.formatError);
            return false;
        }
        const value = NXUnits.userToKg(parseFloat(s));
        if (isFinite(value)) {
            if (this.isTaxiFuelInRange(value)) {
                this._taxiEntered = true;
                this.taxiFuelWeight = value;
                return true;
            } else {
                this.addNewMessage(NXSystemMessages.entryOutOfRange);
                return false;
            }
        }
        this.addNewMessage(NXSystemMessages.notAllowed);
        return false;
    }

    getRouteFinalFuelWeight() {
        if (isFinite(this._routeFinalFuelWeight)) {
            this._routeFinalFuelWeight = (this._routeFinalFuelTime * this._rteFinalCoeffecient) / 1000;
            return this._routeFinalFuelWeight;
        }
    }

    getRouteFinalFuelTime() {
        return this._routeFinalFuelTime;
    }

    /**
     * This method is used to set initial Final Time for when INIT B is making predictions
     * @param {String} s - containing time value
     * @returns {boolean}
     */
    async trySetRouteFinalTime(s) {
        if (s) {
            if (s === FMCMainDisplay.clrValue) {
                this._routeFinalFuelTime = this._routeFinalFuelTimeDefault;
                this._rteFinalWeightEntered = false;
                this._rteFinalTimeEntered = false;
                return true;
            }
            // Time entry must start with '/'
            if (s.startsWith("/")) {
                const rteFinalTime = s.slice(1);

                if (!/^\d{1,4}$/.test(rteFinalTime)) {
                    this.addNewMessage(NXSystemMessages.formatError);
                    return false;
                }

                if (this.isFinalTimeInRange(rteFinalTime)) {
                    this._rteFinalWeightEntered = false;
                    this._rteFinalTimeEntered = true;
                    this._routeFinalFuelTime = FMCMainDisplay.hhmmToMinutes(rteFinalTime.padStart(4,"0"));
                    return true;
                } else {
                    this.addNewMessage(NXSystemMessages.entryOutOfRange);
                    return false;
                }
            }
        }
        this.addNewMessage(NXSystemMessages.notAllowed);
        return false;
    }

    /**
     *
     * @param {string} s
     * @returns {Promise<boolean>}
     */
    async trySetRouteFinalFuel(s) {
        if (s === FMCMainDisplay.clrValue) {
            this._routeFinalFuelTime = this._routeFinalFuelTimeDefault;
            this._rteFinalWeightEntered = false;
            this._rteFinalTimeEntered = false;
            return true;
        }
        if (s) {
            // Time entry must start with '/'
            if (s.startsWith("/")) {
                return this.trySetRouteFinalTime(s);
            } else {
                // If not time, try to parse as weight
                // Weight can be entered with optional trailing slash, if so remove it before parsing the value
                const enteredValue = s.endsWith("/") ? s.slice(0, -1) : s;

                if (!this.representsDecimalNumber(enteredValue)) {
                    this.addNewMessage(NXSystemMessages.formatError);
                    return false;
                }

                const rteFinalWeight = NXUnits.userToKg(parseFloat(enteredValue));

                if (this.isFinalFuelInRange(rteFinalWeight)) {
                    this._rteFinalWeightEntered = true;
                    this._rteFinalTimeEntered = false;
                    this._routeFinalFuelWeight = rteFinalWeight;
                    this._routeFinalFuelTime = (rteFinalWeight * 1000) / this._rteFinalCoeffecient;
                    return true;
                } else {
                    this.addNewMessage(NXSystemMessages.entryOutOfRange);
                    return false;
                }
            }
        }
        this.addNewMessage(NXSystemMessages.notAllowed);
        return false;
    }

    getRouteReservedWeight() {
        if (!this.routeReservedEntered() && (this._rteFinalCoeffecient !== 0)) {
            const fivePercentWeight = this._routeReservedPercent * this._routeTripFuelWeight / 100;
            const fiveMinuteHoldingWeight = (5 * this._rteFinalCoeffecient) / 1000;

            return fivePercentWeight > fiveMinuteHoldingWeight ? fivePercentWeight : fiveMinuteHoldingWeight;
        }
        if (isFinite(this._routeReservedWeight) && this._routeReservedWeight !== 0) {
            return this._routeReservedWeight;
        } else {
            return this._routeReservedPercent * this._routeTripFuelWeight / 100;
        }
    }

    getRouteReservedPercent() {
        if (isFinite(this._routeReservedWeight) && isFinite(this.blockFuel) && this._routeReservedWeight !== 0) {
            return this._routeReservedWeight / this._routeTripFuelWeight * 100;
        }
        return this._routeReservedPercent;
    }

    trySetRouteReservedPercent(s) {
        if (s) {
            if (s === FMCMainDisplay.clrValue) {
                this._rteReservedWeightEntered = false;
                this._rteReservedPctEntered = false;
                this._routeReservedWeight = 0;
                this._routeReservedPercent = 5;
                this._rteRsvPercentOOR = false;
                return true;
            }
            // Percentage entry must start with '/'
            if (s.startsWith("/")) {
                const enteredValue = s.slice(1);

                if (!this.representsDecimalNumber(enteredValue)) {
                    this.addNewMessage(NXSystemMessages.formatError);
                    return false;
                }

                const rteRsvPercent = parseFloat(enteredValue);

                if (!this.isRteRsvPercentInRange(rteRsvPercent)) {
                    this.addNewMessage(NXSystemMessages.entryOutOfRange);
                    return false;
                }

                this._rteRsvPercentOOR = false;
                this._rteReservedPctEntered = true;
                this._rteReservedWeightEntered = false;

                if (isFinite(rteRsvPercent)) {
                    this._routeReservedWeight = NaN;
                    this._routeReservedPercent = rteRsvPercent;
                    return true;
                }
            }
        }
        this.addNewMessage(NXSystemMessages.notAllowed);
        return false;
    }

    /**
     * Checks input and passes to trySetCruiseFl()
     * @param input
     * @returns {boolean} input passed checks
     */
    trySetCruiseFlCheckInput(input) {
        if (input === FMCMainDisplay.clrValue) {
            this.addNewMessage(NXSystemMessages.notAllowed);
            return false;
        }
        const flString = input.replace("FL", "");
        if (!flString) {
            this.addNewMessage(NXSystemMessages.notAllowed);
            return false;
        }
        return this.trySetCruiseFl(parseFloat(flString));
    }

    /**
     * Sets new Cruise FL if all conditions good
     * @param fl {number} Altitude or FL
     * @returns {boolean} input passed checks
     */
    trySetCruiseFl(fl) {
        if (!isFinite(fl)) {
            this.addNewMessage(NXSystemMessages.notAllowed);
            return false;
        }
        if (fl >= 1000) {
            fl = Math.floor(fl / 100);
        }
        if (fl > this.maxCruiseFL) {
            this.addNewMessage(NXSystemMessages.entryOutOfRange);
            return false;
        }
        const phase = this.flightPhaseManager.phase;
        const selFl = Math.floor(Math.max(0, Simplane.getAutoPilotDisplayedAltitudeLockValue("feet")) / 100);
        if (fl < selFl && (phase === FmgcFlightPhases.CLIMB || phase === FmgcFlightPhases.APPROACH || phase === FmgcFlightPhases.GOAROUND)) {
            this.addNewMessage(NXSystemMessages.entryOutOfRange);
            return false;
        }

        if (fl <= 0 || fl > this.maxCruiseFL) {
            this.addNewMessage(NXSystemMessages.entryOutOfRange);
            return false;
        }

        this.cruiseFlightLevel = fl;
        this._cruiseFlightLevel = fl;
        this._cruiseEntered = true;
        this._activeCruiseFlightLevelDefaulToFcu = false;
        this.cruiseTemperature = undefined;
        this.updateConstraints();

        const acFl = Math.floor(Simplane.getAltitude() / 100);

        if (acFl > fl && (phase === FmgcFlightPhases.CLIMB || phase === FmgcFlightPhases.DESCENT || phase === FmgcFlightPhases.APPROACH)) {
            this.flightPhaseManager.changeFlightPhase(FmgcFlightPhases.CRUISE);
        } else if (acFl < fl && (phase === FmgcFlightPhases.DESCENT || phase === FmgcFlightPhases.APPROACH)) {
            this.flightPhaseManager.changeFlightPhase(FmgcFlightPhases.CLIMB);
        }

        return true;
    }

    trySetRouteReservedFuel(s) {
        if (s) {
            if (s === FMCMainDisplay.clrValue) {
                this._rteReservedWeightEntered = false;
                this._rteReservedPctEntered = false;
                this._routeReservedWeight = 0;
                this._routeReservedPercent = 5;
                this._rteRsvPercentOOR = false;
                return true;
            }
            // Percentage entry must start with '/'
            if (s.startsWith("/")) {
                return this.trySetRouteReservedPercent(s);
            } else {
                // If not percentage, try to parse as weight
                // Weight can be entered with optional trailing slash, if so remove it before parsing the value
                const enteredValue = s.endsWith("/") ? s.slice(0, -1) : s;

                if (!this.representsDecimalNumber(enteredValue)) {
                    this.addNewMessage(NXSystemMessages.formatError);
                    return false;
                }

                const rteRsvWeight = NXUnits.userToKg(parseFloat(enteredValue));

                if (!this.isRteRsvFuelInRange(rteRsvWeight)) {
                    this.addNewMessage(NXSystemMessages.entryOutOfRange);
                    return false;
                }

                this._rteReservedWeightEntered = true;
                this._rteReservedPctEntered = false;

                if (isFinite(rteRsvWeight)) {
                    this._routeReservedWeight = rteRsvWeight;
                    this._routeReservedPercent = 0;

                    if (!this.isRteRsvPercentInRange(this.getRouteReservedPercent())) { // Bit of a hacky method due previous tight coupling of weight and percentage calculations
                        this._rteRsvPercentOOR = true;
                    }

                    return true;
                }
            }
        }
        this.addNewMessage(NXSystemMessages.notAllowed);
        return false;
    }

    trySetZeroFuelWeightZFWCG(s) {
        if (s) {
            if (s.includes("/")) {
                const sSplit = s.split("/");
                const zfw = NXUnits.userToKg(parseFloat(sSplit[0]));
                const zfwcg = parseFloat(sSplit[1]);
                if (isFinite(zfw) && isFinite(zfwcg)) {
                    if (this.isZFWInRange(zfw) && this.isZFWCGInRange(zfwcg)) {
                        this._zeroFuelWeightZFWCGEntered = true;
                        this.zeroFuelWeight = zfw;
                        this.zeroFuelWeightMassCenter = zfwcg;
                        return true;
                    }
                    this.addNewMessage(NXSystemMessages.entryOutOfRange);
                    return false;
                }
                if (!this._zeroFuelWeightZFWCGEntered) {
                    this.addNewMessage(NXSystemMessages.notAllowed);
                    return false;
                }
                if (this.isZFWInRange(zfw)) {
                    this.zeroFuelWeight = zfw;
                    return true;
                }
                if (this.isZFWCGInRange(zfwcg)) {
                    this.zeroFuelWeightMassCenter = zfwcg;
                    return true;
                }
                this.addNewMessage(NXSystemMessages.entryOutOfRange);
                return false;
            }
            if (!this._zeroFuelWeightZFWCGEntered) {
                this.addNewMessage(NXSystemMessages.notAllowed);
                return false;
            }
            const zfw = NXUnits.userToKg(parseFloat(s));
            if (this.isZFWInRange(zfw)) {
                this.zeroFuelWeight = zfw;
                return true;
            }
            this.addNewMessage(NXSystemMessages.entryOutOfRange);
            return false;
        }
        this.addNewMessage(NXSystemMessages.formatError);
        return false;
    }

    /**
     *
     * @returns {number} Returns estimated fuel on board when arriving at the destination
     */
    getDestEFOB(useFOB = false) {
        return (useFOB ? this.getFOB() : this.blockFuel) - this._routeTripFuelWeight - this.taxiFuelWeight;
    }

    /**
     * @returns {number} Returns EFOB when arriving at the alternate dest
     */
    getAltEFOB(useFOB = false) {
        return this.getDestEFOB(useFOB) - this._routeAltFuelWeight;
    }

    trySetBlockFuel(s) {
        if (s === FMCMainDisplay.clrValue) {
            this.blockFuel = 0.0;
            this._blockFuelEntered = false;
            this._fuelPredDone = false;
            this._fuelPlanningPhase = this._fuelPlanningPhases.PLANNING;
            return true;
        }
        const value = NXUnits.userToKg(parseFloat(s));
        if (isFinite(value) && this.isBlockFuelInRange(value)) {
            if (this.isBlockFuelInRange(value)) {
                this.blockFuel = value;
                this._blockFuelEntered = true;
                return true;
            } else {
                this.addNewMessage(NXSystemMessages.entryOutOfRange);
                return false;
            }
        }
        this.addNewMessage(NXSystemMessages.notAllowed);
        return false;
    }

    async trySetAverageWind(s) {
        const validDelims = ["TL", "T", "+", "HD", "H", "-"];
        const matchedIndex = validDelims.findIndex(element => s.startsWith(element));
        const digits = matchedIndex >= 0 ? s.replace(validDelims[matchedIndex], "") : s;
        const isNum = /^\d+$/.test(digits);
        if (!isNum) {
            this.addNewMessage(NXSystemMessages.formatError);
            return false;
        }
        const wind = parseInt(digits);
        this._windDir = matchedIndex <= 2 ? this._windDirections.TAILWIND : this._windDirections.HEADWIND;
        if (wind > 250) {
            this.addNewMessage(NXSystemMessages.entryOutOfRange);
            return false;
        }
        this.averageWind = wind;
        return true;
    }

    trySetPreSelectedClimbSpeed(s) {
        const isNextPhase = this.flightPhaseManager.phase === FmgcFlightPhases.TAKEOFF;
        if (s === FMCMainDisplay.clrValue) {
            this.preSelectedClbSpeed = undefined;
            if (isNextPhase) {
                SimVar.SetSimVarValue("L:A32NX_MachPreselVal", "mach", -1);
                SimVar.SetSimVarValue("L:A32NX_SpeedPreselVal", "knots", -1);
            }
            return true;
        }
        const v = parseFloat(s);
        if (isFinite(v)) {
            if (v < 1) {
                this.preSelectedClbSpeed = v;
                if (isNextPhase) {
                    SimVar.SetSimVarValue("L:A32NX_MachPreselVal", "mach", v);
                    SimVar.SetSimVarValue("L:A32NX_SpeedPreselVal", "knots", -1);
                }
            } else {
                this.preSelectedClbSpeed = Math.round(v);
                if (isNextPhase) {
                    SimVar.SetSimVarValue("L:A32NX_SpeedPreselVal", "knots", this.preSelectedClbSpeed);
                    SimVar.SetSimVarValue("L:A32NX_MachPreselVal", "mach", -1);
                }
            }
            return true;
        }
        this.addNewMessage(NXSystemMessages.notAllowed);
        return false;
    }

    trySetPreSelectedCruiseSpeed(s) {
        const isNextPhase = this.flightPhaseManager.phase === FmgcFlightPhases.CLIMB;
        if (s === FMCMainDisplay.clrValue) {
            this.preSelectedCrzSpeed = undefined;
            if (isNextPhase) {
                SimVar.SetSimVarValue("L:A32NX_MachPreselVal", "mach", -1);
                SimVar.SetSimVarValue("L:A32NX_SpeedPreselVal", "knots", -1);
            }
            return true;
        }
        const v = parseFloat(s);
        if (isFinite(v)) {
            if (v < 1) {
                this.preSelectedCrzSpeed = v;
                if (isNextPhase) {
                    SimVar.SetSimVarValue("L:A32NX_MachPreselVal", "mach", v);
                    SimVar.SetSimVarValue("L:A32NX_SpeedPreselVal", "knots", -1);
                }
            } else {
                this.preSelectedCrzSpeed = Math.round(v);
                if (isNextPhase) {
                    SimVar.SetSimVarValue("L:A32NX_SpeedPreselVal", "knots", this.preSelectedCrzSpeed);
                    SimVar.SetSimVarValue("L:A32NX_MachPreselVal", "mach", -1);
                }
            }
            return true;
        }
        this.addNewMessage(NXSystemMessages.notAllowed);
        return false;
    }

    trySetPreSelectedDescentSpeed(s) {
        const isNextPhase = this.flightPhaseManager.phase === FmgcFlightPhases.CRUISE;
        if (s === FMCMainDisplay.clrValue) {
            this.preSelectedDesSpeed = undefined;
            if (isNextPhase) {
                SimVar.SetSimVarValue("L:A32NX_MachPreselVal", "mach", -1);
                SimVar.SetSimVarValue("L:A32NX_SpeedPreselVal", "knots", -1);
            }
            return true;
        }
        const v = parseFloat(s);
        if (isFinite(v)) {
            if (v < 1) {
                this.preSelectedDesSpeed = v;
                if (isNextPhase) {
                    SimVar.SetSimVarValue("L:A32NX_MachPreselVal", "mach", v);
                    SimVar.SetSimVarValue("L:A32NX_SpeedPreselVal", "knots", -1);
                }
            } else {
                this.preSelectedDesSpeed = Math.round(v);
                if (isNextPhase) {
                    SimVar.SetSimVarValue("L:A32NX_SpeedPreselVal", "knots", this.preSelectedDesSpeed);
                    SimVar.SetSimVarValue("L:A32NX_MachPreselVal", "mach", -1);
                }
            }
            return true;
        }
        this.addNewMessage(NXSystemMessages.notAllowed);
        return false;
    }

    setPerfApprQNH(s) {
        if (s === FMCMainDisplay.clrValue) {
            const dest = this.flightPlanManager.getDestination();
            if (dest && dest.liveDistanceTo < 180) {
                this.addNewMessage(NXSystemMessages.notAllowed);
                return false;
            } else {
                this.perfApprQNH = NaN;
                return true;
            }
        }

        const value = parseFloat(s);
        const HPA_REGEX = /^[01]?[0-9]{3}$/;
        const INHG_REGEX = /^([23][0-9]|[0-9]{2}\.)[0-9]{2}$/;

        if (HPA_REGEX.test(s)) {
            if (value >= 745 && value <= 1050) {
                this.perfApprQNH = value;
                SimVar.SetSimVarValue("L:A32NX_DESTINATION_QNH", "Millibar", this.perfApprQNH);
                return true;
            } else {
                this.addNewMessage(NXSystemMessages.entryOutOfRange);
                return false;
            }
        } else if (INHG_REGEX.test(s)) {
            if (value >= 2200 && value <= 3100) {
                this.perfApprQNH = value / 100;
                SimVar.SetSimVarValue("L:A32NX_DESTINATION_QNH", "Millibar", this.perfApprQNH * 33.8639);
                return true;
            } else if (value >= 22.0 && value <= 31.00) {
                this.perfApprQNH = value;
                SimVar.SetSimVarValue("L:A32NX_DESTINATION_QNH", "Millibar", this.perfApprQNH * 33.8639);
                return true;
            } else {
                this.addNewMessage(NXSystemMessages.entryOutOfRange);
                return false;
            }
        }
        this.addNewMessage(NXSystemMessages.formatError);
        return false;
    }

    setPerfApprTemp(s) {
        if (s === FMCMainDisplay.clrValue) {
            const dest = this.flightPlanManager.getDestination();
            if (dest && dest.liveDistanceTo < 180) {
                this.addNewMessage(NXSystemMessages.notAllowed);
                return false;
            } else {
                this.perfApprTemp = NaN;
                return true;
            }
        }

        if (!/^[\+\-]?\d{1,2}$/.test(s)) {
            this.addNewMessage(NXSystemMessages.formatError);
            return false;
        }
        this.perfApprTemp = parseInt(s);
        return true;
    }

    setPerfApprWind(s) {
        if (s === FMCMainDisplay.clrValue) {
            this.perfApprWindHeading = NaN;
            this.perfApprWindSpeed = NaN;
            return true;
        }

        // both must be entered
        if (!/^\d{1,3}\/\d{1,3}$/.test(s)) {
            this.addNewMessage(NXSystemMessages.formatError);
            return false;
        }
        const [dir, mag] = s.split("/").map((v) => parseInt(v));
        if (dir > 360 || mag > 500) {
            this.addNewMessage(NXSystemMessages.entryOutOfRange);
            return false;
        }
        this.perfApprWindHeading = dir % 360; // 360 is displayed as 0
        this.perfApprWindSpeed = mag;
        return true;
    }

    setPerfApprTransAlt(s) {
        if (s === FMCMainDisplay.clrValue) {
            this.flightPlanManager.setDestinationTransitionLevel();
            return true;
        }

        if (!/^\d{4,5}$/.test(s)) {
            this.addNewMessage(NXSystemMessages.formatError);
            return false;
        }
        const value = Math.round(parseInt(s) / 10) * 10;
        if (value < 1000 || value > 45000) {
            this.addNewMessage(NXSystemMessages.entryOutOfRange);
            return false;
        }

        this.flightPlanManager.setDestinationTransitionLevel(Math.round(value / 100));
        return true;
    }

    /**
     * VApp for _selected_ landing config
     */
    getVApp() {
        if (isFinite(this.vApp)) {
            return this.vApp;
        }
        return this.approachSpeeds.vapp;
    }

    /**
     * VApp for _selected_ landing config with GSMini correction
     */
    getVAppGsMini() {
        let vAppTarget = this.getVApp();
        if (isFinite(this.perfApprWindSpeed) && isFinite(this.perfApprWindHeading)) {
            vAppTarget = NXSpeedsUtils.getVtargetGSMini(vAppTarget, NXSpeedsUtils.getHeadWindDiff(this._towerHeadwind));
        }
        return vAppTarget;
    }

    //Needs PR Merge #3154
    setPerfApprVApp(s) {
        if (s === FMCMainDisplay.clrValue) {
            if (isFinite(this.vApp)) {
                this.vApp = NaN;
                return true;
            }
        } else {
            if (s.includes(".")) {
                this.addNewMessage(NXSystemMessages.formatError);
                return false;
            }
            const value = parseInt(s);
            if (isFinite(value) && value >= 90 && value <= 350) {
                this.vApp = value;
                return true;
            }
            this.addNewMessage(NXSystemMessages.entryOutOfRange);
            return false;
        }
        this.addNewMessage(NXSystemMessages.notAllowed);
        return false;
    }

    /**
     * Tries to estimate the landing weight at destination
     * NaN on failure
     */
    tryEstimateLandingWeight() {
        const altActive = false;
        const landingWeight = this.zeroFuelWeight + (altActive ? this.getAltEFOB(true) : this.getDestEFOB(true));
        return isFinite(landingWeight) ? landingWeight : NaN;
    }

    setPerfApprMDA(s) {
        if (s === FMCMainDisplay.clrValue) {
            this.perfApprMDA = NaN;
            SimVar.SetSimVarValue("L:AIRLINER_MINIMUM_DESCENT_ALTITUDE", "feet", 0);
            return true;
        } else if (s.match(/^[0-9]{1,5}$/) !== null) {
            const value = parseInt(s);
            let ldgRwy = this.flightPlanManager.getDestinationRunway();
            if (!ldgRwy) {
                const dest = this.flightPlanManager.getDestination();
                if (dest && dest.infos && dest.infos.runways.length > 0) {
                    ldgRwy = dest.infos.runways[0];
                }
            }
            const limitLo = ldgRwy ? ldgRwy.elevation * 3.28084 : 0;
            const limitHi = ldgRwy ? ldgRwy.elevation * 3.28084 + 5000 : 39000;
            if (value >= limitLo && value <= limitHi) {
                this.perfApprMDA = value;
                SimVar.SetSimVarValue("L:AIRLINER_MINIMUM_DESCENT_ALTITUDE", "feet", this.perfApprMDA);
                return true;
            }
            this.addNewMessage(NXSystemMessages.entryOutOfRange);
            return false;
        } else {
            this.addNewMessage(NXSystemMessages.formatError);
            return false;
        }
    }

    setPerfApprDH(s) {
        if (s === FMCMainDisplay.clrValue) {
            this.perfApprDH = NaN;
            SimVar.SetSimVarValue("L:AIRLINER_DECISION_HEIGHT", "feet", -1);
            return true;
        }

        if (s === "NO" || s === "NO DH" || s === "NODH") {
            this.perfApprDH = "NO DH";
            SimVar.SetSimVarValue("L:AIRLINER_DECISION_HEIGHT", "feet", -2);
            return true;
        } else if (s.match(/^[0-9]{1,5}$/) !== null) {
            const value = parseInt(s);
            if (value >= 0 && value <= 5000) {
                this.perfApprDH = value;
                SimVar.SetSimVarValue("L:AIRLINER_DECISION_HEIGHT", "feet", this.perfApprDH);
                return true;
            } else {
                this.addNewMessage(NXSystemMessages.entryOutOfRange);
                return false;
            }
        } else {
            this.addNewMessage(NXSystemMessages.formatError);
            return false;
        }
    }

    setPerfApprFlaps3(s) {
        this.perfApprFlaps3 = s;
        SimVar.SetSimVarValue("L:A32NX_SPEEDS_LANDING_CONF3", "boolean", s);
    }

    connectIlsFrequency(_freq) {
        if (_freq >= 108 && _freq <= 111.95 && RadioNav.isHz50Compliant(_freq)) {
            this.ilsFrequency = _freq;
            this.connectIls();
            return true;
        }
        return false;
    }

    connectIls() {
        if (this.isRadioNavActive()) {
            return;
        }
        if (this._lockConnectIls) {
            return;
        }
        this._lockConnectIls = true;
        setTimeout(() => {
            this._lockConnectIls = false;
        }, 1000);

        if (Math.abs(this.radioNav.getILSActiveFrequency(1) - this.ilsFrequency) > 0.005) {
            this.radioNav.setILSActiveFrequency(1, this.ilsFrequency);
        }
    }

    setIlsFrequency(s, callback) {
        if (s === FMCMainDisplay.clrValue) {
            if (!this._ilsIdentPilotEntered && !this._ilsFrequencyPilotEntered) {
                this.addNewMessage(NXSystemMessages.notAllowed);
                return callback(false);
            }

            this._ilsFrequencyPilotEntered = false;
            this._ilsIdentPilotEntered = false;
            this._ilsIcao = undefined;
            if (this.ilsAutoTuned) {
                this.connectIlsFrequency(this.ilsAutoFrequency);
                this.checkRunwayLsCourseMismatch();
            } else {
                this.ilsCourse = undefined;
                this.ilsFrequency = 0;
                this.radioNav.setILSActiveFrequency(1, 0);
            }
            this.updateIlsCourse().then(() => {
                callback(true);
            });
            return;
        }
        if (s.match(/^[0-9]{3}(\.[0-9]{1,2})$/) !== null) {
            const v = parseFloat(s);
            const freq = Math.round(v * 100) / 100;

            if (this.connectIlsFrequency(freq)) {
                this._ilsIcao = undefined;
                this._ilsIdent = undefined;
                this._ilsFrequencyPilotEntered = true;
                this._ilsIdentPilotEntered = false;
                this.ilsCourse = undefined;
                this.checkRunwayLsMismatch();
                this.updateIlsCourse().then(() => {
                    callback(true);
                });
                return;
            } else {
                this.addNewMessage(NXSystemMessages.entryOutOfRange);
                return callback(false);
            }
        } else if (s.match(/^[A-Z0-9]{1,4}$/) !== null) {
            this.getOrSelectILSsByIdent(s, (navaid) => {
                if (navaid) {
                    if (this.connectIlsFrequency(Math.round(navaid.infos.frequencyMHz * 100) / 100)) {
                        this._ilsIcao = navaid.infos.icao;
                        this._ilsIdent = s;
                        this._ilsFrequencyPilotEntered = false;
                        this._ilsIdentPilotEntered = true;
                        if (!this.ilsAutoTuned || this.ilsAutoIcao !== this._ilsIcao) {
                            this.ilsCourse = undefined;
                        }
                        this.checkRunwayLsMismatch();
                        this.updateIlsCourse().then(() => {
                            callback(true);
                        });
                        return;
                    } else {
                        this.addNewMessage(NXSystemMessages.databaseCodingError);
                        return callback(false);
                    }
                } else {
                    // TODO should show new navaid page
                    this.addNewMessage(NXSystemMessages.notInDatabase);
                    return callback(false);
                }
            });
        } else {
            this.addNewMessage(NXSystemMessages.formatError);
            return callback(false);
        }
    }

    setLsCourse(s, callback) {
        if (!this.ilsAutoTuned && !this._ilsFrequencyPilotEntered && !this._ilsIdentPilotEntered) {
            this.addNewMessage(NXSystemMessages.notAllowed);
            return callback(false);
        }

        if (s === FMCMainDisplay.clrValue) {
            if (this.ilsCourse !== undefined) {
                this.ilsCourse = undefined;
                this.updateIlsCourse().then(() => {
                    callback(true);
                });
                return;
            } else {
                this.addNewMessage(NXSystemMessages.notAllowed);
                return callback(false);
            }
        }

        const m = s.match(/^(F|B)?([0-9]{1,3})(F|B)?$/);
        const direction = m[1] || m[3];
        const course = parseInt(m[2]);
        if (m !== null && direction !== undefined && (m[1] === undefined || m[3] === undefined)) {
            if (course > 360) {
                this.addNewMessage(NXSystemMessages.entryOutOfRange);
                return callback(false);
            }
            if (direction === 'B') {
                this.addNewMessage(NXFictionalMessages.notYetImplemented);
                return callback(false);
            }

            this.ilsCourse = course % 360;

            this.checkRunwayLsCourseMismatch();

            this.updateIlsCourse().then(() => {
                callback(true);
            });
            return;
        }

        this.addNewMessage(NXSystemMessages.formatError);
        return callback(false);
    }

    initRadioNav(_boot) {
        if (this.isPrimary) {
            console.log("Init RadioNav");
            {
                if (_boot) {
                    this.vhf1Frequency = this.radioNav.getVHFActiveFrequency(this.instrumentIndex, 1);
                    this.vhf2Frequency = this.radioNav.getVHFActiveFrequency(this.instrumentIndex, 2);
                } else {
                    if (Math.abs(this.radioNav.getVHFActiveFrequency(this.instrumentIndex, 1) - this.vhf1Frequency) > 0.005) {
                        this.radioNav.setVHFActiveFrequency(this.instrumentIndex, 1, this.vhf1Frequency);
                    }
                    if (Math.abs(this.radioNav.getVHFActiveFrequency(this.instrumentIndex, 2) - this.vhf2Frequency) > 0.005) {
                        this.radioNav.setVHFActiveFrequency(this.instrumentIndex, 2, this.vhf2Frequency);
                    }
                }
            }
            {
                if (Math.abs(this.radioNav.getVORActiveFrequency(1) - this.vor1Frequency) > 0.005) {
                    this.radioNav.setVORActiveFrequency(1, this.vor1Frequency);
                }
                if (this.vor1Course >= 0) {
                    SimVar.SetSimVarValue("K:VOR1_SET", "number", this.vor1Course);
                }
                this.connectIls();
            }
            {
                if (Math.abs(this.radioNav.getVORActiveFrequency(2) - this.vor2Frequency) > 0.005) {
                    this.radioNav.setVORActiveFrequency(2, this.vor2Frequency);
                }
                if (this.vor2Course >= 0) {
                    SimVar.SetSimVarValue("K:VOR2_SET", "number", this.vor2Course);
                }
                if (Math.abs(this.radioNav.getILSActiveFrequency(2) - 0) > 0.005) {
                    this.radioNav.setILSActiveFrequency(2, 0);
                }
            }
            {
                if (_boot) {
                    this.adf1Frequency = this.radioNav.getADFActiveFrequency(1);
                    this.adf2Frequency = this.radioNav.getADFActiveFrequency(2);
                } else {
                    if (Math.abs(this.radioNav.getADFActiveFrequency(1) - this.adf1Frequency) > 0.005) {
                        SimVar.SetSimVarValue("K:ADF_COMPLETE_SET", "Frequency ADF BCD32", Avionics.Utils.make_adf_bcd32(this.adf1Frequency * 1000)).then(() => {
                        });
                    }
                    if (Math.abs(this.radioNav.getADFActiveFrequency(2) - this.adf2Frequency) > 0.005) {
                        SimVar.SetSimVarValue("K:ADF2_COMPLETE_SET", "Frequency ADF BCD32", Avionics.Utils.make_adf_bcd32(this.adf2Frequency * 1000)).then(() => {
                        });
                    }
                }
            }
            {
                if (this.atc1Frequency > 0) {
                    SimVar.SetSimVarValue("K:XPNDR_SET", "Frequency BCD16", Avionics.Utils.make_xpndr_bcd16(this.atc1Frequency));
                } else {
                    this.atc1Frequency = SimVar.GetSimVarValue("TRANSPONDER CODE:1", "number");
                }
            }
        }
    }

    canSwitchToNav() {
        if (!this._canSwitchToNav) {
            const altitude = Simplane.getAltitudeAboveGround();
            if (altitude >= 500) {
                this._canSwitchToNav = true;
            }
        }
        return this._canSwitchToNav;
    }

    isRadioNavActive() {
        return this.radioNav.getRADIONAVActive((this.isPrimary) ? 1 : 2);
    }

    get vhf1Frequency() {
        return this._vhf1Frequency;
    }

    get vhf2Frequency() {
        return this._vhf2Frequency;
    }

    get vor1Frequency() {
        return this._vor1Frequency;
    }

    get vor1Course() {
        return this._vor1Course;
    }

    get vor2Frequency() {
        return this._vor2Frequency;
    }

    get vor2Course() {
        return this._vor2Course;
    }

    get ilsFrequency() {
        return this._ilsFrequency;
    }

    get ilsCourse() {
        return this._ilsCourse;
    }

    get adf1Frequency() {
        return this._adf1Frequency;
    }

    get adf2Frequency() {
        return this._adf2Frequency;
    }

    get rcl1Frequency() {
        return this._rcl1Frequency;
    }

    get pre2Frequency() {
        return this._pre2Frequency;
    }

    get atc1Frequency() {
        return this._atc1Frequency;
    }

    set vhf1Frequency(_frq) {
        this._vhf1Frequency = _frq;
    }

    set vhf2Frequency(_frq) {
        this._vhf2Frequency = _frq;
    }

    set vor1Frequency(_frq) {
        this._vor1Frequency = _frq;
        SimVar.SetSimVarValue("L:FMC_VOR_FREQUENCY:1", "Hz", _frq * 1000000);
    }

    set vor1Course(_crs) {
        this._vor1Course = _crs;
    }

    set vor2Frequency(_frq) {
        this._vor2Frequency = _frq;
        SimVar.SetSimVarValue("L:FMC_VOR_FREQUENCY:2", "Hz", _frq * 1000000);
    }

    set vor2Course(_crs) {
        this._vor2Course = _crs;
    }

    set ilsFrequency(_frq) {
        this._ilsFrequency = _frq;
    }

    set ilsCourse(crs) {
        this._ilsCourse = crs;
    }

    set adf1Frequency(_frq) {
        this._adf1Frequency = _frq;
    }

    set adf2Frequency(_frq) {
        this._adf2Frequency = _frq;
    }

    set rcl1Frequency(_frq) {
        this._rcl1Frequency = _frq;
    }

    set pre2Frequency(_frq) {
        this._pre2Frequency = _frq;
    }

    set atc1Frequency(_frq) {
        this._atc1Frequency = _frq;
    }

    updateZfwVars() {
        const totalWeight = SimVar.GetSimVarValue("TOTAL WEIGHT", "kilograms") / 1000;
        const blockFuel = SimVar.GetSimVarValue("FUEL TOTAL QUANTITY", "gallons") * SimVar.GetSimVarValue("FUEL WEIGHT PER GALLON", "kilograms") / 1000;
        this.zeroFuelWeight = totalWeight - blockFuel;
        this.zeroFuelWeightMassCenter = getZfwcg().toFixed(1);
    }

    updateFuelVars() {
        this.blockFuel = SimVar.GetSimVarValue("FUEL TOTAL QUANTITY", "gallons") * SimVar.GetSimVarValue("FUEL WEIGHT PER GALLON", "kilograms") / 1000;
        this.updateZfwVars();
    }

    trySetFlapsTHS(s) {
        if (s === FMCMainDisplay.clrValue) {
            this.flaps = NaN;
            this.ths = NaN;
            SimVar.SetSimVarValue("L:A32NX_TO_CONFIG_FLAPS", "number", 0);
            SimVar.SetSimVarValue("L:A32NX_TO_CONFIG_FLAPS_ENTERED", "bool", false);
            SimVar.SetSimVarValue("L:A32NX_TO_CONFIG_THS", "degree", 0);
            SimVar.SetSimVarValue("L:A32NX_TO_CONFIG_THS_ENTERED", "bool", false);
            this.tryCheckToData();
            return true;
        }

        let newFlaps = null;
        let newThs = null;

        let [flaps, ths] = s.split("/");

        if (flaps && flaps.length > 0) {
            if (!/^\d$/.test(flaps)) {
                this.addNewMessage(NXSystemMessages.formatError);
                return false;
            }

            flaps = parseInt(flaps);
            if (flaps < 0 || flaps > 3) {
                this.addNewMessage(NXSystemMessages.entryOutOfRange);
                return false;
            }

            newFlaps = flaps;
        }

        if (ths && ths.length > 0) {
            // allow AAN.N and N.NAA, where AA is UP or DN
            if (!/^(UP|DN)(\d|\d?\.\d|\d\.\d?)|(\d|\d?\.\d|\d\.\d?)(UP|DN)$/.test(ths)) {
                this.addNewMessage(NXSystemMessages.formatError);
                return false;
            }

            let direction = null;
            ths = ths.replace(/(UP|DN)/g, (substr) => {
                direction = substr;
                return "";
            });

            if (direction) {
                ths = parseFloat(ths);
                if (direction === "DN") {
                    // Note that 0 *= -1 will result in -0, which is strictly
                    // the same as 0 (that is +0 === -0) and doesn't make a
                    // difference for the calculation itself. However, in order
                    // to differentiate between DN0.0 and UP0.0 we'll do check
                    // later when displaying this value using Object.is to
                    // determine whether the pilot entered DN0.0 or UP0.0.
                    ths *= -1;
                }
                if (!isFinite(ths) || ths < -5 || ths > 7) {
                    this.addNewMessage(NXSystemMessages.entryOutOfRange);
                    return false;
                }
                newThs = ths;
            }
        }

        if (newFlaps !== null) {
            if (!isNaN(this.flaps)) {
                this.tryCheckToData();
            }
            this.flaps = newFlaps;
            SimVar.SetSimVarValue("L:A32NX_TO_CONFIG_FLAPS", "number", newFlaps);
            SimVar.SetSimVarValue("L:A32NX_TO_CONFIG_FLAPS_ENTERED", "bool", true);
        }
        if (newThs !== null) {
            if (!isNaN(this.ths)) {
                this.tryCheckToData();
            }
            this.ths = newThs;
            SimVar.SetSimVarValue("L:A32NX_TO_CONFIG_THS", "degree", newThs);
            SimVar.SetSimVarValue("L:A32NX_TO_CONFIG_THS_ENTERED", "bool", true);
        }
        return true;
    }

    checkEFOBBelowMin() {
        if (!this._minDestFobEntered) {
            this.tryUpdateMinDestFob();
        }
        const EFOBBelMin = this.isAnEngineOn() ? this.getDestEFOB(true) : this.getDestEFOB(false);

        if (EFOBBelMin < this._minDestFob) {
            if (this.isAnEngineOn()) {
                setTimeout(() => {
                    this.addNewMessage(NXSystemMessages.destEfobBelowMin, () => {
                        return this._EfobBelowMinClr === true;
                    }, () => {
                        this._EfobBelowMinClr = true;
                    });
                }, 180000);
            } else {
                this.addNewMessage(NXSystemMessages.destEfobBelowMin, () => {
                    return this._EfobBelowMinClr === true;
                }, () => {
                    this._EfobBelowMinClr = true;
                });
            }
        }
    }

    updateTowerHeadwind() {
        if (isFinite(this.perfApprWindSpeed) && isFinite(this.perfApprWindHeading)) {
            const rwy = this.flightPlanManager.getDestinationRunway();
            if (rwy) {
                this._towerHeadwind = NXSpeedsUtils.getHeadwind(this.perfApprWindSpeed, this.perfApprWindHeading, rwy.direction);
            }
        }
    }

    _getV1Speed() {
        return (new NXSpeedsTo(SimVar.GetSimVarValue("TOTAL WEIGHT", "kg") / 1000, this.flaps, Simplane.getAltitude())).v1;
    }

    _getVRSpeed() {
        return (new NXSpeedsTo(SimVar.GetSimVarValue("TOTAL WEIGHT", "kg") / 1000, this.flaps, Simplane.getAltitude())).vr;
    }

    _getV2Speed() {
        return (new NXSpeedsTo(SimVar.GetSimVarValue("TOTAL WEIGHT", "kg") / 1000, this.flaps, Simplane.getAltitude())).v2;
    }

    /**
     * Called after Flaps or THS change
     */
    tryCheckToData() {
        if (isFinite(this.v1Speed) || isFinite(this.vRSpeed) || isFinite(this.v2Speed)) {
            this.addNewMessage(NXSystemMessages.checkToData);
        }
    }

    /**
     * Called after runway change
     * - Sets confirmation prompt state for every entry whether it is defined or not
     * - Adds message when at least one entry needs to be confirmed
     * Additional:
     *   Only prompt the confirmation of FLEX TEMP when the TO runway was changed, not on initial insertion of the runway
     */
    onToRwyChanged() {
        const selectedRunway = this.flightPlanManager.getOriginRunway();
        if (!!selectedRunway) {
            const toRunway = Avionics.Utils.formatRunway(selectedRunway.designation);
            if (toRunway === this.toRunway) {
                return;
            }
            if (!!this.toRunway) {
                this.toRunway = toRunway;
                this._toFlexChecked = !isFinite(this.perfTOTemp);
                this._v1Checked = !isFinite(this.v1Speed);
                this._vRChecked = !isFinite(this.vRSpeed);
                this._v2Checked = !isFinite(this.v2Speed);

                if (this._v1Checked && this._vRChecked && this._v2Checked && this._toFlexChecked) {
                    return;
                }
                this.addNewMessage(NXSystemMessages.checkToData, (mcdu) => mcdu._v1Checked && mcdu._vRChecked && mcdu._v2Checked && mcdu._toFlexChecked);
            }
            this.toRunway = toRunway;
        }
    }

    /**
     * Switches to the next/new perf page (if new flight phase is in order) or reloads the current page
     * @param _old {FmgcFlightPhases}
     * @param _new {FmgcFlightPhases}
     */
    tryUpdatePerfPage(_old, _new) {
        // Ensure we have a performance page selected...
        if (this.page.Current < this.page.PerformancePageTakeoff || this.page.Current > this.page.PerformancePageGoAround) {
            return;
        }

        const curPerfPagePhase = (() => {
            switch (this.page.Current) {
                case this.page.PerformancePageTakeoff : return FmgcFlightPhases.TAKEOFF;
                case this.page.PerformancePageClb : return FmgcFlightPhases.CLIMB;
                case this.page.PerformancePageCrz : return FmgcFlightPhases.CRUISE;
                case this.page.PerformancePageDes : return FmgcFlightPhases.DESCENT;
                case this.page.PerformancePageAppr : return FmgcFlightPhases.APPROACH;
                case this.page.PerformancePageGoAround : return FmgcFlightPhases.GOAROUND;
            }
        })();

        if (_new > _old) {
            if (_new >= curPerfPagePhase) {
                CDUPerformancePage.ShowPage(this, _new);
            }
        } else if (_old === curPerfPagePhase) {
            CDUPerformancePage.ShowPage(this, _old);
        }
    }

    routeReservedEntered() {
        return this._rteReservedWeightEntered || this._rteReservedPctEntered;
    }

    routeFinalEntered() {
        return this._rteFinalWeightEntered || this._rteFinalTimeEntered;
    }

    /**
     * Check if a place is the correct format for a runway
     * @param {string} s
     * @returns true if valid runway format
     */
    isRunwayFormat(s) {
        return s.match(/^([A-Z]{4})([0-9]{2}[RCL]?)$/) !== null;
    }

    /**
     * Parse a runway string and return the location of the threshold
     * Returns undefined if invalid format or not in database
     * @param {string} place
     * @throws {McduMessage}
     * @returns {WayPoint}
     */
    async parseRunway(place) {
        const rwy = place.match(/^([A-Z]{4})([0-9]{2}[RCL]?)$/);
        if (rwy !== null) {
            const airport = await this.dataManager.GetAirportByIdent(rwy[1]);
            if (airport) {
                for (let i = 0; i < airport.infos.oneWayRunways.length; i++) {
                    if (Avionics.Utils.formatRunway(airport.infos.oneWayRunways[i].designation) === rwy[2]) {
                        return this.dataManager.createRunwayWaypoint(airport, airport.infos.oneWayRunways[i]);
                    }
                }
                throw NXSystemMessages.notInDatabase;
            }
        } else {
            throw NXSystemMessages.notInDatabase;
        }
    }

    /**
     * Check if a place is the correct format for a latitude/longitude
     * @param {string} s
     * @returns true if valid lat/lon format
     */
    isLatLonFormat(s) {
        return s.match(/^(N|S)?([0-9]{2,4}\.[0-9])(N|S)?\/(E|W)?([0-9]{2,5}\.[0-9])(E|W)?$/) !== null;
    }

    /**
     * Parse a lat/lon string into a position
     * @param {string} place
     * @throws {McduMessage}
     * @returns {LatLongAlt}
     */
    parseLatLon(place) {
        const latlon = place.match(/^(N|S)?([0-9]{2,4}\.[0-9])(N|S)?\/(E|W)?([0-9]{2,5}\.[0-9])(E|W)?$/);
        if (latlon !== null) {
            const latB = (latlon[1] || "") + (latlon[3] || "");
            const lonB = (latlon[4] || "") + (latlon[6] || "");
            const latDdigits = latlon[2].length === 4 ? 3 : 4;
            const latD = parseInt(latlon[2].substring(0, latlon[2].length - latDdigits));
            const latM = parseFloat(latlon[2].substring(latlon[2].length - latDdigits));
            const lonDdigits = latlon[5].length === 4 ? 3 : 4;
            const lonD = parseInt(latlon[5].substring(0, latlon[5].length - lonDdigits));
            const lonM = parseFloat(latlon[5].substring(latlon[5].length - lonDdigits));
            if (latB.length !== 1 || lonB.length !== 1 || !isFinite(latM) || !isFinite(lonM)) {
                throw NXSystemMessages.formatError;
            }
            if (latD > 90 || latM > 59.9 || lonD > 180 || lonM > 59.9) {
                throw NXSystemMessages.entryOutOfRange;
            }
            const lat = (latD + latM / 60) * (latB === "S" ? -1 : 1);
            const lon = (lonD + lonM / 60) * (lonB === "W" ? -1 : 1);
            return new LatLongAlt(lat, lon);
        }
        throw NXSystemMessages.formatError;
    }

    /**
     * Check if a place is the correct format
     * @param {string} s
     * @returns true if valid place format
     */
    isPlaceFormat(s) {
        return s.match(/^[A-Z0-9]{2,7}$/) !== null || this.isRunwayFormat(s);
    }

    /**
     * Parse a place string into a position
     * @param {string} place
     * @throws {McduMessage}
     * @returns {WayPoint}
     */
    async parsePlace(place) {
        if (this.isRunwayFormat(place)) {
            return this.parseRunway(place);
        }

        return new Promise((resolve, reject) => {
            this.getOrSelectWaypointByIdent(place, (waypoint) => {
                if (waypoint) {
                    return resolve(waypoint);
                } else {
                    return reject(NXSystemMessages.notInDatabase);
                }
            });
        });
    }

    /**
     * Check if a string is a valid place-bearing/place-bearing format
     * @param {string} s
     * @returns true if valid place format
     */
    isPbxFormat(s) {
        const pbx = s.match(/^([^\-\/]+)\-([0-9]{1,3})\/([^\-\/]+)\-([0-9]{1,3})$/);
        return pbx !== null && this.isPlaceFormat(pbx[1]) && this.isPlaceFormat(pbx[3]);
    }

    /**
     * Parse a place-bearing/place-bearing string
     * @param {string} s place-bearing/place-bearing
     * @throws {McduMessage}
     * @returns {[WayPoint, number, WayPoint, number]} place and true bearing * 2
     */
    async parsePbx(s) {
        const pbx = s.match(/^([^\-\/]+)\-([0-9]{1,3})\/([^\-\/]+)\-([0-9]{1,3})$/);
        if (pbx === null) {
            throw NXSystemMessages.formatError;
        }
        const brg1 = parseInt(pbx[2]);
        const brg2 = parseInt(pbx[4]);
        if (brg1 > 360 || brg2 > 360) {
            throw NXSystemMessages.entryOutOfRange;
        }
        const place1 = await this.parsePlace(pbx[1]);
        const magVar1 = Facilities.getMagVar(place1.infos.coordinates.lat, place1.infos.coordinates.long);
        const place2 = await this.parsePlace(pbx[3]);
        const magVar2 = Facilities.getMagVar(place2.infos.coordinates.lat, place2.infos.coordinates.long);

        return [place1, A32NX_Util.magneticToTrue(brg1, magVar1), place2, A32NX_Util.magneticToTrue(brg2, magVar2)];
    }

    /**
     * Check if string is in place/bearing/distance format
     * @param {String} s
     * @returns true if pbd
     */
    isPbdFormat(s) {
        const pbd = s.match(/^([^\/]+)\/([0-9]{1,3})\/([0-9]{1,3}(\.[0-9])?)$/);
        return pbd !== null && this.isPlaceFormat(pbd[1]);
    }

    /**
     * Split PBD format into components
     * @param {String} s PBD format string
     * @returns [{string} place, {number} bearing, {number} distance]
     */
    splitPbd(s) {
        let [place, brg, dist] = s.split("/");
        brg = parseInt(brg);
        dist = parseFloat(dist);
        return [place, brg, dist];
    }

    /**
     *
     * @param {string} s
     * @returns [wp: WayPoint, trueBearing: number, dist: number]
     */
    async parsePbd(s) {
        const [place, brg, dist] = this.splitPbd(s);
        if (brg > 360 || dist > 999.9) {
            throw NXSystemMessages.entryOutOfRange;
        }
        if (this.isPlaceFormat(place)) {
            const wp = await this.parsePlace(place);
            const magVar = Facilities.getMagVar(wp.infos.coordinates.lat, wp.infos.coordinates.long);
            return [wp, A32NX_Util.magneticToTrue(brg, magVar), dist];
        }
        throw NXSystemMessages.formatError;
    }

    isPdFormat(s) {
        const pd = s.match(/^([^\/]+)\/([0-9]{1,3}(\.[0-9])?)$/);
        return pd !== null && this.isPlaceFormat(pd[1]);
    }

    parsePlaceDist(s) {
        let [place, dist] = s.split('/');
        dist = parseInt(dist);
        // TODO get waypoint in flightplan
        //Fmgc.WaypointBuilder.fromPlaceAlongFlightPlan(ident: string, placeIndex: number, distance: number, instrument: BaseInstrument, fpm: FlightPlanManager);
        throw NXFictionalMessages.notYetImplemented;
    }

    /**
     * Set the progress page bearing/dist location
     * @param {string} ident ident of the waypoint or runway, will be replaced by "ENTRY" if brg/dist offset are specified
     * @param {LatLongAlt} coordinates co-ordinates of the waypoint/navaid/runway, without brg/dist offset
     * @param {string?} icao icao database id of the waypoint if applicable
     */
    _setProgLocation(ident, coordinates, icao) {
        console.log(`progLocation: ${ident} ${coordinates}`);
        this._progBrgDist = {
            icao,
            ident,
            coordinates,
            bearing: -1,
            distance: -1
        };

        this.updateProgDistance();
    }

    /**
     *
     * @param {string} s value to search for or create a waypoint from
     * @param {boolean} stored if a waypoint is created, should it be a stored waypoint?
     * @returns
     */
    async getOrCreateWaypoint(s, stored = true) {
        if (this.isLatLonFormat(s)) {
            const coordinates = this.parseLatLon(s);
            return this.dataManager.createLatLonWaypoint(coordinates, stored);
        } else if (this.isPbxFormat(s)) {
            const [place1, bearing1, place2, bearing2] = await this.parsePbx(s);
            return this.dataManager.createPlaceBearingPlaceBearingWaypoint(place1, bearing1, place2, bearing2, stored);
        } else if (this.isPdFormat(s)) {
            throw NXFictionalMessages.notYetImplemented;
        } else if (this.isPbdFormat(s)) {
            const [wp, bearing, dist] = await this.parsePbd(s);
            return this.dataManager.createPlaceBearingDistWaypoint(wp, bearing, dist, stored);
        } else if (this.isPlaceFormat(s)) {
            try {
                return await this.parsePlace(s);
            } catch (err) {
                if (err === NXSystemMessages.notInDatabase) {
                    this.addNewMessage(err);
                    return new Promise((resolve, reject) => {
                        CDUNewWaypoint.ShowPage(this, (waypoint) => {
                            if (waypoint) {
                                resolve(waypoint);
                            } else {
                                reject('User aborted');
                            }
                        }, { ident: s });
                    });
                } else {
                    throw err;
                }
            }
        } else {
            throw NXSystemMessages.formatError;
        }
    }

    /**
     * Try to set the progress page bearing/dist waypoint/location
     * @param {String} s scratchpad entry
     * @param {Function} callback callback taking boolean arg for success/failure
     */
    trySetProgWaypoint(s, callback = EmptyCallback.Boolean) {
        if (s === FMCMainDisplay.clrValue) {
            this._progBrgDist = undefined;
            return callback(true);
        }

        try {
            this.getOrCreateWaypoint(s, false).then((wp) => {
                this._setProgLocation(wp.additionalData.temporary ? "ENTRY" : wp.ident, wp.infos.coordinates, wp.infos.icao);
                return callback(true);
            }).catch((err) => {
                if (err instanceof McduMessage) {
                    this.addNewMessage(err);
                } else {
                    console.error(err);
                }
                return callback(false);
            });
        } catch (err) {
            if (err instanceof McduMessage) {
                this.addNewMessage(err);
            } else {
                console.error(err);
            }
            return callback(false);
        }
    }

    /**
     * Recalculate the bearing and distance for progress page
     */
    updateProgDistance() {
        if (!this._progBrgDist) {
            return;
        }

        const latitude = ADIRS.getLatitude();
        const longitude = ADIRS.getLongitude();

        if (!latitude.isNormalOperation() || !longitude.isNormalOperation()) {
            this._progBrgDist.distance = -1;
            this._progBrgDist.bearing = -1;
            return;
        }

        const planeLl = new LatLong(latitude.value, longitude.value);
        this._progBrgDist.distance = Avionics.Utils.computeGreatCircleDistance(planeLl, this._progBrgDist.coordinates);
        this._progBrgDist.bearing = A32NX_Util.trueToMagnetic(Avionics.Utils.computeGreatCircleHeading(planeLl, this._progBrgDist.coordinates));
    }

    get progBearing() {
        return this._progBrgDist ? this._progBrgDist.bearing : -1;
    }

    get progDistance() {
        return this._progBrgDist ? this._progBrgDist.distance : -1;
    }

    get progWaypointIdent() {
        return this._progBrgDist ? this._progBrgDist.ident : undefined;
    }

    isWaypointInUse(icao) {
        if (this.flightPlanManager.isWaypointInUse(icao)) {
            return true;
        }
        // TODO check tuned navaids
        if (this._progBrgDist && this._progBrgDist.icao === icao) {
            return true;
        }
        return false;
    }

    /* END OF MCDU GET/SET METHODS */
    /* UNSORTED CODE BELOW */

    //TODO: can this be util?
    static secondsToUTC(seconds) {
        const h = Math.floor(seconds / 3600);
        const m = Math.floor((seconds - h * 3600) / 60);
        return (h % 24).toFixed(0).padStart(2, "0") + m.toFixed(0).padStart(2, "0");
    }
    //TODO: can this be util?
    static secondsTohhmm(seconds) {
        const h = Math.floor(seconds / 3600);
        const m = Math.floor((seconds - h * 3600) / 60);
        return h.toFixed(0).padStart(2, "0") + m.toFixed(0).padStart(2, "0");
    }

    //TODO: can this be util?
    static minuteToSeconds(minutes) {
        return minutes * 60;
    }

    //TODO: can this be util?
    static hhmmToSeconds(hhmm) {
        if (!hhmm) {
            return NaN;
        }
        const h = parseInt(hhmm.substring(0, 2));
        const m = parseInt(hhmm.substring(2, 4));
        return h * 3600 + m * 60;
    }

    /**
     * Computes hour and minutes when given minutes
     * @param {number} minutes - minutes used to make the conversion
     * @returns {string} A string in the format "HHMM" e.g "0235"
     */
    //TODO: can this be util?
    static minutesTohhmm(minutes) {
        const h = Math.floor(minutes / 60);
        const m = minutes - h * 60;
        return h.toFixed(0).padStart(2,"0") + m.toFixed(0).padStart(2, "0");
    }

    /**
     * computes minutes when given hour and minutes
     * @param {string} hhmm - string used to make the conversion
     * @returns {number} numbers in minutes form
     */
    //TODO: can this be util?
    static hhmmToMinutes(hhmm) {
        if (!hhmm) {
            return NaN;
        }
        const h = parseInt(hhmm.substring(0, 2));
        const m = parseInt(hhmm.substring(2, 4));
        return h * 60 + m;
    }

    //TODO: can this be util?
    getNavDataDateRange() {
        return SimVar.GetGameVarValue("FLIGHT NAVDATA DATE RANGE", "string");
    }

    /**
     * Returns true if an engine is running (FF > 0)
     * @returns {boolean}
     */
    //TODO: can this be an util?
    isAnEngineOn() {
        return Simplane.getEngineActive(0) || Simplane.getEngineActive(1);
    }

    /**
     * Returns true if all engines are running (FF > 0)
     * @returns {boolean}
     */
    //TODO: can this be an util?
    isAllEngineOn() {
        return Simplane.getEngineActive(0) && Simplane.getEngineActive(1);
    }

    /**
     * Returns the maximum cruise FL for ISA temp and GW
     * @param temp {number} ISA in C°
     * @param gw {number} GW in t
     * @returns {number} MAX FL
     */
    //TODO: can this be an util?
    getMaxFL(temp = A32NX_Util.getIsaTempDeviation(), gw = SimVar.GetSimVarValue("TOTAL WEIGHT", "kg") / 1000) {
        return Math.round(temp <= 10 ? -2.778 * gw + 578.667 : (temp * (-0.039) - 2.389) * gw + temp * (-0.667) + 585.334);
    }

    /**
     * Returns the maximum allowed cruise FL considering max service FL
     * @param fl {number} FL to check
     * @returns {number} maximum allowed cruise FL
     */
    //TODO: can this be an util?
    getMaxFlCorrected(fl = this.getMaxFL()) {
        return fl >= this.maxCruiseFL ? this.maxCruiseFL : fl;
    }

    // only used by trySetMinDestFob
    //TODO: Can this be util?
    isMinDestFobInRange(fuel) {
        return 0 <= fuel && fuel <= 80.0;
    }

    //TODO: Can this be util?
    isTaxiFuelInRange(taxi) {
        return 0 <= taxi && taxi <= 9.9;
    }

    //TODO: Can this be util?
    isFinalFuelInRange(fuel) {
        return 0 <= fuel && fuel <= 100;
    }

    //TODO: Can this be util?
    isFinalTimeInRange(time) {
        const convertedTime = FMCMainDisplay.hhmmToMinutes(time.padStart(4,"0"));
        return 0 <= convertedTime && convertedTime <= 90;
    }

    //TODO: Can this be util?
    isRteRsvFuelInRange(fuel) {
        return 0 <= fuel && fuel <= 10.0;
    }

    //TODO: Can this be util?
    isRteRsvPercentInRange(value) {
        return value >= 0 && value <= 15.0;
    }

    //TODO: Can this be util?
    isZFWInRange(zfw) {
        return 35.0 <= zfw && zfw <= 80.0;
    }

    //TODO: Can this be util?
    isZFWCGInRange(zfwcg) {
        return (8.0 <= zfwcg && zfwcg <= 50.0);
    }

    //TODO: Can this be util?
    isBlockFuelInRange(fuel) {
        return 0 <= fuel && fuel <= 80;
    }

    /**
     *
     * @returns {*}
     */
    //TODO: Can this be util?
    getFOB() {
        return (SimVar.GetSimVarValue("FUEL TOTAL QUANTITY WEIGHT", "pound") * 0.453592) / 1000;
    }

    /**
     * retrieves GW in Tons
     * @returns {number}
     */
    //TODO: Can this be util?
    getGW() {
        return (SimVar.GetSimVarValue("TOTAL WEIGHT", "Pounds") * 0.45359237) / 1000;
    }

    //TODO: Can this be util?
    getCG() {
        return SimVar.GetSimVarValue("CG PERCENT", "Percent over 100") * 100;
    }

    //TODO: make this util or local var?
    isAirspeedManaged() {
        return SimVar.GetSimVarValue("AUTOPILOT SPEED SLOT INDEX", "number") === 2;
    }

    //TODO: make this util or local var?
    isHeadingManaged() {
        return SimVar.GetSimVarValue("AUTOPILOT HEADING SLOT INDEX", "number") === 2;
    }

    //TODO: make this util or local var?
    isAltitudeManaged() {
        return SimVar.GetSimVarValue("AUTOPILOT ALTITUDE SLOT INDEX", "number") === 2;
    }

    /**
     * Check if the given string represents a decimal number.
     * This may be a whole number or a number with one or more decimals.
     * If the leading digit is 0 and one or more decimals are given, the leading digit may be omitted.
     * @param str {string} String to check
     * @returns {bool} True if str represents a decimal value, otherwise false
     */
    //TODO: Can this be util?
    representsDecimalNumber(str) {
        return /^[+-]?\d*(?:\.\d+)?$/.test(str);
    }
}

FMCMainDisplay.clrValue = "\xa0\xa0\xa0\xa0\xa0CLR";
FMCMainDisplay.ovfyValue = "\u0394";
FMCMainDisplay._AvailableKeys = "ABCDEFGHIJKLMNOPQRSTUVWXYZ0123456789";<|MERGE_RESOLUTION|>--- conflicted
+++ resolved
@@ -177,14 +177,10 @@
 
         // ATSU data
         this.atsuManager = undefined;
-<<<<<<< HEAD
-=======
-        this.pdcMessage = undefined;
         this.holdSpeedTarget = undefined;
         this.holdIndex = undefined;
         this.holdDecelReached = undefined;
         this.setHoldSpeedMessageActive = undefined;
->>>>>>> 06e215c8
     }
 
     Init() {
