class FMCMainDisplay extends BaseAirliners {
    constructor() {
        super(...arguments);
        this._conversionWeight = parseFloat(NXDataStore.get("CONFIG_USING_METRIC_UNIT", "1"));
        this.flightPhaseUpdateThrottler = new UpdateThrottler(800);
        this.fmsUpdateThrottler = new UpdateThrottler(250);
        this._progBrgDistUpdateThrottler = new UpdateThrottler(2000);
        this.ilsUpdateThrottler = new UpdateThrottler(5000);
        this.currentFlightPhase = SimVar.GetSimVarValue("L:A32NX_INITIAL_FLIGHT_PHASE", "number") || FmgcFlightPhases.PREFLIGHT;
        this.flightPhaseManager = new A32NX_FlightPhaseManager(this);
        this._apCooldown = 500;
        this._radioNavOn = false;
        this._vhf1Frequency = 0;
        this._vhf2Frequency = 0;
        this._rcl1Frequency = 0;
        this._pre2Frequency = 0;
        this._atc1Frequency = 0;

        /** Declaration of every variable used (NOT initialization) */
        this.currentFlightPlanWaypointIndex = undefined;
        this.costIndex = undefined;
        this.costIndexSet = undefined;
        this.maxCruiseFL = undefined;
        this.routeIndex = undefined;
        this.coRoute = undefined;
        this.tmpOrigin = undefined;
        this.transitionAltitude = undefined;
        this.perfTOTemp = undefined;
        this._overridenFlapApproachSpeed = undefined;
        this._overridenSlatApproachSpeed = undefined;
        this._routeFinalFuelWeight = undefined;
        this._routeFinalFuelTime = undefined;
        this._routeFinalFuelTimeDefault = undefined;
        this._routeReservedWeight = undefined;
        this._routeReservedPercent = undefined;
        this.takeOffWeight = undefined;
        this.landingWeight = undefined;
        this.averageWind = undefined;
        this.perfApprQNH = undefined;
        this.perfApprTemp = undefined;
        this.perfApprWindHeading = undefined;
        this.perfApprWindSpeed = undefined;
        this.perfApprTransAlt = undefined;
        this.perfApprTransAltPilotEntered = undefined;
        this.v1Speed = undefined;
        this.vRSpeed = undefined;
        this.v2Speed = undefined;
        this._v1Checked = undefined;
        this._vRChecked = undefined;
        this._v2Checked = undefined;
        this._toFlexChecked = undefined;
        this.toRunway = undefined;
        this.vApp = undefined;
        this.perfApprMDA = undefined;
        this.perfApprDH = undefined;
        this.perfApprFlaps3 = undefined;
        this._lockConnectIls = undefined;
        this._apNavIndex = undefined;
        this._apLocalizerOn = undefined;
        this._canSwitchToNav = undefined;
        this._vhf1Frequency = undefined;
        this._vhf2Frequency = undefined;
        this._vor1Frequency = undefined;
        this._vor1Course = undefined;
        this._vor2Frequency = undefined;
        this._vor2Course = undefined;
        this._ilsFrequency = undefined;
        this._ilsFrequencyPilotEntered = undefined;
        this._ilsCourse = undefined;
        this._adf1Frequency = undefined;
        this._adf2Frequency = undefined;
        this._rcl1Frequency = undefined;
        this._pre2Frequency = undefined;
        this._atc1Frequency = undefined;
        this._radioNavOn = undefined;
        this._debug = undefined;
        this._checkFlightPlan = undefined;
        this.thrustReductionAltitude = undefined;
        this.thrustReductionAltitudeGoaround = undefined;
        this.thrustReductionAltitudeIsPilotEntered = undefined;
        this.accelerationAltitude = undefined;
        this.accelerationAltitudeGoaround = undefined;
        this.accelerationAltitudeIsPilotEntered = undefined;
        this.engineOutAccelerationAltitude = undefined;
        this.engineOutAccelerationAltitudeGoaround = undefined;
        this.engineOutAccelerationAltitudeIsPilotEntered = undefined;
        this.transitionAltitudeIsPilotEntered = undefined;
        this._windDirections = undefined;
        this._fuelPlanningPhases = undefined;
        this._zeroFuelWeightZFWCGEntered = undefined;
        this._taxiEntered = undefined;
        this._windDir = undefined;
        this._DistanceToAlt = undefined;
        this._routeAltFuelWeight = undefined;
        this._routeAltFuelTime = undefined;
        this._routeTripFuelWeight = undefined;
        this._routeTripTime = undefined;
        this._defaultTaxiFuelWeight = undefined;
        this._rteRsvPercentOOR = undefined;
        this._rteReservedWeightEntered = undefined;
        this._rteReservedPctEntered = undefined;
        this._rteFinalCoeffecient = undefined;
        this._rteFinalWeightEntered = undefined;
        this._rteFinalTimeEntered = undefined;
        this._routeAltFuelEntered = undefined;
        this._minDestFob = undefined;
        this._minDestFobEntered = undefined;
        this._defaultRouteFinalTime = undefined;
        this._fuelPredDone = undefined;
        this._fuelPlanningPhase = undefined;
        this._blockFuelEntered = undefined;
        /* CPDLC Fields */
        this.tropo = undefined;
        this._destDataChecked = undefined;
        this._towerHeadwind = undefined;
        this._EfobBelowMinClr = undefined;
        this.simbrief = undefined;
        this.aocWeight = undefined;
        this.aocTimes = undefined;
        this.winds = undefined;
        this.computedVgd = undefined;
        this.computedVfs = undefined;
        this.computedVss = undefined;
        this.computedVls = undefined;
        this.approachSpeeds = undefined; // based on selected config, not current config
        this._cruiseEntered = undefined;
        this._blockFuelEntered = undefined;
        this.constraintAlt = undefined;
        this.constraintAltCached = undefined;
        this.fcuSelAlt = undefined;
        this._forceNextAltitudeUpdate = undefined;
        this._lastUpdateAPTime = undefined;
        this.updateAutopilotCooldown = undefined;
        this._cruiseFlightLevel = undefined;
        this._activeCruiseFlightLevel = undefined;
        this._activeCruiseFlightLevelDefaulToFcu = undefined;
        this._progBrgDist = undefined;
        this.preSelectedClbSpeed = undefined;
        this.preSelectedCrzSpeed = undefined;
        this.preSelectedDesSpeed = undefined;
        this.managedSpeedTarget = undefined;
        this.managedSpeedTargetIsMach = undefined;
        this.managedSpeedLimit = undefined;
        this.managedSpeedLimitAlt = undefined;
        this.managedSpeedClimb = undefined;
        this.managedSpeedClimbIsPilotEntered = undefined;
        this.managedSpeedClimbMach = undefined;
        // this.managedSpeedClimbMachIsPilotEntered = undefined;
        this.managedSpeedCruise = undefined;
        this.managedSpeedCruiseIsPilotEntered = undefined;
        this.managedSpeedCruiseMach = undefined;
        // this.managedSpeedCruiseMachIsPilotEntered = undefined;
        this.managedSpeedDescend = undefined;
        this.managedSpeedDescendIsPilotEntered = undefined;
        this.managedSpeedDescendMach = undefined;
        // this.managedSpeedDescendMachIsPilotEntered = undefined;
        this.cruiseFlightLevelTimeOut = undefined;
        this.flaps = undefined;
        this.ths = undefined;
        this.ilsAutoIdent = undefined;
        this.ilsAutoCourse = undefined;
        this.ilsAutoTuned = undefined;
        this.ilsTakeoffAutoTuned = undefined;
        this.ilsApproachAutoTuned = undefined;
        this.climbTransitionGroundAltitude = undefined;
        this.altDestination = undefined;
        this.flightNumber = undefined;
        this.cruiseTemperature = undefined;
        this.taxiFuelWeight = undefined;
        this.blockFuel = undefined;
        this.zeroFuelWeight = undefined;
        this.zeroFuelWeightMassCenter = undefined;
        this.gpsPrimaryLostMessageAcknowledged = false;
        this.gpsPrimaryMessageAcknowledged = false;
        this.activeWpIdx = undefined;
    }

    Init() {
        super.Init();
        this.initVariables();

        this.A32NXCore = new A32NX_Core();
        this.A32NXCore.init(this._lastTime);

        this.dataManager = new FMCDataManager(this);

        this.tempCurve = new Avionics.Curve();
        this.tempCurve.interpolationFunction = Avionics.CurveTool.NumberInterpolation;
        this.tempCurve.add(-10 * 3.28084, 21.50);
        this.tempCurve.add(0, 15.00);
        this.tempCurve.add(10 * 3.28084, 8.50);
        this.tempCurve.add(20 * 3.28084, 2.00);
        this.tempCurve.add(30 * 3.28084, -4.49);
        this.tempCurve.add(40 * 3.28084, -10.98);
        this.tempCurve.add(50 * 3.28084, -17.47);
        this.tempCurve.add(60 * 3.28084, -23.96);
        this.tempCurve.add(70 * 3.28084, -30.45);
        this.tempCurve.add(80 * 3.28084, -36.94);
        this.tempCurve.add(90 * 3.28084, -43.42);
        this.tempCurve.add(100 * 3.28084, -49.90);
        this.tempCurve.add(150 * 3.28084, -56.50);
        this.tempCurve.add(200 * 3.28084, -56.50);
        this.tempCurve.add(250 * 3.28084, -51.60);
        this.tempCurve.add(300 * 3.28084, -46.64);
        this.tempCurve.add(400 * 3.28084, -22.80);
        this.tempCurve.add(500 * 3.28084, -2.5);
        this.tempCurve.add(600 * 3.28084, -26.13);
        this.tempCurve.add(700 * 3.28084, -53.57);
        this.tempCurve.add(800 * 3.28084, -74.51);

        this.cruiseFlightLevel = SimVar.GetGameVarValue("AIRCRAFT CRUISE ALTITUDE", "feet");
        this.cruiseFlightLevel /= 100;
        this._cruiseFlightLevel = this.cruiseFlightLevel;

        this.flightPlanManager.onCurrentGameFlightLoaded(() => {
            this.flightPlanManager.updateFlightPlan(() => {
                this.flightPlanManager.updateCurrentApproach();
                const callback = () => {
                    this.flightPlanManager.createNewFlightPlan();
                    SimVar.SetSimVarValue("L:FLIGHTPLAN_USE_DECEL_WAYPOINT", "number", 1);
                    SimVar.SetSimVarValue("L:AIRLINER_V1_SPEED", "Knots", NaN);
                    SimVar.SetSimVarValue("L:AIRLINER_V2_SPEED", "Knots", NaN);
                    SimVar.SetSimVarValue("L:AIRLINER_VR_SPEED", "Knots", NaN);
                    const cruiseAlt = Math.floor(this.flightPlanManager.cruisingAltitude / 100);
                    console.log("FlightPlan Cruise Override. Cruising at FL" + cruiseAlt + " instead of default FL" + this.cruiseFlightLevel);
                    if (cruiseAlt > 0) {
                        this.cruiseFlightLevel = cruiseAlt;
                        this._cruiseFlightLevel = cruiseAlt;
                    }
                };
                const arrivalIndex = this.flightPlanManager.getArrivalProcIndex();
                if (arrivalIndex >= 0) {
                    this.flightPlanManager.setArrivalProcIndex(arrivalIndex, callback);
                } else {
                    callback();
                }
            });
        });

        this.updateFuelVars();
        this.updatePerfSpeeds();

        CDUPerformancePage.UpdateThrRedAccFromOrigin(this, true, true);
        CDUPerformancePage.UpdateEngOutAccFromOrigin(this);
        SimVar.SetSimVarValue("L:AIRLINER_THR_RED_ALT", "Number", this.thrustReductionAltitude);

        this.flightPhaseManager.init();

        /** It takes some time until origin and destination are known, placing this inside callback of the flight plan loader doesn't work */
        setTimeout(() => {
            const origin = this.flightPlanManager.getOrigin();
            const dest = this.flightPlanManager.getDestination();
            if (origin && origin.ident && dest && dest.ident) {
                this.aocAirportList.init(origin.ident, dest.ident);
            }
        }, 1000);

        // Start the check routine for system health and status
        setInterval(() => {
            if (this.currentFlightPhase === FmgcFlightPhases.CRUISE && !this._destDataChecked) {
                const dest = this.flightPlanManager.getDestination();
                if (dest && dest.liveDistanceTo < 180) {
                    this._destDataChecked = true;
                    this.checkDestData();
                }
            }
        }, 15000);
    }

    initVariables() {
        this.currentFlightPlanWaypointIndex = -1;
        this.costIndex = 0;
        this.costIndexSet = false;
        this.maxCruiseFL = 390;
        this.routeIndex = 0;
        this.coRoute = "";
        this.tmpOrigin = "";
        this.transitionAltitude = 10000;
        this.perfTOTemp = NaN;
        this._overridenFlapApproachSpeed = NaN;
        this._overridenSlatApproachSpeed = NaN;
        this._routeFinalFuelWeight = 0;
        this._routeFinalFuelTime = 30;
        this._routeFinalFuelTimeDefault = 30;
        this._routeReservedWeight = 0;
        this._routeReservedPercent = 5;
        this.takeOffWeight = NaN;
        this.landingWeight = NaN;
        this.averageWind = 0;
        this.perfApprQNH = NaN;
        this.perfApprTemp = NaN;
        this.perfApprWindHeading = NaN;
        this.perfApprWindSpeed = NaN;
        this.perfApprTransAlt = NaN;
        this.perfApprTransAltPilotEntered = false;
        this.v1Speed = undefined;
        this.vRSpeed = undefined;
        this.v2Speed = undefined;
        this._v1Checked = true;
        this._vRChecked = true;
        this._v2Checked = true;
        this._toFlexChecked = true;
        this.toRunway = "";
        this.vApp = NaN;
        this.perfApprMDA = NaN;
        this.perfApprDH = NaN;
        this.perfApprFlaps3 = false;
        this._lockConnectIls = false;
        this._apNavIndex = 1;
        this._apLocalizerOn = false;
        this._canSwitchToNav = false;
        this._vor1Frequency = 0;
        this._vor1Course = 0;
        this._vor2Frequency = 0;
        this._vor2Course = 0;
        this._ilsFrequency = 0;
        this._ilsFrequencyPilotEntered = false;
        this._ilsCourse = 0;
        this._adf1Frequency = 0;
        this._adf2Frequency = 0;
        this._debug = 0;
        this._checkFlightPlan = 0;
        this.thrustReductionAltitude = NaN;
        this.thrustReductionAltitudeGoaround = NaN;
        this.thrustReductionAltitudeIsPilotEntered = false;
        this.accelerationAltitude = NaN;
        this.accelerationAltitudeGoaround = NaN;
        this.accelerationAltitudeIsPilotEntered = false;
        this.engineOutAccelerationAltitude = NaN;
        this.engineOutAccelerationAltitudeGoaround = NaN;
        this.engineOutAccelerationAltitudeIsPilotEntered = false;
        this.transitionAltitudeIsPilotEntered = false;

        this._windDirections = {
            TAILWIND : "TL",
            HEADWIND : "HD"
        };
        this._fuelPlanningPhases = {
            PLANNING : 1,
            IN_PROGRESS : 2,
            COMPLETED : 3
        };
        this._zeroFuelWeightZFWCGEntered = false;
        this._taxiEntered = false;
        this._windDir = this._windDirections.HEADWIND;
        this._DistanceToAlt = 0;
        this._routeAltFuelWeight = 0;
        this._routeAltFuelTime = 0;
        this._routeTripFuelWeight = 0;
        this._routeTripTime = 0;
        this._defaultTaxiFuelWeight = 0.2;
        this._rteRsvPercentOOR = false;
        this._rteReservedWeightEntered = false;
        this._rteReservedPctEntered = false;
        this._rteFinalCoeffecient = 0;
        this._rteFinalWeightEntered = false;
        this._rteFinalTimeEntered = false;
        this._routeAltFuelEntered = false;
        this._minDestFob = 0;
        this._minDestFobEntered = false;
        this._defaultRouteFinalTime = 45;
        this._fuelPredDone = false;
        this._fuelPlanningPhase = this._fuelPlanningPhases.PLANNING;
        this._blockFuelEntered = false;
        /* CPDLC Fields */
        this.tropo = "";
        this._destDataChecked = false;
        this._towerHeadwind = 0;
        this._EfobBelowMinClr = false;
        this.simbrief = {
            route: "",
            cruiseAltitude: "",
            originIcao: "",
            destinationIcao: "",
            blockFuel: "",
            payload: undefined,
            estZfw: "",
            sendStatus: "READY",
            costIndex: "",
            navlog: [],
            icao_airline: "",
            flight_number: "",
            alternateIcao: "",
            avgTropopause: "",
            ete: "",
            blockTime: "",
            outTime: "",
            onTime: "",
            inTime: "",
            offTime: "",
            taxiFuel: "",
            tripFuel: ""
        };
        this.aocWeight = {
            blockFuel: undefined,
            estZfw: undefined,
            taxiFuel: undefined,
            tripFuel: undefined,
            payload: undefined
        };
        this.aocTimes = {
            doors: 0,
            off: 0,
            out: 0,
            on: 0,
            in: 0,
        };
        this.winds = {
            climb: [],
            cruise: [],
            des: [],
            alternate: null
        };
        this.computedVgd = undefined;
        this.computedVfs = undefined;
        this.computedVss = undefined;
        this.computedVls = undefined;
        this.approachSpeeds = undefined; // based on selected config, not current config
        this._cruiseEntered = false;
        this._blockFuelEntered = false;
        this.constraintAlt = 0;
        this.constraintAltCached = 0;
        this.fcuSelAlt = 0;
        this._forceNextAltitudeUpdate = false;
        this._lastUpdateAPTime = NaN;
        this.updateAutopilotCooldown = 0;
        this._cruiseFlightLevel = undefined;
        this._activeCruiseFlightLevel = 0;
        this._activeCruiseFlightLevelDefaulToFcu = false;
        this._progBrgDist = undefined;
        this.preSelectedClbSpeed = undefined;
        this.preSelectedCrzSpeed = undefined;
        this.preSelectedDesSpeed = undefined;
        this.managedSpeedTarget = NaN;
        this.managedSpeedTargetIsMach = false;
        this.managedSpeedLimit = 250;
        this.managedSpeedLimitAlt = 10000;
        this.managedSpeedClimb = 290;
        this.managedSpeedClimbIsPilotEntered = false;
        this.managedSpeedClimbMach = .78;
        // this.managedSpeedClimbMachIsPilotEntered = false;
        this.managedSpeedCruise = 290;
        this.managedSpeedCruiseIsPilotEntered = false;
        this.managedSpeedCruiseMach = .78;
        // this.managedSpeedCruiseMachIsPilotEntered = false;
        this.managedSpeedDescend = 290;
        this.managedSpeedDescendIsPilotEntered = false;
        this.managedSpeedDescendMach = .78;
        // this.managedSpeedDescendMachIsPilotEntered = false;
        this.cruiseFlightLevelTimeOut = undefined;
<<<<<<< HEAD
    }

    Init() {
        super.Init();

        this.A32NXCore = new A32NX_Core();
        this.A32NXCore.init(this._lastTime);

        this.dataManager = new FMCDataManager(this);

        this.flightPhaseManager = new A32NX_FlightPhaseManager(this);

        this.raas = new A32NX_RAAS(this);
        this.raas.init();

        this.tempCurve = new Avionics.Curve();
        this.tempCurve.interpolationFunction = Avionics.CurveTool.NumberInterpolation;
        this.tempCurve.add(-10 * 3.28084, 21.50);
        this.tempCurve.add(0, 15.00);
        this.tempCurve.add(10 * 3.28084, 8.50);
        this.tempCurve.add(20 * 3.28084, 2.00);
        this.tempCurve.add(30 * 3.28084, -4.49);
        this.tempCurve.add(40 * 3.28084, -10.98);
        this.tempCurve.add(50 * 3.28084, -17.47);
        this.tempCurve.add(60 * 3.28084, -23.96);
        this.tempCurve.add(70 * 3.28084, -30.45);
        this.tempCurve.add(80 * 3.28084, -36.94);
        this.tempCurve.add(90 * 3.28084, -43.42);
        this.tempCurve.add(100 * 3.28084, -49.90);
        this.tempCurve.add(150 * 3.28084, -56.50);
        this.tempCurve.add(200 * 3.28084, -56.50);
        this.tempCurve.add(250 * 3.28084, -51.60);
        this.tempCurve.add(300 * 3.28084, -46.64);
        this.tempCurve.add(400 * 3.28084, -22.80);
        this.tempCurve.add(500 * 3.28084, -2.5);
        this.tempCurve.add(600 * 3.28084, -26.13);
        this.tempCurve.add(700 * 3.28084, -53.57);
        this.tempCurve.add(800 * 3.28084, -74.51);

        this.cruiseFlightLevel = SimVar.GetGameVarValue("AIRCRAFT CRUISE ALTITUDE", "feet");
        this.cruiseFlightLevel /= 100;
=======
        this.flaps = NaN;
        this.ths = NaN;
        this.ilsAutoIdent = '';
        this.ilsAutoCourse = 0;
        this.ilsAutoTuned = false;
        this.ilsTakeoffAutoTuned = false;
        this.ilsApproachAutoTuned = false;
        this.climbTransitionGroundAltitude = null;
        this.altDestination = undefined;
        this.flightNumber = undefined;
        this.cruiseTemperature = undefined;
        this.taxiFuelWeight = 0.2;
        this.blockFuel = undefined;
        this.zeroFuelWeight = undefined;
        this.zeroFuelWeightMassCenter = undefined;
>>>>>>> 738f163b

        // Reset SimVars
        SimVar.SetSimVarValue("L:AIRLINER_V1_SPEED", "Knots", NaN);
        SimVar.SetSimVarValue("L:AIRLINER_V2_SPEED", "Knots", NaN);
        SimVar.SetSimVarValue("L:AIRLINER_VR_SPEED", "Knots", NaN);
        SimVar.SetSimVarValue("L:AIRLINER_TRANS_ALT", "Number", 0);

        CDUPerformancePage.UpdateThrRedAccFromOrigin(this, true, true);
        CDUPerformancePage.UpdateEngOutAccFromOrigin(this);
        SimVar.SetSimVarValue("L:AIRLINER_THR_RED_ALT", "Number", this.thrustReductionAltitude);

        SimVar.SetSimVarValue("L:A32NX_SPEEDS_MANAGED_PFD", "knots", 0);
        SimVar.SetSimVarValue("L:A32NX_SPEEDS_MANAGED_ATHR", "knots", 0);

        SimVar.SetSimVarValue('L:A32NX_MachPreselVal', 'mach', -1);
        SimVar.SetSimVarValue('L:A32NX_SpeedPreselVal', 'knots', -1);

        SimVar.SetSimVarValue("L:AIRLINER_DECISION_HEIGHT", "feet", -1);
        SimVar.SetSimVarValue("L:AIRLINER_MINIMUM_DESCENT_ALTITUDE", "feet", 0);

        SimVar.SetSimVarValue("L:A32NX_AP_CSTN_ALT", "feet", this.constraintAlt);
        SimVar.SetSimVarValue("L:A32NX_TO_CONFIG_NORMAL", "Bool", 0);
        SimVar.SetSimVarValue("L:A32NX_CABIN_READY", "Bool", 0);

        SimVar.SetSimVarValue("K:A32NX.ATHR_RESET_DISABLE", "number", 1);
    }

    onUpdate(_deltaTime) {
        super.onUpdate(_deltaTime);

        if (this._debug++ > 180) {
            this._debug = 0;
        }
        const flightPhaseManagerDelta = this.flightPhaseUpdateThrottler.canUpdate(_deltaTime);
        if (flightPhaseManagerDelta !== -1) {
            this.flightPhaseManager.checkFlightPhase(flightPhaseManagerDelta);
        }
        this._checkFlightPlan--;
        if (this._checkFlightPlan <= 0) {
            this._checkFlightPlan = 120;
            this.flightPlanManager.updateFlightPlan();
            this.flightPlanManager.updateCurrentApproach();
        }

        if (this.fmsUpdateThrottler.canUpdate(_deltaTime) !== -1) {
            this.updateRadioNavState();
            this.updateGPSMessage();
            this.updateDisplayedConstraints();
        }

        this.A32NXCore.update();

        this.raas.update();

        this.updateAutopilot();

        if (this._progBrgDistUpdateThrottler.canUpdate(_deltaTime) !== -1) {
            this.updateProgDistance();
        }

        if (this._flightGuidance) {
            this._flightGuidance.update(_deltaTime);
        }

        if (this.ilsUpdateThrottler.canUpdate(_deltaTime) !== -1) {
            this.updateIls();
        }
    }

    /**
     * This method is called by the FlightPhaseManager after a flight phase change
     * This method initializes AP States, initiates CDUPerformancePage changes and other set other required states
     * @param _lastFlightPhase {FmgcFlightPhases} Previous FmgcFlightPhase
     * @param _curFlightPhase {FmgcFlightPhases} New FmgcFlightPhase
     */
    onFlightPhaseChanged(_lastFlightPhase, _curFlightPhase) {
        this.updateConstraints();
        this.updateManagedSpeed();

        SimVar.SetSimVarValue("L:A32NX_CABIN_READY", "Bool", 0);

        switch (_curFlightPhase) {
            case FmgcFlightPhases.TAKEOFF: {
                this._destDataChecked = false;

                if (this.page.Current === this.page.PerformancePageTakeoff) {
                    CDUPerformancePage.ShowTAKEOFFPage(this);
                } else if (this.page.Current === this.page.ProgressPage) {
                    CDUProgressPage.ShowPage(this);
                }

                /** Arm preselected speed/mach for next flight phase */
                this.updatePreSelSpeedMach(this.preSelectedClbSpeed);

                break;
            }

            case FmgcFlightPhases.CLIMB: {

                this._destDataChecked = false;

                if (this.page.Current === this.page.ProgressPage) {
                    CDUProgressPage.ShowPage(this);
                } else {
                    this.tryUpdatePerfPage(_lastFlightPhase, _curFlightPhase);
                }

                /** Activate pre selected speed/mach */
                if (_lastFlightPhase === FmgcFlightPhases.TAKEOFF) {
                    this.activatePreSelSpeedMach(this.preSelectedClbSpeed);
                }

                /** Arm preselected speed/mach for next flight phase */
                this.updatePreSelSpeedMach(this.preSelectedCrzSpeed);

                break;
            }

            case FmgcFlightPhases.CRUISE: {
                if (this.page.Current === this.page.ProgressPage) {
                    CDUProgressPage.ShowPage(this);
                } else {
                    this.tryUpdatePerfPage(_lastFlightPhase, _curFlightPhase);
                }

                SimVar.SetSimVarValue("L:A32NX_GOAROUND_PASSED", "bool", 0);
                Coherent.call("GENERAL_ENG_THROTTLE_MANAGED_MODE_SET", ThrottleMode.AUTO);

                /** Activate pre selected speed/mach */
                if (_lastFlightPhase === FmgcFlightPhases.CLIMB) {
                    this.activatePreSelSpeedMach(this.preSelectedCrzSpeed);
                }

                /** Arm preselected speed/mach for next flight phase */
                this.updatePreSelSpeedMach(this.preSelectedDesSpeed);

                break;
            }

            case FmgcFlightPhases.DESCENT: {
                if (this.page.Current === this.page.ProgressPage) {
                    CDUProgressPage.ShowPage(this);
                } else {
                    this.tryUpdatePerfPage(_lastFlightPhase, _curFlightPhase);
                }

                this.checkDestData();

                Coherent.call("GENERAL_ENG_THROTTLE_MANAGED_MODE_SET", ThrottleMode.AUTO);

                /** Activate pre selected speed/mach */
                if (_lastFlightPhase === FmgcFlightPhases.CRUISE) {
                    this.activatePreSelSpeedMach(this.preSelectedDesSpeed);
                }

                /** Clear pre selected speed/mach */
                this.updatePreSelSpeedMach(undefined);

                break;
            }

            case FmgcFlightPhases.APPROACH: {
                if (this.page.Current === this.page.ProgressPage) {
                    CDUProgressPage.ShowPage(this);
                } else {
                    this.tryUpdatePerfPage(_lastFlightPhase, _curFlightPhase);
                }

                this.connectIls();
                this.flightPlanManager.activateApproach();

                Coherent.call("GENERAL_ENG_THROTTLE_MANAGED_MODE_SET", ThrottleMode.AUTO);
                SimVar.SetSimVarValue("L:A32NX_GOAROUND_PASSED", "bool", 0);

                this.checkDestData();

                break;
            }

            case FmgcFlightPhases.GOAROUND: {
                SimVar.SetSimVarValue("L:A32NX_GOAROUND_GATRK_MODE", "bool", 0);
                SimVar.SetSimVarValue("L:A32NX_GOAROUND_HDG_MODE", "bool", 0);
                SimVar.SetSimVarValue("L:A32NX_GOAROUND_NAV_MODE", "bool", 0);
                SimVar.SetSimVarValue("L:A32NX_GOAROUND_INIT_SPEED", "number", Simplane.getIndicatedSpeed());
                SimVar.SetSimVarValue("L:A32NX_GOAROUND_INIT_APP_SPEED", "number", this.getVApp());
                //delete override logic when we have valid nav data -aka goaround path- after goaround!
                SimVar.SetSimVarValue("L:A32NX_GOAROUND_NAV_OVERRIDE", "bool", 0);

                if (SimVar.GetSimVarValue("AUTOPILOT MASTER", "Bool") === 1) {
                    SimVar.SetSimVarValue("K:AP_LOC_HOLD_ON", "number", 1); // Turns AP localizer hold !!ON/ARMED!! and glide-slope hold mode !!OFF!!
                    SimVar.SetSimVarValue("K:AP_LOC_HOLD_OFF", "number", 1); // Turns !!OFF!! localizer hold mode
                    SimVar.SetSimVarValue("K:AUTOPILOT_OFF", "number", 1);
                    SimVar.SetSimVarValue("K:AUTOPILOT_ON", "number", 1);
                    SimVar.SetSimVarValue("L:A32NX_AUTOPILOT_APPR_MODE", "bool", 0);
                    SimVar.SetSimVarValue("L:A32NX_AUTOPILOT_LOC_MODE", "bool", 0);
                } else if (SimVar.GetSimVarValue("AUTOPILOT MASTER", "Bool") === 0 && SimVar.GetSimVarValue("AUTOPILOT APPROACH HOLD", "boolean") === 1) {
                    SimVar.SetSimVarValue("AP_APR_HOLD_OFF", "number", 1);
                    SimVar.SetSimVarValue("L:A32NX_AUTOPILOT_APPR_MODE", "bool", 0);
                    SimVar.SetSimVarValue("L:A32NX_AUTOPILOT_LOC_MODE", "bool", 0);
                }

                const currentHeading = Simplane.getHeadingMagnetic();
                Coherent.call("HEADING_BUG_SET", 1, currentHeading);

                if (this.page.Current === this.page.ProgressPage) {
                    CDUProgressPage.ShowPage(this);
                } else {
                    this.tryUpdatePerfPage(_lastFlightPhase, _curFlightPhase);
                }

                break;
            }
        }
    }

    getManagedTargets(v, m) {
        //const vM = _convertMachToKCas(m, _convertCtoK(Simplane.getAmbientTemperature()), SimVar.GetSimVarValue("AMBIENT PRESSURE", "millibar"));
        const vM = SimVar.GetGameVarValue("FROM MACH TO KIAS", "number", m);
        return v > vM ? [vM, true] : [v, false];
    }

    updateManagedSpeeds() {
        if (!this.managedSpeedClimbIsPilotEntered) {
            this.managedSpeedClimb = this.getClbManagedSpeedFromCostIndex();
        }
        if (!this.managedSpeedCruiseIsPilotEntered) {
            this.managedSpeedCruise = this.getCrzManagedSpeedFromCostIndex();
        }
        if (!this.managedSpeedDescendIsPilotEntered) {
            this.managedSpeedDescend = this.getDesManagedSpeedFromCostIndex();
        }
    }

    updateManagedSpeed() {
        let vPfd = 0;
        let isMach = false;

        if (SimVar.GetSimVarValue("L:A32NX_FMA_EXPEDITE_MODE", "number") === 1) {
            const verticalMode = SimVar.GetSimVarValue("L:A32NX_FMA_VERTICAL_MODE", "number");
            if (verticalMode === 12) {
                switch (SimVar.GetSimVarValue("L:A32NX_FLAPS_HANDLE_INDEX", "Number")) {
                    case 0: {
                        this.managedSpeedTarget = SimVar.GetSimVarValue("L:A32NX_SPEEDS_GD", "number");
                        break;
                    }
                    case 1: {
                        this.managedSpeedTarget = SimVar.GetSimVarValue("L:A32NX_SPEEDS_S", "number");
                        break;
                    }
                    default: {
                        this.managedSpeedTarget = SimVar.GetSimVarValue("L:A32NX_SPEEDS_F", "number");
                    }
                }
            } else if (verticalMode === 13) {
                const T = _convertCtoK(Simplane.getAmbientTemperature());
                const p = SimVar.GetSimVarValue("AMBIENT PRESSURE", "millibar");
                //this.managedSpeedTarget = SimVar.GetSimVarValue("L:A32NX_FLAPS_HANDLE_INDEX", "Number") === 0 ? Math.min(340, _convertMachToKCas(.8, T, p)) : SimVar.GetSimVarValue("L:A32NX_SPEEDS_VMAX", "number") - 10;
                this.managedSpeedTarget = SimVar.GetSimVarValue("L:A32NX_FLAPS_HANDLE_INDEX", "Number") === 0 ? Math.min(340, SimVar.GetGameVarValue("FROM MACH TO KIAS", "number", 0.8)) : SimVar.GetSimVarValue("L:A32NX_SPEEDS_VMAX", "number") - 10;
            }
            vPfd = this.managedSpeedTarget;
        } else {
            switch (this.currentFlightPhase) {
                case FmgcFlightPhases.PREFLIGHT: {
                    if (this.v2Speed) {
                        vPfd = this.v2Speed;
                        this.managedSpeedTarget = this.v2Speed + 10;
                    }
                    break;
                }
                case FmgcFlightPhases.TAKEOFF: {
                    if (this.v2Speed) {
                        vPfd = this.v2Speed;
                        this.managedSpeedTarget = this.isAllEngineOn() ? this.v2Speed + 10 : this.v2Speed + 20;
                    }
                    break;
                }
                case FmgcFlightPhases.CLIMB: {
                    let speed = this.managedSpeedClimb;

                    if (SimVar.GetSimVarValue("INDICATED ALTITUDE", "feet") < this.managedSpeedLimitAlt) {
                        speed = Math.min(speed, this.managedSpeedLimit);
                    }

                    speed = Math.min(speed, this.getSpeedConstraint());

                    [this.managedSpeedTarget, isMach] = this.getManagedTargets(speed, this.managedSpeedClimbMach);
                    vPfd = this.managedSpeedTarget;
                    break;
                }
                case FmgcFlightPhases.CRUISE: {
                    let speed = this.managedSpeedCruise;

                    if (SimVar.GetSimVarValue("INDICATED ALTITUDE", "feet") < this.managedSpeedLimitAlt) {
                        speed = Math.min(speed, this.managedSpeedLimit);
                    }

                    [this.managedSpeedTarget, isMach] = this.getManagedTargets(speed, this.managedSpeedCruiseMach);
                    vPfd = this.managedSpeedTarget;
                    break;
                }
                case FmgcFlightPhases.DESCENT: {
                    let speed = this.managedSpeedDescend;

                    if (Math.round(SimVar.GetSimVarValue("INDICATED ALTITUDE", "feet") / 10) * 10 < 20 * (speed - this.managedSpeedLimit) + 300 + this.managedSpeedLimitAlt) {
                        speed = Math.min(speed, this.managedSpeedLimit);
                    }

                    [this.managedSpeedTarget, isMach] = this.getManagedTargets(speed, this.managedSpeedDescendMach);
                    vPfd = this.managedSpeedTarget;
                    break;
                }
                case FmgcFlightPhases.APPROACH: {
                    const ctn = this.getSpeedConstraint(false);
                    let speed = this.getAppManagedSpeed();
                    let vls = this.getVApp();
                    if (isFinite(this.perfApprWindSpeed) && isFinite(this.perfApprWindHeading)) {
                        vls = NXSpeedsUtils.getVtargetGSMini(vls, NXSpeedsUtils.getHeadWindDiff(this._towerHeadwind));
                    }
                    if (ctn !== Infinity) {
                        vls = Math.max(vls, ctn);
                        speed = Math.max(speed, ctn);
                    }

                    vPfd = vls;
                    this.managedSpeedTarget = Math.max(speed, vls);
                    break;
                }
                case FmgcFlightPhases.GOAROUND: {
                    if (Simplane.getAltitude() < this.accelerationAltitudeGoaround) {
                        const speed = Math.min(
                            this.computedVls + (this.isAllEngineOn() ? 25 : 15),
                            Math.max(
                                SimVar.GetSimVarValue("L:A32NX_GOAROUND_INIT_SPEED", "number"),
                                SimVar.GetSimVarValue("L:A32NX_GOAROUND_INIT_APP_SPEED", "number")
                            )
                        );

                        SimVar.SetSimVarValue("L:A32NX_TOGA_SPEED", "number", speed); //TODO: figure that this does

                        vPfd = speed;
                        this.managedSpeedTarget = speed;
                    } else {
                        vPfd = this.computedVgd;
                        this.managedSpeedTarget = this.computedVgd;
                    }
                    break;
                }
            }
        }

        // Automatically change fcu mach/speed mode
        if (this.managedSpeedTargetIsMach !== isMach) {
            if (isMach) {
                SimVar.SetSimVarValue("K:AP_MANAGED_SPEED_IN_MACH_ON", "number", 1);
            } else {
                SimVar.SetSimVarValue("K:AP_MANAGED_SPEED_IN_MACH_OFF", "number", 1);
            }
            this.managedSpeedTargetIsMach = isMach;
        }

        // Overspeed protection
        const Vtap = Math.min(this.managedSpeedTarget, SimVar.GetSimVarValue("L:A32NX_SPEEDS_VMAX", "number"));
        SimVar.SetSimVarValue("L:A32NX_SPEEDS_MANAGED_PFD", "knots", vPfd);
        SimVar.SetSimVarValue("L:A32NX_SPEEDS_MANAGED_ATHR", "knots", Vtap);

        if (this.isAirspeedManaged()) {
            Coherent.call("AP_SPD_VAR_SET", 0, Vtap);
        }
    }

    activatePreSelSpeedMach(preSel) {
        if (preSel) {
            if (preSel < 1) {
                SimVar.SetSimVarValue("H:A320_Neo_FCU_USE_PRE_SEL_MACH", "number", 1);
            } else {
                SimVar.SetSimVarValue("H:A320_Neo_FCU_USE_PRE_SEL_SPEED", "number", 1);
            }
        }
    }

    updatePreSelSpeedMach(preSel) {
        // The timeout is required to create a delay for the current value to be read and the new one to be set
        setTimeout(() => {
            if (preSel) {
                if (preSel > 1) {
                    SimVar.SetSimVarValue("L:A32NX_SpeedPreselVal", "knots", preSel);
                    SimVar.SetSimVarValue("L:A32NX_MachPreselVal", "mach", -1);
                } else {
                    SimVar.SetSimVarValue("L:A32NX_SpeedPreselVal", "knots", -1);
                    SimVar.SetSimVarValue("L:A32NX_MachPreselVal", "mach", preSel);
                }
            } else {
                SimVar.SetSimVarValue("L:A32NX_SpeedPreselVal", "knots", -1);
                SimVar.SetSimVarValue("L:A32NX_MachPreselVal", "mach", -1);
            }
        }, 200);
    }

    updateRadioNavState() {
        if (this.isPrimary) {
            const radioNavOn = this.isRadioNavActive();
            if (radioNavOn !== this._radioNavOn) {
                this._radioNavOn = radioNavOn;
                if (!radioNavOn) {
                    this.initRadioNav(false);
                }
                if (this.refreshPageCallback) {
                    this.refreshPageCallback();
                }
            }
            let apNavIndex = 1;
            let gpsDriven = true;
            const apprHold = SimVar.GetSimVarValue("AUTOPILOT APPROACH HOLD", "Bool");
            if (apprHold) {
                if (this.canSwitchToNav()) {
                    let navid = 0;
                    const ils = this.radioNav.getBestILSBeacon();
                    if (ils.id > 0) {
                        navid = ils.id;
                    } else {
                        const vor = this.radioNav.getBestVORBeacon();
                        if (vor.id > 0) {
                            navid = vor.id;
                        }
                    }
                    if (navid > 0) {
                        apNavIndex = navid;
                        const hasFlightplan = Simplane.getAutopilotGPSActive();
                        const apprCaptured = Simplane.getAutoPilotAPPRCaptured();
                        if (apprCaptured || !hasFlightplan) {
                            gpsDriven = false;
                        }
                    }
                }
            }
            if (apNavIndex !== this._apNavIndex) {
                SimVar.SetSimVarValue("K:AP_NAV_SELECT_SET", "number", apNavIndex);
                this._apNavIndex = apNavIndex;
            }
            const curState = SimVar.GetSimVarValue("GPS DRIVES NAV1", "Bool");
            if (!!curState !== gpsDriven) {
                SimVar.SetSimVarValue("K:TOGGLE_GPS_DRIVES_NAV1", "Bool", 0);
            }
        }
    }

    updateAutopilot() {
        const now = performance.now();
        const dt = now - this._lastUpdateAPTime;
        this._lastUpdateAPTime = now;
        if (isFinite(dt)) {
            this.updateAutopilotCooldown -= dt;
        }
        if (this.updateAutopilotCooldown < 0) {
            this.updatePerfSpeeds();
            this.updateManagedSpeed();

            const activeWpIdx = this.flightPlanManager.getActiveWaypointIndex();
            if (activeWpIdx !== this.activeWpIdx) {
                this.activeWpIdx = activeWpIdx;
                this.updateConstraints();
            }

            // TODO: Figure out usage (maybe for atc?)
            SimVar.SetSimVarValue("SIMVAR_AUTOPILOT_AIRSPEED_MIN_CALCULATED", "knots", Simplane.getStallProtectionMinSpeed());
            SimVar.SetSimVarValue("SIMVAR_AUTOPILOT_AIRSPEED_MAX_CALCULATED", "knots", Simplane.getMaxSpeed(Aircraft.A320_NEO));

            if (!this.flightPlanManager.isActiveApproach()) {
                const activeWaypoint = this.flightPlanManager.getActiveWaypoint();
                const nextActiveWaypoint = this.flightPlanManager.getNextActiveWaypoint();
                if (activeWaypoint && nextActiveWaypoint) {
                    let pathAngle = nextActiveWaypoint.bearingInFP - activeWaypoint.bearingInFP;
                    while (pathAngle < 180) {
                        pathAngle += 360;
                    }
                    while (pathAngle > 180) {
                        pathAngle -= 360;
                    }
                    const absPathAngle = 180 - Math.abs(pathAngle);
                    const airspeed = Simplane.getIndicatedSpeed();
                    if (airspeed < 400) {
                        const turnRadius = airspeed * 360 / (1091 * 0.36 / airspeed) / 3600 / 2 / Math.PI;
                        const activateDistance = Math.pow(90 / absPathAngle, 1.6) * turnRadius * 1.2;
                        const planeCoordinates = new LatLong(SimVar.GetSimVarValue("PLANE LATITUDE", "degree latitude"), SimVar.GetSimVarValue("PLANE LONGITUDE", "degree longitude"));
                        const distanceToActive = Avionics.Utils.computeGreatCircleDistance(planeCoordinates, activeWaypoint.infos.coordinates);
                        if (distanceToActive < activateDistance) {
                            this.flightPlanManager.setActiveWaypointIndex(this.flightPlanManager.getActiveWaypointIndex() + 1);
                        }
                    }
                }
            }
            if (this.flightPlanManager.isLoadedApproach() && !this.flightPlanManager.isActiveApproach() && (this.flightPlanManager.getActiveWaypointIndex() === -1 || (this.flightPlanManager.getActiveWaypointIndex() > this.flightPlanManager.getLastIndexBeforeApproach()))) {
                if (SimVar.GetSimVarValue("L:FMC_FLIGHT_PLAN_IS_TEMPORARY", "number") !== 1) {
                    this.flightPlanManager.tryAutoActivateApproach();
                }
            }
            this.updateAutopilotCooldown = this._apCooldown;
        }
    }

    /**
     * Updates performance speeds such as GD, F, S, Vls and approach speeds
     */
    updatePerfSpeeds() {
        this.computedVgd = SimVar.GetSimVarValue("L:A32NX_SPEEDS_GD", "number");
        this.computedVfs = SimVar.GetSimVarValue("L:A32NX_SPEEDS_F", "number");
        this.computedVss = SimVar.GetSimVarValue("L:A32NX_SPEEDS_S", "number");
        this.computedVls = SimVar.GetSimVarValue("L:A32NX_SPEEDS_VLS", "number");

        let weight = this.tryEstimateLandingWeight();
        // Actual weight is used during approach phase (FCOM bulletin 46/2), and we also assume during go-around
        // We also fall back to current weight when landing weight is unavailable
        if (this.currentFlightPhase >= FmgcFlightPhases.APPROACH || !isFinite(weight)) {
            weight = SimVar.GetSimVarValue("TOTAL WEIGHT", "kg") / 1000;
        }
        // if pilot has set approach wind in MCDU we use it, otherwise fall back to current measured wind
        if (isFinite(this.perfApprWindSpeed) && isFinite(this.perfApprWindHeading)) {
            this.approachSpeeds = new NXSpeedsApp(weight, this.perfApprFlaps3, this._towerHeadwind);
        } else {
            this.approachSpeeds = new NXSpeedsApp(weight, this.perfApprFlaps3);
        }
        this.approachSpeeds.valid = this.currentFlightPhase >= FmgcFlightPhases.APPROACH || isFinite(weight);
    }

    updateGPSMessage() {
        if (SimVar.GetSimVarValue("L:A32NX_ADIRS_USES_GPS_AS_PRIMARY", "Bool")) {
            this.gpsPrimaryLostMessageAcknowledged = false;
        } else {
            this.gpsPrimaryMessageAcknowledged = false;
        }

        this.addNewMessage(NXSystemMessages.gpsPrimary, () => {
            return this.gpsPrimaryMessageAcknowledged ||
                !SimVar.GetSimVarValue("L:A32NX_ADIRS_USES_GPS_AS_PRIMARY", "Bool");
        }, () => {
            this.gpsPrimaryMessageAcknowledged = true;
        });

        this.addNewMessage(NXSystemMessages.gpsPrimaryLost, () => {
            return this.gpsPrimaryLostMessageAcknowledged ||
                SimVar.GetSimVarValue("L:A32NX_ADIRS_USES_GPS_AS_PRIMARY", "Bool");
        }, () => {
            this.gpsPrimaryLostMessageAcknowledged = true;
        });

        SimVar.SetSimVarValue("L:GPSPrimaryAcknowledged", "Bool", this.gpsPrimaryMessageAcknowledged);
    }

    updateDisplayedConstraints(force = false) {
        const fcuSelAlt = Simplane.getAutoPilotDisplayedAltitudeLockValue("feet");
        if (!force && fcuSelAlt === this.fcuSelAlt) {
            return;
        }
        this.fcuSelAlt = fcuSelAlt;
        this.constraintAlt = A32NX_ConstraintManager.getDisplayedConstraintAltitude(
            this.currentFlightPhase,
            this.fcuSelAlt,
            this.constraintAltCached
        );
        SimVar.SetSimVarValue("L:A32NX_AP_CSTN_ALT", "feet", this.constraintAlt);
    }

    updateConstraints() {
        this.constraintAltCached = A32NX_ConstraintManager.getConstraintAltitude(
            this.currentFlightPhase,
            this.flightPlanManager,
            this.constraintAltCached,
            this._cruiseFlightLevel * 100
        );
        this.updateDisplayedConstraints(true);
    }

    getSpeedConstraint() {
        if (this.flightPlanManager.getIsDirectTo()) {
            return Infinity;
        }
        const wpt = this.flightPlanManager.getActiveWaypoint();
        if (typeof wpt === 'undefined' || !isFinite(wpt.speedConstraint) || wpt.speedConstraint < 100) {
            return Infinity;
        }
        return wpt.speedConstraint;
    }

    getClbManagedSpeedFromCostIndex() {
        const dCI = (this.costIndex / 999) ** 2;
        return 290 * (1 - dCI) + 330 * dCI;
    }

    getCrzManagedSpeedFromCostIndex() {
        const dCI = (this.costIndex / 999) ** 2;
        return 290 * (1 - dCI) + 310 * dCI;
    }

    getDesManagedSpeedFromCostIndex() {
        const dCI = this.costIndex / 999;
        return 288 * (1 - dCI) + 300 * dCI;
    }

    getAppManagedSpeed() {
        switch (SimVar.GetSimVarValue("L:A32NX_FLAPS_HANDLE_INDEX", "Number")) {
            case 0: return this.computedVgd;
            case 1: return this.computedVss;
            case 3: return this.perfApprFlaps3 ? this.getVApp() : this.computedVfs;
            case 4: return this.getVApp();
            default: return this.computedVfs;
        }
    }

    /* FMS EVENTS */

    onPowerOn() {
        super.onPowerOn();
        const gpsDriven = SimVar.GetSimVarValue("GPS DRIVES NAV1", "Bool");
        if (!gpsDriven) {
            SimVar.SetSimVarValue("K:TOGGLE_GPS_DRIVES_NAV1", "Bool", 0);
        }
        this.initRadioNav(true);

        CDUPerformancePage.UpdateThrRedAccFromOrigin(this);
        CDUPerformancePage.UpdateThrRedAccFromDestination(this);

        SimVar.SetSimVarValue("K:VS_SLOT_INDEX_SET", "number", 1);

        this.taxiFuelWeight = 0.2;
        CDUInitPage.updateTowIfNeeded(this);
    }

    onEvent(_event) {
        if (_event === "MODE_SELECTED_ALTITUDE") {
            this.flightPhaseManager.handleFcuAltKnobPushPull();
            this._onStepClimbDescent();
        }
        if (_event === "MODE_MANAGED_ALTITUDE") {
            this.flightPhaseManager.handleFcuAltKnobPushPull();
            this._onStepClimbDescent();
        }
        if (_event === "AP_DEC_ALT" || _event === "AP_INC_ALT") {
            this.flightPhaseManager.handleFcuAltKnobTurn();
            this._onTrySetCruiseFlightLevel();
        }
        if (_event === "VS") {
            this.flightPhaseManager.handleFcuVSKnob();
        }
    }

    _onStepClimbDescent() {
        if (!(this.currentFlightPhase === FmgcFlightPhases.CLIMB || this.currentFlightPhase === FmgcFlightPhases.CRUISE)) {
            return;
        }

        const _targetFl = Simplane.getAutoPilotDisplayedAltitudeLockValue() / 100;

        if (
            (this.currentFlightPhase === FmgcFlightPhases.CLIMB && _targetFl > this.cruiseFlightLevel) ||
            (this.currentFlightPhase === FmgcFlightPhases.CRUISE && _targetFl !== this.cruiseFlightLevel)
        ) {
            this.addNewMessage(NXSystemMessages.newCrzAlt.getSetMessage(_targetFl * 100));
            this.cruiseFlightLevel = _targetFl;
            this._cruiseFlightLevel = _targetFl;
        }
    }

    /***
     * Executed on every alt knob turn, checks whether or not the crz fl can be changed to the newly selected fcu altitude
     * It creates a timeout to simulate real life delay which resets every time the fcu knob alt increases or decreases.
     * @private
     */
    _onTrySetCruiseFlightLevel() {
        if (!(this.currentFlightPhase === FmgcFlightPhases.CLIMB || this.currentFlightPhase === FmgcFlightPhases.CRUISE)) {
            return;
        }

        const activeVerticalMode = SimVar.GetSimVarValue('L:A32NX_FMA_VERTICAL_MODE', 'enum');

        if ((activeVerticalMode >= 11 && activeVerticalMode <= 15) || (activeVerticalMode >= 21 && activeVerticalMode <= 23)) {
            const fcuFl = Simplane.getAutoPilotDisplayedAltitudeLockValue() / 100;

            if (this.currentFlightPhase === FmgcFlightPhases.CLIMB && fcuFl > this.cruiseFlightLevel ||
                this.currentFlightPhase === FmgcFlightPhases.CRUISE && fcuFl !== this.cruiseFlightLevel
            ) {
                if (this.cruiseFlightLevelTimeOut) {
                    clearTimeout(this.cruiseFlightLevelTimeOut);
                    this.cruiseFlightLevelTimeOut = undefined;
                }

                this.cruiseFlightLevelTimeOut = setTimeout(() => {
                    if (fcuFl === Simplane.getAutoPilotDisplayedAltitudeLockValue() / 100 &&
                        (
                            this.currentFlightPhase === FmgcFlightPhases.CLIMB && fcuFl > this.cruiseFlightLevel ||
                            this.currentFlightPhase === FmgcFlightPhases.CRUISE && fcuFl !== this.cruiseFlightLevel
                        )
                    ) {
                        this.addNewMessage(NXSystemMessages.newCrzAlt.getSetMessage(fcuFl * 100));
                        this.cruiseFlightLevel = fcuFl;
                        this._cruiseFlightLevel = fcuFl;
                        if (this.page.Current === this.page.ProgressPage) {
                            CDUProgressPage.ShowPage(this);
                        }
                    }
                }, 3000);
            }
        }
    }

    /* END OF FMS EVENTS */
    /* FMS CHECK ROUTINE */

    checkDestData() {
        this.addNewMessage(NXSystemMessages.enterDestData, () => {
            return isFinite(this.perfApprQNH) && isFinite(this.perfApprTemp) && isFinite(this.perfApprWindHeading) && isFinite(this.perfApprWindSpeed);
        });
    }

    /* END OF FMS CHECK ROUTINE */
    /* MCDU GET/SET METHODS */

    get cruiseFlightLevel() {
        return this._activeCruiseFlightLevel;
    }

    set cruiseFlightLevel(fl) {
        this._activeCruiseFlightLevel = Math.round(fl);
        SimVar.SetSimVarValue("L:AIRLINER_CRUISE_ALTITUDE", "number", this._activeCruiseFlightLevel * 100);
    }

    setCruiseFlightLevelAndTemperature(input) {
        if (input === FMCMainDisplay.clrValue) {
            this.cruiseFlightLevel = undefined;
            this._cruiseFlightLevel = undefined;
            this.cruiseTemperature = undefined;
            return true;
        }
        const flString = input.split("/")[0].replace("FL", "");
        const tempString = input.split("/")[1];
        const onlyTemp = flString.length === 0;

        if (!!flString && !onlyTemp && this.trySetCruiseFl(parseFloat(flString))) {
            if (SimVar.GetSimVarValue("L:A32NX_CRZ_ALT_SET_INITIAL", "bool") === 1 && SimVar.GetSimVarValue("L:A32NX_GOAROUND_PASSED", "bool") === 1) {
                SimVar.SetSimVarValue("L:A32NX_NEW_CRZ_ALT", "number", this.cruiseFlightLevel);
            } else {
                SimVar.SetSimVarValue("L:A32NX_CRZ_ALT_SET_INITIAL", "bool", 1);
            }
            if (!tempString) {
                return true;
            }
        }
        if (!!tempString) {
            const temp = parseInt(tempString.replace("M", "-"));
            console.log("tS: " + tempString);
            console.log("ti: " + temp);
            if (isFinite(temp) && this._cruiseEntered) {
                if (temp > -270 && temp < 100) {
                    this.cruiseTemperature = temp;
                    return true;
                } else {
                    this.addNewMessage(NXSystemMessages.entryOutOfRange);
                    return false;
                }
            } else {
                this.addNewMessage(NXSystemMessages.notAllowed);
                return false;
            }
        }
        this.addNewMessage(NXSystemMessages.formatError);
        return false;
    }

    tryUpdateCostIndex(costIndex) {
        const value = parseInt(costIndex);
        if (isFinite(value)) {
            if (value >= 0) {
                if (value < 1000) {
                    this.costIndexSet = true;
                    this.costIndex = value;
                    this.updateManagedSpeeds();
                    return true;
                } else {
                    this.addNewMessage(NXSystemMessages.entryOutOfRange);
                    return false;
                }
            }
        }
        this.addNewMessage(NXSystemMessages.notAllowed);
        return false;
    }

    /**
     * Any tropopause altitude up to 60,000 ft is able to be entered
     * @param {string} tropo Format: NNNN or NNNNN Leading 0’s must be included. Entry is rounded to the nearest 10 ft
     * @return {boolean} Whether tropopause could be set or not
     */
    tryUpdateTropo(tropo) {
        if (tropo === FMCMainDisplay.clrValue) {
            if (this.tropo) {
                this.tropo = "";
                return true;
            }
            this.addNewMessage(NXSystemMessages.notAllowed);
            return false;
        }

        if (!tropo.match(/^(?=(\D*\d){4,5}\D*$)/g)) {
            this.addNewMessage(NXSystemMessages.formatError);
            return false;
        }

        const value = parseInt(tropo);
        if (isFinite(value) && value >= 0 && value <= 60000) {
            this.tropo = ("" + Math.round(value / 10) * 10).padStart(5, "0");
            return true;
        }

        this.addNewMessage(NXSystemMessages.entryOutOfRange);
        return false;
    }

    ensureCurrentFlightPlanIsTemporary(callback = EmptyCallback.Boolean) {
        if (this.flightPlanManager.getCurrentFlightPlanIndex() === 0) {
            this.flightPlanManager.copyCurrentFlightPlanInto(1, () => {
                this.flightPlanManager.setCurrentFlightPlanIndex(1, (result) => {
                    SimVar.SetSimVarValue("L:FMC_FLIGHT_PLAN_IS_TEMPORARY", "number", 1);
                    SimVar.SetSimVarValue("L:MAP_SHOW_TEMPORARY_FLIGHT_PLAN", "number", 1);
                    callback(result);
                });
            });
        } else {
            callback(true);
        }
    }

    tryUpdateFromTo(fromTo, callback = EmptyCallback.Boolean) {
        if (fromTo === FMCMainDisplay.clrValue) {
            this.addNewMessage(NXSystemMessages.notAllowed);
            return callback(false);
        }
        const from = fromTo.split("/")[0];
        const to = fromTo.split("/")[1];
        this.dataManager.GetAirportByIdent(from).then((airportFrom) => {
            if (airportFrom) {
                this.dataManager.GetAirportByIdent(to).then((airportTo) => {
                    if (airportTo) {
                        this.eraseTemporaryFlightPlan(() => {
                            this.flightPlanManager.clearFlightPlan(() => {
                                this.flightPlanManager.setOrigin(airportFrom.icao, () => {
                                    this.tmpOrigin = airportFrom.ident;
                                    this.flightPlanManager.setDestination(airportTo.icao, () => {
                                        this.aocAirportList.init(this.tmpOrigin, airportTo.ident);
                                        this.tmpOrigin = airportTo.ident;
                                        SimVar.SetSimVarValue("L:FLIGHTPLAN_USE_DECEL_WAYPOINT", "number", 1);
                                        callback(true);
                                    });
                                });
                            });
                        });
                    } else {
                        this.addNewMessage(NXSystemMessages.notInDatabase);
                        callback(false);
                    }
                });
            } else {
                this.addNewMessage(NXSystemMessages.notInDatabase);
                callback(false);
            }
        });
    }

    /**
     * Computes distance between destination and alternate destination
     */
    tryUpdateDistanceToAlt() {
        this._DistanceToAlt = Avionics.Utils.computeGreatCircleDistance(
            this.flightPlanManager.getDestination().infos.coordinates,
            this.altDestination.infos.coordinates);
    }

    // only used by trySetRouteAlternateFuel
    isAltFuelInRange(fuel) {
        return 0 < fuel && fuel < (this.blockFuel - this._routeTripFuelWeight);
    }

    async trySetRouteAlternateFuel(altFuel) {
        if (altFuel === FMCMainDisplay.clrValue) {
            this._routeAltFuelEntered = false;
            return true;
        }
        if (!this.altDestination) {
            this.addNewMessage(NXSystemMessages.notAllowed);
            return false;
        }

        const value = parseFloat(altFuel) / this._conversionWeight;
        if (isFinite(value)) {
            if (this.isAltFuelInRange(value)) {
                this._routeAltFuelEntered = true;
                this._routeAltFuelWeight = value;
                this._routeAltFuelTime = FMCMainDisplay.minutesTohhmm(A32NX_FuelPred.computeUserAltTime(this._routeAltFuelWeight * 1000, 290));
                return true;
            } else {
                this.addNewMessage(NXSystemMessages.entryOutOfRange);
                return false;
            }
        }
        this.addNewMessage(NXSystemMessages.formatError);
        return false;
    }

    async trySetMinDestFob(fuel) {
        if (fuel === FMCMainDisplay.clrValue) {
            this._minDestFobEntered = false;
            return true;
        }
        if (!this.representsDecimalNumber(fuel)) {
            this.addNewMessage(NXSystemMessages.formatError);
            return false;
        }

        const value = parseFloat(fuel) / this._conversionWeight;
        if (isFinite(value)) {
            if (this.isMinDestFobInRange(value)) {
                this._minDestFobEntered = true;
                if (value < this._minDestFob) {
                    this.addNewMessage(NXSystemMessages.checkMinDestFob);
                }
                this._minDestFob = value;
                return true;
            } else {
                this.addNewMessage(NXSystemMessages.entryOutOfRange);
                return false;
            }
        }
        this.addNewMessage(NXSystemMessages.formatError);
        return false;
    }

    async tryUpdateAltDestination(altDestIdent) {
        if (altDestIdent === "NONE" || altDestIdent === FMCMainDisplay.clrValue) {
            this.altDestination = undefined;
            this._DistanceToAlt = 0;
            return true;
        }
        const airportAltDest = await this.dataManager.GetAirportByIdent(altDestIdent);
        if (airportAltDest) {
            this.altDestination = airportAltDest;
            this.aocAirportList.alternate = altDestIdent;
            this.tryUpdateDistanceToAlt();
            return true;
        }
        this.addNewMessage(NXSystemMessages.notInDatabase);
        return false;
    }

    /**
     * Updates the Fuel weight cell to tons. Uses a place holder FL120 for 30 min
     */
    tryUpdateRouteFinalFuel() {
        if (this._routeFinalFuelTime <= 0) {
            this._routeFinalFuelTime = this._defaultRouteFinalTime;
        }
        this._routeFinalFuelWeight = A32NX_FuelPred.computeHoldingTrackFF(this.zeroFuelWeight, 120) / 1000;
        this._rteFinalCoeffecient = A32NX_FuelPred.computeHoldingTrackFF(this.zeroFuelWeight, 120) / 30;
    }

    /**
     * Updates the alternate fuel and time values using a place holder FL of 330 until that can be set
     */
    tryUpdateRouteAlternate() {
        if (this._DistanceToAlt < 20) {
            this._routeAltFuelWeight = 0;
            this._routeAltFuelTime = 0;
        } else {
            const placeholderFl = 120;
            let airDistance = 0;
            if (this._windDir === this._windDirections.TAILWIND) {
                airDistance = A32NX_FuelPred.computeAirDistance(Math.round(this._DistanceToAlt), this.averageWind);
            } else if (this._windDir === this._windDirections.HEADWIND) {
                airDistance = A32NX_FuelPred.computeAirDistance(Math.round(this._DistanceToAlt), -this.averageWind);
            }

            const deviation = (this.zeroFuelWeight + this._routeFinalFuelWeight - A32NX_FuelPred.refWeight) * A32NX_FuelPred.computeNumbers(airDistance, placeholderFl, A32NX_FuelPred.computations.CORRECTIONS, true);
            if ((20 < airDistance && airDistance < 200) && (100 < placeholderFl && placeholderFl < 290)) { //This will always be true until we can setup alternate routes
                this._routeAltFuelWeight = (A32NX_FuelPred.computeNumbers(airDistance, placeholderFl, A32NX_FuelPred.computations.FUEL, true) + deviation) / 1000;
                this._routeAltFuelTime = A32NX_FuelPred.computeNumbers(airDistance, placeholderFl, A32NX_FuelPred.computations.TIME, true);
            }
        }
    }

    /**
     * Attempts to calculate trip information. Is dynamic in that it will use liveDistanceTo the destination rather than a
     * static distance. Works down to 20NM airDistance and FL100 Up to 3100NM airDistance and FL390, anything out of those ranges and values
     * won't be updated.
     */
    tryUpdateRouteTrip(dynamic = false) {
        let airDistance = 0;
        const groundDistance = dynamic ? this.flightPlanManager.getDestination().liveDistanceTo : this.flightPlanManager.getDestination().cumulativeDistanceInFP;
        if (this._windDir === this._windDirections.TAILWIND) {
            airDistance = A32NX_FuelPred.computeAirDistance(groundDistance, this.averageWind);
        } else if (this._windDir === this._windDirections.HEADWIND) {
            airDistance = A32NX_FuelPred.computeAirDistance(groundDistance, -this.averageWind);
        }

        let altToUse = this.cruiseFlightLevel;
        // Use the cruise level for calculations otherwise after cruise use descent altitude down to 10,000 feet.
        if (this.currentFlightPhase >= FmgcFlightPhases.DESCENT) {
            altToUse = SimVar.GetSimVarValue("PLANE ALTITUDE", 'Feet') / 100;
        }

        if ((20 <= airDistance && airDistance <= 3100) && (100 <= altToUse && altToUse <= 390)) {
            const deviation = (this.zeroFuelWeight + this._routeFinalFuelWeight + this._routeAltFuelWeight - A32NX_FuelPred.refWeight) * A32NX_FuelPred.computeNumbers(airDistance, altToUse, A32NX_FuelPred.computations.CORRECTIONS, false);

            this._routeTripFuelWeight = (A32NX_FuelPred.computeNumbers(airDistance, altToUse, A32NX_FuelPred.computations.FUEL, false) + deviation) / 1000;
            this._routeTripTime = A32NX_FuelPred.computeNumbers(airDistance, altToUse, A32NX_FuelPred.computations.TIME, false);
        }
    }

    tryUpdateMinDestFob() {
        this._minDestFob = this._routeAltFuelWeight + this.getRouteFinalFuelWeight();
    }

    tryUpdateTOW() {
        this.takeOffWeight = this.zeroFuelWeight + this.blockFuel - this.taxiFuelWeight;
    }

    tryUpdateLW() {
        this.landingWeight = this.takeOffWeight - this._routeTripFuelWeight;
    }

    /**
     * Computes extra fuel
     * @param {boolean}useFOB - States whether to use the FOB rather than block fuel when computing extra fuel
     * @returns {number}
     */
    tryGetExtraFuel(useFOB = false) {
        const isFlying = parseInt(SimVar.GetSimVarValue("GROUND VELOCITY", "knots")) > 30;

        if (useFOB) {
            return this.getFOB() - this.getTotalTripFuelCons() - this._minDestFob - this.taxiFuelWeight - (isFlying ? 0 : this.getRouteReservedWeight());
        } else {
            return this.blockFuel - this.getTotalTripFuelCons() - this._minDestFob - this.taxiFuelWeight - (isFlying ? 0 : this.getRouteReservedWeight());
        }
    }

    /**
     * EXPERIMENTAL
     * Attempts to calculate the extra time
     */
    tryGetExtraTime(useFOB = false) {
        if (this.tryGetExtraFuel(useFOB) <= 0) {
            return 0;
        }
        const tempWeight = this.getGW() - this._minDestFob;
        const tempFFCoefficient = A32NX_FuelPred.computeHoldingTrackFF(tempWeight, 180) / 30;
        return (this.tryGetExtraFuel(useFOB) * 1000) / tempFFCoefficient;
    }

    getRouteAltFuelWeight() {
        return this._routeAltFuelWeight;
    }

    getRouteAltFuelTime() {
        return this._routeAltFuelTime;
    }

    setOriginRunwayIndex(runwayIndex, callback = EmptyCallback.Boolean) {
        this.ensureCurrentFlightPlanIsTemporary(() => {
            this.clearAutotunedIls();
            this.flightPlanManager.setDepartureProcIndex(-1, () => {
                this.flightPlanManager.setOriginRunwayIndex(runwayIndex, () => {
                    return callback(true);
                });
            });
        });
    }

    setRunwayIndex(runwayIndex, callback = EmptyCallback.Boolean) {
        this.ensureCurrentFlightPlanIsTemporary(() => {
            const routeOriginInfo = this.flightPlanManager.getOrigin().infos;
            this.clearAutotunedIls();
            if (!this.flightPlanManager.getOrigin()) {
                this.addNewMessage(NXFictionalMessages.noOriginSet);
                return callback(false);
            } else if (runwayIndex === -1) {
                this.flightPlanManager.setDepartureRunwayIndex(-1, () => {
                    this.flightPlanManager.setOriginRunwayIndex(-1, () => {
                        return callback(true);
                    });
                });
            } else if (routeOriginInfo instanceof AirportInfo) {
                if (routeOriginInfo.oneWayRunways[runwayIndex]) {
                    this.flightPlanManager.setDepartureRunwayIndex(runwayIndex, () => {
                        return callback(true);
                    });
                }
            } else {
                this.addNewMessage(NXSystemMessages.notInDatabase);
                callback(false);
            }
        });
    }

    setDepartureIndex(departureIndex, callback = EmptyCallback.Boolean) {
        this.ensureCurrentFlightPlanIsTemporary(() => {
            const currentRunway = this.flightPlanManager.getDepartureRunway();
            this.flightPlanManager.setDepartureProcIndex(departureIndex, () => {
                if (currentRunway) {
                    const departure = this.flightPlanManager.getDeparture();
                    const departureRunwayIndex = departure.runwayTransitions.findIndex(t => {
                        return t.name.indexOf(currentRunway.designation) !== -1;
                    });
                    if (departureRunwayIndex >= -1) {
                        return this.flightPlanManager.setDepartureRunwayIndex(departureRunwayIndex, () => {
                            return callback(true);
                        });
                    }
                }
                return callback(true);
            });
        });
    }

    setApproachTransitionIndex(transitionIndex, callback = EmptyCallback.Boolean) {
        const arrivalIndex = this.flightPlanManager.getArrivalProcIndex();
        this.ensureCurrentFlightPlanIsTemporary(() => {
            this.flightPlanManager.setApproachTransitionIndex(transitionIndex, () => {
                this.flightPlanManager.setArrivalProcIndex(arrivalIndex, () => {
                    callback(true);
                });
            });
        });
    }

    setArrivalProcIndex(arrivalIndex, callback = EmptyCallback.Boolean) {
        this.ensureCurrentFlightPlanIsTemporary(() => {
            this.flightPlanManager.setArrivalProcIndex(arrivalIndex, () => {
                callback(true);
            });
        });
    }

    setArrivalIndex(arrivalIndex, transitionIndex, callback = EmptyCallback.Boolean) {
        this.ensureCurrentFlightPlanIsTemporary(() => {
            this.flightPlanManager.setArrivalEnRouteTransitionIndex(transitionIndex, () => {
                this.flightPlanManager.setArrivalProcIndex(arrivalIndex, () => {
                    callback(true);
                });
            });
        });
    }

    setApproachIndex(approachIndex, callback = EmptyCallback.Boolean) {
        this.ensureCurrentFlightPlanIsTemporary(() => {
            this.flightPlanManager.setApproachIndex(approachIndex, () => {
                const approach = this.flightPlanManager.getApproach();
                if (approach) {
                    const runway = this.flightPlanManager.getApproachRunway();
                    if (runway) {
                        SimVar.SetSimVarValue("L:A32NX_PRESS_AUTO_LANDING_ELEVATION", "feet", A32NX_Util.meterToFeet(runway.elevation));
                    }
                }
                this.clearAutotunedIls();
                callback(true);
            });
        });
    }

    async tuneIlsFromApproach(appr) {
        const finalLeg = appr.wayPoints[appr.wayPoints.length - 1];
        const ilsIcao = finalLeg.originIcao.trim();
        if (ilsIcao.length > 0) {
            try {
                const ils = await this.facilityLoader.getFacility(ilsIcao);
                if (ils.infos.frequencyMHz > 1) {
                    console.log('Auto-tuning ILS', ils);
                    this.connectIlsFrequency(ils.infos.frequencyMHz);
                    this.ilsAutoIdent = ils.infos.ident;
                    this.ilsAutoCourse = finalLeg.bearingInFP;
                    this.ilsAutoTuned = true;
                    if (this.currentFlightPhase > FmgcFlightPhases.TAKEOFF) {
                        this.ilsApproachAutoTuned = true;
                    } else {
                        this.ilsTakeoffAutoTuned = true;
                    }
                    return true;
                }
            } catch (error) {
                console.log('tuneIlsFromApproach', error);
                return false;
            }
        }
        return false;
    }

    clearAutotunedIls() {
        this.ilsAutoTuned = false;
        this.ilsApproachAutoTuned = false;
        this.ilsTakeoffAutoTuned = false;
        this.ilsAutoIdent = "";
        this.ilsAutoCourse = 0;
    }

    async updateIls() {
        if (this._ilsFrequencyPilotEntered) {
            return;
        }

        let airport;
        let runway;

        if (this.currentFlightPhase > FmgcFlightPhases.TAKEOFF) {
            if (this.ilsApproachAutoTuned) {
                return;
            }
            this.ilsAutoTuned = false;
            // for unknown reasons, the approach returned here doesn't have the approach waypoints which we need
            const appr = this.flightPlanManager.getApproach();
            if (appr.name.indexOf('ILS') === -1 && appr.name.indexOf('LOC') === -1) {
                return;
            }
            airport = this.flightPlanManager.getDestination();
            runway = this.flightPlanManager.getApproachRunway();

            const planeLla = new LatLongAlt(
                SimVar.GetSimVarValue("PLANE LATITUDE", "degree latitude"),
                SimVar.GetSimVarValue("PLANE LONGITUDE", "degree longitude")
            );
            const runwayDistance = Avionics.Utils.computeGreatCircleDistance(planeLla, runway.beginningCoordinates);
            if (runwayDistance > 300) {
                return;
            }
        } else {
            if (this.ilsTakeoffAutoTuned) {
                return;
            }
            this.ilsAutoTuned = false;
            airport = this.flightPlanManager.getOrigin();
            runway = this.flightPlanManager.getDepartureRunway();
        }

        // If the airport has correct navdata, the ILS will be listed as the reference navaid (originIcao in MSFS land) on at least the last leg of the
        // ILS approach procedure(s). Tuning this way gives us the ident, and the course
        if (airport && airport.infos && runway) {
            for (let i = 0; i < airport.infos.approaches.length && !this.ilsAutoTuned; i++) {
                const appr = airport.infos.approaches[i];
                // L(eft), C(entre), R(ight), T(true North) are the possible runway designators (ARINC424)
                // If there are multiple procedures for the same type of approach, an alphanumeric suffix is added to their names (last subpattern)
                // We are a little more lenient than ARINC424 in an effort to match non-perfect navdata, so we allow dashes, spaces, or nothing before the suffix
                const match = appr.name.trim().match(/^(ILS|LOC) (RW)?([0-9]{1,2}[LCRT]?)([\s\-]*[A-Z0-9])?$/);
                if (
                    match !== null
                    && Avionics.Utils.formatRunway(match[3]) === Avionics.Utils.formatRunway(runway.designation)
                    && appr.wayPoints.length > 0
                ) {
                    await this.tuneIlsFromApproach(appr);
                }
            }
        }
    }

    updateFlightNo(flightNo, callback = EmptyCallback.Boolean) {
        if (flightNo.length > 7) {
            this.addNewMessage(NXSystemMessages.notAllowed);
            return callback(false);
        }

        this.flightNumber = flightNo;

        SimVar.SetSimVarValue("ATC FLIGHT NUMBER", "string", flightNo, "FMC").then(() => {
            NXApi.connectTelex(flightNo)
                .then(() => {
                    callback(true);
                })
                .catch((err) => {
                    if (err !== NXApi.disabledError) {
                        this.addNewMessage(NXFictionalMessages.fltNbrInUse);
                        return callback(false);
                    }

                    return callback(true);
                });
        });
    }

    updateCoRoute(coRoute, callback = EmptyCallback.Boolean) {
        if (coRoute.length > 2) {
            if (coRoute.length < 10) {
                if (coRoute === "NONE") {
                    this.coRoute = undefined;
                } else {
                    this.coRoute = coRoute;
                }
                return callback(true);
            }
        }
        this.addNewMessage(NXSystemMessages.notAllowed);
        return callback(false);
    }

    getTotalTripTime() {
        return this._routeTripTime;
    }

    getTotalTripFuelCons() {
        return this._routeTripFuelWeight;
    }

    _getOrSelectWaypoints(getter, ident, callback) {
        getter(ident).then((waypoints) => {
            if (waypoints.length === 0) {
                return callback(undefined);
            }
            if (waypoints.length === 1) {
                return callback(waypoints[0]);
            }
            A320_Neo_CDU_SelectWptPage.ShowPage(this, waypoints, callback);
        });
    }

    getOrSelectVORsByIdent(ident, callback) {
        this._getOrSelectWaypoints(this.dataManager.GetVORsByIdent.bind(this.dataManager), ident, callback);
    }
    getOrSelectNDBsByIdent(ident, callback) {
        this._getOrSelectWaypoints(this.dataManager.GetNDBsByIdent.bind(this.dataManager), ident, callback);
    }

    getOrSelectWaypointByIdent(ident, callback) {
        this._getOrSelectWaypoints(this.dataManager.GetWaypointsByIdent.bind(this.dataManager), ident, callback);
    }

    insertWaypoint(newWaypointTo, index, callback = EmptyCallback.Boolean) {
        this.ensureCurrentFlightPlanIsTemporary(async () => {
            this.getOrSelectWaypointByIdent(newWaypointTo, (waypoint) => {
                if (!waypoint) {
                    this.addNewMessage(NXSystemMessages.notInDatabase);
                    return callback(false);
                }
                this.flightPlanManager.addWaypoint(waypoint.icao, index, () => {
                    return callback(true);
                });
            });
        });
    }

    activateDirectToWaypoint(waypoint, callback = EmptyCallback.Void) {
        const waypoints = this.flightPlanManager.getWaypoints();
        const indexInFlightPlan = waypoints.findIndex(w => {
            return w.icao === waypoint.icao;
        });
        let i = 1;
        const removeWaypointMethod = (callback = EmptyCallback.Void) => {
            if (i < indexInFlightPlan) {
                this.flightPlanManager.removeWaypoint(1, i === indexInFlightPlan - 1, () => {
                    i++;
                    removeWaypointMethod(callback);
                });
            } else {
                callback();
            }
        };
        removeWaypointMethod(() => {
            this.flightPlanManager.activateDirectTo(waypoint.infos.icao, callback);
        });
    }

    async insertWaypointsAlongAirway(lastWaypointIdent, index, airwayName, callback = EmptyCallback.Boolean) {
        const referenceWaypoint = this.flightPlanManager.getWaypoint(index - 1);
        const lastWaypointIdentPadEnd = lastWaypointIdent.padEnd(5, " ");
        if (referenceWaypoint) {
            const infos = referenceWaypoint.infos;
            if (infos instanceof WayPointInfo) {
                await referenceWaypoint.infos.UpdateAirway(airwayName); // Sometimes the waypoint is initialized without waiting to the airways array to be filled
                const airway = infos.airways.find(a => {
                    return a.name === airwayName;
                });
                if (airway) {
                    const firstIndex = airway.icaos.indexOf(referenceWaypoint.icao);
                    const lastWaypointIcao = airway.icaos.find(icao => icao.substring(7, 12) === lastWaypointIdentPadEnd);
                    const lastIndex = airway.icaos.indexOf(lastWaypointIcao);
                    if (firstIndex >= 0) {
                        if (lastIndex >= 0) {
                            let inc = 1;
                            if (lastIndex < firstIndex) {
                                inc = -1;
                            }
                            index -= 1;
                            const count = Math.abs(lastIndex - firstIndex);
                            for (let i = 1; i < count + 1; i++) { // 9 -> 6
                                const syncInsertWaypointByIcao = async (icao, idx) => {
                                    return new Promise(resolve => {
                                        console.log("add icao:" + icao + " @ " + idx);
                                        this.flightPlanManager.addWaypoint(icao, idx, () => {
                                            const waypoint = this.flightPlanManager.getWaypoint(idx);
                                            waypoint.infos.airwayIn = airwayName;
                                            if (i < count) {
                                                waypoint.infos.airwayOut = airwayName;
                                            }
                                            console.log("icao:" + icao + " added");
                                            resolve();
                                        });
                                    });
                                };

                                await syncInsertWaypointByIcao(airway.icaos[firstIndex + i * inc], index + i);
                            }
                            callback(true);
                            return;
                        }
                        this.addNewMessage(NXFictionalMessages.secondIndexNotFound);
                        return callback(false);
                    }
                    this.addNewMessage(NXFictionalMessages.firstIndexNotFound);
                    return callback(false);
                }
                this.addNewMessage(NXFictionalMessages.noRefWpt);
                return callback(false);
            }
            this.addNewMessage(NXFictionalMessages.noWptInfos);
            return callback(false);
        }
        this.addNewMessage(NXFictionalMessages.noRefWpt);
        return callback(false);
    }

    // Copy airway selections from temporary to active flightplan
    async copyAirwaySelections() {
        const temporaryFPWaypoints = this.flightPlanManager.getWaypoints(1);
        const activeFPWaypoints = this.flightPlanManager.getWaypoints(0);
        for (let i = 0; i < activeFPWaypoints.length; i++) {
            if (activeFPWaypoints[i].infos && temporaryFPWaypoints[i] && activeFPWaypoints[i].icao === temporaryFPWaypoints[i].icao && temporaryFPWaypoints[i].infos) {
                activeFPWaypoints[i].infos.airwayIn = temporaryFPWaypoints[i].infos.airwayIn;
                activeFPWaypoints[i].infos.airwayOut = temporaryFPWaypoints[i].infos.airwayOut;
            }
        }
    }

    removeWaypoint(index, callback = EmptyCallback.Void) {
        this.ensureCurrentFlightPlanIsTemporary(() => {
            this.flightPlanManager.removeWaypoint(index, true, callback);
        });
    }

    eraseTemporaryFlightPlan(callback = EmptyCallback.Void) {
        this.flightPlanManager.setCurrentFlightPlanIndex(0, () => {
            SimVar.SetSimVarValue("L:FMC_FLIGHT_PLAN_IS_TEMPORARY", "number", 0);
            SimVar.SetSimVarValue("L:MAP_SHOW_TEMPORARY_FLIGHT_PLAN", "number", 0);
            callback();
        });
    }

    insertTemporaryFlightPlan(callback = EmptyCallback.Void) {
        if (this.flightPlanManager.getCurrentFlightPlanIndex() === 1) {
            this.flightPlanManager.copyCurrentFlightPlanInto(0, () => {
                this.flightPlanManager.setCurrentFlightPlanIndex(0, () => {
                    SimVar.SetSimVarValue("L:FMC_FLIGHT_PLAN_IS_TEMPORARY", "number", 0);
                    SimVar.SetSimVarValue("L:MAP_SHOW_TEMPORARY_FLIGHT_PLAN", "number", 0);
                    callback();
                });
            });
        }
    }

    vSpeedsValid() {
        return this._v1Checked && this._vRChecked && this._v2Checked ? (
            (!!this.v1Speed && !!this.vRSpeed ? this.v1Speed <= this.vRSpeed : true)
            && (!!this.vRSpeed && !!this.v2Speed ? this.vRSpeed <= this.v2Speed : true)
            && (!!this.v1Speed && !!this.v2Speed ? this.v1Speed <= this.v2Speed : true)
        ) : true;
    }

    vSpeedDisagreeCheck() {
        this.addNewMessage(NXSystemMessages.vToDisagree, this.vSpeedsValid.bind(this));
    }

    //Needs PR Merge #3082
    trySetV1Speed(s) {
        if (s === FMCMainDisplay.clrValue) {
            this.addNewMessage(NXSystemMessages.notAllowed);
            return false;
        }
        const v = parseInt(s);
        if (!isFinite(v) || !/^\d{2,3}$/.test(s)) {
            this.addNewMessage(NXSystemMessages.formatError);
            return false;
        }
        if (v < 90 || v > 350) {
            this.addNewMessage(NXSystemMessages.entryOutOfRange);
            return false;
        }
        this.tryRemoveMessage(NXSystemMessages.checkToData.text);
        this._v1Checked = true;
        this.v1Speed = v;
        SimVar.SetSimVarValue("L:AIRLINER_V1_SPEED", "Knots", this.v1Speed).then(() => {
            this.vSpeedDisagreeCheck();
        });
        return true;
    }

    //Needs PR Merge #3082
    trySetVRSpeed(s) {
        if (s === FMCMainDisplay.clrValue) {
            this.addNewMessage(NXSystemMessages.notAllowed);
            return false;
        }
        const v = parseInt(s);
        if (!isFinite(v) || !/^\d{2,3}$/.test(s)) {
            this.addNewMessage(NXSystemMessages.formatError);
            return false;
        }
        if (v < 90 || v > 350) {
            this.addNewMessage(NXSystemMessages.entryOutOfRange);
            return false;
        }
        this.tryRemoveMessage(NXSystemMessages.checkToData.text);
        this._vRChecked = true;
        this.vRSpeed = v;
        SimVar.SetSimVarValue("L:AIRLINER_VR_SPEED", "Knots", this.vRSpeed).then(() => {
            this.vSpeedDisagreeCheck();
        });
        return true;
    }

    //Needs PR Merge #3082
    trySetV2Speed(s) {
        if (s === FMCMainDisplay.clrValue) {
            this.addNewMessage(NXSystemMessages.notAllowed);
            return false;
        }
        const v = parseInt(s);
        if (!isFinite(v) || !/^\d{2,3}$/.test(s)) {
            this.addNewMessage(NXSystemMessages.formatError);
            return false;
        }
        if (v < 90 || v > 350) {
            this.addNewMessage(NXSystemMessages.entryOutOfRange);
            return false;
        }
        this.tryRemoveMessage(NXSystemMessages.checkToData.text);
        this._v2Checked = true;
        this.v2Speed = v;
        SimVar.SetSimVarValue("L:AIRLINER_V2_SPEED", "Knots", this.v2Speed).then(() => {
            this.vSpeedDisagreeCheck();
        });
        return true;
    }

    trySetTakeOffTransAltitude(s) {
        if (s === FMCMainDisplay.clrValue) {
            this.transitionAltitude = NaN;
            this.transitionAltitudeIsPilotEntered = false;
            SimVar.SetSimVarValue("L:AIRLINER_TRANS_ALT", "Number", 0);
            return true;
        }

        let value = parseInt(s);
        if (!isFinite(value) || !/^\d{4,5}$/.test(s)) {
            this.addNewMessage(NXSystemMessages.formatError);
            return false;
        }

        value = Math.round(value / 10) * 10;
        if (value < 1000 || value > 45000) {
            this.addNewMessage(NXSystemMessages.entryOutOfRange);
            return false;
        }

        this.transitionAltitude = value;
        this.transitionAltitudeIsPilotEntered = true;
        SimVar.SetSimVarValue("L:AIRLINER_TRANS_ALT", "Number", value);
        return true;
    }

    getTransitionAltitude() {
        if (isFinite(this.transitionAltitude)) {
            return this.transitionAltitude;
        }

        // TODO fetch this from the nav database once we have it in future
        return 10000;
    }

    //Needs PR Merge #3082
    trySetThrustReductionAccelerationAltitude(s) {
        if (s === FMCMainDisplay.clrValue) {
            this.thrustReductionAltitudeIsPilotEntered = false;
            this.accelerationAltitudeIsPilotEntered = false;
            CDUPerformancePage.UpdateThrRedAccFromOrigin(this, true, true);
            return true;
        }

        const origin = this.flightPlanManager.getOrigin();
        const elevation = origin ? origin.altitudeinFP : 0;
        const minimumAltitude = elevation + 400;

        let newThrRedAlt = null;
        let newAccAlt = null;

        let [thrRedAlt, accAlt] = s.split("/");

        if (thrRedAlt && thrRedAlt.length > 0) {
            if (!/^\d{3,5}$/.test(thrRedAlt)) {
                this.addNewMessage(NXSystemMessages.formatError);
                return false;
            }

            thrRedAlt = parseInt(thrRedAlt);
            thrRedAlt = Math.round(thrRedAlt / 10) * 10;
            if (thrRedAlt < minimumAltitude || thrRedAlt > 45000) {
                this.addNewMessage(NXSystemMessages.entryOutOfRange);
                return false;
            }

            newThrRedAlt = thrRedAlt;
        }

        if (accAlt && accAlt.length > 0) {
            if (!/^\d{3,5}$/.test(accAlt)) {
                this.addNewMessage(NXSystemMessages.formatError);
                return false;
            }

            accAlt = parseInt(accAlt);
            accAlt = Math.round(accAlt / 10) * 10;
            if (accAlt < minimumAltitude || accAlt > 45000) {
                this.addNewMessage(NXSystemMessages.entryOutOfRange);
                return false;
            }

            newAccAlt = accAlt;
        }

        if (newThrRedAlt !== null) {
            this.thrustReductionAltitude = newThrRedAlt;
            this.thrustReductionAltitudeIsPilotEntered = true;
            SimVar.SetSimVarValue("L:AIRLINER_THR_RED_ALT", "Number", newThrRedAlt);
        }
        if (newAccAlt !== null) {
            this.accelerationAltitude = newAccAlt;
            this.accelerationAltitudeIsPilotEntered = true;
            SimVar.SetSimVarValue("L:AIRLINER_ACC_ALT", "Number", newAccAlt);
        }
        return true;
    }

    trySetEngineOutAcceleration(s) {
        if (s === FMCMainDisplay.clrValue) {
            this.engineOutAccelerationAltitudeIsPilotEntered = false;
            CDUPerformancePage.UpdateEngOutAccFromOrigin(this);
            return true;
        }

        if (!/^\d{3,5}$/.test(s)) {
            this.addNewMessage(NXSystemMessages.formatError);
            return false;
        }

        const origin = this.flightPlanManager.getOrigin();
        const elevation = origin ? origin.altitudeinFP : 0;
        const minimumAltitude = elevation + 400;

        let engineOutAccAlt = parseInt(s);
        engineOutAccAlt = Math.round(engineOutAccAlt / 10) * 10;
        if (engineOutAccAlt < minimumAltitude || engineOutAccAlt > 45000) {
            this.addNewMessage(NXSystemMessages.entryOutOfRange);
            return false;
        }

        this.engineOutAccelerationAltitude = engineOutAccAlt;
        this.engineOutAccelerationAltitudeIsPilotEntered = true;
        SimVar.SetSimVarValue("L:A32NX_ENG_OUT_ACC_ALT", "feet", engineOutAccAlt);
        return true;
    }

    //Needs PR Merge #3082
    trySetThrustReductionAccelerationAltitudeGoaround(s) {
        let thrRed = NaN;
        let accAlt = NaN;
        if (s) {
            const sSplit = s.split("/");
            thrRed = parseInt(sSplit[0]);
            accAlt = parseInt(sSplit[1]);
        }
        if ((isFinite(thrRed) || isFinite(accAlt)) && thrRed <= accAlt) {
            if (isFinite(thrRed)) {
                this.thrustReductionAltitudeGoaround = thrRed;
                SimVar.SetSimVarValue("L:AIRLINER_THR_RED_ALT_GOAROUND", "Number", this.thrustReductionAltitudeGoaround);
            }
            if (isFinite(accAlt)) {
                this.accelerationAltitudeGoaround = accAlt;
                SimVar.SetSimVarValue("L:AIRLINER_ACC_ALT_GOAROUND", "Number", this.accelerationAltitudeGoaround);
            }
            return true;
        }
        this.addNewMessage(NXSystemMessages.notAllowed);
        return false;
    }

    trySetengineOutAccelerationAltitudeGoaround(s) {
        const engOutAcc = parseInt(s);
        if (isFinite(engOutAcc)) {
            this.engineOutAccelerationAltitudeGoaround = engOutAcc;
            SimVar.SetSimVarValue("L:AIRLINER_ENG_OUT_ACC_ALT_GOAROUND", "Number", this.engineOutAccelerationAltitudeGoaround);
            return true;
        }
        this.addNewMessage(NXSystemMessages.notAllowed);
        return false;
    }

    //Needs PR Merge #3082
    //TODO: with FADEC no longer needed
    setPerfTOFlexTemp(s) {
        if (s === FMCMainDisplay.clrValue) {
            this.perfTOTemp = NaN;
            // In future we probably want a better way of checking this, as 0 is
            // in the valid flex temperature range (-99 to 99).
            SimVar.SetSimVarValue("L:AIRLINER_TO_FLEX_TEMP", "Number", 0);
            return true;
        }
        let value = parseInt(s);
        if (!isFinite(value) || !/^[+\-]?\d{1,2}$/.test(s)) {
            this.addNewMessage(NXSystemMessages.formatError);
            return false;
        }
        if (value < -99 || value > 99) {
            this.addNewMessage(NXSystemMessages.entryOutOfRange);
            return false;
        }
        // As the sim uses 0 as a sentinel value to detect that no flex
        // temperature is set, we'll just use 0.1 as the actual value for flex 0
        // and make sure we never display it with decimals.
        if (value === 0) {
            value = 0.1;
        }
        this.perfTOTemp = value;
        SimVar.SetSimVarValue("L:AIRLINER_TO_FLEX_TEMP", "Number", value);
        return true;
    }

    /**
     * Attempts to predict required block fuel for trip
     * @returns {boolean}
     */
    //TODO: maybe make this part of an update routine?
    tryFuelPlanning() {
        if (this._fuelPlanningPhase === this._fuelPlanningPhases.IN_PROGRESS) {
            this._blockFuelEntered = true;
            this._fuelPlanningPhase = this._fuelPlanningPhases.COMPLETED;
            return true;
        }
        const tempRouteFinalFuelTime = this._routeFinalFuelTime;
        this.tryUpdateRouteFinalFuel();
        this.tryUpdateRouteAlternate();
        this.tryUpdateRouteTrip();

        this._routeFinalFuelTime = tempRouteFinalFuelTime;
        this._routeFinalFuelWeight = (this._routeFinalFuelTime * this._rteFinalCoeffecient) / 1000;

        this.tryUpdateMinDestFob();

        this.blockFuel = this.getTotalTripFuelCons() + this._minDestFob + this.taxiFuelWeight + this.getRouteReservedWeight();
        this._fuelPlanningPhase = this._fuelPlanningPhases.IN_PROGRESS;
        return true;
    }

    trySetTaxiFuelWeight(s) {
        if (s === FMCMainDisplay.clrValue) {
            this.taxiFuelWeight = this._defaultTaxiFuelWeight;
            this._taxiEntered = false;
            return true;
        }
        if (!this.representsDecimalNumber(s)) {
            this.addNewMessage(NXSystemMessages.formatError);
            return false;
        }
        const value = parseFloat(s) / this._conversionWeight;
        if (isFinite(value)) {
            if (this.isTaxiFuelInRange(value)) {
                this._taxiEntered = true;
                this.taxiFuelWeight = value;
                return true;
            } else {
                this.addNewMessage(NXSystemMessages.entryOutOfRange);
                return false;
            }
        }
        this.addNewMessage(NXSystemMessages.notAllowed);
        return false;
    }

    getRouteFinalFuelWeight() {
        if (isFinite(this._routeFinalFuelWeight)) {
            this._routeFinalFuelWeight = (this._routeFinalFuelTime * this._rteFinalCoeffecient) / 1000;
            return this._routeFinalFuelWeight;
        }
    }

    getRouteFinalFuelTime() {
        return this._routeFinalFuelTime;
    }

    /**
     * This method is used to set initial Final Time for when INIT B is making predictions
     * @param {String} s - containing time value
     * @returns {boolean}
     */
    async trySetRouteFinalTime(s) {
        if (s) {
            if (s === FMCMainDisplay.clrValue) {
                this._routeFinalFuelTime = this._routeFinalFuelTimeDefault;
                this._rteFinalWeightEntered = false;
                this._rteFinalTimeEntered = false;
                return true;
            }
            // Time entry must start with '/'
            if (s.startsWith("/")) {
                const rteFinalTime = s.slice(1);

                if (!/^\d{1,4}$/.test(rteFinalTime)) {
                    this.addNewMessage(NXSystemMessages.formatError);
                    return false;
                }

                if (this.isFinalTimeInRange(rteFinalTime)) {
                    this._rteFinalWeightEntered = false;
                    this._rteFinalTimeEntered = true;
                    this._routeFinalFuelTime = FMCMainDisplay.hhmmToMinutes(rteFinalTime.padStart(4,"0"));
                    return true;
                } else {
                    this.addNewMessage(NXSystemMessages.entryOutOfRange);
                    return false;
                }
            }
        }
        this.addNewMessage(NXSystemMessages.notAllowed);
        return false;
    }

    /**
     *
     * @param {string} s
     * @returns {Promise<boolean>}
     */
    async trySetRouteFinalFuel(s) {
        if (s === FMCMainDisplay.clrValue) {
            this._routeFinalFuelTime = this._routeFinalFuelTimeDefault;
            this._rteFinalWeightEntered = false;
            this._rteFinalTimeEntered = false;
            return true;
        }
        if (s) {
            // Time entry must start with '/'
            if (s.startsWith("/")) {
                return this.trySetRouteFinalTime(s);
            } else {
                // If not time, try to parse as weight
                // Weight can be entered with optional trailing slash, if so remove it before parsing the value
                const enteredValue = s.endsWith("/") ? s.slice(0, -1) : s;

                if (!this.representsDecimalNumber(enteredValue)) {
                    this.addNewMessage(NXSystemMessages.formatError);
                    return false;
                }

                const rteFinalWeight = parseFloat(enteredValue) / this._conversionWeight;

                if (this.isFinalFuelInRange(rteFinalWeight)) {
                    this._rteFinalWeightEntered = true;
                    this._rteFinalTimeEntered = false;
                    this._routeFinalFuelWeight = rteFinalWeight;
                    this._routeFinalFuelTime = (rteFinalWeight * 1000) / this._rteFinalCoeffecient;
                    return true;
                } else {
                    this.addNewMessage(NXSystemMessages.entryOutOfRange);
                    return false;
                }
            }
        }
        this.addNewMessage(NXSystemMessages.notAllowed);
        return false;
    }

    getRouteReservedWeight() {
        if (!this.routeReservedEntered() && (this._rteFinalCoeffecient !== 0)) {
            const fivePercentWeight = this._routeReservedPercent * this._routeTripFuelWeight / 100;
            const fiveMinuteHoldingWeight = (5 * this._rteFinalCoeffecient) / 1000;

            return fivePercentWeight > fiveMinuteHoldingWeight ? fivePercentWeight : fiveMinuteHoldingWeight;
        }
        if (isFinite(this._routeReservedWeight) && this._routeReservedWeight !== 0) {
            return this._routeReservedWeight;
        } else {
            return this._routeReservedPercent * this._routeTripFuelWeight / 100;
        }
    }

    getRouteReservedPercent() {
        if (isFinite(this._routeReservedWeight) && isFinite(this.blockFuel) && this._routeReservedWeight !== 0) {
            return this._routeReservedWeight / this._routeTripFuelWeight * 100;
        }
        return this._routeReservedPercent;
    }

    trySetRouteReservedPercent(s) {
        if (s) {
            if (s === FMCMainDisplay.clrValue) {
                this._rteReservedWeightEntered = false;
                this._rteReservedPctEntered = false;
                this._routeReservedWeight = 0;
                this._routeReservedPercent = 5;
                this._rteRsvPercentOOR = false;
                return true;
            }
            // Percentage entry must start with '/'
            if (s.startsWith("/")) {
                const enteredValue = s.slice(1);

                if (!this.representsDecimalNumber(enteredValue)) {
                    this.addNewMessage(NXSystemMessages.formatError);
                    return false;
                }

                const rteRsvPercent = parseFloat(enteredValue);

                if (!this.isRteRsvPercentInRange(rteRsvPercent)) {
                    this.addNewMessage(NXSystemMessages.entryOutOfRange);
                    return false;
                }

                this._rteRsvPercentOOR = false;
                this._rteReservedPctEntered = true;
                this._rteReservedWeightEntered = false;

                if (isFinite(rteRsvPercent)) {
                    this._routeReservedWeight = NaN;
                    this._routeReservedPercent = rteRsvPercent;
                    return true;
                }
            }
        }
        this.addNewMessage(NXSystemMessages.notAllowed);
        return false;
    }

    /**
     * Checks input and passes to trySetCruiseFl()
     * @param input
     * @returns {boolean} input passed checks
     */
    trySetCruiseFlCheckInput(input) {
        if (input === FMCMainDisplay.clrValue) {
            this.addNewMessage(NXSystemMessages.notAllowed);
            return false;
        }
        const flString = input.replace("FL", "");
        if (!flString) {
            this.addNewMessage(NXSystemMessages.notAllowed);
            return false;
        }
        return this.trySetCruiseFl(parseFloat(flString));
    }

    /**
     * Sets new Cruise FL if all conditions good
     * @param fl {number} Altitude or FL
     * @returns {boolean} input passed checks
     */
    trySetCruiseFl(fl) {
        if (!isFinite(fl)) {
            this.addNewMessage(NXSystemMessages.notAllowed);
            return false;
        }
        if (fl >= 1000) {
            fl = Math.floor(fl / 100);
        }
        if (fl > this.maxCruiseFL) {
            this.addNewMessage(NXSystemMessages.entryOutOfRange);
            return false;
        }
        const phase = this.currentFlightPhase;
        const selFl = Math.floor(Math.max(0, Simplane.getAutoPilotDisplayedAltitudeLockValue("feet")) / 100);
        if (fl < selFl && (phase === FmgcFlightPhases.CLIMB || phase === FmgcFlightPhases.APPROACH || phase === FmgcFlightPhases.GOAROUND)) {
            this.addNewMessage(NXSystemMessages.entryOutOfRange);
            return false;
        }

        if (fl <= 0 || fl > this.maxCruiseFL) {
            this.addNewMessage(NXSystemMessages.entryOutOfRange);
            return false;
        }

        this.cruiseFlightLevel = fl;
        this._cruiseFlightLevel = fl;
        this._cruiseEntered = true;
        this._activeCruiseFlightLevelDefaulToFcu = false;
        this.cruiseTemperature = undefined;
        this.updateConstraints();

        const acFl = Math.floor(Simplane.getAltitude() / 100);

        if (acFl > fl && (phase === FmgcFlightPhases.CLIMB || phase === FmgcFlightPhases.DESCENT || phase === FmgcFlightPhases.APPROACH)) {
            this.flightPhaseManager.changeFlightPhase(FmgcFlightPhases.CRUISE);
        } else if (acFl < fl && (phase === FmgcFlightPhases.DESCENT || phase === FmgcFlightPhases.APPROACH)) {
            this.flightPhaseManager.changeFlightPhase(FmgcFlightPhases.CLIMB);
        }

        return true;
    }

    trySetRouteReservedFuel(s) {
        if (s) {
            if (s === FMCMainDisplay.clrValue) {
                this._rteReservedWeightEntered = false;
                this._rteReservedPctEntered = false;
                this._routeReservedWeight = 0;
                this._routeReservedPercent = 5;
                this._rteRsvPercentOOR = false;
                return true;
            }
            // Percentage entry must start with '/'
            if (s.startsWith("/")) {
                return this.trySetRouteReservedPercent(s);
            } else {
                // If not percentage, try to parse as weight
                // Weight can be entered with optional trailing slash, if so remove it before parsing the value
                const enteredValue = s.endsWith("/") ? s.slice(0, -1) : s;

                if (!this.representsDecimalNumber(enteredValue)) {
                    this.addNewMessage(NXSystemMessages.formatError);
                    return false;
                }

                const rteRsvWeight = parseFloat(enteredValue) / this._conversionWeight;

                if (!this.isRteRsvFuelInRange(rteRsvWeight)) {
                    this.addNewMessage(NXSystemMessages.entryOutOfRange);
                    return false;
                }

                this._rteReservedWeightEntered = true;
                this._rteReservedPctEntered = false;

                if (isFinite(rteRsvWeight)) {
                    this._routeReservedWeight = rteRsvWeight;
                    this._routeReservedPercent = 0;

                    if (!this.isRteRsvPercentInRange(this.getRouteReservedPercent())) { // Bit of a hacky method due previous tight coupling of weight and percentage calculations
                        this._rteRsvPercentOOR = true;
                    }

                    return true;
                }
            }
        }
        this.addNewMessage(NXSystemMessages.notAllowed);
        return false;
    }

    trySetZeroFuelWeightZFWCG(s) {
        if (s) {
            if (s.includes("/")) {
                const sSplit = s.split("/");
                const zfw = parseFloat(sSplit[0]) / this._conversionWeight;
                const zfwcg = parseFloat(sSplit[1]);
                if (isFinite(zfw) && isFinite(zfwcg)) {
                    if (this.isZFWInRange(zfw) && this.isZFWCGInRange(zfwcg)) {
                        this._zeroFuelWeightZFWCGEntered = true;
                        this.zeroFuelWeight = zfw;
                        this.zeroFuelWeightMassCenter = zfwcg;
                        return true;
                    }
                    this.addNewMessage(NXSystemMessages.entryOutOfRange);
                    return false;
                }
                if (!this._zeroFuelWeightZFWCGEntered) {
                    this.addNewMessage(NXSystemMessages.notAllowed);
                    return false;
                }
                if (this.isZFWInRange(zfw)) {
                    this.zeroFuelWeight = zfw;
                    return true;
                }
                if (this.isZFWCGInRange(zfwcg)) {
                    this.zeroFuelWeightMassCenter = zfwcg;
                    return true;
                }
                this.addNewMessage(NXSystemMessages.entryOutOfRange);
                return false;
            }
            if (!this._zeroFuelWeightZFWCGEntered) {
                this.addNewMessage(NXSystemMessages.notAllowed);
                return false;
            }
            const zfw = parseFloat(s) / this._conversionWeight;
            if (this.isZFWInRange(zfw)) {
                this.zeroFuelWeight = zfw;
                return true;
            }
            this.addNewMessage(NXSystemMessages.entryOutOfRange);
            return false;
        }
        this.addNewMessage(NXSystemMessages.formatError);
        return false;
    }

    /**
     *
     * @returns {number} Returns estimated fuel on board when arriving at the destination
     */
    getDestEFOB(useFOB = false) {
        return (useFOB ? this.getFOB() : this.blockFuel) - this._routeTripFuelWeight - this.taxiFuelWeight;
    }

    /**
     * @returns {number} Returns EFOB when arriving at the alternate dest
     */
    getAltEFOB(useFOB = false) {
        return this.getDestEFOB(useFOB) - this._routeAltFuelWeight;
    }

    trySetBlockFuel(s) {
        if (s === FMCMainDisplay.clrValue) {
            this.blockFuel = 0.0;
            this._blockFuelEntered = false;
            this._fuelPredDone = false;
            this._fuelPlanningPhase = this._fuelPlanningPhases.PLANNING;
            return true;
        }
        const value = parseFloat(s) / this._conversionWeight;
        if (isFinite(value) && this.isBlockFuelInRange(value)) {
            if (this.isBlockFuelInRange(value)) {
                this.blockFuel = value;
                this._blockFuelEntered = true;
                return true;
            } else {
                this.addNewMessage(NXSystemMessages.entryOutOfRange);
                return false;
            }
        }
        this.addNewMessage(NXSystemMessages.notAllowed);
        return false;
    }

    async trySetAverageWind(s) {
        const validDelims = ["TL", "T", "+", "HD", "H", "-"];
        const matchedIndex = validDelims.findIndex(element => s.startsWith(element));
        const digits = matchedIndex >= 0 ? s.replace(validDelims[matchedIndex], "") : s;
        const isNum = /^\d+$/.test(digits);
        if (!isNum) {
            this.addNewMessage(NXSystemMessages.formatError);
            return false;
        }
        const wind = parseInt(digits);
        this._windDir = matchedIndex <= 2 ? this._windDirections.TAILWIND : this._windDirections.HEADWIND;
        if (wind > 250) {
            this.addNewMessage(NXSystemMessages.entryOutOfRange);
            return false;
        }
        this.averageWind = wind;
        return true;
    }

    trySetPreSelectedClimbSpeed(s) {
        const isNextPhase = this.currentFlightPhase === FmgcFlightPhases.TAKEOFF;
        if (s === FMCMainDisplay.clrValue) {
            this.preSelectedClbSpeed = undefined;
            if (isNextPhase) {
                SimVar.SetSimVarValue("L:A32NX_MachPreselVal", "mach", -1);
                SimVar.SetSimVarValue("L:A32NX_SpeedPreselVal", "knots", -1);
            }
            return true;
        }
        const v = parseFloat(s);
        if (isFinite(v)) {
            if (v < 1) {
                this.preSelectedClbSpeed = v;
                if (isNextPhase) {
                    SimVar.SetSimVarValue("L:A32NX_MachPreselVal", "mach", v);
                    SimVar.SetSimVarValue("L:A32NX_SpeedPreselVal", "knots", -1);
                }
            } else {
                this.preSelectedClbSpeed = Math.round(v);
                if (isNextPhase) {
                    SimVar.SetSimVarValue("L:A32NX_SpeedPreselVal", "knots", this.preSelectedClbSpeed);
                    SimVar.SetSimVarValue("L:A32NX_MachPreselVal", "mach", -1);
                }
            }
            return true;
        }
        this.addNewMessage(NXSystemMessages.notAllowed);
        return false;
    }

    trySetPreSelectedCruiseSpeed(s) {
        const isNextPhase = this.currentFlightPhase === FmgcFlightPhases.CLIMB;
        if (s === FMCMainDisplay.clrValue) {
            this.preSelectedCrzSpeed = undefined;
            if (isNextPhase) {
                SimVar.SetSimVarValue("L:A32NX_MachPreselVal", "mach", -1);
                SimVar.SetSimVarValue("L:A32NX_SpeedPreselVal", "knots", -1);
            }
            return true;
        }
        const v = parseFloat(s);
        if (isFinite(v)) {
            if (v < 1) {
                this.preSelectedCrzSpeed = v;
                if (isNextPhase) {
                    SimVar.SetSimVarValue("L:A32NX_MachPreselVal", "mach", v);
                    SimVar.SetSimVarValue("L:A32NX_SpeedPreselVal", "knots", -1);
                }
            } else {
                this.preSelectedCrzSpeed = Math.round(v);
                if (isNextPhase) {
                    SimVar.SetSimVarValue("L:A32NX_SpeedPreselVal", "knots", this.preSelectedCrzSpeed);
                    SimVar.SetSimVarValue("L:A32NX_MachPreselVal", "mach", -1);
                }
            }
            return true;
        }
        this.addNewMessage(NXSystemMessages.notAllowed);
        return false;
    }

    trySetPreSelectedDescentSpeed(s) {
        const isNextPhase = this.currentFlightPhase === FmgcFlightPhases.CRUISE;
        if (s === FMCMainDisplay.clrValue) {
            this.preSelectedDesSpeed = undefined;
            if (isNextPhase) {
                SimVar.SetSimVarValue("L:A32NX_MachPreselVal", "mach", -1);
                SimVar.SetSimVarValue("L:A32NX_SpeedPreselVal", "knots", -1);
            }
            return true;
        }
        const v = parseFloat(s);
        if (isFinite(v)) {
            if (v < 1) {
                this.preSelectedDesSpeed = v;
                if (isNextPhase) {
                    SimVar.SetSimVarValue("L:A32NX_MachPreselVal", "mach", v);
                    SimVar.SetSimVarValue("L:A32NX_SpeedPreselVal", "knots", -1);
                }
            } else {
                this.preSelectedDesSpeed = Math.round(v);
                if (isNextPhase) {
                    SimVar.SetSimVarValue("L:A32NX_SpeedPreselVal", "knots", this.preSelectedDesSpeed);
                    SimVar.SetSimVarValue("L:A32NX_MachPreselVal", "mach", -1);
                }
            }
            return true;
        }
        this.addNewMessage(NXSystemMessages.notAllowed);
        return false;
    }

    setPerfApprQNH(s) {
        if (s === FMCMainDisplay.clrValue) {
            const dest = this.flightPlanManager.getDestination();
            if (dest && dest.liveDistanceTo < 180) {
                this.addNewMessage(NXSystemMessages.notAllowed);
                return false;
            } else {
                this.perfApprQNH = NaN;
                return true;
            }
        }

        const value = parseFloat(s);
        const HPA_REGEX = /^[01]?[0-9]{3}$/;
        const INHG_REGEX = /^([23][0-9]|[0-9]{2}\.)[0-9]{2}$/;

        if (HPA_REGEX.test(s)) {
            if (value >= 745 && value <= 1050) {
                this.perfApprQNH = value;
                SimVar.SetSimVarValue("L:A32NX_DESTINATION_QNH", "Millibar", this.perfApprQNH);
                return true;
            } else {
                this.addNewMessage(NXSystemMessages.entryOutOfRange);
                return false;
            }
        } else if (INHG_REGEX.test(s)) {
            if (value >= 2200 && value <= 3100) {
                this.perfApprQNH = value / 100;
                SimVar.SetSimVarValue("L:A32NX_DESTINATION_QNH", "Millibar", this.perfApprQNH * 33.8639);
                return true;
            } else if (value >= 22.0 && value <= 31.00) {
                this.perfApprQNH = value;
                SimVar.SetSimVarValue("L:A32NX_DESTINATION_QNH", "Millibar", this.perfApprQNH * 33.8639);
                return true;
            } else {
                this.addNewMessage(NXSystemMessages.entryOutOfRange);
                return false;
            }
        }
        this.addNewMessage(NXSystemMessages.formatError);
        return false;
    }

    setPerfApprTemp(s) {
        if (s === FMCMainDisplay.clrValue) {
            const dest = this.flightPlanManager.getDestination();
            if (dest && dest.liveDistanceTo < 180) {
                this.addNewMessage(NXSystemMessages.notAllowed);
                return false;
            } else {
                this.perfApprTemp = NaN;
                return true;
            }
        }

        if (!/^[\+\-]?\d{1,2}$/.test(s)) {
            this.addNewMessage(NXSystemMessages.formatError);
            return false;
        }
        this.perfApprTemp = parseInt(s);
        return true;
    }

    setPerfApprWind(s) {
        if (s === FMCMainDisplay.clrValue) {
            this.perfApprWindHeading = NaN;
            this.perfApprWindSpeed = NaN;
            return true;
        }

        // both must be entered
        if (!/^\d{1,3}\/\d{1,3}$/.test(s)) {
            this.addNewMessage(NXSystemMessages.formatError);
            return false;
        }
        const [dir, mag] = s.split("/").map((v) => parseInt(v));
        if (dir > 360 || mag > 500) {
            this.addNewMessage(NXSystemMessages.entryOutOfRange);
            return false;
        }
        this.perfApprWindHeading = dir % 360; // 360 is displayed as 0
        this.perfApprWindSpeed = mag;
        return true;
    }

    setPerfApprTransAlt(s) {
        if (s === FMCMainDisplay.clrValue) {
            this.perfApprTransAlt = NaN;
            this.perfApprTransAltPilotEntered = false;
            SimVar.SetSimVarValue("L:AIRLINER_APPR_TRANS_ALT", "Number", 0);
            return true;
        }

        if (!/^\d{4,5}$/.test(s)) {
            this.addNewMessage(NXSystemMessages.formatError);
            return false;
        }
        const value = Math.round(parseInt(s) / 10) * 10;
        if (value < 1000 || value > 45000) {
            this.addNewMessage(NXSystemMessages.entryOutOfRange);
            return false;
        }

        this.perfApprTransAlt = value;
        this.perfApprTransAltPilotEntered = true;
        SimVar.SetSimVarValue("L:AIRLINER_APPR_TRANS_ALT", "Number", value);
        return true;
    }

    /**
     * VApp for _selected_ landing config
     */
    getVApp() {
        if (isFinite(this.vApp)) {
            return this.vApp;
        }
        return this.approachSpeeds.vapp;
    }

    //Needs PR Merge #3154
    setPerfApprVApp(s) {
        if (s === FMCMainDisplay.clrValue) {
            if (isFinite(this.vApp)) {
                this.vApp = NaN;
                return true;
            }
        } else {
            if (s.includes(".")) {
                this.addNewMessage(NXSystemMessages.formatError);
                return false;
            }
            const value = parseInt(s);
            if (isFinite(value) && value >= 90 && value <= 350) {
                this.vApp = value;
                return true;
            }
            this.addNewMessage(NXSystemMessages.entryOutOfRange);
            return false;
        }
        this.addNewMessage(NXSystemMessages.notAllowed);
        return false;
    }

    /**
     * Tries to estimate the landing weight at destination
     * NaN on failure
     */
    tryEstimateLandingWeight() {
        const altActive = false;
        const landingWeight = this.zeroFuelWeight + (altActive ? this.getAltEFOB(true) : this.getDestEFOB(true));
        return isFinite(landingWeight) ? landingWeight : NaN;
    }

    setPerfApprMDA(s) {
        if (s === FMCMainDisplay.clrValue) {
            this.perfApprMDA = NaN;
            SimVar.SetSimVarValue("L:AIRLINER_MINIMUM_DESCENT_ALTITUDE", "feet", 0);
            return true;
        } else if (s.match(/^[0-9]{1,5}$/) !== null) {
            const value = parseInt(s);
            let ldgRwy = this.flightPlanManager.getApproachRunway();
            if (!ldgRwy) {
                const dest = this.flightPlanManager.getDestination();
                if (dest && dest.infos && dest.infos.runways.length > 0) {
                    ldgRwy = dest.infos.runways[0];
                }
            }
            const limitLo = ldgRwy ? ldgRwy.elevation * 3.28084 : 0;
            const limitHi = ldgRwy ? ldgRwy.elevation * 3.28084 + 5000 : 39000;
            if (value >= limitLo && value <= limitHi) {
                this.perfApprMDA = value;
                SimVar.SetSimVarValue("L:AIRLINER_MINIMUM_DESCENT_ALTITUDE", "feet", this.perfApprMDA);
                return true;
            }
            this.addNewMessage(NXSystemMessages.entryOutOfRange);
            return false;
        } else {
            this.addNewMessage(NXSystemMessages.formatError);
            return false;
        }
    }

    setPerfApprDH(s) {
        if (s === FMCMainDisplay.clrValue) {
            this.perfApprDH = NaN;
            SimVar.SetSimVarValue("L:AIRLINER_DECISION_HEIGHT", "feet", -1);
            return true;
        }

        if (s === "NO" || s === "NO DH" || s === "NODH") {
            this.perfApprDH = "NO DH";
            SimVar.SetSimVarValue("L:AIRLINER_DECISION_HEIGHT", "feet", -2);
            return true;
        } else if (s.match(/^[0-9]{1,5}$/) !== null) {
            const value = parseInt(s);
            if (value >= 0 && value <= 5000) {
                this.perfApprDH = value;
                SimVar.SetSimVarValue("L:AIRLINER_DECISION_HEIGHT", "feet", this.perfApprDH);
                return true;
            } else {
                this.addNewMessage(NXSystemMessages.entryOutOfRange);
                return false;
            }
        } else {
            this.addNewMessage(NXSystemMessages.formatError);
            return false;
        }
    }

    setPerfApprFlaps3(s) {
        this.perfApprFlaps3 = s;
        SimVar.SetSimVarValue("L:A32NX_SPEEDS_LANDING_CONF3", "boolean", s);
    }

    getIsFlying() {
        return this.currentFlightPhase >= FmgcFlightPhases.TAKEOFF;
    }

    tryGoInApproachPhase() {
        if (
            this.currentFlightPhase === FmgcFlightPhases.PREFLIGHT ||
            this.currentFlightPhase === FmgcFlightPhases.TAKEOFF ||
            this.currentFlightPhase === FmgcFlightPhases.DONE
        ) {
            return false;
        }

        if (this.currentFlightPhase !== FmgcFlightPhases.APPROACH) {
            this.flightPhaseManager.changeFlightPhase(FmgcFlightPhases.APPROACH);
        }

        return true;
    }

    connectIlsFrequency(_freq) {
        if (_freq >= 108 && _freq <= 111.95 && RadioNav.isHz50Compliant(_freq)) {
            switch (this.radioNav.mode) {
                case NavMode.FOUR_SLOTS: {
                    this.ilsFrequency = _freq;
                    break;
                }
                case NavMode.TWO_SLOTS: {
                    this.vor1Frequency = _freq;
                    break;
                }
            }
            this.connectIls();
            return true;
        }
        return false;
    }

    connectIls() {
        if (this.isRadioNavActive()) {
            return;
        }
        if (this._lockConnectIls) {
            return;
        }
        this._lockConnectIls = true;
        setTimeout(() => {
            this._lockConnectIls = false;
        }, 1000);
        switch (this.radioNav.mode) {
            case NavMode.FOUR_SLOTS: {
                if (Math.abs(this.radioNav.getILSActiveFrequency(1) - this.ilsFrequency) > 0.005) {
                    this.radioNav.setILSActiveFrequency(1, this.ilsFrequency);
                }
                break;
            }
            case NavMode.TWO_SLOTS: {
                if (Math.abs(this.radioNav.getVORActiveFrequency(1) - this.vor1Frequency) > 0.005) {
                    this.radioNav.setVORActiveFrequency(1, this.vor1Frequency);
                }
                break;
            }
            default:
                console.error("Unknown RadioNav operating mode");
                break;
        }
    }

    setIlsFrequency(s) {
        if (s === FMCMainDisplay.clrValue) {
            this.ilsFrequency = 0;
            this.radioNav.setILSActiveFrequency(1, 0);
            this._ilsFrequencyPilotEntered = false;
            return true;
        }
        const v = parseFloat(s);
        if (isFinite(v)) {
            const freq = Math.round(v * 100) / 100;
            if (this.connectIlsFrequency(freq)) {
                this._ilsFrequencyPilotEntered = true;
                this.clearAutotunedIls();
                return true;
            }
            this.addNewMessage(NXSystemMessages.entryOutOfRange);
            return false;
        }
        this.addNewMessage(NXSystemMessages.notAllowed);
        return false;
    }

    initRadioNav(_boot) {
        if (this.isPrimary) {
            console.log("Init RadioNav");
            {
                if (_boot) {
                    this.vhf1Frequency = this.radioNav.getVHFActiveFrequency(this.instrumentIndex, 1);
                    this.vhf2Frequency = this.radioNav.getVHFActiveFrequency(this.instrumentIndex, 2);
                } else {
                    if (Math.abs(this.radioNav.getVHFActiveFrequency(this.instrumentIndex, 1) - this.vhf1Frequency) > 0.005) {
                        this.radioNav.setVHFActiveFrequency(this.instrumentIndex, 1, this.vhf1Frequency);
                    }
                    if (Math.abs(this.radioNav.getVHFActiveFrequency(this.instrumentIndex, 2) - this.vhf2Frequency) > 0.005) {
                        this.radioNav.setVHFActiveFrequency(this.instrumentIndex, 2, this.vhf2Frequency);
                    }
                }
            }
            {
                if (Math.abs(this.radioNav.getVORActiveFrequency(1) - this.vor1Frequency) > 0.005) {
                    this.radioNav.setVORActiveFrequency(1, this.vor1Frequency);
                }
                if (this.vor1Course >= 0) {
                    SimVar.SetSimVarValue("K:VOR1_SET", "number", this.vor1Course);
                }
                this.connectIls();
            }
            {
                if (Math.abs(this.radioNav.getVORActiveFrequency(2) - this.vor2Frequency) > 0.005) {
                    this.radioNav.setVORActiveFrequency(2, this.vor2Frequency);
                }
                if (this.vor2Course >= 0) {
                    SimVar.SetSimVarValue("K:VOR2_SET", "number", this.vor2Course);
                }
                if (Math.abs(this.radioNav.getILSActiveFrequency(2) - 0) > 0.005) {
                    this.radioNav.setILSActiveFrequency(2, 0);
                }
            }
            {
                if (_boot) {
                    this.adf1Frequency = this.radioNav.getADFActiveFrequency(1);
                    this.adf2Frequency = this.radioNav.getADFActiveFrequency(2);
                } else {
                    if (Math.abs(this.radioNav.getADFActiveFrequency(1) - this.adf1Frequency) > 0.005) {
                        SimVar.SetSimVarValue("K:ADF_COMPLETE_SET", "Frequency ADF BCD32", Avionics.Utils.make_adf_bcd32(this.adf1Frequency * 1000)).then(() => {
                        });
                    }
                    if (Math.abs(this.radioNav.getADFActiveFrequency(2) - this.adf2Frequency) > 0.005) {
                        SimVar.SetSimVarValue("K:ADF2_COMPLETE_SET", "Frequency ADF BCD32", Avionics.Utils.make_adf_bcd32(this.adf2Frequency * 1000)).then(() => {
                        });
                    }
                }
            }
            {
                if (this.atc1Frequency > 0) {
                    SimVar.SetSimVarValue("K:XPNDR_SET", "Frequency BCD16", Avionics.Utils.make_xpndr_bcd16(this.atc1Frequency));
                } else {
                    this.atc1Frequency = SimVar.GetSimVarValue("TRANSPONDER CODE:1", "number");
                }
            }
        }
    }

    canSwitchToNav() {
        if (!this._canSwitchToNav) {
            const altitude = Simplane.getAltitudeAboveGround();
            if (altitude >= 500) {
                this._canSwitchToNav = true;
            }
        }
        return this._canSwitchToNav;
    }

    isRadioNavActive() {
        return this.radioNav.getRADIONAVActive((this.isPrimary) ? 1 : 2);
    }

    get vhf1Frequency() {
        return this._vhf1Frequency;
    }

    get vhf2Frequency() {
        return this._vhf2Frequency;
    }

    get vor1Frequency() {
        return this._vor1Frequency;
    }

    get vor1Course() {
        return this._vor1Course;
    }

    get vor2Frequency() {
        return this._vor2Frequency;
    }

    get vor2Course() {
        return this._vor2Course;
    }

    get ilsFrequency() {
        return this._ilsFrequency;
    }

    get ilsCourse() {
        return this._ilsCourse;
    }

    get adf1Frequency() {
        return this._adf1Frequency;
    }

    get adf2Frequency() {
        return this._adf2Frequency;
    }

    get rcl1Frequency() {
        return this._rcl1Frequency;
    }

    get pre2Frequency() {
        return this._pre2Frequency;
    }

    get atc1Frequency() {
        return this._atc1Frequency;
    }

    set vhf1Frequency(_frq) {
        this._vhf1Frequency = _frq;
    }

    set vhf2Frequency(_frq) {
        this._vhf2Frequency = _frq;
    }

    set vor1Frequency(_frq) {
        this._vor1Frequency = _frq;
        SimVar.SetSimVarValue("L:FMC_VOR_FREQUENCY:1", "Hz", _frq * 1000000);
    }

    set vor1Course(_crs) {
        this._vor1Course = _crs;
    }

    set vor2Frequency(_frq) {
        this._vor2Frequency = _frq;
        SimVar.SetSimVarValue("L:FMC_VOR_FREQUENCY:2", "Hz", _frq * 1000000);
    }

    set vor2Course(_crs) {
        this._vor2Course = _crs;
    }

    set ilsFrequency(_frq) {
        this._ilsFrequency = _frq;
    }

    set ilsCourse(_crs) {
        this._ilsCourse = _crs;
    }

    set adf1Frequency(_frq) {
        this._adf1Frequency = _frq;
    }

    set adf2Frequency(_frq) {
        this._adf2Frequency = _frq;
    }

    set rcl1Frequency(_frq) {
        this._rcl1Frequency = _frq;
    }

    set pre2Frequency(_frq) {
        this._pre2Frequency = _frq;
    }

    set atc1Frequency(_frq) {
        this._atc1Frequency = _frq;
    }

    updateZfwVars() {
        const totalWeight = SimVar.GetSimVarValue("TOTAL WEIGHT", "kilograms") / 1000;
        const blockFuel = SimVar.GetSimVarValue("FUEL TOTAL QUANTITY", "gallons") * SimVar.GetSimVarValue("FUEL WEIGHT PER GALLON", "kilograms") / 1000;
        this.zeroFuelWeight = totalWeight - blockFuel;
        this.zeroFuelWeightMassCenter = SimVar.GetSimVarValue("CG PERCENT", "percent");
    }

    updateFuelVars() {
        this.blockFuel = SimVar.GetSimVarValue("FUEL TOTAL QUANTITY", "gallons") * SimVar.GetSimVarValue("FUEL WEIGHT PER GALLON", "kilograms") / 1000;
        this.updateZfwVars();
    }

    trySetFlapsTHS(s) {
        if (s === FMCMainDisplay.clrValue) {
            this.flaps = NaN;
            this.ths = NaN;
            SimVar.SetSimVarValue("L:A32NX_TO_CONFIG_FLAPS", "number", 0);
            SimVar.SetSimVarValue("L:A32NX_TO_CONFIG_FLAPS_ENTERED", "bool", false);
            SimVar.SetSimVarValue("L:A32NX_TO_CONFIG_THS", "degree", 0);
            SimVar.SetSimVarValue("L:A32NX_TO_CONFIG_THS_ENTERED", "bool", false);
            this.tryCheckToData();
            return true;
        }

        let newFlaps = null;
        let newThs = null;

        let [flaps, ths] = s.split("/");

        if (flaps && flaps.length > 0) {
            if (!/^\d$/.test(flaps)) {
                this.addNewMessage(NXSystemMessages.formatError);
                return false;
            }

            flaps = parseInt(flaps);
            if (flaps < 0 || flaps > 3) {
                this.addNewMessage(NXSystemMessages.entryOutOfRange);
                return false;
            }

            newFlaps = flaps;
        }

        if (ths && ths.length > 0) {
            // allow AAN.N and N.NAA, where AA is UP or DN
            if (!/^(UP|DN)(\d|\d?\.\d|\d\.\d?)|(\d|\d?\.\d|\d\.\d?)(UP|DN)$/.test(ths)) {
                this.addNewMessage(NXSystemMessages.formatError);
                return false;
            }

            let direction = null;
            ths = ths.replace(/(UP|DN)/g, (substr) => {
                direction = substr;
                return "";
            });

            if (direction) {
                ths = parseFloat(ths);
                if (direction === "DN") {
                    // Note that 0 *= -1 will result in -0, which is strictly
                    // the same as 0 (that is +0 === -0) and doesn't make a
                    // difference for the calculation itself. However, in order
                    // to differentiate between DN0.0 and UP0.0 we'll do check
                    // later when displaying this value using Object.is to
                    // determine whether the pilot entered DN0.0 or UP0.0.
                    ths *= -1;
                }
                if (!isFinite(ths) || ths < -5 || ths > 7) {
                    this.addNewMessage(NXSystemMessages.entryOutOfRange);
                    return false;
                }
                newThs = ths;
            }
        }

        if (newFlaps !== null) {
            if (!isNaN(this.flaps)) {
                this.tryCheckToData();
            }
            this.flaps = newFlaps;
            SimVar.SetSimVarValue("L:A32NX_TO_CONFIG_FLAPS", "number", newFlaps);
            SimVar.SetSimVarValue("L:A32NX_TO_CONFIG_FLAPS_ENTERED", "bool", true);
        }
        if (newThs !== null) {
            if (!isNaN(this.ths)) {
                this.tryCheckToData();
            }
            this.ths = newThs;
            SimVar.SetSimVarValue("L:A32NX_TO_CONFIG_THS", "degree", newThs);
            SimVar.SetSimVarValue("L:A32NX_TO_CONFIG_THS_ENTERED", "bool", true);
        }
        return true;
    }

    checkEFOBBelowMin() {
        if (!this._minDestFobEntered) {
            this.tryUpdateMinDestFob();
        }
        const EFOBBelMin = this.isAnEngineOn() ? this.getDestEFOB(true) : this.getDestEFOB(false);

        if (EFOBBelMin < this._minDestFob) {
            if (this.isAnEngineOn()) {
                setTimeout(() => {
                    this.addNewMessage(NXSystemMessages.destEfobBelowMin, () => {
                        return this._EfobBelowMinClr === true;
                    }, () => {
                        this._EfobBelowMinClr = true;
                    });
                }, 180000);
            } else {
                this.addNewMessage(NXSystemMessages.destEfobBelowMin, () => {
                    return this._EfobBelowMinClr === true;
                }, () => {
                    this._EfobBelowMinClr = true;
                });
            }
        }
    }

    updateTowerHeadwind() {
        if (isFinite(this.perfApprWindSpeed) && isFinite(this.perfApprWindHeading)) {
            const rwy = this.flightPlanManager.getApproachRunway();
            if (rwy) {
                this._towerHeadwind = NXSpeedsUtils.getHeadwind(this.perfApprWindSpeed, this.perfApprWindHeading, rwy.direction);
            }
        }
    }

    _getV1Speed() {
        return (new NXSpeedsTo(SimVar.GetSimVarValue("TOTAL WEIGHT", "kg") / 1000, this.flaps, Simplane.getAltitude())).v1;
    }

    _getVRSpeed() {
        return (new NXSpeedsTo(SimVar.GetSimVarValue("TOTAL WEIGHT", "kg") / 1000, this.flaps, Simplane.getAltitude())).vr;
    }

    _getV2Speed() {
        return (new NXSpeedsTo(SimVar.GetSimVarValue("TOTAL WEIGHT", "kg") / 1000, this.flaps, Simplane.getAltitude())).v2;
    }

    /**
     * Called after Flaps or THS change
     */
    tryCheckToData() {
        if (isFinite(this.v1Speed) || isFinite(this.vRSpeed) || isFinite(this.v2Speed)) {
            this.addNewMessage(NXSystemMessages.checkToData);
        }
    }

    /**
     * Called after runway change
     * - Sets confirmation prompt state for every entry whether it is defined or not
     * - Adds message when at least one entry needs to be confirmed
     * Additional:
     *   Only prompt the confirmation of FLEX TEMP when the TO runway was changed, not on initial insertion of the runway
     */
    onToRwyChanged() {
        const selectedRunway = this.flightPlanManager.getDepartureRunway();
        if (!!selectedRunway) {
            const toRunway = Avionics.Utils.formatRunway(selectedRunway.designation);
            if (toRunway === this.toRunway) {
                return;
            }
            if (!!this.toRunway) {
                this.toRunway = toRunway;
                this._toFlexChecked = !isFinite(this.perfTOTemp);
                this._v1Checked = !isFinite(this.v1Speed);
                this._vRChecked = !isFinite(this.vRSpeed);
                this._v2Checked = !isFinite(this.v2Speed);

                if (this._v1Checked && this._vRChecked && this._v2Checked && this._toFlexChecked) {
                    return;
                }
                this.addNewMessage(NXSystemMessages.checkToData, (mcdu) => {
                    return mcdu._v1Checked && mcdu._vRChecked && mcdu._v2Checked && mcdu._toFlexChecked;
                });
            }
            this.toRunway = toRunway;
        }
    }

    /**
     * Switches to the next/new perf page (if new flight phase is in order) or reloads the current page
     * @param _old {FmgcFlightPhases}
     * @param _new {FmgcFlightPhases}
     */
    tryUpdatePerfPage(_old, _new) {
        // Ensure we have a performance page selected...
        if (this.page.Current < this.page.PerformancePageTakeoff || this.page.Current > this.page.PerformancePageGoAround) {
            return;
        }

        const curPerfPagePhase = (() => {
            switch (this.page.Current) {
                case this.page.PerformancePageTakeoff : return FmgcFlightPhases.TAKEOFF;
                case this.page.PerformancePageClb : return FmgcFlightPhases.CLIMB;
                case this.page.PerformancePageCrz : return FmgcFlightPhases.CRUISE;
                case this.page.PerformancePageDes : return FmgcFlightPhases.DESCENT;
                case this.page.PerformancePageAppr : return FmgcFlightPhases.APPROACH;
                case this.page.PerformancePageGoAround : return FmgcFlightPhases.GOAROUND;
            }
        })();

        if (_new > _old) {
            if (_new >= curPerfPagePhase) {
                CDUPerformancePage.ShowPage(this, _new);
            }
        } else if (_old === curPerfPagePhase) {
            CDUPerformancePage.ShowPage(this, _old);
        }
    }

    routeReservedEntered() {
        return this._rteReservedWeightEntered || this._rteReservedPctEntered;
    }

    routeFinalEntered() {
        return this._rteFinalWeightEntered || this._rteFinalTimeEntered;
    }

    /**
     * LatLongAltCallback
     *
     * @callback LatLongAltCallback
     * @param {LatLongAlt} result
     * @param {number=} magVar magnetic variation if available
     */
    /**
     * McduMessageCallback
     *
     * @callback McduMessageCallback
     * @param {McduMessage} message
     */

    /**
     * Check if a place is the correct format for a runway
     * @param {string} s
     * @returns true if valid runway format
     */
    isRunwayFormat(s) {
        return s.match(/^([A-Z]{4})([0-9]{2}[RCL]?)$/) !== null;
    }

    /**
     * Parse a runway string and return the location of the threshold
     * Returns undefined if invalid format or not in database
     * @param {string} place
     * @param {LatLongAltCallback} onSuccess location of runway threshold
     * @param {McduMessageCallback} onError suggested error message
     */
    parseRunway(place, onSuccess, onError) {
        const rwy = place.match(/^([A-Z]{4})([0-9]{2}[RCL]?)$/);
        if (rwy !== null) {
            this.dataManager.GetAirportByIdent(rwy[1]).then((airport) => {
                if (airport) {
                    for (let i = 0; i < airport.infos.oneWayRunways.length; i++) {
                        if (Avionics.Utils.formatRunway(airport.infos.oneWayRunways[i].designation) === rwy[2]) {
                            const runway = airport.infos.oneWayRunways[i];
                            // this should be to the treshold but we don't have that, so we just use half the length
                            const adjustedCoordinates = Avionics.Utils.bearingDistanceToCoordinates(
                                (runway.direction + 180) % 360,
                                runway.length / 2 / 1852, // TODO unit conversion lib
                                runway.latitude, runway.longitude
                            );
                            return onSuccess(adjustedCoordinates, Facilities.getMagVar(adjustedCoordinates));
                        }
                    }
                    return onError(NXSystemMessages.notInDatabase);
                }
            });
        } else {
            return onError(NXSystemMessages.notInDatabase);
        }
    }

    /**
     * Check if a place is the correct format for a latitude/longitude
     * @param {string} s
     * @returns true if valid lat/lon format
     */
    isLatLonFormat(s) {
        return s.match(/^(N|S)?([0-9]{2,4}\.[0-9])(N|S)?\/(E|W)?([0-9]{2,5}\.[0-9])(E|W)?$/) !== null;
    }

    /**
     * Parse a lat/lon string into a position
     * @param {string} place
     * @param {LatLongAltCallback} onSuccess location
     * @param {McduMessageCallback} onError suggested error message
     */
    parseLatLon(place, onSuccess, onError) {
        const latlon = place.match(/^(N|S)?([0-9]{2,4}\.[0-9])(N|S)?\/(E|W)?([0-9]{2,5}\.[0-9])(E|W)?$/);
        if (latlon !== null) {
            const latB = (latlon[1] || "") + (latlon[3] || "");
            const lonB = (latlon[4] || "") + (latlon[6] || "");
            const latDdigits = latlon[2].length === 4 ? 3 : 4;
            const latD = parseInt(latlon[2].substring(0, latlon[2].length - latDdigits));
            const latM = parseFloat(latlon[2].substring(latlon[2].length - latDdigits));
            const lonDdigits = latlon[5].length === 4 ? 3 : 4;
            const lonD = parseInt(latlon[5].substring(0, latlon[5].length - lonDdigits));
            const lonM = parseFloat(latlon[5].substring(latlon[5].length - lonDdigits));
            if (latB.length !== 1 || lonB.length !== 1 || !isFinite(latM) || !isFinite(lonM)) {
                return onError(NXSystemMessages.formatError);
            }
            if (latD > 90 || latM > 59.9 || lonD > 180 || lonM > 59.9) {
                return onError(NXSystemMessages.entryOutOfRange);
            }
            const lat = (latD + latM / 60) * (latB === "S" ? -1 : 1);
            const lon = (lonD + lonM / 60) * (lonB === "W" ? -1 : 1);
            const ll = new LatLongAlt(lat, lon);
            return onSuccess(ll, Facilities.getMagVar(ll));
        }
        return onError(NXSystemMessages.formatError);
    }

    /**
     * Check if a place is the correct format
     * @param {string} s
     * @returns true if valid place format
     */
    isPlaceFormat(s) {
        return s.match(/^[A-Z0-9]{2,6}$/) !== null || this.isRunwayFormat(s);
    }

    /**
     * Parse a place string into a position
     * @param {string} place
     * @param {LatLongAltCallback} onSuccess location
     * @param {McduMessageCallback} onError suggested error message
     */
    parsePlace(place, onSuccess, onError) {
        if (this.isRunwayFormat(place)) {
            this.parseRunway(place, onSuccess, onError);
        } else {
            this.getOrSelectWaypointByIdent(place, (waypoint) => {
                if (waypoint) {
                    return onSuccess(waypoint.infos.coordinates, waypoint.infos.magneticVariation || Facilities.getMagVar(waypoint.infos.coordinates));
                } else {
                    return onError(NXSystemMessages.notInDatabase);
                }
            });
        }
    }

    /**
     * Check if a string is a valid place-bearing/place-bearing format
     * @param {string} s
     * @returns true if valid place format
     */
    isPbPbFormat(s) {
        const pbpb = s.match(/^([^\-\/]+)\-([0-9]{1,3})\/([^\-\/]+)\-([0-9]{1,3})$/);
        return pbpb !== null && this.isPlaceFormat(pbpb[1]) && this.isPlaceFormat(pbpb[3]);
    }

    /**
     * Parse a p-b/p-b string into a position
     * @param {string} s place-bearing/place-bearing
     * @param {LatLongAltCallback} onSuccess location
     * @param {McduMessageCallback} onError suggested error message
     */
    parsePbPb(s, onSuccess, onError) {
        const pbpb = s.match(/^([^\-\/]+)\-([0-9]{1,3})\/([^\-\/]+)\-([0-9]{1,3})$/);
        if (pbpb === null) {
            return onError(NXSystemMessages.formatError);
        }
        const brg1 = parseInt(pbpb[2]);
        const brg2 = parseInt(pbpb[4]);
        if (brg1 > 360 || brg2 > 360) {
            return onError(NXSystemMessages.entryOutOfRange);
        }
        this.parsePlace(pbpb[1], (loc1, magVar1) => {
            this.parsePlace(pbpb[3], (loc2, magVar2) => {
                onSuccess(A32NX_Util.greatCircleIntersection(loc1, A32NX_Util.magneticToTrue(brg1, magVar1), loc2, A32NX_Util.magneticToTrue(brg2, magVar2)));
            }, (err2) => {
                onError(err2);
            });
        }, (err1) => {
            onError(err1);
        });
    }

    /**
     * Check if string is in place/bearing/distance format
     * @param {String} s
     * @returns true if pbd
     */
    isPbdFormat(s) {
        const pbd = s.match(/^([^\/]+)\/([0-9]{1,3})\/([0-9]{1,3}(\.[0-9])?)$/);
        return pbd !== null && this.isPlaceFormat(pbd[1]);
    }

    /**
     * Split PBD format into components
     * @param {String} s PBD format string
     * @returns [{string} place, {number} bearing, {number} distance]
     */
    splitPbd(s) {
        let [place, brg, dist] = s.split("/");
        brg = parseInt(brg);
        dist = parseInt(dist);
        return [place, brg, dist];
    }

    /**
     * Set the progress page bearing/dist location
     * @param {string} ident ident of the waypoint or runway, will be replaced by "ENTRY" if brg/dist offset are specified
     * @param {LatLongAlt} coordinates co-ordinates of the waypoint/navaid/runway, without brg/dist offset
     * @param {(number|undefined)} brg undefined or (true) bearing for offset
     * @param {(number|undefined)} dist undefined or dist for offset
     */
    _setProgLocation(ident, coordinates, brg, dist) {
        console.log(`progLocation: ${ident} ${coordinates} ${brg} ${dist}`);
        const displayIdent = (brg !== undefined && dist !== undefined) ? "ENTRY" : ident;
        let adjustedCoordinates = coordinates;
        if (brg !== undefined && dist !== undefined) {
            adjustedCoordinates = Avionics.Utils.bearingDistanceToCoordinates(brg % 360, dist, coordinates.lat, coordinates.long);
        }
        this._progBrgDist = {
            ident: displayIdent,
            coordinates: adjustedCoordinates,
            bearing: -1,
            distance: -1
        };

        this.updateProgDistance();
    }

    /**
     * Try to set the progress page bearing/dist waypoint/location
     * @param {String} s scratchpad entry
     * @param {Function} callback callback taking boolean arg for success/failure
     */
    trySetProgWaypoint(s, callback = EmptyCallback.Boolean) {
        if (s === FMCMainDisplay.clrValue) {
            this._progBrgDist = undefined;
            return callback(true);
        }

        if (this.isLatLonFormat(s)) {
            this.parseLatLon(s, (loc) => {
                this._setProgLocation("ENTRY", loc);
                return callback(true);
            }, (err) => {
                this.addNewMessage(err);
                return callback(false);
            });
        } else if (this.isPbPbFormat(s)) {
            this.parsePbPb(s, (loc) => {
                this._setProgLocation("ENTRY", loc);
                return callback(true);
            }, (err) => {
                this.addNewMessage(err);
                return callback(false);
            });
        } else { // place or PBD
            let place, brg, dist;
            if (this.isPbdFormat(s)) {
                [place, brg, dist] = this.splitPbd(s);
                if (brg > 360 || dist > 999.9) {
                    this.addNewMessage(NXSystemMessages.entryOutOfRange);
                    return callback(false);
                }
            } else {
                place = s;
            }
            if (this.isPlaceFormat(place)) {
                this.parsePlace(place, (loc, magVar) => {
                    this._setProgLocation(place, loc, brg ? A32NX_Util.magneticToTrue(brg, magVar) : undefined, dist);
                    return callback(true);
                }, (err) => {
                    this.addNewMessage(err);
                    return callback(false);
                });
            } else {
                this.addNewMessage(NXSystemMessages.formatError);
                return callback(false);
            }
        }
    }

    /**
     * Recalculate the bearing and distance for progress page
     */
    updateProgDistance() {
        if (!this._progBrgDist) {
            return;
        }

        const latitude = ADIRS.getLatitude();
        const longitude = ADIRS.getLongitude();

        if (Number.isNaN(latitude) || Number.isNaN(longitude)) {
            this._progBrgDist.distance = -1;
            this._progBrgDist.bearing = -1;
            return;
        }

        const planeLl = new LatLong(latitude, longitude);
        this._progBrgDist.distance = Avionics.Utils.computeGreatCircleDistance(planeLl, this._progBrgDist.coordinates);
        this._progBrgDist.bearing = A32NX_Util.trueToMagnetic(Avionics.Utils.computeGreatCircleHeading(planeLl, this._progBrgDist.coordinates));
    }

    get progBearing() {
        return this._progBrgDist ? this._progBrgDist.bearing : -1;
    }

    get progDistance() {
        return this._progBrgDist ? this._progBrgDist.distance : -1;
    }

    get progWaypointIdent() {
        return this._progBrgDist ? this._progBrgDist.ident : undefined;
    }

    /* END OF MCDU GET/SET METHODS */
    /* UNSORTED CODE BELOW */

    //TODO: can this be util?
    static secondsToUTC(seconds) {
        const h = Math.floor(seconds / 3600);
        const m = Math.floor((seconds - h * 3600) / 60);
        return (h % 24).toFixed(0).padStart(2, "0") + m.toFixed(0).padStart(2, "0");
    }
    //TODO: can this be util?
    static secondsTohhmm(seconds) {
        const h = Math.floor(seconds / 3600);
        const m = Math.floor((seconds - h * 3600) / 60);
        return h.toFixed(0).padStart(2, "0") + m.toFixed(0).padStart(2, "0");
    }

    //TODO: can this be util?
    static minuteToSeconds(minutes) {
        return minutes * 60;
    }

    //TODO: can this be util?
    static hhmmToSeconds(hhmm) {
        if (!hhmm) {
            return NaN;
        }
        const h = parseInt(hhmm.substring(0, 2));
        const m = parseInt(hhmm.substring(2, 4));
        return h * 3600 + m * 60;
    }

    /**
     * Computes hour and minutes when given minutes
     * @param {number} minutes - minutes used to make the conversion
     * @returns {string} A string in the format "HHMM" e.g "0235"
     */
    //TODO: can this be util?
    static minutesTohhmm(minutes) {
        const h = Math.floor(minutes / 60);
        const m = minutes - h * 60;
        return h.toFixed(0).padStart(2,"0") + m.toFixed(0).padStart(2, "0");
    }

    /**
     * computes minutes when given hour and minutes
     * @param {string} hhmm - string used ot make the conversion
     * @returns {number} numbers in minutes form
     */
    //TODO: can this be util?
    static hhmmToMinutes(hhmm) {
        if (!hhmm) {
            return NaN;
        }
        const h = parseInt(hhmm.substring(0, 2));
        const m = parseInt(hhmm.substring(2, 4));
        return h * 60 + m;
    }

    //TODO: can this be util?
    getNavDataDateRange() {
        return SimVar.GetGameVarValue("FLIGHT NAVDATA DATE RANGE", "string");
    }

    /**
     * Returns true if an engine is running (FF > 0)
     * @returns {boolean}
     */
    //TODO: can this be an util?
    isAnEngineOn() {
        return Simplane.getEngineActive(0) || Simplane.getEngineActive(1);
    }

    /**
     * Returns true if all engines are running (FF > 0)
     * @returns {boolean}
     */
    //TODO: can this be an util?
    isAllEngineOn() {
        return Simplane.getEngineActive(0) && Simplane.getEngineActive(1);
    }

    /**
     * Returns the maximum cruise FL for ISA temp and GW
     * @param temp {number} ISA in C°
     * @param gw {number} GW in t
     * @returns {number} MAX FL
     */
    //TODO: can this be an util?
    getMaxFL(temp = A32NX_Util.getIsaTempDeviation(), gw = SimVar.GetSimVarValue("TOTAL WEIGHT", "kg") / 1000) {
        return Math.round(temp <= 10 ? -2.778 * gw + 578.667 : (temp * (-0.039) - 2.389) * gw + temp * (-0.667) + 585.334);
    }

    /**
     * Returns the maximum allowed cruise FL considering max service FL
     * @param fl {number} FL to check
     * @returns {number} maximum allowed cruise FL
     */
    //TODO: can this be an util?
    getMaxFlCorrected(fl = this.getMaxFL()) {
        return fl >= this.maxCruiseFL ? this.maxCruiseFL : fl;
    }

    // only used by trySetMinDestFob
    //TODO: Can this be util?
    isMinDestFobInRange(fuel) {
        return 0 <= fuel && fuel <= 80.0;
    }

    //TODO: Can this be util?
    isTaxiFuelInRange(taxi) {
        return 0 <= taxi && taxi <= 9.9;
    }

    //TODO: Can this be util?
    isFinalFuelInRange(fuel) {
        return 0 <= fuel && fuel <= 100;
    }

    //TODO: Can this be util?
    isFinalTimeInRange(time) {
        const convertedTime = FMCMainDisplay.hhmmToMinutes(time.padStart(4,"0"));
        return 0 <= convertedTime && convertedTime <= 90;
    }

    //TODO: Can this be util?
    isRteRsvFuelInRange(fuel) {
        return 0 <= fuel && fuel <= 10.0;
    }

    //TODO: Can this be util?
    isRteRsvPercentInRange(value) {
        return value >= 0 && value <= 15.0;
    }

    //TODO: Can this be util?
    isZFWInRange(zfw) {
        return 35.0 <= zfw && zfw <= 80.0;
    }

    //TODO: Can this be util?
    isZFWCGInRange(zfwcg) {
        return (8.0 <= zfwcg && zfwcg <= 50.0);
    }

    //TODO: Can this be util?
    isBlockFuelInRange(fuel) {
        return 0 <= fuel && fuel <= 80;
    }

    /**
     *
     * @returns {*}
     */
    //TODO: Can this be util?
    getFOB() {
        return (SimVar.GetSimVarValue("FUEL TOTAL QUANTITY WEIGHT", "pound") * 0.453592) / 1000;
    }

    /**
     * retrieves GW in Tons
     * @returns {number}
     */
    //TODO: Can this be util?
    getGW() {
        return (SimVar.GetSimVarValue("TOTAL WEIGHT", "Pounds") * 0.45359237) / 1000;
    }

    //TODO: Can this be util?
    getCG() {
        return SimVar.GetSimVarValue("CG PERCENT", "Percent over 100") * 100;
    }

    //TODO: make this util or local var?
    isAirspeedManaged() {
        return SimVar.GetSimVarValue("AUTOPILOT SPEED SLOT INDEX", "number") === 2;
    }

    //TODO: make this util or local var?
    isHeadingManaged() {
        return SimVar.GetSimVarValue("AUTOPILOT HEADING SLOT INDEX", "number") === 2;
    }

    //TODO: make this util or local var?
    isAltitudeManaged() {
        return SimVar.GetSimVarValue("AUTOPILOT ALTITUDE SLOT INDEX", "number") === 2;
    }

    /**
     * Check if the given string represents a decimal number.
     * This may be a whole number or a number with one or more decimals.
     * If the leading digit is 0 and one or more decimals are given, the leading digit may be omitted.
     * @param str {string} String to check
     * @returns {bool} True if str represents a decimal value, otherwise false
     */
    //TODO: Can this be util?
    representsDecimalNumber(str) {
        return /^[+-]?\d*(?:\.\d+)?$/.test(str);
    }
}

FMCMainDisplay.clrValue = "\xa0\xa0\xa0\xa0\xa0CLR";
FMCMainDisplay._AvailableKeys = "ABCDEFGHIJKLMNOPQRSTUVWXYZ0123456789";<|MERGE_RESOLUTION|>--- conflicted
+++ resolved
@@ -448,49 +448,6 @@
         this.managedSpeedDescendMach = .78;
         // this.managedSpeedDescendMachIsPilotEntered = false;
         this.cruiseFlightLevelTimeOut = undefined;
-<<<<<<< HEAD
-    }
-
-    Init() {
-        super.Init();
-
-        this.A32NXCore = new A32NX_Core();
-        this.A32NXCore.init(this._lastTime);
-
-        this.dataManager = new FMCDataManager(this);
-
-        this.flightPhaseManager = new A32NX_FlightPhaseManager(this);
-
-        this.raas = new A32NX_RAAS(this);
-        this.raas.init();
-
-        this.tempCurve = new Avionics.Curve();
-        this.tempCurve.interpolationFunction = Avionics.CurveTool.NumberInterpolation;
-        this.tempCurve.add(-10 * 3.28084, 21.50);
-        this.tempCurve.add(0, 15.00);
-        this.tempCurve.add(10 * 3.28084, 8.50);
-        this.tempCurve.add(20 * 3.28084, 2.00);
-        this.tempCurve.add(30 * 3.28084, -4.49);
-        this.tempCurve.add(40 * 3.28084, -10.98);
-        this.tempCurve.add(50 * 3.28084, -17.47);
-        this.tempCurve.add(60 * 3.28084, -23.96);
-        this.tempCurve.add(70 * 3.28084, -30.45);
-        this.tempCurve.add(80 * 3.28084, -36.94);
-        this.tempCurve.add(90 * 3.28084, -43.42);
-        this.tempCurve.add(100 * 3.28084, -49.90);
-        this.tempCurve.add(150 * 3.28084, -56.50);
-        this.tempCurve.add(200 * 3.28084, -56.50);
-        this.tempCurve.add(250 * 3.28084, -51.60);
-        this.tempCurve.add(300 * 3.28084, -46.64);
-        this.tempCurve.add(400 * 3.28084, -22.80);
-        this.tempCurve.add(500 * 3.28084, -2.5);
-        this.tempCurve.add(600 * 3.28084, -26.13);
-        this.tempCurve.add(700 * 3.28084, -53.57);
-        this.tempCurve.add(800 * 3.28084, -74.51);
-
-        this.cruiseFlightLevel = SimVar.GetGameVarValue("AIRCRAFT CRUISE ALTITUDE", "feet");
-        this.cruiseFlightLevel /= 100;
-=======
         this.flaps = NaN;
         this.ths = NaN;
         this.ilsAutoIdent = '';
@@ -506,7 +463,6 @@
         this.blockFuel = undefined;
         this.zeroFuelWeight = undefined;
         this.zeroFuelWeightMassCenter = undefined;
->>>>>>> 738f163b
 
         // Reset SimVars
         SimVar.SetSimVarValue("L:AIRLINER_V1_SPEED", "Knots", NaN);
