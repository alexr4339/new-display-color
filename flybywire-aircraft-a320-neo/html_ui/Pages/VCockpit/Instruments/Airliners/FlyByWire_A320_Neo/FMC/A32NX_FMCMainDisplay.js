class FMCMainDisplay extends BaseAirliners {
    constructor() {
        super(...arguments);
        this._conversionWeight = parseFloat(NXDataStore.get("CONFIG_USING_METRIC_UNIT", "1"));
        this.flightPhaseUpdateThrottler = new UpdateThrottler(800);
        this.fmsUpdateThrottler = new UpdateThrottler(250);
        this._progBrgDistUpdateThrottler = new UpdateThrottler(2000);
        this.ilsUpdateThrottler = new UpdateThrottler(5000);
        this.currentFlightPhase = SimVar.GetSimVarValue("L:A32NX_INITIAL_FLIGHT_PHASE", "number") || FmgcFlightPhases.PREFLIGHT;
        this.flightPhaseManager = new A32NX_FlightPhaseManager(this);
        this._apCooldown = 500;
        this._radioNavOn = false;
        this._vhf1Frequency = 0;
        this._vhf2Frequency = 0;
        this._rcl1Frequency = 0;
        this._pre2Frequency = 0;
        this._atc1Frequency = 0;

        /** Declaration of every variable used (NOT initialization) */
        this.currentFlightPlanWaypointIndex = undefined;
        this.costIndex = undefined;
        this.costIndexSet = undefined;
        this.maxCruiseFL = undefined;
        this.routeIndex = undefined;
        this.coRoute = undefined;
        this.tmpOrigin = undefined;
        this.transitionAltitude = undefined;
        this.perfTOTemp = undefined;
        this._overridenFlapApproachSpeed = undefined;
        this._overridenSlatApproachSpeed = undefined;
        this._routeFinalFuelWeight = undefined;
        this._routeFinalFuelTime = undefined;
        this._routeFinalFuelTimeDefault = undefined;
        this._routeReservedWeight = undefined;
        this._routeReservedPercent = undefined;
        this.takeOffWeight = undefined;
        this.landingWeight = undefined;
        this.averageWind = undefined;
        this.perfApprQNH = undefined;
        this.perfApprTemp = undefined;
        this.perfApprWindHeading = undefined;
        this.perfApprWindSpeed = undefined;
        this.perfApprTransAlt = undefined;
        this.perfApprTransAltPilotEntered = undefined;
        this.v1Speed = undefined;
        this.vRSpeed = undefined;
        this.v2Speed = undefined;
        this._v1Checked = undefined;
        this._vRChecked = undefined;
        this._v2Checked = undefined;
        this._toFlexChecked = undefined;
        this.toRunway = undefined;
        this.vApp = undefined;
        this.perfApprMDA = undefined;
        this.perfApprDH = undefined;
        this.perfApprFlaps3 = undefined;
        this._lockConnectIls = undefined;
        this._apNavIndex = undefined;
        this._apLocalizerOn = undefined;
        this._canSwitchToNav = undefined;
        this._vhf1Frequency = undefined;
        this._vhf2Frequency = undefined;
        this._vor1Frequency = undefined;
        this._vor1Course = undefined;
        this._vor2Frequency = undefined;
        this._vor2Course = undefined;
        this._ilsFrequency = undefined;
        this._ilsFrequencyPilotEntered = undefined;
        this._ilsCourse = undefined;
        this._adf1Frequency = undefined;
        this._adf2Frequency = undefined;
        this._rcl1Frequency = undefined;
        this._pre2Frequency = undefined;
        this._atc1Frequency = undefined;
        this._radioNavOn = undefined;
        this._debug = undefined;
        this._checkFlightPlan = undefined;
        this.thrustReductionAltitude = undefined;
        this.thrustReductionAltitudeGoaround = undefined;
        this.thrustReductionAltitudeIsPilotEntered = undefined;
        this.accelerationAltitude = undefined;
        this.accelerationAltitudeGoaround = undefined;
        this.accelerationAltitudeIsPilotEntered = undefined;
        this.engineOutAccelerationAltitude = undefined;
        this.engineOutAccelerationAltitudeGoaround = undefined;
        this.engineOutAccelerationAltitudeIsPilotEntered = undefined;
        this.transitionAltitudeIsPilotEntered = undefined;
        this._windDirections = undefined;
        this._fuelPlanningPhases = undefined;
        this._zeroFuelWeightZFWCGEntered = undefined;
        this._taxiEntered = undefined;
        this._windDir = undefined;
        this._DistanceToAlt = undefined;
        this._routeAltFuelWeight = undefined;
        this._routeAltFuelTime = undefined;
        this._routeTripFuelWeight = undefined;
        this._routeTripTime = undefined;
        this._defaultTaxiFuelWeight = undefined;
        this._rteRsvPercentOOR = undefined;
        this._rteReservedWeightEntered = undefined;
        this._rteReservedPctEntered = undefined;
        this._rteFinalCoeffecient = undefined;
        this._rteFinalWeightEntered = undefined;
        this._rteFinalTimeEntered = undefined;
        this._routeAltFuelEntered = undefined;
        this._minDestFob = undefined;
        this._minDestFobEntered = undefined;
        this._defaultRouteFinalTime = undefined;
        this._fuelPredDone = undefined;
        this._fuelPlanningPhase = undefined;
        this._blockFuelEntered = undefined;
        /* CPDLC Fields */
        this.tropo = undefined;
        this._destDataChecked = undefined;
        this._towerHeadwind = undefined;
        this._EfobBelowMinClr = undefined;
        this.simbrief = undefined;
        this.aocWeight = undefined;
        this.aocTimes = undefined;
        this.winds = undefined;
        this.computedVgd = undefined;
        this.computedVfs = undefined;
        this.computedVss = undefined;
        this.computedVls = undefined;
        this.approachSpeeds = undefined; // based on selected config, not current config
        this._cruiseEntered = undefined;
        this._blockFuelEntered = undefined;
        this.constraintAlt = undefined;
        this.constraintAltCached = undefined;
        this.fcuSelAlt = undefined;
        this._forceNextAltitudeUpdate = undefined;
        this._lastUpdateAPTime = undefined;
        this.updateAutopilotCooldown = undefined;
        this._cruiseFlightLevel = undefined;
        this._activeCruiseFlightLevel = undefined;
        this._activeCruiseFlightLevelDefaulToFcu = undefined;
        this._progBrgDist = undefined;
        this.preSelectedClbSpeed = undefined;
        this.preSelectedCrzSpeed = undefined;
        this.preSelectedDesSpeed = undefined;
        this.managedSpeedTarget = undefined;
        this.managedSpeedTargetIsMach = undefined;
        this.managedSpeedLimit = undefined;
        this.managedSpeedLimitAlt = undefined;
        this.managedSpeedClimb = undefined;
        this.managedSpeedClimbIsPilotEntered = undefined;
        this.managedSpeedClimbMach = undefined;
        // this.managedSpeedClimbMachIsPilotEntered = undefined;
        this.managedSpeedCruise = undefined;
        this.managedSpeedCruiseIsPilotEntered = undefined;
        this.managedSpeedCruiseMach = undefined;
        // this.managedSpeedCruiseMachIsPilotEntered = undefined;
        this.managedSpeedDescend = undefined;
        this.managedSpeedDescendIsPilotEntered = undefined;
        this.managedSpeedDescendMach = undefined;
        // this.managedSpeedDescendMachIsPilotEntered = undefined;
        this.cruiseFlightLevelTimeOut = undefined;
        this.flaps = undefined;
        this.ths = undefined;
        this.ilsAutoIdent = undefined;
        this.ilsAutoCourse = undefined;
        this.ilsAutoTuned = undefined;
        this.ilsTakeoffAutoTuned = undefined;
        this.ilsApproachAutoTuned = undefined;
        this.climbTransitionGroundAltitude = undefined;
        this.altDestination = undefined;
        this.flightNumber = undefined;
        this.cruiseTemperature = undefined;
        this.taxiFuelWeight = undefined;
        this.blockFuel = undefined;
        this.zeroFuelWeight = undefined;
        this.zeroFuelWeightMassCenter = undefined;
        this.gpsPrimaryLostMessageAcknowledged = false;
        this.gpsPrimaryMessageAcknowledged = false;
        this.activeWpIdx = undefined;
    }

    Init() {
        super.Init();
        this.initVariables();

        this.A32NXCore = new A32NX_Core();
        this.A32NXCore.init(this._lastTime);

        this.dataManager = new FMCDataManager(this);

        this.tempCurve = new Avionics.Curve();
        this.tempCurve.interpolationFunction = Avionics.CurveTool.NumberInterpolation;
        this.tempCurve.add(-10 * 3.28084, 21.50);
        this.tempCurve.add(0, 15.00);
        this.tempCurve.add(10 * 3.28084, 8.50);
        this.tempCurve.add(20 * 3.28084, 2.00);
        this.tempCurve.add(30 * 3.28084, -4.49);
        this.tempCurve.add(40 * 3.28084, -10.98);
        this.tempCurve.add(50 * 3.28084, -17.47);
        this.tempCurve.add(60 * 3.28084, -23.96);
        this.tempCurve.add(70 * 3.28084, -30.45);
        this.tempCurve.add(80 * 3.28084, -36.94);
        this.tempCurve.add(90 * 3.28084, -43.42);
        this.tempCurve.add(100 * 3.28084, -49.90);
        this.tempCurve.add(150 * 3.28084, -56.50);
        this.tempCurve.add(200 * 3.28084, -56.50);
        this.tempCurve.add(250 * 3.28084, -51.60);
        this.tempCurve.add(300 * 3.28084, -46.64);
        this.tempCurve.add(400 * 3.28084, -22.80);
        this.tempCurve.add(500 * 3.28084, -2.5);
        this.tempCurve.add(600 * 3.28084, -26.13);
        this.tempCurve.add(700 * 3.28084, -53.57);
        this.tempCurve.add(800 * 3.28084, -74.51);

        this.cruiseFlightLevel = SimVar.GetGameVarValue("AIRCRAFT CRUISE ALTITUDE", "feet");
        this.cruiseFlightLevel /= 100;
        this._cruiseFlightLevel = this.cruiseFlightLevel;

        this.flightPlanManager.onCurrentGameFlightLoaded(() => {
            this.flightPlanManager.updateFlightPlan(() => {
                this.flightPlanManager.updateCurrentApproach();
                const callback = () => {
                    this.flightPlanManager.createNewFlightPlan();
                    SimVar.SetSimVarValue("L:FLIGHTPLAN_USE_DECEL_WAYPOINT", "number", 1);
                    SimVar.SetSimVarValue("L:AIRLINER_V1_SPEED", "Knots", NaN);
                    SimVar.SetSimVarValue("L:AIRLINER_V2_SPEED", "Knots", NaN);
                    SimVar.SetSimVarValue("L:AIRLINER_VR_SPEED", "Knots", NaN);
                    const cruiseAlt = Math.floor(this.flightPlanManager.cruisingAltitude / 100);
                    console.log("FlightPlan Cruise Override. Cruising at FL" + cruiseAlt + " instead of default FL" + this.cruiseFlightLevel);
                    if (cruiseAlt > 0) {
                        this.cruiseFlightLevel = cruiseAlt;
                        this._cruiseFlightLevel = cruiseAlt;
                    }
                };
                const arrivalIndex = this.flightPlanManager.getArrivalProcIndex();
                if (arrivalIndex >= 0) {
                    this.flightPlanManager.setArrivalProcIndex(arrivalIndex, callback);
                } else {
                    callback();
                }
            });
        });

        this.updateFuelVars();
        this.updatePerfSpeeds();

        CDUPerformancePage.UpdateThrRedAccFromOrigin(this, true, true);
        CDUPerformancePage.UpdateEngOutAccFromOrigin(this);
        SimVar.SetSimVarValue("L:AIRLINER_THR_RED_ALT", "Number", this.thrustReductionAltitude);

        this.flightPhaseManager.init();

        /** It takes some time until origin and destination are known, placing this inside callback of the flight plan loader doesn't work */
        setTimeout(() => {
            const origin = this.flightPlanManager.getOrigin();
            const dest = this.flightPlanManager.getDestination();
            if (origin && origin.ident && dest && dest.ident) {
                this.aocAirportList.init(origin.ident, dest.ident);
            }
        }, 1000);

        // Start the check routine for system health and status
        setInterval(() => {
            if (this.currentFlightPhase === FmgcFlightPhases.CRUISE && !this._destDataChecked) {
                const dest = this.flightPlanManager.getDestination();
                if (dest && dest.liveDistanceTo < 180) {
                    this._destDataChecked = true;
                    this.checkDestData();
                }
            }
        }, 15000);
    }

    initVariables() {
        this.currentFlightPlanWaypointIndex = -1;
        this.costIndex = 0;
        this.costIndexSet = false;
        this.maxCruiseFL = 390;
        this.routeIndex = 0;
        this.coRoute = "";
        this.tmpOrigin = "";
        this.transitionAltitude = 10000;
        this.perfTOTemp = NaN;
        this._overridenFlapApproachSpeed = NaN;
        this._overridenSlatApproachSpeed = NaN;
        this._routeFinalFuelWeight = 0;
        this._routeFinalFuelTime = 30;
        this._routeFinalFuelTimeDefault = 30;
        this._routeReservedWeight = 0;
        this._routeReservedPercent = 5;
        this.takeOffWeight = NaN;
        this.landingWeight = NaN;
        this.averageWind = 0;
        this.perfApprQNH = NaN;
        this.perfApprTemp = NaN;
        this.perfApprWindHeading = NaN;
        this.perfApprWindSpeed = NaN;
        this.perfApprTransAlt = NaN;
        this.perfApprTransAltPilotEntered = false;
        this.v1Speed = undefined;
        this.vRSpeed = undefined;
        this.v2Speed = undefined;
        this._v1Checked = true;
        this._vRChecked = true;
        this._v2Checked = true;
        this._toFlexChecked = true;
        this.toRunway = "";
        this.vApp = NaN;
        this.perfApprMDA = NaN;
        this.perfApprDH = NaN;
        this.perfApprFlaps3 = false;
        this._lockConnectIls = false;
        this._apNavIndex = 1;
        this._apLocalizerOn = false;
        this._canSwitchToNav = false;
        this._vor1Frequency = 0;
        this._vor1Course = 0;
        this._vor2Frequency = 0;
        this._vor2Course = 0;
        this._ilsFrequency = 0;
        this._ilsFrequencyPilotEntered = false;
        this._ilsCourse = 0;
        this._adf1Frequency = 0;
        this._adf2Frequency = 0;
        this._debug = 0;
        this._checkFlightPlan = 0;
        this.thrustReductionAltitude = NaN;
        this.thrustReductionAltitudeGoaround = NaN;
        this.thrustReductionAltitudeIsPilotEntered = false;
        this.accelerationAltitude = NaN;
        this.accelerationAltitudeGoaround = NaN;
        this.accelerationAltitudeIsPilotEntered = false;
        this.engineOutAccelerationAltitude = NaN;
        this.engineOutAccelerationAltitudeGoaround = NaN;
        this.engineOutAccelerationAltitudeIsPilotEntered = false;
        this.transitionAltitudeIsPilotEntered = false;

        this._windDirections = {
            TAILWIND : "TL",
            HEADWIND : "HD"
        };
        this._fuelPlanningPhases = {
            PLANNING : 1,
            IN_PROGRESS : 2,
            COMPLETED : 3
        };
        this._zeroFuelWeightZFWCGEntered = false;
        this._taxiEntered = false;
        this._windDir = this._windDirections.HEADWIND;
        this._DistanceToAlt = 0;
        this._routeAltFuelWeight = 0;
        this._routeAltFuelTime = 0;
        this._routeTripFuelWeight = 0;
        this._routeTripTime = 0;
        this._defaultTaxiFuelWeight = 0.2;
        this._rteRsvPercentOOR = false;
        this._rteReservedWeightEntered = false;
        this._rteReservedPctEntered = false;
        this._rteFinalCoeffecient = 0;
        this._rteFinalWeightEntered = false;
        this._rteFinalTimeEntered = false;
        this._routeAltFuelEntered = false;
        this._minDestFob = 0;
        this._minDestFobEntered = false;
        this._defaultRouteFinalTime = 45;
        this._fuelPredDone = false;
        this._fuelPlanningPhase = this._fuelPlanningPhases.PLANNING;
        this._blockFuelEntered = false;
        /* CPDLC Fields */
        this.tropo = "";
        this._destDataChecked = false;
        this._towerHeadwind = 0;
        this._EfobBelowMinClr = false;
        this.simbrief = {
            route: "",
            cruiseAltitude: "",
            originIcao: "",
            destinationIcao: "",
            blockFuel: "",
            payload: undefined,
            estZfw: "",
            sendStatus: "READY",
            costIndex: "",
            navlog: [],
            icao_airline: "",
            flight_number: "",
            alternateIcao: "",
            avgTropopause: "",
            ete: "",
            blockTime: "",
            outTime: "",
            onTime: "",
            inTime: "",
            offTime: "",
            taxiFuel: "",
            tripFuel: ""
        };
        this.aocWeight = {
            blockFuel: undefined,
            estZfw: undefined,
            taxiFuel: undefined,
            tripFuel: undefined,
            payload: undefined
        };
        this.aocTimes = {
            doors: 0,
            off: 0,
            out: 0,
            on: 0,
            in: 0,
        };
        this.winds = {
            climb: [],
            cruise: [],
            des: [],
            alternate: null
        };
        this.computedVgd = undefined;
        this.computedVfs = undefined;
        this.computedVss = undefined;
        this.computedVls = undefined;
        this.approachSpeeds = undefined; // based on selected config, not current config
        this._cruiseEntered = false;
        this._blockFuelEntered = false;
        this.constraintAlt = 0;
        this.constraintAltCached = 0;
        this.fcuSelAlt = 0;
        this._forceNextAltitudeUpdate = false;
        this._lastUpdateAPTime = NaN;
        this.updateAutopilotCooldown = 0;
        this._cruiseFlightLevel = undefined;
        this._activeCruiseFlightLevel = 0;
        this._activeCruiseFlightLevelDefaulToFcu = false;
<<<<<<< HEAD
=======
        this.paxStations = {
            rows1_6: {
                name: "ECONOMY ROWS 1-6",
                seats: 36,
                weight: 3024,
                pax: 0,
                stationIndex: 2 + 1,
                position: 21.98,
            },
            rows7_13: {
                name: "ECONOMY ROWS 7-13",
                seats: 42,
                weight: 3530,
                pax: 0,
                stationIndex: 3 + 1,
                position: 2.86,
            },
            rows14_20: {
                name: "ECONOMY ROWS 14-20",
                seats: 42,
                weight: 3530,
                pax: 0,
                stationIndex: 4 + 1,
                position: -15.34,
            },
            rows21_27: {
                name: "ECONOMY ROWS 21-27",
                seats: 42,
                weight: 3530,
                pax: 0,
                stationIndex: 5 + 1,
                position: -32.81,
            },
        };
        this.payloadStations = {
            "fwdBag": {
                name: "FWD BAGGAGE/CONTAINER",
                seats: 0,
                weight: 3402,
                currentWeight: 0,
                stationIndex: 6 + 1,
                position: 18.28,
            },
            "aftCont": {
                name: "AFT CONTAINER",
                seats: 0,
                weight: 2426,
                currentWeight: 0,
                stationIndex: 7 + 1,
                position: -15.96,
            },
            "aftBag": {
                name: "AFT BAGGAGE",
                seats: 0,
                weight: 2110,
                currentWeight: 0,
                stationIndex: 8 + 1,
                position: -27.10,
            },
            "aftBulk": {
                name: "COMP 5 - AFT BULK/LOOSE",
                seats: 0,
                weight: 1497,
                currentWeight: 0,
                stationIndex: 9 + 1,
                position: -37.35,
            },
        };
        this.fmsUpdateThrottler = new UpdateThrottler(250);
>>>>>>> 773796b4
        this._progBrgDist = undefined;
        this.preSelectedClbSpeed = undefined;
        this.preSelectedCrzSpeed = undefined;
        this.preSelectedDesSpeed = undefined;
        this.managedSpeedTarget = NaN;
        this.managedSpeedTargetIsMach = false;
        this.managedSpeedLimit = 250;
        this.managedSpeedLimitAlt = 10000;
        this.managedSpeedClimb = 290;
        this.managedSpeedClimbIsPilotEntered = false;
        this.managedSpeedClimbMach = .78;
        // this.managedSpeedClimbMachIsPilotEntered = false;
        this.managedSpeedCruise = 290;
        this.managedSpeedCruiseIsPilotEntered = false;
        this.managedSpeedCruiseMach = .78;
        // this.managedSpeedCruiseMachIsPilotEntered = false;
        this.managedSpeedDescend = 290;
        this.managedSpeedDescendIsPilotEntered = false;
        this.managedSpeedDescendMach = .78;
        // this.managedSpeedDescendMachIsPilotEntered = false;
        this.cruiseFlightLevelTimeOut = undefined;
        this.flaps = NaN;
        this.ths = NaN;
        this.ilsAutoIdent = '';
        this.ilsAutoCourse = 0;
        this.ilsAutoTuned = false;
        this.ilsTakeoffAutoTuned = false;
        this.ilsApproachAutoTuned = false;
        this.climbTransitionGroundAltitude = null;
        this.altDestination = undefined;
        this.flightNumber = undefined;
        this.cruiseTemperature = undefined;
        this.taxiFuelWeight = 0.2;
        this.blockFuel = undefined;
        this.zeroFuelWeight = undefined;
        this.zeroFuelWeightMassCenter = undefined;

        // Reset SimVars
        SimVar.SetSimVarValue("L:AIRLINER_V1_SPEED", "Knots", NaN);
        SimVar.SetSimVarValue("L:AIRLINER_V2_SPEED", "Knots", NaN);
        SimVar.SetSimVarValue("L:AIRLINER_VR_SPEED", "Knots", NaN);
        SimVar.SetSimVarValue("L:AIRLINER_TRANS_ALT", "Number", 0);

        CDUPerformancePage.UpdateThrRedAccFromOrigin(this, true, true);
        CDUPerformancePage.UpdateEngOutAccFromOrigin(this);
        SimVar.SetSimVarValue("L:AIRLINER_THR_RED_ALT", "Number", this.thrustReductionAltitude);

        SimVar.SetSimVarValue("L:A32NX_SPEEDS_MANAGED_PFD", "knots", 0);
        SimVar.SetSimVarValue("L:A32NX_SPEEDS_MANAGED_ATHR", "knots", 0);

        SimVar.SetSimVarValue('L:A32NX_MachPreselVal', 'mach', -1);
        SimVar.SetSimVarValue('L:A32NX_SpeedPreselVal', 'knots', -1);

        SimVar.SetSimVarValue("L:AIRLINER_DECISION_HEIGHT", "feet", -1);
        SimVar.SetSimVarValue("L:AIRLINER_MINIMUM_DESCENT_ALTITUDE", "feet", 0);

        SimVar.SetSimVarValue("L:A32NX_AP_CSTN_ALT", "feet", this.constraintAlt);
        SimVar.SetSimVarValue("L:A32NX_TO_CONFIG_NORMAL", "Bool", 0);
        SimVar.SetSimVarValue("L:A32NX_CABIN_READY", "Bool", 0);

        SimVar.SetSimVarValue("K:A32NX.ATHR_RESET_DISABLE", "number", 1);
    }

    onUpdate(_deltaTime) {
        super.onUpdate(_deltaTime);

        if (this._debug++ > 180) {
            this._debug = 0;
        }
        const flightPhaseManagerDelta = this.flightPhaseUpdateThrottler.canUpdate(_deltaTime);
        if (flightPhaseManagerDelta !== -1) {
            this.flightPhaseManager.checkFlightPhase(flightPhaseManagerDelta);
        }
        this._checkFlightPlan--;
        if (this._checkFlightPlan <= 0) {
            this._checkFlightPlan = 120;
            this.flightPlanManager.updateFlightPlan();
            this.flightPlanManager.updateCurrentApproach();
        }

        if (this.fmsUpdateThrottler.canUpdate(_deltaTime) !== -1) {
            this.updateRadioNavState();
            this.updateGPSMessage();
            this.updateDisplayedConstraints();
        }

        this.A32NXCore.update();

        this.updateAutopilot();

        if (this._progBrgDistUpdateThrottler.canUpdate(_deltaTime) !== -1) {
            this.updateProgDistance();
        }

        if (this._flightGuidance) {
            this._flightGuidance.update(_deltaTime);
        }

        if (this.ilsUpdateThrottler.canUpdate(_deltaTime) !== -1) {
            this.updateIls();
        }
    }

    /**
     * This method is called by the FlightPhaseManager after a flight phase change
     * This method initializes AP States, initiates CDUPerformancePage changes and other set other required states
     * @param _lastFlightPhase {FmgcFlightPhases} Previous FmgcFlightPhase
     * @param _curFlightPhase {FmgcFlightPhases} New FmgcFlightPhase
     */
    onFlightPhaseChanged(_lastFlightPhase, _curFlightPhase) {
        this.updateConstraints();
        this.updateManagedSpeed();

        SimVar.SetSimVarValue("L:A32NX_CABIN_READY", "Bool", 0);

        switch (_curFlightPhase) {
            case FmgcFlightPhases.TAKEOFF: {
                this._destDataChecked = false;

                if (this.page.Current === this.page.PerformancePageTakeoff) {
                    CDUPerformancePage.ShowTAKEOFFPage(this);
                } else if (this.page.Current === this.page.ProgressPage) {
                    CDUProgressPage.ShowPage(this);
                }

                /** Arm preselected speed/mach for next flight phase */
                this.updatePreSelSpeedMach(this.preSelectedClbSpeed);

                break;
            }

            case FmgcFlightPhases.CLIMB: {

                this._destDataChecked = false;

                if (this.page.Current === this.page.ProgressPage) {
                    CDUProgressPage.ShowPage(this);
                } else {
                    this.tryUpdatePerfPage(_lastFlightPhase, _curFlightPhase);
                }

                /** Activate pre selected speed/mach */
                if (_lastFlightPhase === FmgcFlightPhases.TAKEOFF) {
                    this.activatePreSelSpeedMach(this.preSelectedClbSpeed);
                }

                /** Arm preselected speed/mach for next flight phase */
                this.updatePreSelSpeedMach(this.preSelectedCrzSpeed);

                break;
            }

            case FmgcFlightPhases.CRUISE: {
                if (this.page.Current === this.page.ProgressPage) {
                    CDUProgressPage.ShowPage(this);
                } else {
                    this.tryUpdatePerfPage(_lastFlightPhase, _curFlightPhase);
                }

                SimVar.SetSimVarValue("L:A32NX_GOAROUND_PASSED", "bool", 0);
                Coherent.call("GENERAL_ENG_THROTTLE_MANAGED_MODE_SET", ThrottleMode.AUTO);

                /** Activate pre selected speed/mach */
                if (_lastFlightPhase === FmgcFlightPhases.CLIMB) {
                    this.activatePreSelSpeedMach(this.preSelectedCrzSpeed);
                }

                /** Arm preselected speed/mach for next flight phase */
                this.updatePreSelSpeedMach(this.preSelectedDesSpeed);

                break;
            }

            case FmgcFlightPhases.DESCENT: {
                if (this.page.Current === this.page.ProgressPage) {
                    CDUProgressPage.ShowPage(this);
                } else {
                    this.tryUpdatePerfPage(_lastFlightPhase, _curFlightPhase);
                }

                this.checkDestData();

                Coherent.call("GENERAL_ENG_THROTTLE_MANAGED_MODE_SET", ThrottleMode.AUTO);

                /** Activate pre selected speed/mach */
                if (_lastFlightPhase === FmgcFlightPhases.CRUISE) {
                    this.activatePreSelSpeedMach(this.preSelectedDesSpeed);
                }

                /** Clear pre selected speed/mach */
                this.updatePreSelSpeedMach(undefined);

                break;
            }

            case FmgcFlightPhases.APPROACH: {
                if (this.page.Current === this.page.ProgressPage) {
                    CDUProgressPage.ShowPage(this);
                } else {
                    this.tryUpdatePerfPage(_lastFlightPhase, _curFlightPhase);
                }

                this.connectIls();
                this.flightPlanManager.activateApproach();

                Coherent.call("GENERAL_ENG_THROTTLE_MANAGED_MODE_SET", ThrottleMode.AUTO);
                SimVar.SetSimVarValue("L:A32NX_GOAROUND_PASSED", "bool", 0);

                this.checkDestData();

                break;
            }

            case FmgcFlightPhases.GOAROUND: {
                SimVar.SetSimVarValue("L:A32NX_GOAROUND_GATRK_MODE", "bool", 0);
                SimVar.SetSimVarValue("L:A32NX_GOAROUND_HDG_MODE", "bool", 0);
                SimVar.SetSimVarValue("L:A32NX_GOAROUND_NAV_MODE", "bool", 0);
                SimVar.SetSimVarValue("L:A32NX_GOAROUND_INIT_SPEED", "number", Simplane.getIndicatedSpeed());
                SimVar.SetSimVarValue("L:A32NX_GOAROUND_INIT_APP_SPEED", "number", this.getVApp());
                //delete override logic when we have valid nav data -aka goaround path- after goaround!
                SimVar.SetSimVarValue("L:A32NX_GOAROUND_NAV_OVERRIDE", "bool", 0);

                if (SimVar.GetSimVarValue("AUTOPILOT MASTER", "Bool") === 1) {
                    SimVar.SetSimVarValue("K:AP_LOC_HOLD_ON", "number", 1); // Turns AP localizer hold !!ON/ARMED!! and glide-slope hold mode !!OFF!!
                    SimVar.SetSimVarValue("K:AP_LOC_HOLD_OFF", "number", 1); // Turns !!OFF!! localizer hold mode
                    SimVar.SetSimVarValue("K:AUTOPILOT_OFF", "number", 1);
                    SimVar.SetSimVarValue("K:AUTOPILOT_ON", "number", 1);
                    SimVar.SetSimVarValue("L:A32NX_AUTOPILOT_APPR_MODE", "bool", 0);
                    SimVar.SetSimVarValue("L:A32NX_AUTOPILOT_LOC_MODE", "bool", 0);
                } else if (SimVar.GetSimVarValue("AUTOPILOT MASTER", "Bool") === 0 && SimVar.GetSimVarValue("AUTOPILOT APPROACH HOLD", "boolean") === 1) {
                    SimVar.SetSimVarValue("AP_APR_HOLD_OFF", "number", 1);
                    SimVar.SetSimVarValue("L:A32NX_AUTOPILOT_APPR_MODE", "bool", 0);
                    SimVar.SetSimVarValue("L:A32NX_AUTOPILOT_LOC_MODE", "bool", 0);
                }

                const currentHeading = Simplane.getHeadingMagnetic();
                Coherent.call("HEADING_BUG_SET", 1, currentHeading);

                if (this.page.Current === this.page.ProgressPage) {
                    CDUProgressPage.ShowPage(this);
                } else {
                    this.tryUpdatePerfPage(_lastFlightPhase, _curFlightPhase);
                }

                break;
            }
        }
    }

    getManagedTargets(v, m) {
        //const vM = _convertMachToKCas(m, _convertCtoK(Simplane.getAmbientTemperature()), SimVar.GetSimVarValue("AMBIENT PRESSURE", "millibar"));
        const vM = SimVar.GetGameVarValue("FROM MACH TO KIAS", "number", m);
        return v > vM ? [vM, true] : [v, false];
    }

    updateManagedSpeeds() {
        if (!this.managedSpeedClimbIsPilotEntered) {
            this.managedSpeedClimb = this.getClbManagedSpeedFromCostIndex();
        }
        if (!this.managedSpeedCruiseIsPilotEntered) {
            this.managedSpeedCruise = this.getCrzManagedSpeedFromCostIndex();
        }
        if (!this.managedSpeedDescendIsPilotEntered) {
            this.managedSpeedDescend = this.getDesManagedSpeedFromCostIndex();
        }
    }

    updateManagedSpeed() {
        let vPfd = 0;
        let isMach = false;

        if (SimVar.GetSimVarValue("L:A32NX_FMA_EXPEDITE_MODE", "number") === 1) {
            const verticalMode = SimVar.GetSimVarValue("L:A32NX_FMA_VERTICAL_MODE", "number");
            if (verticalMode === 12) {
                switch (SimVar.GetSimVarValue("L:A32NX_FLAPS_HANDLE_INDEX", "Number")) {
                    case 0: {
                        this.managedSpeedTarget = SimVar.GetSimVarValue("L:A32NX_SPEEDS_GD", "number");
                        break;
                    }
                    case 1: {
                        this.managedSpeedTarget = SimVar.GetSimVarValue("L:A32NX_SPEEDS_S", "number");
                        break;
                    }
                    default: {
                        this.managedSpeedTarget = SimVar.GetSimVarValue("L:A32NX_SPEEDS_F", "number");
                    }
                }
            } else if (verticalMode === 13) {
                const T = _convertCtoK(Simplane.getAmbientTemperature());
                const p = SimVar.GetSimVarValue("AMBIENT PRESSURE", "millibar");
                //this.managedSpeedTarget = SimVar.GetSimVarValue("L:A32NX_FLAPS_HANDLE_INDEX", "Number") === 0 ? Math.min(340, _convertMachToKCas(.8, T, p)) : SimVar.GetSimVarValue("L:A32NX_SPEEDS_VMAX", "number") - 10;
                this.managedSpeedTarget = SimVar.GetSimVarValue("L:A32NX_FLAPS_HANDLE_INDEX", "Number") === 0 ? Math.min(340, SimVar.GetGameVarValue("FROM MACH TO KIAS", "number", 0.8)) : SimVar.GetSimVarValue("L:A32NX_SPEEDS_VMAX", "number") - 10;
            }
            vPfd = this.managedSpeedTarget;
        } else {
            switch (this.currentFlightPhase) {
                case FmgcFlightPhases.PREFLIGHT: {
                    if (this.v2Speed) {
                        vPfd = this.v2Speed;
                        this.managedSpeedTarget = this.v2Speed + 10;
                    }
                    break;
                }
                case FmgcFlightPhases.TAKEOFF: {
                    if (this.v2Speed) {
                        vPfd = this.v2Speed;
                        this.managedSpeedTarget = this.isAllEngineOn() ? this.v2Speed + 10 : this.v2Speed + 20;
                    }
                    break;
                }
                case FmgcFlightPhases.CLIMB: {
                    let speed = this.managedSpeedClimb;

                    if (SimVar.GetSimVarValue("INDICATED ALTITUDE", "feet") < this.managedSpeedLimitAlt) {
                        speed = Math.min(speed, this.managedSpeedLimit);
                    }

                    speed = Math.min(speed, this.getSpeedConstraint());

                    [this.managedSpeedTarget, isMach] = this.getManagedTargets(speed, this.managedSpeedClimbMach);
                    vPfd = this.managedSpeedTarget;
                    break;
                }
                case FmgcFlightPhases.CRUISE: {
                    let speed = this.managedSpeedCruise;

                    if (SimVar.GetSimVarValue("INDICATED ALTITUDE", "feet") < this.managedSpeedLimitAlt) {
                        speed = Math.min(speed, this.managedSpeedLimit);
                    }

                    [this.managedSpeedTarget, isMach] = this.getManagedTargets(speed, this.managedSpeedCruiseMach);
                    vPfd = this.managedSpeedTarget;
                    break;
                }
                case FmgcFlightPhases.DESCENT: {
                    let speed = this.managedSpeedDescend;

                    if (Math.round(SimVar.GetSimVarValue("INDICATED ALTITUDE", "feet") / 10) * 10 < 20 * (speed - this.managedSpeedLimit) + 300 + this.managedSpeedLimitAlt) {
                        speed = Math.min(speed, this.managedSpeedLimit);
                    }

                    [this.managedSpeedTarget, isMach] = this.getManagedTargets(speed, this.managedSpeedDescendMach);
                    vPfd = this.managedSpeedTarget;
                    break;
                }
                case FmgcFlightPhases.APPROACH: {
                    const ctn = this.getSpeedConstraint(false);
                    let speed = this.getAppManagedSpeed();
                    let vls = this.getVApp();
                    if (isFinite(this.perfApprWindSpeed) && isFinite(this.perfApprWindHeading)) {
                        vls = NXSpeedsUtils.getVtargetGSMini(vls, NXSpeedsUtils.getHeadWindDiff(this._towerHeadwind));
                    }
                    if (ctn !== Infinity) {
                        vls = Math.max(vls, ctn);
                        speed = Math.max(speed, ctn);
                    }

                    vPfd = vls;
                    this.managedSpeedTarget = Math.max(speed, vls);
                    break;
                }
                case FmgcFlightPhases.GOAROUND: {
                    if (Simplane.getAltitude() < this.accelerationAltitudeGoaround) {
                        const speed = Math.min(
                            this.computedVls + (this.isAllEngineOn() ? 25 : 15),
                            Math.max(
                                SimVar.GetSimVarValue("L:A32NX_GOAROUND_INIT_SPEED", "number"),
                                SimVar.GetSimVarValue("L:A32NX_GOAROUND_INIT_APP_SPEED", "number")
                            )
                        );

                        SimVar.SetSimVarValue("L:A32NX_TOGA_SPEED", "number", speed); //TODO: figure that this does

                        vPfd = speed;
                        this.managedSpeedTarget = speed;
                    } else {
                        vPfd = this.computedVgd;
                        this.managedSpeedTarget = this.computedVgd;
                    }
                    break;
                }
            }
        }

        // Automatically change fcu mach/speed mode
        if (this.managedSpeedTargetIsMach !== isMach) {
            if (isMach) {
                SimVar.SetSimVarValue("K:AP_MANAGED_SPEED_IN_MACH_ON", "number", 1);
            } else {
                SimVar.SetSimVarValue("K:AP_MANAGED_SPEED_IN_MACH_OFF", "number", 1);
            }
            this.managedSpeedTargetIsMach = isMach;
        }

        // Overspeed protection
        const Vtap = Math.min(this.managedSpeedTarget, SimVar.GetSimVarValue("L:A32NX_SPEEDS_VMAX", "number"));
        SimVar.SetSimVarValue("L:A32NX_SPEEDS_MANAGED_PFD", "knots", vPfd);
        SimVar.SetSimVarValue("L:A32NX_SPEEDS_MANAGED_ATHR", "knots", Vtap);

        if (this.isAirspeedManaged()) {
            Coherent.call("AP_SPD_VAR_SET", 0, Vtap);
        }
    }

    activatePreSelSpeedMach(preSel) {
        if (preSel) {
            if (preSel < 1) {
                SimVar.SetSimVarValue("H:A320_Neo_FCU_USE_PRE_SEL_MACH", "number", 1);
            } else {
                SimVar.SetSimVarValue("H:A320_Neo_FCU_USE_PRE_SEL_SPEED", "number", 1);
            }
        }
    }

    updatePreSelSpeedMach(preSel) {
        // The timeout is required to create a delay for the current value to be read and the new one to be set
        setTimeout(() => {
            if (preSel) {
                if (preSel > 1) {
                    SimVar.SetSimVarValue("L:A32NX_SpeedPreselVal", "knots", preSel);
                    SimVar.SetSimVarValue("L:A32NX_MachPreselVal", "mach", -1);
                } else {
                    SimVar.SetSimVarValue("L:A32NX_SpeedPreselVal", "knots", -1);
                    SimVar.SetSimVarValue("L:A32NX_MachPreselVal", "mach", preSel);
                }
            } else {
                SimVar.SetSimVarValue("L:A32NX_SpeedPreselVal", "knots", -1);
                SimVar.SetSimVarValue("L:A32NX_MachPreselVal", "mach", -1);
            }
        }, 200);
    }

    updateRadioNavState() {
        if (this.isPrimary) {
            const radioNavOn = this.isRadioNavActive();
            if (radioNavOn !== this._radioNavOn) {
                this._radioNavOn = radioNavOn;
                if (!radioNavOn) {
                    this.initRadioNav(false);
                }
                if (this.refreshPageCallback) {
                    this.refreshPageCallback();
                }
            }
            let apNavIndex = 1;
            let gpsDriven = true;
            const apprHold = SimVar.GetSimVarValue("AUTOPILOT APPROACH HOLD", "Bool");
            if (apprHold) {
                if (this.canSwitchToNav()) {
                    let navid = 0;
                    const ils = this.radioNav.getBestILSBeacon();
                    if (ils.id > 0) {
                        navid = ils.id;
                    } else {
                        const vor = this.radioNav.getBestVORBeacon();
                        if (vor.id > 0) {
                            navid = vor.id;
                        }
                    }
                    if (navid > 0) {
                        apNavIndex = navid;
                        const hasFlightplan = Simplane.getAutopilotGPSActive();
                        const apprCaptured = Simplane.getAutoPilotAPPRCaptured();
                        if (apprCaptured || !hasFlightplan) {
                            gpsDriven = false;
                        }
                    }
                }
            }
            if (apNavIndex !== this._apNavIndex) {
                SimVar.SetSimVarValue("K:AP_NAV_SELECT_SET", "number", apNavIndex);
                this._apNavIndex = apNavIndex;
            }
            const curState = SimVar.GetSimVarValue("GPS DRIVES NAV1", "Bool");
            if (!!curState !== gpsDriven) {
                SimVar.SetSimVarValue("K:TOGGLE_GPS_DRIVES_NAV1", "Bool", 0);
            }
        }
    }

    updateAutopilot() {
        const now = performance.now();
        const dt = now - this._lastUpdateAPTime;
        this._lastUpdateAPTime = now;
        if (isFinite(dt)) {
            this.updateAutopilotCooldown -= dt;
        }
        if (this.updateAutopilotCooldown < 0) {
            this.updatePerfSpeeds();
            this.updateManagedSpeed();

            const activeWpIdx = this.flightPlanManager.getActiveWaypointIndex();
            if (activeWpIdx !== this.activeWpIdx) {
                this.activeWpIdx = activeWpIdx;
                this.updateConstraints();
            }

            // TODO: Figure out usage (maybe for atc?)
            SimVar.SetSimVarValue("SIMVAR_AUTOPILOT_AIRSPEED_MIN_CALCULATED", "knots", Simplane.getStallProtectionMinSpeed());
            SimVar.SetSimVarValue("SIMVAR_AUTOPILOT_AIRSPEED_MAX_CALCULATED", "knots", Simplane.getMaxSpeed(Aircraft.A320_NEO));

            if (!this.flightPlanManager.isActiveApproach()) {
                const activeWaypoint = this.flightPlanManager.getActiveWaypoint();
                const nextActiveWaypoint = this.flightPlanManager.getNextActiveWaypoint();
                if (activeWaypoint && nextActiveWaypoint) {
                    let pathAngle = nextActiveWaypoint.bearingInFP - activeWaypoint.bearingInFP;
                    while (pathAngle < 180) {
                        pathAngle += 360;
                    }
                    while (pathAngle > 180) {
                        pathAngle -= 360;
                    }
                    const absPathAngle = 180 - Math.abs(pathAngle);
                    const airspeed = Simplane.getIndicatedSpeed();
                    if (airspeed < 400) {
                        const turnRadius = airspeed * 360 / (1091 * 0.36 / airspeed) / 3600 / 2 / Math.PI;
                        const activateDistance = Math.pow(90 / absPathAngle, 1.6) * turnRadius * 1.2;
                        const planeCoordinates = new LatLong(SimVar.GetSimVarValue("PLANE LATITUDE", "degree latitude"), SimVar.GetSimVarValue("PLANE LONGITUDE", "degree longitude"));
                        const distanceToActive = Avionics.Utils.computeGreatCircleDistance(planeCoordinates, activeWaypoint.infos.coordinates);
                        if (distanceToActive < activateDistance) {
                            this.flightPlanManager.setActiveWaypointIndex(this.flightPlanManager.getActiveWaypointIndex() + 1);
                        }
                    }
                }
            }
            if (this.flightPlanManager.isLoadedApproach() && !this.flightPlanManager.isActiveApproach() && (this.flightPlanManager.getActiveWaypointIndex() === -1 || (this.flightPlanManager.getActiveWaypointIndex() > this.flightPlanManager.getLastIndexBeforeApproach()))) {
                if (SimVar.GetSimVarValue("L:FMC_FLIGHT_PLAN_IS_TEMPORARY", "number") !== 1) {
                    this.flightPlanManager.tryAutoActivateApproach();
                }
            }
            this.updateAutopilotCooldown = this._apCooldown;
        }
    }

    /**
     * Updates performance speeds such as GD, F, S, Vls and approach speeds
     */
    updatePerfSpeeds() {
        this.computedVgd = SimVar.GetSimVarValue("L:A32NX_SPEEDS_GD", "number");
        this.computedVfs = SimVar.GetSimVarValue("L:A32NX_SPEEDS_F", "number");
        this.computedVss = SimVar.GetSimVarValue("L:A32NX_SPEEDS_S", "number");
        this.computedVls = SimVar.GetSimVarValue("L:A32NX_SPEEDS_VLS", "number");

        let weight = this.tryEstimateLandingWeight();
        // Actual weight is used during approach phase (FCOM bulletin 46/2), and we also assume during go-around
        // We also fall back to current weight when landing weight is unavailable
        if (this.currentFlightPhase >= FmgcFlightPhases.APPROACH || !isFinite(weight)) {
            weight = SimVar.GetSimVarValue("TOTAL WEIGHT", "kg") / 1000;
        }
        // if pilot has set approach wind in MCDU we use it, otherwise fall back to current measured wind
        if (isFinite(this.perfApprWindSpeed) && isFinite(this.perfApprWindHeading)) {
            this.approachSpeeds = new NXSpeedsApp(weight, this.perfApprFlaps3, this._towerHeadwind);
        } else {
            this.approachSpeeds = new NXSpeedsApp(weight, this.perfApprFlaps3);
        }
        this.approachSpeeds.valid = this.currentFlightPhase >= FmgcFlightPhases.APPROACH || isFinite(weight);
    }

    updateGPSMessage() {
        if (SimVar.GetSimVarValue("L:A32NX_ADIRS_USES_GPS_AS_PRIMARY", "Bool")) {
            this.gpsPrimaryLostMessageAcknowledged = false;
        } else {
            this.gpsPrimaryMessageAcknowledged = false;
        }

        this.addNewMessage(NXSystemMessages.gpsPrimary, () => {
            return this.gpsPrimaryMessageAcknowledged ||
                !SimVar.GetSimVarValue("L:A32NX_ADIRS_USES_GPS_AS_PRIMARY", "Bool");
        }, () => {
            this.gpsPrimaryMessageAcknowledged = true;
        });

        this.addNewMessage(NXSystemMessages.gpsPrimaryLost, () => {
            return this.gpsPrimaryLostMessageAcknowledged ||
                SimVar.GetSimVarValue("L:A32NX_ADIRS_USES_GPS_AS_PRIMARY", "Bool");
        }, () => {
            this.gpsPrimaryLostMessageAcknowledged = true;
        });

        SimVar.SetSimVarValue("L:GPSPrimaryAcknowledged", "Bool", this.gpsPrimaryMessageAcknowledged);
    }

    updateDisplayedConstraints(force = false) {
        const fcuSelAlt = Simplane.getAutoPilotDisplayedAltitudeLockValue("feet");
        if (!force && fcuSelAlt === this.fcuSelAlt) {
            return;
        }
        this.fcuSelAlt = fcuSelAlt;
        this.constraintAlt = A32NX_ConstraintManager.getDisplayedConstraintAltitude(
            this.currentFlightPhase,
            this.fcuSelAlt,
            this.constraintAltCached
        );
        SimVar.SetSimVarValue("L:A32NX_AP_CSTN_ALT", "feet", this.constraintAlt);
    }

    updateConstraints() {
        this.constraintAltCached = A32NX_ConstraintManager.getConstraintAltitude(
            this.currentFlightPhase,
            this.flightPlanManager,
            this.constraintAltCached,
            this._cruiseFlightLevel * 100
        );
        this.updateDisplayedConstraints(true);
    }

    getSpeedConstraint() {
        if (this.flightPlanManager.getIsDirectTo()) {
            return Infinity;
        }
        const wpt = this.flightPlanManager.getActiveWaypoint();
        if (typeof wpt === 'undefined' || !isFinite(wpt.speedConstraint) || wpt.speedConstraint < 100) {
            return Infinity;
        }
        return wpt.speedConstraint;
    }

    getClbManagedSpeedFromCostIndex() {
        const dCI = (this.costIndex / 999) ** 2;
        return 290 * (1 - dCI) + 330 * dCI;
    }

    getCrzManagedSpeedFromCostIndex() {
        const dCI = (this.costIndex / 999) ** 2;
        return 290 * (1 - dCI) + 310 * dCI;
    }

    getDesManagedSpeedFromCostIndex() {
        const dCI = this.costIndex / 999;
        return 288 * (1 - dCI) + 300 * dCI;
    }

    getAppManagedSpeed() {
        switch (SimVar.GetSimVarValue("L:A32NX_FLAPS_HANDLE_INDEX", "Number")) {
            case 0: return this.computedVgd;
            case 1: return this.computedVss;
            case 3: return this.perfApprFlaps3 ? this.getVApp() : this.computedVfs;
            case 4: return this.getVApp();
            default: return this.computedVfs;
        }
    }

    /* FMS EVENTS */

    onPowerOn() {
        super.onPowerOn();
        const gpsDriven = SimVar.GetSimVarValue("GPS DRIVES NAV1", "Bool");
        if (!gpsDriven) {
            SimVar.SetSimVarValue("K:TOGGLE_GPS_DRIVES_NAV1", "Bool", 0);
        }
        this.initRadioNav(true);

        CDUPerformancePage.UpdateThrRedAccFromOrigin(this);
        CDUPerformancePage.UpdateThrRedAccFromDestination(this);

        SimVar.SetSimVarValue("K:VS_SLOT_INDEX_SET", "number", 1);

        this.taxiFuelWeight = 0.2;
        CDUInitPage.updateTowIfNeeded(this);
    }

    onEvent(_event) {
        if (_event === "MODE_SELECTED_ALTITUDE") {
            this.flightPhaseManager.handleFcuAltKnobPushPull();
            this._onStepClimbDescent();
        }
        if (_event === "MODE_MANAGED_ALTITUDE") {
            this.flightPhaseManager.handleFcuAltKnobPushPull();
            this._onStepClimbDescent();
        }
        if (_event === "AP_DEC_ALT" || _event === "AP_INC_ALT") {
            this.flightPhaseManager.handleFcuAltKnobTurn();
            this._onTrySetCruiseFlightLevel();
        }
        if (_event === "VS") {
            this.flightPhaseManager.handleFcuVSKnob();
        }
    }

    _onStepClimbDescent() {
        if (!(this.currentFlightPhase === FmgcFlightPhases.CLIMB || this.currentFlightPhase === FmgcFlightPhases.CRUISE)) {
            return;
        }

        const _targetFl = Simplane.getAutoPilotDisplayedAltitudeLockValue() / 100;

        if (
            (this.currentFlightPhase === FmgcFlightPhases.CLIMB && _targetFl > this.cruiseFlightLevel) ||
            (this.currentFlightPhase === FmgcFlightPhases.CRUISE && _targetFl !== this.cruiseFlightLevel)
        ) {
            this.addNewMessage(NXSystemMessages.newCrzAlt.getSetMessage(_targetFl * 100));
            this.cruiseFlightLevel = _targetFl;
            this._cruiseFlightLevel = _targetFl;
        }
    }

    /***
     * Executed on every alt knob turn, checks whether or not the crz fl can be changed to the newly selected fcu altitude
     * It creates a timeout to simulate real life delay which resets every time the fcu knob alt increases or decreases.
     * @private
     */
    _onTrySetCruiseFlightLevel() {
        if (!(this.currentFlightPhase === FmgcFlightPhases.CLIMB || this.currentFlightPhase === FmgcFlightPhases.CRUISE)) {
            return;
        }

        const activeVerticalMode = SimVar.GetSimVarValue('L:A32NX_FMA_VERTICAL_MODE', 'enum');

        if ((activeVerticalMode >= 11 && activeVerticalMode <= 15) || (activeVerticalMode >= 21 && activeVerticalMode <= 23)) {
            const fcuFl = Simplane.getAutoPilotDisplayedAltitudeLockValue() / 100;

            if (this.currentFlightPhase === FmgcFlightPhases.CLIMB && fcuFl > this.cruiseFlightLevel ||
                this.currentFlightPhase === FmgcFlightPhases.CRUISE && fcuFl !== this.cruiseFlightLevel
            ) {
                if (this.cruiseFlightLevelTimeOut) {
                    clearTimeout(this.cruiseFlightLevelTimeOut);
                    this.cruiseFlightLevelTimeOut = undefined;
                }

                this.cruiseFlightLevelTimeOut = setTimeout(() => {
                    if (fcuFl === Simplane.getAutoPilotDisplayedAltitudeLockValue() / 100 &&
                        (
                            this.currentFlightPhase === FmgcFlightPhases.CLIMB && fcuFl > this.cruiseFlightLevel ||
                            this.currentFlightPhase === FmgcFlightPhases.CRUISE && fcuFl !== this.cruiseFlightLevel
                        )
                    ) {
                        this.addNewMessage(NXSystemMessages.newCrzAlt.getSetMessage(fcuFl * 100));
                        this.cruiseFlightLevel = fcuFl;
                        this._cruiseFlightLevel = fcuFl;
                        if (this.page.Current === this.page.ProgressPage) {
                            CDUProgressPage.ShowPage(this);
                        }
                    }
                }, 3000);
            }
        }
    }

    /* END OF FMS EVENTS */
    /* FMS CHECK ROUTINE */

    checkDestData() {
        this.addNewMessage(NXSystemMessages.enterDestData, () => {
            return isFinite(this.perfApprQNH) && isFinite(this.perfApprTemp) && isFinite(this.perfApprWindHeading) && isFinite(this.perfApprWindSpeed);
        });
    }

    /* END OF FMS CHECK ROUTINE */
    /* MCDU GET/SET METHODS */

    get cruiseFlightLevel() {
        return this._activeCruiseFlightLevel;
    }

    set cruiseFlightLevel(fl) {
        this._activeCruiseFlightLevel = Math.round(fl);
        SimVar.SetSimVarValue("L:AIRLINER_CRUISE_ALTITUDE", "number", this._activeCruiseFlightLevel * 100);
    }

    setCruiseFlightLevelAndTemperature(input) {
        if (input === FMCMainDisplay.clrValue) {
            this.cruiseFlightLevel = undefined;
            this._cruiseFlightLevel = undefined;
            this.cruiseTemperature = undefined;
            return true;
        }
        const flString = input.split("/")[0].replace("FL", "");
        const tempString = input.split("/")[1];
        const onlyTemp = flString.length === 0;

        if (!!flString && !onlyTemp && this.trySetCruiseFl(parseFloat(flString))) {
            if (SimVar.GetSimVarValue("L:A32NX_CRZ_ALT_SET_INITIAL", "bool") === 1 && SimVar.GetSimVarValue("L:A32NX_GOAROUND_PASSED", "bool") === 1) {
                SimVar.SetSimVarValue("L:A32NX_NEW_CRZ_ALT", "number", this.cruiseFlightLevel);
            } else {
                SimVar.SetSimVarValue("L:A32NX_CRZ_ALT_SET_INITIAL", "bool", 1);
            }
            if (!tempString) {
                return true;
            }
        }
        if (!!tempString) {
            const temp = parseInt(tempString.replace("M", "-"));
            console.log("tS: " + tempString);
            console.log("ti: " + temp);
            if (isFinite(temp) && this._cruiseEntered) {
                if (temp > -270 && temp < 100) {
                    this.cruiseTemperature = temp;
                    return true;
                } else {
                    this.addNewMessage(NXSystemMessages.entryOutOfRange);
                    return false;
                }
            } else {
                this.addNewMessage(NXSystemMessages.notAllowed);
                return false;
            }
        }
        this.addNewMessage(NXSystemMessages.formatError);
        return false;
    }

    tryUpdateCostIndex(costIndex) {
        const value = parseInt(costIndex);
        if (isFinite(value)) {
            if (value >= 0) {
                if (value < 1000) {
                    this.costIndexSet = true;
                    this.costIndex = value;
                    this.updateManagedSpeeds();
                    return true;
                } else {
                    this.addNewMessage(NXSystemMessages.entryOutOfRange);
                    return false;
                }
            }
        }
        this.addNewMessage(NXSystemMessages.notAllowed);
        return false;
    }

    /**
     * Any tropopause altitude up to 60,000 ft is able to be entered
     * @param {string} tropo Format: NNNN or NNNNN Leading 0’s must be included. Entry is rounded to the nearest 10 ft
     * @return {boolean} Whether tropopause could be set or not
     */
    tryUpdateTropo(tropo) {
        if (tropo === FMCMainDisplay.clrValue) {
            if (this.tropo) {
                this.tropo = "";
                return true;
            }
            this.addNewMessage(NXSystemMessages.notAllowed);
            return false;
        }

        if (!tropo.match(/^(?=(\D*\d){4,5}\D*$)/g)) {
            this.addNewMessage(NXSystemMessages.formatError);
            return false;
        }

        const value = parseInt(tropo);
        if (isFinite(value) && value >= 0 && value <= 60000) {
            this.tropo = ("" + Math.round(value / 10) * 10).padStart(5, "0");
            return true;
        }

        this.addNewMessage(NXSystemMessages.entryOutOfRange);
        return false;
    }

    ensureCurrentFlightPlanIsTemporary(callback = EmptyCallback.Boolean) {
        if (this.flightPlanManager.getCurrentFlightPlanIndex() === 0) {
            this.flightPlanManager.copyCurrentFlightPlanInto(1, () => {
                this.flightPlanManager.setCurrentFlightPlanIndex(1, (result) => {
                    SimVar.SetSimVarValue("L:FMC_FLIGHT_PLAN_IS_TEMPORARY", "number", 1);
                    SimVar.SetSimVarValue("L:MAP_SHOW_TEMPORARY_FLIGHT_PLAN", "number", 1);
                    callback(result);
                });
            });
        } else {
            callback(true);
        }
    }

    tryUpdateFromTo(fromTo, callback = EmptyCallback.Boolean) {
        if (fromTo === FMCMainDisplay.clrValue) {
            this.addNewMessage(NXSystemMessages.notAllowed);
            return callback(false);
        }
        const from = fromTo.split("/")[0];
        const to = fromTo.split("/")[1];
        this.dataManager.GetAirportByIdent(from).then((airportFrom) => {
            if (airportFrom) {
                this.dataManager.GetAirportByIdent(to).then((airportTo) => {
                    if (airportTo) {
                        this.eraseTemporaryFlightPlan(() => {
                            this.flightPlanManager.clearFlightPlan(() => {
                                this.flightPlanManager.setOrigin(airportFrom.icao, () => {
                                    this.tmpOrigin = airportFrom.ident;
                                    this.flightPlanManager.setDestination(airportTo.icao, () => {
                                        this.aocAirportList.init(this.tmpOrigin, airportTo.ident);
                                        this.tmpOrigin = airportTo.ident;
                                        SimVar.SetSimVarValue("L:FLIGHTPLAN_USE_DECEL_WAYPOINT", "number", 1);
                                        callback(true);
                                    });
                                });
                            });
                        });
                    } else {
                        this.addNewMessage(NXSystemMessages.notInDatabase);
                        callback(false);
                    }
                });
            } else {
                this.addNewMessage(NXSystemMessages.notInDatabase);
                callback(false);
            }
        });
    }

    /**
     * Computes distance between destination and alternate destination
     */
    tryUpdateDistanceToAlt() {
        this._DistanceToAlt = Avionics.Utils.computeGreatCircleDistance(
            this.flightPlanManager.getDestination().infos.coordinates,
            this.altDestination.infos.coordinates);
    }

    // only used by trySetRouteAlternateFuel
    isAltFuelInRange(fuel) {
        return 0 < fuel && fuel < (this.blockFuel - this._routeTripFuelWeight);
    }

    async trySetRouteAlternateFuel(altFuel) {
        if (altFuel === FMCMainDisplay.clrValue) {
            this._routeAltFuelEntered = false;
            return true;
        }
        if (!this.altDestination) {
            this.addNewMessage(NXSystemMessages.notAllowed);
            return false;
        }

        const value = parseFloat(altFuel) / this._conversionWeight;
        if (isFinite(value)) {
            if (this.isAltFuelInRange(value)) {
                this._routeAltFuelEntered = true;
                this._routeAltFuelWeight = value;
                this._routeAltFuelTime = FMCMainDisplay.minutesTohhmm(A32NX_FuelPred.computeUserAltTime(this._routeAltFuelWeight * 1000, 290));
                return true;
            } else {
                this.addNewMessage(NXSystemMessages.entryOutOfRange);
                return false;
            }
        }
        this.addNewMessage(NXSystemMessages.formatError);
        return false;
    }

    async trySetMinDestFob(fuel) {
        if (fuel === FMCMainDisplay.clrValue) {
            this._minDestFobEntered = false;
            return true;
        }
        if (!this.representsDecimalNumber(fuel)) {
            this.addNewMessage(NXSystemMessages.formatError);
            return false;
        }

        const value = parseFloat(fuel) / this._conversionWeight;
        if (isFinite(value)) {
            if (this.isMinDestFobInRange(value)) {
                this._minDestFobEntered = true;
                if (value < this._minDestFob) {
                    this.addNewMessage(NXSystemMessages.checkMinDestFob);
                }
                this._minDestFob = value;
                return true;
            } else {
                this.addNewMessage(NXSystemMessages.entryOutOfRange);
                return false;
            }
        }
        this.addNewMessage(NXSystemMessages.formatError);
        return false;
    }

    async tryUpdateAltDestination(altDestIdent) {
        if (altDestIdent === "NONE" || altDestIdent === FMCMainDisplay.clrValue) {
            this.altDestination = undefined;
            this._DistanceToAlt = 0;
            return true;
        }
        const airportAltDest = await this.dataManager.GetAirportByIdent(altDestIdent);
        if (airportAltDest) {
            this.altDestination = airportAltDest;
            this.aocAirportList.alternate = altDestIdent;
            this.tryUpdateDistanceToAlt();
            return true;
        }
        this.addNewMessage(NXSystemMessages.notInDatabase);
        return false;
    }

    /**
     * Updates the Fuel weight cell to tons. Uses a place holder FL120 for 30 min
     */
    tryUpdateRouteFinalFuel() {
        if (this._routeFinalFuelTime <= 0) {
            this._routeFinalFuelTime = this._defaultRouteFinalTime;
        }
        this._routeFinalFuelWeight = A32NX_FuelPred.computeHoldingTrackFF(this.zeroFuelWeight, 120) / 1000;
        this._rteFinalCoeffecient = A32NX_FuelPred.computeHoldingTrackFF(this.zeroFuelWeight, 120) / 30;
    }

    /**
     * Updates the alternate fuel and time values using a place holder FL of 330 until that can be set
     */
    tryUpdateRouteAlternate() {
        if (this._DistanceToAlt < 20) {
            this._routeAltFuelWeight = 0;
            this._routeAltFuelTime = 0;
        } else {
            const placeholderFl = 120;
            let airDistance = 0;
            if (this._windDir === this._windDirections.TAILWIND) {
                airDistance = A32NX_FuelPred.computeAirDistance(Math.round(this._DistanceToAlt), this.averageWind);
            } else if (this._windDir === this._windDirections.HEADWIND) {
                airDistance = A32NX_FuelPred.computeAirDistance(Math.round(this._DistanceToAlt), -this.averageWind);
            }

            const deviation = (this.zeroFuelWeight + this._routeFinalFuelWeight - A32NX_FuelPred.refWeight) * A32NX_FuelPred.computeNumbers(airDistance, placeholderFl, A32NX_FuelPred.computations.CORRECTIONS, true);
            if ((20 < airDistance && airDistance < 200) && (100 < placeholderFl && placeholderFl < 290)) { //This will always be true until we can setup alternate routes
                this._routeAltFuelWeight = (A32NX_FuelPred.computeNumbers(airDistance, placeholderFl, A32NX_FuelPred.computations.FUEL, true) + deviation) / 1000;
                this._routeAltFuelTime = A32NX_FuelPred.computeNumbers(airDistance, placeholderFl, A32NX_FuelPred.computations.TIME, true);
            }
        }
    }

    /**
     * Attempts to calculate trip information. Is dynamic in that it will use liveDistanceTo the destination rather than a
     * static distance. Works down to 20NM airDistance and FL100 Up to 3100NM airDistance and FL390, anything out of those ranges and values
     * won't be updated.
     */
    tryUpdateRouteTrip(dynamic = false) {
        let airDistance = 0;
        const groundDistance = dynamic ? this.flightPlanManager.getDestination().liveDistanceTo : this.flightPlanManager.getDestination().cumulativeDistanceInFP;
        if (this._windDir === this._windDirections.TAILWIND) {
            airDistance = A32NX_FuelPred.computeAirDistance(groundDistance, this.averageWind);
        } else if (this._windDir === this._windDirections.HEADWIND) {
            airDistance = A32NX_FuelPred.computeAirDistance(groundDistance, -this.averageWind);
        }

        let altToUse = this.cruiseFlightLevel;
        // Use the cruise level for calculations otherwise after cruise use descent altitude down to 10,000 feet.
        if (this.currentFlightPhase >= FmgcFlightPhases.DESCENT) {
            altToUse = SimVar.GetSimVarValue("PLANE ALTITUDE", 'Feet') / 100;
        }

        if ((20 <= airDistance && airDistance <= 3100) && (100 <= altToUse && altToUse <= 390)) {
            const deviation = (this.zeroFuelWeight + this._routeFinalFuelWeight + this._routeAltFuelWeight - A32NX_FuelPred.refWeight) * A32NX_FuelPred.computeNumbers(airDistance, altToUse, A32NX_FuelPred.computations.CORRECTIONS, false);

            this._routeTripFuelWeight = (A32NX_FuelPred.computeNumbers(airDistance, altToUse, A32NX_FuelPred.computations.FUEL, false) + deviation) / 1000;
            this._routeTripTime = A32NX_FuelPred.computeNumbers(airDistance, altToUse, A32NX_FuelPred.computations.TIME, false);
        }
    }

    tryUpdateMinDestFob() {
        this._minDestFob = this._routeAltFuelWeight + this.getRouteFinalFuelWeight();
    }

    tryUpdateTOW() {
        this.takeOffWeight = this.zeroFuelWeight + this.blockFuel - this.taxiFuelWeight;
    }

    tryUpdateLW() {
        this.landingWeight = this.takeOffWeight - this._routeTripFuelWeight;
    }

    /**
     * Computes extra fuel
     * @param {boolean}useFOB - States whether to use the FOB rather than block fuel when computing extra fuel
     * @returns {number}
     */
    tryGetExtraFuel(useFOB = false) {
        const isFlying = parseInt(SimVar.GetSimVarValue("GROUND VELOCITY", "knots")) > 30;

        if (useFOB) {
            return this.getFOB() - this.getTotalTripFuelCons() - this._minDestFob - this.taxiFuelWeight - (isFlying ? 0 : this.getRouteReservedWeight());
        } else {
            return this.blockFuel - this.getTotalTripFuelCons() - this._minDestFob - this.taxiFuelWeight - (isFlying ? 0 : this.getRouteReservedWeight());
        }
    }

    /**
     * EXPERIMENTAL
     * Attempts to calculate the extra time
     */
    tryGetExtraTime(useFOB = false) {
        if (this.tryGetExtraFuel(useFOB) <= 0) {
            return 0;
        }
        const tempWeight = this.getGW() - this._minDestFob;
        const tempFFCoefficient = A32NX_FuelPred.computeHoldingTrackFF(tempWeight, 180) / 30;
        return (this.tryGetExtraFuel(useFOB) * 1000) / tempFFCoefficient;
    }

    getRouteAltFuelWeight() {
        return this._routeAltFuelWeight;
    }

    getRouteAltFuelTime() {
        return this._routeAltFuelTime;
    }

    setOriginRunwayIndex(runwayIndex, callback = EmptyCallback.Boolean) {
        this.ensureCurrentFlightPlanIsTemporary(() => {
            this.clearAutotunedIls();
            this.flightPlanManager.setDepartureProcIndex(-1, () => {
                this.flightPlanManager.setOriginRunwayIndex(runwayIndex, () => {
                    return callback(true);
                });
            });
        });
    }

    setRunwayIndex(runwayIndex, callback = EmptyCallback.Boolean) {
        this.ensureCurrentFlightPlanIsTemporary(() => {
            const routeOriginInfo = this.flightPlanManager.getOrigin().infos;
            this.clearAutotunedIls();
            if (!this.flightPlanManager.getOrigin()) {
                this.addNewMessage(NXFictionalMessages.noOriginSet);
                return callback(false);
            } else if (runwayIndex === -1) {
                this.flightPlanManager.setDepartureRunwayIndex(-1, () => {
                    this.flightPlanManager.setOriginRunwayIndex(-1, () => {
                        return callback(true);
                    });
                });
            } else if (routeOriginInfo instanceof AirportInfo) {
                if (routeOriginInfo.oneWayRunways[runwayIndex]) {
                    this.flightPlanManager.setDepartureRunwayIndex(runwayIndex, () => {
                        return callback(true);
                    });
                }
            } else {
                this.addNewMessage(NXSystemMessages.notInDatabase);
                callback(false);
            }
        });
    }

    setDepartureIndex(departureIndex, callback = EmptyCallback.Boolean) {
        this.ensureCurrentFlightPlanIsTemporary(() => {
            const currentRunway = this.flightPlanManager.getDepartureRunway();
            this.flightPlanManager.setDepartureProcIndex(departureIndex, () => {
                if (currentRunway) {
                    const departure = this.flightPlanManager.getDeparture();
                    const departureRunwayIndex = departure.runwayTransitions.findIndex(t => {
                        return t.name.indexOf(currentRunway.designation) !== -1;
                    });
                    if (departureRunwayIndex >= -1) {
                        return this.flightPlanManager.setDepartureRunwayIndex(departureRunwayIndex, () => {
                            return callback(true);
                        });
                    }
                }
                return callback(true);
            });
        });
    }

    setApproachTransitionIndex(transitionIndex, callback = EmptyCallback.Boolean) {
        const arrivalIndex = this.flightPlanManager.getArrivalProcIndex();
        this.ensureCurrentFlightPlanIsTemporary(() => {
            this.flightPlanManager.setApproachTransitionIndex(transitionIndex, () => {
                this.flightPlanManager.setArrivalProcIndex(arrivalIndex, () => {
                    callback(true);
                });
            });
        });
    }

    setArrivalProcIndex(arrivalIndex, callback = EmptyCallback.Boolean) {
        this.ensureCurrentFlightPlanIsTemporary(() => {
            this.flightPlanManager.setArrivalProcIndex(arrivalIndex, () => {
                callback(true);
            });
        });
    }

    setArrivalIndex(arrivalIndex, transitionIndex, callback = EmptyCallback.Boolean) {
        this.ensureCurrentFlightPlanIsTemporary(() => {
            this.flightPlanManager.setArrivalEnRouteTransitionIndex(transitionIndex, () => {
                this.flightPlanManager.setArrivalProcIndex(arrivalIndex, () => {
                    callback(true);
                });
            });
        });
    }

    setApproachIndex(approachIndex, callback = EmptyCallback.Boolean) {
        this.ensureCurrentFlightPlanIsTemporary(() => {
            this.flightPlanManager.setApproachIndex(approachIndex, () => {
                const approach = this.flightPlanManager.getApproach();
                if (approach) {
                    const runway = this.flightPlanManager.getApproachRunway();
                    if (runway) {
                        SimVar.SetSimVarValue("L:A32NX_PRESS_AUTO_LANDING_ELEVATION", "feet", A32NX_Util.meterToFeet(runway.elevation));
                    }
                }
                this.clearAutotunedIls();
                callback(true);
            });
        });
    }

    async tuneIlsFromApproach(appr) {
        const finalLeg = appr.wayPoints[appr.wayPoints.length - 1];
        const ilsIcao = finalLeg.originIcao.trim();
        if (ilsIcao.length > 0) {
            try {
                const ils = await this.facilityLoader.getFacility(ilsIcao);
                if (ils.infos.frequencyMHz > 1) {
                    console.log('Auto-tuning ILS', ils);
                    this.connectIlsFrequency(ils.infos.frequencyMHz);
                    this.ilsAutoIdent = ils.infos.ident;
                    this.ilsAutoCourse = finalLeg.bearingInFP;
                    this.ilsAutoTuned = true;
                    if (this.currentFlightPhase > FmgcFlightPhases.TAKEOFF) {
                        this.ilsApproachAutoTuned = true;
                    } else {
                        this.ilsTakeoffAutoTuned = true;
                    }
                    return true;
                }
            } catch (error) {
                console.log('tuneIlsFromApproach', error);
                return false;
            }
        }
        return false;
    }

    clearAutotunedIls() {
        this.ilsAutoTuned = false;
        this.ilsApproachAutoTuned = false;
        this.ilsTakeoffAutoTuned = false;
        this.ilsAutoIdent = "";
        this.ilsAutoCourse = 0;
    }

    async updateIls() {
        if (this._ilsFrequencyPilotEntered) {
            return;
        }

        let airport;
        let runway;

        if (this.currentFlightPhase > FmgcFlightPhases.TAKEOFF) {
            if (this.ilsApproachAutoTuned) {
                return;
            }
            this.ilsAutoTuned = false;
            // for unknown reasons, the approach returned here doesn't have the approach waypoints which we need
            const appr = this.flightPlanManager.getApproach();
            if (appr.name.indexOf('ILS') === -1 && appr.name.indexOf('LOC') === -1) {
                return;
            }
            airport = this.flightPlanManager.getDestination();
            runway = this.flightPlanManager.getApproachRunway();

            const planeLla = new LatLongAlt(
                SimVar.GetSimVarValue("PLANE LATITUDE", "degree latitude"),
                SimVar.GetSimVarValue("PLANE LONGITUDE", "degree longitude")
            );
            const runwayDistance = Avionics.Utils.computeGreatCircleDistance(planeLla, runway.beginningCoordinates);
            if (runwayDistance > 300) {
                return;
            }
        } else {
            if (this.ilsTakeoffAutoTuned) {
                return;
            }
            this.ilsAutoTuned = false;
            airport = this.flightPlanManager.getOrigin();
            runway = this.flightPlanManager.getDepartureRunway();
        }

        // If the airport has correct navdata, the ILS will be listed as the reference navaid (originIcao in MSFS land) on at least the last leg of the
        // ILS approach procedure(s). Tuning this way gives us the ident, and the course
        if (airport && airport.infos && runway) {
            for (let i = 0; i < airport.infos.approaches.length && !this.ilsAutoTuned; i++) {
                const appr = airport.infos.approaches[i];
                // L(eft), C(entre), R(ight), T(true North) are the possible runway designators (ARINC424)
                // If there are multiple procedures for the same type of approach, an alphanumeric suffix is added to their names (last subpattern)
                // We are a little more lenient than ARINC424 in an effort to match non-perfect navdata, so we allow dashes, spaces, or nothing before the suffix
                const match = appr.name.trim().match(/^(ILS|LOC) (RW)?([0-9]{1,2}[LCRT]?)([\s\-]*[A-Z0-9])?$/);
                if (
                    match !== null
                    && Avionics.Utils.formatRunway(match[3]) === Avionics.Utils.formatRunway(runway.designation)
                    && appr.wayPoints.length > 0
                ) {
                    await this.tuneIlsFromApproach(appr);
                }
            }
        }
    }

    updateFlightNo(flightNo, callback = EmptyCallback.Boolean) {
        if (flightNo.length > 7) {
            this.addNewMessage(NXSystemMessages.notAllowed);
            return callback(false);
        }

        this.flightNumber = flightNo;

        SimVar.SetSimVarValue("ATC FLIGHT NUMBER", "string", flightNo, "FMC").then(() => {
            NXApi.connectTelex(flightNo)
                .then(() => {
                    callback(true);
                })
                .catch((err) => {
                    if (err !== NXApi.disabledError) {
                        this.addNewMessage(NXFictionalMessages.fltNbrInUse);
                        return callback(false);
                    }

                    return callback(true);
                });
        });
    }

    updateCoRoute(coRoute, callback = EmptyCallback.Boolean) {
        if (coRoute.length > 2) {
            if (coRoute.length < 10) {
                if (coRoute === "NONE") {
                    this.coRoute = undefined;
                } else {
                    this.coRoute = coRoute;
                }
                return callback(true);
            }
        }
        this.addNewMessage(NXSystemMessages.notAllowed);
        return callback(false);
    }

    getTotalTripTime() {
        return this._routeTripTime;
    }

    getTotalTripFuelCons() {
        return this._routeTripFuelWeight;
    }

    _getOrSelectWaypoints(getter, ident, callback) {
        getter(ident).then((waypoints) => {
            if (waypoints.length === 0) {
                return callback(undefined);
            }
            if (waypoints.length === 1) {
                return callback(waypoints[0]);
            }
            A320_Neo_CDU_SelectWptPage.ShowPage(this, waypoints, callback);
        });
    }

    getOrSelectVORsByIdent(ident, callback) {
        this._getOrSelectWaypoints(this.dataManager.GetVORsByIdent.bind(this.dataManager), ident, callback);
    }
    getOrSelectNDBsByIdent(ident, callback) {
        this._getOrSelectWaypoints(this.dataManager.GetNDBsByIdent.bind(this.dataManager), ident, callback);
    }

    getOrSelectWaypointByIdent(ident, callback) {
        this._getOrSelectWaypoints(this.dataManager.GetWaypointsByIdent.bind(this.dataManager), ident, callback);
    }

    insertWaypoint(newWaypointTo, index, callback = EmptyCallback.Boolean) {
        this.ensureCurrentFlightPlanIsTemporary(async () => {
            this.getOrSelectWaypointByIdent(newWaypointTo, (waypoint) => {
                if (!waypoint) {
                    this.addNewMessage(NXSystemMessages.notInDatabase);
                    return callback(false);
                }
                this.flightPlanManager.addWaypoint(waypoint.icao, index, () => {
                    return callback(true);
                });
            });
        });
    }

    activateDirectToWaypoint(waypoint, callback = EmptyCallback.Void) {
        const waypoints = this.flightPlanManager.getWaypoints();
        const indexInFlightPlan = waypoints.findIndex(w => {
            return w.icao === waypoint.icao;
        });
        let i = 1;
        const removeWaypointMethod = (callback = EmptyCallback.Void) => {
            if (i < indexInFlightPlan) {
                this.flightPlanManager.removeWaypoint(1, i === indexInFlightPlan - 1, () => {
                    i++;
                    removeWaypointMethod(callback);
                });
            } else {
                callback();
            }
        };
        removeWaypointMethod(() => {
            this.flightPlanManager.activateDirectTo(waypoint.infos.icao, callback);
        });
    }

    async insertWaypointsAlongAirway(lastWaypointIdent, index, airwayName, callback = EmptyCallback.Boolean) {
        const referenceWaypoint = this.flightPlanManager.getWaypoint(index - 1);
        const lastWaypointIdentPadEnd = lastWaypointIdent.padEnd(5, " ");
        if (referenceWaypoint) {
            const infos = referenceWaypoint.infos;
            if (infos instanceof WayPointInfo) {
                await referenceWaypoint.infos.UpdateAirway(airwayName); // Sometimes the waypoint is initialized without waiting to the airways array to be filled
                const airway = infos.airways.find(a => {
                    return a.name === airwayName;
                });
                if (airway) {
                    const firstIndex = airway.icaos.indexOf(referenceWaypoint.icao);
                    const lastWaypointIcao = airway.icaos.find(icao => icao.substring(7, 12) === lastWaypointIdentPadEnd);
                    const lastIndex = airway.icaos.indexOf(lastWaypointIcao);
                    if (firstIndex >= 0) {
                        if (lastIndex >= 0) {
                            let inc = 1;
                            if (lastIndex < firstIndex) {
                                inc = -1;
                            }
                            index -= 1;
                            const count = Math.abs(lastIndex - firstIndex);
                            for (let i = 1; i < count + 1; i++) { // 9 -> 6
                                const syncInsertWaypointByIcao = async (icao, idx) => {
                                    return new Promise(resolve => {
                                        console.log("add icao:" + icao + " @ " + idx);
                                        this.flightPlanManager.addWaypoint(icao, idx, () => {
                                            const waypoint = this.flightPlanManager.getWaypoint(idx);
                                            waypoint.infos.airwayIn = airwayName;
                                            if (i < count) {
                                                waypoint.infos.airwayOut = airwayName;
                                            }
                                            console.log("icao:" + icao + " added");
                                            resolve();
                                        });
                                    });
                                };

                                await syncInsertWaypointByIcao(airway.icaos[firstIndex + i * inc], index + i);
                            }
                            callback(true);
                            return;
                        }
                        this.addNewMessage(NXFictionalMessages.secondIndexNotFound);
                        return callback(false);
                    }
                    this.addNewMessage(NXFictionalMessages.firstIndexNotFound);
                    return callback(false);
                }
                this.addNewMessage(NXFictionalMessages.noRefWpt);
                return callback(false);
            }
            this.addNewMessage(NXFictionalMessages.noWptInfos);
            return callback(false);
        }
        this.addNewMessage(NXFictionalMessages.noRefWpt);
        return callback(false);
    }

    // Copy airway selections from temporary to active flightplan
    async copyAirwaySelections() {
        const temporaryFPWaypoints = this.flightPlanManager.getWaypoints(1);
        const activeFPWaypoints = this.flightPlanManager.getWaypoints(0);
        for (let i = 0; i < activeFPWaypoints.length; i++) {
            if (activeFPWaypoints[i].infos && temporaryFPWaypoints[i] && activeFPWaypoints[i].icao === temporaryFPWaypoints[i].icao && temporaryFPWaypoints[i].infos) {
                activeFPWaypoints[i].infos.airwayIn = temporaryFPWaypoints[i].infos.airwayIn;
                activeFPWaypoints[i].infos.airwayOut = temporaryFPWaypoints[i].infos.airwayOut;
            }
        }
    }

    removeWaypoint(index, callback = EmptyCallback.Void) {
        this.ensureCurrentFlightPlanIsTemporary(() => {
            this.flightPlanManager.removeWaypoint(index, true, callback);
        });
    }

    eraseTemporaryFlightPlan(callback = EmptyCallback.Void) {
        this.flightPlanManager.setCurrentFlightPlanIndex(0, () => {
            SimVar.SetSimVarValue("L:FMC_FLIGHT_PLAN_IS_TEMPORARY", "number", 0);
            SimVar.SetSimVarValue("L:MAP_SHOW_TEMPORARY_FLIGHT_PLAN", "number", 0);
            callback();
        });
    }

    insertTemporaryFlightPlan(callback = EmptyCallback.Void) {
        if (this.flightPlanManager.getCurrentFlightPlanIndex() === 1) {
            this.flightPlanManager.copyCurrentFlightPlanInto(0, () => {
                this.flightPlanManager.setCurrentFlightPlanIndex(0, () => {
                    SimVar.SetSimVarValue("L:FMC_FLIGHT_PLAN_IS_TEMPORARY", "number", 0);
                    SimVar.SetSimVarValue("L:MAP_SHOW_TEMPORARY_FLIGHT_PLAN", "number", 0);
                    callback();
                });
            });
        }
    }

    vSpeedsValid() {
        return this._v1Checked && this._vRChecked && this._v2Checked ? (
            (!!this.v1Speed && !!this.vRSpeed ? this.v1Speed <= this.vRSpeed : true)
            && (!!this.vRSpeed && !!this.v2Speed ? this.vRSpeed <= this.v2Speed : true)
            && (!!this.v1Speed && !!this.v2Speed ? this.v1Speed <= this.v2Speed : true)
        ) : true;
    }

    vSpeedDisagreeCheck() {
        this.addNewMessage(NXSystemMessages.vToDisagree, this.vSpeedsValid.bind(this));
    }

    //Needs PR Merge #3082
    trySetV1Speed(s) {
        if (s === FMCMainDisplay.clrValue) {
            this.addNewMessage(NXSystemMessages.notAllowed);
            return false;
        }
        const v = parseInt(s);
        if (!isFinite(v) || !/^\d{2,3}$/.test(s)) {
            this.addNewMessage(NXSystemMessages.formatError);
            return false;
        }
        if (v < 90 || v > 350) {
            this.addNewMessage(NXSystemMessages.entryOutOfRange);
            return false;
        }
        this.tryRemoveMessage(NXSystemMessages.checkToData.text);
        this._v1Checked = true;
        this.v1Speed = v;
        SimVar.SetSimVarValue("L:AIRLINER_V1_SPEED", "Knots", this.v1Speed).then(() => {
            this.vSpeedDisagreeCheck();
        });
        return true;
    }

    //Needs PR Merge #3082
    trySetVRSpeed(s) {
        if (s === FMCMainDisplay.clrValue) {
            this.addNewMessage(NXSystemMessages.notAllowed);
            return false;
        }
        const v = parseInt(s);
        if (!isFinite(v) || !/^\d{2,3}$/.test(s)) {
            this.addNewMessage(NXSystemMessages.formatError);
            return false;
        }
        if (v < 90 || v > 350) {
            this.addNewMessage(NXSystemMessages.entryOutOfRange);
            return false;
        }
        this.tryRemoveMessage(NXSystemMessages.checkToData.text);
        this._vRChecked = true;
        this.vRSpeed = v;
        SimVar.SetSimVarValue("L:AIRLINER_VR_SPEED", "Knots", this.vRSpeed).then(() => {
            this.vSpeedDisagreeCheck();
        });
        return true;
    }

    //Needs PR Merge #3082
    trySetV2Speed(s) {
        if (s === FMCMainDisplay.clrValue) {
            this.addNewMessage(NXSystemMessages.notAllowed);
            return false;
        }
        const v = parseInt(s);
        if (!isFinite(v) || !/^\d{2,3}$/.test(s)) {
            this.addNewMessage(NXSystemMessages.formatError);
            return false;
        }
        if (v < 90 || v > 350) {
            this.addNewMessage(NXSystemMessages.entryOutOfRange);
            return false;
        }
        this.tryRemoveMessage(NXSystemMessages.checkToData.text);
        this._v2Checked = true;
        this.v2Speed = v;
        SimVar.SetSimVarValue("L:AIRLINER_V2_SPEED", "Knots", this.v2Speed).then(() => {
            this.vSpeedDisagreeCheck();
        });
        return true;
    }

    trySetTakeOffTransAltitude(s) {
        if (s === FMCMainDisplay.clrValue) {
            this.transitionAltitude = NaN;
            this.transitionAltitudeIsPilotEntered = false;
            SimVar.SetSimVarValue("L:AIRLINER_TRANS_ALT", "Number", 0);
            return true;
        }

        let value = parseInt(s);
        if (!isFinite(value) || !/^\d{4,5}$/.test(s)) {
            this.addNewMessage(NXSystemMessages.formatError);
            return false;
        }

        value = Math.round(value / 10) * 10;
        if (value < 1000 || value > 45000) {
            this.addNewMessage(NXSystemMessages.entryOutOfRange);
            return false;
        }

        this.transitionAltitude = value;
        this.transitionAltitudeIsPilotEntered = true;
        SimVar.SetSimVarValue("L:AIRLINER_TRANS_ALT", "Number", value);
        return true;
    }

    getTransitionAltitude() {
        if (isFinite(this.transitionAltitude)) {
            return this.transitionAltitude;
        }

        // TODO fetch this from the nav database once we have it in future
        return 10000;
    }

    //Needs PR Merge #3082
    trySetThrustReductionAccelerationAltitude(s) {
        if (s === FMCMainDisplay.clrValue) {
            this.thrustReductionAltitudeIsPilotEntered = false;
            this.accelerationAltitudeIsPilotEntered = false;
            CDUPerformancePage.UpdateThrRedAccFromOrigin(this, true, true);
            return true;
        }

        const origin = this.flightPlanManager.getOrigin();
        const elevation = origin ? origin.altitudeinFP : 0;
        const minimumAltitude = elevation + 400;

        let newThrRedAlt = null;
        let newAccAlt = null;

        let [thrRedAlt, accAlt] = s.split("/");

        if (thrRedAlt && thrRedAlt.length > 0) {
            if (!/^\d{3,5}$/.test(thrRedAlt)) {
                this.addNewMessage(NXSystemMessages.formatError);
                return false;
            }

            thrRedAlt = parseInt(thrRedAlt);
            thrRedAlt = Math.round(thrRedAlt / 10) * 10;
            if (thrRedAlt < minimumAltitude || thrRedAlt > 45000) {
                this.addNewMessage(NXSystemMessages.entryOutOfRange);
                return false;
            }

            newThrRedAlt = thrRedAlt;
        }

        if (accAlt && accAlt.length > 0) {
            if (!/^\d{3,5}$/.test(accAlt)) {
                this.addNewMessage(NXSystemMessages.formatError);
                return false;
            }

            accAlt = parseInt(accAlt);
            accAlt = Math.round(accAlt / 10) * 10;
            if (accAlt < minimumAltitude || accAlt > 45000) {
                this.addNewMessage(NXSystemMessages.entryOutOfRange);
                return false;
            }

            newAccAlt = accAlt;
        }

        if (newThrRedAlt !== null) {
            this.thrustReductionAltitude = newThrRedAlt;
            this.thrustReductionAltitudeIsPilotEntered = true;
            SimVar.SetSimVarValue("L:AIRLINER_THR_RED_ALT", "Number", newThrRedAlt);
        }
        if (newAccAlt !== null) {
            this.accelerationAltitude = newAccAlt;
            this.accelerationAltitudeIsPilotEntered = true;
            SimVar.SetSimVarValue("L:AIRLINER_ACC_ALT", "Number", newAccAlt);
        }
        return true;
    }

    trySetEngineOutAcceleration(s) {
        if (s === FMCMainDisplay.clrValue) {
            this.engineOutAccelerationAltitudeIsPilotEntered = false;
            CDUPerformancePage.UpdateEngOutAccFromOrigin(this);
            return true;
        }

        if (!/^\d{3,5}$/.test(s)) {
            this.addNewMessage(NXSystemMessages.formatError);
            return false;
        }

        const origin = this.flightPlanManager.getOrigin();
        const elevation = origin ? origin.altitudeinFP : 0;
        const minimumAltitude = elevation + 400;

        let engineOutAccAlt = parseInt(s);
        engineOutAccAlt = Math.round(engineOutAccAlt / 10) * 10;
        if (engineOutAccAlt < minimumAltitude || engineOutAccAlt > 45000) {
            this.addNewMessage(NXSystemMessages.entryOutOfRange);
            return false;
        }

        this.engineOutAccelerationAltitude = engineOutAccAlt;
        this.engineOutAccelerationAltitudeIsPilotEntered = true;
        SimVar.SetSimVarValue("L:A32NX_ENG_OUT_ACC_ALT", "feet", engineOutAccAlt);
        return true;
    }

    //Needs PR Merge #3082
    trySetThrustReductionAccelerationAltitudeGoaround(s) {
        let thrRed = NaN;
        let accAlt = NaN;
        if (s) {
            const sSplit = s.split("/");
            thrRed = parseInt(sSplit[0]);
            accAlt = parseInt(sSplit[1]);
        }
        if ((isFinite(thrRed) || isFinite(accAlt)) && thrRed <= accAlt) {
            if (isFinite(thrRed)) {
                this.thrustReductionAltitudeGoaround = thrRed;
                SimVar.SetSimVarValue("L:AIRLINER_THR_RED_ALT_GOAROUND", "Number", this.thrustReductionAltitudeGoaround);
            }
            if (isFinite(accAlt)) {
                this.accelerationAltitudeGoaround = accAlt;
                SimVar.SetSimVarValue("L:AIRLINER_ACC_ALT_GOAROUND", "Number", this.accelerationAltitudeGoaround);
            }
            return true;
        }
        this.addNewMessage(NXSystemMessages.notAllowed);
        return false;
    }

    trySetengineOutAccelerationAltitudeGoaround(s) {
        const engOutAcc = parseInt(s);
        if (isFinite(engOutAcc)) {
            this.engineOutAccelerationAltitudeGoaround = engOutAcc;
            SimVar.SetSimVarValue("L:AIRLINER_ENG_OUT_ACC_ALT_GOAROUND", "Number", this.engineOutAccelerationAltitudeGoaround);
            return true;
        }
        this.addNewMessage(NXSystemMessages.notAllowed);
        return false;
    }

    //Needs PR Merge #3082
    //TODO: with FADEC no longer needed
    setPerfTOFlexTemp(s) {
        if (s === FMCMainDisplay.clrValue) {
            this.perfTOTemp = NaN;
            // In future we probably want a better way of checking this, as 0 is
            // in the valid flex temperature range (-99 to 99).
            SimVar.SetSimVarValue("L:AIRLINER_TO_FLEX_TEMP", "Number", 0);
            return true;
        }
        let value = parseInt(s);
        if (!isFinite(value) || !/^[+\-]?\d{1,2}$/.test(s)) {
            this.addNewMessage(NXSystemMessages.formatError);
            return false;
        }
        if (value < -99 || value > 99) {
            this.addNewMessage(NXSystemMessages.entryOutOfRange);
            return false;
        }
        // As the sim uses 0 as a sentinel value to detect that no flex
        // temperature is set, we'll just use 0.1 as the actual value for flex 0
        // and make sure we never display it with decimals.
        if (value === 0) {
            value = 0.1;
        }
        this.perfTOTemp = value;
        SimVar.SetSimVarValue("L:AIRLINER_TO_FLEX_TEMP", "Number", value);
        return true;
    }

    /**
     * Attempts to predict required block fuel for trip
     * @returns {boolean}
     */
    //TODO: maybe make this part of an update routine?
    tryFuelPlanning() {
        if (this._fuelPlanningPhase === this._fuelPlanningPhases.IN_PROGRESS) {
            this._blockFuelEntered = true;
            this._fuelPlanningPhase = this._fuelPlanningPhases.COMPLETED;
            return true;
        }
        const tempRouteFinalFuelTime = this._routeFinalFuelTime;
        this.tryUpdateRouteFinalFuel();
        this.tryUpdateRouteAlternate();
        this.tryUpdateRouteTrip();

        this._routeFinalFuelTime = tempRouteFinalFuelTime;
        this._routeFinalFuelWeight = (this._routeFinalFuelTime * this._rteFinalCoeffecient) / 1000;

        this.tryUpdateMinDestFob();

        this.blockFuel = this.getTotalTripFuelCons() + this._minDestFob + this.taxiFuelWeight + this.getRouteReservedWeight();
        this._fuelPlanningPhase = this._fuelPlanningPhases.IN_PROGRESS;
        return true;
    }

    trySetTaxiFuelWeight(s) {
        if (s === FMCMainDisplay.clrValue) {
            this.taxiFuelWeight = this._defaultTaxiFuelWeight;
            this._taxiEntered = false;
            return true;
        }
        if (!this.representsDecimalNumber(s)) {
            this.addNewMessage(NXSystemMessages.formatError);
            return false;
        }
        const value = parseFloat(s) / this._conversionWeight;
        if (isFinite(value)) {
            if (this.isTaxiFuelInRange(value)) {
                this._taxiEntered = true;
                this.taxiFuelWeight = value;
                return true;
            } else {
                this.addNewMessage(NXSystemMessages.entryOutOfRange);
                return false;
            }
        }
        this.addNewMessage(NXSystemMessages.notAllowed);
        return false;
    }

    getRouteFinalFuelWeight() {
        if (isFinite(this._routeFinalFuelWeight)) {
            this._routeFinalFuelWeight = (this._routeFinalFuelTime * this._rteFinalCoeffecient) / 1000;
            return this._routeFinalFuelWeight;
        }
    }

    getRouteFinalFuelTime() {
        return this._routeFinalFuelTime;
    }

    /**
     * This method is used to set initial Final Time for when INIT B is making predictions
     * @param {String} s - containing time value
     * @returns {boolean}
     */
    async trySetRouteFinalTime(s) {
        if (s) {
            if (s === FMCMainDisplay.clrValue) {
                this._routeFinalFuelTime = this._routeFinalFuelTimeDefault;
                this._rteFinalWeightEntered = false;
                this._rteFinalTimeEntered = false;
                return true;
            }
            // Time entry must start with '/'
            if (s.startsWith("/")) {
                const rteFinalTime = s.slice(1);

                if (!/^\d{1,4}$/.test(rteFinalTime)) {
                    this.addNewMessage(NXSystemMessages.formatError);
                    return false;
                }

                if (this.isFinalTimeInRange(rteFinalTime)) {
                    this._rteFinalWeightEntered = false;
                    this._rteFinalTimeEntered = true;
                    this._routeFinalFuelTime = FMCMainDisplay.hhmmToMinutes(rteFinalTime.padStart(4,"0"));
                    return true;
                } else {
                    this.addNewMessage(NXSystemMessages.entryOutOfRange);
                    return false;
                }
            }
        }
        this.addNewMessage(NXSystemMessages.notAllowed);
        return false;
    }

    /**
     *
     * @param {string} s
     * @returns {Promise<boolean>}
     */
    async trySetRouteFinalFuel(s) {
        if (s === FMCMainDisplay.clrValue) {
            this._routeFinalFuelTime = this._routeFinalFuelTimeDefault;
            this._rteFinalWeightEntered = false;
            this._rteFinalTimeEntered = false;
            return true;
        }
        if (s) {
            // Time entry must start with '/'
            if (s.startsWith("/")) {
                return this.trySetRouteFinalTime(s);
            } else {
                // If not time, try to parse as weight
                // Weight can be entered with optional trailing slash, if so remove it before parsing the value
                const enteredValue = s.endsWith("/") ? s.slice(0, -1) : s;

                if (!this.representsDecimalNumber(enteredValue)) {
                    this.addNewMessage(NXSystemMessages.formatError);
                    return false;
                }

                const rteFinalWeight = parseFloat(enteredValue) / this._conversionWeight;

                if (this.isFinalFuelInRange(rteFinalWeight)) {
                    this._rteFinalWeightEntered = true;
                    this._rteFinalTimeEntered = false;
                    this._routeFinalFuelWeight = rteFinalWeight;
                    this._routeFinalFuelTime = (rteFinalWeight * 1000) / this._rteFinalCoeffecient;
                    return true;
                } else {
                    this.addNewMessage(NXSystemMessages.entryOutOfRange);
                    return false;
                }
            }
        }
        this.addNewMessage(NXSystemMessages.notAllowed);
        return false;
    }

    getRouteReservedWeight() {
        if (!this.routeReservedEntered() && (this._rteFinalCoeffecient !== 0)) {
            const fivePercentWeight = this._routeReservedPercent * this._routeTripFuelWeight / 100;
            const fiveMinuteHoldingWeight = (5 * this._rteFinalCoeffecient) / 1000;

            return fivePercentWeight > fiveMinuteHoldingWeight ? fivePercentWeight : fiveMinuteHoldingWeight;
        }
        if (isFinite(this._routeReservedWeight) && this._routeReservedWeight !== 0) {
            return this._routeReservedWeight;
        } else {
            return this._routeReservedPercent * this._routeTripFuelWeight / 100;
        }
    }

    getRouteReservedPercent() {
        if (isFinite(this._routeReservedWeight) && isFinite(this.blockFuel) && this._routeReservedWeight !== 0) {
            return this._routeReservedWeight / this._routeTripFuelWeight * 100;
        }
        return this._routeReservedPercent;
    }

    trySetRouteReservedPercent(s) {
        if (s) {
            if (s === FMCMainDisplay.clrValue) {
                this._rteReservedWeightEntered = false;
                this._rteReservedPctEntered = false;
                this._routeReservedWeight = 0;
                this._routeReservedPercent = 5;
                this._rteRsvPercentOOR = false;
                return true;
            }
            // Percentage entry must start with '/'
            if (s.startsWith("/")) {
                const enteredValue = s.slice(1);

                if (!this.representsDecimalNumber(enteredValue)) {
                    this.addNewMessage(NXSystemMessages.formatError);
                    return false;
                }

                const rteRsvPercent = parseFloat(enteredValue);

                if (!this.isRteRsvPercentInRange(rteRsvPercent)) {
                    this.addNewMessage(NXSystemMessages.entryOutOfRange);
                    return false;
                }

                this._rteRsvPercentOOR = false;
                this._rteReservedPctEntered = true;
                this._rteReservedWeightEntered = false;

                if (isFinite(rteRsvPercent)) {
                    this._routeReservedWeight = NaN;
                    this._routeReservedPercent = rteRsvPercent;
                    return true;
                }
            }
        }
        this.addNewMessage(NXSystemMessages.notAllowed);
        return false;
    }

    /**
     * Checks input and passes to trySetCruiseFl()
     * @param input
     * @returns {boolean} input passed checks
     */
    trySetCruiseFlCheckInput(input) {
        if (input === FMCMainDisplay.clrValue) {
            this.addNewMessage(NXSystemMessages.notAllowed);
            return false;
        }
        const flString = input.replace("FL", "");
        if (!flString) {
            this.addNewMessage(NXSystemMessages.notAllowed);
            return false;
        }
        return this.trySetCruiseFl(parseFloat(flString));
    }

    /**
     * Sets new Cruise FL if all conditions good
     * @param fl {number} Altitude or FL
     * @returns {boolean} input passed checks
     */
    trySetCruiseFl(fl) {
        if (!isFinite(fl)) {
            this.addNewMessage(NXSystemMessages.notAllowed);
            return false;
        }
        if (fl >= 1000) {
            fl = Math.floor(fl / 100);
        }
        if (fl > this.maxCruiseFL) {
            this.addNewMessage(NXSystemMessages.entryOutOfRange);
            return false;
        }
        const phase = this.currentFlightPhase;
        const selFl = Math.floor(Math.max(0, Simplane.getAutoPilotDisplayedAltitudeLockValue("feet")) / 100);
        if (fl < selFl && (phase === FmgcFlightPhases.CLIMB || phase === FmgcFlightPhases.APPROACH || phase === FmgcFlightPhases.GOAROUND)) {
            this.addNewMessage(NXSystemMessages.entryOutOfRange);
            return false;
        }

        if (fl <= 0 || fl > this.maxCruiseFL) {
            this.addNewMessage(NXSystemMessages.entryOutOfRange);
            return false;
        }

        this.cruiseFlightLevel = fl;
        this._cruiseFlightLevel = fl;
        this._cruiseEntered = true;
        this._activeCruiseFlightLevelDefaulToFcu = false;
        this.cruiseTemperature = undefined;
        this.updateConstraints();

        const acFl = Math.floor(Simplane.getAltitude() / 100);

        if (acFl > fl && (phase === FmgcFlightPhases.CLIMB || phase === FmgcFlightPhases.DESCENT || phase === FmgcFlightPhases.APPROACH)) {
            this.flightPhaseManager.changeFlightPhase(FmgcFlightPhases.CRUISE);
        } else if (acFl < fl && (phase === FmgcFlightPhases.DESCENT || phase === FmgcFlightPhases.APPROACH)) {
            this.flightPhaseManager.changeFlightPhase(FmgcFlightPhases.CLIMB);
        }

        return true;
    }

    trySetRouteReservedFuel(s) {
        if (s) {
            if (s === FMCMainDisplay.clrValue) {
                this._rteReservedWeightEntered = false;
                this._rteReservedPctEntered = false;
                this._routeReservedWeight = 0;
                this._routeReservedPercent = 5;
                this._rteRsvPercentOOR = false;
                return true;
            }
            // Percentage entry must start with '/'
            if (s.startsWith("/")) {
                return this.trySetRouteReservedPercent(s);
            } else {
                // If not percentage, try to parse as weight
                // Weight can be entered with optional trailing slash, if so remove it before parsing the value
                const enteredValue = s.endsWith("/") ? s.slice(0, -1) : s;

                if (!this.representsDecimalNumber(enteredValue)) {
                    this.addNewMessage(NXSystemMessages.formatError);
                    return false;
                }

                const rteRsvWeight = parseFloat(enteredValue) / this._conversionWeight;

                if (!this.isRteRsvFuelInRange(rteRsvWeight)) {
                    this.addNewMessage(NXSystemMessages.entryOutOfRange);
                    return false;
                }

                this._rteReservedWeightEntered = true;
                this._rteReservedPctEntered = false;

                if (isFinite(rteRsvWeight)) {
                    this._routeReservedWeight = rteRsvWeight;
                    this._routeReservedPercent = 0;

                    if (!this.isRteRsvPercentInRange(this.getRouteReservedPercent())) { // Bit of a hacky method due previous tight coupling of weight and percentage calculations
                        this._rteRsvPercentOOR = true;
                    }

                    return true;
                }
            }
        }
        this.addNewMessage(NXSystemMessages.notAllowed);
        return false;
    }

    trySetZeroFuelWeightZFWCG(s) {
        if (s) {
            if (s.includes("/")) {
                const sSplit = s.split("/");
                const zfw = parseFloat(sSplit[0]) / this._conversionWeight;
                const zfwcg = parseFloat(sSplit[1]);
                if (isFinite(zfw) && isFinite(zfwcg)) {
                    if (this.isZFWInRange(zfw) && this.isZFWCGInRange(zfwcg)) {
                        this._zeroFuelWeightZFWCGEntered = true;
                        this.zeroFuelWeight = zfw;
                        this.zeroFuelWeightMassCenter = zfwcg;
                        return true;
                    }
                    this.addNewMessage(NXSystemMessages.entryOutOfRange);
                    return false;
                }
                if (!this._zeroFuelWeightZFWCGEntered) {
                    this.addNewMessage(NXSystemMessages.notAllowed);
                    return false;
                }
                if (this.isZFWInRange(zfw)) {
                    this.zeroFuelWeight = zfw;
                    return true;
                }
                if (this.isZFWCGInRange(zfwcg)) {
                    this.zeroFuelWeightMassCenter = zfwcg;
                    return true;
                }
                this.addNewMessage(NXSystemMessages.entryOutOfRange);
                return false;
            }
            if (!this._zeroFuelWeightZFWCGEntered) {
                this.addNewMessage(NXSystemMessages.notAllowed);
                return false;
            }
            const zfw = parseFloat(s) / this._conversionWeight;
            if (this.isZFWInRange(zfw)) {
                this.zeroFuelWeight = zfw;
                return true;
            }
            this.addNewMessage(NXSystemMessages.entryOutOfRange);
            return false;
        }
        this.addNewMessage(NXSystemMessages.formatError);
        return false;
    }

    /**
     *
     * @returns {number} Returns estimated fuel on board when arriving at the destination
     */
    getDestEFOB(useFOB = false) {
        return (useFOB ? this.getFOB() : this.blockFuel) - this._routeTripFuelWeight - this.taxiFuelWeight;
    }

    /**
     * @returns {number} Returns EFOB when arriving at the alternate dest
     */
    getAltEFOB(useFOB = false) {
        return this.getDestEFOB(useFOB) - this._routeAltFuelWeight;
    }

    trySetBlockFuel(s) {
        if (s === FMCMainDisplay.clrValue) {
            this.blockFuel = 0.0;
            this._blockFuelEntered = false;
            this._fuelPredDone = false;
            this._fuelPlanningPhase = this._fuelPlanningPhases.PLANNING;
            return true;
        }
        const value = parseFloat(s) / this._conversionWeight;
        if (isFinite(value) && this.isBlockFuelInRange(value)) {
            if (this.isBlockFuelInRange(value)) {
                this.blockFuel = value;
                this._blockFuelEntered = true;
                return true;
            } else {
                this.addNewMessage(NXSystemMessages.entryOutOfRange);
                return false;
            }
        }
        this.addNewMessage(NXSystemMessages.notAllowed);
        return false;
    }

    async trySetAverageWind(s) {
        const validDelims = ["TL", "T", "+", "HD", "H", "-"];
        const matchedIndex = validDelims.findIndex(element => s.startsWith(element));
        const digits = matchedIndex >= 0 ? s.replace(validDelims[matchedIndex], "") : s;
        const isNum = /^\d+$/.test(digits);
        if (!isNum) {
            this.addNewMessage(NXSystemMessages.formatError);
            return false;
        }
        const wind = parseInt(digits);
        this._windDir = matchedIndex <= 2 ? this._windDirections.TAILWIND : this._windDirections.HEADWIND;
        if (wind > 250) {
            this.addNewMessage(NXSystemMessages.entryOutOfRange);
            return false;
        }
        this.averageWind = wind;
        return true;
    }

    trySetPreSelectedClimbSpeed(s) {
        const isNextPhase = this.currentFlightPhase === FmgcFlightPhases.TAKEOFF;
        if (s === FMCMainDisplay.clrValue) {
            this.preSelectedClbSpeed = undefined;
            if (isNextPhase) {
                SimVar.SetSimVarValue("L:A32NX_MachPreselVal", "mach", -1);
                SimVar.SetSimVarValue("L:A32NX_SpeedPreselVal", "knots", -1);
            }
            return true;
        }
        const v = parseFloat(s);
        if (isFinite(v)) {
            if (v < 1) {
                this.preSelectedClbSpeed = v;
                if (isNextPhase) {
                    SimVar.SetSimVarValue("L:A32NX_MachPreselVal", "mach", v);
                    SimVar.SetSimVarValue("L:A32NX_SpeedPreselVal", "knots", -1);
                }
            } else {
                this.preSelectedClbSpeed = Math.round(v);
                if (isNextPhase) {
                    SimVar.SetSimVarValue("L:A32NX_SpeedPreselVal", "knots", this.preSelectedClbSpeed);
                    SimVar.SetSimVarValue("L:A32NX_MachPreselVal", "mach", -1);
                }
            }
            return true;
        }
        this.addNewMessage(NXSystemMessages.notAllowed);
        return false;
    }

    trySetPreSelectedCruiseSpeed(s) {
        const isNextPhase = this.currentFlightPhase === FmgcFlightPhases.CLIMB;
        if (s === FMCMainDisplay.clrValue) {
            this.preSelectedCrzSpeed = undefined;
            if (isNextPhase) {
                SimVar.SetSimVarValue("L:A32NX_MachPreselVal", "mach", -1);
                SimVar.SetSimVarValue("L:A32NX_SpeedPreselVal", "knots", -1);
            }
            return true;
        }
        const v = parseFloat(s);
        if (isFinite(v)) {
            if (v < 1) {
                this.preSelectedCrzSpeed = v;
                if (isNextPhase) {
                    SimVar.SetSimVarValue("L:A32NX_MachPreselVal", "mach", v);
                    SimVar.SetSimVarValue("L:A32NX_SpeedPreselVal", "knots", -1);
                }
            } else {
                this.preSelectedCrzSpeed = Math.round(v);
                if (isNextPhase) {
                    SimVar.SetSimVarValue("L:A32NX_SpeedPreselVal", "knots", this.preSelectedCrzSpeed);
                    SimVar.SetSimVarValue("L:A32NX_MachPreselVal", "mach", -1);
                }
            }
            return true;
        }
        this.addNewMessage(NXSystemMessages.notAllowed);
        return false;
    }

    trySetPreSelectedDescentSpeed(s) {
        const isNextPhase = this.currentFlightPhase === FmgcFlightPhases.CRUISE;
        if (s === FMCMainDisplay.clrValue) {
            this.preSelectedDesSpeed = undefined;
            if (isNextPhase) {
                SimVar.SetSimVarValue("L:A32NX_MachPreselVal", "mach", -1);
                SimVar.SetSimVarValue("L:A32NX_SpeedPreselVal", "knots", -1);
            }
            return true;
        }
        const v = parseFloat(s);
        if (isFinite(v)) {
            if (v < 1) {
                this.preSelectedDesSpeed = v;
                if (isNextPhase) {
                    SimVar.SetSimVarValue("L:A32NX_MachPreselVal", "mach", v);
                    SimVar.SetSimVarValue("L:A32NX_SpeedPreselVal", "knots", -1);
                }
            } else {
                this.preSelectedDesSpeed = Math.round(v);
                if (isNextPhase) {
                    SimVar.SetSimVarValue("L:A32NX_SpeedPreselVal", "knots", this.preSelectedDesSpeed);
                    SimVar.SetSimVarValue("L:A32NX_MachPreselVal", "mach", -1);
                }
            }
            return true;
        }
        this.addNewMessage(NXSystemMessages.notAllowed);
        return false;
    }

    setPerfApprQNH(s) {
        if (s === FMCMainDisplay.clrValue) {
            const dest = this.flightPlanManager.getDestination();
            if (dest && dest.liveDistanceTo < 180) {
                this.addNewMessage(NXSystemMessages.notAllowed);
                return false;
            } else {
                this.perfApprQNH = NaN;
                return true;
            }
        }

        const value = parseFloat(s);
        const HPA_REGEX = /^[01]?[0-9]{3}$/;
        const INHG_REGEX = /^([23][0-9]|[0-9]{2}\.)[0-9]{2}$/;

        if (HPA_REGEX.test(s)) {
            if (value >= 745 && value <= 1050) {
                this.perfApprQNH = value;
                SimVar.SetSimVarValue("L:A32NX_DESTINATION_QNH", "Millibar", this.perfApprQNH);
                return true;
            } else {
                this.addNewMessage(NXSystemMessages.entryOutOfRange);
                return false;
            }
        } else if (INHG_REGEX.test(s)) {
            if (value >= 2200 && value <= 3100) {
                this.perfApprQNH = value / 100;
                SimVar.SetSimVarValue("L:A32NX_DESTINATION_QNH", "Millibar", this.perfApprQNH * 33.8639);
                return true;
            } else if (value >= 22.0 && value <= 31.00) {
                this.perfApprQNH = value;
                SimVar.SetSimVarValue("L:A32NX_DESTINATION_QNH", "Millibar", this.perfApprQNH * 33.8639);
                return true;
            } else {
                this.addNewMessage(NXSystemMessages.entryOutOfRange);
                return false;
            }
        }
        this.addNewMessage(NXSystemMessages.formatError);
        return false;
    }

    setPerfApprTemp(s) {
        if (s === FMCMainDisplay.clrValue) {
            const dest = this.flightPlanManager.getDestination();
            if (dest && dest.liveDistanceTo < 180) {
                this.addNewMessage(NXSystemMessages.notAllowed);
                return false;
            } else {
                this.perfApprTemp = NaN;
                return true;
            }
        }

        if (!/^[\+\-]?\d{1,2}$/.test(s)) {
            this.addNewMessage(NXSystemMessages.formatError);
            return false;
        }
        this.perfApprTemp = parseInt(s);
        return true;
    }

    setPerfApprWind(s) {
        if (s === FMCMainDisplay.clrValue) {
            this.perfApprWindHeading = NaN;
            this.perfApprWindSpeed = NaN;
            return true;
        }

        // both must be entered
        if (!/^\d{1,3}\/\d{1,3}$/.test(s)) {
            this.addNewMessage(NXSystemMessages.formatError);
            return false;
        }
        const [dir, mag] = s.split("/").map((v) => parseInt(v));
        if (dir > 360 || mag > 500) {
            this.addNewMessage(NXSystemMessages.entryOutOfRange);
            return false;
        }
        this.perfApprWindHeading = dir % 360; // 360 is displayed as 0
        this.perfApprWindSpeed = mag;
        return true;
    }

    setPerfApprTransAlt(s) {
        if (s === FMCMainDisplay.clrValue) {
            this.perfApprTransAlt = NaN;
            this.perfApprTransAltPilotEntered = false;
            SimVar.SetSimVarValue("L:AIRLINER_APPR_TRANS_ALT", "Number", 0);
            return true;
        }

        if (!/^\d{4,5}$/.test(s)) {
            this.addNewMessage(NXSystemMessages.formatError);
            return false;
        }
        const value = Math.round(parseInt(s) / 10) * 10;
        if (value < 1000 || value > 45000) {
            this.addNewMessage(NXSystemMessages.entryOutOfRange);
            return false;
        }

        this.perfApprTransAlt = value;
        this.perfApprTransAltPilotEntered = true;
        SimVar.SetSimVarValue("L:AIRLINER_APPR_TRANS_ALT", "Number", value);
        return true;
    }

    /**
     * VApp for _selected_ landing config
     */
    getVApp() {
        if (isFinite(this.vApp)) {
            return this.vApp;
        }
        return this.approachSpeeds.vapp;
    }

    //Needs PR Merge #3154
    setPerfApprVApp(s) {
        if (s === FMCMainDisplay.clrValue) {
            if (isFinite(this.vApp)) {
                this.vApp = NaN;
                return true;
            }
        } else {
            if (s.includes(".")) {
                this.addNewMessage(NXSystemMessages.formatError);
                return false;
            }
            const value = parseInt(s);
            if (isFinite(value) && value >= 90 && value <= 350) {
                this.vApp = value;
                return true;
            }
            this.addNewMessage(NXSystemMessages.entryOutOfRange);
            return false;
        }
        this.addNewMessage(NXSystemMessages.notAllowed);
        return false;
    }

    /**
     * Tries to estimate the landing weight at destination
     * NaN on failure
     */
    tryEstimateLandingWeight() {
        const altActive = false;
        const landingWeight = this.zeroFuelWeight + (altActive ? this.getAltEFOB(true) : this.getDestEFOB(true));
        return isFinite(landingWeight) ? landingWeight : NaN;
    }

    setPerfApprMDA(s) {
        if (s === FMCMainDisplay.clrValue) {
            this.perfApprMDA = NaN;
            SimVar.SetSimVarValue("L:AIRLINER_MINIMUM_DESCENT_ALTITUDE", "feet", 0);
            return true;
        } else if (s.match(/^[0-9]{1,5}$/) !== null) {
            const value = parseInt(s);
            let ldgRwy = this.flightPlanManager.getApproachRunway();
            if (!ldgRwy) {
                const dest = this.flightPlanManager.getDestination();
                if (dest && dest.infos && dest.infos.runways.length > 0) {
                    ldgRwy = dest.infos.runways[0];
                }
            }
            const limitLo = ldgRwy ? ldgRwy.elevation * 3.28084 : 0;
            const limitHi = ldgRwy ? ldgRwy.elevation * 3.28084 + 5000 : 39000;
            if (value >= limitLo && value <= limitHi) {
                this.perfApprMDA = value;
                SimVar.SetSimVarValue("L:AIRLINER_MINIMUM_DESCENT_ALTITUDE", "feet", this.perfApprMDA);
                return true;
            }
            this.addNewMessage(NXSystemMessages.entryOutOfRange);
            return false;
        } else {
            this.addNewMessage(NXSystemMessages.formatError);
            return false;
        }
    }

    setPerfApprDH(s) {
        if (s === FMCMainDisplay.clrValue) {
            this.perfApprDH = NaN;
            SimVar.SetSimVarValue("L:AIRLINER_DECISION_HEIGHT", "feet", -1);
            return true;
        }

        if (s === "NO" || s === "NO DH" || s === "NODH") {
            this.perfApprDH = "NO DH";
            SimVar.SetSimVarValue("L:AIRLINER_DECISION_HEIGHT", "feet", -2);
            return true;
        } else if (s.match(/^[0-9]{1,5}$/) !== null) {
            const value = parseInt(s);
            if (value >= 0 && value <= 5000) {
                this.perfApprDH = value;
                SimVar.SetSimVarValue("L:AIRLINER_DECISION_HEIGHT", "feet", this.perfApprDH);
                return true;
            } else {
                this.addNewMessage(NXSystemMessages.entryOutOfRange);
                return false;
            }
        } else {
            this.addNewMessage(NXSystemMessages.formatError);
            return false;
        }
    }

    setPerfApprFlaps3(s) {
        this.perfApprFlaps3 = s;
        SimVar.SetSimVarValue("L:A32NX_SPEEDS_LANDING_CONF3", "boolean", s);
    }

    getIsFlying() {
        return this.currentFlightPhase >= FmgcFlightPhases.TAKEOFF;
    }

    tryGoInApproachPhase() {
        if (
            this.currentFlightPhase === FmgcFlightPhases.PREFLIGHT ||
            this.currentFlightPhase === FmgcFlightPhases.TAKEOFF ||
            this.currentFlightPhase === FmgcFlightPhases.DONE
        ) {
            return false;
        }

        if (this.currentFlightPhase !== FmgcFlightPhases.APPROACH) {
            this.flightPhaseManager.changeFlightPhase(FmgcFlightPhases.APPROACH);
        }

        return true;
    }

    connectIlsFrequency(_freq) {
        if (_freq >= 108 && _freq <= 111.95 && RadioNav.isHz50Compliant(_freq)) {
            switch (this.radioNav.mode) {
                case NavMode.FOUR_SLOTS: {
                    this.ilsFrequency = _freq;
                    break;
                }
                case NavMode.TWO_SLOTS: {
                    this.vor1Frequency = _freq;
                    break;
                }
            }
            this.connectIls();
            return true;
        }
        return false;
    }

    connectIls() {
        if (this.isRadioNavActive()) {
            return;
        }
        if (this._lockConnectIls) {
            return;
        }
        this._lockConnectIls = true;
        setTimeout(() => {
            this._lockConnectIls = false;
        }, 1000);
        switch (this.radioNav.mode) {
            case NavMode.FOUR_SLOTS: {
                if (Math.abs(this.radioNav.getILSActiveFrequency(1) - this.ilsFrequency) > 0.005) {
                    this.radioNav.setILSActiveFrequency(1, this.ilsFrequency);
                }
                break;
            }
            case NavMode.TWO_SLOTS: {
                if (Math.abs(this.radioNav.getVORActiveFrequency(1) - this.vor1Frequency) > 0.005) {
                    this.radioNav.setVORActiveFrequency(1, this.vor1Frequency);
                }
                break;
            }
            default:
                console.error("Unknown RadioNav operating mode");
                break;
        }
    }

    setIlsFrequency(s) {
        if (s === FMCMainDisplay.clrValue) {
            this.ilsFrequency = 0;
            this.radioNav.setILSActiveFrequency(1, 0);
            this._ilsFrequencyPilotEntered = false;
            return true;
        }
        const v = parseFloat(s);
        if (isFinite(v)) {
            const freq = Math.round(v * 100) / 100;
            if (this.connectIlsFrequency(freq)) {
                this._ilsFrequencyPilotEntered = true;
                this.clearAutotunedIls();
                return true;
            }
            this.addNewMessage(NXSystemMessages.entryOutOfRange);
            return false;
        }
        this.addNewMessage(NXSystemMessages.notAllowed);
        return false;
    }

    initRadioNav(_boot) {
        if (this.isPrimary) {
            console.log("Init RadioNav");
            {
                if (_boot) {
                    this.vhf1Frequency = this.radioNav.getVHFActiveFrequency(this.instrumentIndex, 1);
                    this.vhf2Frequency = this.radioNav.getVHFActiveFrequency(this.instrumentIndex, 2);
                } else {
                    if (Math.abs(this.radioNav.getVHFActiveFrequency(this.instrumentIndex, 1) - this.vhf1Frequency) > 0.005) {
                        this.radioNav.setVHFActiveFrequency(this.instrumentIndex, 1, this.vhf1Frequency);
                    }
                    if (Math.abs(this.radioNav.getVHFActiveFrequency(this.instrumentIndex, 2) - this.vhf2Frequency) > 0.005) {
                        this.radioNav.setVHFActiveFrequency(this.instrumentIndex, 2, this.vhf2Frequency);
                    }
                }
            }
            {
                if (Math.abs(this.radioNav.getVORActiveFrequency(1) - this.vor1Frequency) > 0.005) {
                    this.radioNav.setVORActiveFrequency(1, this.vor1Frequency);
                }
                if (this.vor1Course >= 0) {
                    SimVar.SetSimVarValue("K:VOR1_SET", "number", this.vor1Course);
                }
                this.connectIls();
            }
            {
                if (Math.abs(this.radioNav.getVORActiveFrequency(2) - this.vor2Frequency) > 0.005) {
                    this.radioNav.setVORActiveFrequency(2, this.vor2Frequency);
                }
                if (this.vor2Course >= 0) {
                    SimVar.SetSimVarValue("K:VOR2_SET", "number", this.vor2Course);
                }
                if (Math.abs(this.radioNav.getILSActiveFrequency(2) - 0) > 0.005) {
                    this.radioNav.setILSActiveFrequency(2, 0);
                }
            }
            {
                if (_boot) {
                    this.adf1Frequency = this.radioNav.getADFActiveFrequency(1);
                    this.adf2Frequency = this.radioNav.getADFActiveFrequency(2);
                } else {
                    if (Math.abs(this.radioNav.getADFActiveFrequency(1) - this.adf1Frequency) > 0.005) {
                        SimVar.SetSimVarValue("K:ADF_COMPLETE_SET", "Frequency ADF BCD32", Avionics.Utils.make_adf_bcd32(this.adf1Frequency * 1000)).then(() => {
                        });
                    }
                    if (Math.abs(this.radioNav.getADFActiveFrequency(2) - this.adf2Frequency) > 0.005) {
                        SimVar.SetSimVarValue("K:ADF2_COMPLETE_SET", "Frequency ADF BCD32", Avionics.Utils.make_adf_bcd32(this.adf2Frequency * 1000)).then(() => {
                        });
                    }
                }
            }
            {
                if (this.atc1Frequency > 0) {
                    SimVar.SetSimVarValue("K:XPNDR_SET", "Frequency BCD16", Avionics.Utils.make_xpndr_bcd16(this.atc1Frequency));
                } else {
                    this.atc1Frequency = SimVar.GetSimVarValue("TRANSPONDER CODE:1", "number");
                }
            }
        }
    }

    canSwitchToNav() {
        if (!this._canSwitchToNav) {
            const altitude = Simplane.getAltitudeAboveGround();
            if (altitude >= 500) {
                this._canSwitchToNav = true;
            }
        }
        return this._canSwitchToNav;
    }

    isRadioNavActive() {
        return this.radioNav.getRADIONAVActive((this.isPrimary) ? 1 : 2);
    }

    get vhf1Frequency() {
        return this._vhf1Frequency;
    }

    get vhf2Frequency() {
        return this._vhf2Frequency;
    }

    get vor1Frequency() {
        return this._vor1Frequency;
    }

    get vor1Course() {
        return this._vor1Course;
    }

    get vor2Frequency() {
        return this._vor2Frequency;
    }

    get vor2Course() {
        return this._vor2Course;
    }

    get ilsFrequency() {
        return this._ilsFrequency;
    }

    get ilsCourse() {
        return this._ilsCourse;
    }

    get adf1Frequency() {
        return this._adf1Frequency;
    }

    get adf2Frequency() {
        return this._adf2Frequency;
    }

    get rcl1Frequency() {
        return this._rcl1Frequency;
    }

    get pre2Frequency() {
        return this._pre2Frequency;
    }

    get atc1Frequency() {
        return this._atc1Frequency;
    }

    set vhf1Frequency(_frq) {
        this._vhf1Frequency = _frq;
    }

    set vhf2Frequency(_frq) {
        this._vhf2Frequency = _frq;
    }

    set vor1Frequency(_frq) {
        this._vor1Frequency = _frq;
        SimVar.SetSimVarValue("L:FMC_VOR_FREQUENCY:1", "Hz", _frq * 1000000);
    }

    set vor1Course(_crs) {
        this._vor1Course = _crs;
    }

    set vor2Frequency(_frq) {
        this._vor2Frequency = _frq;
        SimVar.SetSimVarValue("L:FMC_VOR_FREQUENCY:2", "Hz", _frq * 1000000);
    }

    set vor2Course(_crs) {
        this._vor2Course = _crs;
    }

    set ilsFrequency(_frq) {
        this._ilsFrequency = _frq;
    }

    set ilsCourse(_crs) {
        this._ilsCourse = _crs;
    }

    set adf1Frequency(_frq) {
        this._adf1Frequency = _frq;
    }

    set adf2Frequency(_frq) {
        this._adf2Frequency = _frq;
    }

    set rcl1Frequency(_frq) {
        this._rcl1Frequency = _frq;
    }

    set pre2Frequency(_frq) {
        this._pre2Frequency = _frq;
    }

    set atc1Frequency(_frq) {
        this._atc1Frequency = _frq;
    }

    updateZfwVars() {
        const totalWeight = SimVar.GetSimVarValue("TOTAL WEIGHT", "kilograms") / 1000;
        const blockFuel = SimVar.GetSimVarValue("FUEL TOTAL QUANTITY", "gallons") * SimVar.GetSimVarValue("FUEL WEIGHT PER GALLON", "kilograms") / 1000;
        this.zeroFuelWeight = totalWeight - blockFuel;
        this.zeroFuelWeightMassCenter = SimVar.GetSimVarValue("CG PERCENT", "percent");
    }

    updateFuelVars() {
        this.blockFuel = SimVar.GetSimVarValue("FUEL TOTAL QUANTITY", "gallons") * SimVar.GetSimVarValue("FUEL WEIGHT PER GALLON", "kilograms") / 1000;
        this.updateZfwVars();
    }

    trySetFlapsTHS(s) {
        if (s === FMCMainDisplay.clrValue) {
            this.flaps = NaN;
            this.ths = NaN;
            SimVar.SetSimVarValue("L:A32NX_TO_CONFIG_FLAPS", "number", 0);
            SimVar.SetSimVarValue("L:A32NX_TO_CONFIG_FLAPS_ENTERED", "bool", false);
            SimVar.SetSimVarValue("L:A32NX_TO_CONFIG_THS", "degree", 0);
            SimVar.SetSimVarValue("L:A32NX_TO_CONFIG_THS_ENTERED", "bool", false);
            this.tryCheckToData();
            return true;
        }

        let newFlaps = null;
        let newThs = null;

        let [flaps, ths] = s.split("/");

        if (flaps && flaps.length > 0) {
            if (!/^\d$/.test(flaps)) {
                this.addNewMessage(NXSystemMessages.formatError);
                return false;
            }

            flaps = parseInt(flaps);
            if (flaps < 0 || flaps > 3) {
                this.addNewMessage(NXSystemMessages.entryOutOfRange);
                return false;
            }

            newFlaps = flaps;
        }

        if (ths && ths.length > 0) {
            // allow AAN.N and N.NAA, where AA is UP or DN
            if (!/^(UP|DN)(\d|\d?\.\d|\d\.\d?)|(\d|\d?\.\d|\d\.\d?)(UP|DN)$/.test(ths)) {
                this.addNewMessage(NXSystemMessages.formatError);
                return false;
            }

            let direction = null;
            ths = ths.replace(/(UP|DN)/g, (substr) => {
                direction = substr;
                return "";
            });

            if (direction) {
                ths = parseFloat(ths);
                if (direction === "DN") {
                    // Note that 0 *= -1 will result in -0, which is strictly
                    // the same as 0 (that is +0 === -0) and doesn't make a
                    // difference for the calculation itself. However, in order
                    // to differentiate between DN0.0 and UP0.0 we'll do check
                    // later when displaying this value using Object.is to
                    // determine whether the pilot entered DN0.0 or UP0.0.
                    ths *= -1;
                }
                if (!isFinite(ths) || ths < -5 || ths > 7) {
                    this.addNewMessage(NXSystemMessages.entryOutOfRange);
                    return false;
                }
                newThs = ths;
            }
        }

        if (newFlaps !== null) {
            if (!isNaN(this.flaps)) {
                this.tryCheckToData();
            }
            this.flaps = newFlaps;
            SimVar.SetSimVarValue("L:A32NX_TO_CONFIG_FLAPS", "number", newFlaps);
            SimVar.SetSimVarValue("L:A32NX_TO_CONFIG_FLAPS_ENTERED", "bool", true);
        }
        if (newThs !== null) {
            if (!isNaN(this.ths)) {
                this.tryCheckToData();
            }
            this.ths = newThs;
            SimVar.SetSimVarValue("L:A32NX_TO_CONFIG_THS", "degree", newThs);
            SimVar.SetSimVarValue("L:A32NX_TO_CONFIG_THS_ENTERED", "bool", true);
        }
        return true;
    }

    checkEFOBBelowMin() {
        if (!this._minDestFobEntered) {
            this.tryUpdateMinDestFob();
        }
        const EFOBBelMin = this.isAnEngineOn() ? this.getDestEFOB(true) : this.getDestEFOB(false);

        if (EFOBBelMin < this._minDestFob) {
            if (this.isAnEngineOn()) {
                setTimeout(() => {
                    this.addNewMessage(NXSystemMessages.destEfobBelowMin, () => {
                        return this._EfobBelowMinClr === true;
                    }, () => {
                        this._EfobBelowMinClr = true;
                    });
                }, 180000);
            } else {
                this.addNewMessage(NXSystemMessages.destEfobBelowMin, () => {
                    return this._EfobBelowMinClr === true;
                }, () => {
                    this._EfobBelowMinClr = true;
                });
            }
        }
    }

    updateTowerHeadwind() {
        if (isFinite(this.perfApprWindSpeed) && isFinite(this.perfApprWindHeading)) {
            const rwy = this.flightPlanManager.getApproachRunway();
            if (rwy) {
                this._towerHeadwind = NXSpeedsUtils.getHeadwind(this.perfApprWindSpeed, this.perfApprWindHeading, rwy.direction);
            }
        }
    }

    _getV1Speed() {
        return (new NXSpeedsTo(SimVar.GetSimVarValue("TOTAL WEIGHT", "kg") / 1000, this.flaps, Simplane.getAltitude())).v1;
    }

    _getVRSpeed() {
        return (new NXSpeedsTo(SimVar.GetSimVarValue("TOTAL WEIGHT", "kg") / 1000, this.flaps, Simplane.getAltitude())).vr;
    }

    _getV2Speed() {
        return (new NXSpeedsTo(SimVar.GetSimVarValue("TOTAL WEIGHT", "kg") / 1000, this.flaps, Simplane.getAltitude())).v2;
    }

    /**
     * Called after Flaps or THS change
     */
    tryCheckToData() {
        if (isFinite(this.v1Speed) || isFinite(this.vRSpeed) || isFinite(this.v2Speed)) {
            this.addNewMessage(NXSystemMessages.checkToData);
        }
    }

    /**
     * Called after runway change
     * - Sets confirmation prompt state for every entry whether it is defined or not
     * - Adds message when at least one entry needs to be confirmed
     * Additional:
     *   Only prompt the confirmation of FLEX TEMP when the TO runway was changed, not on initial insertion of the runway
     */
    onToRwyChanged() {
        const selectedRunway = this.flightPlanManager.getDepartureRunway();
        if (!!selectedRunway) {
            const toRunway = Avionics.Utils.formatRunway(selectedRunway.designation);
            if (toRunway === this.toRunway) {
                return;
            }
            if (!!this.toRunway) {
                this.toRunway = toRunway;
                this._toFlexChecked = !isFinite(this.perfTOTemp);
                this._v1Checked = !isFinite(this.v1Speed);
                this._vRChecked = !isFinite(this.vRSpeed);
                this._v2Checked = !isFinite(this.v2Speed);

                if (this._v1Checked && this._vRChecked && this._v2Checked && this._toFlexChecked) {
                    return;
                }
                this.addNewMessage(NXSystemMessages.checkToData, (mcdu) => {
                    return mcdu._v1Checked && mcdu._vRChecked && mcdu._v2Checked && mcdu._toFlexChecked;
                });
            }
            this.toRunway = toRunway;
        }
    }

    /**
     * Switches to the next/new perf page (if new flight phase is in order) or reloads the current page
     * @param _old {FmgcFlightPhases}
     * @param _new {FmgcFlightPhases}
     */
    tryUpdatePerfPage(_old, _new) {
        // Ensure we have a performance page selected...
        if (this.page.Current < this.page.PerformancePageTakeoff || this.page.Current > this.page.PerformancePageGoAround) {
            return;
        }

        const curPerfPagePhase = (() => {
            switch (this.page.Current) {
                case this.page.PerformancePageTakeoff : return FmgcFlightPhases.TAKEOFF;
                case this.page.PerformancePageClb : return FmgcFlightPhases.CLIMB;
                case this.page.PerformancePageCrz : return FmgcFlightPhases.CRUISE;
                case this.page.PerformancePageDes : return FmgcFlightPhases.DESCENT;
                case this.page.PerformancePageAppr : return FmgcFlightPhases.APPROACH;
                case this.page.PerformancePageGoAround : return FmgcFlightPhases.GOAROUND;
            }
        })();

        if (_new > _old) {
            if (_new >= curPerfPagePhase) {
                CDUPerformancePage.ShowPage(this, _new);
            }
        } else if (_old === curPerfPagePhase) {
            CDUPerformancePage.ShowPage(this, _old);
        }
    }

    routeReservedEntered() {
        return this._rteReservedWeightEntered || this._rteReservedPctEntered;
    }

    routeFinalEntered() {
        return this._rteFinalWeightEntered || this._rteFinalTimeEntered;
    }

    /**
     * LatLongAltCallback
     *
     * @callback LatLongAltCallback
     * @param {LatLongAlt} result
     * @param {number=} magVar magnetic variation if available
     */
    /**
     * McduMessageCallback
     *
     * @callback McduMessageCallback
     * @param {McduMessage} message
     */

    /**
     * Check if a place is the correct format for a runway
     * @param {string} s
     * @returns true if valid runway format
     */
    isRunwayFormat(s) {
        return s.match(/^([A-Z]{4})([0-9]{2}[RCL]?)$/) !== null;
    }

    /**
     * Parse a runway string and return the location of the threshold
     * Returns undefined if invalid format or not in database
     * @param {string} place
     * @param {LatLongAltCallback} onSuccess location of runway threshold
     * @param {McduMessageCallback} onError suggested error message
     */
    parseRunway(place, onSuccess, onError) {
        const rwy = place.match(/^([A-Z]{4})([0-9]{2}[RCL]?)$/);
        if (rwy !== null) {
            this.dataManager.GetAirportByIdent(rwy[1]).then((airport) => {
                if (airport) {
                    for (let i = 0; i < airport.infos.oneWayRunways.length; i++) {
                        if (Avionics.Utils.formatRunway(airport.infos.oneWayRunways[i].designation) === rwy[2]) {
                            const runway = airport.infos.oneWayRunways[i];
                            // this should be to the treshold but we don't have that, so we just use half the length
                            const adjustedCoordinates = Avionics.Utils.bearingDistanceToCoordinates(
                                (runway.direction + 180) % 360,
                                runway.length / 2 / 1852, // TODO unit conversion lib
                                runway.latitude, runway.longitude
                            );
                            return onSuccess(adjustedCoordinates, Facilities.getMagVar(adjustedCoordinates));
                        }
                    }
                    return onError(NXSystemMessages.notInDatabase);
                }
            });
        } else {
            return onError(NXSystemMessages.notInDatabase);
        }
    }

    /**
     * Check if a place is the correct format for a latitude/longitude
     * @param {string} s
     * @returns true if valid lat/lon format
     */
    isLatLonFormat(s) {
        return s.match(/^(N|S)?([0-9]{2,4}\.[0-9])(N|S)?\/(E|W)?([0-9]{2,5}\.[0-9])(E|W)?$/) !== null;
    }

    /**
     * Parse a lat/lon string into a position
     * @param {string} place
     * @param {LatLongAltCallback} onSuccess location
     * @param {McduMessageCallback} onError suggested error message
     */
    parseLatLon(place, onSuccess, onError) {
        const latlon = place.match(/^(N|S)?([0-9]{2,4}\.[0-9])(N|S)?\/(E|W)?([0-9]{2,5}\.[0-9])(E|W)?$/);
        if (latlon !== null) {
            const latB = (latlon[1] || "") + (latlon[3] || "");
            const lonB = (latlon[4] || "") + (latlon[6] || "");
            const latDdigits = latlon[2].length === 4 ? 3 : 4;
            const latD = parseInt(latlon[2].substring(0, latlon[2].length - latDdigits));
            const latM = parseFloat(latlon[2].substring(latlon[2].length - latDdigits));
            const lonDdigits = latlon[5].length === 4 ? 3 : 4;
            const lonD = parseInt(latlon[5].substring(0, latlon[5].length - lonDdigits));
            const lonM = parseFloat(latlon[5].substring(latlon[5].length - lonDdigits));
            if (latB.length !== 1 || lonB.length !== 1 || !isFinite(latM) || !isFinite(lonM)) {
                return onError(NXSystemMessages.formatError);
            }
            if (latD > 90 || latM > 59.9 || lonD > 180 || lonM > 59.9) {
                return onError(NXSystemMessages.entryOutOfRange);
            }
            const lat = (latD + latM / 60) * (latB === "S" ? -1 : 1);
            const lon = (lonD + lonM / 60) * (lonB === "W" ? -1 : 1);
            const ll = new LatLongAlt(lat, lon);
            return onSuccess(ll, Facilities.getMagVar(ll));
        }
        return onError(NXSystemMessages.formatError);
    }

    /**
     * Check if a place is the correct format
     * @param {string} s
     * @returns true if valid place format
     */
    isPlaceFormat(s) {
        return s.match(/^[A-Z0-9]{2,6}$/) !== null || this.isRunwayFormat(s);
    }

    /**
     * Parse a place string into a position
     * @param {string} place
     * @param {LatLongAltCallback} onSuccess location
     * @param {McduMessageCallback} onError suggested error message
     */
    parsePlace(place, onSuccess, onError) {
        if (this.isRunwayFormat(place)) {
            this.parseRunway(place, onSuccess, onError);
        } else {
            this.getOrSelectWaypointByIdent(place, (waypoint) => {
                if (waypoint) {
                    return onSuccess(waypoint.infos.coordinates, waypoint.infos.magneticVariation || Facilities.getMagVar(waypoint.infos.coordinates));
                } else {
                    return onError(NXSystemMessages.notInDatabase);
                }
            });
        }
    }

    /**
     * Check if a string is a valid place-bearing/place-bearing format
     * @param {string} s
     * @returns true if valid place format
     */
    isPbPbFormat(s) {
        const pbpb = s.match(/^([^\-\/]+)\-([0-9]{1,3})\/([^\-\/]+)\-([0-9]{1,3})$/);
        return pbpb !== null && this.isPlaceFormat(pbpb[1]) && this.isPlaceFormat(pbpb[3]);
    }

    /**
     * Parse a p-b/p-b string into a position
     * @param {string} s place-bearing/place-bearing
     * @param {LatLongAltCallback} onSuccess location
     * @param {McduMessageCallback} onError suggested error message
     */
    parsePbPb(s, onSuccess, onError) {
        const pbpb = s.match(/^([^\-\/]+)\-([0-9]{1,3})\/([^\-\/]+)\-([0-9]{1,3})$/);
        if (pbpb === null) {
            return onError(NXSystemMessages.formatError);
        }
        const brg1 = parseInt(pbpb[2]);
        const brg2 = parseInt(pbpb[4]);
        if (brg1 > 360 || brg2 > 360) {
            return onError(NXSystemMessages.entryOutOfRange);
        }
        this.parsePlace(pbpb[1], (loc1, magVar1) => {
            this.parsePlace(pbpb[3], (loc2, magVar2) => {
                onSuccess(A32NX_Util.greatCircleIntersection(loc1, A32NX_Util.magneticToTrue(brg1, magVar1), loc2, A32NX_Util.magneticToTrue(brg2, magVar2)));
            }, (err2) => {
                onError(err2);
            });
        }, (err1) => {
            onError(err1);
        });
    }

    /**
     * Check if string is in place/bearing/distance format
     * @param {String} s
     * @returns true if pbd
     */
    isPbdFormat(s) {
        const pbd = s.match(/^([^\/]+)\/([0-9]{1,3})\/([0-9]{1,3}(\.[0-9])?)$/);
        return pbd !== null && this.isPlaceFormat(pbd[1]);
    }

    /**
     * Split PBD format into components
     * @param {String} s PBD format string
     * @returns [{string} place, {number} bearing, {number} distance]
     */
    splitPbd(s) {
        let [place, brg, dist] = s.split("/");
        brg = parseInt(brg);
        dist = parseInt(dist);
        return [place, brg, dist];
    }

    /**
     * Set the progress page bearing/dist location
     * @param {string} ident ident of the waypoint or runway, will be replaced by "ENTRY" if brg/dist offset are specified
     * @param {LatLongAlt} coordinates co-ordinates of the waypoint/navaid/runway, without brg/dist offset
     * @param {(number|undefined)} brg undefined or (true) bearing for offset
     * @param {(number|undefined)} dist undefined or dist for offset
     */
    _setProgLocation(ident, coordinates, brg, dist) {
        console.log(`progLocation: ${ident} ${coordinates} ${brg} ${dist}`);
        const displayIdent = (brg !== undefined && dist !== undefined) ? "ENTRY" : ident;
        let adjustedCoordinates = coordinates;
        if (brg !== undefined && dist !== undefined) {
            adjustedCoordinates = Avionics.Utils.bearingDistanceToCoordinates(brg % 360, dist, coordinates.lat, coordinates.long);
        }
        this._progBrgDist = {
            ident: displayIdent,
            coordinates: adjustedCoordinates,
            bearing: -1,
            distance: -1
        };

        this.updateProgDistance();
    }

    /**
     * Try to set the progress page bearing/dist waypoint/location
     * @param {String} s scratchpad entry
     * @param {Function} callback callback taking boolean arg for success/failure
     */
    trySetProgWaypoint(s, callback = EmptyCallback.Boolean) {
        if (s === FMCMainDisplay.clrValue) {
            this._progBrgDist = undefined;
            return callback(true);
        }

        if (this.isLatLonFormat(s)) {
            this.parseLatLon(s, (loc) => {
                this._setProgLocation("ENTRY", loc);
                return callback(true);
            }, (err) => {
                this.addNewMessage(err);
                return callback(false);
            });
        } else if (this.isPbPbFormat(s)) {
            this.parsePbPb(s, (loc) => {
                this._setProgLocation("ENTRY", loc);
                return callback(true);
            }, (err) => {
                this.addNewMessage(err);
                return callback(false);
            });
        } else { // place or PBD
            let place, brg, dist;
            if (this.isPbdFormat(s)) {
                [place, brg, dist] = this.splitPbd(s);
                if (brg > 360 || dist > 999.9) {
                    this.addNewMessage(NXSystemMessages.entryOutOfRange);
                    return callback(false);
                }
            } else {
                place = s;
            }
            if (this.isPlaceFormat(place)) {
                this.parsePlace(place, (loc, magVar) => {
                    this._setProgLocation(place, loc, brg ? A32NX_Util.magneticToTrue(brg, magVar) : undefined, dist);
                    return callback(true);
                }, (err) => {
                    this.addNewMessage(err);
                    return callback(false);
                });
            } else {
                this.addNewMessage(NXSystemMessages.formatError);
                return callback(false);
            }
        }
    }

    /**
     * Recalculate the bearing and distance for progress page
     */
    updateProgDistance() {
        if (!this._progBrgDist) {
            return;
        }

        const latitude = ADIRS.getLatitude();
        const longitude = ADIRS.getLongitude();

        if (Number.isNaN(latitude) || Number.isNaN(longitude)) {
            this._progBrgDist.distance = -1;
            this._progBrgDist.bearing = -1;
            return;
        }

        const planeLl = new LatLong(latitude, longitude);
        this._progBrgDist.distance = Avionics.Utils.computeGreatCircleDistance(planeLl, this._progBrgDist.coordinates);
        this._progBrgDist.bearing = A32NX_Util.trueToMagnetic(Avionics.Utils.computeGreatCircleHeading(planeLl, this._progBrgDist.coordinates));
    }

    get progBearing() {
        return this._progBrgDist ? this._progBrgDist.bearing : -1;
    }

    get progDistance() {
        return this._progBrgDist ? this._progBrgDist.distance : -1;
    }

    get progWaypointIdent() {
        return this._progBrgDist ? this._progBrgDist.ident : undefined;
    }

    /* END OF MCDU GET/SET METHODS */
    /* UNSORTED CODE BELOW */

    //TODO: can this be util?
    static secondsToUTC(seconds) {
        const h = Math.floor(seconds / 3600);
        const m = Math.floor((seconds - h * 3600) / 60);
        return (h % 24).toFixed(0).padStart(2, "0") + m.toFixed(0).padStart(2, "0");
    }
    //TODO: can this be util?
    static secondsTohhmm(seconds) {
        const h = Math.floor(seconds / 3600);
        const m = Math.floor((seconds - h * 3600) / 60);
        return h.toFixed(0).padStart(2, "0") + m.toFixed(0).padStart(2, "0");
    }

    //TODO: can this be util?
    static minuteToSeconds(minutes) {
        return minutes * 60;
    }

    //TODO: can this be util?
    static hhmmToSeconds(hhmm) {
        if (!hhmm) {
            return NaN;
        }
        const h = parseInt(hhmm.substring(0, 2));
        const m = parseInt(hhmm.substring(2, 4));
        return h * 3600 + m * 60;
    }

    /**
     * Computes hour and minutes when given minutes
     * @param {number} minutes - minutes used to make the conversion
     * @returns {string} A string in the format "HHMM" e.g "0235"
     */
    //TODO: can this be util?
    static minutesTohhmm(minutes) {
        const h = Math.floor(minutes / 60);
        const m = minutes - h * 60;
        return h.toFixed(0).padStart(2,"0") + m.toFixed(0).padStart(2, "0");
    }

    /**
     * computes minutes when given hour and minutes
     * @param {string} hhmm - string used ot make the conversion
     * @returns {number} numbers in minutes form
     */
    //TODO: can this be util?
    static hhmmToMinutes(hhmm) {
        if (!hhmm) {
            return NaN;
        }
        const h = parseInt(hhmm.substring(0, 2));
        const m = parseInt(hhmm.substring(2, 4));
        return h * 60 + m;
    }

    //TODO: can this be util?
    getNavDataDateRange() {
        return SimVar.GetGameVarValue("FLIGHT NAVDATA DATE RANGE", "string");
    }

    /**
     * Returns true if an engine is running (FF > 0)
     * @returns {boolean}
     */
    //TODO: can this be an util?
    isAnEngineOn() {
        return Simplane.getEngineActive(0) || Simplane.getEngineActive(1);
    }

    /**
     * Returns true if all engines are running (FF > 0)
     * @returns {boolean}
     */
    //TODO: can this be an util?
    isAllEngineOn() {
        return Simplane.getEngineActive(0) && Simplane.getEngineActive(1);
    }

    /**
     * Returns the maximum cruise FL for ISA temp and GW
     * @param temp {number} ISA in C°
     * @param gw {number} GW in t
     * @returns {number} MAX FL
     */
    //TODO: can this be an util?
    getMaxFL(temp = A32NX_Util.getIsaTempDeviation(), gw = SimVar.GetSimVarValue("TOTAL WEIGHT", "kg") / 1000) {
        return Math.round(temp <= 10 ? -2.778 * gw + 578.667 : (temp * (-0.039) - 2.389) * gw + temp * (-0.667) + 585.334);
    }

    /**
     * Returns the maximum allowed cruise FL considering max service FL
     * @param fl {number} FL to check
     * @returns {number} maximum allowed cruise FL
     */
    //TODO: can this be an util?
    getMaxFlCorrected(fl = this.getMaxFL()) {
        return fl >= this.maxCruiseFL ? this.maxCruiseFL : fl;
    }

    // only used by trySetMinDestFob
    //TODO: Can this be util?
    isMinDestFobInRange(fuel) {
        return 0 <= fuel && fuel <= 80.0;
    }

    //TODO: Can this be util?
    isTaxiFuelInRange(taxi) {
        return 0 <= taxi && taxi <= 9.9;
    }

    //TODO: Can this be util?
    isFinalFuelInRange(fuel) {
        return 0 <= fuel && fuel <= 100;
    }

    //TODO: Can this be util?
    isFinalTimeInRange(time) {
        const convertedTime = FMCMainDisplay.hhmmToMinutes(time.padStart(4,"0"));
        return 0 <= convertedTime && convertedTime <= 90;
    }

    //TODO: Can this be util?
    isRteRsvFuelInRange(fuel) {
        return 0 <= fuel && fuel <= 10.0;
    }

    //TODO: Can this be util?
    isRteRsvPercentInRange(value) {
        return value >= 0 && value <= 15.0;
    }

    //TODO: Can this be util?
    isZFWInRange(zfw) {
        return 35.0 <= zfw && zfw <= 80.0;
    }

    //TODO: Can this be util?
    isZFWCGInRange(zfwcg) {
        return (8.0 <= zfwcg && zfwcg <= 50.0);
    }

    //TODO: Can this be util?
    isBlockFuelInRange(fuel) {
        return 0 <= fuel && fuel <= 80;
    }

    /**
     *
     * @returns {*}
     */
    //TODO: Can this be util?
    getFOB() {
        return (SimVar.GetSimVarValue("FUEL TOTAL QUANTITY WEIGHT", "pound") * 0.453592) / 1000;
    }

    /**
     * retrieves GW in Tons
     * @returns {number}
     */
    //TODO: Can this be util?
    getGW() {
        return (SimVar.GetSimVarValue("TOTAL WEIGHT", "Pounds") * 0.45359237) / 1000;
    }

    //TODO: Can this be util?
    getCG() {
        return SimVar.GetSimVarValue("CG PERCENT", "Percent over 100") * 100;
    }

    //TODO: make this util or local var?
    isAirspeedManaged() {
        return SimVar.GetSimVarValue("AUTOPILOT SPEED SLOT INDEX", "number") === 2;
    }

    //TODO: make this util or local var?
    isHeadingManaged() {
        return SimVar.GetSimVarValue("AUTOPILOT HEADING SLOT INDEX", "number") === 2;
    }

    //TODO: make this util or local var?
    isAltitudeManaged() {
        return SimVar.GetSimVarValue("AUTOPILOT ALTITUDE SLOT INDEX", "number") === 2;
    }

    /**
     * Check if the given string represents a decimal number.
     * This may be a whole number or a number with one or more decimals.
     * If the leading digit is 0 and one or more decimals are given, the leading digit may be omitted.
     * @param str {string} String to check
     * @returns {bool} True if str represents a decimal value, otherwise false
     */
    //TODO: Can this be util?
    representsDecimalNumber(str) {
        return /^[+-]?\d*(?:\.\d+)?$/.test(str);
    }
}

FMCMainDisplay.clrValue = "\xa0\xa0\xa0\xa0\xa0CLR";
FMCMainDisplay._AvailableKeys = "ABCDEFGHIJKLMNOPQRSTUVWXYZ0123456789";<|MERGE_RESOLUTION|>--- conflicted
+++ resolved
@@ -427,8 +427,6 @@
         this._cruiseFlightLevel = undefined;
         this._activeCruiseFlightLevel = 0;
         this._activeCruiseFlightLevelDefaulToFcu = false;
-<<<<<<< HEAD
-=======
         this.paxStations = {
             rows1_6: {
                 name: "ECONOMY ROWS 1-6",
@@ -498,7 +496,6 @@
             },
         };
         this.fmsUpdateThrottler = new UpdateThrottler(250);
->>>>>>> 773796b4
         this._progBrgDist = undefined;
         this.preSelectedClbSpeed = undefined;
         this.preSelectedCrzSpeed = undefined;
