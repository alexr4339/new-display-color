class FMCMainDisplay extends BaseAirliners {
    constructor() {
        super(...arguments);
        FMCMainDisplay.DEBUG_INSTANCE = this;
        this.flightPhaseUpdateThrottler = new UpdateThrottler(800);
        this.fmsUpdateThrottler = new UpdateThrottler(250);
        this._progBrgDistUpdateThrottler = new UpdateThrottler(2000);
        this.ilsUpdateThrottler = new UpdateThrottler(5000);
        this._apCooldown = 500;
        this._radioNavOn = false;
        this._vhf1Frequency = 0;
        this._vhf2Frequency = 0;
        this._rcl1Frequency = 0;
        this._pre2Frequency = 0;
        this._atc1Frequency = 0;
        this.lastFlightPlanVersion = 0;

        /** Declaration of every variable used (NOT initialization) */
        this.currentFlightPlanWaypointIndex = undefined;
        this.costIndex = undefined;
        this.costIndexSet = undefined;
        this.maxCruiseFL = undefined;
        this.routeIndex = undefined;
        this.coRoute = undefined;
        this.tmpOrigin = undefined;
        this.perfTOTemp = undefined;
        this._overridenFlapApproachSpeed = undefined;
        this._overridenSlatApproachSpeed = undefined;
        this._routeFinalFuelWeight = undefined;
        this._routeFinalFuelTime = undefined;
        this._routeFinalFuelTimeDefault = undefined;
        this._routeReservedWeight = undefined;
        this._routeReservedPercent = undefined;
        this.takeOffWeight = undefined;
        this.landingWeight = undefined;
        this.averageWind = undefined;
        this.perfApprQNH = undefined;
        this.perfApprTemp = undefined;
        this.perfApprWindHeading = undefined;
        this.perfApprWindSpeed = undefined;
        this.v1Speed = undefined;
        this.vRSpeed = undefined;
        this.v2Speed = undefined;
        this._v1Checked = undefined;
        this._vRChecked = undefined;
        this._v2Checked = undefined;
        this._toFlexChecked = undefined;
        this.toRunway = undefined;
        this.vApp = undefined;
        this.perfApprMDA = undefined;
        this.perfApprDH = undefined;
        this.perfApprFlaps3 = undefined;
        this._lockConnectIls = undefined;
        this._apNavIndex = undefined;
        this._apLocalizerOn = undefined;
        this._canSwitchToNav = undefined;
        this._vhf1Frequency = undefined;
        this._vhf2Frequency = undefined;
        this._vor1Frequency = undefined;
        this._vor1Course = undefined;
        this._vor2Frequency = undefined;
        this._vor2Course = undefined;
        this._ilsFrequency = undefined;
        this._ilsIcao = undefined;
        this._ilsIdent = undefined;
        this._ilsFrequencyPilotEntered = undefined;
        this._ilsIdentPilotEntered = undefined;
        this._ilsCourse = undefined;
        this._adf1Frequency = undefined;
        this._adf2Frequency = undefined;
        this._rcl1Frequency = undefined;
        this._pre2Frequency = undefined;
        this._atc1Frequency = undefined;
        this._radioNavOn = undefined;
        this._debug = undefined;
        this._checkFlightPlan = undefined;
        this.thrustReductionAltitude = undefined;
        this.thrustReductionAltitudeGoaround = undefined;
        this.thrustReductionAltitudeIsPilotEntered = undefined;
        this.accelerationAltitude = undefined;
        this.accelerationAltitudeGoaround = undefined;
        this.accelerationAltitudeIsPilotEntered = undefined;
        this.engineOutAccelerationAltitude = undefined;
        this.engineOutAccelerationAltitudeGoaround = undefined;
        this.engineOutAccelerationAltitudeIsPilotEntered = undefined;
        this._windDirections = undefined;
        this._fuelPlanningPhases = undefined;
        this._zeroFuelWeightZFWCGEntered = undefined;
        this._taxiEntered = undefined;
        this._windDir = undefined;
        this._DistanceToAlt = undefined;
        this._routeAltFuelWeight = undefined;
        this._routeAltFuelTime = undefined;
        this._routeTripFuelWeight = undefined;
        this._routeTripTime = undefined;
        this._defaultTaxiFuelWeight = undefined;
        this._rteRsvPercentOOR = undefined;
        this._rteReservedWeightEntered = undefined;
        this._rteReservedPctEntered = undefined;
        this._rteFinalCoeffecient = undefined;
        this._rteFinalWeightEntered = undefined;
        this._rteFinalTimeEntered = undefined;
        this._routeAltFuelEntered = undefined;
        this._minDestFob = undefined;
        this._minDestFobEntered = undefined;
        this._defaultRouteFinalTime = undefined;
        this._fuelPredDone = undefined;
        this._fuelPlanningPhase = undefined;
        this._blockFuelEntered = undefined;
        /* CPDLC Fields */
        this.tropo = undefined;
        this._destDataChecked = undefined;
        this._towerHeadwind = undefined;
        this._EfobBelowMinClr = undefined;
        this.simbrief = undefined;
        this.aocWeight = undefined;
        this.aocTimes = undefined;
        this.winds = undefined;
        this.computedVgd = undefined;
        this.computedVfs = undefined;
        this.computedVss = undefined;
        this.computedVls = undefined;
        this.approachSpeeds = undefined; // based on selected config, not current config
        this._cruiseEntered = undefined;
        this._blockFuelEntered = undefined;
        this.constraintAlt = undefined;
        this.fcuSelAlt = undefined;
        this._forceNextAltitudeUpdate = undefined;
        this._lastUpdateAPTime = undefined;
        this.updateAutopilotCooldown = undefined;
        this._lastHasReachFlex = undefined;
        this._apMasterStatus = undefined;
        this._lastRequestedFLCModeWaypointIndex = undefined;
        this._cruiseFlightLevel = undefined;
        this._activeCruiseFlightLevel = undefined;
        this._activeCruiseFlightLevelDefaulToFcu = undefined;
        this._progBrgDist = undefined;
        this.preSelectedClbSpeed = undefined;
        this.preSelectedCrzSpeed = undefined;
        this.preSelectedDesSpeed = undefined;
        this.managedSpeedTarget = undefined;
        this.managedSpeedTargetIsMach = undefined;
        this.climbSpeedLimit = undefined;
        this.climbSpeedLimitAlt = undefined;
        this.climbSpeedLimitPilot = undefined;
        this.descentSpeedLimit = undefined;
        this.descentSpeedLimitAlt = undefined;
        this.descentSpeedLimitPilot = undefined;
        this.managedSpeedClimb = undefined;
        this.managedSpeedClimbIsPilotEntered = undefined;
        this.managedSpeedClimbMach = undefined;
        // this.managedSpeedClimbMachIsPilotEntered = undefined;
        this.managedSpeedCruise = undefined;
        this.managedSpeedCruiseIsPilotEntered = undefined;
        this.managedSpeedCruiseMach = undefined;
        // this.managedSpeedCruiseMachIsPilotEntered = undefined;
        this.managedSpeedDescend = undefined;
        this.managedSpeedDescendIsPilotEntered = undefined;
        this.managedSpeedDescendMach = undefined;
        // this.managedSpeedDescendMachIsPilotEntered = undefined;
        this.cruiseFlightLevelTimeOut = undefined;
        this.flaps = undefined;
        this.ths = undefined;
        this.ilsAutoFrequency = undefined;
        this.ilsAutoIcao = undefined;
        this.ilsAutoIdent = undefined;
        this.ilsAutoCourse = undefined;
        this.ilsAutoTuned = undefined;
        this.tempFpPendingAutoTune = undefined;
        this.ilsTakeoffAutoTuned = undefined;
        this.ilsApproachAutoTuned = undefined;
        this.altDestination = undefined;
        this.flightNumber = undefined;
        this.cruiseTemperature = undefined;
        this.taxiFuelWeight = undefined;
        this.blockFuel = undefined;
        this.zeroFuelWeight = undefined;
        this.zeroFuelWeightMassCenter = undefined;
        this.activeWpIdx = undefined;
        this.efisSymbols = undefined;
        this.groundTempAuto = undefined;
        this.groundTempPilot = undefined;

        // ATSU data
        this.atsuManager = undefined;
        this.holdSpeedTarget = undefined;
        this.holdIndex = undefined;
        this.holdDecelReached = undefined;
        this.setHoldSpeedMessageActive = undefined;
        this.managedProfile = undefined;
        this.speedLimitExceeded = undefined;
    }

    Init() {
        super.Init();
        this.initVariables();

        this.A32NXCore = new A32NX_Core();
        this.A32NXCore.init(this._lastTime);

        this.dataManager = new FMCDataManager(this);

        this.guidanceManager = new Fmgc.GuidanceManager(this.flightPlanManager);
        this.guidanceController = new Fmgc.GuidanceController(this.flightPlanManager, this.guidanceManager);
        this.navRadioManager = new Fmgc.NavRadioManager(this);
        this.efisSymbols = new Fmgc.EfisSymbols(this.flightPlanManager, this.guidanceController);

        Fmgc.initFmgcLoop();

        this.guidanceController.init();
        this.efisSymbols.init();

        this.tempCurve = new Avionics.Curve();
        this.tempCurve.interpolationFunction = Avionics.CurveTool.NumberInterpolation;
        this.tempCurve.add(-10 * 3.28084, 21.50);
        this.tempCurve.add(0, 15.00);
        this.tempCurve.add(10 * 3.28084, 8.50);
        this.tempCurve.add(20 * 3.28084, 2.00);
        this.tempCurve.add(30 * 3.28084, -4.49);
        this.tempCurve.add(40 * 3.28084, -10.98);
        this.tempCurve.add(50 * 3.28084, -17.47);
        this.tempCurve.add(60 * 3.28084, -23.96);
        this.tempCurve.add(70 * 3.28084, -30.45);
        this.tempCurve.add(80 * 3.28084, -36.94);
        this.tempCurve.add(90 * 3.28084, -43.42);
        this.tempCurve.add(100 * 3.28084, -49.90);
        this.tempCurve.add(150 * 3.28084, -56.50);
        this.tempCurve.add(200 * 3.28084, -56.50);
        this.tempCurve.add(250 * 3.28084, -51.60);
        this.tempCurve.add(300 * 3.28084, -46.64);
        this.tempCurve.add(400 * 3.28084, -22.80);
        this.tempCurve.add(500 * 3.28084, -2.5);
        this.tempCurve.add(600 * 3.28084, -26.13);
        this.tempCurve.add(700 * 3.28084, -53.57);
        this.tempCurve.add(800 * 3.28084, -74.51);

        this.cruiseFlightLevel = SimVar.GetGameVarValue("AIRCRAFT CRUISE ALTITUDE", "feet");
        this.cruiseFlightLevel /= 100;
        this._cruiseFlightLevel = this.cruiseFlightLevel;

        this.flightPlanManager.onCurrentGameFlightLoaded(() => {
            this.flightPlanManager.updateFlightPlan(() => {
                this.flightPlanManager.updateCurrentApproach();
                const callback = () => {
                    this.flightPlanManager.createNewFlightPlan();
                    SimVar.SetSimVarValue("L:FLIGHTPLAN_USE_DECEL_WAYPOINT", "number", 1);
                    SimVar.SetSimVarValue("L:AIRLINER_V1_SPEED", "Knots", NaN);
                    SimVar.SetSimVarValue("L:AIRLINER_V2_SPEED", "Knots", NaN);
                    SimVar.SetSimVarValue("L:AIRLINER_VR_SPEED", "Knots", NaN);
                    const cruiseAlt = Math.floor(this.flightPlanManager.cruisingAltitude / 100);
                    console.log("FlightPlan Cruise Override. Cruising at FL" + cruiseAlt + " instead of default FL" + this.cruiseFlightLevel);
                    if (cruiseAlt > 0) {
                        this.cruiseFlightLevel = cruiseAlt;
                        this._cruiseFlightLevel = cruiseAlt;
                    }
                };
                const arrivalIndex = this.flightPlanManager.getArrivalProcIndex();
                if (arrivalIndex >= 0) {
                    this.flightPlanManager.setArrivalProcIndex(arrivalIndex, callback).catch(console.error);
                } else {
                    callback();
                }
            });
        });

        this.updateFuelVars();
        this.updatePerfSpeeds();

        CDUPerformancePage.UpdateThrRedAccFromOrigin(this);
        CDUPerformancePage.UpdateEngOutAccFromOrigin(this);

        this.flightPhaseManager.init();
        this.flightPhaseManager.addOnPhaseChanged(this.onFlightPhaseChanged.bind(this));

        // Start the check routine for system health and status
        setInterval(() => {
            if (this.flightPhaseManager.phase === FmgcFlightPhases.CRUISE && !this._destDataChecked) {
                const adirLat = ADIRS.getLatitude();
                const adirLong = ADIRS.getLongitude();
                const ppos = (adirLat.isNormalOperation() && adirLong.isNormalOperation()) ? {
                    lat: ADIRS.getLatitude().value,
                    long: ADIRS.getLongitude().value,
                } : {
                    lat: NaN,
                    long: NaN
                };
                const stats = this.flightPlanManager.getCurrentFlightPlan().computeWaypointStatistics(ppos);
                const dest = this.flightPlanManager.getDestination();
                const destStats = stats.get(this.flightPlanManager.getCurrentFlightPlan().waypoints.length - 1);
                if (dest && destStats.distanceFromPpos < 180) {
                    this._destDataChecked = true;
                    this.checkDestData();
                }
            }
        }, 15000);

        SimVar.SetSimVarValue('L:A32NX_FM_LS_COURSE', 'number', -1);
    }

    initVariables() {
        this.currentFlightPlanWaypointIndex = -1;
        this.costIndex = 0;
        this.costIndexSet = false;
        this.maxCruiseFL = 390;
        this.routeIndex = 0;
        this.coRoute = "";
        this.tmpOrigin = "";
        this.perfTOTemp = NaN;
        this._overridenFlapApproachSpeed = NaN;
        this._overridenSlatApproachSpeed = NaN;
        this._routeFinalFuelWeight = 0;
        this._routeFinalFuelTime = 30;
        this._routeFinalFuelTimeDefault = 30;
        this._routeReservedWeight = 0;
        this._routeReservedPercent = 5;
        this.takeOffWeight = NaN;
        this.landingWeight = NaN;
        this.averageWind = 0;
        this.perfApprQNH = NaN;
        this.perfApprTemp = NaN;
        this.perfApprWindHeading = NaN;
        this.perfApprWindSpeed = NaN;
        this.v1Speed = undefined;
        this.vRSpeed = undefined;
        this.v2Speed = undefined;
        this._v1Checked = true;
        this._vRChecked = true;
        this._v2Checked = true;
        this._toFlexChecked = true;
        this.toRunway = "";
        this.vApp = NaN;
        this.perfApprMDA = NaN;
        this.perfApprDH = NaN;
        this.perfApprFlaps3 = false;
        this._lockConnectIls = false;
        this._apNavIndex = 1;
        this._apLocalizerOn = false;
        this._canSwitchToNav = false;
        this._vor1Frequency = 0;
        this._vor1Course = 0;
        this._vor2Frequency = 0;
        this._vor2Course = 0;
        this._ilsFrequency = 0;
        this._ilsIcao = undefined;
        this._ilsIdent = undefined;
        this._ilsFrequencyPilotEntered = false;
        this._ilsIdentPilotEntered = false;
        this._ilsCourse = undefined;
        this._adf1Frequency = 0;
        this._adf2Frequency = 0;
        this._debug = 0;
        this._checkFlightPlan = 0;
        this.thrustReductionAltitude = NaN;
        this.thrustReductionAltitudeGoaround = NaN;
        this.thrustReductionAltitudeIsPilotEntered = false;
        this.accelerationAltitude = NaN;
        this.accelerationAltitudeGoaround = NaN;
        this.accelerationAltitudeIsPilotEntered = false;
        this.accelerationAltitudeGoaroundIsPilotEntered = false;
        this.engineOutAccelerationAltitude = NaN;
        this.engineOutAccelerationAltitudeGoaround = NaN;
        this.engineOutAccelerationAltitudeIsPilotEntered = false;
        this._windDirections = {
            TAILWIND : "TL",
            HEADWIND : "HD"
        };
        this._fuelPlanningPhases = {
            PLANNING : 1,
            IN_PROGRESS : 2,
            COMPLETED : 3
        };
        this._zeroFuelWeightZFWCGEntered = false;
        this._taxiEntered = false;
        this._windDir = this._windDirections.HEADWIND;
        this._DistanceToAlt = 0;
        this._routeAltFuelWeight = 0;
        this._routeAltFuelTime = 0;
        this._routeTripFuelWeight = 0;
        this._routeTripTime = 0;
        this._defaultTaxiFuelWeight = 0.2;
        this._rteRsvPercentOOR = false;
        this._rteReservedWeightEntered = false;
        this._rteReservedPctEntered = false;
        this._rteFinalCoeffecient = 0;
        this._rteFinalWeightEntered = false;
        this._rteFinalTimeEntered = false;
        this._routeAltFuelEntered = false;
        this._minDestFob = 0;
        this._minDestFobEntered = false;
        this._defaultRouteFinalTime = 45;
        this._fuelPredDone = false;
        this._fuelPlanningPhase = this._fuelPlanningPhases.PLANNING;
        this._blockFuelEntered = false;
        /* CPDLC Fields */
        this.tropo = undefined;
        this._destDataChecked = false;
        this._towerHeadwind = 0;
        this._EfobBelowMinClr = false;
        this.simbrief = {
            route: "",
            cruiseAltitude: "",
            originIcao: "",
            destinationIcao: "",
            blockFuel: "",
            paxCount: "",
            cargo: undefined,
            payload: undefined,
            estZfw: "",
            sendStatus: "READY",
            costIndex: "",
            navlog: [],
            callsign: "",
            alternateIcao: "",
            avgTropopause: "",
            ete: "",
            blockTime: "",
            outTime: "",
            onTime: "",
            inTime: "",
            offTime: "",
            taxiFuel: "",
            tripFuel: ""
        };
        this.aocWeight = {
            blockFuel: undefined,
            estZfw: undefined,
            taxiFuel: undefined,
            tripFuel: undefined,
            payload: undefined
        };
        this.aocTimes = {
            doors: 0,
            off: 0,
            out: 0,
            on: 0,
            in: 0,
        };
        this.winds = {
            climb: [],
            cruise: [],
            des: [],
            alternate: null
        };
        this.computedVgd = undefined;
        this.computedVfs = undefined;
        this.computedVss = undefined;
        this.computedVls = undefined;
        this.approachSpeeds = undefined; // based on selected config, not current config
        this._cruiseEntered = false;
        this._blockFuelEntered = false;
        this.constraintAlt = 0;
        this.fcuSelAlt = 0;
        this._forceNextAltitudeUpdate = false;
        this._lastUpdateAPTime = NaN;
        this.updateAutopilotCooldown = 0;
        this._apMasterStatus = false;
        this._lastRequestedFLCModeWaypointIndex = -1;
        this._cruiseFlightLevel = undefined;
        this._activeCruiseFlightLevel = 0;
        this._activeCruiseFlightLevelDefaulToFcu = false;
        const payloadConstruct = new A32NX_PayloadConstructor();
        this.paxStations = payloadConstruct.paxStations;
        this.payloadStations = payloadConstruct.payloadStations;
        this.fmsUpdateThrottler = new UpdateThrottler(250);
        this._progBrgDist = undefined;
        this.preSelectedClbSpeed = undefined;
        this.preSelectedCrzSpeed = undefined;
        this.preSelectedDesSpeed = undefined;
        this.managedSpeedTarget = NaN;
        this.managedSpeedTargetIsMach = false;
        this.climbSpeedLimit = 250;
        this.climbSpeedLimitAlt = 10000;
        this.climbSpeedLimitPilot = false;
        this.descentSpeedLimit = 250;
        this.descentSpeedLimitAlt = 10000;
        this.descentSpeedLimitPilot = false;
        this.managedSpeedClimb = 290;
        this.managedSpeedClimbIsPilotEntered = false;
        this.managedSpeedClimbMach = .78;
        // this.managedSpeedClimbMachIsPilotEntered = false;
        this.managedSpeedCruise = 290;
        this.managedSpeedCruiseIsPilotEntered = false;
        this.managedSpeedCruiseMach = .78;
        // this.managedSpeedCruiseMachIsPilotEntered = false;
        this.managedSpeedDescend = 290;
        this.managedSpeedDescendIsPilotEntered = false;
        this.managedSpeedDescendMach = .78;
        // this.managedSpeedDescendMachIsPilotEntered = false;
        this.cruiseFlightLevelTimeOut = undefined;
        this.flaps = NaN;
        this.ths = NaN;
        this.ilsAutoFrequency = undefined;
        this.ilsAutoIcao = undefined;
        this.ilsAutoIdent = undefined;
        this.ilsAutoCourse = undefined;
        this.ilsAutoTuned = false;
        this.ilsTakeoffAutoTuned = false;
        this.ilsApproachAutoTuned = false;
        this.tempFpPendingAutoTune = false;
        this.altDestination = undefined;
        this.flightNumber = undefined;
        this.cruiseTemperature = undefined;
        this.taxiFuelWeight = 0.2;
        this.blockFuel = undefined;
        this.zeroFuelWeight = undefined;
        this.zeroFuelWeightMassCenter = undefined;
<<<<<<< HEAD
        this.groundTempAuto = undefined;
        this.groundTempPilot = undefined;
=======
        this.holdSpeedTarget = undefined;
        this.holdIndex = 0;
        this.holdDecelReached = false;
        this.setHoldSpeedMessageActive = false;
        this.managedProfile = new Map();
        this.speedLimitExceeded = false;
>>>>>>> 0451b554

        // ATSU data
        this.atsuManager = new Atsu.AtsuManager(this);

        // Reset SimVars
        SimVar.SetSimVarValue("L:AIRLINER_V1_SPEED", "Knots", NaN);
        SimVar.SetSimVarValue("L:AIRLINER_V2_SPEED", "Knots", NaN);
        SimVar.SetSimVarValue("L:AIRLINER_VR_SPEED", "Knots", NaN);

        CDUPerformancePage.UpdateThrRedAccFromOrigin(this);
        CDUPerformancePage.UpdateEngOutAccFromOrigin(this);
        SimVar.SetSimVarValue("L:AIRLINER_THR_RED_ALT", "Number", this.thrustReductionAltitude);
        SimVar.SetSimVarValue("L:A32NX_ENG_OUT_ACC_ALT", "feet", this.engineOutAccelerationAltitude);

        SimVar.SetSimVarValue("L:A32NX_SPEEDS_MANAGED_PFD", "knots", 0);
        SimVar.SetSimVarValue("L:A32NX_SPEEDS_MANAGED_ATHR", "knots", 0);

        SimVar.SetSimVarValue('L:A32NX_MachPreselVal', 'mach', -1);
        SimVar.SetSimVarValue('L:A32NX_SpeedPreselVal', 'knots', -1);

        SimVar.SetSimVarValue("L:AIRLINER_DECISION_HEIGHT", "feet", -1);
        SimVar.SetSimVarValue("L:AIRLINER_MINIMUM_DESCENT_ALTITUDE", "feet", 0);

        SimVar.SetSimVarValue("L:A32NX_FG_ALTITUDE_CONSTRAINT", "feet", this.constraintAlt);
        SimVar.SetSimVarValue("L:A32NX_TO_CONFIG_NORMAL", "Bool", 0);
        SimVar.SetSimVarValue("L:A32NX_CABIN_READY", "Bool", 0);

        if (SimVar.GetSimVarValue("L:A32NX_AUTOTHRUST_DISABLED", "number") === 1) {
            SimVar.SetSimVarValue("K:A32NX.ATHR_RESET_DISABLE", "number", 1);
        }

        SimVar.SetSimVarValue("L:A32NX_PFD_MSG_SET_HOLD_SPEED", "bool", false);
    }

    onUpdate(_deltaTime) {
        super.onUpdate(_deltaTime);

        this.flightPlanManager.update(_deltaTime);
        const flightPlanChanged = this.flightPlanManager.currentFlightPlanVersion !== this.lastFlightPlanVersion;
        if (flightPlanChanged) {
            this.lastFlightPlanVersion = this.flightPlanManager.currentFlightPlanVersion;
        }

        Fmgc.updateFmgcLoop(_deltaTime);

        if (this._debug++ > 180) {
            this._debug = 0;
        }
        const flightPhaseManagerDelta = this.flightPhaseUpdateThrottler.canUpdate(_deltaTime);
        if (flightPhaseManagerDelta !== -1) {
            this.flightPhaseManager.shouldActivateNextPhase(flightPhaseManagerDelta);
        }
        this._checkFlightPlan--;
        if (this._checkFlightPlan <= 0) {
            this._checkFlightPlan = 120;
            this.flightPlanManager.updateFlightPlan();
            this.flightPlanManager.updateCurrentApproach();
        }

        if (this.fmsUpdateThrottler.canUpdate(_deltaTime) !== -1) {
            this.updateRadioNavState();
            this.checkSpeedLimit();
        }

        this.A32NXCore.update();

        if (flightPlanChanged) {
            this.updateManagedProfile();
        }

        this.updateAutopilot();

        if (this._progBrgDistUpdateThrottler.canUpdate(_deltaTime) !== -1) {
            this.updateProgDistance();
        }

        if (this.guidanceController) {
            this.guidanceController.update(_deltaTime);
        }

        if (this.ilsUpdateThrottler.canUpdate(_deltaTime) !== -1) {
            this.updateIls();
        }

        if (this.efisSymbols) {
            this.efisSymbols.update(_deltaTime);
        }
    }

    /**
     * This method is called by the FlightPhaseManager after a flight phase change
     * This method initializes AP States, initiates CDUPerformancePage changes and other set other required states
     * @param prevPhase {FmgcFlightPhases} Previous FmgcFlightPhase
     * @param nextPhase {FmgcFlightPhases} New FmgcFlightPhase
     */
    onFlightPhaseChanged(prevPhase, nextPhase) {
        this.updateConstraints();
        this.updateManagedSpeed();

        SimVar.SetSimVarValue("L:A32NX_CABIN_READY", "Bool", 0);

        switch (nextPhase) {
            case FmgcFlightPhases.TAKEOFF: {
                this._destDataChecked = false;

                if (this.page.Current === this.page.PerformancePageTakeoff) {
                    CDUPerformancePage.ShowTAKEOFFPage(this);
                } else if (this.page.Current === this.page.ProgressPage) {
                    CDUProgressPage.ShowPage(this);
                }

                /** Arm preselected speed/mach for next flight phase */
                this.updatePreSelSpeedMach(this.preSelectedClbSpeed);

                break;
            }

            case FmgcFlightPhases.CLIMB: {

                this._destDataChecked = false;

                if (this.page.Current === this.page.ProgressPage) {
                    CDUProgressPage.ShowPage(this);
                } else {
                    this.tryUpdatePerfPage(prevPhase, nextPhase);
                }

                /** Activate pre selected speed/mach */
                if (prevPhase === FmgcFlightPhases.TAKEOFF) {
                    this.activatePreSelSpeedMach(this.preSelectedClbSpeed);
                }

                /** Arm preselected speed/mach for next flight phase */
                this.updatePreSelSpeedMach(this.preSelectedCrzSpeed);

                if (!this.cruiseFlightLevel) {
                    this.cruiseFlightLevel = Simplane.getAutoPilotDisplayedAltitudeLockValue('feet') / 100;
                }

                break;
            }

            case FmgcFlightPhases.CRUISE: {
                if (this.page.Current === this.page.ProgressPage) {
                    CDUProgressPage.ShowPage(this);
                } else {
                    this.tryUpdatePerfPage(prevPhase, nextPhase);
                }

                SimVar.SetSimVarValue("L:A32NX_GOAROUND_PASSED", "bool", 0);
                Coherent.call("GENERAL_ENG_THROTTLE_MANAGED_MODE_SET", ThrottleMode.AUTO).catch(console.error).catch(console.error);

                /** Activate pre selected speed/mach */
                if (prevPhase === FmgcFlightPhases.CLIMB) {
                    this.activatePreSelSpeedMach(this.preSelectedCrzSpeed);
                }

                /** Arm preselected speed/mach for next flight phase */
                this.updatePreSelSpeedMach(this.preSelectedDesSpeed);

                // This checks against the pilot defined cruise altitude and the automatically populated cruise altitude
                if (this.cruiseFlightLevel !== this._cruiseFlightLevel) {
                    this._cruiseFlightLevel = this.cruiseFlightLevel;
                    this.addNewMessage(NXSystemMessages.newCrzAlt.modifyMessage(this._cruiseFlightLevel * 100));
                }

                break;
            }

            case FmgcFlightPhases.DESCENT: {
                if (this.page.Current === this.page.ProgressPage) {
                    CDUProgressPage.ShowPage(this);
                } else {
                    this.tryUpdatePerfPage(prevPhase, nextPhase);
                }

                this.checkDestData();

                Coherent.call("GENERAL_ENG_THROTTLE_MANAGED_MODE_SET", ThrottleMode.AUTO).catch(console.error).catch(console.error);

                /** Activate pre selected speed/mach */
                if (prevPhase === FmgcFlightPhases.CRUISE) {
                    this.activatePreSelSpeedMach(this.preSelectedDesSpeed);
                }

                /** Clear pre selected speed/mach */
                this.updatePreSelSpeedMach(undefined);

                this.cruiseFlightLevel = undefined;

                break;
            }

            case FmgcFlightPhases.APPROACH: {
                if (this.page.Current === this.page.ProgressPage) {
                    CDUProgressPage.ShowPage(this);
                } else {
                    this.tryUpdatePerfPage(prevPhase, nextPhase);
                }

                this.connectIls();

                this.flightPlanManager.activateApproach().catch(console.error);

                Coherent.call("GENERAL_ENG_THROTTLE_MANAGED_MODE_SET", ThrottleMode.AUTO).catch(console.error);
                SimVar.SetSimVarValue("L:A32NX_GOAROUND_PASSED", "bool", 0);

                this.checkDestData();

                break;
            }

            case FmgcFlightPhases.GOAROUND: {
                SimVar.SetSimVarValue("L:A32NX_GOAROUND_GATRK_MODE", "bool", 0);
                SimVar.SetSimVarValue("L:A32NX_GOAROUND_HDG_MODE", "bool", 0);
                SimVar.SetSimVarValue("L:A32NX_GOAROUND_NAV_MODE", "bool", 0);
                SimVar.SetSimVarValue("L:A32NX_GOAROUND_INIT_SPEED", "number", Simplane.getIndicatedSpeed());
                SimVar.SetSimVarValue("L:A32NX_GOAROUND_INIT_APP_SPEED", "number", this.getVApp());
                //delete override logic when we have valid nav data -aka goaround path- after goaround!
                SimVar.SetSimVarValue("L:A32NX_GOAROUND_NAV_OVERRIDE", "bool", 0);

                if (SimVar.GetSimVarValue("AUTOPILOT MASTER", "Bool") === 1) {
                    SimVar.SetSimVarValue("K:AP_LOC_HOLD_ON", "number", 1); // Turns AP localizer hold !!ON/ARMED!! and glide-slope hold mode !!OFF!!
                    SimVar.SetSimVarValue("K:AP_LOC_HOLD_OFF", "number", 1); // Turns !!OFF!! localizer hold mode
                    SimVar.SetSimVarValue("K:AUTOPILOT_OFF", "number", 1);
                    SimVar.SetSimVarValue("K:AUTOPILOT_ON", "number", 1);
                    SimVar.SetSimVarValue("L:A32NX_AUTOPILOT_APPR_MODE", "bool", 0);
                    SimVar.SetSimVarValue("L:A32NX_AUTOPILOT_LOC_MODE", "bool", 0);
                } else if (SimVar.GetSimVarValue("AUTOPILOT MASTER", "Bool") === 0 && SimVar.GetSimVarValue("AUTOPILOT APPROACH HOLD", "boolean") === 1) {
                    SimVar.SetSimVarValue("AP_APR_HOLD_OFF", "number", 1);
                    SimVar.SetSimVarValue("L:A32NX_AUTOPILOT_APPR_MODE", "bool", 0);
                    SimVar.SetSimVarValue("L:A32NX_AUTOPILOT_LOC_MODE", "bool", 0);
                }

                const currentHeading = Simplane.getHeadingMagnetic();
                Coherent.call("HEADING_BUG_SET", 1, currentHeading).catch(console.error);

                if (this.page.Current === this.page.ProgressPage) {
                    CDUProgressPage.ShowPage(this);
                } else {
                    this.tryUpdatePerfPage(prevPhase, nextPhase);
                }

                break;
            }

            case FmgcFlightPhases.DONE:

                CDUIdentPage.ShowPage(this);

                this.flightPlanManager.clearFlightPlan().then(() => {
                    this.initVariables();
                    this.initMcduVariables();
                    this.dataManager.deleteAllStoredWaypoints();
                    this.scratchpad.setText('');
                    SimVar.SetSimVarValue('L:A32NX_COLD_AND_DARK_SPAWN', 'Bool', true).then(() => {
                        CDUIdentPage.ShowPage(this);
                    });
                }).catch(console.error);
                break;
        }
    }

    /** FIXME these functions are in the new VNAV but not in this branch, remove when able */
    /**
     *
     * @param {Feet} alt geopotential altitude
     * @returns °C
     */
    getIsaTemp(alt) {
        if (alt > (this.tropo ? this.tropo : 36090)) {
            return -56.5;
        }
        return 15 - (0.0019812 * alt);
    }

    /**
     *
     * @param {Feet} alt geopotential altitude
     * @param {Degrees} isaDev temperature deviation from ISA conditions
     * @returns °C
     */
    getTemp(alt, isaDev = 0) {
        return this.getIsaTemp(alt) + isaDev;
    }

    /**
     *
     * @param {Feet} alt geopotential altitude
     * @param {Degrees} isaDev temperature deviation from ISA conditions
     * @returns hPa
     */
    getPressure(alt, isaDev = 0) {
        if (alt > (this.tropo ? this.tropo : 36090)) {
            return ((216.65 + isaDev) / 288.15) ** 5.25588 * 1013.2;
        }
        return ((288.15 - 0.0019812 * alt + isaDev) / 288.15) ** 5.25588 * 1013.2;
    }

    /**
     * @returns {Degrees} temperature deviation from ISA conditions
     */
    getIsaDeviation() {
        const geoAlt = SimVar.GetSimVarValue('INDICATED ALTITUDE', 'feet');
        const temperature = SimVar.GetSimVarValue('AMBIENT TEMPERATURE', 'celsius');
        return temperature - this.getIsaTemp(geoAlt);
    }
    /** FIXME ^these functions are in the new VNAV but not in this branch, remove when able */

    // TODO better decel distance calc
    calculateDecelDist(fromSpeed, toSpeed) {
        return Math.min(20, Math.max(3, (fromSpeed - toSpeed) * 0.15));
    }

    /*
        When the aircraft is in the holding, predictions assume that the leg is flown at holding speed
        with a vertical speed equal to - 1000 ft/mn until reaching a restrictive altitude constraint, the
        FCU altitude or the exit fix. If FCU or constraint altitude is reached first, the rest of the
        pattern is assumed to be flown level at that altitude
        */
    getHoldingSpeed(speedConstraint = undefined, altitude = undefined) {
        const fcuAltitude = SimVar.GetSimVarValue('AUTOPILOT ALTITUDE LOCK VAR:3', 'feet');
        const alt = Math.max(fcuAltitude, altitude ? altitude : 0);

        let kcas = SimVar.GetSimVarValue('L:A32NX_SPEEDS_GD', 'number');
        if (this.flightPhaseManager.phase === FmgcFlightPhases.APPROACH) {
            kcas = this.getAppManagedSpeed();
        }

        if (speedConstraint > 100) {
            kcas = Math.min(kcas, speedConstraint);
        }

        // apply icao limits
        if (alt < 14000) {
            kcas = Math.min(230, kcas);
        } else if (alt < 20000) {
            kcas = Math.min(240, kcas);
        } else if (alt < 34000) {
            kcas = Math.min(265, kcas);
        } else {
            const isaDeviation = this.getIsaDeviation();
            const temperature = 273.15 + this.getTemp(alt, isaDeviation);
            const pressure = this.getPressure(alt, isaDeviation);
            kcas = Math.min(
                _convertMachToKCas(0.83, temperature, pressure),
                kcas,
            );
        }

        // apply speed limit/alt
        if (this.flightPhaseManager.phase <= FmgcFlightPhases.CRUISE) {
            if (this.climbSpeedLimit !== undefined && alt <= this.climbSpeedLimitAlt) {
                kcas = Math.min(this.climbSpeedLimit, kcas);
            }
        } else if (this.flightPhaseManager.phase < FmgcFlightPhases.GOAROUND) {
            if (this.descentSpeedLimit !== undefined && alt <= this.descentSpeedLimitAlt) {
                kcas = Math.min(this.descentSpeedLimit, kcas);
            }
        }

        kcas = Math.max(kcas, this.computedVls);

        return Math.ceil(kcas);
    }

    updateHoldingSpeed() {
        const currentLegIndex = this.guidanceController.activeLegIndex;
        const nextLegIndex = currentLegIndex + 1;
        const currentLegConstraints = this.managedProfile.get(currentLegIndex) || {};
        const nextLegConstraints = this.managedProfile.get(nextLegIndex) || {};

        const currentLeg = this.flightPlanManager.getWaypoint(currentLegIndex);
        const nextLeg = this.flightPlanManager.getWaypoint(nextLegIndex);

        const casWord = ADIRS.getCalibratedAirspeed();
        const cas = casWord.isNormalOperation() ? casWord.value : 0;

        let enableHoldSpeedWarning = false;
        let holdSpeedTarget = 0;
        let holdDecelReached = this.holdDecelReached;
        // FIXME big hack until VNAV can do this
        if (currentLeg && currentLeg.additionalData.legType === 14 /* HM */) {
            holdSpeedTarget = this.getHoldingSpeed(currentLegConstraints.descentSpeed, currentLegConstraints.descentAltitude);
            holdDecelReached = true;
            enableHoldSpeedWarning = !Simplane.getAutoPilotAirspeedManaged();
            this.holdIndex = this.flightPlanManager.getActiveWaypointIndex();
        } else if (nextLeg && nextLeg.additionalData.legType === 14 /* HM */) {
            const adirLat = ADIRS.getLatitude();
            const adirLong = ADIRS.getLongitude();
            if (adirLat.isNormalOperation() && adirLong.isNormalOperation()) {
                holdSpeedTarget = this.getHoldingSpeed(nextLegConstraints.descentSpeed, nextLegConstraints.descentAltitude);

                const ppos = {
                    lat: adirLat.value,
                    long: adirLong.value,
                };
                const stats = this.flightPlanManager.getCurrentFlightPlan().computeWaypointStatistics(ppos);
                const dtg = stats.get(this.flightPlanManager.getActiveWaypointIndex()).distanceFromPpos;
                // decel range limits are [3, 20] NM
                const decelDist = this.calculateDecelDist(cas, holdSpeedTarget);
                if (dtg < decelDist) {
                    holdDecelReached = true;
                }

                const gsWord = ADIRS.getGroundSpeed();
                const gs = gsWord.isNormalOperation() ? gsWord.value : 0;
                const warningDist = decelDist + gs / 120;
                if (!Simplane.getAutoPilotAirspeedManaged() && dtg <= warningDist) {
                    enableHoldSpeedWarning = true;
                }
            }
            this.holdIndex = this.flightPlanManager.getActiveWaypointIndex() + 1;
        } else {
            this.holdIndex = 0;
            holdDecelReached = false;
        }

        if (holdDecelReached !== this.holdDecelReached) {
            this.holdDecelReached = holdDecelReached;
            SimVar.SetSimVarValue('L:A32NX_FM_HOLD_DECEL', 'bool', this.holdDecelReached);
        }

        if (holdSpeedTarget !== this.holdSpeedTarget) {
            this.holdSpeedTarget = holdSpeedTarget;
            SimVar.SetSimVarValue('L:A32NX_FM_HOLD_SPEED', 'number', this.holdSpeedTarget);
        }

        if (enableHoldSpeedWarning && (cas - this.holdSpeedTarget) > 5) {
            if (!this.setHoldSpeedMessageActive) {
                this.setHoldSpeedMessageActive = true;
                this.addNewMessage(
                    NXSystemMessages.setHoldSpeed,
                    () => !this.setHoldSpeedMessageActive,
                    () => SimVar.SetSimVarValue("L:A32NX_PFD_MSG_SET_HOLD_SPEED", "bool", false),
                );
                SimVar.SetSimVarValue("L:A32NX_PFD_MSG_SET_HOLD_SPEED", "bool", true);
            }
        } else if (this.setHoldSpeedMessageActive) {
            SimVar.SetSimVarValue("L:A32NX_PFD_MSG_SET_HOLD_SPEED", "bool", false);
            this.setHoldSpeedMessageActive = false;
        }
    }

    getManagedTargets(v, m) {
        //const vM = _convertMachToKCas(m, _convertCtoK(Simplane.getAmbientTemperature()), SimVar.GetSimVarValue("AMBIENT PRESSURE", "millibar"));
        const vM = SimVar.GetGameVarValue("FROM MACH TO KIAS", "number", m);
        return v > vM ? [vM, true] : [v, false];
    }

    updateManagedSpeeds() {
        if (!this.managedSpeedClimbIsPilotEntered) {
            this.managedSpeedClimb = this.getClbManagedSpeedFromCostIndex();
        }
        if (!this.managedSpeedCruiseIsPilotEntered) {
            this.managedSpeedCruise = this.getCrzManagedSpeedFromCostIndex();
        }
        if (!this.managedSpeedDescendIsPilotEntered) {
            this.managedSpeedDescend = this.getDesManagedSpeedFromCostIndex();
        }
    }

    updateManagedSpeed() {
        let vPfd = 0;
        let isMach = false;

        this.updateHoldingSpeed();

        if (SimVar.GetSimVarValue("L:A32NX_FMA_EXPEDITE_MODE", "number") === 1) {
            const verticalMode = SimVar.GetSimVarValue("L:A32NX_FMA_VERTICAL_MODE", "number");
            if (verticalMode === 12) {
                switch (SimVar.GetSimVarValue("L:A32NX_FLAPS_HANDLE_INDEX", "Number")) {
                    case 0: {
                        this.managedSpeedTarget = SimVar.GetSimVarValue("L:A32NX_SPEEDS_GD", "number");
                        break;
                    }
                    case 1: {
                        this.managedSpeedTarget = SimVar.GetSimVarValue("L:A32NX_SPEEDS_S", "number");
                        break;
                    }
                    default: {
                        this.managedSpeedTarget = SimVar.GetSimVarValue("L:A32NX_SPEEDS_F", "number");
                    }
                }
            } else if (verticalMode === 13) {
                this.managedSpeedTarget = SimVar.GetSimVarValue("L:A32NX_FLAPS_HANDLE_INDEX", "Number") === 0 ? Math.min(340, SimVar.GetGameVarValue("FROM MACH TO KIAS", "number", 0.8)) : SimVar.GetSimVarValue("L:A32NX_SPEEDS_VMAX", "number") - 10;
            }
            vPfd = this.managedSpeedTarget;
        } else if (this.holdDecelReached) {
            vPfd = this.holdSpeedTarget;
            this.managedSpeedTarget = this.holdSpeedTarget;
        } else {
            if (this.setHoldSpeedMessageActive) {
                this.setHoldSpeedMessageActive = false;
                SimVar.SetSimVarValue("L:A32NX_PFD_MSG_SET_HOLD_SPEED", "bool", false);
                this.tryRemoveMessage(NXSystemMessages.setHoldSpeed);
            }

            switch (this.flightPhaseManager.phase) {
                case FmgcFlightPhases.PREFLIGHT: {
                    if (this.v2Speed) {
                        vPfd = this.v2Speed;
                        this.managedSpeedTarget = this.v2Speed + 10;
                    }
                    break;
                }
                case FmgcFlightPhases.TAKEOFF: {
                    if (this.v2Speed) {
                        vPfd = this.v2Speed;
                        this.managedSpeedTarget = this.isAllEngineOn() ? this.v2Speed + 10 : this.v2Speed + 20;
                    }
                    break;
                }
                case FmgcFlightPhases.CLIMB: {
                    let speed = this.managedSpeedClimb;

                    if (this.climbSpeedLimit !== undefined && SimVar.GetSimVarValue("INDICATED ALTITUDE", "feet") < this.climbSpeedLimitAlt) {
                        speed = Math.min(speed, this.climbSpeedLimit);
                    }

                    speed = Math.min(speed, this.getSpeedConstraint());

                    [this.managedSpeedTarget, isMach] = this.getManagedTargets(speed, this.managedSpeedClimbMach);
                    vPfd = this.managedSpeedTarget;
                    break;
                }
                case FmgcFlightPhases.CRUISE: {
                    let speed = this.managedSpeedCruise;

                    if (this.climbSpeedLimit !== undefined && SimVar.GetSimVarValue("INDICATED ALTITUDE", "feet") < this.climbSpeedLimitAlt) {
                        speed = Math.min(speed, this.climbSpeedLimit);
                    }

                    [this.managedSpeedTarget, isMach] = this.getManagedTargets(speed, this.managedSpeedCruiseMach);
                    vPfd = this.managedSpeedTarget;
                    break;
                }
                case FmgcFlightPhases.DESCENT: {
                    let speed = this.managedSpeedDescend;

                    if (this.descentSpeedLimit !== undefined && Math.round(SimVar.GetSimVarValue("INDICATED ALTITUDE", "feet") / 10) * 10 < 20 * (speed - this.descentSpeedLimit) + 300 + this.descentSpeedLimitAlt) {
                        speed = Math.min(speed, this.descentSpeedLimit);
                    }

                    // TODO we really need VNAV to predict where along the leg we should slow to the constraint
                    speed = Math.min(speed, this.getSpeedConstraint());

                    [this.managedSpeedTarget, isMach] = this.getManagedTargets(speed, this.managedSpeedDescendMach);
                    vPfd = this.managedSpeedTarget;
                    break;
                }
                case FmgcFlightPhases.APPROACH: {
                    // the displayed target is Vapp (with GSmini)
                    // the guidance target is lower limited by FAC manouvering speeds (O, S, F) unless in landing config
                    // constraints are not considered
                    const speed = this.getAppManagedSpeed();
                    vPfd = this.getVAppGsMini();

                    this.managedSpeedTarget = Math.max(speed, vPfd);
                    break;
                }
                case FmgcFlightPhases.GOAROUND: {
                    if (Simplane.getAltitude() < this.accelerationAltitudeGoaround) {
                        const speed = Math.min(
                            this.computedVls + (this.isAllEngineOn() ? 25 : 15),
                            Math.max(
                                SimVar.GetSimVarValue("L:A32NX_GOAROUND_INIT_SPEED", "number"),
                                SimVar.GetSimVarValue("L:A32NX_GOAROUND_INIT_APP_SPEED", "number")
                            )
                        );

                        SimVar.SetSimVarValue("L:A32NX_TOGA_SPEED", "number", speed); //TODO: figure that this does

                        vPfd = speed;
                        this.managedSpeedTarget = speed;
                    } else {
                        vPfd = this.computedVgd;
                        this.managedSpeedTarget = this.computedVgd;
                    }
                    break;
                }
            }
        }

        // Automatically change fcu mach/speed mode
        if (this.managedSpeedTargetIsMach !== isMach) {
            if (isMach) {
                SimVar.SetSimVarValue("K:AP_MANAGED_SPEED_IN_MACH_ON", "number", 1);
            } else {
                SimVar.SetSimVarValue("K:AP_MANAGED_SPEED_IN_MACH_OFF", "number", 1);
            }
            this.managedSpeedTargetIsMach = isMach;
        }

        // Overspeed protection
        const Vtap = Math.min(this.managedSpeedTarget, SimVar.GetSimVarValue("L:A32NX_SPEEDS_VMAX", "number"));
        SimVar.SetSimVarValue("L:A32NX_SPEEDS_MANAGED_PFD", "knots", vPfd);
        SimVar.SetSimVarValue("L:A32NX_SPEEDS_MANAGED_ATHR", "knots", Vtap);

        if (this.isAirspeedManaged()) {
            Coherent.call("AP_SPD_VAR_SET", 0, Vtap).catch(console.error);
        }
    }

    activatePreSelSpeedMach(preSel) {
        if (preSel) {
            if (preSel < 1) {
                SimVar.SetSimVarValue("H:A320_Neo_FCU_USE_PRE_SEL_MACH", "number", 1);
            } else {
                SimVar.SetSimVarValue("H:A320_Neo_FCU_USE_PRE_SEL_SPEED", "number", 1);
            }
        }
    }

    updatePreSelSpeedMach(preSel) {
        // The timeout is required to create a delay for the current value to be read and the new one to be set
        setTimeout(() => {
            if (preSel) {
                if (preSel > 1) {
                    SimVar.SetSimVarValue("L:A32NX_SpeedPreselVal", "knots", preSel);
                    SimVar.SetSimVarValue("L:A32NX_MachPreselVal", "mach", -1);
                } else {
                    SimVar.SetSimVarValue("L:A32NX_SpeedPreselVal", "knots", -1);
                    SimVar.SetSimVarValue("L:A32NX_MachPreselVal", "mach", preSel);
                }
            } else {
                SimVar.SetSimVarValue("L:A32NX_SpeedPreselVal", "knots", -1);
                SimVar.SetSimVarValue("L:A32NX_MachPreselVal", "mach", -1);
            }
        }, 200);
    }

    checkSpeedLimit() {
        let speedLimit;
        let speedLimitAlt;
        switch (this.flightPhaseManager.phase) {
            case FmgcFlightPhases.CLIMB:
            case FmgcFlightPhases.CRUISE:
                speedLimit = this.climbSpeedLimit;
                speedLimitAlt = this.climbSpeedLimitAlt;
                break;
            case FmgcFlightPhases.DESCENT:
                speedLimit = this.descentSpeedLimit;
                speedLimitAlt = this.descentSpeedLimitAlt;
                break;
            default:
                // no speed limit in other phases
                this.speedLimitExceeded = false;
                return;
        }

        if (speedLimit === undefined) {
            this.speedLimitExceeded = false;
            return;
        }

        const cas = ADIRS.getCalibratedAirspeed();
        const alt = ADIRS.getBaroCorrectedAltitude();

        if (this.speedLimitExceeded) {
            const resetLimitExceeded = !cas.isNormalOperation() || !alt.isNormalOperation() || alt.value > speedLimitAlt || cas.value <= (speedLimit + 5);
            if (resetLimitExceeded) {
                this.speedLimitExceeded = false;
                this.tryRemoveMessage(NXSystemMessages.spdLimExceeded.text);
            }
        } else if (cas.isNormalOperation() && alt.isNormalOperation()) {
            const setLimitExceeded = alt.value < (speedLimitAlt - 150) && cas.value > (speedLimit + 10);
            if (setLimitExceeded) {
                this.speedLimitExceeded = true;
                this.addNewMessage(NXSystemMessages.spdLimExceeded, () => !this.speedLimitExceeded);
            }
        }
    }

    updateRadioNavState() {
        if (this.isPrimary) {
            const radioNavOn = this.isRadioNavActive();
            if (radioNavOn !== this._radioNavOn) {
                this._radioNavOn = radioNavOn;
                if (!radioNavOn) {
                    this.initRadioNav(false);
                }
                if (this.refreshPageCallback) {
                    this.refreshPageCallback();
                }
            }
            let apNavIndex = 1;
            let gpsDriven = true;
            const apprHold = SimVar.GetSimVarValue("AUTOPILOT APPROACH HOLD", "Bool");
            if (apprHold) {
                if (this.canSwitchToNav()) {
                    let navid = 0;
                    const ils = this.radioNav.getBestILSBeacon();
                    if (ils.id > 0) {
                        navid = ils.id;
                    } else {
                        const vor = this.radioNav.getBestVORBeacon();
                        if (vor.id > 0) {
                            navid = vor.id;
                        }
                    }
                    if (navid > 0) {
                        apNavIndex = navid;
                        const hasFlightplan = Simplane.getAutopilotGPSActive();
                        const apprCaptured = Simplane.getAutoPilotAPPRCaptured();
                        if (apprCaptured || !hasFlightplan) {
                            gpsDriven = false;
                        }
                    }
                }
            }
            if (apNavIndex !== this._apNavIndex) {
                SimVar.SetSimVarValue("K:AP_NAV_SELECT_SET", "number", apNavIndex);
                this._apNavIndex = apNavIndex;
            }
            const curState = SimVar.GetSimVarValue("GPS DRIVES NAV1", "Bool");
            if (!!curState !== gpsDriven) {
                SimVar.SetSimVarValue("K:TOGGLE_GPS_DRIVES_NAV1", "Bool", 0);
            }
        }
    }

    updateAutopilot() {
        const now = performance.now();
        const dt = now - this._lastUpdateAPTime;
        let apLogicOn = (this._apMasterStatus || Simplane.getAutoPilotFlightDirectorActive(1));
        this._lastUpdateAPTime = now;
        if (isFinite(dt)) {
            this.updateAutopilotCooldown -= dt;
        }
        if (SimVar.GetSimVarValue("L:AIRLINER_FMC_FORCE_NEXT_UPDATE", "number") === 1) {
            SimVar.SetSimVarValue("L:AIRLINER_FMC_FORCE_NEXT_UPDATE", "number", 0);
            this.updateAutopilotCooldown = -1;
        }

        if (this.updateAutopilotCooldown < 0) {
            this.updatePerfSpeeds();
            this.updateConstraints();
            this.updateManagedSpeed();
            const currentApMasterStatus = SimVar.GetSimVarValue("AUTOPILOT MASTER", "boolean");
            if (currentApMasterStatus !== this._apMasterStatus) {
                this._apMasterStatus = currentApMasterStatus;
                apLogicOn = (this._apMasterStatus || Simplane.getAutoPilotFlightDirectorActive(1));
                this._forceNextAltitudeUpdate = true;
                console.log("Enforce AP in Altitude Lock mode. Cause : AP Master Status has changed.");
                SimVar.SetSimVarValue("L:A320_NEO_FCU_FORCE_IDLE_VS", "Number", 1);
                if (this._apMasterStatus) {
                    if (this.flightPlanManager.getWaypointsCount() === 0) {
                        this._onModeSelectedAltitude();
                        this._onModeSelectedHeading();
                    }
                }
            }
            if (apLogicOn) {
                if (!Simplane.getAutoPilotFLCActive() && !SimVar.GetSimVarValue("AUTOPILOT AIRSPEED HOLD", "Boolean")) {
                    SimVar.SetSimVarValue("K:AP_PANEL_SPEED_HOLD", "Number", 1);
                }
                if (!SimVar.GetSimVarValue("AUTOPILOT HEADING LOCK", "Boolean")) {
                    if (!SimVar.GetSimVarValue("AUTOPILOT APPROACH HOLD", "Boolean")) {
                        SimVar.SetSimVarValue("K:AP_PANEL_HEADING_HOLD", "Number", 1);
                    }
                }
            }

            if (this.isAltitudeManaged()) {
                const prevWaypoint = this.flightPlanManager.getPreviousActiveWaypoint();
                const nextWaypoint = this.flightPlanManager.getActiveWaypoint();

                if (prevWaypoint && nextWaypoint) {
                    const activeWpIdx = this.flightPlanManager.getActiveWaypointIndex();

                    if (activeWpIdx !== this.activeWpIdx) {
                        this.activeWpIdx = activeWpIdx;
                    }
                    if (this.constraintAlt) {
                        Coherent.call("AP_ALT_VAR_SET_ENGLISH", 2, this.constraintAlt, this._forceNextAltitudeUpdate).catch(console.error);
                        this._forceNextAltitudeUpdate = false;
                    } else {
                        const altitude = Simplane.getAutoPilotSelectedAltitudeLockValue("feet");
                        if (isFinite(altitude)) {
                            Coherent.call("AP_ALT_VAR_SET_ENGLISH", 2, altitude, this._forceNextAltitudeUpdate).catch(console.error);
                            this._forceNextAltitudeUpdate = false;
                        }
                    }
                } else {
                    const altitude = Simplane.getAutoPilotSelectedAltitudeLockValue("feet");
                    if (isFinite(altitude)) {
                        SimVar.SetSimVarValue("L:A32NX_FG_ALTITUDE_CONSTRAINT", "feet", 0);
                        Coherent.call("AP_ALT_VAR_SET_ENGLISH", 2, altitude, this._forceNextAltitudeUpdate).catch(console.error);
                        this._forceNextAltitudeUpdate = false;
                    }
                }
            }
            if (this.flightPlanManager.isLoadedApproach() && !this.flightPlanManager.isActiveApproach() && (this.flightPlanManager.getActiveWaypointIndex() === -1 || (this.flightPlanManager.getActiveWaypointIndex() > this.flightPlanManager.getLastIndexBeforeApproach()))) {
                if (SimVar.GetSimVarValue("L:FMC_FLIGHT_PLAN_IS_TEMPORARY", "number") !== 1) {
                    this.flightPlanManager.tryAutoActivateApproach();
                }
            }
            if (Simplane.getAutoPilotAltitudeManaged() && SimVar.GetSimVarValue("L:A320_NEO_FCU_STATE", "number") !== 1) {
                const currentWaypointIndex = this.flightPlanManager.getActiveWaypointIndex();
                if (currentWaypointIndex !== this._lastRequestedFLCModeWaypointIndex) {
                    this._lastRequestedFLCModeWaypointIndex = currentWaypointIndex;
                    setTimeout(() => {
                        if (Simplane.getAutoPilotAltitudeManaged()) {
                            this._onModeManagedAltitude();
                        }
                    }, 1000);
                }
            }

            if (this.flightPhaseManager.phase === FmgcFlightPhases.GOAROUND && apLogicOn) {
                //depending if on HDR/TRK or NAV mode, select appropriate Alt Mode (WIP)
                //this._onModeManagedAltitude();
                this._onModeSelectedAltitude();
            }
            this.updateAutopilotCooldown = this._apCooldown;
        }
    }

    /**
     * Updates performance speeds such as GD, F, S, Vls and approach speeds
     */
    updatePerfSpeeds() {
        this.computedVgd = SimVar.GetSimVarValue("L:A32NX_SPEEDS_GD", "number");
        this.computedVfs = SimVar.GetSimVarValue("L:A32NX_SPEEDS_F", "number");
        this.computedVss = SimVar.GetSimVarValue("L:A32NX_SPEEDS_S", "number");
        this.computedVls = SimVar.GetSimVarValue("L:A32NX_SPEEDS_VLS", "number");

        let weight = this.tryEstimateLandingWeight();
        // Actual weight is used during approach phase (FCOM bulletin 46/2), and we also assume during go-around
        // We also fall back to current weight when landing weight is unavailable
        if (this.flightPhaseManager.phase >= FmgcFlightPhases.APPROACH || !isFinite(weight)) {
            weight = SimVar.GetSimVarValue("TOTAL WEIGHT", "kg") / 1000;
        }
        // if pilot has set approach wind in MCDU we use it, otherwise fall back to current measured wind
        if (isFinite(this.perfApprWindSpeed) && isFinite(this.perfApprWindHeading)) {
            this.approachSpeeds = new NXSpeedsApp(weight, this.perfApprFlaps3, this._towerHeadwind);
        } else {
            this.approachSpeeds = new NXSpeedsApp(weight, this.perfApprFlaps3);
        }
        this.approachSpeeds.valid = this.flightPlanManager.phase >= FmgcFlightPhases.APPROACH || isFinite(weight);
    }

    updateConstraints() {
        const activeFpIndex = this.flightPlanManager.getActiveWaypointIndex();
        const constraints = this.managedProfile.get(activeFpIndex);
        const fcuSelAlt = Simplane.getAutoPilotDisplayedAltitudeLockValue("feet");

        let constraintAlt = 0;
        if (constraints) {
            if ((this.flightPhaseManager.phase < FmgcFlightPhases.CRUISE || this.flightPhaseManager.phase === FmgcFlightPhases.GOAROUND) && isFinite(constraints.climbAltitude) && constraints.climbAltitude < fcuSelAlt) {
                constraintAlt = constraints.climbAltitude;
            }

            if ((this.flightPhaseManager.phase > FmgcFlightPhases.CRUISE && this.flightPhaseManager.phase < FmgcFlightPhases.GOAROUND) && isFinite(constraints.descentAltitude) && constraints.descentAltitude > fcuSelAlt) {
                constraintAlt = constraints.descentAltitude;
            }
        }

        if (constraintAlt !== this.constraintAlt) {
            this.constraintAlt = constraintAlt;
            SimVar.SetSimVarValue("L:A32NX_FG_ALTITUDE_CONSTRAINT", "feet", this.constraintAlt);
        }
    }

    // TODO/VNAV: Speed constraint
    getSpeedConstraint() {
        if (!this.navModeEngaged()) {
            return Infinity;
        }

        const activeLegIndex = this.guidanceController.activeTransIndex >= 0 ? this.guidanceController.activeTransIndex : this.guidanceController.activeLegIndex;
        const constraints = this.managedProfile.get(activeLegIndex);
        if (constraints) {
            if (this.flightPhaseManager.phase < FmgcFlightPhases.CRUISE || this.flightPhaseManager.phase === FmgcFlightPhases.GOAROUND) {
                return constraints.climbSpeed;
            }

            if (this.flightPhaseManager.phase > FmgcFlightPhases.CRUISE && this.flightPhaseManager.phase < FmgcFlightPhases.GOAROUND) {
                // FIXME proper decel calc
                if (this.guidanceController.activeLegDtg < this.calculateDecelDist(Math.min(constraints.previousDescentSpeed, this.managedSpeedDescend), constraints.descentSpeed)) {
                    return constraints.descentSpeed;
                } else {
                    return constraints.previousDescentSpeed;
                }
            }
        }

        return Infinity;
    }

    updateManagedProfile() {
        this.managedProfile.clear();

        // TODO should we save a constraint already propagated to the current leg?

        // propagate descent speed constraints forward
        let currentSpeedConstraint = Infinity;
        let previousSpeedConstraint = Infinity;
        for (let index = 0; index < this.flightPlanManager.getWaypointsCount(0); index++) {
            const wp = this.flightPlanManager.getWaypoint(index, 0);
            if (wp.additionalData.constraintType === 2 /* DES */) {
                if (wp.speedConstraint > 0) {
                    currentSpeedConstraint = Math.min(currentSpeedConstraint, Math.round(wp.speedConstraint));
                }
            }
            this.managedProfile.set(index, {
                descentSpeed: currentSpeedConstraint,
                previousDescentSpeed: previousSpeedConstraint,
                climbSpeed: Infinity,
                previousClimbSpeed: Infinity,
                climbAltitude: Infinity,
                descentAltitude: -Infinity,
            });
            previousSpeedConstraint = currentSpeedConstraint;
        }

        // propagate climb speed constraints backward
        // propagate alt constraints backward
        currentSpeedConstraint = Infinity;
        previousSpeedConstraint = Infinity;
        let currentDesConstraint = -Infinity;
        let currentClbConstraint = Infinity;
        for (let index = this.flightPlanManager.getWaypointsCount(0) - 1; index >= 0; index--) {
            const wp = this.flightPlanManager.getWaypoint(index, 0);
            if (wp.additionalData.constraintType === 1 /* CLB */) {
                if (wp.speedConstraint > 0) {
                    currentSpeedConstraint = Math.min(currentSpeedConstraint, Math.round(wp.speedConstraint));
                }
                switch (wp.legAltitudeDescription) {
                    case 1: // at alt 1
                    case 3: // at or below alt 1
                    case 4: // between alt 1 and alt 2
                        currentClbConstraint = Math.min(currentClbConstraint, Math.round(wp.legAltitude1));
                        break;
                    default:
                        // not constraining
                }
            } else if (wp.additionalData.constraintType === 2 /* DES */) {
                switch (wp.legAltitudeDescription) {
                    case 1: // at alt 1
                    case 2: // at or above alt 1
                        currentDesConstraint = Math.max(currentDesConstraint, Math.round(wp.legAltitude1));
                        break;
                    case 4: // between alt 1 and alt 2
                        currentDesConstraint = Math.max(currentDesConstraint, Math.round(wp.legAltitude2));
                        break;
                    default:
                        // not constraining
                }
            }
            const profilePoint = this.managedProfile.get(index);
            profilePoint.climbSpeed = currentSpeedConstraint;
            profilePoint.previousClimbSpeed = previousSpeedConstraint;
            profilePoint.climbAltitude = currentClbConstraint;
            profilePoint.descentAltitude = currentDesConstraint;
            previousSpeedConstraint = currentSpeedConstraint;
        }
    }

    getClbManagedSpeedFromCostIndex() {
        const dCI = (this.costIndex / 999) ** 2;
        return 290 * (1 - dCI) + 330 * dCI;
    }

    getCrzManagedSpeedFromCostIndex() {
        const dCI = (this.costIndex / 999) ** 2;
        return 290 * (1 - dCI) + 310 * dCI;
    }

    getDesManagedSpeedFromCostIndex() {
        const dCI = this.costIndex / 999;
        return 288 * (1 - dCI) + 300 * dCI;
    }

    getAppManagedSpeed() {
        switch (SimVar.GetSimVarValue("L:A32NX_FLAPS_HANDLE_INDEX", "Number")) {
            case 0: return this.computedVgd;
            case 1: return this.computedVss;
            case 3: return this.perfApprFlaps3 ? this.getVApp() : this.computedVfs;
            case 4: return this.getVApp();
            default: return this.computedVfs;
        }
    }

    /* FMS EVENTS */

    onPowerOn() {
        super.onPowerOn();
        const gpsDriven = SimVar.GetSimVarValue("GPS DRIVES NAV1", "Bool");
        if (!gpsDriven) {
            SimVar.SetSimVarValue("K:TOGGLE_GPS_DRIVES_NAV1", "Bool", 0);
        }
        this.initRadioNav(true);

        this._onModeSelectedHeading();
        this._onModeSelectedAltitude();

        CDUPerformancePage.UpdateThrRedAccFromOrigin(this);
        CDUPerformancePage.UpdateThrRedAccFromDestination(this);

        SimVar.SetSimVarValue("K:VS_SLOT_INDEX_SET", "number", 1);

        this.taxiFuelWeight = 0.2;
        CDUInitPage.updateTowIfNeeded(this);
    }

    onEvent(_event) {
        if (_event === "MODE_SELECTED_HEADING") {
            SimVar.SetSimVarValue("L:A32NX_GOAROUND_HDG_MODE", "bool", 1);
            SimVar.SetSimVarValue("L:A32NX_GOAROUND_NAV_MODE", "bool", 0);
            if (Simplane.getAutoPilotHeadingManaged()) {
                if (SimVar.GetSimVarValue("L:A320_FCU_SHOW_SELECTED_HEADING", "number") === 0) {
                    const currentHeading = Simplane.getHeadingMagnetic();
                    Coherent.call("HEADING_BUG_SET", 1, currentHeading).catch(console.error);
                }
            }
            this._onModeSelectedHeading();
        }
        if (_event === "MODE_MANAGED_HEADING") {
            SimVar.SetSimVarValue("L:A32NX_GOAROUND_HDG_MODE", "bool", 0);
            SimVar.SetSimVarValue("L:A32NX_GOAROUND_NAV_MODE", "bool", 1);
            if (this.flightPlanManager.getWaypointsCount() === 0) {
                return;
            }
            this._onModeManagedHeading();
        }
        if (_event === "MODE_SELECTED_ALTITUDE") {
            const dist = this.flightPlanManager.getDistanceToDestination();
            this.flightPhaseManager.handleFcuAltKnobPushPull(dist);
            this._onModeSelectedAltitude();
            this._onStepClimbDescent();
        }
        if (_event === "MODE_MANAGED_ALTITUDE") {
            const dist = this.flightPlanManager.getDistanceToDestination();
            this.flightPhaseManager.handleFcuAltKnobPushPull(dist);
            this._onModeManagedAltitude();
            this._onStepClimbDescent();
        }
        if (_event === "AP_DEC_ALT" || _event === "AP_INC_ALT") {
            const dist = this.flightPlanManager.getDistanceToDestination();
            this.flightPhaseManager.handleFcuAltKnobTurn(dist);
            this._onTrySetCruiseFlightLevel();
        }
        if (_event === "AP_DEC_HEADING" || _event === "AP_INC_HEADING") {
            if (SimVar.GetSimVarValue("L:A320_FCU_SHOW_SELECTED_HEADING", "number") === 0) {
                const currentHeading = Simplane.getHeadingMagnetic();
                Coherent.call("HEADING_BUG_SET", 1, currentHeading).catch(console.error);
            }
            SimVar.SetSimVarValue("L:A320_FCU_SHOW_SELECTED_HEADING", "number", 1);
        }
        if (_event === "VS") {
            const dist = this.flightPlanManager.getDistanceToDestination();
            this.flightPhaseManager.handleFcuVSKnob(dist, this._onStepClimbDescent.bind(this));
        }
    }

    _onModeSelectedHeading() {
        if (SimVar.GetSimVarValue("AUTOPILOT APPROACH HOLD", "boolean")) {
            return;
        }
        if (!SimVar.GetSimVarValue("AUTOPILOT HEADING LOCK", "Boolean")) {
            SimVar.SetSimVarValue("K:AP_PANEL_HEADING_HOLD", "Number", 1);
        }
        SimVar.SetSimVarValue("K:HEADING_SLOT_INDEX_SET", "number", 1);
        SimVar.SetSimVarValue("L:A32NX_GOAROUND_HDG_MODE", "bool", 1);
    }

    _onModeManagedHeading() {
        if (SimVar.GetSimVarValue("AUTOPILOT APPROACH HOLD", "boolean")) {
            return;
        }
        if (!SimVar.GetSimVarValue("AUTOPILOT HEADING LOCK", "Boolean")) {
            SimVar.SetSimVarValue("K:AP_PANEL_HEADING_HOLD", "Number", 1);
        }
        SimVar.SetSimVarValue("K:HEADING_SLOT_INDEX_SET", "number", 2);
        SimVar.SetSimVarValue("L:A320_FCU_SHOW_SELECTED_HEADING", "number", 0);
    }

    _onModeSelectedAltitude() {
        if (!Simplane.getAutoPilotGlideslopeHold()) {
            SimVar.SetSimVarValue("L:A320_NEO_FCU_FORCE_IDLE_VS", "Number", 1);
        }
        SimVar.SetSimVarValue("K:ALTITUDE_SLOT_INDEX_SET", "number", 1);
        Coherent.call("AP_ALT_VAR_SET_ENGLISH", 1, Simplane.getAutoPilotDisplayedAltitudeLockValue(), this._forceNextAltitudeUpdate).catch(console.error);
    }

    _onModeManagedAltitude() {
        SimVar.SetSimVarValue("K:ALTITUDE_SLOT_INDEX_SET", "number", 2);
        Coherent.call("AP_ALT_VAR_SET_ENGLISH", 1, Simplane.getAutoPilotDisplayedAltitudeLockValue(), this._forceNextAltitudeUpdate).catch(console.error);
        Coherent.call("AP_ALT_VAR_SET_ENGLISH", 2, Simplane.getAutoPilotDisplayedAltitudeLockValue(), this._forceNextAltitudeUpdate).catch(console.error);
        if (!Simplane.getAutoPilotGlideslopeHold()) {
            this.requestCall(() => {
                SimVar.SetSimVarValue("L:A320_NEO_FCU_FORCE_IDLE_VS", "Number", 1);
            });
        }
    }

    _onStepClimbDescent() {
        if (!(this.flightPhaseManager.phase === FmgcFlightPhases.CLIMB || this.flightPhaseManager.phase === FmgcFlightPhases.CRUISE)) {
            return;
        }

        const _targetFl = Simplane.getAutoPilotDisplayedAltitudeLockValue() / 100;

        if (
            (this.flightPhaseManager.phase === FmgcFlightPhases.CLIMB && _targetFl > this.cruiseFlightLevel) ||
            (this.flightPhaseManager.phase === FmgcFlightPhases.CRUISE && _targetFl !== this.cruiseFlightLevel)
        ) {
            this.addNewMessage(NXSystemMessages.newCrzAlt.getSetMessage(_targetFl * 100));
            this.cruiseFlightLevel = _targetFl;
            this._cruiseFlightLevel = _targetFl;
        }
    }

    /***
     * Executed on every alt knob turn, checks whether or not the crz fl can be changed to the newly selected fcu altitude
     * It creates a timeout to simulate real life delay which resets every time the fcu knob alt increases or decreases.
     * @private
     */
    _onTrySetCruiseFlightLevel() {
        if (!(this.flightPhaseManager.phase === FmgcFlightPhases.CLIMB || this.flightPhaseManager.phase === FmgcFlightPhases.CRUISE)) {
            return;
        }

        const activeVerticalMode = SimVar.GetSimVarValue('L:A32NX_FMA_VERTICAL_MODE', 'enum');

        if ((activeVerticalMode >= 11 && activeVerticalMode <= 15) || (activeVerticalMode >= 21 && activeVerticalMode <= 23)) {
            const fcuFl = Simplane.getAutoPilotDisplayedAltitudeLockValue() / 100;

            if (this.flightPhaseManager.phase === FmgcFlightPhases.CLIMB && fcuFl > this.cruiseFlightLevel ||
                this.flightPhaseManager.phase === FmgcFlightPhases.CRUISE && fcuFl !== this.cruiseFlightLevel
            ) {
                if (this.cruiseFlightLevelTimeOut) {
                    clearTimeout(this.cruiseFlightLevelTimeOut);
                    this.cruiseFlightLevelTimeOut = undefined;
                }

                this.cruiseFlightLevelTimeOut = setTimeout(() => {
                    if (fcuFl === Simplane.getAutoPilotDisplayedAltitudeLockValue() / 100 &&
                        (
                            this.flightPhaseManager.phase === FmgcFlightPhases.CLIMB && fcuFl > this.cruiseFlightLevel ||
                            this.flightPhaseManager.phase === FmgcFlightPhases.CRUISE && fcuFl !== this.cruiseFlightLevel
                        )
                    ) {
                        this.addNewMessage(NXSystemMessages.newCrzAlt.modifyMessage(fcuFl * 100));
                        this.cruiseFlightLevel = fcuFl;
                        this._cruiseFlightLevel = fcuFl;
                        if (this.page.Current === this.page.ProgressPage) {
                            CDUProgressPage.ShowPage(this);
                        }
                    }
                }, 3000);
            }
        }
    }

    /* END OF FMS EVENTS */
    /* FMS CHECK ROUTINE */

    checkDestData() {
        this.addNewMessage(NXSystemMessages.enterDestData, () => {
            return isFinite(this.perfApprQNH) && isFinite(this.perfApprTemp) && isFinite(this.perfApprWindHeading) && isFinite(this.perfApprWindSpeed);
        });
    }

    /* END OF FMS CHECK ROUTINE */
    /* MCDU GET/SET METHODS */

    get cruiseFlightLevel() {
        return this._activeCruiseFlightLevel;
    }

    set cruiseFlightLevel(fl) {
        this._activeCruiseFlightLevel = Math.round(fl);
        SimVar.SetSimVarValue("L:AIRLINER_CRUISE_ALTITUDE", "number", this._activeCruiseFlightLevel * 100);
    }

    setCruiseFlightLevelAndTemperature(input) {
        if (input === FMCMainDisplay.clrValue) {
            this.cruiseFlightLevel = undefined;
            this._cruiseFlightLevel = undefined;
            this.cruiseTemperature = undefined;
            return true;
        }
        const flString = input.split("/")[0].replace("FL", "");
        const tempString = input.split("/")[1];
        const onlyTemp = flString.length === 0;

        if (!!flString && !onlyTemp && this.trySetCruiseFl(parseFloat(flString))) {
            if (SimVar.GetSimVarValue("L:A32NX_CRZ_ALT_SET_INITIAL", "bool") === 1 && SimVar.GetSimVarValue("L:A32NX_GOAROUND_PASSED", "bool") === 1) {
                SimVar.SetSimVarValue("L:A32NX_NEW_CRZ_ALT", "number", this.cruiseFlightLevel);
            } else {
                SimVar.SetSimVarValue("L:A32NX_CRZ_ALT_SET_INITIAL", "bool", 1);
            }
            if (!tempString) {
                return true;
            }
        }
        if (!!tempString) {
            const temp = parseInt(tempString.replace("M", "-"));
            console.log("tS: " + tempString);
            console.log("ti: " + temp);
            if (isFinite(temp) && this._cruiseEntered) {
                if (temp > -270 && temp < 100) {
                    this.cruiseTemperature = temp;
                    return true;
                } else {
                    this.addNewMessage(NXSystemMessages.entryOutOfRange);
                    return false;
                }
            } else {
                this.addNewMessage(NXSystemMessages.notAllowed);
                return false;
            }
        }
        this.addNewMessage(NXSystemMessages.formatError);
        return false;
    }

    tryUpdateCostIndex(costIndex) {
        const value = parseInt(costIndex);
        if (isFinite(value)) {
            if (value >= 0) {
                if (value < 1000) {
                    this.costIndexSet = true;
                    this.costIndex = value;
                    this.updateManagedSpeeds();
                    return true;
                } else {
                    this.addNewMessage(NXSystemMessages.entryOutOfRange);
                    return false;
                }
            }
        }
        this.addNewMessage(NXSystemMessages.notAllowed);
        return false;
    }

    /**
     * Any tropopause altitude up to 60,000 ft is able to be entered
     * @param {string} tropo Format: NNNN or NNNNN Leading 0’s must be included. Entry is rounded to the nearest 10 ft
     * @return {boolean} Whether tropopause could be set or not
     */
    tryUpdateTropo(tropo) {
        if (tropo === FMCMainDisplay.clrValue) {
            if (this.tropo) {
                this.tropo = undefined;
                return true;
            }
            this.addNewMessage(NXSystemMessages.notAllowed);
            return false;
        }

        if (!tropo.match(/^(?=(\D*\d){4,5}\D*$)/g)) {
            this.addNewMessage(NXSystemMessages.formatError);
            return false;
        }

        const value = parseInt(tropo);
        if (isFinite(value) && value >= 0 && value <= 60000) {
            this.tropo = Math.round(value / 10) * 10;
            return true;
        }

        this.addNewMessage(NXSystemMessages.entryOutOfRange);
        return false;
    }

    ensureCurrentFlightPlanIsTemporary(callback = EmptyCallback.Boolean) {
        if (this.flightPlanManager.getCurrentFlightPlanIndex() === 0) {
            this.flightPlanManager.copyCurrentFlightPlanInto(1, () => {
                this.flightPlanManager.setCurrentFlightPlanIndex(1, (result) => {
                    SimVar.SetSimVarValue("L:FMC_FLIGHT_PLAN_IS_TEMPORARY", "number", 1);
                    SimVar.SetSimVarValue("L:MAP_SHOW_TEMPORARY_FLIGHT_PLAN", "number", 1);
                    callback(result);
                });
            }).catch(console.error);
        } else {
            callback(true);
        }
    }

    tryUpdateFromTo(fromTo, callback = EmptyCallback.Boolean) {
        if (fromTo === FMCMainDisplay.clrValue) {
            this.addNewMessage(NXSystemMessages.notAllowed);
            return callback(false);
        }
        const from = fromTo.split("/")[0];
        const to = fromTo.split("/")[1];
        this.dataManager.GetAirportByIdent(from).then((airportFrom) => {
            if (airportFrom) {
                this.dataManager.GetAirportByIdent(to).then((airportTo) => {
                    if (airportTo) {
                        this.atsuManager.atc.resetAtisAutoUpdate();
                        this.eraseTemporaryFlightPlan(() => {
                            this.flightPlanManager.clearFlightPlan(() => {
                                this.tempFpPendingAutoTune = true;
                                this.flightPlanManager.setOrigin(airportFrom.icao, () => {
                                    this.tmpOrigin = airportFrom.ident;
                                    this.setGroundTempFromOrigin();
                                    this.flightPlanManager.setDestination(airportTo.icao, () => {
                                        this.flightPlanManager.getWaypoint(0).endsInDiscontinuity = true;
                                        this.flightPlanManager.getWaypoint(0).discontinuityCanBeCleared = true;
                                        this.tmpOrigin = airportTo.ident;
                                        SimVar.SetSimVarValue("L:FLIGHTPLAN_USE_DECEL_WAYPOINT", "number", 1);
                                        callback(true);
                                    }).catch(console.error);
                                }).catch(console.error);
                            }).catch(console.error);
                        });
                    } else {
                        this.addNewMessage(NXSystemMessages.notInDatabase);
                        callback(false);
                    }
                }).catch(console.error);
            } else {
                this.addNewMessage(NXSystemMessages.notInDatabase);
                callback(false);
            }
        }).catch(console.error);
    }

    /**
     * Computes distance between destination and alternate destination
     */
    tryUpdateDistanceToAlt() {
        this._DistanceToAlt = Avionics.Utils.computeGreatCircleDistance(
            this.flightPlanManager.getDestination().infos.coordinates,
            this.altDestination.infos.coordinates);
    }

    // only used by trySetRouteAlternateFuel
    isAltFuelInRange(fuel) {
        return 0 < fuel && fuel < (this.blockFuel - this._routeTripFuelWeight);
    }

    async trySetRouteAlternateFuel(altFuel) {
        if (altFuel === FMCMainDisplay.clrValue) {
            this._routeAltFuelEntered = false;
            return true;
        }
        if (!this.altDestination) {
            this.addNewMessage(NXSystemMessages.notAllowed);
            return false;
        }

        const value = NXUnits.userToKg(parseFloat(altFuel));
        if (isFinite(value)) {
            if (this.isAltFuelInRange(value)) {
                this._routeAltFuelEntered = true;
                this._routeAltFuelWeight = value;
                this._routeAltFuelTime = FMCMainDisplay.minutesTohhmm(A32NX_FuelPred.computeUserAltTime(this._routeAltFuelWeight * 1000, 290));
                return true;
            } else {
                this.addNewMessage(NXSystemMessages.entryOutOfRange);
                return false;
            }
        }
        this.addNewMessage(NXSystemMessages.formatError);
        return false;
    }

    async trySetMinDestFob(fuel) {
        if (fuel === FMCMainDisplay.clrValue) {
            this._minDestFobEntered = false;
            return true;
        }
        if (!this.representsDecimalNumber(fuel)) {
            this.addNewMessage(NXSystemMessages.formatError);
            return false;
        }

        const value = NXUnits.userToKg(parseFloat(fuel));
        if (isFinite(value)) {
            if (this.isMinDestFobInRange(value)) {
                this._minDestFobEntered = true;
                if (value < this._minDestFob) {
                    this.addNewMessage(NXSystemMessages.checkMinDestFob);
                }
                this._minDestFob = value;
                return true;
            } else {
                this.addNewMessage(NXSystemMessages.entryOutOfRange);
                return false;
            }
        }
        this.addNewMessage(NXSystemMessages.formatError);
        return false;
    }

    async tryUpdateAltDestination(altDestIdent) {
        if (altDestIdent === "NONE" || altDestIdent === FMCMainDisplay.clrValue) {
            this.atsuManager.atc.resetAtisAutoUpdate();
            this.altDestination = undefined;
            this._DistanceToAlt = 0;
            return true;
        }
        const airportAltDest = await this.dataManager.GetAirportByIdent(altDestIdent).catch(console.error);
        if (airportAltDest) {
            this.atsuManager.atc.resetAtisAutoUpdate();
            this.altDestination = airportAltDest;
            this.tryUpdateDistanceToAlt();
            return true;
        }
        this.addNewMessage(NXSystemMessages.notInDatabase);
        return false;
    }

    /**
     * Updates the Fuel weight cell to tons. Uses a place holder FL120 for 30 min
     */
    tryUpdateRouteFinalFuel() {
        if (this._routeFinalFuelTime <= 0) {
            this._routeFinalFuelTime = this._defaultRouteFinalTime;
        }
        this._routeFinalFuelWeight = A32NX_FuelPred.computeHoldingTrackFF(this.zeroFuelWeight, 120) / 1000;
        this._rteFinalCoeffecient = A32NX_FuelPred.computeHoldingTrackFF(this.zeroFuelWeight, 120) / 30;
    }

    /**
     * Updates the alternate fuel and time values using a place holder FL of 330 until that can be set
     */
    tryUpdateRouteAlternate() {
        if (this._DistanceToAlt < 20) {
            this._routeAltFuelWeight = 0;
            this._routeAltFuelTime = 0;
        } else {
            const placeholderFl = 120;
            let airDistance = 0;
            if (this._windDir === this._windDirections.TAILWIND) {
                airDistance = A32NX_FuelPred.computeAirDistance(Math.round(this._DistanceToAlt), this.averageWind);
            } else if (this._windDir === this._windDirections.HEADWIND) {
                airDistance = A32NX_FuelPred.computeAirDistance(Math.round(this._DistanceToAlt), -this.averageWind);
            }

            const deviation = (this.zeroFuelWeight + this._routeFinalFuelWeight - A32NX_FuelPred.refWeight) * A32NX_FuelPred.computeNumbers(airDistance, placeholderFl, A32NX_FuelPred.computations.CORRECTIONS, true);
            if ((20 < airDistance && airDistance < 200) && (100 < placeholderFl && placeholderFl < 290)) { //This will always be true until we can setup alternate routes
                this._routeAltFuelWeight = (A32NX_FuelPred.computeNumbers(airDistance, placeholderFl, A32NX_FuelPred.computations.FUEL, true) + deviation) / 1000;
                this._routeAltFuelTime = A32NX_FuelPred.computeNumbers(airDistance, placeholderFl, A32NX_FuelPred.computations.TIME, true);
            }
        }
    }

    /**
     * Attempts to calculate trip information. Is dynamic in that it will use liveDistanceTo the destination rather than a
     * static distance. Works down to 20NM airDistance and FL100 Up to 3100NM airDistance and FL390, anything out of those ranges and values
     * won't be updated.
     */
    tryUpdateRouteTrip(dynamic = false) {
        let airDistance = 0;
        const groundDistance = dynamic ? this.flightPlanManager.getDistanceToDestination(0) : this.flightPlanManager.getDestination().cumulativeDistanceInFP;
        if (this._windDir === this._windDirections.TAILWIND) {
            airDistance = A32NX_FuelPred.computeAirDistance(groundDistance, this.averageWind);
        } else if (this._windDir === this._windDirections.HEADWIND) {
            airDistance = A32NX_FuelPred.computeAirDistance(groundDistance, -this.averageWind);
        }

        let altToUse = this.cruiseFlightLevel;
        // Use the cruise level for calculations otherwise after cruise use descent altitude down to 10,000 feet.
        if (this.flightPhaseManager.phase >= FmgcFlightPhases.DESCENT) {
            altToUse = SimVar.GetSimVarValue("PLANE ALTITUDE", 'Feet') / 100;
        }

        if ((20 <= airDistance && airDistance <= 3100) && (100 <= altToUse && altToUse <= 390)) {
            const deviation = (this.zeroFuelWeight + this._routeFinalFuelWeight + this._routeAltFuelWeight - A32NX_FuelPred.refWeight) * A32NX_FuelPred.computeNumbers(airDistance, altToUse, A32NX_FuelPred.computations.CORRECTIONS, false);

            this._routeTripFuelWeight = (A32NX_FuelPred.computeNumbers(airDistance, altToUse, A32NX_FuelPred.computations.FUEL, false) + deviation) / 1000;
            this._routeTripTime = A32NX_FuelPred.computeNumbers(airDistance, altToUse, A32NX_FuelPred.computations.TIME, false);
        }
    }

    tryUpdateMinDestFob() {
        this._minDestFob = this._routeAltFuelWeight + this.getRouteFinalFuelWeight();
    }

    tryUpdateTOW() {
        this.takeOffWeight = this.zeroFuelWeight + this.blockFuel - this.taxiFuelWeight;
    }

    tryUpdateLW() {
        this.landingWeight = this.takeOffWeight - this._routeTripFuelWeight;
    }

    /**
     * Computes extra fuel
     * @param {boolean}useFOB - States whether to use the FOB rather than block fuel when computing extra fuel
     * @returns {number}
     */
    tryGetExtraFuel(useFOB = false) {
        const isFlying = parseInt(SimVar.GetSimVarValue("GROUND VELOCITY", "knots")) > 30;

        if (useFOB) {
            return this.getFOB() - this.getTotalTripFuelCons() - this._minDestFob - this.taxiFuelWeight - (isFlying ? 0 : this.getRouteReservedWeight());
        } else {
            return this.blockFuel - this.getTotalTripFuelCons() - this._minDestFob - this.taxiFuelWeight - (isFlying ? 0 : this.getRouteReservedWeight());
        }
    }

    /**
     * EXPERIMENTAL
     * Attempts to calculate the extra time
     */
    tryGetExtraTime(useFOB = false) {
        if (this.tryGetExtraFuel(useFOB) <= 0) {
            return 0;
        }
        const tempWeight = this.getGW() - this._minDestFob;
        const tempFFCoefficient = A32NX_FuelPred.computeHoldingTrackFF(tempWeight, 180) / 30;
        return (this.tryGetExtraFuel(useFOB) * 1000) / tempFFCoefficient;
    }

    getRouteAltFuelWeight() {
        return this._routeAltFuelWeight;
    }

    getRouteAltFuelTime() {
        return this._routeAltFuelTime;
    }

    setOriginRunwayIndex(runwayIndex, callback = EmptyCallback.Boolean) {
        this.ensureCurrentFlightPlanIsTemporary(() => {
            this.tempFpPendingAutoTune = true;
            this.flightPlanManager.setDepartureProcIndex(-1, () => {
                this.flightPlanManager.setOriginRunwayIndex(runwayIndex, () => {
                    return callback(true);
                }).catch(console.error);
            }).catch(console.error);
        });
    }

    setRunwayIndex(runwayIndex, callback = EmptyCallback.Boolean) {
        this.ensureCurrentFlightPlanIsTemporary(() => {
            const routeOriginInfo = this.flightPlanManager.getOrigin().infos;
            this.tempFpPendingAutoTune = true;
            if (!this.flightPlanManager.getOrigin()) {
                this.addNewMessage(NXFictionalMessages.noOriginSet);
                return callback(false);
            } else if (runwayIndex === -1) {
                this.flightPlanManager.setDepartureRunwayIndex(-1, () => {
                    this.flightPlanManager.setOriginRunwayIndex(-1, () => {
                        return callback(true);
                    }).catch(console.error);
                }).catch(console.error);
            } else if (routeOriginInfo instanceof AirportInfo) {
                if (routeOriginInfo.oneWayRunways[runwayIndex]) {
                    this.flightPlanManager.setDepartureRunwayIndex(runwayIndex, () => {
                        return callback(true);
                    }).catch(console.error);
                }
            } else {
                this.addNewMessage(NXSystemMessages.notInDatabase);
                callback(false);
            }
        });
    }

    setDepartureIndex(departureIndex, callback = EmptyCallback.Boolean) {
        this.ensureCurrentFlightPlanIsTemporary(() => {
            const currentRunway = this.flightPlanManager.getOriginRunway();
            this.flightPlanManager.setDepartureProcIndex(departureIndex, () => {
                if (currentRunway) {
                    SimVar.SetSimVarValue("L:A32NX_DEPARTURE_ELEVATION", "feet", A32NX_Util.meterToFeet(currentRunway.elevation));
                    const departure = this.flightPlanManager.getDeparture();
                    const departureRunwayIndex = departure.runwayTransitions.findIndex(t => {
                        return t.name.indexOf(currentRunway.designation) !== -1;
                    });
                    if (departureRunwayIndex >= -1) {
                        return this.flightPlanManager.setDepartureRunwayIndex(departureRunwayIndex, () => {
                            return callback(true);
                        }).catch(console.error);
                    }
                }
                return callback(true);
            }).catch(console.error);
        });
    }

    setApproachTransitionIndex(transitionIndex, callback = EmptyCallback.Boolean) {
        //console.log("FMCMainDisplay: setApproachTransitionIndex = ", transitionIndex);
        const arrivalIndex = this.flightPlanManager.getArrivalProcIndex();
        this.ensureCurrentFlightPlanIsTemporary(() => {
            this.flightPlanManager.setApproachTransitionIndex(transitionIndex, () => {
                this.flightPlanManager.setArrivalProcIndex(arrivalIndex, () => {
                    callback(true);
                }).catch(console.error);
            }).catch(console.error);
        });
    }

    setArrivalProcIndex(arrivalIndex, callback = EmptyCallback.Boolean) {
        //console.log("FMCMainDisplay: setArrivalProcIndex = ", arrivalIndex);
        this.ensureCurrentFlightPlanIsTemporary(() => {
            this.flightPlanManager.setArrivalProcIndex(arrivalIndex, () => {
                callback(true);
            }).catch(console.error);
        });
    }

    setArrivalIndex(arrivalIndex, transitionIndex, callback = EmptyCallback.Boolean) {
        //console.log("FMCMainDisplay: setArrivalIndex: arrivalIndex=", arrivalIndex, " transitionIndex=", transitionIndex);
        this.ensureCurrentFlightPlanIsTemporary(() => {
            this.flightPlanManager.setArrivalEnRouteTransitionIndex(transitionIndex, () => {
                this.flightPlanManager.setArrivalProcIndex(arrivalIndex, () => {
                    callback(true);
                }).catch(console.error);
            }).catch(console.error);
        });
    }

    setApproachIndex(approachIndex, callback = EmptyCallback.Boolean) {
        //console.log("FMCMainDisplay: setApproachIndex = ", approachIndex);
        this.ensureCurrentFlightPlanIsTemporary(() => {
            this.flightPlanManager.setApproachIndex(approachIndex, () => {
                const approach = this.flightPlanManager.getApproach();
                if (approach) {
                    const runway = this.flightPlanManager.getDestinationRunway();
                    if (runway) {
                        SimVar.SetSimVarValue("L:A32NX_PRESS_AUTO_LANDING_ELEVATION", "feet", A32NX_Util.meterToFeet(runway.elevation));
                    }
                }
                this.tempFpPendingAutoTune = true;
                callback(true);
            }).catch(console.error);
        });
    }

    async tuneIlsFromApproach(appr) {
        const finalLeg = appr.finalLegs[appr.finalLegs.length - 1];
        const ilsIcao = finalLeg.originIcao.trim();
        if (ilsIcao.length > 0) {
            try {
                const ils = await this.facilityLoader.getFacility(ilsIcao).catch(console.error);
                if (ils.infos.frequencyMHz > 1) {
                    this.ilsAutoFrequency = ils.infos.frequencyMHz;
                    this.ilsAutoIcao = ils.infos.icao;
                    this.ilsAutoIdent = ils.infos.ident;
                    this.ilsAutoCourse = Math.round(finalLeg.course) % 360;
                    this.ilsAutoTuned = true;
                    if (!this._ilsFrequencyPilotEntered && !this._ilsIdentPilotEntered) {
                        this.connectIlsFrequency(this.ilsAutoFrequency);
                    }
                    if (this.ilsCourse) {
                        this.checkRunwayLsCourseMismatch();
                    } else {
                        await this.updateIlsCourse();
                    }
                    if (this.flightPhaseManager.phase > FmgcFlightPhases.TAKEOFF) {
                        this.ilsApproachAutoTuned = true;
                    } else {
                        this.ilsTakeoffAutoTuned = true;
                    }
                    this.checkRunwayLsMismatch();
                    return true;
                }
            } catch (error) {
                console.error('tuneIlsFromApproach', error);
                return false;
            }
        }
        return false;
    }

    clearAutotunedIls() {
        this.ilsAutoTuned = false;
        this.ilsApproachAutoTuned = false;
        this.ilsTakeoffAutoTuned = false;
        this.ilsAutoFrequency = undefined;
        this.ilsAutoIdent = undefined;
        this.ilsAutoCourse = undefined;
        this.updateIlsCourse();
    }

    async updateIls() {
        await this.updateIlsCourse();

        let airport;
        let runway;

        if (this.flightPhaseManager.phase > FmgcFlightPhases.TAKEOFF) {
            if (this.ilsApproachAutoTuned || this.flightPlanManager.getCurrentFlightPlanIndex() !== 0) {
                return;
            }
            this.ilsAutoTuned = false;
            // for unknown reasons, the approach returned here doesn't have the approach waypoints which we need
            const appr = this.flightPlanManager.getApproach();
            if (appr) {
                if (appr.name && appr.name.indexOf('ILS') === -1 && appr.name.indexOf('LOC') === -1) {
                    return;
                }
                airport = this.flightPlanManager.getDestination();
                runway = this.flightPlanManager.getDestinationRunway();

                const planeLla = new LatLongAlt(
                    SimVar.GetSimVarValue("PLANE LATITUDE", "degree latitude"),
                    SimVar.GetSimVarValue("PLANE LONGITUDE", "degree longitude")
                );
                if (runway && runway.beginningCoordinates) {
                    const runwayDistance = Avionics.Utils.computeGreatCircleDistance(planeLla, runway.beginningCoordinates);
                    if (runwayDistance > 300) {
                        return;
                    }
                }
            }
        } else {
            if (this.ilsTakeoffAutoTuned || this.flightPlanManager.getCurrentFlightPlanIndex() !== 0) {
                return;
            }
            this.ilsAutoTuned = false;
            airport = this.flightPlanManager.getOrigin();
            runway = this.flightPlanManager.getOriginRunway();
        }

        // If the airport has correct navdata, the ILS will be listed as the reference navaid (originIcao in MSFS land) on at least the last leg of the
        // ILS approach procedure(s). Tuning this way gives us the ident, and the course
        if (airport && airport.infos && airport.infos.icao.charAt(0) === 'A' && runway) {
            for (let i = 0; i < airport.infos.approaches.length && !this.ilsAutoTuned; i++) {
                const appr = airport.infos.approaches[i];
                // L(eft), C(entre), R(ight), T(true North) are the possible runway designators (ARINC424)
                // If there are multiple procedures for the same type of approach, an alphanumeric suffix is added to their names (last subpattern)
                // We are a little more lenient than ARINC424 in an effort to match non-perfect navdata, so we allow dashes, spaces, or nothing before the suffix
                if (appr && appr.name && appr.finalLegs) {
                    const match = appr.name.trim().match(/^(ILS|LOC) (RW)?([0-9]{1,2}[LCRT]?)([\s\-]*[A-Z0-9])?$/);
                    if (
                        match !== null
                        && Avionics.Utils.formatRunway(match[3]) === Avionics.Utils.formatRunway(runway.designation)
                        && appr.finalLegs.length > 0
                    ) {
                        await this.tuneIlsFromApproach(appr);
                    }
                }
            }
        }
    }

    async updateIlsCourse() {
        let course = -1;
        if (this.ilsCourse !== undefined) {
            course = this.ilsCourse;
        } else if (this.ilsAutoTuned && (!this._ilsIdentPilotEntered || this._ilsIcao === this.ilsAutoIcao) && !this._ilsFrequencyPilotEntered) {
            course = this.ilsAutoCourse;
        } else if (this.ilsFrequency > 0 && SimVar.GetSimVarValue('L:A32NX_RADIO_RECEIVER_LOC_IS_VALID', 'number') === 1) {
            course = SimVar.GetSimVarValue('NAV LOCALIZER:3', 'degrees');
        }
        return SimVar.SetSimVarValue('L:A32NX_FM_LS_COURSE', 'number', course);
    }

    isRunwayLsMismatched() {
        if (!this.ilsAutoTuned || this.flightPhaseManager.phase === FmgcFlightPhases.DONE) {
            return false;
        }

        return (this._ilsFrequencyPilotEntered && Math.abs(this.ilsFrequency - this.ilsAutoFrequency) >= 0.05) || (this._ilsIdentPilotEntered && this._ilsIcao !== this.ilsAutoIcao);
    }

    isRunwayLsCourseMismatched() {
        if (!this.ilsAutoTuned || this.ilsCourse === undefined) {
            return false;
        }

        return Math.abs(Avionics.Utils.diffAngle(this.ilsCourse, this.ilsAutoCourse)) > 3;
    }

    checkRunwayLsMismatch() {
        if (this.isRunwayLsMismatched()) {
            this.addNewMessage(NXSystemMessages.rwyLsMismatch, () => !(this.isRunwayLsMismatched() || this.isRunwayLsCourseMismatched()));
        }

        // manually entered course mismatch is handled separately to avoid unwanted messages
    }

    checkRunwayLsCourseMismatch() {
        if (this.isRunwayLsCourseMismatched()) {
            this.addNewMessage(NXSystemMessages.rwyLsMismatch, () => !(this.isRunwayLsMismatched() || this.isRunwayLsCourseMismatched()));
        }
    }

    updateFlightNo(flightNo, callback = EmptyCallback.Boolean) {
        if (flightNo.length > 7) {
            this.addNewMessage(NXSystemMessages.notAllowed);
            return callback(false);
        }

        SimVar.SetSimVarValue("ATC FLIGHT NUMBER", "string", flightNo, "FMC").then(() => {
            this.atsuManager.connectToNetworks(flightNo)
                .then((code) => {
                    if (code !== Atsu.AtsuStatusCodes.Ok) {
                        SimVar.SetSimVarValue("L:A32NX_MCDU_FLT_NO_SET", "boolean", 0);
                        this.addNewAtsuMessage(code);
                        this.flightNo = "";
                        return callback(false);
                    }

                    SimVar.SetSimVarValue("L:A32NX_MCDU_FLT_NO_SET", "boolean", 1);
                    this.flightNumber = flightNo;
                    return callback(true);
                });
        });
    }

    updateCoRoute(coRoute, callback = EmptyCallback.Boolean) {
        if (coRoute.length > 2) {
            if (coRoute.length < 10) {
                if (coRoute === "NONE") {
                    this.coRoute = undefined;
                } else {
                    this.coRoute = coRoute;
                }
                return callback(true);
            }
        }
        this.addNewMessage(NXSystemMessages.notAllowed);
        return callback(false);
    }

    getTotalTripTime() {
        return this._routeTripTime;
    }

    getTotalTripFuelCons() {
        return this._routeTripFuelWeight;
    }

    _getOrSelectWaypoints(getter, ident, callback) {
        getter(ident).then((waypoints) => {
            if (waypoints.length === 0) {
                return callback(undefined);
            }
            if (waypoints.length === 1) {
                return callback(waypoints[0]);
            }
            A320_Neo_CDU_SelectWptPage.ShowPage(this, waypoints, callback);
        });
    }

    getOrSelectILSsByIdent(ident, callback) {
        this._getOrSelectWaypoints(this.dataManager.GetILSsByIdent.bind(this.dataManager), ident, callback);
    }
    getOrSelectVORsByIdent(ident, callback) {
        this._getOrSelectWaypoints(this.dataManager.GetVORsByIdent.bind(this.dataManager), ident, callback);
    }
    getOrSelectNDBsByIdent(ident, callback) {
        this._getOrSelectWaypoints(this.dataManager.GetNDBsByIdent.bind(this.dataManager), ident, callback);
    }

    getOrSelectWaypointByIdent(ident, callback) {
        this._getOrSelectWaypoints(this.dataManager.GetWaypointsByIdent.bind(this.dataManager), ident, callback);
    }

    insertWaypoint(newWaypointTo, index, callback = EmptyCallback.Boolean, immediately) {
        if (newWaypointTo === "" || newWaypointTo === FMCMainDisplay.clrValue) {
            return callback(false);
        }
        try {
            this.getOrCreateWaypoint(newWaypointTo, true).then((waypoint) => {
                if (!waypoint) {
                    return callback(false);
                }
                if (immediately) {
                    if (this.flightPlanManager.isCurrentFlightPlanTemporary()) {
                        this.addNewMessage(NXSystemMessages.notAllowed);
                        return callback(false);
                    }
                    if (waypoint.additionalData && waypoint.additionalData.storedType !== undefined) {
                        this.flightPlanManager.addUserWaypoint(waypoint, index, () => {
                            return callback(true);
                        }).catch(console.error);
                    } else {
                        this.flightPlanManager.addWaypoint(waypoint.icao, index, () => {
                            return callback(true);
                        }).catch(console.error);
                    }
                } else {
                    this.ensureCurrentFlightPlanIsTemporary(async () => {
                        if (waypoint.additionalData && waypoint.additionalData.storedType !== undefined) {
                            this.flightPlanManager.addUserWaypoint(waypoint, index, () => {
                                return callback(true);
                            }).catch(console.error);
                        } else {
                            this.flightPlanManager.addWaypoint(waypoint.icao, index, () => {
                                return callback(true);
                            }).catch(console.error);
                        }
                    });
                }
            }).catch((err) => {
                if (err instanceof McduMessage) {
                    this.addNewMessage(err);
                } else {
                    console.error(err);
                }
                return callback(false);
            });
        } catch (err) {
            if (err instanceof McduMessage) {
                this.addNewMessage(err);
            } else {
                console.error(err);
            }
            return callback(false);
        }
    }

    activateDirectToWaypoint(waypoint, callback = EmptyCallback.Void) {
        const waypoints = this.flightPlanManager.getWaypoints();
        this.flightPlanManager.activateDirectTo(waypoint.infos.icao, () => {
            SimVar.SetSimVarValue("K:A32NX.FMGC_DIR_TO_TRIGGER", "number", 0);
            callback();
        });
    }

    async insertWaypointsAlongAirway(lastWaypointIdent, index, airwayName, callback = EmptyCallback.Boolean) {
        const referenceWaypoint = this.flightPlanManager.getWaypoint(index - 1);
        const lastWaypointIdentPadEnd = lastWaypointIdent.padEnd(5, " ");
        if (referenceWaypoint) {
            const infos = referenceWaypoint.infos;
            if (infos instanceof WayPointInfo) {
                await referenceWaypoint.infos.UpdateAirway(airwayName).catch(console.error); // Sometimes the waypoint is initialized without waiting to the airways array to be filled
                const airway = infos.airways.find(a => {
                    return a.name === airwayName;
                });
                if (airway) {
                    const firstIndex = airway.icaos.indexOf(referenceWaypoint.icao);
                    const lastWaypointIcao = airway.icaos.find(icao => icao.substring(7, 12) === lastWaypointIdentPadEnd);
                    const lastIndex = airway.icaos.indexOf(lastWaypointIcao);
                    if (firstIndex >= 0) {
                        if (lastIndex >= 0) {
                            let inc = 1;
                            if (lastIndex < firstIndex) {
                                inc = -1;
                            }
                            index -= 1;
                            const count = Math.abs(lastIndex - firstIndex);
                            for (let i = 1; i < count + 1; i++) { // 9 -> 6
                                const syncInsertWaypointByIcao = async (icao, idx) => {
                                    return new Promise(resolve => {
                                        console.log("add icao:" + icao + " @ " + idx);
                                        this.flightPlanManager.addWaypoint(icao, idx, () => {
                                            const waypoint = this.flightPlanManager.getWaypoint(idx);
                                            waypoint.infos.airwayIn = airwayName;
                                            if (i < count) {
                                                waypoint.infos.airwayOut = airwayName;
                                            }
                                            console.log("icao:" + icao + " added");
                                            resolve();
                                        }).catch(console.error);
                                    });
                                };

                                await syncInsertWaypointByIcao(airway.icaos[firstIndex + i * inc], index + i).catch(console.error);
                            }
                            callback(true);
                            return;
                        }
                        this.addNewMessage(NXFictionalMessages.secondIndexNotFound);
                        return callback(false);
                    }
                    this.addNewMessage(NXFictionalMessages.firstIndexNotFound);
                    return callback(false);
                }
                this.addNewMessage(NXFictionalMessages.noRefWpt);
                return callback(false);
            }
            this.addNewMessage(NXFictionalMessages.noWptInfos);
            return callback(false);
        }
        this.addNewMessage(NXFictionalMessages.noRefWpt);
        return callback(false);
    }

    // Copy airway selections from temporary to active flightplan
    async copyAirwaySelections() {
        const temporaryFPWaypoints = this.flightPlanManager.getWaypoints(1);
        const activeFPWaypoints = this.flightPlanManager.getWaypoints(0);
        for (let i = 0; i < activeFPWaypoints.length; i++) {
            if (activeFPWaypoints[i].infos && temporaryFPWaypoints[i] && activeFPWaypoints[i].icao === temporaryFPWaypoints[i].icao && temporaryFPWaypoints[i].infos) {
                activeFPWaypoints[i].infos.airwayIn = temporaryFPWaypoints[i].infos.airwayIn;
                activeFPWaypoints[i].infos.airwayOut = temporaryFPWaypoints[i].infos.airwayOut;
            }
        }
    }

    removeWaypoint(index, callback = EmptyCallback.Void, immediately = false) {
        if (immediately) {
            if (this.flightPlanManager.isCurrentFlightPlanTemporary()) {
                this.addNewMessage(NXSystemMessages.notAllowed);
                return callback(false);
            }
            this.flightPlanManager.removeWaypoint(index, false, callback);
        } else {
            this.ensureCurrentFlightPlanIsTemporary(() => {
                this.flightPlanManager.removeWaypoint(index, false, callback);
            });
        }
    }

    addWaypointOverfly(index, callback = EmptyCallback.Void, immediately = false) {
        if (immediately) {
            if (this.flightPlanManager.isCurrentFlightPlanTemporary()) {
                this.addNewMessage(NXSystemMessages.notAllowed);
                return callback(false);
            }
            this.flightPlanManager.addWaypointOverfly(index, true, callback);
        } else {
            this.ensureCurrentFlightPlanIsTemporary(() => {
                this.flightPlanManager.addWaypointOverfly(index, true, callback);
            });
        }
    }

    removeWaypointOverfly(index, callback = EmptyCallback.Void, immediately = false) {
        if (immediately) {
            if (this.flightPlanManager.isCurrentFlightPlanTemporary()) {
                this.addNewMessage(NXSystemMessages.notAllowed);
                return callback(false);
            }
            this.flightPlanManager.removeWaypointOverfly(index, true, callback);
        } else {
            this.ensureCurrentFlightPlanIsTemporary(() => {
                this.flightPlanManager.removeWaypointOverfly(index, true, callback);
            });
        }
    }

    clearDiscontinuity(index, callback = EmptyCallback.Void, immediately = false) {
        if (immediately) {
            if (this.flightPlanManager.isCurrentFlightPlanTemporary()) {
                this.addNewMessage(NXSystemMessages.notAllowed);
                return callback(false);
            }
            if (!this.flightPlanManager.clearDiscontinuity(index)) {
                this.addNewMessage(NXSystemMessages.notAllowed);
                return callback(false);
            }
            callback();
        } else {
            this.ensureCurrentFlightPlanIsTemporary(() => {
                if (!this.flightPlanManager.clearDiscontinuity(index)) {
                    this.addNewMessage(NXSystemMessages.notAllowed);
                    return callback(false);
                }
                callback();
            });
        }
    }

    setDestinationAfterWaypoint(icao, index, callback = EmptyCallback.Boolean) {
        this.dataManager.GetAirportByIdent(icao).then((airportTo) => {
            if (airportTo) {
                this.ensureCurrentFlightPlanIsTemporary(() => {
                    this.flightPlanManager.truncateWaypoints(index);
                    // add the new destination, which will insert a discontinuity
                    this.flightPlanManager.setDestination(airportTo.icao, () => {
                        this.tmpOrigin = airportTo.ident;
                        callback(true);
                    }).catch(console.error);
                });
            } else {
                this.addNewMessage(NXSystemMessages.notInDatabase);
                callback(false);
            }
        }).catch(console.error);
    }

    eraseTemporaryFlightPlan(callback = EmptyCallback.Void) {
        this.flightPlanManager.setCurrentFlightPlanIndex(0, () => {
            SimVar.SetSimVarValue("L:FMC_FLIGHT_PLAN_IS_TEMPORARY", "number", 0);
            SimVar.SetSimVarValue("L:MAP_SHOW_TEMPORARY_FLIGHT_PLAN", "number", 0);
            this.tempFpPendingAutoTune = false;
            callback();
        });
    }

    insertTemporaryFlightPlan(callback = EmptyCallback.Void) {
        if (this.flightPlanManager.getCurrentFlightPlanIndex() === 1) {
            this.flightPlanManager.copyCurrentFlightPlanInto(0, () => {
                this.flightPlanManager.setCurrentFlightPlanIndex(0, () => {
                    SimVar.SetSimVarValue("L:FMC_FLIGHT_PLAN_IS_TEMPORARY", "number", 0);
                    SimVar.SetSimVarValue("L:MAP_SHOW_TEMPORARY_FLIGHT_PLAN", "number", 0);
                    if (this.tempFpPendingAutoTune) {
                        this.clearAutotunedIls();
                        this.tempFpPendingAutoTune = false;
                    }
                    callback();
                });
            }).catch(console.error);
        }
    }

    /*
     * validates the waypoint type
     * return values:
     *    0 = lat-lon coordinate
     *    1 = time
     *    2 = place definition
     *   -1 = unknown
     */
    async waypointType(mcdu, waypoint) {
        if (mcdu.isLatLonFormat(waypoint)) {
            return [0, null];
        }

        // time formatted
        if (/([0-2][0-4][0-5][0-9]Z?)/.test(waypoint) && waypoint.length <= 5) {
            return [1, null];
        }

        // place formatted
        if (/^[A-Z0-9]{2,7}/.test(waypoint)) {
            return mcdu.dataManager.GetWaypointsByIdent.bind(mcdu.dataManager)(waypoint).then((waypoints) => {
                if (waypoints.length !== 0) {
                    return [2, null];
                } else {
                    return [-1, NXSystemMessages.notInDatabase];
                }
            });
        }

        return [-1, NXSystemMessages.formatError];
    }

    vSpeedsValid() {
        return this._v1Checked && this._vRChecked && this._v2Checked ? (
            (!!this.v1Speed && !!this.vRSpeed ? this.v1Speed <= this.vRSpeed : true)
            && (!!this.vRSpeed && !!this.v2Speed ? this.vRSpeed <= this.v2Speed : true)
            && (!!this.v1Speed && !!this.v2Speed ? this.v1Speed <= this.v2Speed : true)
        ) : true;
    }

    vSpeedDisagreeCheck() {
        this.addNewMessage(NXSystemMessages.vToDisagree, this.vSpeedsValid.bind(this));
    }

    //Needs PR Merge #3082
    trySetV1Speed(s) {
        if (s === FMCMainDisplay.clrValue) {
            this.addNewMessage(NXSystemMessages.notAllowed);
            return false;
        }
        const v = parseInt(s);
        if (!isFinite(v) || !/^\d{2,3}$/.test(s)) {
            this.addNewMessage(NXSystemMessages.formatError);
            return false;
        }
        if (v < 90 || v > 350) {
            this.addNewMessage(NXSystemMessages.entryOutOfRange);
            return false;
        }
        this.tryRemoveMessage(NXSystemMessages.checkToData.text);
        this._v1Checked = true;
        this.v1Speed = v;
        SimVar.SetSimVarValue("L:AIRLINER_V1_SPEED", "Knots", this.v1Speed).then(() => {
            this.vSpeedDisagreeCheck();
        });
        return true;
    }

    //Needs PR Merge #3082
    trySetVRSpeed(s) {
        if (s === FMCMainDisplay.clrValue) {
            this.addNewMessage(NXSystemMessages.notAllowed);
            return false;
        }
        const v = parseInt(s);
        if (!isFinite(v) || !/^\d{2,3}$/.test(s)) {
            this.addNewMessage(NXSystemMessages.formatError);
            return false;
        }
        if (v < 90 || v > 350) {
            this.addNewMessage(NXSystemMessages.entryOutOfRange);
            return false;
        }
        this.tryRemoveMessage(NXSystemMessages.checkToData.text);
        this._vRChecked = true;
        this.vRSpeed = v;
        SimVar.SetSimVarValue("L:AIRLINER_VR_SPEED", "Knots", this.vRSpeed).then(() => {
            this.vSpeedDisagreeCheck();
        });
        return true;
    }

    //Needs PR Merge #3082
    trySetV2Speed(s) {
        if (s === FMCMainDisplay.clrValue) {
            this.addNewMessage(NXSystemMessages.notAllowed);
            return false;
        }
        const v = parseInt(s);
        if (!isFinite(v) || !/^\d{2,3}$/.test(s)) {
            this.addNewMessage(NXSystemMessages.formatError);
            return false;
        }
        if (v < 90 || v > 350) {
            this.addNewMessage(NXSystemMessages.entryOutOfRange);
            return false;
        }
        this.tryRemoveMessage(NXSystemMessages.checkToData.text);
        this._v2Checked = true;
        this.v2Speed = v;
        SimVar.SetSimVarValue("L:AIRLINER_V2_SPEED", "Knots", this.v2Speed).then(() => {
            this.vSpeedDisagreeCheck();
        });
        return true;
    }

    trySetTakeOffTransAltitude(s) {
        if (s === FMCMainDisplay.clrValue) {
            // TODO when possible fetch default from database
            this.flightPlanManager.setOriginTransitionAltitude();
            return true;
        }

        let value = parseInt(s);
        if (!isFinite(value) || !/^\d{4,5}$/.test(s)) {
            this.addNewMessage(NXSystemMessages.formatError);
            return false;
        }

        value = Math.round(value / 10) * 10;
        if (value < 1000 || value > 45000) {
            this.addNewMessage(NXSystemMessages.entryOutOfRange);
            return false;
        }

        this.flightPlanManager.setOriginTransitionAltitude(value);
        return true;
    }

    //Needs PR Merge #3082
    async trySetThrustReductionAccelerationAltitude(s) {
        if (s === FMCMainDisplay.clrValue) {
            this.thrustReductionAltitudeIsPilotEntered = false;
            this.accelerationAltitudeIsPilotEntered = false;
            CDUPerformancePage.UpdateThrRedAccFromOrigin(this);
            return true;
        }

        const [match, checkThrRedAlt, slash1, , slash2, checkAccAlt] = s.match(/^([0-9]{4,5})?(\/?)?((\/)([0-9]{4,5}))?$/) || [];
        if (!match || (slash1 && slash2) || (!checkThrRedAlt && !checkAccAlt)) {
            this.addNewMessage(NXSystemMessages.formatError);
            return false;
        }

        let [thrRedAlt, accAlt] = s.split("/");

        if (thrRedAlt === undefined || thrRedAlt == "") {
            thrRedAlt = 0;
        }

        if (accAlt === undefined || accAlt == "") {
            accAlt = 0;
        }

        if (thrRedAlt > 45000 || accAlt > 45000) {
            this.addNewMessage(NXSystemMessages.entryOutOfRange);
            return false;
        }

        let currentThrRedAlt = this.thrustReductionAltitude;
        let currentAccAlt = this.accelerationAltitude;
        let updateAccAlt = false;
        let updateThrRedAlt = false;

        const origin = this.flightPlanManager.getOrigin();
        let elevation = SimVar.GetSimVarValue("GROUND ALTITUDE", "feet");
        if (origin) {
            elevation = await this.facilityLoader.GetAirportFieldElevation(origin.icao);
        }

        const minimumAltitude = elevation + 400;

        if (thrRedAlt > 0) {
            thrRedAlt = parseInt(thrRedAlt);
            thrRedAlt = Math.round(thrRedAlt / 10) * 10;
            currentThrRedAlt = thrRedAlt;
        }

        if (accAlt > 0) {
            accAlt = parseInt(accAlt);
            accAlt = Math.round(accAlt / 10) * 10;
            currentAccAlt = accAlt;
        }

        if (thrRedAlt > 0 && (thrRedAlt < minimumAltitude || thrRedAlt > currentAccAlt)) {
            this.addNewMessage(NXSystemMessages.entryOutOfRange);
            return false;
        } else if (thrRedAlt > 0) {
            updateThrRedAlt = true;
        }

        if (accAlt > 0 && (accAlt < minimumAltitude || accAlt < currentThrRedAlt)) {
            this.addNewMessage(NXSystemMessages.entryOutOfRange);
            return false;
        } else if (accAlt > 0) {
            updateAccAlt = true;
        }

        if (updateThrRedAlt == true) {
            this.thrustReductionAltitude = thrRedAlt;
            this.thrustReductionAltitudeIsPilotEntered = true;
            SimVar.SetSimVarValue("L:AIRLINER_THR_RED_ALT", "Number", thrRedAlt);
        } else {
            this.thrustReductionAltitude = currentThrRedAlt;
            SimVar.SetSimVarValue("L:AIRLINER_THR_RED_ALT", "Number", currentThrRedAlt);
        }

        if (updateAccAlt == true) {
            this.accelerationAltitude = accAlt;
            this.accelerationAltitudeIsPilotEntered = true;
            SimVar.SetSimVarValue("L:AIRLINER_ACC_ALT", "Number", accAlt);
        } else {
            this.accelerationAltitude = currentAccAlt;
            SimVar.SetSimVarValue("L:AIRLINER_ACC_ALT", "Number", currentAccAlt);
        }
        return true;
    }
    async trySetEngineOutAcceleration(s) {
        if (s === FMCMainDisplay.clrValue) {
            this.engineOutAccelerationAltitudeIsPilotEntered = false;
            CDUPerformancePage.UpdateEngOutAccFromOrigin(this);
            return true;
        }

        if (!/^\d{4,5}$/.test(s)) {
            this.addNewMessage(NXSystemMessages.formatError);
            return false;
        }

        const origin = this.flightPlanManager.getOrigin();

        let elevation = SimVar.GetSimVarValue("GROUND ALTITUDE", "feet");
        if (origin) {
            elevation = await this.facilityLoader.GetAirportFieldElevation(origin.icao);
        }

        const minimumAltitude = elevation + 400;

        let engineOutAccAlt = parseInt(s);
        engineOutAccAlt = Math.round(engineOutAccAlt / 10) * 10;
        if (engineOutAccAlt < minimumAltitude || engineOutAccAlt > 45000) {
            this.addNewMessage(NXSystemMessages.entryOutOfRange);
            return false;
        }

        this.engineOutAccelerationAltitude = engineOutAccAlt;
        this.engineOutAccelerationAltitudeIsPilotEntered = true;
        SimVar.SetSimVarValue("L:A32NX_ENG_OUT_ACC_ALT", "feet", engineOutAccAlt);
        return true;
    }

    //Needs PR Merge #3082
    // look at this
    async trySetThrustReductionAccelerationAltitudeGoaround(s) {
        let thrRed = NaN;
        let accAlt = NaN;
        if (s) {
            const sSplit = s.split("/");
            thrRed = parseInt(sSplit[0]);
            accAlt = parseInt(sSplit[1]);
        }
        if ((isFinite(thrRed) || isFinite(accAlt)) && thrRed <= accAlt) {
            if (isFinite(thrRed)) {
                this.thrustReductionAltitudeGoaround = thrRed;
                SimVar.SetSimVarValue("L:AIRLINER_THR_RED_ALT_GOAROUND", "Number", this.thrustReductionAltitudeGoaround);
            }
            if (isFinite(accAlt)) {
                this.accelerationAltitudeGoaround = accAlt;
                SimVar.SetSimVarValue("L:AIRLINER_ACC_ALT_GOAROUND", "Number", this.accelerationAltitudeGoaround);
            }
            return true;
        }
        this.addNewMessage(NXSystemMessages.notAllowed);
        return false;
    }

    async trySetEngineOutAccelerationAltitudeGoaround(s) {
        const engOutAcc = parseInt(s);
        if (isFinite(engOutAcc)) {
            this.engineOutAccelerationAltitudeGoaround = engOutAcc;
            SimVar.SetSimVarValue("L:AIRLINER_ENG_OUT_ACC_ALT_GOAROUND", "Number", this.engineOutAccelerationAltitudeGoaround);
            return true;
        }
        this.addNewMessage(NXSystemMessages.notAllowed);
        return false;
    }

    //Needs PR Merge #3082
    //TODO: with FADEC no longer needed
    setPerfTOFlexTemp(s) {
        if (s === FMCMainDisplay.clrValue) {
            this.perfTOTemp = NaN;
            // In future we probably want a better way of checking this, as 0 is
            // in the valid flex temperature range (-99 to 99).
            SimVar.SetSimVarValue("L:AIRLINER_TO_FLEX_TEMP", "Number", 0);
            return true;
        }
        let value = parseInt(s);
        if (!isFinite(value) || !/^[+\-]?\d{1,2}$/.test(s)) {
            this.addNewMessage(NXSystemMessages.formatError);
            return false;
        }
        if (value < -99 || value > 99) {
            this.addNewMessage(NXSystemMessages.entryOutOfRange);
            return false;
        }
        // As the sim uses 0 as a sentinel value to detect that no flex
        // temperature is set, we'll just use 0.1 as the actual value for flex 0
        // and make sure we never display it with decimals.
        if (value === 0) {
            value = 0.1;
        }
        this.perfTOTemp = value;
        SimVar.SetSimVarValue("L:AIRLINER_TO_FLEX_TEMP", "Number", value);
        return true;
    }

    /**
     * Attempts to predict required block fuel for trip
     * @returns {boolean}
     */
    //TODO: maybe make this part of an update routine?
    tryFuelPlanning() {
        if (this._fuelPlanningPhase === this._fuelPlanningPhases.IN_PROGRESS) {
            this._blockFuelEntered = true;
            this._fuelPlanningPhase = this._fuelPlanningPhases.COMPLETED;
            return true;
        }
        const tempRouteFinalFuelTime = this._routeFinalFuelTime;
        this.tryUpdateRouteFinalFuel();
        this.tryUpdateRouteAlternate();
        this.tryUpdateRouteTrip();

        this._routeFinalFuelTime = tempRouteFinalFuelTime;
        this._routeFinalFuelWeight = (this._routeFinalFuelTime * this._rteFinalCoeffecient) / 1000;

        this.tryUpdateMinDestFob();

        this.blockFuel = this.getTotalTripFuelCons() + this._minDestFob + this.taxiFuelWeight + this.getRouteReservedWeight();
        this._fuelPlanningPhase = this._fuelPlanningPhases.IN_PROGRESS;
        return true;
    }

    trySetTaxiFuelWeight(s) {
        if (s === FMCMainDisplay.clrValue) {
            this.taxiFuelWeight = this._defaultTaxiFuelWeight;
            this._taxiEntered = false;
            return true;
        }
        if (!this.representsDecimalNumber(s)) {
            this.addNewMessage(NXSystemMessages.formatError);
            return false;
        }
        const value = NXUnits.userToKg(parseFloat(s));
        if (isFinite(value)) {
            if (this.isTaxiFuelInRange(value)) {
                this._taxiEntered = true;
                this.taxiFuelWeight = value;
                return true;
            } else {
                this.addNewMessage(NXSystemMessages.entryOutOfRange);
                return false;
            }
        }
        this.addNewMessage(NXSystemMessages.notAllowed);
        return false;
    }

    getRouteFinalFuelWeight() {
        if (isFinite(this._routeFinalFuelWeight)) {
            this._routeFinalFuelWeight = (this._routeFinalFuelTime * this._rteFinalCoeffecient) / 1000;
            return this._routeFinalFuelWeight;
        }
    }

    getRouteFinalFuelTime() {
        return this._routeFinalFuelTime;
    }

    /**
     * This method is used to set initial Final Time for when INIT B is making predictions
     * @param {String} s - containing time value
     * @returns {boolean}
     */
    async trySetRouteFinalTime(s) {
        if (s) {
            if (s === FMCMainDisplay.clrValue) {
                this._routeFinalFuelTime = this._routeFinalFuelTimeDefault;
                this._rteFinalWeightEntered = false;
                this._rteFinalTimeEntered = false;
                return true;
            }
            // Time entry must start with '/'
            if (s.startsWith("/")) {
                const rteFinalTime = s.slice(1);

                if (!/^\d{1,4}$/.test(rteFinalTime)) {
                    this.addNewMessage(NXSystemMessages.formatError);
                    return false;
                }

                if (this.isFinalTimeInRange(rteFinalTime)) {
                    this._rteFinalWeightEntered = false;
                    this._rteFinalTimeEntered = true;
                    this._routeFinalFuelTime = FMCMainDisplay.hhmmToMinutes(rteFinalTime.padStart(4,"0"));
                    return true;
                } else {
                    this.addNewMessage(NXSystemMessages.entryOutOfRange);
                    return false;
                }
            }
        }
        this.addNewMessage(NXSystemMessages.notAllowed);
        return false;
    }

    /**
     *
     * @param {string} s
     * @returns {Promise<boolean>}
     */
    async trySetRouteFinalFuel(s) {
        if (s === FMCMainDisplay.clrValue) {
            this._routeFinalFuelTime = this._routeFinalFuelTimeDefault;
            this._rteFinalWeightEntered = false;
            this._rteFinalTimeEntered = false;
            return true;
        }
        if (s) {
            // Time entry must start with '/'
            if (s.startsWith("/")) {
                return this.trySetRouteFinalTime(s);
            } else {
                // If not time, try to parse as weight
                // Weight can be entered with optional trailing slash, if so remove it before parsing the value
                const enteredValue = s.endsWith("/") ? s.slice(0, -1) : s;

                if (!this.representsDecimalNumber(enteredValue)) {
                    this.addNewMessage(NXSystemMessages.formatError);
                    return false;
                }

                const rteFinalWeight = NXUnits.userToKg(parseFloat(enteredValue));

                if (this.isFinalFuelInRange(rteFinalWeight)) {
                    this._rteFinalWeightEntered = true;
                    this._rteFinalTimeEntered = false;
                    this._routeFinalFuelWeight = rteFinalWeight;
                    this._routeFinalFuelTime = (rteFinalWeight * 1000) / this._rteFinalCoeffecient;
                    return true;
                } else {
                    this.addNewMessage(NXSystemMessages.entryOutOfRange);
                    return false;
                }
            }
        }
        this.addNewMessage(NXSystemMessages.notAllowed);
        return false;
    }

    getRouteReservedWeight() {
        if (!this.routeReservedEntered() && (this._rteFinalCoeffecient !== 0)) {
            const fivePercentWeight = this._routeReservedPercent * this._routeTripFuelWeight / 100;
            const fiveMinuteHoldingWeight = (5 * this._rteFinalCoeffecient) / 1000;

            return fivePercentWeight > fiveMinuteHoldingWeight ? fivePercentWeight : fiveMinuteHoldingWeight;
        }
        if (isFinite(this._routeReservedWeight) && this._routeReservedWeight !== 0) {
            return this._routeReservedWeight;
        } else {
            return this._routeReservedPercent * this._routeTripFuelWeight / 100;
        }
    }

    getRouteReservedPercent() {
        if (isFinite(this._routeReservedWeight) && isFinite(this.blockFuel) && this._routeReservedWeight !== 0) {
            return this._routeReservedWeight / this._routeTripFuelWeight * 100;
        }
        return this._routeReservedPercent;
    }

    trySetRouteReservedPercent(s) {
        if (s) {
            if (s === FMCMainDisplay.clrValue) {
                this._rteReservedWeightEntered = false;
                this._rteReservedPctEntered = false;
                this._routeReservedWeight = 0;
                this._routeReservedPercent = 5;
                this._rteRsvPercentOOR = false;
                return true;
            }
            // Percentage entry must start with '/'
            if (s.startsWith("/")) {
                const enteredValue = s.slice(1);

                if (!this.representsDecimalNumber(enteredValue)) {
                    this.addNewMessage(NXSystemMessages.formatError);
                    return false;
                }

                const rteRsvPercent = parseFloat(enteredValue);

                if (!this.isRteRsvPercentInRange(rteRsvPercent)) {
                    this.addNewMessage(NXSystemMessages.entryOutOfRange);
                    return false;
                }

                this._rteRsvPercentOOR = false;
                this._rteReservedPctEntered = true;
                this._rteReservedWeightEntered = false;

                if (isFinite(rteRsvPercent)) {
                    this._routeReservedWeight = NaN;
                    this._routeReservedPercent = rteRsvPercent;
                    return true;
                }
            }
        }
        this.addNewMessage(NXSystemMessages.notAllowed);
        return false;
    }

    /**
     * Checks input and passes to trySetCruiseFl()
     * @param input
     * @returns {boolean} input passed checks
     */
    trySetCruiseFlCheckInput(input) {
        if (input === FMCMainDisplay.clrValue) {
            this.addNewMessage(NXSystemMessages.notAllowed);
            return false;
        }
        const flString = input.replace("FL", "");
        if (!flString) {
            this.addNewMessage(NXSystemMessages.notAllowed);
            return false;
        }
        return this.trySetCruiseFl(parseFloat(flString));
    }

    /**
     * Sets new Cruise FL if all conditions good
     * @param fl {number} Altitude or FL
     * @returns {boolean} input passed checks
     */
    trySetCruiseFl(fl) {
        if (!isFinite(fl)) {
            this.addNewMessage(NXSystemMessages.notAllowed);
            return false;
        }
        if (fl >= 1000) {
            fl = Math.floor(fl / 100);
        }
        if (fl > this.maxCruiseFL) {
            this.addNewMessage(NXSystemMessages.entryOutOfRange);
            return false;
        }
        const phase = this.flightPhaseManager.phase;
        const selFl = Math.floor(Math.max(0, Simplane.getAutoPilotDisplayedAltitudeLockValue("feet")) / 100);
        if (fl < selFl && (phase === FmgcFlightPhases.CLIMB || phase === FmgcFlightPhases.APPROACH || phase === FmgcFlightPhases.GOAROUND)) {
            this.addNewMessage(NXSystemMessages.entryOutOfRange);
            return false;
        }

        if (fl <= 0 || fl > this.maxCruiseFL) {
            this.addNewMessage(NXSystemMessages.entryOutOfRange);
            return false;
        }

        this.cruiseFlightLevel = fl;
        this._cruiseFlightLevel = fl;
        this._cruiseEntered = true;
        this._activeCruiseFlightLevelDefaulToFcu = false;
        this.cruiseTemperature = undefined;
        this.updateConstraints();

        const acFl = Math.floor(Simplane.getAltitude() / 100);

        if (acFl > fl && (phase === FmgcFlightPhases.CLIMB || phase === FmgcFlightPhases.DESCENT || phase === FmgcFlightPhases.APPROACH)) {
            this.flightPhaseManager.changeFlightPhase(FmgcFlightPhases.CRUISE);
        } else if (acFl < fl && (phase === FmgcFlightPhases.DESCENT || phase === FmgcFlightPhases.APPROACH)) {
            this.flightPhaseManager.changeFlightPhase(FmgcFlightPhases.CLIMB);
        }

        return true;
    }

    trySetRouteReservedFuel(s) {
        if (s) {
            if (s === FMCMainDisplay.clrValue) {
                this._rteReservedWeightEntered = false;
                this._rteReservedPctEntered = false;
                this._routeReservedWeight = 0;
                this._routeReservedPercent = 5;
                this._rteRsvPercentOOR = false;
                return true;
            }
            // Percentage entry must start with '/'
            if (s.startsWith("/")) {
                return this.trySetRouteReservedPercent(s);
            } else {
                // If not percentage, try to parse as weight
                // Weight can be entered with optional trailing slash, if so remove it before parsing the value
                const enteredValue = s.endsWith("/") ? s.slice(0, -1) : s;

                if (!this.representsDecimalNumber(enteredValue)) {
                    this.addNewMessage(NXSystemMessages.formatError);
                    return false;
                }

                const rteRsvWeight = NXUnits.userToKg(parseFloat(enteredValue));

                if (!this.isRteRsvFuelInRange(rteRsvWeight)) {
                    this.addNewMessage(NXSystemMessages.entryOutOfRange);
                    return false;
                }

                this._rteReservedWeightEntered = true;
                this._rteReservedPctEntered = false;

                if (isFinite(rteRsvWeight)) {
                    this._routeReservedWeight = rteRsvWeight;
                    this._routeReservedPercent = 0;

                    if (!this.isRteRsvPercentInRange(this.getRouteReservedPercent())) { // Bit of a hacky method due previous tight coupling of weight and percentage calculations
                        this._rteRsvPercentOOR = true;
                    }

                    return true;
                }
            }
        }
        this.addNewMessage(NXSystemMessages.notAllowed);
        return false;
    }

    trySetZeroFuelWeightZFWCG(s) {
        if (s) {
            if (s.includes("/")) {
                const sSplit = s.split("/");
                const zfw = NXUnits.userToKg(parseFloat(sSplit[0]));
                const zfwcg = parseFloat(sSplit[1]);
                if (isFinite(zfw) && isFinite(zfwcg)) {
                    if (this.isZFWInRange(zfw) && this.isZFWCGInRange(zfwcg)) {
                        this._zeroFuelWeightZFWCGEntered = true;
                        this.zeroFuelWeight = zfw;
                        this.zeroFuelWeightMassCenter = zfwcg;
                        return true;
                    }
                    this.addNewMessage(NXSystemMessages.entryOutOfRange);
                    return false;
                }
                if (!this._zeroFuelWeightZFWCGEntered) {
                    this.addNewMessage(NXSystemMessages.notAllowed);
                    return false;
                }
                if (this.isZFWInRange(zfw)) {
                    this.zeroFuelWeight = zfw;
                    return true;
                }
                if (this.isZFWCGInRange(zfwcg)) {
                    this.zeroFuelWeightMassCenter = zfwcg;
                    return true;
                }
                this.addNewMessage(NXSystemMessages.entryOutOfRange);
                return false;
            }
            if (!this._zeroFuelWeightZFWCGEntered) {
                this.addNewMessage(NXSystemMessages.notAllowed);
                return false;
            }
            const zfw = NXUnits.userToKg(parseFloat(s));
            if (this.isZFWInRange(zfw)) {
                this.zeroFuelWeight = zfw;
                return true;
            }
            this.addNewMessage(NXSystemMessages.entryOutOfRange);
            return false;
        }
        this.addNewMessage(NXSystemMessages.formatError);
        return false;
    }

    /**
     *
     * @returns {number} Returns estimated fuel on board when arriving at the destination
     */
    getDestEFOB(useFOB = false) {
        return (useFOB ? this.getFOB() : this.blockFuel) - this._routeTripFuelWeight - this.taxiFuelWeight;
    }

    /**
     * @returns {number} Returns EFOB when arriving at the alternate dest
     */
    getAltEFOB(useFOB = false) {
        return this.getDestEFOB(useFOB) - this._routeAltFuelWeight;
    }

    trySetBlockFuel(s) {
        if (s === FMCMainDisplay.clrValue) {
            this.blockFuel = 0.0;
            this._blockFuelEntered = false;
            this._fuelPredDone = false;
            this._fuelPlanningPhase = this._fuelPlanningPhases.PLANNING;
            return true;
        }
        const value = NXUnits.userToKg(parseFloat(s));
        if (isFinite(value) && this.isBlockFuelInRange(value)) {
            if (this.isBlockFuelInRange(value)) {
                this.blockFuel = value;
                this._blockFuelEntered = true;
                return true;
            } else {
                this.addNewMessage(NXSystemMessages.entryOutOfRange);
                return false;
            }
        }
        this.addNewMessage(NXSystemMessages.notAllowed);
        return false;
    }

    async trySetAverageWind(s) {
        const validDelims = ["TL", "T", "+", "HD", "H", "-"];
        const matchedIndex = validDelims.findIndex(element => s.startsWith(element));
        const digits = matchedIndex >= 0 ? s.replace(validDelims[matchedIndex], "") : s;
        const isNum = /^\d+$/.test(digits);
        if (!isNum) {
            this.addNewMessage(NXSystemMessages.formatError);
            return false;
        }
        const wind = parseInt(digits);
        this._windDir = matchedIndex <= 2 ? this._windDirections.TAILWIND : this._windDirections.HEADWIND;
        if (wind > 250) {
            this.addNewMessage(NXSystemMessages.entryOutOfRange);
            return false;
        }
        this.averageWind = wind;
        return true;
    }

    trySetPreSelectedClimbSpeed(s) {
        const isNextPhase = this.flightPhaseManager.phase === FmgcFlightPhases.TAKEOFF;
        if (s === FMCMainDisplay.clrValue) {
            this.preSelectedClbSpeed = undefined;
            if (isNextPhase) {
                SimVar.SetSimVarValue("L:A32NX_MachPreselVal", "mach", -1);
                SimVar.SetSimVarValue("L:A32NX_SpeedPreselVal", "knots", -1);
            }
            return true;
        }
        const v = parseFloat(s);
        if (isFinite(v)) {
            if (v < 1) {
                this.preSelectedClbSpeed = v;
                if (isNextPhase) {
                    SimVar.SetSimVarValue("L:A32NX_MachPreselVal", "mach", v);
                    SimVar.SetSimVarValue("L:A32NX_SpeedPreselVal", "knots", -1);
                }
            } else {
                this.preSelectedClbSpeed = Math.round(v);
                if (isNextPhase) {
                    SimVar.SetSimVarValue("L:A32NX_SpeedPreselVal", "knots", this.preSelectedClbSpeed);
                    SimVar.SetSimVarValue("L:A32NX_MachPreselVal", "mach", -1);
                }
            }
            return true;
        }
        this.addNewMessage(NXSystemMessages.notAllowed);
        return false;
    }

    trySetPreSelectedCruiseSpeed(s) {
        const isNextPhase = this.flightPhaseManager.phase === FmgcFlightPhases.CLIMB;
        if (s === FMCMainDisplay.clrValue) {
            this.preSelectedCrzSpeed = undefined;
            if (isNextPhase) {
                SimVar.SetSimVarValue("L:A32NX_MachPreselVal", "mach", -1);
                SimVar.SetSimVarValue("L:A32NX_SpeedPreselVal", "knots", -1);
            }
            return true;
        }
        const v = parseFloat(s);
        if (isFinite(v)) {
            if (v < 1) {
                this.preSelectedCrzSpeed = v;
                if (isNextPhase) {
                    SimVar.SetSimVarValue("L:A32NX_MachPreselVal", "mach", v);
                    SimVar.SetSimVarValue("L:A32NX_SpeedPreselVal", "knots", -1);
                }
            } else {
                this.preSelectedCrzSpeed = Math.round(v);
                if (isNextPhase) {
                    SimVar.SetSimVarValue("L:A32NX_SpeedPreselVal", "knots", this.preSelectedCrzSpeed);
                    SimVar.SetSimVarValue("L:A32NX_MachPreselVal", "mach", -1);
                }
            }
            return true;
        }
        this.addNewMessage(NXSystemMessages.notAllowed);
        return false;
    }

    trySetPreSelectedDescentSpeed(s) {
        const isNextPhase = this.flightPhaseManager.phase === FmgcFlightPhases.CRUISE;
        if (s === FMCMainDisplay.clrValue) {
            this.preSelectedDesSpeed = undefined;
            if (isNextPhase) {
                SimVar.SetSimVarValue("L:A32NX_MachPreselVal", "mach", -1);
                SimVar.SetSimVarValue("L:A32NX_SpeedPreselVal", "knots", -1);
            }
            return true;
        }
        const v = parseFloat(s);
        if (isFinite(v)) {
            if (v < 1) {
                this.preSelectedDesSpeed = v;
                if (isNextPhase) {
                    SimVar.SetSimVarValue("L:A32NX_MachPreselVal", "mach", v);
                    SimVar.SetSimVarValue("L:A32NX_SpeedPreselVal", "knots", -1);
                }
            } else {
                this.preSelectedDesSpeed = Math.round(v);
                if (isNextPhase) {
                    SimVar.SetSimVarValue("L:A32NX_SpeedPreselVal", "knots", this.preSelectedDesSpeed);
                    SimVar.SetSimVarValue("L:A32NX_MachPreselVal", "mach", -1);
                }
            }
            return true;
        }
        this.addNewMessage(NXSystemMessages.notAllowed);
        return false;
    }

    setPerfApprQNH(s) {
        if (s === FMCMainDisplay.clrValue) {
            const dest = this.flightPlanManager.getDestination();
            if (dest && dest.liveDistanceTo < 180) {
                this.addNewMessage(NXSystemMessages.notAllowed);
                return false;
            } else {
                this.perfApprQNH = NaN;
                return true;
            }
        }

        const value = parseFloat(s);
        const HPA_REGEX = /^[01]?[0-9]{3}$/;
        const INHG_REGEX = /^([23][0-9]|[0-9]{2}\.)[0-9]{2}$/;

        if (HPA_REGEX.test(s)) {
            if (value >= 745 && value <= 1050) {
                this.perfApprQNH = value;
                SimVar.SetSimVarValue("L:A32NX_DESTINATION_QNH", "Millibar", this.perfApprQNH);
                return true;
            } else {
                this.addNewMessage(NXSystemMessages.entryOutOfRange);
                return false;
            }
        } else if (INHG_REGEX.test(s)) {
            if (value >= 2200 && value <= 3100) {
                this.perfApprQNH = value / 100;
                SimVar.SetSimVarValue("L:A32NX_DESTINATION_QNH", "Millibar", this.perfApprQNH * 33.8639);
                return true;
            } else if (value >= 22.0 && value <= 31.00) {
                this.perfApprQNH = value;
                SimVar.SetSimVarValue("L:A32NX_DESTINATION_QNH", "Millibar", this.perfApprQNH * 33.8639);
                return true;
            } else {
                this.addNewMessage(NXSystemMessages.entryOutOfRange);
                return false;
            }
        }
        this.addNewMessage(NXSystemMessages.formatError);
        return false;
    }

    setPerfApprTemp(s) {
        if (s === FMCMainDisplay.clrValue) {
            const dest = this.flightPlanManager.getDestination();
            if (dest && dest.liveDistanceTo < 180) {
                this.addNewMessage(NXSystemMessages.notAllowed);
                return false;
            } else {
                this.perfApprTemp = NaN;
                return true;
            }
        }

        if (!/^[\+\-]?\d{1,2}$/.test(s)) {
            this.addNewMessage(NXSystemMessages.formatError);
            return false;
        }
        this.perfApprTemp = parseInt(s);
        return true;
    }

    setPerfApprWind(s) {
        if (s === FMCMainDisplay.clrValue) {
            this.perfApprWindHeading = NaN;
            this.perfApprWindSpeed = NaN;
            return true;
        }

        // both must be entered
        if (!/^\d{1,3}\/\d{1,3}$/.test(s)) {
            this.addNewMessage(NXSystemMessages.formatError);
            return false;
        }
        const [dir, mag] = s.split("/").map((v) => parseInt(v));
        if (dir > 360 || mag > 500) {
            this.addNewMessage(NXSystemMessages.entryOutOfRange);
            return false;
        }
        this.perfApprWindHeading = dir % 360; // 360 is displayed as 0
        this.perfApprWindSpeed = mag;
        return true;
    }

    setPerfApprTransAlt(s) {
        if (s === FMCMainDisplay.clrValue) {
            this.flightPlanManager.setDestinationTransitionLevel();
            return true;
        }

        if (!/^\d{4,5}$/.test(s)) {
            this.addNewMessage(NXSystemMessages.formatError);
            return false;
        }
        const value = Math.round(parseInt(s) / 10) * 10;
        if (value < 1000 || value > 45000) {
            this.addNewMessage(NXSystemMessages.entryOutOfRange);
            return false;
        }

        this.flightPlanManager.setDestinationTransitionLevel(Math.round(value / 100));
        return true;
    }

    /**
     * VApp for _selected_ landing config
     */
    getVApp() {
        if (isFinite(this.vApp)) {
            return this.vApp;
        }
        return this.approachSpeeds.vapp;
    }

    /**
     * VApp for _selected_ landing config with GSMini correction
     */
    getVAppGsMini() {
        let vAppTarget = this.getVApp();
        if (isFinite(this.perfApprWindSpeed) && isFinite(this.perfApprWindHeading)) {
            vAppTarget = NXSpeedsUtils.getVtargetGSMini(vAppTarget, NXSpeedsUtils.getHeadWindDiff(this._towerHeadwind));
        }
        return vAppTarget;
    }

    //Needs PR Merge #3154
    setPerfApprVApp(s) {
        if (s === FMCMainDisplay.clrValue) {
            if (isFinite(this.vApp)) {
                this.vApp = NaN;
                return true;
            }
        } else {
            if (s.includes(".")) {
                this.addNewMessage(NXSystemMessages.formatError);
                return false;
            }
            const value = parseInt(s);
            if (isFinite(value) && value >= 90 && value <= 350) {
                this.vApp = value;
                return true;
            }
            this.addNewMessage(NXSystemMessages.entryOutOfRange);
            return false;
        }
        this.addNewMessage(NXSystemMessages.notAllowed);
        return false;
    }

    /**
     * Tries to estimate the landing weight at destination
     * NaN on failure
     */
    tryEstimateLandingWeight() {
        const altActive = false;
        const landingWeight = this.zeroFuelWeight + (altActive ? this.getAltEFOB(true) : this.getDestEFOB(true));
        return isFinite(landingWeight) ? landingWeight : NaN;
    }

    setPerfApprMDA(s) {
        if (s === FMCMainDisplay.clrValue) {
            this.perfApprMDA = NaN;
            SimVar.SetSimVarValue("L:AIRLINER_MINIMUM_DESCENT_ALTITUDE", "feet", 0);
            return true;
        } else if (s.match(/^[0-9]{1,5}$/) !== null) {
            const value = parseInt(s);
            let ldgRwy = this.flightPlanManager.getDestinationRunway();
            if (!ldgRwy) {
                const dest = this.flightPlanManager.getDestination();
                if (dest && dest.infos && dest.infos.runways.length > 0) {
                    ldgRwy = dest.infos.runways[0];
                }
            }
            const limitLo = ldgRwy ? ldgRwy.elevation * 3.28084 : 0;
            const limitHi = ldgRwy ? ldgRwy.elevation * 3.28084 + 5000 : 39000;
            if (value >= limitLo && value <= limitHi) {
                this.perfApprMDA = value;
                SimVar.SetSimVarValue("L:AIRLINER_MINIMUM_DESCENT_ALTITUDE", "feet", this.perfApprMDA);
                return true;
            }
            this.addNewMessage(NXSystemMessages.entryOutOfRange);
            return false;
        } else {
            this.addNewMessage(NXSystemMessages.formatError);
            return false;
        }
    }

    setPerfApprDH(s) {
        if (s === FMCMainDisplay.clrValue) {
            this.perfApprDH = NaN;
            SimVar.SetSimVarValue("L:AIRLINER_DECISION_HEIGHT", "feet", -1);
            return true;
        }

        if (s === "NO" || s === "NO DH" || s === "NODH") {
            this.perfApprDH = "NO DH";
            SimVar.SetSimVarValue("L:AIRLINER_DECISION_HEIGHT", "feet", -2);
            return true;
        } else if (s.match(/^[0-9]{1,5}$/) !== null) {
            const value = parseInt(s);
            if (value >= 0 && value <= 5000) {
                this.perfApprDH = value;
                SimVar.SetSimVarValue("L:AIRLINER_DECISION_HEIGHT", "feet", this.perfApprDH);
                return true;
            } else {
                this.addNewMessage(NXSystemMessages.entryOutOfRange);
                return false;
            }
        } else {
            this.addNewMessage(NXSystemMessages.formatError);
            return false;
        }
    }

    setPerfApprFlaps3(s) {
        this.perfApprFlaps3 = s;
        SimVar.SetSimVarValue("L:A32NX_SPEEDS_LANDING_CONF3", "boolean", s);
    }

    connectIlsFrequency(_freq) {
        if (_freq >= 108 && _freq <= 111.95 && RadioNav.isHz50Compliant(_freq)) {
            this.ilsFrequency = _freq;
            this.connectIls();
            return true;
        }
        return false;
    }

    connectIls() {
        if (this.isRadioNavActive()) {
            return;
        }
        if (this._lockConnectIls) {
            return;
        }
        this._lockConnectIls = true;
        setTimeout(() => {
            this._lockConnectIls = false;
        }, 1000);

        if (Math.abs(this.radioNav.getILSActiveFrequency(1) - this.ilsFrequency) > 0.005) {
            this.radioNav.setILSActiveFrequency(1, this.ilsFrequency);
        }
    }

    setIlsFrequency(s, callback) {
        if (s === FMCMainDisplay.clrValue) {
            if (!this._ilsIdentPilotEntered && !this._ilsFrequencyPilotEntered) {
                this.addNewMessage(NXSystemMessages.notAllowed);
                return callback(false);
            }

            this._ilsFrequencyPilotEntered = false;
            this._ilsIdentPilotEntered = false;
            this._ilsIcao = undefined;
            if (this.ilsAutoTuned) {
                this.connectIlsFrequency(this.ilsAutoFrequency);
                this.checkRunwayLsCourseMismatch();
            } else {
                this.ilsCourse = undefined;
                this.ilsFrequency = 0;
                this.radioNav.setILSActiveFrequency(1, 0);
            }
            this.updateIlsCourse().then(() => {
                callback(true);
            });
            return;
        }
        if (s.match(/^[0-9]{3}(\.[0-9]{1,2})$/) !== null) {
            const v = parseFloat(s);
            const freq = Math.round(v * 100) / 100;

            if (this.connectIlsFrequency(freq)) {
                this._ilsIcao = undefined;
                this._ilsIdent = undefined;
                this._ilsFrequencyPilotEntered = true;
                this._ilsIdentPilotEntered = false;
                this.ilsCourse = undefined;
                this.checkRunwayLsMismatch();
                this.updateIlsCourse().then(() => {
                    callback(true);
                });
                return;
            } else {
                this.addNewMessage(NXSystemMessages.entryOutOfRange);
                return callback(false);
            }
        } else if (s.match(/^[A-Z0-9]{1,4}$/) !== null) {
            this.getOrSelectILSsByIdent(s, (navaid) => {
                if (navaid) {
                    if (this.connectIlsFrequency(Math.round(navaid.infos.frequencyMHz * 100) / 100)) {
                        this._ilsIcao = navaid.infos.icao;
                        this._ilsIdent = s;
                        this._ilsFrequencyPilotEntered = false;
                        this._ilsIdentPilotEntered = true;
                        if (!this.ilsAutoTuned || this.ilsAutoIcao !== this._ilsIcao) {
                            this.ilsCourse = undefined;
                        }
                        this.checkRunwayLsMismatch();
                        this.updateIlsCourse().then(() => {
                            callback(true);
                        });
                        return;
                    } else {
                        this.addNewMessage(NXSystemMessages.databaseCodingError);
                        return callback(false);
                    }
                } else {
                    // TODO should show new navaid page
                    this.addNewMessage(NXSystemMessages.notInDatabase);
                    return callback(false);
                }
            });
        } else {
            this.addNewMessage(NXSystemMessages.formatError);
            return callback(false);
        }
    }

    setLsCourse(s, callback) {
        if (!this.ilsAutoTuned && !this._ilsFrequencyPilotEntered && !this._ilsIdentPilotEntered) {
            this.addNewMessage(NXSystemMessages.notAllowed);
            return callback(false);
        }

        if (s === FMCMainDisplay.clrValue) {
            if (this.ilsCourse !== undefined) {
                this.ilsCourse = undefined;
                this.updateIlsCourse().then(() => {
                    callback(true);
                });
                return;
            } else {
                this.addNewMessage(NXSystemMessages.notAllowed);
                return callback(false);
            }
        }

        const m = s.match(/^(F|B)?([0-9]{1,3})(F|B)?$/);
        const direction = m[1] || m[3];
        const course = parseInt(m[2]);
        if (m !== null && direction !== undefined && (m[1] === undefined || m[3] === undefined)) {
            if (course > 360) {
                this.addNewMessage(NXSystemMessages.entryOutOfRange);
                return callback(false);
            }
            if (direction === 'B') {
                this.addNewMessage(NXFictionalMessages.notYetImplemented);
                return callback(false);
            }

            this.ilsCourse = course % 360;

            this.checkRunwayLsCourseMismatch();

            this.updateIlsCourse().then(() => {
                callback(true);
            });
            return;
        }

        this.addNewMessage(NXSystemMessages.formatError);
        return callback(false);
    }

    initRadioNav(_boot) {
        if (this.isPrimary) {
            console.log("Init RadioNav");
            {
                if (_boot) {
                    this.vhf1Frequency = this.radioNav.getVHFActiveFrequency(this.instrumentIndex, 1);
                    this.vhf2Frequency = this.radioNav.getVHFActiveFrequency(this.instrumentIndex, 2);
                } else {
                    if (Math.abs(this.radioNav.getVHFActiveFrequency(this.instrumentIndex, 1) - this.vhf1Frequency) > 0.005) {
                        this.radioNav.setVHFActiveFrequency(this.instrumentIndex, 1, this.vhf1Frequency);
                    }
                    if (Math.abs(this.radioNav.getVHFActiveFrequency(this.instrumentIndex, 2) - this.vhf2Frequency) > 0.005) {
                        this.radioNav.setVHFActiveFrequency(this.instrumentIndex, 2, this.vhf2Frequency);
                    }
                }
            }
            {
                if (Math.abs(this.radioNav.getVORActiveFrequency(1) - this.vor1Frequency) > 0.005) {
                    this.radioNav.setVORActiveFrequency(1, this.vor1Frequency);
                }
                if (this.vor1Course >= 0) {
                    SimVar.SetSimVarValue("K:VOR1_SET", "number", this.vor1Course);
                }
                this.connectIls();
            }
            {
                if (Math.abs(this.radioNav.getVORActiveFrequency(2) - this.vor2Frequency) > 0.005) {
                    this.radioNav.setVORActiveFrequency(2, this.vor2Frequency);
                }
                if (this.vor2Course >= 0) {
                    SimVar.SetSimVarValue("K:VOR2_SET", "number", this.vor2Course);
                }
                if (Math.abs(this.radioNav.getILSActiveFrequency(2) - 0) > 0.005) {
                    this.radioNav.setILSActiveFrequency(2, 0);
                }
            }
            {
                if (_boot) {
                    this.adf1Frequency = this.radioNav.getADFActiveFrequency(1);
                    this.adf2Frequency = this.radioNav.getADFActiveFrequency(2);
                } else {
                    if (Math.abs(this.radioNav.getADFActiveFrequency(1) - this.adf1Frequency) > 0.005) {
                        SimVar.SetSimVarValue("K:ADF_COMPLETE_SET", "Frequency ADF BCD32", Avionics.Utils.make_adf_bcd32(this.adf1Frequency * 1000)).then(() => {
                        });
                    }
                    if (Math.abs(this.radioNav.getADFActiveFrequency(2) - this.adf2Frequency) > 0.005) {
                        SimVar.SetSimVarValue("K:ADF2_COMPLETE_SET", "Frequency ADF BCD32", Avionics.Utils.make_adf_bcd32(this.adf2Frequency * 1000)).then(() => {
                        });
                    }
                }
            }
            {
                if (this.atc1Frequency > 0) {
                    SimVar.SetSimVarValue("K:XPNDR_SET", "Frequency BCD16", Avionics.Utils.make_xpndr_bcd16(this.atc1Frequency));
                } else {
                    this.atc1Frequency = SimVar.GetSimVarValue("TRANSPONDER CODE:1", "number");
                }
            }
        }
    }

    canSwitchToNav() {
        if (!this._canSwitchToNav) {
            const altitude = Simplane.getAltitudeAboveGround();
            if (altitude >= 500) {
                this._canSwitchToNav = true;
            }
        }
        return this._canSwitchToNav;
    }

    isRadioNavActive() {
        return this.radioNav.getRADIONAVActive((this.isPrimary) ? 1 : 2);
    }

    get vhf1Frequency() {
        return this._vhf1Frequency;
    }

    get vhf2Frequency() {
        return this._vhf2Frequency;
    }

    get vor1Frequency() {
        return this._vor1Frequency;
    }

    get vor1Course() {
        return this._vor1Course;
    }

    get vor2Frequency() {
        return this._vor2Frequency;
    }

    get vor2Course() {
        return this._vor2Course;
    }

    get ilsFrequency() {
        return this._ilsFrequency;
    }

    get ilsCourse() {
        return this._ilsCourse;
    }

    get adf1Frequency() {
        return this._adf1Frequency;
    }

    get adf2Frequency() {
        return this._adf2Frequency;
    }

    get rcl1Frequency() {
        return this._rcl1Frequency;
    }

    get pre2Frequency() {
        return this._pre2Frequency;
    }

    get atc1Frequency() {
        return this._atc1Frequency;
    }

    set vhf1Frequency(_frq) {
        this._vhf1Frequency = _frq;
    }

    set vhf2Frequency(_frq) {
        this._vhf2Frequency = _frq;
    }

    set vor1Frequency(_frq) {
        this._vor1Frequency = _frq;
        SimVar.SetSimVarValue("L:FMC_VOR_FREQUENCY:1", "Hz", _frq * 1000000);
    }

    set vor1Course(_crs) {
        this._vor1Course = _crs;
    }

    set vor2Frequency(_frq) {
        this._vor2Frequency = _frq;
        SimVar.SetSimVarValue("L:FMC_VOR_FREQUENCY:2", "Hz", _frq * 1000000);
    }

    set vor2Course(_crs) {
        this._vor2Course = _crs;
    }

    set ilsFrequency(_frq) {
        this._ilsFrequency = _frq;
    }

    set ilsCourse(crs) {
        this._ilsCourse = crs;
    }

    set adf1Frequency(_frq) {
        this._adf1Frequency = _frq;
    }

    set adf2Frequency(_frq) {
        this._adf2Frequency = _frq;
    }

    set rcl1Frequency(_frq) {
        this._rcl1Frequency = _frq;
    }

    set pre2Frequency(_frq) {
        this._pre2Frequency = _frq;
    }

    set atc1Frequency(_frq) {
        this._atc1Frequency = _frq;
    }

    updateZfwVars() {
        const totalWeight = SimVar.GetSimVarValue("TOTAL WEIGHT", "kilograms") / 1000;
        const blockFuel = SimVar.GetSimVarValue("FUEL TOTAL QUANTITY", "gallons") * SimVar.GetSimVarValue("FUEL WEIGHT PER GALLON", "kilograms") / 1000;
        this.zeroFuelWeight = totalWeight - blockFuel;
        this.zeroFuelWeightMassCenter = getZfwcg().toFixed(1);
    }

    updateFuelVars() {
        this.blockFuel = SimVar.GetSimVarValue("FUEL TOTAL QUANTITY", "gallons") * SimVar.GetSimVarValue("FUEL WEIGHT PER GALLON", "kilograms") / 1000;
        this.updateZfwVars();
    }

    trySetFlapsTHS(s) {
        if (s === FMCMainDisplay.clrValue) {
            this.flaps = NaN;
            this.ths = NaN;
            SimVar.SetSimVarValue("L:A32NX_TO_CONFIG_FLAPS", "number", 0);
            SimVar.SetSimVarValue("L:A32NX_TO_CONFIG_FLAPS_ENTERED", "bool", false);
            SimVar.SetSimVarValue("L:A32NX_TO_CONFIG_THS", "degree", 0);
            SimVar.SetSimVarValue("L:A32NX_TO_CONFIG_THS_ENTERED", "bool", false);
            this.tryCheckToData();
            return true;
        }

        let newFlaps = null;
        let newThs = null;

        let [flaps, ths] = s.split("/");

        if (flaps && flaps.length > 0) {
            if (!/^\d$/.test(flaps)) {
                this.addNewMessage(NXSystemMessages.formatError);
                return false;
            }

            flaps = parseInt(flaps);
            if (flaps < 0 || flaps > 3) {
                this.addNewMessage(NXSystemMessages.entryOutOfRange);
                return false;
            }

            newFlaps = flaps;
        }

        if (ths && ths.length > 0) {
            // allow AAN.N and N.NAA, where AA is UP or DN
            if (!/^(UP|DN)(\d|\d?\.\d|\d\.\d?)|(\d|\d?\.\d|\d\.\d?)(UP|DN)$/.test(ths)) {
                this.addNewMessage(NXSystemMessages.formatError);
                return false;
            }

            let direction = null;
            ths = ths.replace(/(UP|DN)/g, (substr) => {
                direction = substr;
                return "";
            });

            if (direction) {
                ths = parseFloat(ths);
                if (direction === "DN") {
                    // Note that 0 *= -1 will result in -0, which is strictly
                    // the same as 0 (that is +0 === -0) and doesn't make a
                    // difference for the calculation itself. However, in order
                    // to differentiate between DN0.0 and UP0.0 we'll do check
                    // later when displaying this value using Object.is to
                    // determine whether the pilot entered DN0.0 or UP0.0.
                    ths *= -1;
                }
                if (!isFinite(ths) || ths < -5 || ths > 7) {
                    this.addNewMessage(NXSystemMessages.entryOutOfRange);
                    return false;
                }
                newThs = ths;
            }
        }

        if (newFlaps !== null) {
            if (!isNaN(this.flaps)) {
                this.tryCheckToData();
            }
            this.flaps = newFlaps;
            SimVar.SetSimVarValue("L:A32NX_TO_CONFIG_FLAPS", "number", newFlaps);
            SimVar.SetSimVarValue("L:A32NX_TO_CONFIG_FLAPS_ENTERED", "bool", true);
        }
        if (newThs !== null) {
            if (!isNaN(this.ths)) {
                this.tryCheckToData();
            }
            this.ths = newThs;
            SimVar.SetSimVarValue("L:A32NX_TO_CONFIG_THS", "degree", newThs);
            SimVar.SetSimVarValue("L:A32NX_TO_CONFIG_THS_ENTERED", "bool", true);
        }
        return true;
    }

    checkEFOBBelowMin() {
        if (!this._minDestFobEntered) {
            this.tryUpdateMinDestFob();
        }
        const EFOBBelMin = this.isAnEngineOn() ? this.getDestEFOB(true) : this.getDestEFOB(false);

        if (EFOBBelMin < this._minDestFob) {
            if (this.isAnEngineOn()) {
                setTimeout(() => {
                    this.addNewMessage(NXSystemMessages.destEfobBelowMin, () => {
                        return this._EfobBelowMinClr === true;
                    }, () => {
                        this._EfobBelowMinClr = true;
                    });
                }, 180000);
            } else {
                this.addNewMessage(NXSystemMessages.destEfobBelowMin, () => {
                    return this._EfobBelowMinClr === true;
                }, () => {
                    this._EfobBelowMinClr = true;
                });
            }
        }
    }

    updateTowerHeadwind() {
        if (isFinite(this.perfApprWindSpeed) && isFinite(this.perfApprWindHeading)) {
            const rwy = this.flightPlanManager.getDestinationRunway();
            if (rwy) {
                this._towerHeadwind = NXSpeedsUtils.getHeadwind(this.perfApprWindSpeed, this.perfApprWindHeading, rwy.direction);
            }
        }
    }

    _getV1Speed() {
        return (new NXSpeedsTo(SimVar.GetSimVarValue("TOTAL WEIGHT", "kg") / 1000, this.flaps, Simplane.getAltitude())).v1;
    }

    _getVRSpeed() {
        return (new NXSpeedsTo(SimVar.GetSimVarValue("TOTAL WEIGHT", "kg") / 1000, this.flaps, Simplane.getAltitude())).vr;
    }

    _getV2Speed() {
        return (new NXSpeedsTo(SimVar.GetSimVarValue("TOTAL WEIGHT", "kg") / 1000, this.flaps, Simplane.getAltitude())).v2;
    }

    /**
     * Called after Flaps or THS change
     */
    tryCheckToData() {
        if (isFinite(this.v1Speed) || isFinite(this.vRSpeed) || isFinite(this.v2Speed)) {
            this.addNewMessage(NXSystemMessages.checkToData);
        }
    }

    /**
     * Called after runway change
     * - Sets confirmation prompt state for every entry whether it is defined or not
     * - Adds message when at least one entry needs to be confirmed
     * Additional:
     *   Only prompt the confirmation of FLEX TEMP when the TO runway was changed, not on initial insertion of the runway
     */
    onToRwyChanged() {
        const selectedRunway = this.flightPlanManager.getOriginRunway();
        if (!!selectedRunway) {
            const toRunway = Avionics.Utils.formatRunway(selectedRunway.designation);
            if (toRunway === this.toRunway) {
                return;
            }
            if (!!this.toRunway) {
                this.toRunway = toRunway;
                this._toFlexChecked = !isFinite(this.perfTOTemp);
                this._v1Checked = !isFinite(this.v1Speed);
                this._vRChecked = !isFinite(this.vRSpeed);
                this._v2Checked = !isFinite(this.v2Speed);

                if (this._v1Checked && this._vRChecked && this._v2Checked && this._toFlexChecked) {
                    return;
                }
                this.addNewMessage(NXSystemMessages.checkToData, (mcdu) => mcdu._v1Checked && mcdu._vRChecked && mcdu._v2Checked && mcdu._toFlexChecked);
            }
            this.toRunway = toRunway;
        }
    }

    /**
     * Switches to the next/new perf page (if new flight phase is in order) or reloads the current page
     * @param _old {FmgcFlightPhases}
     * @param _new {FmgcFlightPhases}
     */
    tryUpdatePerfPage(_old, _new) {
        // Ensure we have a performance page selected...
        if (this.page.Current < this.page.PerformancePageTakeoff || this.page.Current > this.page.PerformancePageGoAround) {
            return;
        }

        const curPerfPagePhase = (() => {
            switch (this.page.Current) {
                case this.page.PerformancePageTakeoff : return FmgcFlightPhases.TAKEOFF;
                case this.page.PerformancePageClb : return FmgcFlightPhases.CLIMB;
                case this.page.PerformancePageCrz : return FmgcFlightPhases.CRUISE;
                case this.page.PerformancePageDes : return FmgcFlightPhases.DESCENT;
                case this.page.PerformancePageAppr : return FmgcFlightPhases.APPROACH;
                case this.page.PerformancePageGoAround : return FmgcFlightPhases.GOAROUND;
            }
        })();

        if (_new > _old) {
            if (_new >= curPerfPagePhase) {
                CDUPerformancePage.ShowPage(this, _new);
            }
        } else if (_old === curPerfPagePhase) {
            CDUPerformancePage.ShowPage(this, _old);
        }
    }

    routeReservedEntered() {
        return this._rteReservedWeightEntered || this._rteReservedPctEntered;
    }

    routeFinalEntered() {
        return this._rteFinalWeightEntered || this._rteFinalTimeEntered;
    }

    /**
     * Check if a place is the correct format for a runway
     * @param {string} s
     * @returns true if valid runway format
     */
    isRunwayFormat(s) {
        return s.match(/^([A-Z]{4})([0-9]{2}[RCL]?)$/) !== null;
    }

    /**
     * Parse a runway string and return the location of the threshold
     * Returns undefined if invalid format or not in database
     * @param {string} place
     * @throws {McduMessage}
     * @returns {WayPoint}
     */
    async parseRunway(place) {
        const rwy = place.match(/^([A-Z]{4})([0-9]{2}[RCL]?)$/);
        if (rwy !== null) {
            const airport = await this.dataManager.GetAirportByIdent(rwy[1]);
            if (airport) {
                for (let i = 0; i < airport.infos.oneWayRunways.length; i++) {
                    if (Avionics.Utils.formatRunway(airport.infos.oneWayRunways[i].designation) === rwy[2]) {
                        return this.dataManager.createRunwayWaypoint(airport, airport.infos.oneWayRunways[i]);
                    }
                }
                throw NXSystemMessages.notInDatabase;
            }
        } else {
            throw NXSystemMessages.notInDatabase;
        }
    }

    /**
     * Check if a place is the correct format for a latitude/longitude
     * @param {string} s
     * @returns true if valid lat/lon format
     */
    isLatLonFormat(s) {
        return s.match(/^(N|S)?([0-9]{2,4}\.[0-9])(N|S)?\/(E|W)?([0-9]{2,5}\.[0-9])(E|W)?$/) !== null;
    }

    /**
     * Parse a lat/lon string into a position
     * @param {string} place
     * @throws {McduMessage}
     * @returns {LatLongAlt}
     */
    parseLatLon(place) {
        const latlon = place.match(/^(N|S)?([0-9]{2,4}\.[0-9])(N|S)?\/(E|W)?([0-9]{2,5}\.[0-9])(E|W)?$/);
        if (latlon !== null) {
            const latB = (latlon[1] || "") + (latlon[3] || "");
            const lonB = (latlon[4] || "") + (latlon[6] || "");
            const latDdigits = latlon[2].length === 4 ? 3 : 4;
            const latD = parseInt(latlon[2].substring(0, latlon[2].length - latDdigits));
            const latM = parseFloat(latlon[2].substring(latlon[2].length - latDdigits));
            const lonDdigits = latlon[5].length === 4 ? 3 : 4;
            const lonD = parseInt(latlon[5].substring(0, latlon[5].length - lonDdigits));
            const lonM = parseFloat(latlon[5].substring(latlon[5].length - lonDdigits));
            if (latB.length !== 1 || lonB.length !== 1 || !isFinite(latM) || !isFinite(lonM)) {
                throw NXSystemMessages.formatError;
            }
            if (latD > 90 || latM > 59.9 || lonD > 180 || lonM > 59.9) {
                throw NXSystemMessages.entryOutOfRange;
            }
            const lat = (latD + latM / 60) * (latB === "S" ? -1 : 1);
            const lon = (lonD + lonM / 60) * (lonB === "W" ? -1 : 1);
            return new LatLongAlt(lat, lon);
        }
        throw NXSystemMessages.formatError;
    }

    /**
     * Check if a place is the correct format
     * @param {string} s
     * @returns true if valid place format
     */
    isPlaceFormat(s) {
        return s.match(/^[A-Z0-9]{2,7}$/) !== null || this.isRunwayFormat(s);
    }

    /**
     * Parse a place string into a position
     * @param {string} place
     * @throws {McduMessage}
     * @returns {WayPoint}
     */
    async parsePlace(place) {
        if (this.isRunwayFormat(place)) {
            return this.parseRunway(place);
        }

        return new Promise((resolve, reject) => {
            this.getOrSelectWaypointByIdent(place, (waypoint) => {
                if (waypoint) {
                    return resolve(waypoint);
                } else {
                    return reject(NXSystemMessages.notInDatabase);
                }
            });
        });
    }

    /**
     * Check if a string is a valid place-bearing/place-bearing format
     * @param {string} s
     * @returns true if valid place format
     */
    isPbxFormat(s) {
        const pbx = s.match(/^([^\-\/]+)\-([0-9]{1,3})\/([^\-\/]+)\-([0-9]{1,3})$/);
        return pbx !== null && this.isPlaceFormat(pbx[1]) && this.isPlaceFormat(pbx[3]);
    }

    /**
     * Parse a place-bearing/place-bearing string
     * @param {string} s place-bearing/place-bearing
     * @throws {McduMessage}
     * @returns {[WayPoint, number, WayPoint, number]} place and true bearing * 2
     */
    async parsePbx(s) {
        const pbx = s.match(/^([^\-\/]+)\-([0-9]{1,3})\/([^\-\/]+)\-([0-9]{1,3})$/);
        if (pbx === null) {
            throw NXSystemMessages.formatError;
        }
        const brg1 = parseInt(pbx[2]);
        const brg2 = parseInt(pbx[4]);
        if (brg1 > 360 || brg2 > 360) {
            throw NXSystemMessages.entryOutOfRange;
        }
        const place1 = await this.parsePlace(pbx[1]);
        const magVar1 = Facilities.getMagVar(place1.infos.coordinates.lat, place1.infos.coordinates.long);
        const place2 = await this.parsePlace(pbx[3]);
        const magVar2 = Facilities.getMagVar(place2.infos.coordinates.lat, place2.infos.coordinates.long);

        return [place1, A32NX_Util.magneticToTrue(brg1, magVar1), place2, A32NX_Util.magneticToTrue(brg2, magVar2)];
    }

    /**
     * Check if string is in place/bearing/distance format
     * @param {String} s
     * @returns true if pbd
     */
    isPbdFormat(s) {
        const pbd = s.match(/^([^\/]+)\/([0-9]{1,3})\/([0-9]{1,3}(\.[0-9])?)$/);
        return pbd !== null && this.isPlaceFormat(pbd[1]);
    }

    /**
     * Split PBD format into components
     * @param {String} s PBD format string
     * @returns [{string} place, {number} bearing, {number} distance]
     */
    splitPbd(s) {
        let [place, brg, dist] = s.split("/");
        brg = parseInt(brg);
        dist = parseFloat(dist);
        return [place, brg, dist];
    }

    /**
     *
     * @param {string} s
     * @returns [wp: WayPoint, trueBearing: number, dist: number]
     */
    async parsePbd(s) {
        const [place, brg, dist] = this.splitPbd(s);
        if (brg > 360 || dist > 999.9) {
            throw NXSystemMessages.entryOutOfRange;
        }
        if (this.isPlaceFormat(place)) {
            const wp = await this.parsePlace(place);
            const magVar = Facilities.getMagVar(wp.infos.coordinates.lat, wp.infos.coordinates.long);
            return [wp, A32NX_Util.magneticToTrue(brg, magVar), dist];
        }
        throw NXSystemMessages.formatError;
    }

    isPdFormat(s) {
        const pd = s.match(/^([^\/]+)\/([0-9]{1,3}(\.[0-9])?)$/);
        return pd !== null && this.isPlaceFormat(pd[1]);
    }

    parsePlaceDist(s) {
        let [place, dist] = s.split('/');
        dist = parseInt(dist);
        // TODO get waypoint in flightplan
        //Fmgc.WaypointBuilder.fromPlaceAlongFlightPlan(ident: string, placeIndex: number, distance: number, instrument: BaseInstrument, fpm: FlightPlanManager);
        throw NXFictionalMessages.notYetImplemented;
    }

    /**
     * Set the progress page bearing/dist location
     * @param {string} ident ident of the waypoint or runway, will be replaced by "ENTRY" if brg/dist offset are specified
     * @param {LatLongAlt} coordinates co-ordinates of the waypoint/navaid/runway, without brg/dist offset
     * @param {string?} icao icao database id of the waypoint if applicable
     */
    _setProgLocation(ident, coordinates, icao) {
        console.log(`progLocation: ${ident} ${coordinates}`);
        this._progBrgDist = {
            icao,
            ident,
            coordinates,
            bearing: -1,
            distance: -1
        };

        this.updateProgDistance();
    }

    /**
     *
     * @param {string} s value to search for or create a waypoint from
     * @param {boolean} stored if a waypoint is created, should it be a stored waypoint?
     * @returns
     */
    async getOrCreateWaypoint(s, stored = true) {
        if (this.isLatLonFormat(s)) {
            const coordinates = this.parseLatLon(s);
            return this.dataManager.createLatLonWaypoint(coordinates, stored);
        } else if (this.isPbxFormat(s)) {
            const [place1, bearing1, place2, bearing2] = await this.parsePbx(s);
            return this.dataManager.createPlaceBearingPlaceBearingWaypoint(place1, bearing1, place2, bearing2, stored);
        } else if (this.isPdFormat(s)) {
            throw NXFictionalMessages.notYetImplemented;
        } else if (this.isPbdFormat(s)) {
            const [wp, bearing, dist] = await this.parsePbd(s);
            return this.dataManager.createPlaceBearingDistWaypoint(wp, bearing, dist, stored);
        } else if (this.isPlaceFormat(s)) {
            try {
                return await this.parsePlace(s);
            } catch (err) {
                if (err === NXSystemMessages.notInDatabase) {
                    this.addNewMessage(err);
                    return new Promise((resolve, reject) => {
                        CDUNewWaypoint.ShowPage(this, (waypoint) => {
                            if (waypoint) {
                                resolve(waypoint);
                            } else {
                                reject('User aborted');
                            }
                        }, { ident: s });
                    });
                } else {
                    throw err;
                }
            }
        } else {
            throw NXSystemMessages.formatError;
        }
    }

    /**
     * Try to set the progress page bearing/dist waypoint/location
     * @param {String} s scratchpad entry
     * @param {Function} callback callback taking boolean arg for success/failure
     */
    trySetProgWaypoint(s, callback = EmptyCallback.Boolean) {
        if (s === FMCMainDisplay.clrValue) {
            this._progBrgDist = undefined;
            return callback(true);
        }

        try {
            this.getOrCreateWaypoint(s, false).then((wp) => {
                this._setProgLocation(wp.additionalData.temporary ? "ENTRY" : wp.ident, wp.infos.coordinates, wp.infos.icao);
                return callback(true);
            }).catch((err) => {
                if (err instanceof McduMessage) {
                    this.addNewMessage(err);
                } else {
                    console.error(err);
                }
                return callback(false);
            });
        } catch (err) {
            if (err instanceof McduMessage) {
                this.addNewMessage(err);
            } else {
                console.error(err);
            }
            return callback(false);
        }
    }

    /**
     * Recalculate the bearing and distance for progress page
     */
    updateProgDistance() {
        if (!this._progBrgDist) {
            return;
        }

        const latitude = ADIRS.getLatitude();
        const longitude = ADIRS.getLongitude();

        if (!latitude.isNormalOperation() || !longitude.isNormalOperation()) {
            this._progBrgDist.distance = -1;
            this._progBrgDist.bearing = -1;
            return;
        }

        const planeLl = new LatLong(latitude.value, longitude.value);
        this._progBrgDist.distance = Avionics.Utils.computeGreatCircleDistance(planeLl, this._progBrgDist.coordinates);
        this._progBrgDist.bearing = A32NX_Util.trueToMagnetic(Avionics.Utils.computeGreatCircleHeading(planeLl, this._progBrgDist.coordinates));
    }

    get progBearing() {
        return this._progBrgDist ? this._progBrgDist.bearing : -1;
    }

    get progDistance() {
        return this._progBrgDist ? this._progBrgDist.distance : -1;
    }

    get progWaypointIdent() {
        return this._progBrgDist ? this._progBrgDist.ident : undefined;
    }

    isWaypointInUse(icao) {
        if (this.flightPlanManager.isWaypointInUse(icao)) {
            return true;
        }
        // TODO check tuned navaids
        if (this._progBrgDist && this._progBrgDist.icao === icao) {
            return true;
        }
        return false;
    }

<<<<<<< HEAD
    setGroundTempFromOrigin() {
        const origin = this.flightPlanManager.getPersistentOrigin(FlightPlans.Active);
        if (!origin) {
            return;
        }

        this.groundTempAuto = A32NX_Util.getIsaTemp(origin.infos.coordinates.alt);
    }

    trySetGroundTemp(scratchpadValue) {
        if (this.flightPhaseManager.phase !== FmgcFlightPhases.PREFLIGHT) {
            throw NXSystemMessages.notAllowed;
        }

        if (scratchpadValue === FMCMainDisplay.clrValue) {
            this.groundTempPilot = undefined;
            return;
        }

        if (scratchpadValue.match(/^[+\-]?[0-9]{1,2}$/) === null) {
            throw NXSystemMessages.formatError;
        }

        this.groundTempPilot = parseInt(scratchpadValue);
    }

    get groundTemp() {
        return this.groundTempPilot !== undefined ? this.groundTempPilot : this.groundTempAuto;
=======
    navModeEngaged() {
        const lateralMode = SimVar.GetSimVarValue("L:A32NX_FMA_LATERAL_MODE", "Number");
        switch (lateralMode) {
            case 20: // NAV
            case 30: // LOC*
            case 31: // LOC
            case 32: // LAND
            case 33: // FLARE
            case 34: // ROLL OUT
                return true;
        }
        return false;
>>>>>>> 0451b554
    }

    /* END OF MCDU GET/SET METHODS */
    /* UNSORTED CODE BELOW */

    //TODO: can this be util?
    static secondsToUTC(seconds) {
        const h = Math.floor(seconds / 3600);
        const m = Math.floor((seconds - h * 3600) / 60);
        return (h % 24).toFixed(0).padStart(2, "0") + m.toFixed(0).padStart(2, "0");
    }
    //TODO: can this be util?
    static secondsTohhmm(seconds) {
        const h = Math.floor(seconds / 3600);
        const m = Math.floor((seconds - h * 3600) / 60);
        return h.toFixed(0).padStart(2, "0") + m.toFixed(0).padStart(2, "0");
    }

    //TODO: can this be util?
    static minuteToSeconds(minutes) {
        return minutes * 60;
    }

    //TODO: can this be util?
    static hhmmToSeconds(hhmm) {
        if (!hhmm) {
            return NaN;
        }
        const h = parseInt(hhmm.substring(0, 2));
        const m = parseInt(hhmm.substring(2, 4));
        return h * 3600 + m * 60;
    }

    /**
     * Computes hour and minutes when given minutes
     * @param {number} minutes - minutes used to make the conversion
     * @returns {string} A string in the format "HHMM" e.g "0235"
     */
    //TODO: can this be util?
    static minutesTohhmm(minutes) {
        const h = Math.floor(minutes / 60);
        const m = minutes - h * 60;
        return h.toFixed(0).padStart(2,"0") + m.toFixed(0).padStart(2, "0");
    }

    /**
     * computes minutes when given hour and minutes
     * @param {string} hhmm - string used to make the conversion
     * @returns {number} numbers in minutes form
     */
    //TODO: can this be util?
    static hhmmToMinutes(hhmm) {
        if (!hhmm) {
            return NaN;
        }
        const h = parseInt(hhmm.substring(0, 2));
        const m = parseInt(hhmm.substring(2, 4));
        return h * 60 + m;
    }

    //TODO: can this be util?
    getNavDataDateRange() {
        return SimVar.GetGameVarValue("FLIGHT NAVDATA DATE RANGE", "string");
    }

    /**
     * Returns true if an engine is running (FF > 0)
     * @returns {boolean}
     */
    //TODO: can this be an util?
    isAnEngineOn() {
        return Simplane.getEngineActive(0) || Simplane.getEngineActive(1);
    }

    /**
     * Returns true if all engines are running (FF > 0)
     * @returns {boolean}
     */
    //TODO: can this be an util?
    isAllEngineOn() {
        return Simplane.getEngineActive(0) && Simplane.getEngineActive(1);
    }

    /**
     * Returns the maximum cruise FL for ISA temp and GW
     * @param temp {number} ISA in C°
     * @param gw {number} GW in t
     * @returns {number} MAX FL
     */
    //TODO: can this be an util?
    getMaxFL(temp = A32NX_Util.getIsaTempDeviation(), gw = SimVar.GetSimVarValue("TOTAL WEIGHT", "kg") / 1000) {
        return Math.round(temp <= 10 ? -2.778 * gw + 578.667 : (temp * (-0.039) - 2.389) * gw + temp * (-0.667) + 585.334);
    }

    /**
     * Returns the maximum allowed cruise FL considering max service FL
     * @param fl {number} FL to check
     * @returns {number} maximum allowed cruise FL
     */
    //TODO: can this be an util?
    getMaxFlCorrected(fl = this.getMaxFL()) {
        return fl >= this.maxCruiseFL ? this.maxCruiseFL : fl;
    }

    // only used by trySetMinDestFob
    //TODO: Can this be util?
    isMinDestFobInRange(fuel) {
        return 0 <= fuel && fuel <= 80.0;
    }

    //TODO: Can this be util?
    isTaxiFuelInRange(taxi) {
        return 0 <= taxi && taxi <= 9.9;
    }

    //TODO: Can this be util?
    isFinalFuelInRange(fuel) {
        return 0 <= fuel && fuel <= 100;
    }

    //TODO: Can this be util?
    isFinalTimeInRange(time) {
        const convertedTime = FMCMainDisplay.hhmmToMinutes(time.padStart(4,"0"));
        return 0 <= convertedTime && convertedTime <= 90;
    }

    //TODO: Can this be util?
    isRteRsvFuelInRange(fuel) {
        return 0 <= fuel && fuel <= 10.0;
    }

    //TODO: Can this be util?
    isRteRsvPercentInRange(value) {
        return value >= 0 && value <= 15.0;
    }

    //TODO: Can this be util?
    isZFWInRange(zfw) {
        return 35.0 <= zfw && zfw <= 80.0;
    }

    //TODO: Can this be util?
    isZFWCGInRange(zfwcg) {
        return (8.0 <= zfwcg && zfwcg <= 50.0);
    }

    //TODO: Can this be util?
    isBlockFuelInRange(fuel) {
        return 0 <= fuel && fuel <= 80;
    }

    /**
     *
     * @returns {*}
     */
    //TODO: Can this be util?
    getFOB() {
        return (SimVar.GetSimVarValue("FUEL TOTAL QUANTITY WEIGHT", "pound") * 0.453592) / 1000;
    }

    /**
     * retrieves GW in Tons
     * @returns {number}
     */
    //TODO: Can this be util?
    getGW() {
        return (SimVar.GetSimVarValue("TOTAL WEIGHT", "Pounds") * 0.45359237) / 1000;
    }

    //TODO: Can this be util?
    getCG() {
        return SimVar.GetSimVarValue("CG PERCENT", "Percent over 100") * 100;
    }

    //TODO: make this util or local var?
    isAirspeedManaged() {
        return SimVar.GetSimVarValue("AUTOPILOT SPEED SLOT INDEX", "number") === 2;
    }

    //TODO: make this util or local var?
    isHeadingManaged() {
        return SimVar.GetSimVarValue("AUTOPILOT HEADING SLOT INDEX", "number") === 2;
    }

    //TODO: make this util or local var?
    isAltitudeManaged() {
        return SimVar.GetSimVarValue("AUTOPILOT ALTITUDE SLOT INDEX", "number") === 2;
    }

    /**
     * Check if the given string represents a decimal number.
     * This may be a whole number or a number with one or more decimals.
     * If the leading digit is 0 and one or more decimals are given, the leading digit may be omitted.
     * @param str {string} String to check
     * @returns {bool} True if str represents a decimal value, otherwise false
     */
    //TODO: Can this be util?
    representsDecimalNumber(str) {
        return /^[+-]?\d*(?:\.\d+)?$/.test(str);
    }
}

FMCMainDisplay.clrValue = "\xa0\xa0\xa0\xa0\xa0CLR";
FMCMainDisplay.ovfyValue = "\u0394";
FMCMainDisplay._AvailableKeys = "ABCDEFGHIJKLMNOPQRSTUVWXYZ0123456789";

const FlightPlans = Object.freeze({
    Active: 0,
    Temporary: 1,
});<|MERGE_RESOLUTION|>--- conflicted
+++ resolved
@@ -504,17 +504,14 @@
         this.blockFuel = undefined;
         this.zeroFuelWeight = undefined;
         this.zeroFuelWeightMassCenter = undefined;
-<<<<<<< HEAD
-        this.groundTempAuto = undefined;
-        this.groundTempPilot = undefined;
-=======
         this.holdSpeedTarget = undefined;
         this.holdIndex = 0;
         this.holdDecelReached = false;
         this.setHoldSpeedMessageActive = false;
         this.managedProfile = new Map();
         this.speedLimitExceeded = false;
->>>>>>> 0451b554
+        this.groundTempAuto = undefined;
+        this.groundTempPilot = undefined;
 
         // ATSU data
         this.atsuManager = new Atsu.AtsuManager(this);
@@ -4543,7 +4540,6 @@
         return false;
     }
 
-<<<<<<< HEAD
     setGroundTempFromOrigin() {
         const origin = this.flightPlanManager.getPersistentOrigin(FlightPlans.Active);
         if (!origin) {
@@ -4572,7 +4568,8 @@
 
     get groundTemp() {
         return this.groundTempPilot !== undefined ? this.groundTempPilot : this.groundTempAuto;
-=======
+    }
+
     navModeEngaged() {
         const lateralMode = SimVar.GetSimVarValue("L:A32NX_FMA_LATERAL_MODE", "Number");
         switch (lateralMode) {
@@ -4585,7 +4582,6 @@
                 return true;
         }
         return false;
->>>>>>> 0451b554
     }
 
     /* END OF MCDU GET/SET METHODS */
