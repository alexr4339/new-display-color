--- conflicted
+++ resolved
@@ -74,10 +74,7 @@
                 async (value) => {
                     setDefaultWeights(0, 0);
                     await SimVar.SetSimVarValue(`L:${station.simVar}_DESIRED`, "Number", value);
-<<<<<<< HEAD
-=======
                     await setTargetCargo(value, 0);
->>>>>>> b74e38f0
                     updateView();
                 }
             );
@@ -151,10 +148,7 @@
                 async (value) => {
                     setDefaultWeights(0, 0);
                     await setTargetPax(value);
-<<<<<<< HEAD
-=======
                     await setTargetCargo(value, 0);
->>>>>>> b74e38f0
                     updateView();
                 }
             );
