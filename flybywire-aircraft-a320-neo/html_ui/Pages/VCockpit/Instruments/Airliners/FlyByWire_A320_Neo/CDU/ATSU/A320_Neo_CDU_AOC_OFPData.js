--- conflicted
+++ resolved
@@ -231,77 +231,17 @@
             );
         }
 
-<<<<<<< HEAD
         async function setTargetPax(numberOfPax) {
-=======
-        const currentPayload = mcdu.aocWeight.payload || mcdu.simbrief.payload;
-        if (currentPayload) {
-            const size = mcdu.aocWeight.payload ? 'big' : 'small';
-            payload = `{${size}}${Math.round(NXUnits.kgToUser(currentPayload))}{end}[color]cyan`;
-
-            // Update ZFW as well
-            const emptyWeight = 41000;
-            const actualZfw = emptyWeight + (+currentPayload);
-            estZfw = `{${size}}${formatWeightInTons(NXUnits.kgToUser(actualZfw))}{end}[color]cyan`;
-        }
-
-        const currentfwdBag = getCurrentFwdBag(mcdu);
-        if (!isNaN(currentfwdBag)) {
-            const size = mcdu.aocWeight.fwdBag ? 'big' : 'small';
-            fwdBag = `{${size}}${Math.round(NXUnits.kgToUser(currentfwdBag))}{end}[color]cyan`;
-        }
-
-        const currentRearBag = getCurrentRearBag(mcdu);
-        if (!isNaN(currentRearBag)) {
-            const size = mcdu.aocWeight.rearBag ? 'big' : 'small';
-            rearBag = `{${size}}${Math.round(NXUnits.kgToUser(currentRearBag))}{end}[color]cyan`;
-        }
-
-        function updateView() {
-            if (mcdu.page.Current === mcdu.page.AOCOfpData2) {
-                CDUAocOfpData.ShowPage2(mcdu);
-            }
-        }
->>>>>>> 55913173
 
             let paxRemaining = parseInt(numberOfPax);
 
-<<<<<<< HEAD
             async function fillStation(station, paxToFill) {
-=======
-        mcdu.leftInputDelay[0] = () => {
-            return mcdu.getDelayBasic();
-        };
-        mcdu.onLeftInput[0] = (value) => {
-            if (value === FMCMainDisplay.clrValue) {
-                mcdu.aocWeight.payload = undefined;
-                mcdu.aocWeight.fwdBag = undefined;
-                mcdu.aocWeight.rearBag = undefined;
-                updateView();
-                return true;
-            }
-            const enteredPayload = NXUnits.userToKg(Math.round(+value));
-            if (enteredPayload >= 0 && enteredPayload <= maxAllowablePayload) {
-                mcdu.aocWeight.payload = enteredPayload;
-                mcdu.aocWeight.fwdBag = undefined;
-                mcdu.aocWeight.rearBag = undefined;
-                updateView();
-                return true;
-            }
-            mcdu.addNewMessage(NXSystemMessages.notAllowed);
-            return false;
-        };
->>>>>>> 55913173
+
 
                 const pax = Math.min(paxToFill, station.seats);
                 station.pax = pax;
 
-<<<<<<< HEAD
                 await SimVar.SetSimVarValue(`${station.simVar}_DESIRED`, "Number", parseInt(pax));
-=======
-            const enteredFwdBag = NXUnits.userToKg(Math.round(+value));
-            const actualPayload = enteredFwdBag + (+currentRearBag);
->>>>>>> 55913173
 
                 paxRemaining -= pax;
             }
@@ -322,7 +262,6 @@
             zfwcg = `${currentZfwcg.toFixed(1)}{end}[color]${cgColor}`;
         }
 
-<<<<<<< HEAD
         function buildTotalPaxValue() {
             const currentPax = Object.values(paxStations).map((station) => SimVar.GetSimVarValue(station.simVar, "Number")).reduce((acc, cur) => acc + cur);
             const paxTarget = Object.values(paxStations).map((station) => SimVar.GetSimVarValue(`${station.simVar}_DESIRED`, "Number")).reduce((acc, cur) => acc + cur);
@@ -344,10 +283,6 @@
                     updateView();
                 }
             );
-=======
-            const enteredRearBag = NXUnits.userToKg(Math.round(+value));
-            const actualPayload = enteredRearBag + (+currentFwdBag);
->>>>>>> 55913173
 
         }
 
