class CDUAtcMaxUplinkDelay {
    static ShowPage(mcdu) {
        mcdu.clearDisplay();

        let activeAtc = "----";
        if (mcdu.atsu.atc.currentStation() !== "") {
            activeAtc = mcdu.atsu.atc.currentStation();
        }

        let currentDelay = "\xa0NONE[color]cyan";
        if (mcdu.atsu.atc.maxUplinkDelay !== -1) {
            currentDelay = `\xa0${mcdu.atsu.atc.maxUplinkDelay}[color]cyan`;
        }

        mcdu.setTemplate([
            ["MAX UPLINK DELAY"],
            [""],
            [""],
            ["MODIFY ONLY ON DEMAND OF"],
            [`ACTIVE ATC : {green}${activeAtc}{end}`],
            [""],
            [""],
            ["\xa0MAX UPLINK DELAY"],
            [currentDelay],
            [""],
            [""],
            ["\xa0ATC MENU"],
            ["<RETURN"]
        ]);

        mcdu.leftInputDelay[3] = () => {
            return mcdu.getDelaySwitchPage();
        };
        mcdu.onLeftInput[3] = (value) => {
<<<<<<< HEAD
            if (mcdu.atsuManager.atc.currentStation() === "") {
                mcdu.addNewMessage(NXSystemMessages.noAtc);
=======
            if (mcdu.atsu.atc.currentStation() === "") {
                mcdu.addNewMessage(NXFictionalMessages.noAtc);
>>>>>>> 7dc8312b
            } else {
                if (value === FMCMainDisplay.clrValue) {
                    mcdu.atsu.atc.maxUplinkDelay = -1;
                    CDUAtcMaxUplinkDelay.ShowPage(mcdu);
                } else if (value) {
                    if (/^[0-9]{3}(S)*$/.test(value)) {
                        const delay = parseInt(value.replace("S", ""));
                        if (delay < 5 || delay > 999) {
                            mcdu.addNewMessage(NXSystemMessages.entryOutOfRange);
                        } else {
                            mcdu.atsu.atc.maxUplinkDelay = delay;
                            CDUAtcMaxUplinkDelay.ShowPage(mcdu);
                        }
                    } else {
                        mcdu.addNewMessage(NXSystemMessages.formatError);
                    }
                }
            }
        };

        mcdu.leftInputDelay[5] = () => {
            return mcdu.getDelaySwitchPage();
        };
        mcdu.onLeftInput[5] = () => {
            CDUAtcMenu.ShowPage1(mcdu);
        };
    }
}<|MERGE_RESOLUTION|>--- conflicted
+++ resolved
@@ -32,13 +32,8 @@
             return mcdu.getDelaySwitchPage();
         };
         mcdu.onLeftInput[3] = (value) => {
-<<<<<<< HEAD
-            if (mcdu.atsuManager.atc.currentStation() === "") {
+            if (mcdu.atsu.atc.currentStation() === "") {
                 mcdu.addNewMessage(NXSystemMessages.noAtc);
-=======
-            if (mcdu.atsu.atc.currentStation() === "") {
-                mcdu.addNewMessage(NXFictionalMessages.noAtc);
->>>>>>> 7dc8312b
             } else {
                 if (value === FMCMainDisplay.clrValue) {
                     mcdu.atsu.atc.maxUplinkDelay = -1;
