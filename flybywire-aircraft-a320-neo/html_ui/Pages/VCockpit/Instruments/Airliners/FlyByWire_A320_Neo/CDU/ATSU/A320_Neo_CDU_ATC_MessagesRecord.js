class CDUAtcMessagesRecord {
    static TranslateCpdlcResponse(response) {
        switch (response) {
            case Atsu.CpdlcMessageResponse.Standby:
                return "STBY";
            case Atsu.CpdlcMessageResponse.Wilco:
                return "WILC";
            case Atsu.CpdlcMessageResponse.Roger:
                return "ROGR";
            case Atsu.CpdlcMessageResponse.Negative:
                return "NEG";
            case Atsu.CpdlcMessageResponse.Unable:
                return "UNBL";
            case Atsu.CpdlcMessageResponse.Acknowledge:
                return "ACK";
            case Atsu.CpdlcMessageResponse.Affirm:
                return "AFRM";
            case Atsu.CpdlcMessageResponse.Refuse:
                return "REF";
            default:
                return "";
        }
    }

    static ShowPage(mcdu, messages = null, offset = 0, confirmErase = false) {
        if (!messages) {
            messages = mcdu.atsu.atc.messages();
        }
        mcdu.clearDisplay();

        let eraseRecordTitle = "\xa0MSG RECORD";
        let eraseRecordButton = "*ERASE";
        if (confirmErase) {
            eraseRecordTitle = "\xa0ERASE MSG RECORD";
            eraseRecordButton = "*CONFIRM";
        }

        mcdu.refreshPageCallback = () => {
            this.ShowPage(mcdu, null, offset, false);
        };

        const msgHeadersLeft = [], msgHeadersRight = [], msgStart = [];
        msgHeadersLeft.length = msgHeadersRight.length = msgStart.length = 4;
        for (let i = 0; i < 5; ++i) {
            let headerLeft = "", headerRight = "", contentStart = "";

            if (messages.length > (offset + i) && messages[offset + i]) {
                headerLeft = `${messages[offset + i].Timestamp.dcduTimestamp()} ${messages[offset + i].Direction === Atsu.AtsuMessageDirection.Input ? "FROM" : "TO"} `;
                headerLeft += messages[offset + i].Station;
                headerRight = CDUAtcMessagesRecord.TranslateCpdlcResponse(messages[offset + i].ResponseType);

                // ignore the headline with the station and the timestamp
                const lines = messages[offset + i].serialize(Atsu.AtsuMessageSerializationFormat.Printer).split("\n");
                let firstLine = "CPDLC";
                if (lines.length >= 2) {
                    firstLine = messages[offset + i].serialize(Atsu.AtsuMessageSerializationFormat.Printer).split("\n")[1];
                }
                if (firstLine.length <= 24) {
                    contentStart = firstLine;
                } else {
                    firstLine.split(" ").forEach((word) => {
                        if (contentStart.length + word.length + 1 < 24) {
                            contentStart += `${word}\xa0`;
                        }
                    });
                }
            }

            msgHeadersLeft[i] = headerLeft;
            msgHeadersRight[i] = headerRight;
            msgStart[i] = `${contentStart.length !== 0 ? "<" : ""}${contentStart}`;
        }

        let left = false, right = false;
        if (messages.length > offset + 4) {
            mcdu.onNextPage = () => {
                CDUAtcMessagesRecord.ShowPage(mcdu, messages, offset + 4, false);
            };
            right = true;
        }
        if (offset > 0) {
            mcdu.onPrevPage = () => {
                CDUAtcMessagesRecord.ShowPage(mcdu, messages, offset - 4, false);
            };
            left = true;
        }
        mcdu.setArrows(false, false, left, right);

        mcdu.setTemplate([
            ["MSG RECORD"],
            [msgHeadersLeft[0], msgHeadersRight[0]],
            [`${messages.length !== 0 ? msgStart[0] : "NO MESSAGES"}`],
            [msgHeadersLeft[1], msgHeadersRight[1]],
            [msgStart[1]],
            [msgHeadersLeft[2], msgHeadersRight[2]],
            [msgStart[2]],
            [msgHeadersLeft[3], msgHeadersRight[3]],
            [msgStart[3]],
            [eraseRecordTitle],
            [eraseRecordButton],
            ["\xa0ATC MENU", "MSG RECORD\xa0[color]inop"],
            ["<RETURN", "PRINT*[color]inop"]
        ]);

        for (let i = 0; i < 5; i++) {
            mcdu.leftInputDelay[i] = () => {
                return mcdu.getDelaySwitchPage();
            };

            mcdu.onLeftInput[i] = (value) => {
                if (messages[offset + i]) {
                    if (value === FMCMainDisplay.clrValue) {
                        mcdu.atsu.removeMessage(messages[offset + i].UniqueMessageID);
                        CDUAtcMessagesRecord.ShowPage(mcdu, null, offset, false);
                    } else {
                        CDUAtcMessage.ShowPage(mcdu, messages, offset + i);
                    }
                }
            };
        }

        mcdu.leftInputDelay[4] = () => {
            return mcdu.getDelaySwitchPage();
        };
        mcdu.onLeftInput[4] = () => {
<<<<<<< HEAD
            if (!confirmErase) {
                CDUAtcMessagesRecord.ShowPage(mcdu, messages, offset, true);
            } else {
                mcdu.atsu.atc.cleanupMessages();
                CDUAtcMessagesRecord.ShowPage(mcdu, null, 0, false);
=======
            if (messages.length !== 0) {
                if (!confirmErase) {
                    CDUAtcMessagesRecord.ShowPage(mcdu, messages, offset, true);
                } else {
                    mcdu.atsuManager.atc.cleanupMessages();
                    CDUAtcMessagesRecord.ShowPage(mcdu, null, 0, false);
                }
>>>>>>> 119b6ae9
            }
        };
        mcdu.leftInputDelay[5] = () => {
            return mcdu.getDelaySwitchPage();
        };
        mcdu.onLeftInput[5] = () => {
            CDUAtcMenu.ShowPage1(mcdu);
        };
    }
}<|MERGE_RESOLUTION|>--- conflicted
+++ resolved
@@ -123,21 +123,13 @@
             return mcdu.getDelaySwitchPage();
         };
         mcdu.onLeftInput[4] = () => {
-<<<<<<< HEAD
-            if (!confirmErase) {
-                CDUAtcMessagesRecord.ShowPage(mcdu, messages, offset, true);
-            } else {
-                mcdu.atsu.atc.cleanupMessages();
-                CDUAtcMessagesRecord.ShowPage(mcdu, null, 0, false);
-=======
             if (messages.length !== 0) {
                 if (!confirmErase) {
                     CDUAtcMessagesRecord.ShowPage(mcdu, messages, offset, true);
                 } else {
-                    mcdu.atsuManager.atc.cleanupMessages();
+                    mcdu.atsu.atc.cleanupMessages();
                     CDUAtcMessagesRecord.ShowPage(mcdu, null, 0, false);
                 }
->>>>>>> 119b6ae9
             }
         };
         mcdu.leftInputDelay[5] = () => {
