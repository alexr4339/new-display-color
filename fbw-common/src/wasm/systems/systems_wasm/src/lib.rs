#[macro_use]
pub mod aspects;
mod anti_ice;
mod electrical;
mod failures;
mod msfs;

#[cfg(not(target_arch = "wasm32"))]
use crate::msfs::legacy::{AircraftVariable, NamedVariable};
#[cfg(target_arch = "wasm32")]
use ::msfs::legacy::{AircraftVariable, NamedVariable};

use crate::anti_ice::{engine_anti_ice, wing_anti_ice};
use crate::aspects::{Aspect, ExecuteOn, MsfsAspectBuilder};
use crate::electrical::{auxiliary_power_unit, electrical_buses};
use ::msfs::{
    sim_connect::{
        client_data_definition, data_definition, Period, SimConnect, SimConnectRecv,
        SIMCONNECT_OBJECT_ID_USER,
    },
    sys, MSFSEvent,
};
use failures::Failures;
use fxhash::FxHashMap;
use std::fmt::{Display, Formatter};
use std::{error::Error, time::Duration};
use systems::shared::ElectricalBusType;
use systems::simulation::{ExternalData, InitContext, StartState};
use systems::{
    failures::FailureType,
    simulation::{
        Aircraft, Simulation, SimulatorReaderWriter, VariableIdentifier, VariableRegistry,
    },
};

struct Events {
    event_id_simstop: sys::DWORD,
}
impl Events {
    pub fn new(sim_connect: &mut SimConnect) -> Result<Self, Box<dyn Error>> {
        Ok(Self {
            event_id_simstop: sim_connect.subscribe_to_system_event("SIMSTOP")?,
        })
    }
}

/// Type used to configure and build a simulation and a handler which acts as a bridging layer
/// between the simulation and Microsoft Flight Simulator.
pub struct MsfsSimulationBuilder<'a, 'b> {
    variable_registry: Option<MsfsVariableRegistry>,
    key_prefix: String,
    start_state: StartState,
    sim_connect: &'a mut SimConnect<'b>,
    failures: Option<Failures>,
    aspects: Vec<Box<dyn Aspect>>,
}

impl<'a, 'b> MsfsSimulationBuilder<'a, 'b> {
    pub fn new(
        key_prefix: &str,
        start_state_variable: Variable,
        sim_connect: &'a mut SimConnect<'b>,
    ) -> Self {
        let start_state_variable_value: VariableValue = (&start_state_variable).into();

        Self {
            variable_registry: Some(MsfsVariableRegistry::new(key_prefix.into())),
            start_state: start_state_variable_value.read().into(),
            key_prefix: key_prefix.into(),
            sim_connect,
            failures: None,
            aspects: vec![],
        }
    }

    pub fn build<T: Aircraft, U: FnOnce(&mut InitContext) -> T>(
        self,
        aircraft_ctor_fn: U,
    ) -> Result<(Simulation<T>, MsfsHandler), Box<dyn Error>> {
        let mut registry = self.variable_registry.unwrap();
        let simulation = Simulation::new(self.start_state, aircraft_ctor_fn, &mut registry);

        Ok((
            simulation,
            MsfsHandler::new(registry, self.aspects, self.failures, self.sim_connect)?,
        ))
    }

    /// Adds an aspect. An aspect is a concern that should be handled by the bridging layer.
    /// The function passed to this method is used to configure the aspect.
    pub fn with_aspect<T: FnOnce(&mut MsfsAspectBuilder) -> Result<(), Box<dyn Error>>>(
        mut self,
        builder_func: T,
    ) -> Result<Self, Box<dyn Error>> {
        let variable_registry = &mut self.variable_registry.as_mut().unwrap();
        let mut builder = MsfsAspectBuilder::new(self.sim_connect, variable_registry);
        (builder_func)(&mut builder)?;
        self.aspects.push(Box::new(builder.build()));

        Ok(self)
    }

    /// Adds the mapping between electrical buses within Rust code and the powering of a specific
    /// electrical bus defined within the systems.cfg `[ELECTRICAL]` section.
    ///
    /// This function assumes that `bus.1` is a bus which is infinitely powered, and thus can act
    /// as a power source for the other buses which will all be connected to it.
    pub fn with_electrical_buses<const N: usize>(
        self,
        buses: [(ElectricalBusType, usize); N],
    ) -> Result<Self, Box<dyn Error>> {
        self.with_aspect(electrical_buses(buses))
    }

    pub fn with_auxiliary_power_unit(
        self,
        is_available_variable: Variable,
        fuel_valve_number: u8,
        fuel_pump_number: u8,
    ) -> Result<Self, Box<dyn Error>> {
        self.with_aspect(auxiliary_power_unit(
            is_available_variable,
            fuel_valve_number,
            fuel_pump_number,
        ))
    }

    pub fn with_engine_anti_ice(self, engine_count: usize) -> Result<Self, Box<dyn Error>> {
        self.with_aspect(engine_anti_ice(engine_count))
    }

    pub fn with_wing_anti_ice(self) -> Result<Self, Box<dyn Error>> {
        self.with_aspect(wing_anti_ice())
    }

    pub fn with_failures(mut self, failures: Vec<(u64, FailureType)>) -> Self {
        let mut f = Failures::new(
            NamedVariable::from(&format!("{}{}", &self.key_prefix, "FAILURE_ACTIVATE")),
            NamedVariable::from(&format!("{}{}", &self.key_prefix, "FAILURE_DEACTIVATE")),
        );
        for failure in failures {
            f.add(failure.0, failure.1);
        }

        self.failures = Some(f);

        self
    }

    pub fn provides_aircraft_variable(
        mut self,
        name: &str,
        units: &str,
        index: usize,
    ) -> Result<Self, Box<dyn Error>> {
        if let Some(registry) = &mut self.variable_registry {
            registry.register(&Variable::Aircraft(
                name.to_owned(),
                units.to_owned(),
                index,
            ));
        }

        Ok(self)
    }

    pub fn provides_named_variable(mut self, name: &str) -> Result<Self, Box<dyn Error>> {
        if let Some(registry) = &mut self.variable_registry {
            registry.register(&Variable::Named(name.to_owned(), false));
        }

        Ok(self)
    }
}

/// Used to bridge between the simulation and Microsoft Flight Simulator.
pub struct MsfsHandler {
    variables: Option<MsfsVariableRegistry>,
    aspects: Vec<Box<dyn Aspect>>,
    failures: Option<Failures>,
    time: Time,
    external_data: ExternalData,
<<<<<<< HEAD

    event_id_simstop: sys::DWORD,
=======
    events: Events,
>>>>>>> 9911adc6
}
impl MsfsHandler {
    const SIMOBJECT_DATA_REQUEST_ID_SIMULATION_TIME: sys::DWORD = 0;

    const CLIENT_DATA_REQUEST_ID_IVAO: sys::DWORD = 0;
    const CLIENT_DATA_REQUEST_ID_VPILOT: sys::DWORD = 1;

    fn new(
        variables: MsfsVariableRegistry,
        aspects: Vec<Box<dyn Aspect>>,
        failures: Option<Failures>,
        sim_connect: &mut SimConnect,
    ) -> Result<Self, Box<dyn Error>> {
        ATCServices::new(sim_connect);

        Ok(Self {
            variables: Some(variables),
            aspects,
            failures,
            time: Time::new(sim_connect)?,
            external_data: ExternalData::new(),
<<<<<<< HEAD
            event_id_simstop: ATCServices::new(sim_connect),
=======
            events: Events::new(sim_connect)?,
>>>>>>> 9911adc6
        })
    }

    pub fn handle<T: Aircraft>(
        &mut self,
        event: MSFSEvent,
        simulation: &mut Simulation<T>,
        sim_connect: &mut SimConnect,
    ) -> Result<(), Box<dyn Error>> {
        match event {
            MSFSEvent::PreDraw(_) => {
                if !self.time.is_pausing() {
                    let delta_time = self.time.take();
                    self.pre_tick(sim_connect, delta_time)?;
                    if let Some(failures) = &self.failures {
                        Self::read_failures_into_simulation(failures, simulation);
                    }

                    let mut external_data = self.external_data;

                    simulation.tick(
                        delta_time,
                        self.time.simulation_time(),
                        &mut external_data,
                        self,
                    );

                    ATCServices::write_to_ivao(sim_connect, &external_data, &self.external_data);
                    ATCServices::write_to_vpilot(sim_connect, &external_data, &self.external_data);

                    self.external_data = external_data;

                    println!("");
                    println!("");

                    self.post_tick(sim_connect)?;
                }
            }
            MSFSEvent::SimConnect(message) => match message {
                SimConnectRecv::SimObjectData(data)
                    if data.id() == MsfsHandler::SIMOBJECT_DATA_REQUEST_ID_SIMULATION_TIME =>
                {
                    self.time
                        .increment(data.into::<SimulationTime>(sim_connect).unwrap());
                }
                SimConnectRecv::ClientData(data)
                    if data.id() == MsfsHandler::CLIENT_DATA_REQUEST_ID_IVAO =>
                {
                    if self.external_data.get_volume_com1() != u8::MAX {
                        let ivao: &Ivao = data.into::<Ivao>(sim_connect).unwrap();
                        println!(
                            "Received ivao {} {} {}",
                            ivao.selcal, ivao.volume_com1, ivao.volume_com2
                        );
                        self.external_data.set_ivao(
                            ivao.selcal,
                            ivao.volume_com1,
                            ivao.volume_com2,
                        );
                    }
                }
                SimConnectRecv::ClientData(data)
                    if data.id() == MsfsHandler::CLIENT_DATA_REQUEST_ID_VPILOT =>
                {
                    let vpilot: &VPilot = data.into::<VPilot>(sim_connect).unwrap();
                    self.external_data.set_vpilot(vpilot.loaded, vpilot.selcal);
                }
<<<<<<< HEAD
                SimConnectRecv::Event(e) if e.id() == self.event_id_simstop => {
                    ATCServices::disconnect_atc_services(sim_connect);
=======
                SimConnectRecv::Event(e) if e.id() == self.events.event_id_simstop => {
                    ATCServices::disconnect(sim_connect);
>>>>>>> 9911adc6
                }
                _ => {
                    self.handle_message(&message);
                }
            },
            _ => {}
        }

        Ok(())
    }

    fn handle_message(&mut self, message: &SimConnectRecv) {
        if let Some(mut variables) = self.variables.take() {
            for aspect in self.aspects.iter_mut() {
                if aspect.handle_message(message, &mut variables) {
                    break;
                }
            }

            self.variables = Some(variables);
        }
    }

    fn pre_tick(
        &mut self,
        sim_connect: &mut SimConnect,
        delta: Duration,
    ) -> Result<(), Box<dyn Error>> {
        if let Some(mut variables) = self.variables.take() {
            let result = self
                .aspects
                .iter_mut()
                .try_for_each(|aspect| aspect.pre_tick(&mut variables, sim_connect, delta));

            self.variables = Some(variables);

            result
        } else {
            Ok(())
        }
    }

    fn post_tick(&mut self, sim_connect: &mut SimConnect) -> Result<(), Box<dyn Error>> {
        if let Some(mut variables) = self.variables.take() {
            for aspect in self.aspects.iter_mut() {
                aspect.post_tick(&mut variables, sim_connect)?;
            }

            self.variables = Some(variables);
        }

        Ok(())
    }

    fn read_failures_into_simulation<T: Aircraft>(
        failures: &Failures,
        simulation: &mut Simulation<T>,
    ) {
        if let Some(failure_type) = failures.read_failure_activate() {
            simulation.activate_failure(failure_type);
        }

        if let Some(failure_type) = failures.read_failure_deactivate() {
            simulation.deactivate_failure(failure_type);
        }
    }
}
impl SimulatorReaderWriter for MsfsHandler {
    fn read(&mut self, identifier: &VariableIdentifier) -> f64 {
        self.aspects
            .iter_mut()
            .find_map(|aspect| aspect.read(identifier))
            .unwrap_or_else(|| {
                self.variables
                    .as_ref()
                    .map(|registry| registry.read(identifier))
                    .unwrap_or(0.)
            })
    }

    fn write(&mut self, identifier: &VariableIdentifier, value: f64) {
        for aspect in self.aspects.iter_mut() {
            if aspect.write(identifier, value) {
                return;
            }
        }

        if let Some(variable_registry) = &mut self.variables {
            variable_registry.write(identifier, value);
        }
    }
}

/// Declares a variable of a given type with a given name.
#[derive(Clone)]
pub enum Variable {
    /// An aircraft variable accessible within the aspect, simulation and simulator.
    Aircraft(String, String, usize),

    /// A named variable accessible within the aspect, simulation and simulator.
    Named(String, bool),

    /// A variable accessible within all aspects and the simulation.
    ///
    /// Note that even though aspect variables are accessible from all aspects, no assumptions
    /// should be made about their update order outside of a single aspect. Thus it is best not
    /// to use the same aspect variable within different aspects.
    Aspect(String),
}

impl Display for Variable {
    fn fmt(&self, f: &mut Formatter<'_>) -> std::fmt::Result {
        let name = match self {
            Self::Aircraft(name, _, index) => {
                format!("Aircraft({})", Self::indexed_name(name, *index))
            }
            Self::Named(name, _has_prefix, ..) => format!("Named({})", name),
            Self::Aspect(name, ..) => format!("Aspect({})", name),
        };

        write!(f, "{}", name)
    }
}

impl Variable {
    pub fn aircraft(name: &str, units: &str, index: usize) -> Self {
        Self::Aircraft(name.into(), units.into(), index)
    }

    pub fn named(name: &str) -> Self {
        Self::Named(name.into(), true)
    }

    pub fn aspect(name: &str) -> Self {
        Self::Aspect(name.into())
    }

    /// Provides the name that should be used for storing and looking up a [VariableIdentifier].
    fn lookup_name(&self) -> String {
        match self {
            Self::Aircraft(name, _, index, ..) => Self::indexed_name(name, *index),
            Self::Named(name, ..) | Self::Aspect(name, ..) => name.into(),
        }
    }

    fn add_prefix(&mut self, prefix: &str) {
        match self {
            Self::Aircraft(name, ..) | Self::Aspect(name, ..) => {
                *name = format!("{}{}", prefix, name);
            }
            Self::Named(name, has_prefix, ..) => {
                if *has_prefix {
                    *name = format!("{}{}", prefix, name);
                }
            }
        }
    }

    fn indexed_name(name: &str, index: usize) -> String {
        if index > 0 {
            format!("{}:{}", name, index)
        } else {
            name.into()
        }
    }
}

impl From<&Variable> for VariableValue {
    fn from(value: &Variable) -> Self {
        match value {
            Variable::Aircraft(name, units, index, ..) => {
                let index = *index;
                VariableValue::Aircraft(match AircraftVariable::from(name, units, index) {
                    Ok(aircraft_variable) => aircraft_variable,
                    Err(error) => panic!(
                        "Error while trying to create aircraft variable named '{}': {}",
                        name, error
                    ),
                })
            }
            Variable::Named(name, ..) => VariableValue::Named(NamedVariable::from(name)),
            Variable::Aspect(..) => VariableValue::Aspect(0.),
        }
    }
}

impl From<&Variable> for VariableType {
    fn from(value: &Variable) -> Self {
        match value {
            Variable::Aircraft(..) => Self::Aircraft,
            Variable::Named(..) => Self::Named,
            Variable::Aspect(..) => Self::Aspect,
        }
    }
}

#[derive(Debug, Eq, Hash, PartialEq)]
pub enum VariableType {
    Aircraft = 0,
    Named = 1,
    Aspect = 2,
}

impl From<VariableType> for usize {
    fn from(value: VariableType) -> Self {
        value as usize
    }
}

impl From<usize> for VariableType {
    fn from(value: usize) -> Self {
        match value {
            0 => Self::Aircraft,
            1 => Self::Named,
            2 => Self::Aspect,
            _ => panic!("Cannot convert {} to identifier type", value),
        }
    }
}

impl From<&VariableIdentifier> for VariableType {
    fn from(value: &VariableIdentifier) -> Self {
        value.identifier_type().into()
    }
}

pub enum VariableValue {
    Aircraft(AircraftVariable),
    Named(NamedVariable),
    Aspect(f64),
}

impl VariableValue {
    fn read(&self) -> f64 {
        match self {
            Self::Aircraft(underlying) => underlying.get(),
            Self::Named(underlying) => underlying.get_value(),
            Self::Aspect(underlying) => *underlying,
        }
    }

    fn write(&mut self, value: f64) {
        match self {
            Self::Aircraft(_) => panic!("Cannot write to an aircraft variable."),
            Self::Named(underlying) => underlying.set_value(value),
            Self::Aspect(underlying) => *underlying = value,
        }
    }
}

pub struct MsfsVariableRegistry {
    named_variable_prefix: String,
    name_to_identifier: FxHashMap<String, VariableIdentifier>,
    next_variable_identifier: FxHashMap<VariableType, VariableIdentifier>,
    variables: [Vec<VariableValue>; 3],
}

impl MsfsVariableRegistry {
    pub fn new(named_variable_prefix: String) -> Self {
        Self {
            named_variable_prefix,
            name_to_identifier: FxHashMap::default(),
            next_variable_identifier: FxHashMap::default(),
            variables: [vec![], vec![], vec![]],
        }
    }

    /// Registers a variable definition. Once added, the variable
    /// can be read through the `MsfsVariableRegistry.read` function.
    pub fn register(&mut self, variable: &Variable) -> VariableIdentifier {
        let identifier = self.get_identifier_or_create_variable(variable);

        let registered_type: VariableType = (&identifier).into();
        let target_type: VariableType = variable.into();
        if registered_type != target_type {
            eprintln!("Attempted to re-register a variable \"{}\" which was previously registered with type {:?}.",
                      variable, registered_type);
        }

        identifier
    }

    pub fn register_many(&mut self, variables: &[Variable]) -> Vec<VariableIdentifier> {
        variables
            .iter()
            .map(|variable| self.register(variable))
            .collect()
    }

    fn get_identifier_or_create_variable(&mut self, variable: &Variable) -> VariableIdentifier {
        match self.name_to_identifier.get(&variable.lookup_name()) {
            Some(identifier) => *identifier,
            None => {
                let identifier = *self
                    .next_variable_identifier
                    .entry(variable.into())
                    .or_insert_with(|| VariableIdentifier::new::<VariableType>(variable.into()));

                self.next_variable_identifier
                    .insert(variable.into(), identifier.next());

                self.name_to_identifier
                    .insert(variable.lookup_name(), identifier);

                let mut variable = variable.clone();
                if matches!(variable, Variable::Named(..)) {
                    variable.add_prefix(&self.named_variable_prefix);
                }

                let value: VariableValue = (&variable).into();
                self.variables[identifier.identifier_type()]
                    .insert(identifier.identifier_index(), value);

                identifier
            }
        }
    }

    fn read(&self, identifier: &VariableIdentifier) -> f64 {
        self.variables[identifier.identifier_type()][identifier.identifier_index()].read()
    }

    fn read_many(&self, identifiers: &[VariableIdentifier]) -> Vec<f64> {
        identifiers
            .iter()
            .map(|identifier| self.read(identifier))
            .collect()
    }

    fn write(&mut self, identifier: &VariableIdentifier, value: f64) {
        self.variables[identifier.identifier_type()][identifier.identifier_index()].write(value);
    }
}

impl VariableRegistry for MsfsVariableRegistry {
    fn get(&mut self, name: String) -> VariableIdentifier {
        match self.name_to_identifier.get(&name) {
            Some(identifier) => *identifier,
            // By the time this function is called, only named variables are to be created.
            // Other variable types have been instantiated through the MsfsSimulationBuilder.
            None => self.register(&Variable::Named(name, true)),
        }
    }
}

#[data_definition]
struct SimulationTime {
    #[name = "SIMULATION TIME"]
    #[unit = "Number"]
    value: f64,
}

impl SimulationTime {}

struct Time {
    previous_simulation_time_value: f64,
    next_delta: f64,
}

impl Time {
    fn new(sim_connect: &mut SimConnect) -> Result<Self, Box<dyn Error>> {
        sim_connect.request_data_on_sim_object::<SimulationTime>(
            MsfsHandler::SIMOBJECT_DATA_REQUEST_ID_SIMULATION_TIME,
            SIMCONNECT_OBJECT_ID_USER,
            Period::VisualFrame,
        )?;

        Ok(Self {
            previous_simulation_time_value: 0.,
            next_delta: 0.,
        })
    }

    fn increment(&mut self, simulation_time: &SimulationTime) {
        self.next_delta += simulation_time.value - self.previous_simulation_time_value;
        self.previous_simulation_time_value = simulation_time.value;
    }

    fn simulation_time(&self) -> f64 {
        self.previous_simulation_time_value
    }

    fn is_pausing(&self) -> bool {
        self.next_delta == 0.
    }

    fn take(&mut self) -> Duration {
        let delta = Duration::from_secs_f64(self.next_delta);
        self.next_delta = 0.;

        const MAX_ALLOWED_DELTA_TIME: Duration = Duration::from_millis(500);
        if delta > MAX_ALLOWED_DELTA_TIME {
            println!("SYSTEM WASM CAPPING ABNORMAL DELTA TIME OF {:?}.", delta);
            MAX_ALLOWED_DELTA_TIME
        } else {
            delta
        }
    }
}

<<<<<<< HEAD
struct ATCServices {}
=======
struct ATCServices;
>>>>>>> 9911adc6
impl ATCServices {
    const AREA_IVAO: &'static str = "IVAO Altitude Data";
    const AREA_VPILOT: &'static str = "vPILOT FBW";

<<<<<<< HEAD
    fn new(sim_connect: &mut SimConnect) -> sys::DWORD {
        Ivao::new(sim_connect);
        VPilot::new(sim_connect);

        sim_connect.subscribe_to_system_event("SIMSTOP").unwrap()
=======
    fn new(sim_connect: &mut SimConnect) {
        Ivao::new(sim_connect);
        VPilot::new(sim_connect);
>>>>>>> 9911adc6
    }

    pub fn write_to_ivao(
        sim_connect: &mut SimConnect,
        new_external_data: &ExternalData,
        previous_external_data: &ExternalData,
    ) {
        println!(
            "Before writing to ivao = {} {} {}      {} {} {}",
            previous_external_data.get_selcal(),
            previous_external_data.get_volume_com1(),
            previous_external_data.get_volume_com2(),
            new_external_data.get_selcal(),
            new_external_data.get_volume_com1(),
            new_external_data.get_volume_com2()
        );

        if previous_external_data.get_selcal() != new_external_data.get_selcal()
            || previous_external_data.get_volume_com1() != new_external_data.get_volume_com1()
            || previous_external_data.get_volume_com2() != new_external_data.get_volume_com2()
        {
            println!("Writing to ivao...");
            let ivao: Ivao = Ivao {
                selcal: new_external_data.get_selcal() as u8,
                volume_com1: if new_external_data.get_volume_com1() != u8::MAX {
                    new_external_data.get_volume_com1()
                } else {
                    0
                },
                volume_com2: if new_external_data.get_volume_com2() != u8::MAX {
                    new_external_data.get_volume_com2()
                } else {
                    0
                },
            };

            let area = sim_connect.get_client_area(ATCServices::AREA_IVAO).unwrap();
            sim_connect.set_client_data(&area, &ivao);
        }
    }

    pub fn write_to_vpilot(
        sim_connect: &mut SimConnect,
        new_external_data: &ExternalData,
        previous_external_data: &ExternalData,
    ) {
        if previous_external_data.get_selcal() != new_external_data.get_selcal()
            || previous_external_data.get_loaded() != new_external_data.get_loaded()
        {
            let vpilot: VPilot = VPilot {
                loaded: new_external_data.get_loaded(),
<<<<<<< HEAD
                selcal: new_external_data.get_selcal(),
=======
                selcal: new_external_data.get_selcal() as u8,
>>>>>>> 9911adc6
            };

            let area = sim_connect
                .get_client_area(ATCServices::AREA_VPILOT)
                .unwrap();
            sim_connect.set_client_data(&area, &vpilot);
        }
    }

<<<<<<< HEAD
    pub fn disconnect_atc_services(sim_connect: &mut SimConnect) {
=======
    pub fn disconnect(sim_connect: &mut SimConnect) {
>>>>>>> 9911adc6
        let ivao: Ivao = Ivao {
            selcal: 0,
            volume_com1: 0,
            volume_com2: 0,
        };
        let area_ivao = sim_connect.get_client_area(ATCServices::AREA_IVAO).unwrap();
        sim_connect.set_client_data(&area_ivao, &ivao);

        let vpilot: VPilot = VPilot {
            loaded: 0,
            selcal: 0,
        };
        let area_vpilot = sim_connect
            .get_client_area(ATCServices::AREA_VPILOT)
            .unwrap();
        sim_connect.set_client_data(&area_vpilot, &vpilot);
    }
}

#[client_data_definition]
pub struct Ivao {
    selcal: u8,
    volume_com1: u8,
    volume_com2: u8,
}

impl Ivao {
    fn new(sim_connect: &mut SimConnect) {
        sim_connect.request_client_data::<Ivao>(
            MsfsHandler::CLIENT_DATA_REQUEST_ID_IVAO,
            ATCServices::AREA_IVAO,
        );
    }
}

#[client_data_definition]
pub struct VPilot {
    loaded: u8,
    selcal: u8,
}

impl VPilot {
    fn new(sim_connect: &mut SimConnect) {
        sim_connect.create_client_data::<VPilot>(ATCServices::AREA_VPILOT);
        sim_connect.request_client_data::<VPilot>(
            MsfsHandler::CLIENT_DATA_REQUEST_ID_VPILOT,
            ATCServices::AREA_VPILOT,
        );
    }
}

const MIN_32KPOS_VAL_FROM_SIMCONNECT: f64 = -16384.;
const MAX_32KPOS_VAL_FROM_SIMCONNECT: f64 = 16384.;
const RANGE_32KPOS_VAL_FROM_SIMCONNECT: f64 =
    MAX_32KPOS_VAL_FROM_SIMCONNECT - MIN_32KPOS_VAL_FROM_SIMCONNECT;
const OFFSET_32KPOS_VAL_FROM_SIMCONNECT: f64 = 16384.;
// Takes a 32k position type from simconnect, returns a value from scaled from 0 to 1
pub fn sim_connect_32k_pos_to_f64(sim_connect_axis_value: sys::DWORD) -> f64 {
    let casted_value = (sim_connect_axis_value as i32) as f64;
    let scaled_value =
        (casted_value + OFFSET_32KPOS_VAL_FROM_SIMCONNECT) / RANGE_32KPOS_VAL_FROM_SIMCONNECT;
    scaled_value.min(1.).max(0.)
}
// Takes a 32k position type from simconnect, returns a value from scaled from 0 to 1 (inverted)
pub fn sim_connect_32k_pos_inv_to_f64(sim_connect_axis_value: sys::DWORD) -> f64 {
    let casted_value = -1. * (sim_connect_axis_value as i32) as f64;
    let scaled_value =
        (casted_value + OFFSET_32KPOS_VAL_FROM_SIMCONNECT) / RANGE_32KPOS_VAL_FROM_SIMCONNECT;
    scaled_value.min(1.).max(0.)
}
// Takes a [0:1] f64 and returns a simconnect 32k position type
pub fn f64_to_sim_connect_32k_pos(scaled_axis_value: f64) -> sys::DWORD {
    let back_to_position_format = ((scaled_axis_value) * RANGE_32KPOS_VAL_FROM_SIMCONNECT)
        - OFFSET_32KPOS_VAL_FROM_SIMCONNECT;
    let to_i32 = back_to_position_format as i32;

    to_i32 as sys::DWORD
}<|MERGE_RESOLUTION|>--- conflicted
+++ resolved
@@ -180,12 +180,7 @@
     failures: Option<Failures>,
     time: Time,
     external_data: ExternalData,
-<<<<<<< HEAD
-
-    event_id_simstop: sys::DWORD,
-=======
-    events: Events,
->>>>>>> 9911adc6
+    events_subscrived: Events,
 }
 impl MsfsHandler {
     const SIMOBJECT_DATA_REQUEST_ID_SIMULATION_TIME: sys::DWORD = 0;
@@ -207,11 +202,7 @@
             failures,
             time: Time::new(sim_connect)?,
             external_data: ExternalData::new(),
-<<<<<<< HEAD
-            event_id_simstop: ATCServices::new(sim_connect),
-=======
-            events: Events::new(sim_connect)?,
->>>>>>> 9911adc6
+            events_subscrived: Events::new(sim_connect)?,
         })
     }
 
@@ -279,13 +270,8 @@
                     let vpilot: &VPilot = data.into::<VPilot>(sim_connect).unwrap();
                     self.external_data.set_vpilot(vpilot.loaded, vpilot.selcal);
                 }
-<<<<<<< HEAD
-                SimConnectRecv::Event(e) if e.id() == self.event_id_simstop => {
-                    ATCServices::disconnect_atc_services(sim_connect);
-=======
-                SimConnectRecv::Event(e) if e.id() == self.events.event_id_simstop => {
+                SimConnectRecv::Event(e) if e.id() == self.events_subscrived.event_id_simstop => {
                     ATCServices::disconnect(sim_connect);
->>>>>>> 9911adc6
                 }
                 _ => {
                     self.handle_message(&message);
@@ -686,26 +672,14 @@
     }
 }
 
-<<<<<<< HEAD
-struct ATCServices {}
-=======
 struct ATCServices;
->>>>>>> 9911adc6
 impl ATCServices {
     const AREA_IVAO: &'static str = "IVAO Altitude Data";
     const AREA_VPILOT: &'static str = "vPILOT FBW";
 
-<<<<<<< HEAD
-    fn new(sim_connect: &mut SimConnect) -> sys::DWORD {
-        Ivao::new(sim_connect);
-        VPilot::new(sim_connect);
-
-        sim_connect.subscribe_to_system_event("SIMSTOP").unwrap()
-=======
     fn new(sim_connect: &mut SimConnect) {
         Ivao::new(sim_connect);
         VPilot::new(sim_connect);
->>>>>>> 9911adc6
     }
 
     pub fn write_to_ivao(
@@ -757,11 +731,7 @@
         {
             let vpilot: VPilot = VPilot {
                 loaded: new_external_data.get_loaded(),
-<<<<<<< HEAD
                 selcal: new_external_data.get_selcal(),
-=======
-                selcal: new_external_data.get_selcal() as u8,
->>>>>>> 9911adc6
             };
 
             let area = sim_connect
@@ -771,11 +741,7 @@
         }
     }
 
-<<<<<<< HEAD
-    pub fn disconnect_atc_services(sim_connect: &mut SimConnect) {
-=======
     pub fn disconnect(sim_connect: &mut SimConnect) {
->>>>>>> 9911adc6
         let ivao: Ivao = Ivao {
             selcal: 0,
             volume_com1: 0,
