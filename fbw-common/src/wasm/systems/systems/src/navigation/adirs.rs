--- conflicted
+++ resolved
@@ -5,11 +5,7 @@
     shared::{
         arinc429::{Arinc429Word, SignStatus},
         low_pass_filter::LowPassFilter,
-<<<<<<< HEAD
         AdirsDiscreteOutputs, AirDataSource, GroundSpeed, MachNumber,
-=======
-        AdirsDiscreteOutputs, MachNumber,
->>>>>>> 65cc2db0
     },
     simulation::{
         Read, Reader, SimulationElement, SimulationElementVisitor, SimulatorReader,
