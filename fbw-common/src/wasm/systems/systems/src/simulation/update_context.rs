use std::time::Duration;
use uom::si::{
    acceleration::meter_per_second_squared,
    angle::radian,
    f64::*,
    length::millimeter,
    mass_density::kilogram_per_cubic_meter,
    pressure::inch_of_mercury,
    time::second,
    velocity::{foot_per_minute, foot_per_second, meter_per_second},
};

use super::{Read, SimulatorReader};
use crate::{
    shared::{low_pass_filter::LowPassFilter, MachNumber},
    simulation::{InitContext, VariableIdentifier},
};
use nalgebra::{Rotation3, Vector3};

pub trait DeltaContext {
    fn delta(&self) -> Duration;
    fn delta_as_secs_f64(&self) -> f64;
    fn delta_as_time(&self) -> Time;
}

#[derive(Clone, Copy, Debug, Default)]
pub struct Attitude {
    pitch: Angle,
    bank: Angle,
}
impl Attitude {
    fn new(pitch: Angle, bank: Angle) -> Self {
        Self { pitch, bank }
    }

    pub fn pitch_rotation_transform(&self) -> Rotation3<f64> {
        Rotation3::from_axis_angle(&Vector3::x_axis(), self.pitch.get::<radian>())
    }

    pub fn bank_rotation_transform(&self) -> Rotation3<f64> {
        Rotation3::from_axis_angle(&Vector3::z_axis(), -self.bank.get::<radian>())
    }

    fn pitch(&self) -> Angle {
        self.pitch
    }

    fn bank(&self) -> Angle {
        self.bank
    }
}

#[derive(Clone, Copy, Debug, Default)]
pub struct LocalAcceleration {
    acceleration: [Acceleration; 3],
}
impl LocalAcceleration {
    const ACCEL_X_AXIS: usize = 0;
    const ACCEL_Y_AXIS: usize = 1;
    const ACCEL_Z_AXIS: usize = 2;

    fn new(
        lateral_acceleration: Acceleration,
        vertical_acceleration: Acceleration,
        longitudinal_acceleration: Acceleration,
    ) -> Self {
        Self {
            acceleration: [
                lateral_acceleration,
                vertical_acceleration,
                longitudinal_acceleration,
            ],
        }
    }

    fn long_accel(&self) -> Acceleration {
        self.acceleration[Self::ACCEL_Z_AXIS]
    }

    fn lat_accel(&self) -> Acceleration {
        self.acceleration[Self::ACCEL_X_AXIS]
    }

    fn vert_accel(&self) -> Acceleration {
        self.acceleration[Self::ACCEL_Y_AXIS]
    }

    pub fn to_ms2_vector(&self) -> Vector3<f64> {
        Vector3::new(
            self.lat_accel().get::<meter_per_second_squared>(),
            self.vert_accel().get::<meter_per_second_squared>(),
            self.long_accel().get::<meter_per_second_squared>(),
        )
    }
}

#[derive(Clone, Copy, Debug, Default)]
pub struct Velocity3D {
    velocity: [Velocity; 3],
}
impl Velocity3D {
    const VELOCITY_X_AXIS: usize = 0;
    const VELOCITY_Y_AXIS: usize = 1;
    const VELOCITY_Z_AXIS: usize = 2;

    fn new(
        lateral_velocity: Velocity,
        vertical_velocity: Velocity,
        longitudinal_velocity: Velocity,
    ) -> Self {
        Self {
            velocity: [lateral_velocity, vertical_velocity, longitudinal_velocity],
        }
    }

    fn long_velocity(&self) -> Velocity {
        self.velocity[Self::VELOCITY_Z_AXIS]
    }

    fn lat_velocity(&self) -> Velocity {
        self.velocity[Self::VELOCITY_X_AXIS]
    }

    fn vert_velocity(&self) -> Velocity {
        self.velocity[Self::VELOCITY_Y_AXIS]
    }

    pub fn to_ms_vector(&self) -> Vector3<f64> {
        Vector3::new(
            self.lat_velocity().get::<meter_per_second>(),
            self.vert_velocity().get::<meter_per_second>(),
            self.long_velocity().get::<meter_per_second>(),
        )
    }
}

/// Provides data unowned by any system in the aircraft system simulation
/// for the purpose of handling a simulation tick.
#[derive(Clone, Copy, Debug)]
pub struct UpdateContext {
    is_ready_id: VariableIdentifier,
    ambient_temperature_id: VariableIdentifier,
    indicated_airspeed_id: VariableIdentifier,
    true_airspeed_id: VariableIdentifier,
    indicated_altitude_id: VariableIdentifier,
    pressure_altitude_id: VariableIdentifier,
    is_on_ground_id: VariableIdentifier,
    ambient_pressure_id: VariableIdentifier,
    ambient_density_id: VariableIdentifier,
    vertical_speed_id: VariableIdentifier,
    local_longitudinal_speed_id: VariableIdentifier,
    local_lateral_speed_id: VariableIdentifier,
    local_vertical_speed_id: VariableIdentifier,
    accel_body_x_id: VariableIdentifier,
    accel_body_y_id: VariableIdentifier,
    accel_body_z_id: VariableIdentifier,
    wind_velocity_x_id: VariableIdentifier,
    wind_velocity_y_id: VariableIdentifier,
    wind_velocity_z_id: VariableIdentifier,
    plane_pitch_id: VariableIdentifier,
    plane_bank_id: VariableIdentifier,
    plane_true_heading_id: VariableIdentifier,
    mach_number_id: VariableIdentifier,
    plane_height_id: VariableIdentifier,
    latitude_id: VariableIdentifier,
<<<<<<< HEAD
    precipitation_rate_id: VariableIdentifier,
    in_cloud_id: VariableIdentifier,
=======
    total_weight_id: VariableIdentifier,
    total_yaw_inertia_id: VariableIdentifier,
>>>>>>> 44323873

    delta: Delta,
    simulation_time: f64,
    is_ready: bool,
    indicated_airspeed: Velocity,
    true_airspeed: Velocity,
    indicated_altitude: Length,
    pressure_altitude: Length,
    ambient_temperature: ThermodynamicTemperature,
    ambient_pressure: Pressure,
    is_on_ground: bool,
    vertical_speed: Velocity,

    local_acceleration: LocalAcceleration,
    local_acceleration_plane_reference_filtered: LowPassFilter<Vector3<f64>>,

    world_ambient_wind: Velocity3D,
    local_relative_wind: Velocity3D,
    local_velocity: Velocity3D,
    attitude: Attitude,
    mach_number: MachNumber,
    air_density: MassDensity,
    true_heading: Angle,
    plane_height_over_ground: Length,
    latitude: Angle,

<<<<<<< HEAD
    // From msfs in millimeters
    precipitation_rate: Length,

    in_cloud: bool,
=======
    total_weight: Mass,
    total_yaw_inertia_slug_foot_squared: f64,
>>>>>>> 44323873
}
impl UpdateContext {
    pub(crate) const IS_READY_KEY: &'static str = "IS_READY";
    pub(crate) const AMBIENT_DENSITY_KEY: &'static str = "AMBIENT DENSITY";
    pub(crate) const IN_CLOUD_KEY: &'static str = "AMBIENT IN CLOUD";
    pub(crate) const AMBIENT_PRECIP_RATE_KEY: &'static str = "AMBIENT PRECIP RATE";
    pub(crate) const AMBIENT_TEMPERATURE_KEY: &'static str = "AMBIENT TEMPERATURE";
    pub(crate) const INDICATED_AIRSPEED_KEY: &'static str = "AIRSPEED INDICATED";
    pub(crate) const TRUE_AIRSPEED_KEY: &'static str = "AIRSPEED TRUE";
    pub(crate) const INDICATED_ALTITUDE_KEY: &'static str = "INDICATED ALTITUDE";
    pub(crate) const PRESSURE_ALTITUDE_KEY: &'static str = "PRESSURE ALTITUDE";
    pub(crate) const IS_ON_GROUND_KEY: &'static str = "SIM ON GROUND";
    pub(crate) const AMBIENT_PRESSURE_KEY: &'static str = "AMBIENT PRESSURE";
    pub(crate) const VERTICAL_SPEED_KEY: &'static str = "VELOCITY WORLD Y";
    pub(crate) const ACCEL_BODY_X_KEY: &'static str = "ACCELERATION BODY X";
    pub(crate) const ACCEL_BODY_Y_KEY: &'static str = "ACCELERATION BODY Y";
    pub(crate) const ACCEL_BODY_Z_KEY: &'static str = "ACCELERATION BODY Z";
    pub(crate) const WIND_VELOCITY_X_KEY: &'static str = "AMBIENT WIND X";
    pub(crate) const WIND_VELOCITY_Y_KEY: &'static str = "AMBIENT WIND Y";
    pub(crate) const WIND_VELOCITY_Z_KEY: &'static str = "AMBIENT WIND Z";
    pub(crate) const PLANE_PITCH_KEY: &'static str = "PLANE PITCH DEGREES";
    pub(crate) const PLANE_BANK_KEY: &'static str = "PLANE BANK DEGREES";
    pub(crate) const MACH_NUMBER_KEY: &'static str = "AIRSPEED MACH";
    pub(crate) const TRUE_HEADING_KEY: &'static str = "PLANE HEADING DEGREES TRUE";
    pub(crate) const LOCAL_LATERAL_SPEED_KEY: &'static str = "VELOCITY BODY X";
    pub(crate) const LOCAL_LONGITUDINAL_SPEED_KEY: &'static str = "VELOCITY BODY Z";
    pub(crate) const LOCAL_VERTICAL_SPEED_KEY: &'static str = "VELOCITY BODY Y";
    pub(crate) const ALT_ABOVE_GROUND_KEY: &'static str = "PLANE ALT ABOVE GROUND";
    pub(crate) const LATITUDE_KEY: &'static str = "PLANE LATITUDE";
    pub(crate) const TOTAL_WEIGHT_KEY: &'static str = "TOTAL WEIGHT";
    pub(crate) const TOTAL_YAW_INERTIA: &'static str = "TOTAL WEIGHT YAW MOI";

    // Plane accelerations can become crazy with msfs collision handling.
    // Having such filtering limits high frequencies transients in accelerations used for physics
    const PLANE_ACCELERATION_FILTERING_TIME_CONSTANT: Duration = Duration::from_millis(400);

    // No UOM unit available for inertia
    const SLUG_FOOT_SQUARED_TO_KG_METER_SQUARED_CONVERSION: f64 = 1.3558179619;

    #[deprecated(
        note = "Do not create UpdateContext directly. Instead use the SimulationTestBed or your own custom test bed."
    )]
    pub fn new(
        context: &mut InitContext,
        delta: Duration,
        simulation_time: f64,
        indicated_airspeed: Velocity,
        true_airspeed: Velocity,
        indicated_altitude: Length,
        pressure_altitude: Length,
        ambient_temperature: ThermodynamicTemperature,
        is_on_ground: bool,
        longitudinal_acceleration: Acceleration,
        lateral_acceleration: Acceleration,
        vertical_acceleration: Acceleration,
        pitch: Angle,
        bank: Angle,
        mach_number: MachNumber,
        latitude: Angle,
    ) -> UpdateContext {
        UpdateContext {
            is_ready_id: context.get_identifier(Self::IS_READY_KEY.to_owned()),
            ambient_temperature_id: context
                .get_identifier(Self::AMBIENT_TEMPERATURE_KEY.to_owned()),
            indicated_airspeed_id: context.get_identifier(Self::INDICATED_AIRSPEED_KEY.to_owned()),
            true_airspeed_id: context.get_identifier(Self::TRUE_AIRSPEED_KEY.to_owned()),
            indicated_altitude_id: context.get_identifier(Self::INDICATED_ALTITUDE_KEY.to_owned()),
            pressure_altitude_id: context.get_identifier(Self::PRESSURE_ALTITUDE_KEY.to_owned()),
            is_on_ground_id: context.get_identifier(Self::IS_ON_GROUND_KEY.to_owned()),
            ambient_pressure_id: context.get_identifier(Self::AMBIENT_PRESSURE_KEY.to_owned()),
            ambient_density_id: context.get_identifier(Self::AMBIENT_DENSITY_KEY.to_owned()),
            vertical_speed_id: context.get_identifier(Self::VERTICAL_SPEED_KEY.to_owned()),
            local_longitudinal_speed_id: context
                .get_identifier(Self::LOCAL_LONGITUDINAL_SPEED_KEY.to_owned()),
            local_lateral_speed_id: context
                .get_identifier(Self::LOCAL_LATERAL_SPEED_KEY.to_owned()),
            local_vertical_speed_id: context
                .get_identifier(Self::LOCAL_VERTICAL_SPEED_KEY.to_owned()),
            accel_body_x_id: context.get_identifier(Self::ACCEL_BODY_X_KEY.to_owned()),
            accel_body_y_id: context.get_identifier(Self::ACCEL_BODY_Y_KEY.to_owned()),
            accel_body_z_id: context.get_identifier(Self::ACCEL_BODY_Z_KEY.to_owned()),
            wind_velocity_x_id: context.get_identifier(Self::WIND_VELOCITY_X_KEY.to_owned()),
            wind_velocity_y_id: context.get_identifier(Self::WIND_VELOCITY_Y_KEY.to_owned()),
            wind_velocity_z_id: context.get_identifier(Self::WIND_VELOCITY_Z_KEY.to_owned()),
            plane_pitch_id: context.get_identifier(Self::PLANE_PITCH_KEY.to_owned()),
            plane_bank_id: context.get_identifier(Self::PLANE_BANK_KEY.to_owned()),
            plane_true_heading_id: context.get_identifier(Self::TRUE_HEADING_KEY.to_owned()),
            mach_number_id: context.get_identifier(Self::MACH_NUMBER_KEY.to_owned()),
            plane_height_id: context.get_identifier(Self::ALT_ABOVE_GROUND_KEY.to_owned()),
            latitude_id: context.get_identifier(Self::LATITUDE_KEY.to_owned()),
<<<<<<< HEAD
            precipitation_rate_id: context.get_identifier(Self::AMBIENT_PRECIP_RATE_KEY.to_owned()),
            in_cloud_id: context.get_identifier(Self::IN_CLOUD_KEY.to_owned()),
=======
            total_weight_id: context.get_identifier(Self::TOTAL_WEIGHT_KEY.to_owned()),
            total_yaw_inertia_id: context.get_identifier(Self::TOTAL_YAW_INERTIA.to_owned()),
>>>>>>> 44323873

            delta: delta.into(),
            simulation_time,
            is_ready: true,
            indicated_airspeed,
            true_airspeed,
            indicated_altitude,
            pressure_altitude,
            ambient_temperature,
            ambient_pressure: Pressure::new::<inch_of_mercury>(29.92),
            is_on_ground,
            vertical_speed: Velocity::new::<foot_per_minute>(0.),
            local_acceleration: LocalAcceleration::new(
                lateral_acceleration,
                vertical_acceleration,
                longitudinal_acceleration,
            ),
            local_acceleration_plane_reference_filtered:
                LowPassFilter::<Vector3<f64>>::new_with_init_value(
                    Self::PLANE_ACCELERATION_FILTERING_TIME_CONSTANT,
                    Vector3::new(0., -9.8, 0.),
                ),

            world_ambient_wind: Velocity3D::new(
                Velocity::default(),
                Velocity::default(),
                Velocity::default(),
            ),
            local_relative_wind: Velocity3D::new(
                Velocity::default(),
                Velocity::default(),
                Velocity::default(),
            ),
            local_velocity: Velocity3D::new(
                Velocity::default(),
                Velocity::default(),
                indicated_airspeed,
            ),
            attitude: Attitude::new(pitch, bank),
            mach_number,
            air_density: MassDensity::new::<kilogram_per_cubic_meter>(1.22),
            true_heading: Default::default(),
            plane_height_over_ground: Length::default(),
            latitude,
<<<<<<< HEAD
            precipitation_rate: Length::default(),
            in_cloud: false,
=======
            total_weight: Mass::default(),
            total_yaw_inertia_slug_foot_squared: 10.,
>>>>>>> 44323873
        }
    }

    pub(super) fn new_for_simulation(context: &mut InitContext) -> UpdateContext {
        UpdateContext {
            is_ready_id: context.get_identifier("IS_READY".to_owned()),
            ambient_temperature_id: context.get_identifier("AMBIENT TEMPERATURE".to_owned()),
            indicated_airspeed_id: context.get_identifier("AIRSPEED INDICATED".to_owned()),
            true_airspeed_id: context.get_identifier("AIRSPEED TRUE".to_owned()),
            indicated_altitude_id: context.get_identifier("INDICATED ALTITUDE".to_owned()),
            pressure_altitude_id: context.get_identifier("PRESSURE ALTITUDE".to_owned()),
            is_on_ground_id: context.get_identifier("SIM ON GROUND".to_owned()),
            ambient_pressure_id: context.get_identifier("AMBIENT PRESSURE".to_owned()),
            ambient_density_id: context.get_identifier("AMBIENT DENSITY".to_owned()),
            vertical_speed_id: context.get_identifier("VELOCITY WORLD Y".to_owned()),
            local_longitudinal_speed_id: context.get_identifier("VELOCITY BODY Z".to_owned()),
            local_lateral_speed_id: context.get_identifier("VELOCITY BODY X".to_owned()),
            local_vertical_speed_id: context.get_identifier("VELOCITY BODY Y".to_owned()),
            accel_body_x_id: context.get_identifier("ACCELERATION BODY X".to_owned()),
            accel_body_y_id: context.get_identifier("ACCELERATION BODY Y".to_owned()),
            accel_body_z_id: context.get_identifier("ACCELERATION BODY Z".to_owned()),
            wind_velocity_x_id: context.get_identifier("AMBIENT WIND X".to_owned()),
            wind_velocity_y_id: context.get_identifier("AMBIENT WIND Y".to_owned()),
            wind_velocity_z_id: context.get_identifier("AMBIENT WIND Z".to_owned()),
            plane_pitch_id: context.get_identifier("PLANE PITCH DEGREES".to_owned()),
            plane_bank_id: context.get_identifier("PLANE BANK DEGREES".to_owned()),
            plane_true_heading_id: context.get_identifier("PLANE HEADING DEGREES TRUE".to_owned()),
            mach_number_id: context.get_identifier("AIRSPEED MACH".to_owned()),
            plane_height_id: context.get_identifier("PLANE ALT ABOVE GROUND".to_owned()),
            latitude_id: context.get_identifier("PLANE LATITUDE".to_owned()),
<<<<<<< HEAD
            precipitation_rate_id: context.get_identifier("AMBIENT PRECIP RATE".to_owned()),
            in_cloud_id: context.get_identifier("AMBIENT IN CLOUD".to_owned()),
=======
            total_weight_id: context.get_identifier("TOTAL WEIGHT".to_owned()),
            total_yaw_inertia_id: context.get_identifier("TOTAL WEIGHT YAW MOI".to_owned()),
>>>>>>> 44323873

            delta: Default::default(),
            simulation_time: Default::default(),
            is_ready: Default::default(),
            indicated_airspeed: Default::default(),
            true_airspeed: Default::default(),
            indicated_altitude: Default::default(),
            pressure_altitude: Default::default(),
            ambient_temperature: Default::default(),
            ambient_pressure: Default::default(),
            is_on_ground: Default::default(),
            vertical_speed: Default::default(),
            local_acceleration: Default::default(),

            local_acceleration_plane_reference_filtered:
                LowPassFilter::<Vector3<f64>>::new_with_init_value(
                    Self::PLANE_ACCELERATION_FILTERING_TIME_CONSTANT,
                    Vector3::new(0., -9.8, 0.),
                ),

            world_ambient_wind: Velocity3D::new(
                Velocity::default(),
                Velocity::default(),
                Velocity::default(),
            ),
            local_relative_wind: Velocity3D::new(
                Velocity::default(),
                Velocity::default(),
                Velocity::default(),
            ),
            local_velocity: Velocity3D::new(
                Velocity::default(),
                Velocity::default(),
                Velocity::default(),
            ),
            attitude: Default::default(),
            mach_number: Default::default(),
            air_density: MassDensity::default(),
            true_heading: Default::default(),
            plane_height_over_ground: Length::default(),
            latitude: Default::default(),
<<<<<<< HEAD
            precipitation_rate: Length::default(),
            in_cloud: false,
=======
            total_weight: Mass::default(),
            total_yaw_inertia_slug_foot_squared: 1.,
>>>>>>> 44323873
        }
    }

    /// Updates a context based on the data that was read from the simulator.
    pub(super) fn update(
        &mut self,
        reader: &mut SimulatorReader,
        delta: Duration,
        simulation_time: f64,
    ) {
        self.ambient_temperature = reader.read(&self.ambient_temperature_id);
        self.indicated_airspeed = reader.read(&self.indicated_airspeed_id);
        self.true_airspeed = reader.read(&self.true_airspeed_id);
        self.indicated_altitude = reader.read(&self.indicated_altitude_id);
        self.pressure_altitude = reader.read(&self.pressure_altitude_id);
        self.is_on_ground = reader.read(&self.is_on_ground_id);
        self.ambient_pressure =
            Pressure::new::<inch_of_mercury>(reader.read(&self.ambient_pressure_id));
        self.vertical_speed =
            Velocity::new::<foot_per_minute>(reader.read(&self.vertical_speed_id));

        self.delta = delta.into();
        self.simulation_time = simulation_time;
        self.is_ready = reader.read(&self.is_ready_id);

        self.local_acceleration = LocalAcceleration::new(
            reader.read(&self.accel_body_x_id),
            reader.read(&self.accel_body_y_id),
            reader.read(&self.accel_body_z_id),
        );

        self.world_ambient_wind = Velocity3D::new(
            Velocity::new::<meter_per_second>(reader.read(&self.wind_velocity_x_id)),
            Velocity::new::<meter_per_second>(reader.read(&self.wind_velocity_y_id)),
            Velocity::new::<meter_per_second>(reader.read(&self.wind_velocity_z_id)),
        );

        self.local_velocity = Velocity3D::new(
            Velocity::new::<foot_per_second>(reader.read(&self.local_lateral_speed_id)),
            Velocity::new::<foot_per_second>(reader.read(&self.local_vertical_speed_id)),
            Velocity::new::<foot_per_second>(reader.read(&self.local_longitudinal_speed_id)),
        );

        self.attitude = Attitude::new(
            reader.read(&self.plane_pitch_id),
            reader.read(&self.plane_bank_id),
        );

        self.mach_number = reader.read(&self.mach_number_id);

        self.air_density = reader.read(&self.ambient_density_id);

        self.true_heading = reader.read(&self.plane_true_heading_id);

        self.plane_height_over_ground = reader.read(&self.plane_height_id);

        self.latitude = reader.read(&self.latitude_id);

<<<<<<< HEAD
        let precipitation_height_millimeter = reader.read(&self.precipitation_rate_id);
        self.precipitation_rate = Length::new::<millimeter>(precipitation_height_millimeter);

        self.in_cloud = reader.read(&self.in_cloud_id);
=======
        self.total_weight = reader.read(&self.total_weight_id);

        self.total_yaw_inertia_slug_foot_squared = reader.read(&self.total_yaw_inertia_id);
>>>>>>> 44323873

        self.update_relative_wind();

        self.update_local_acceleration_plane_reference(delta);
    }

    // Computes local acceleration including world gravity and plane acceleration
    // Note that this does not compute acceleration due to angular velocity of the plane
    fn update_local_acceleration_plane_reference(&mut self, delta: Duration) {
        let plane_acceleration_plane_reference = self.local_acceleration.to_ms2_vector();

        let pitch_rotation = self.attitude().pitch_rotation_transform();

        let bank_rotation = self.attitude().bank_rotation_transform();

        let gravity_acceleration_world_reference = Vector3::new(0., -9.8, 0.);

        // Total acceleration in plane reference is the gravity in world reference rotated to plane reference. To this we substract
        // the local plane reference to get final local acceleration (if plane falling at 1G final local accel is 1G of gravity - 1G local accel = 0G)
        let total_acceleration_plane_reference = (pitch_rotation
            * (bank_rotation * gravity_acceleration_world_reference))
            - plane_acceleration_plane_reference;

        self.local_acceleration_plane_reference_filtered
            .update(delta, total_acceleration_plane_reference);
    }

    /// Relative wind could be directly read from simvar RELATIVE WIND VELOCITY XYZ.
    /// However, those are "hacked" by the sim, as any lateral wind is removed until a certain ground
    /// speed is reached.
    /// As we want the real relative wind including standing still on ground we recompute it here.
    ///
    /// World coordinate wind is first rotated to local plane frame of reference
    /// Then we substract local plane velocity to obtain relative local wind velocity.
    ///
    /// X axis positive is left to right
    /// Y axis positive is down to up
    /// Z axis positive is aft to front
    fn update_relative_wind(&mut self) {
        let world_ambient_wind = self.world_ambient_wind.to_ms_vector();

        let pitch_rotation = self.attitude().pitch_rotation_transform();

        let bank_rotation = self.attitude().bank_rotation_transform();

        let heading_rotation = self.true_heading_rotation_transform();

        let ambient_wind_in_plane_local_coordinates = pitch_rotation.inverse()
            * (bank_rotation * (heading_rotation.inverse() * world_ambient_wind));

        let relative_wind =
            ambient_wind_in_plane_local_coordinates - self.local_velocity().to_ms_vector();

        self.local_relative_wind = Velocity3D::new(
            Velocity::new::<meter_per_second>(relative_wind[0]),
            Velocity::new::<meter_per_second>(relative_wind[1]),
            Velocity::new::<meter_per_second>(relative_wind[2]),
        );
    }

    pub fn is_in_flight(&self) -> bool {
        !self.is_on_ground
    }

    pub fn delta(&self) -> Duration {
        self.delta.into()
    }

    pub fn delta_as_secs_f64(&self) -> f64 {
        self.delta.into()
    }

    pub fn delta_as_time(&self) -> Time {
        self.delta.into()
    }

    pub fn simulation_time(&self) -> f64 {
        self.simulation_time
    }

    pub fn is_sim_ready(&self) -> bool {
        self.simulation_time >= 2.0 && self.is_ready
    }

    pub fn is_sim_initialiazing(&self) -> bool {
        self.simulation_time < 2.0 || !self.is_ready
    }

    pub fn indicated_airspeed(&self) -> Velocity {
        self.indicated_airspeed
    }

    pub fn true_airspeed(&self) -> Velocity {
        self.true_airspeed
    }

    pub fn indicated_altitude(&self) -> Length {
        self.indicated_altitude
    }

    pub fn pressure_altitude(&self) -> Length {
        self.pressure_altitude
    }

    pub fn ambient_temperature(&self) -> ThermodynamicTemperature {
        self.ambient_temperature
    }

    pub fn ambient_pressure(&self) -> Pressure {
        self.ambient_pressure
    }

    pub fn ambient_air_density(&self) -> MassDensity {
        self.air_density
    }

    pub fn vertical_speed(&self) -> Velocity {
        self.vertical_speed
    }

    pub fn is_on_ground(&self) -> bool {
        self.is_on_ground
    }

    pub fn is_in_cloud(&self) -> bool {
        self.in_cloud
    }

    pub fn precipitation_rate(&self) -> Length {
        self.precipitation_rate
    }

    pub fn long_accel(&self) -> Acceleration {
        self.local_acceleration.long_accel()
    }

    pub fn lat_accel(&self) -> Acceleration {
        self.local_acceleration.lat_accel()
    }

    pub fn vert_accel(&self) -> Acceleration {
        self.local_acceleration.vert_accel()
    }

    pub fn local_acceleration_without_gravity(&self) -> Vector3<f64> {
        self.local_acceleration.to_ms2_vector()
    }

    pub fn local_relative_wind(&self) -> Velocity3D {
        self.local_relative_wind
    }

    pub fn local_velocity(&self) -> Velocity3D {
        self.local_velocity
    }

    pub fn acceleration(&self) -> LocalAcceleration {
        self.local_acceleration
    }

    pub fn acceleration_plane_reference_filtered_ms2_vector(&self) -> Vector3<f64> {
        self.local_acceleration_plane_reference_filtered.output()
    }

    pub fn pitch(&self) -> Angle {
        self.attitude.pitch()
    }

    pub fn bank(&self) -> Angle {
        self.attitude.bank()
    }

    pub fn attitude(&self) -> Attitude {
        self.attitude
    }

    pub fn mach_number(&self) -> MachNumber {
        self.mach_number
    }

    pub fn with_delta(&self, delta: Duration) -> Self {
        let mut copy: UpdateContext = *self;
        copy.delta = Delta(delta);

        copy
    }

    pub fn true_heading_rotation_transform(&self) -> Rotation3<f64> {
        Rotation3::from_axis_angle(&Vector3::y_axis(), self.true_heading.get::<radian>())
    }

    pub fn plane_height_over_ground(&self) -> Length {
        self.plane_height_over_ground
    }

    pub fn total_weight(&self) -> Mass {
        self.total_weight
    }

    pub fn total_yaw_inertia_kg_m2(&self) -> f64 {
        self.total_yaw_inertia_slug_foot_squared
            * Self::SLUG_FOOT_SQUARED_TO_KG_METER_SQUARED_CONVERSION
    }
}

impl DeltaContext for UpdateContext {
    fn delta(&self) -> Duration {
        self.delta()
    }

    fn delta_as_secs_f64(&self) -> f64 {
        self.delta_as_secs_f64()
    }

    fn delta_as_time(&self) -> Time {
        self.delta_as_time()
    }
}

#[derive(Copy, Clone, Debug, Default)]
pub(super) struct Delta(pub(super) Duration);

impl From<Delta> for Duration {
    fn from(value: Delta) -> Self {
        value.0
    }
}

impl From<Duration> for Delta {
    fn from(value: Duration) -> Self {
        Delta(value)
    }
}

impl From<Delta> for f64 {
    fn from(value: Delta) -> Self {
        value.0.as_secs_f64()
    }
}

impl From<Delta> for Time {
    fn from(value: Delta) -> Self {
        Time::new::<second>(value.into())
    }
}

#[cfg(test)]
mod tests {
    use crate::simulation::test::{SimulationTestBed, TestBed, WriteByName};
    use crate::simulation::SimulationElement;
    use ntest::assert_about_eq;

    use uom::si::{f64::*, velocity::foot_per_second};

    use super::*;

    #[derive(Default)]
    struct ElementUnderTest {
        local_wind: Velocity3D,
    }
    impl ElementUnderTest {
        fn update(&mut self, context: &UpdateContext) {
            self.local_wind = context.local_relative_wind();
        }

        fn get_velocity_x(&self) -> Velocity {
            self.local_wind.lat_velocity()
        }

        fn get_velocity_y(&self) -> Velocity {
            self.local_wind.vert_velocity()
        }

        fn get_velocity_z(&self) -> Velocity {
            self.local_wind.long_velocity()
        }

        fn get_velocity_norm(&self) -> Velocity {
            Velocity::new::<meter_per_second>(self.local_wind.to_ms_vector().norm())
        }
    }
    impl SimulationElement for ElementUnderTest {}

    #[test]
    fn relative_wind_zero_if_no_wind_and_no_plane_velocity() {
        let mut test_bed = SimulationTestBed::from(ElementUnderTest::default())
            .with_update_before_power_distribution(|el, context, _| {
                el.update(context);
            });

        test_bed.write_by_name("VELOCITY BODY X", 0.);
        test_bed.write_by_name("VELOCITY BODY Y", 0.);
        test_bed.write_by_name("VELOCITY BODY Z", 0.);

        test_bed.write_by_name("AMBIENT WIND X", 0.);
        test_bed.write_by_name("AMBIENT WIND Y", 0.);
        test_bed.write_by_name("AMBIENT WIND Z", 0.);

        test_bed.run();

        assert_about_eq!(
            test_bed.query_element(|e| e.get_velocity_norm().get::<meter_per_second>()),
            0.
        );
    }

    #[test]
    fn relative_wind_z_negative_if_no_wind_and_plane_going_straight_north() {
        let mut test_bed = SimulationTestBed::from(ElementUnderTest::default())
            .with_update_before_power_distribution(|el, context, _| {
                el.update(context);
            });

        let plane_velocity = Velocity::new::<foot_per_second>(100.);

        test_bed.write_by_name("PLANE HEADING DEGREES TRUE", 0.);

        test_bed.write_by_name("VELOCITY BODY X", 0.);
        test_bed.write_by_name("VELOCITY BODY Y", 0.);
        test_bed.write_by_name("VELOCITY BODY Z", plane_velocity.get::<foot_per_second>());

        test_bed.write_by_name("AMBIENT WIND X", 0.);
        test_bed.write_by_name("AMBIENT WIND Y", 0.);
        test_bed.write_by_name("AMBIENT WIND Z", 0.);

        test_bed.run();

        assert_about_eq!(
            test_bed.query_element(|e| e.get_velocity_x().get::<meter_per_second>()),
            0.
        );
        assert_about_eq!(
            test_bed.query_element(|e| e.get_velocity_y().get::<meter_per_second>()),
            0.
        );
        assert_about_eq!(
            test_bed.query_element(|e| e.get_velocity_z().get::<meter_per_second>()),
            -plane_velocity.get::<meter_per_second>()
        );
    }

    #[test]
    fn relative_wind_z_negative_if_no_wind_and_plane_going_straight_south() {
        let mut test_bed = SimulationTestBed::from(ElementUnderTest::default())
            .with_update_before_power_distribution(|el, context, _| {
                el.update(context);
            });

        let plane_velocity = Velocity::new::<foot_per_second>(100.);

        test_bed.write_by_name("PLANE HEADING DEGREES TRUE", 0.);

        test_bed.write_by_name("VELOCITY BODY X", 0.);
        test_bed.write_by_name("VELOCITY BODY Y", 0.);
        test_bed.write_by_name("VELOCITY BODY Z", plane_velocity.get::<foot_per_second>());

        test_bed.write_by_name("AMBIENT WIND X", 0.);
        test_bed.write_by_name("AMBIENT WIND Y", 0.);
        test_bed.write_by_name("AMBIENT WIND Z", 0.);

        test_bed.run();

        assert_about_eq!(
            test_bed.query_element(|e| e.get_velocity_x().get::<meter_per_second>()),
            0.
        );
        assert_about_eq!(
            test_bed.query_element(|e| e.get_velocity_y().get::<meter_per_second>()),
            0.
        );
        assert_about_eq!(
            test_bed.query_element(|e| e.get_velocity_z().get::<meter_per_second>()),
            -plane_velocity.get::<meter_per_second>()
        );
    }

    #[test]
    fn relative_wind_z_negative_if_wind_from_north_and_plane_oriented_north() {
        let mut test_bed = SimulationTestBed::from(ElementUnderTest::default())
            .with_update_before_power_distribution(|el, context, _| {
                el.update(context);
            });

        let wind_velocity = Velocity::new::<foot_per_second>(100.);

        test_bed.write_by_name("PLANE HEADING DEGREES TRUE", 0.);

        test_bed.write_by_name("VELOCITY BODY X", 0.);
        test_bed.write_by_name("VELOCITY BODY Y", 0.);
        test_bed.write_by_name("VELOCITY BODY Z", 0.);

        test_bed.write_by_name("AMBIENT WIND X", 0.);
        test_bed.write_by_name("AMBIENT WIND Y", 0.);
        test_bed.write_by_name("AMBIENT WIND Z", -wind_velocity.get::<meter_per_second>());

        test_bed.run();

        assert_about_eq!(
            test_bed.query_element(|e| e.get_velocity_x().get::<meter_per_second>()),
            0.
        );
        assert_about_eq!(
            test_bed.query_element(|e| e.get_velocity_y().get::<meter_per_second>()),
            0.
        );
        assert_about_eq!(
            test_bed.query_element(|e| e.get_velocity_z().get::<meter_per_second>()),
            -wind_velocity.get::<meter_per_second>()
        );
    }

    #[test]
    fn relative_wind_z_positive_if_wind_from_north_and_plane_oriented_south() {
        let mut test_bed = SimulationTestBed::from(ElementUnderTest::default())
            .with_update_before_power_distribution(|el, context, _| {
                el.update(context);
            });

        let wind_velocity = Velocity::new::<foot_per_second>(100.);

        test_bed.write_by_name("PLANE HEADING DEGREES TRUE", 180.);

        test_bed.write_by_name("VELOCITY BODY X", 0.);
        test_bed.write_by_name("VELOCITY BODY Y", 0.);
        test_bed.write_by_name("VELOCITY BODY Z", 0.);

        test_bed.write_by_name("AMBIENT WIND X", 0.);
        test_bed.write_by_name("AMBIENT WIND Y", 0.);
        test_bed.write_by_name("AMBIENT WIND Z", -wind_velocity.get::<meter_per_second>());

        test_bed.run();

        assert_about_eq!(
            test_bed.query_element(|e| e.get_velocity_x().get::<meter_per_second>()),
            0.
        );
        assert_about_eq!(
            test_bed.query_element(|e| e.get_velocity_y().get::<meter_per_second>()),
            0.
        );
        assert_about_eq!(
            test_bed.query_element(|e| e.get_velocity_z().get::<meter_per_second>()),
            wind_velocity.get::<meter_per_second>()
        );
    }

    #[test]
    fn relative_wind_x_positive_if_wind_from_north_and_plane_oriented_east() {
        let mut test_bed = SimulationTestBed::from(ElementUnderTest::default())
            .with_update_before_power_distribution(|el, context, _| {
                el.update(context);
            });

        let wind_velocity = Velocity::new::<foot_per_second>(100.);

        test_bed.write_by_name("PLANE HEADING DEGREES TRUE", 90.);

        test_bed.write_by_name("VELOCITY BODY X", 0.);
        test_bed.write_by_name("VELOCITY BODY Y", 0.);
        test_bed.write_by_name("VELOCITY BODY Z", 0.);

        test_bed.write_by_name("AMBIENT WIND X", 0.);
        test_bed.write_by_name("AMBIENT WIND Y", 0.);
        test_bed.write_by_name("AMBIENT WIND Z", -wind_velocity.get::<meter_per_second>());

        test_bed.run();

        assert_about_eq!(
            test_bed.query_element(|e| e.get_velocity_x().get::<meter_per_second>()),
            wind_velocity.get::<meter_per_second>()
        );
        assert_about_eq!(
            test_bed.query_element(|e| e.get_velocity_y().get::<meter_per_second>()),
            0.
        );
        assert_about_eq!(
            test_bed.query_element(|e| e.get_velocity_z().get::<meter_per_second>()),
            0.
        );
    }

    #[test]
    fn relative_wind_y_positive_if_wind_from_north_and_plane_oriented_east_and_banking_right() {
        let mut test_bed = SimulationTestBed::from(ElementUnderTest::default())
            .with_update_before_power_distribution(|el, context, _| {
                el.update(context);
            });

        let wind_velocity = Velocity::new::<foot_per_second>(100.);

        test_bed.write_by_name("PLANE HEADING DEGREES TRUE", 90.);
        // MSFS bank right is negative angle
        test_bed.write_by_name("PLANE BANK DEGREES", -45.);

        test_bed.write_by_name("VELOCITY BODY X", 0.);
        test_bed.write_by_name("VELOCITY BODY Y", 0.);
        test_bed.write_by_name("VELOCITY BODY Z", 0.);

        test_bed.write_by_name("AMBIENT WIND X", 0.);
        test_bed.write_by_name("AMBIENT WIND Y", 0.);
        test_bed.write_by_name("AMBIENT WIND Z", -wind_velocity.get::<meter_per_second>());

        test_bed.run();

        assert!(test_bed.query_element(|e| e.get_velocity_x().get::<meter_per_second>()) > 0.);
        assert!(test_bed.query_element(|e| e.get_velocity_y().get::<meter_per_second>()) > 0.);
        assert_about_eq!(
            test_bed.query_element(|e| e.get_velocity_z().get::<meter_per_second>()),
            0.
        );
    }

    #[test]
    fn relative_wind_y_negative_if_wind_from_north_and_plane_oriented_north_pitching_down() {
        let mut test_bed = SimulationTestBed::from(ElementUnderTest::default())
            .with_update_before_power_distribution(|el, context, _| {
                el.update(context);
            });

        let wind_velocity = Velocity::new::<foot_per_second>(100.);

        test_bed.write_by_name("PLANE HEADING DEGREES TRUE", 0.);
        // MSFS pitch up is negative angle
        test_bed.write_by_name("PLANE PITCH DEGREES", 45.);

        test_bed.write_by_name("VELOCITY BODY X", 0.);
        test_bed.write_by_name("VELOCITY BODY Y", 0.);
        test_bed.write_by_name("VELOCITY BODY Z", 0.);

        test_bed.write_by_name("AMBIENT WIND X", 0.);
        test_bed.write_by_name("AMBIENT WIND Y", 0.);
        test_bed.write_by_name("AMBIENT WIND Z", -wind_velocity.get::<meter_per_second>());

        test_bed.run();

        assert_about_eq!(
            test_bed.query_element(|e| e.get_velocity_x().get::<meter_per_second>()),
            0.
        );
        assert!(test_bed.query_element(|e| e.get_velocity_y().get::<meter_per_second>()) < 0.);
        assert!(test_bed.query_element(|e| e.get_velocity_z().get::<meter_per_second>()) < 0.);
    }
}<|MERGE_RESOLUTION|>--- conflicted
+++ resolved
@@ -163,13 +163,10 @@
     mach_number_id: VariableIdentifier,
     plane_height_id: VariableIdentifier,
     latitude_id: VariableIdentifier,
-<<<<<<< HEAD
+    total_weight_id: VariableIdentifier,
+    total_yaw_inertia_id: VariableIdentifier,
     precipitation_rate_id: VariableIdentifier,
     in_cloud_id: VariableIdentifier,
-=======
-    total_weight_id: VariableIdentifier,
-    total_yaw_inertia_id: VariableIdentifier,
->>>>>>> 44323873
 
     delta: Delta,
     simulation_time: f64,
@@ -196,15 +193,13 @@
     plane_height_over_ground: Length,
     latitude: Angle,
 
-<<<<<<< HEAD
+    total_weight: Mass,
+    total_yaw_inertia_slug_foot_squared: f64,
+
     // From msfs in millimeters
     precipitation_rate: Length,
 
     in_cloud: bool,
-=======
-    total_weight: Mass,
-    total_yaw_inertia_slug_foot_squared: f64,
->>>>>>> 44323873
 }
 impl UpdateContext {
     pub(crate) const IS_READY_KEY: &'static str = "IS_READY";
@@ -295,13 +290,10 @@
             mach_number_id: context.get_identifier(Self::MACH_NUMBER_KEY.to_owned()),
             plane_height_id: context.get_identifier(Self::ALT_ABOVE_GROUND_KEY.to_owned()),
             latitude_id: context.get_identifier(Self::LATITUDE_KEY.to_owned()),
-<<<<<<< HEAD
+            total_weight_id: context.get_identifier(Self::TOTAL_WEIGHT_KEY.to_owned()),
+            total_yaw_inertia_id: context.get_identifier(Self::TOTAL_YAW_INERTIA.to_owned()),
             precipitation_rate_id: context.get_identifier(Self::AMBIENT_PRECIP_RATE_KEY.to_owned()),
             in_cloud_id: context.get_identifier(Self::IN_CLOUD_KEY.to_owned()),
-=======
-            total_weight_id: context.get_identifier(Self::TOTAL_WEIGHT_KEY.to_owned()),
-            total_yaw_inertia_id: context.get_identifier(Self::TOTAL_YAW_INERTIA.to_owned()),
->>>>>>> 44323873
 
             delta: delta.into(),
             simulation_time,
@@ -346,13 +338,10 @@
             true_heading: Default::default(),
             plane_height_over_ground: Length::default(),
             latitude,
-<<<<<<< HEAD
+            total_weight: Mass::default(),
+            total_yaw_inertia_slug_foot_squared: 10.,
             precipitation_rate: Length::default(),
             in_cloud: false,
-=======
-            total_weight: Mass::default(),
-            total_yaw_inertia_slug_foot_squared: 10.,
->>>>>>> 44323873
         }
     }
 
@@ -383,13 +372,10 @@
             mach_number_id: context.get_identifier("AIRSPEED MACH".to_owned()),
             plane_height_id: context.get_identifier("PLANE ALT ABOVE GROUND".to_owned()),
             latitude_id: context.get_identifier("PLANE LATITUDE".to_owned()),
-<<<<<<< HEAD
+            total_weight_id: context.get_identifier("TOTAL WEIGHT".to_owned()),
+            total_yaw_inertia_id: context.get_identifier("TOTAL WEIGHT YAW MOI".to_owned()),
             precipitation_rate_id: context.get_identifier("AMBIENT PRECIP RATE".to_owned()),
             in_cloud_id: context.get_identifier("AMBIENT IN CLOUD".to_owned()),
-=======
-            total_weight_id: context.get_identifier("TOTAL WEIGHT".to_owned()),
-            total_yaw_inertia_id: context.get_identifier("TOTAL WEIGHT YAW MOI".to_owned()),
->>>>>>> 44323873
 
             delta: Default::default(),
             simulation_time: Default::default(),
@@ -431,13 +417,10 @@
             true_heading: Default::default(),
             plane_height_over_ground: Length::default(),
             latitude: Default::default(),
-<<<<<<< HEAD
+            total_weight: Mass::default(),
+            total_yaw_inertia_slug_foot_squared: 1.,
             precipitation_rate: Length::default(),
             in_cloud: false,
-=======
-            total_weight: Mass::default(),
-            total_yaw_inertia_slug_foot_squared: 1.,
->>>>>>> 44323873
         }
     }
 
@@ -496,16 +479,14 @@
 
         self.latitude = reader.read(&self.latitude_id);
 
-<<<<<<< HEAD
+        self.total_weight = reader.read(&self.total_weight_id);
+
+        self.total_yaw_inertia_slug_foot_squared = reader.read(&self.total_yaw_inertia_id);
+
         let precipitation_height_millimeter = reader.read(&self.precipitation_rate_id);
         self.precipitation_rate = Length::new::<millimeter>(precipitation_height_millimeter);
 
         self.in_cloud = reader.read(&self.in_cloud_id);
-=======
-        self.total_weight = reader.read(&self.total_weight_id);
-
-        self.total_yaw_inertia_slug_foot_squared = reader.read(&self.total_yaw_inertia_id);
->>>>>>> 44323873
 
         self.update_relative_wind();
 
