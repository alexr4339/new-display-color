use self::brake_circuit::BrakeAccumulatorCharacteristics;
use self::linear_actuator::Actuator;
use crate::failures::{Failure, FailureType};
use crate::hydraulic::{
    electrical_pump_physics::ElectricalPumpPhysics, pumps::PumpCharacteristics,
};
use crate::pneumatic::PressurizeableReservoir;
use crate::wind_turbine::WindTurbine;

use crate::physics::{GravityEffect, WobblePhysics};
use crate::shared::{
    interpolation, low_pass_filter::LowPassFilter, random_from_normal_distribution,
    random_from_range, AirbusElectricPumpId, AirbusEngineDrivenPumpId, DelayedTrueLogicGate,
    ElectricalBusType, ElectricalBuses, HydraulicColor, RamAirTurbineController, SectionPressure,
};
use crate::simulation::{
    InitContext, Read, SimulationElement, SimulationElementVisitor, SimulatorReader,
    SimulatorWriter, UpdateContext, VariableIdentifier, Write,
};
use nalgebra::Vector3;

use std::time::Duration;

use uom::si::{
    angular_velocity::{radian_per_second, revolution_per_minute},
    f64::*,
    length::meter,
    pressure::{pascal, psi},
    ratio::ratio,
    torque::{newton_meter, pound_force_inch},
    volume::{cubic_inch, cubic_meter, gallon},
    volume_rate::{gallon_per_minute, gallon_per_second},
};

pub mod aerodynamic_model;
pub mod brake_circuit;
pub mod cargo_doors;
pub mod electrical_generator;
pub mod electrical_pump_physics;
pub mod flap_slat;
pub mod landing_gear;
pub mod linear_actuator;
pub mod nose_steering;
pub mod pumps;
pub mod pushback;
pub mod reverser;
pub mod rudder_control;
pub mod trimmable_horizontal_stabilizer;

/// Indicates the pressure sensors info of an hydraulic circuit at different locations
/// Information can be wrong in case of sensor failure -> do not use for physical pressure
pub trait HydraulicPressureSensors {
    /// Pressure switch state in pump section
    fn pump_section_switch_pressurised(&self, pump_index: usize) -> bool;

    /// Pressure switch state in system section downstream leak measurement valve
    fn system_section_switch_pressurised(&self) -> bool;

    /// Pressure transducer value in system section upstream leak measurement valve
    fn system_section_pressure_transducer(&self) -> Pressure;
}

pub trait PressureSource {
    /// Gives the maximum available volume at current pump state if it was working at maximum available displacement
    fn delta_vol_max(&self) -> Volume;

    /// Updates the pump after hydraulic system regulation pass. It will adjust its displacement to the real
    /// physical value used for current pressure regulation
    fn update_after_pressure_regulation(
        &mut self,
        context: &UpdateContext,
        volume_required: Volume,
        reservoir: &mut Reservoir,
        is_pump_connected_to_reservoir: bool,
    );

    fn flow(&self) -> VolumeRate;

    /// This is the physical displacement of the pump
    fn displacement(&self) -> Volume;
}

pub struct Fluid {
    current_bulk: Pressure,
    heat_state: HeatingProperties,
}
impl Fluid {
    const HEATING_TIME_CONSTANT_MEAN_S: f64 = 40.;
    const HEATING_TIME_CONSTANT_STD_S: f64 = 10.;

    const COOLING_TIME_CONSTANT: Duration = Duration::from_secs(60 * 3);
    const DAMAGE_TIME_CONSTANT: Duration = Duration::from_secs(60 * 3);

    pub fn new(bulk: Pressure) -> Self {
        Self {
            current_bulk: bulk,
            heat_state: HeatingProperties::new(
                Duration::from_secs_f64(
                    random_from_normal_distribution(
                        Self::HEATING_TIME_CONSTANT_MEAN_S,
                        Self::HEATING_TIME_CONSTANT_STD_S,
                    )
                    .max(10.),
                ),
                Self::COOLING_TIME_CONSTANT,
                Self::DAMAGE_TIME_CONSTANT,
            ),
        }
    }

    pub fn bulk_mod(&self) -> Pressure {
        self.current_bulk
    }

    fn update(&mut self, context: &UpdateContext, is_heating: bool) {
        self.heat_state.update(context, is_heating);
    }
}
impl HeatingElement for Fluid {
    fn is_overheating(&self) -> bool {
        self.heat_state.is_overheating()
    }

    fn is_damaged(&self) -> bool {
        self.heat_state.is_damaged()
    }
}

#[derive(PartialEq, Eq, Clone, Copy)]
pub enum PressureSwitchState {
    Pressurised,
    NotPressurised,
}

pub enum PressureSwitchType {
    Relative,
    Absolute,
}

/// Physical pressure switch.
/// It's a physical switch reacting to pressure.
pub struct PressureSwitch {
    state_is_pressurised: bool,
    high_hysteresis_threshold: Pressure,
    low_hysteresis_threshold: Pressure,

    current_pressure_filtered: LowPassFilter<Pressure>,

    sensor_type: PressureSwitchType,
}
impl PressureSwitch {
    const PRESSURE_DYNAMIC_TIME_CONSTANT: Duration = Duration::from_millis(200);

    pub fn new(
        high_threshold: Pressure,
        low_threshold: Pressure,
        sensor_type: PressureSwitchType,
    ) -> Self {
        Self {
            state_is_pressurised: false,
            high_hysteresis_threshold: high_threshold,
            low_hysteresis_threshold: low_threshold,
            current_pressure_filtered: LowPassFilter::new(Self::PRESSURE_DYNAMIC_TIME_CONSTANT),
            sensor_type,
        }
    }

    pub fn update(&mut self, context: &UpdateContext, current_pressure: Pressure) {
        let pressure_measured = match self.sensor_type {
            PressureSwitchType::Relative => current_pressure - context.ambient_pressure(),
            PressureSwitchType::Absolute => current_pressure,
        };
        self.current_pressure_filtered
            .update(context.delta(), pressure_measured);

        if self.current_pressure_filtered.output() <= self.low_hysteresis_threshold {
            self.state_is_pressurised = false;
        } else if self.current_pressure_filtered.output() >= self.high_hysteresis_threshold {
            self.state_is_pressurised = true;
        }
    }

    pub fn state(&self) -> PressureSwitchState {
        if self.state_is_pressurised {
            PressureSwitchState::Pressurised
        } else {
            PressureSwitchState::NotPressurised
        }
    }
}

/// Physical low level switch.
/// It's a physical switch that changes state when crossing a fluid level threshold.
pub struct LevelSwitch {
    state_is_low: bool,
    high_hysteresis_threshold: Volume,
    low_hysteresis_threshold: Volume,
}
impl LevelSwitch {
    const HYSTERESIS_VALUE_GAL: f64 = 0.1;

    pub fn new(threshold: Volume) -> Self {
        Self {
            state_is_low: false,
            high_hysteresis_threshold: threshold
                + Volume::new::<gallon>(Self::HYSTERESIS_VALUE_GAL),
            low_hysteresis_threshold: threshold,
        }
    }

    pub fn update(&mut self, current_volume: Volume, is_upside_down: bool) {
        if current_volume <= self.low_hysteresis_threshold && !is_upside_down {
            self.state_is_low = true;
        } else if current_volume >= self.high_hysteresis_threshold || is_upside_down {
            self.state_is_low = false;
        }
    }

    pub fn is_low_level(&self) -> bool {
        self.state_is_low
    }
}

pub trait HeatingElement {
    fn is_overheating(&self) -> bool {
        false
    }
    fn is_damaged(&self) -> bool {
        false
    }
}

pub trait HeatingPressureSource: PressureSource + HeatingElement {}

pub struct HeatingProperties {
    is_overheating: bool,
    is_damaged_by_heat: bool,

    damaging_time: DelayedTrueLogicGate,

    heat_factor: LowPassFilter<Ratio>,
    heat_time: Duration,
    cool_time: Duration,
}
impl HeatingProperties {
    const OVERHEATING_THRESHOLD: f64 = 0.5;

    fn new(heat_time: Duration, cool_time: Duration, damage_time: Duration) -> Self {
        Self {
            is_overheating: false,
            is_damaged_by_heat: false,
            damaging_time: DelayedTrueLogicGate::new(damage_time),
            heat_factor: LowPassFilter::new(heat_time),
            heat_time,
            cool_time,
        }
    }

    fn update(&mut self, context: &UpdateContext, is_heating: bool) {
        if is_heating {
            self.heat_factor.set_time_constant(self.heat_time);
            self.heat_factor
                .update(context.delta(), Ratio::new::<ratio>(1.));
        } else {
            self.heat_factor.set_time_constant(self.cool_time);
            self.heat_factor
                .update(context.delta(), Ratio::new::<ratio>(0.));
        };

        self.is_overheating =
            self.heat_factor.output().get::<ratio>() > Self::OVERHEATING_THRESHOLD;

        self.damaging_time.update(context, self.is_overheating);
        self.is_damaged_by_heat = self.is_damaged_by_heat || self.damaging_time.output();
    }

    /// When overheating, provides a ratio of the heating severity
    /// Above OVERHEATING_THRESHOLD it will rise from 0 to 1, while always 0 under the threshold
    fn overheat_ratio(&self) -> Ratio {
        Ratio::new::<ratio>(
            ((self.heat_factor.output().get::<ratio>() - Self::OVERHEATING_THRESHOLD)
                / (1. - Self::OVERHEATING_THRESHOLD))
                .max(0.)
                .min(1.),
        )
    }
}
impl HeatingElement for HeatingProperties {
    fn is_overheating(&self) -> bool {
        self.is_overheating
    }

    fn is_damaged(&self) -> bool {
        self.is_damaged_by_heat
    }
}

pub trait PowerTransferUnitController {
    fn should_enable(&self) -> bool;
}

pub trait PowerTransferUnitCharacteristics {
    fn efficiency(&self) -> Ratio;
    fn deactivation_delta_pressure(&self) -> Pressure;
    fn activation_delta_pressure(&self) -> Pressure;
    fn shot_to_shot_variability(&self) -> Ratio;
}

pub struct PowerTransferUnit {
    valve_opened_id: VariableIdentifier,
    shaft_rpm_id: VariableIdentifier,
    bark_strength_id: VariableIdentifier,

    dev_efficiency_id: VariableIdentifier,
    dev_delta_pressure: VariableIdentifier,

    is_enabled: bool,
    is_active_right: bool,
    is_active_left: bool,
    flow_to_right: VolumeRate,
    flow_to_left: VolumeRate,
    left_displacement: Volume,
    right_displacement: LowPassFilter<Volume>,
    last_flow: VolumeRate,

    control_valve_opened: bool,

    shaft_speed: AngularVelocity,

    shaft_speed_filtered: LowPassFilter<AngularVelocity>,

    is_in_continuous_mode: bool,
    is_rotating_after_delay: DelayedTrueLogicGate,

    activation_delta_pressure: Pressure,
    deactivation_delta_pressure: Pressure,

    shot_to_shot_variability: Ratio,
    shot_to_shot_activation_coefficient: f64,
    shot_to_shot_deactivation_coefficient: f64,

    duration_since_active: Duration,
    speed_captured_at_active_duration: AngularVelocity,
    bark_strength: u8,
    has_stopped_since_last_write: bool,

    efficiency: Ratio,

    heat_state: HeatingProperties,
}
impl PowerTransferUnit {
    const MIN_SPEED_SIMULATION_RPM: f64 = 50.;
    const DEFAULT_LEFT_DISPLACEMENT_CUBIC_INCH: f64 = 0.92;
    const MIN_RIGHT_DISPLACEMENT_CUBIC_INCH: f64 = 0.65;
    const MAX_RIGHT_DISPLACEMENT_CUBIC_INCH: f64 = 1.21;

    const DISPLACEMENT_TIME_CONSTANT: Duration = Duration::from_millis(45);

    const PRESSURE_BREAKPOINTS_PSI: [f64; 10] =
        [-500., -250., -100., -50., -10., 0., 100., 220., 250., 500.];
    const DISPLACEMENT_CARAC_CUBIC_INCH: [f64; 10] = [
        0.65,
        0.65,
        0.65,
        0.65,
        0.65,
        Self::DEFAULT_LEFT_DISPLACEMENT_CUBIC_INCH,
        1.21,
        1.21,
        1.21,
        1.21,
    ];

    const SHAFT_FRICTION: f64 = 0.12;
    const BREAKOUT_TORQUE_NM: f64 = 2.;
    const SHAFT_INERTIA: f64 = 0.0055;

    const SHAFT_SPEED_FILTER_TIME_CONSTANT: Duration = Duration::from_millis(1500);

    const DELAY_TO_DECLARE_CONTINUOUS: Duration = Duration::from_millis(1500);
    const THRESHOLD_DELTA_TO_DECLARE_CONTINUOUS_RPM: f64 = 400.;
    const DURATION_BEFORE_CAPTURING_BARK_STRENGTH_SPEED: Duration = Duration::from_millis(133);

    const HEATING_TIME_CONSTANT_MEAN_S: f64 = 20.;
    const HEATING_TIME_CONSTANT_STD_S: f64 = 5.;
    const COOLING_TIME_CONSTANT: Duration = Duration::from_secs(60 * 3);
    const DAMAGE_TIME_CONSTANT: Duration = Duration::from_secs(60 * 3);

    const MAX_SPEED_BEFORE_HEATING_UP_RPM: f64 = 2000.;

    // We consider that ptu can't overheat if there's enough pressure on both side (it's cooled by hyd fluid)
    const MIN_PRESSURE_ALLOWING_PTU_HEATING_UP_RPM: f64 = 500.;

    pub fn new(
        context: &mut InitContext,
        characteristics: &impl PowerTransferUnitCharacteristics,
    ) -> Self {
        Self {
            valve_opened_id: context.get_identifier("HYD_PTU_VALVE_OPENED".to_owned()),
            shaft_rpm_id: context.get_identifier("HYD_PTU_SHAFT_RPM".to_owned()),
            dev_delta_pressure: context.get_identifier("HYD_PTU_DEV_DEACTIVATION_DELTA".to_owned()),
            bark_strength_id: context.get_identifier("HYD_PTU_BARK_STRENGTH".to_owned()),
            dev_efficiency_id: context.get_identifier("HYD_PTU_DEV_EFFICIENCY".to_owned()),

            is_enabled: false,
            is_active_right: false,
            is_active_left: false,
            flow_to_right: VolumeRate::new::<gallon_per_second>(0.0),
            flow_to_left: VolumeRate::new::<gallon_per_second>(0.0),
            left_displacement: Volume::new::<cubic_inch>(
                Self::DEFAULT_LEFT_DISPLACEMENT_CUBIC_INCH,
            ),
            right_displacement: LowPassFilter::<Volume>::new(Self::DISPLACEMENT_TIME_CONSTANT), //::<cubic_inch>(Self::DEFAULT_RIGHT_DISPLACEMENT),
            last_flow: VolumeRate::new::<gallon_per_second>(0.0),

            control_valve_opened: false,

            shaft_speed: AngularVelocity::new::<radian_per_second>(0.),

            shaft_speed_filtered: LowPassFilter::<AngularVelocity>::new(
                Self::SHAFT_SPEED_FILTER_TIME_CONSTANT,
            ),

            is_in_continuous_mode: false,
            is_rotating_after_delay: DelayedTrueLogicGate::new(Self::DELAY_TO_DECLARE_CONTINUOUS),

            activation_delta_pressure: characteristics.activation_delta_pressure(),
            deactivation_delta_pressure: characteristics.deactivation_delta_pressure(),

            shot_to_shot_variability: characteristics.shot_to_shot_variability(),
            shot_to_shot_activation_coefficient: 1.,
            shot_to_shot_deactivation_coefficient: 1.,

            duration_since_active: Duration::default(),
            speed_captured_at_active_duration: AngularVelocity::default(),
            bark_strength: 0,
            has_stopped_since_last_write: false,

            efficiency: characteristics.efficiency(),

            heat_state: HeatingProperties::new(
                Duration::from_secs_f64(
                    random_from_normal_distribution(
                        Self::HEATING_TIME_CONSTANT_MEAN_S,
                        Self::HEATING_TIME_CONSTANT_STD_S,
                    )
                    .max(10.),
                ),
                Self::COOLING_TIME_CONSTANT,
                Self::DAMAGE_TIME_CONSTANT,
            ),
        }
    }

    pub fn flow(&self) -> VolumeRate {
        self.last_flow
    }

    pub fn is_enabled(&self) -> bool {
        self.is_enabled
    }

    pub fn is_active_left_to_right(&self) -> bool {
        self.is_active_left
    }

    pub fn is_active_right_to_left(&self) -> bool {
        self.is_active_right
    }

    pub fn update(
        &mut self,
        context: &UpdateContext,
        loop_left_section: &impl SectionPressure,
        loop_right_section: &impl SectionPressure,
        controller: &impl PowerTransferUnitController,
    ) {
        self.is_enabled = controller.should_enable();

        self.update_displacement(context, loop_left_section, loop_right_section);
        self.update_shaft_physics(context, loop_left_section, loop_right_section);
        self.update_active_state(context);
        self.update_continuous_state(context);
        self.capture_bark_strength();
        self.update_flows();

        self.heat_state.update(
            context,
            self.shaft_speed.get::<revolution_per_minute>().abs()
                > Self::MAX_SPEED_BEFORE_HEATING_UP_RPM
                && (loop_left_section.pressure().get::<psi>()
                    < Self::MIN_PRESSURE_ALLOWING_PTU_HEATING_UP_RPM
                    || loop_right_section.pressure().get::<psi>()
                        < Self::MIN_PRESSURE_ALLOWING_PTU_HEATING_UP_RPM),
        );
    }

    fn update_displacement(
        &mut self,
        context: &UpdateContext,
        loop_left_section: &impl SectionPressure,
        loop_right_section: &impl SectionPressure,
    ) {
        let delta_p = if self.is_enabled {
            loop_left_section.pressure_downstream_priority_valve()
                - loop_right_section.pressure_downstream_priority_valve()
        } else {
            Pressure::new::<psi>(0.)
        };

        if delta_p.abs() > self.activation_delta_pressure * self.shot_to_shot_activation_coefficient
        {
            self.control_valve_opened = true;
            self.shot_to_shot_activation_coefficient = self.rand_shot_to_shot();
        } else if delta_p.abs()
            < self.deactivation_delta_pressure * self.shot_to_shot_deactivation_coefficient
        {
            self.shot_to_shot_deactivation_coefficient = self.rand_shot_to_shot();
            self.control_valve_opened = false;
        }

        let new_displacement = if !self.control_valve_opened {
            self.calc_equilibrium_displacement(
                loop_left_section.pressure_downstream_priority_valve(),
                loop_right_section.pressure_downstream_priority_valve(),
            )
        } else {
            Volume::new::<cubic_inch>(interpolation(
                &Self::PRESSURE_BREAKPOINTS_PSI,
                &Self::DISPLACEMENT_CARAC_CUBIC_INCH,
                -delta_p.get::<psi>(),
            ))
        };

        self.right_displacement
            .update(context.delta(), new_displacement);
    }

    /// Snapshots the ptu rotational speed after a fixed time to measure its expected "sound power level"
    fn capture_bark_strength(&mut self) {
        if self.duration_since_active > Self::DURATION_BEFORE_CAPTURING_BARK_STRENGTH_SPEED
            && self
                .speed_captured_at_active_duration
                .get::<revolution_per_minute>()
                == 0.
        {
            self.speed_captured_at_active_duration = self.shaft_speed.abs();
            self.bark_strength =
                Self::speed_to_bark_strength(self.speed_captured_at_active_duration);
        }
    }

    fn update_active_state(&mut self, context: &UpdateContext) {
        let is_rotating = self.is_rotating();

        if is_rotating {
            self.duration_since_active += context.delta();
        } else {
            self.duration_since_active = Duration::default();
            self.speed_captured_at_active_duration = AngularVelocity::default();
            self.bark_strength = 0;
            self.has_stopped_since_last_write = true;
        }

        let active_direction = self.shaft_speed.get::<revolution_per_minute>().signum();

        self.is_active_left = is_rotating && active_direction < 0.;
        self.is_active_right = is_rotating && active_direction > 0.;
    }

    fn update_shaft_physics(
        &mut self,
        context: &UpdateContext,
        loop_left_section: &impl SectionPressure,
        loop_right_section: &impl SectionPressure,
    ) {
        let left_pressure = if self.is_enabled {
            loop_left_section.pressure_downstream_priority_valve()
        } else {
            Pressure::new::<psi>(0.)
        };
        let right_pressure = if self.is_enabled {
            loop_right_section.pressure_downstream_priority_valve()
        } else {
            Pressure::new::<psi>(0.)
        };

        let left_side_torque = -Self::calc_generated_torque(left_pressure, self.left_displacement);
        let right_side_torque =
            Self::calc_generated_torque(right_pressure, self.right_displacement.output());

        let friction_torque = Torque::new::<newton_meter>(
            Self::SHAFT_FRICTION * -self.shaft_speed.get::<radian_per_second>(),
        );

        let total_torque = friction_torque + left_side_torque + right_side_torque;

        if !self.heat_state.is_damaged()
            && (self.is_rotating()
                || total_torque.abs().get::<newton_meter>() > Self::BREAKOUT_TORQUE_NM)
        {
            let acc = total_torque.get::<newton_meter>() / Self::SHAFT_INERTIA;
            self.shaft_speed +=
                AngularVelocity::new::<radian_per_second>(acc * context.delta_as_secs_f64());
            self.shaft_speed_filtered
                .update(context.delta(), self.shaft_speed);
        } else {
            self.shaft_speed = AngularVelocity::default();
            self.shaft_speed_filtered.reset(AngularVelocity::default());
        }
    }

    fn update_continuous_state(&mut self, context: &UpdateContext) {
        self.is_rotating_after_delay.update(
            context,
            self.shaft_speed.abs().get::<revolution_per_minute>()
                > Self::THRESHOLD_DELTA_TO_DECLARE_CONTINUOUS_RPM,
        );

        self.is_in_continuous_mode = (self.is_in_continuous_mode
            || self.is_rotating_after_delay.output())
            && self.is_rotating();
    }

    pub fn update_characteristics(
        &mut self,
        characteristics: &impl PowerTransferUnitCharacteristics,
    ) {
        self.efficiency = characteristics.efficiency();
        self.activation_delta_pressure = characteristics.activation_delta_pressure();
        self.deactivation_delta_pressure = characteristics.deactivation_delta_pressure();
        self.shot_to_shot_variability = characteristics.shot_to_shot_variability();
    }

    fn calc_generated_torque(pressure: Pressure, displacement: Volume) -> Torque {
        Torque::new::<newton_meter>(
            pressure.get::<pascal>() * displacement.get::<cubic_meter>()
                / (2. * std::f64::consts::PI),
        )
    }

    /// Computes the displacement that equalizes torque on both sides
    fn calc_equilibrium_displacement(
        &self,
        pressure_left: Pressure,
        pressure_right: Pressure,
    ) -> Volume {
        Volume::new::<cubic_meter>(
            pressure_left.get::<pascal>() * self.left_displacement.get::<cubic_meter>()
                / pressure_right.get::<pascal>(),
        )
        .max(Volume::new::<cubic_inch>(
            Self::MIN_RIGHT_DISPLACEMENT_CUBIC_INCH,
        ))
        .min(Volume::new::<cubic_inch>(
            Self::MAX_RIGHT_DISPLACEMENT_CUBIC_INCH,
        ))
    }

    fn update_flows(&mut self) {
        let shaft_rpm = self.shaft_speed.get::<revolution_per_minute>();

        if shaft_rpm < -Self::MIN_SPEED_SIMULATION_RPM {
            // Left sends flow to right
            let flow = Self::calc_flow(self.shaft_speed.abs(), self.left_displacement);
            self.flow_to_left = -flow;
            self.flow_to_right = flow * self.efficiency;
            self.last_flow = flow;
        } else if shaft_rpm > Self::MIN_SPEED_SIMULATION_RPM {
            // Right sends flow to left
            let flow = Self::calc_flow(self.shaft_speed.abs(), self.right_displacement.output());
            self.flow_to_left = flow * self.efficiency;
            self.flow_to_right = -flow;
            self.last_flow = flow;
        } else {
            self.flow_to_left = VolumeRate::new::<gallon_per_second>(0.);
            self.flow_to_right = VolumeRate::new::<gallon_per_second>(0.);
            self.last_flow = VolumeRate::new::<gallon_per_second>(0.);
        }
    }

    fn calc_flow(speed: AngularVelocity, displacement: Volume) -> VolumeRate {
        VolumeRate::new::<gallon_per_second>(
            speed.get::<revolution_per_minute>() * displacement.get::<cubic_inch>() / 231. / 60.,
        )
    }

    fn is_rotating(&self) -> bool {
        self.shaft_speed.abs().get::<revolution_per_minute>() > Self::MIN_SPEED_SIMULATION_RPM
    }

    pub fn is_in_continuous_mode(&self) -> bool {
        self.is_in_continuous_mode
    }

    fn speed_to_bark_strength(speed: AngularVelocity) -> u8 {
        let rpm = speed.get::<revolution_per_minute>();

        if rpm > 1700. {
            5
        } else if rpm > 1560. {
            4
        } else if rpm > 1470. {
            3
        } else if rpm > 1370. {
            2
        } else {
            1
        }
    }

    fn rand_shot_to_shot(&self) -> f64 {
        random_from_range(
            1. - self.shot_to_shot_variability.get::<ratio>(),
            1. + self.shot_to_shot_variability.get::<ratio>(),
        )
    }
}
impl SimulationElement for PowerTransferUnit {
    fn write(&self, writer: &mut SimulatorWriter) {
        writer.write(&self.valve_opened_id, self.is_enabled());
        writer.write(
            &self.shaft_rpm_id,
            (self.shaft_speed_filtered.output()).abs(),
        );

        // As write can happen slower than ptu update, if we had ptu stopping between two writes
        // we ensure here we send the 0 value for 1 tick at least
        // This flag is reset in the read() to finish the handshake
        let refreshed_bark_strength = if self.has_stopped_since_last_write {
            0
        } else {
            self.bark_strength
        };

        writer.write(&self.bark_strength_id, refreshed_bark_strength);
    }

    fn read(&mut self, reader: &mut SimulatorReader) {
        // Ensuring we take dev value into account only if not zero
        let deactivation_delta_pressure_raw = reader.read(&self.dev_delta_pressure);
        if deactivation_delta_pressure_raw != 0. {
            self.deactivation_delta_pressure =
                Pressure::new::<psi>(deactivation_delta_pressure_raw);
        }

        let efficiency_raw = reader.read(&self.dev_efficiency_id);
        if efficiency_raw != 0. {
            self.efficiency = Ratio::new::<ratio>(efficiency_raw);
        }

        // As read/write can happen slower than ptu update, if we had ptu stopping between two writes
        // we ensure here to reset the flag indicating we missed a stop
        self.has_stopped_since_last_write = false;
    }
}
impl HeatingElement for PowerTransferUnit {
    fn is_overheating(&self) -> bool {
        self.heat_state.is_overheating()
    }

    fn is_damaged(&self) -> bool {
        self.heat_state.is_damaged()
    }
}

pub trait HydraulicCircuitController {
    fn should_open_fire_shutoff_valve(&self, pump_index: usize) -> bool;
    fn should_open_leak_measurement_valve(&self) -> bool;
    fn should_route_pump_to_auxiliary(&self, _pump_index: usize) -> bool {
        false
    }
}

pub struct Accumulator {
    total_volume: Volume,
    current_gas_init_precharge: Pressure, // Current precharge as it can be changed by leaks for example
    gas_nominal_init_precharge: Pressure, // Original precharge used at plane init
    gas_pressure: Pressure,
    gas_volume: Volume,
    fluid_volume: Volume,
    current_flow: VolumeRate,
    current_delta_vol: Volume,
    has_control_valve: bool,

    circuit_target_pressure: Pressure,
}
impl Accumulator {
    const FLOW_DYNAMIC_LOW_PASS: f64 = 0.7;

    // Gain of the delta pressure to flow relation.
    // Higher gain enables faster flow transient but brings instability.
    const DELTA_PRESSURE_CHARACTERISTICS: f64 = 0.009;

    fn new(
        gas_precharge: Pressure,
        total_volume: Volume,
        fluid_vol_at_init: Volume,
        has_control_valve: bool,
        circuit_target_pressure: Pressure,
    ) -> Self {
        // Taking care of case where init volume is maxed at accumulator capacity: we can't exceed max_volume minus a margin for gas to compress
        let limited_volume = fluid_vol_at_init.min(total_volume * 0.9);

        // If we don't start with empty accumulator we need to init pressure too
        let gas_press_at_init =
            Self::gas_pressure_from_gas_precharge(gas_precharge, total_volume, limited_volume);

        Self {
            total_volume,
            current_gas_init_precharge: gas_precharge,
            gas_nominal_init_precharge: gas_precharge,
            gas_pressure: gas_press_at_init,
            gas_volume: (total_volume - limited_volume),
            fluid_volume: limited_volume,
            current_flow: VolumeRate::new::<gallon_per_second>(0.),
            current_delta_vol: Volume::new::<gallon>(0.),
            has_control_valve,
            circuit_target_pressure,
        }
    }

    fn update(
        &mut self,
        context: &UpdateContext,
        delta_vol: &mut Volume,
        circuit_pressure: Pressure,
        max_volume_to_target: Volume,
    ) {
        let accumulator_delta_press = self.gas_pressure - circuit_pressure;

        let mut flow_variation = VolumeRate::new::<gallon_per_second>(
            accumulator_delta_press.get::<psi>().abs().sqrt()
                * Self::DELTA_PRESSURE_CHARACTERISTICS,
        );

        flow_variation = flow_variation * Self::FLOW_DYNAMIC_LOW_PASS
            + (1. - Self::FLOW_DYNAMIC_LOW_PASS) * self.current_flow;

        if accumulator_delta_press.get::<psi>() > 0.0 && !self.has_control_valve {
            let volume_from_acc = self
                .fluid_volume
                .min(flow_variation * context.delta_as_time())
                .min(max_volume_to_target);
            self.fluid_volume -= volume_from_acc;
            self.gas_volume += volume_from_acc;
            self.current_delta_vol = -volume_from_acc;

            *delta_vol += volume_from_acc;
        } else if accumulator_delta_press.get::<psi>() < 0.0 {
            let fluid_volume_to_reach_equilibrium = self.total_volume
                - ((self.current_gas_init_precharge / self.circuit_target_pressure)
                    * self.total_volume);

            let max_delta_vol = fluid_volume_to_reach_equilibrium - self.fluid_volume;
            let volume_to_acc = delta_vol
                .max(Volume::new::<gallon>(0.0))
                .max(flow_variation * context.delta_as_time())
                .min(max_delta_vol);
            self.fluid_volume += volume_to_acc;
            self.gas_volume -= volume_to_acc;
            self.current_delta_vol = volume_to_acc;

            *delta_vol -= volume_to_acc;
        }

        self.current_flow = self.current_delta_vol / context.delta_as_time();
        self.gas_pressure = (self.current_gas_init_precharge * self.total_volume)
            / (self.total_volume - self.fluid_volume);
    }

    fn new_system_accumulator(
        gas_precharge: Pressure,
        total_volume: Volume,
        fluid_vol_at_init: Volume,
        circuit_target_pressure: Pressure,
    ) -> Self {
        Accumulator::new(
            gas_precharge,
            total_volume,
            fluid_vol_at_init,
            false,
            circuit_target_pressure,
        )
    }

    pub fn new_brake_accumulator(characteristics: BrakeAccumulatorCharacteristics) -> Self {
        Accumulator::new(
            characteristics.gas_precharge(),
            characteristics.total_volume(),
            characteristics.volume_at_init(),
            true,
            characteristics.target_pressure(),
        )
    }

    fn get_delta_vol(&mut self, required_delta_vol: Volume) -> Volume {
        let mut volume_from_acc = Volume::new::<gallon>(0.0);
        if required_delta_vol > Volume::new::<gallon>(0.0) {
            volume_from_acc = self.fluid_volume.min(required_delta_vol);
            if volume_from_acc != Volume::new::<gallon>(0.0) {
                self.fluid_volume -= volume_from_acc;
                self.gas_volume += volume_from_acc;

                self.gas_pressure = self.current_gas_init_precharge * self.total_volume
                    / (self.total_volume - self.fluid_volume);
            }
        }

        volume_from_acc
    }

    fn fluid_volume(&self) -> Volume {
        self.fluid_volume
    }

    fn raw_gas_press(&self) -> Pressure {
        self.gas_pressure
    }

    fn set_gas_precharge_pressure(&mut self, new_pressure: Pressure) {
        self.current_gas_init_precharge = new_pressure;
        self.gas_pressure = Self::gas_pressure_from_gas_precharge(
            self.current_gas_init_precharge,
            self.total_volume,
            self.fluid_volume,
        );
    }

    fn gas_precharge_pressure(&mut self) -> Pressure {
        self.current_gas_init_precharge
    }

    fn reset_gas_precharge_pressure_to_nominal(&mut self) {
        self.fluid_volume = Volume::default();
        self.set_gas_precharge_pressure(self.gas_nominal_init_precharge);
    }

    fn gas_pressure_from_gas_precharge(
        gas_precharge: Pressure,
        total_volume: Volume,
        current_volume: Volume,
    ) -> Pressure {
        gas_precharge * total_volume / (total_volume - current_volume)
    }

    #[cfg(test)]
    fn total_volume(&self) -> Volume {
        self.total_volume
    }

    #[cfg(test)]
    fn gas_volume(&self) -> Volume {
        self.gas_volume
    }
}

/// Complete hydraulic circuit that can be composed of multiple engine pump sections and one system section.
/// Pump sections are all connected to system section through a checkvalve (one per pump section)
/// Each pump section has its own pressure, and so does system section.
/// Flow is distributed from pump sections to system section according to regulation state and pressure difference.
pub struct HydraulicCircuit {
    pump_sections: Vec<Section>,
    system_section: Section,
    auxiliary_section: Option<Section>,

    pump_sections_check_valves: Vec<CheckValve>,

    // True routed to auxiliary False routed to system section
    pump_section_routed_to_auxiliary_section: Vec<bool>,

    fluid: Fluid,
    reservoir: Reservoir,

    circuit_target_pressure: Pressure,
}
impl HydraulicCircuit {
    const PUMP_SECTION_MAX_VOLUME_GAL: f64 = 0.8;
    const PUMP_SECTION_STATIC_LEAK_GAL_P_S: f64 = 0.005;

    // Size of auxiliary section vs system section. 0.5 means auxiliary is half the size of system section
    const AUXILIARY_TO_SYSTEM_SECTION_SIZE_RATIO: f64 = 0.5;

    const SYSTEM_SECTION_STATIC_LEAK_GAL_P_S: f64 = 0.03;
    const AUX_SECTION_STATIC_LEAK_GAL_P_S: f64 = 0.001;

    const FLUID_BULK_MODULUS_PASCAL: f64 = 1450000000.0;

    // TODO firevalves are actually powered by a sub-bus (401PP DC ESS)
    const DEFAULT_FIRE_VALVE_POWERING_BUS: ElectricalBusType =
        ElectricalBusType::DirectCurrentEssential;

    // TODO leak meas valves are actually powered by a sub-bus (Bus 601PP)
    const DEFAULT_LEAK_MEASUREMENT_VALVE_POWERING_BUS: ElectricalBusType =
        ElectricalBusType::DirectCurrentGndFltService;

    pub fn new(
        context: &mut InitContext,
        id: HydraulicColor,

        number_of_pump_sections: usize,
        priming_volume: Ratio,
        high_pressure_max_volume: Volume,
        reservoir: Reservoir,

        system_pressure_switch_lo_hyst: Pressure,
        system_pressure_switch_hi_hyst: Pressure,
        pump_pressure_switch_lo_hyst: Pressure,
        pump_pressure_switch_hi_hyst: Pressure,
        connected_to_ptu_left_side: bool,
        connected_to_ptu_right_side: bool,
        has_auxiliary_section: bool,

        circuit_target_pressure: Pressure,
        priority_valve: PriorityValve,
        system_accumulator_precharge: Pressure,
        system_accumulator_volume: Volume,
    ) -> Self {
        assert!(number_of_pump_sections > 0);

        let mut pump_sections: Vec<Section> = Vec::new();
        let mut pump_to_system_check_valves: Vec<CheckValve> = Vec::new();

        let mut pump_section_to_auxiliary: Vec<bool> = Vec::new();

        for pump_id in 1..=number_of_pump_sections {
            let fire_valve = Some(FireValve::new(
                context,
                id,
                pump_id,
                Self::DEFAULT_FIRE_VALVE_POWERING_BUS,
            ));

            pump_sections.push(Section::new(
                context,
                id,
                "PUMP",
                pump_id,
                VolumeRate::new::<gallon_per_second>(Self::PUMP_SECTION_STATIC_LEAK_GAL_P_S),
                Volume::new::<gallon>(
                    Self::PUMP_SECTION_MAX_VOLUME_GAL * priming_volume.get::<ratio>(),
                ),
                Volume::new::<gallon>(Self::PUMP_SECTION_MAX_VOLUME_GAL),
                None,
                pump_pressure_switch_lo_hyst,
                pump_pressure_switch_hi_hyst,
                fire_valve,
                false,
                false,
                None,
                None,
            ));

            pump_to_system_check_valves.push(CheckValve::new());

            pump_section_to_auxiliary.push(false);
        }

        let system_section_volume = high_pressure_max_volume
            - Volume::new::<gallon>(Self::PUMP_SECTION_MAX_VOLUME_GAL)
                * number_of_pump_sections as f64;

        Self {
            pump_sections,
            system_section: Section::new(
                context,
                id,
                "SYSTEM",
                1,
                VolumeRate::new::<gallon_per_second>(Self::SYSTEM_SECTION_STATIC_LEAK_GAL_P_S),
                system_section_volume * priming_volume,
                system_section_volume,
                Some(Accumulator::new_system_accumulator(
                    system_accumulator_precharge,
                    system_accumulator_volume,
                    Volume::new::<gallon>(0.),
                    circuit_target_pressure,
                )),
                system_pressure_switch_lo_hyst,
                system_pressure_switch_hi_hyst,
                None,
                connected_to_ptu_left_side,
                connected_to_ptu_right_side,
                Some(LeakMeasurementValve::new(
                    Self::DEFAULT_LEAK_MEASUREMENT_VALVE_POWERING_BUS,
                )),
                Some(priority_valve),
            ),
            auxiliary_section: if has_auxiliary_section {
                Some(Section::new(
                    context,
                    id,
                    "AUXILIARY",
                    1,
                    VolumeRate::new::<gallon_per_second>(Self::AUX_SECTION_STATIC_LEAK_GAL_P_S),
                    system_section_volume
                        * Self::AUXILIARY_TO_SYSTEM_SECTION_SIZE_RATIO
                        * priming_volume,
                    system_section_volume * Self::AUXILIARY_TO_SYSTEM_SECTION_SIZE_RATIO,
                    None,
                    system_pressure_switch_lo_hyst,
                    system_pressure_switch_hi_hyst,
                    None,
                    false,
                    false,
                    None,
                    None,
                ))
            } else {
                None
            },
            pump_sections_check_valves: pump_to_system_check_valves,
            pump_section_routed_to_auxiliary_section: pump_section_to_auxiliary,
            fluid: Fluid::new(Pressure::new::<pascal>(Self::FLUID_BULK_MODULUS_PASCAL)),
            reservoir,
            circuit_target_pressure,
        }
    }

    pub fn is_fire_shutoff_valve_open(&self, pump_id: usize) -> bool {
        self.pump_sections[pump_id].fire_valve_is_open()
    }

    pub fn update_system_actuator_volumes(&mut self, actuator: &mut impl Actuator) {
        self.system_section.update_actuator_volumes(actuator);
    }

    pub fn update_auxiliary_actuator_volumes(&mut self, actuator: &mut impl Actuator) {
        if let Some(auxiliary_section) = self.auxiliary_section.as_mut() {
            auxiliary_section.update_actuator_volumes(actuator);
        } else {
            panic!("No auxiliary section available but an actuator was provided")
        }
    }

    pub fn update(
        &mut self,
        context: &UpdateContext,
        main_section_pumps: &mut [&mut dyn HeatingPressureSource],
        system_section_pump: Option<&mut impl HeatingPressureSource>,
        auxiliary_section_pump: Option<&mut impl HeatingPressureSource>,
        ptu: Option<&PowerTransferUnit>,
        controller: &impl HydraulicCircuitController,
        reservoir_pressure: Pressure,
    ) {
        let mut any_pump_is_overheating = false;
        for pump in main_section_pumps.iter() {
            if pump.flow().get::<gallon_per_second>() > 0.01 && pump.is_overheating() {
                any_pump_is_overheating = true;
            }
        }

        if let Some(pump) = system_section_pump.as_ref() {
            if pump.flow().get::<gallon_per_second>() > 0.01 && pump.is_overheating() {
                any_pump_is_overheating = true;
            }
        }

        if let Some(pump) = auxiliary_section_pump.as_ref() {
            if pump.flow().get::<gallon_per_second>() > 0.01 && pump.is_overheating() {
                any_pump_is_overheating = true;
            }
        }

        let ptu_overheats_fluid = ptu.map_or(false, |p| p.is_overheating() && p.is_rotating());

        self.fluid
            .update(context, ptu_overheats_fluid || any_pump_is_overheating);

        self.reservoir
            .update(context, reservoir_pressure, &self.fluid);

        self.update_shutoff_valves(controller);
        self.update_leak_measurement_valves(context, controller);
        self.update_auxiliary_selector_valve(controller);

        // Taking care of leaks / consumers / actuators volumes
        self.update_flows(context, ptu);

        // How many fluid needed to reach target pressure considering flow consumption
        self.update_target_volumes_after_flow();

        // Updating for each section its total maximum theoretical pumping capacity
        // "what max volume it could pump considering current reservoir state and pump rpm"
        self.update_maximum_pumping_capacities(
            main_section_pumps,
            &system_section_pump,
            &auxiliary_section_pump,
        );

        // What flow can come through each valve considering what is consumed downstream
        self.update_maximum_valve_flows(context);

        // Update final flow that will go through each valve (spliting flow between multiple valves)
        self.update_system_final_valves_flows();
        self.update_auxiliary_final_valves_flows();

        self.update_delta_vol_from_valves();

        // We have all flow information, now we set pump parameters (displacement) to where it
        // should be so we reach target pressure
        self.update_pumps(
            context,
            main_section_pumps,
            system_section_pump,
            auxiliary_section_pump,
        );

        self.update_final_delta_vol_and_pressure(context);
    }

    fn update_delta_vol_from_valves(&mut self) {
        for (pump_index, section) in self.pump_sections.iter_mut().enumerate() {
            section.update_downstream_delta_vol(&self.pump_sections_check_valves[pump_index]);
        }

        for (pump_index, _) in self.pump_sections.iter_mut().enumerate() {
            if self.auxiliary_section.is_some()
                && self.pump_section_routed_to_auxiliary_section[pump_index]
            {
                self.auxiliary_section
                    .as_mut()
                    .unwrap()
                    .update_upstream_delta_vol(std::slice::from_ref(
                        &self.pump_sections_check_valves[pump_index],
                    ));
            } else {
                self.system_section
                    .update_upstream_delta_vol(std::slice::from_ref(
                        &self.pump_sections_check_valves[pump_index],
                    ));
            }
        }
    }

    fn update_pumps(
        &mut self,
        context: &UpdateContext,
        main_section_pumps: &mut [&mut dyn HeatingPressureSource],
        system_section_pump: Option<&mut impl HeatingPressureSource>,
        auxiliary_section_pump: Option<&mut impl HeatingPressureSource>,
    ) {
        for (pump_index, section) in self.pump_sections.iter_mut().enumerate() {
            section.update_pump_state(context, main_section_pumps[pump_index], &mut self.reservoir);
        }

        if let Some(pump) = system_section_pump {
            self.system_section
                .update_pump_state(context, pump, &mut self.reservoir);
        }

        if let Some(pump) = auxiliary_section_pump {
            if let Some(auxiliary_section) = self.auxiliary_section.as_mut() {
                auxiliary_section.update_pump_state(context, pump, &mut self.reservoir);
            }
        }
    }

    fn update_final_delta_vol_and_pressure(&mut self, context: &UpdateContext) {
        for section in &mut self.pump_sections {
            section.update_final_delta_vol_and_pressure(context, &self.fluid);
        }

        self.system_section
            .update_final_delta_vol_and_pressure(context, &self.fluid);

        if let Some(auxiliary_section) = self.auxiliary_section.as_mut() {
            auxiliary_section.update_final_delta_vol_and_pressure(context, &self.fluid);
        }
    }

    fn update_maximum_valve_flows(&mut self, context: &UpdateContext) {
        for (pump_section_idx, valve) in self.pump_sections_check_valves.iter_mut().enumerate() {
            valve.update_flow_forecast(
                context,
                &self.pump_sections[pump_section_idx],
                if self.auxiliary_section.is_some()
                    && self.pump_section_routed_to_auxiliary_section[pump_section_idx]
                {
                    self.auxiliary_section.as_mut().unwrap()
                } else {
                    &self.system_section
                },
                &self.fluid,
            );
        }
    }

    fn update_maximum_pumping_capacities(
        &mut self,
        main_section_pumps: &mut [&mut dyn HeatingPressureSource],
        system_section_pump: &Option<&mut impl HeatingPressureSource>,
        auxiliary_section_pump: &Option<&mut impl HeatingPressureSource>,
    ) {
        for (pump_index, section) in self.pump_sections.iter_mut().enumerate() {
            section.update_maximum_pumping_capacity(main_section_pumps[pump_index]);
        }

        if let Some(pump) = system_section_pump {
            self.system_section.update_maximum_pumping_capacity(*pump);
        }

        if let Some(pump) = auxiliary_section_pump {
            if let Some(auxiliary_section) = self.auxiliary_section.as_mut() {
                auxiliary_section.update_maximum_pumping_capacity(*pump);
            }
        }
    }

    fn update_target_volumes_after_flow(&mut self) {
        for section in &mut self.pump_sections {
            section
                .update_target_volume_after_flow_update(self.circuit_target_pressure, &self.fluid);
        }
        self.system_section
            .update_target_volume_after_flow_update(self.circuit_target_pressure, &self.fluid);

        if let Some(auxiliary_section) = self.auxiliary_section.as_mut() {
            auxiliary_section
                .update_target_volume_after_flow_update(self.circuit_target_pressure, &self.fluid);
        }
    }

    fn update_flows(&mut self, context: &UpdateContext, ptu: Option<&PowerTransferUnit>) {
        for section in &mut self.pump_sections {
            section.update_flow(
                context,
                &mut self.reservoir,
                ptu,
                self.circuit_target_pressure,
            );
        }
        self.system_section.update_flow(
            context,
            &mut self.reservoir,
            ptu,
            self.circuit_target_pressure,
        );

        if let Some(auxiliary_section) = self.auxiliary_section.as_mut() {
            auxiliary_section.update_flow(
                context,
                &mut self.reservoir,
                ptu,
                self.circuit_target_pressure,
            );
        }
    }

    fn update_shutoff_valves(&mut self, controller: &impl HydraulicCircuitController) {
        self.pump_sections
            .iter_mut()
            .for_each(|section| section.update_shutoff_valve(controller));
    }

    fn update_leak_measurement_valves(
        &mut self,
        context: &UpdateContext,
        controller: &impl HydraulicCircuitController,
    ) {
        self.system_section
            .update_leak_measurement_valve(context, controller);
    }

    fn update_auxiliary_selector_valve(&mut self, controller: &impl HydraulicCircuitController) {
        for (pump_section_index, _) in self.pump_sections_check_valves.iter().enumerate() {
            self.pump_section_routed_to_auxiliary_section[pump_section_index] =
                controller.should_route_pump_to_auxiliary(pump_section_index);
        }
    }

    fn update_final_valves_flows(&mut self, to_auxiliary: bool) {
        let mut total_max_valves_volume = Volume::new::<gallon>(0.);

        for (idx, valve) in &mut self.pump_sections_check_valves.iter_mut().enumerate() {
            if self.pump_section_routed_to_auxiliary_section[idx] == to_auxiliary {
                total_max_valves_volume += valve.max_virtual_volume;
            }
        }

        let downstream_section = if to_auxiliary {
            self.auxiliary_section.as_ref().unwrap()
        } else {
            &self.system_section
        };

        let used_downstream_volume = downstream_section
            .volume_target
            .max(Volume::new::<gallon>(0.));

        if used_downstream_volume >= total_max_valves_volume {
            // If all the volume upstream is used by downstream section, each valve will provide its max volume available
            for (idx, valve) in &mut self.pump_sections_check_valves.iter_mut().enumerate() {
                if self.pump_section_routed_to_auxiliary_section[idx] == to_auxiliary {
                    valve.current_volume = valve.max_virtual_volume;
                }
            }
        } else if total_max_valves_volume > Volume::new::<gallon>(0.) {
            let needed_ratio = used_downstream_volume / total_max_valves_volume;

            for (idx, valve) in &mut self.pump_sections_check_valves.iter_mut().enumerate() {
                if self.pump_section_routed_to_auxiliary_section[idx] == to_auxiliary {
                    valve.current_volume = valve.max_virtual_volume * needed_ratio;
                }
            }
        }
    }

    fn update_system_final_valves_flows(&mut self) {
        self.update_final_valves_flows(false);
    }

    fn update_auxiliary_final_valves_flows(&mut self) {
        if self.auxiliary_section.is_some() {
            self.update_final_valves_flows(true);
        }
    }

    pub fn pump_pressure(&self, idx: usize) -> Pressure {
        self.pump_sections[idx].pressure()
    }

    pub fn system_accumulator_fluid_volume(&self) -> Volume {
        self.system_section.accumulator_volume()
    }

    pub fn pump_section_pressure_switch(&self, idx: usize) -> PressureSwitchState {
        self.pump_sections[idx].pressure_switch_state()
    }

    pub fn system_section_pressure_switch(&self) -> PressureSwitchState {
        self.system_section.pressure_switch_state()
    }

    pub fn reservoir_level(&self) -> Volume {
        self.reservoir.fluid_level_real()
    }

    pub fn reservoir(&self) -> &Reservoir {
        &self.reservoir
    }

    pub fn system_section_pressure(&self) -> Pressure {
        self.system_section.pressure()
    }

    pub fn system_section(&self) -> &impl SectionPressure {
        &self.system_section
    }

    pub fn auxiliary_section(&self) -> &impl SectionPressure {
        if self.auxiliary_section.is_some() {
            self.auxiliary_section.as_ref().unwrap()
        } else {
            &self.system_section
        }
    }

    pub fn pump_section(&self, pump_index: usize) -> &impl SectionPressure {
        &self.pump_sections[pump_index]
    }
}
impl SimulationElement for HydraulicCircuit {
    fn accept<T: SimulationElementVisitor>(&mut self, visitor: &mut T) {
        self.reservoir.accept(visitor);

        for section in &mut self.pump_sections {
            section.accept(visitor);
        }

        self.system_section.accept(visitor);

        if let Some(auxiliary_section) = self.auxiliary_section.as_mut() {
            auxiliary_section.accept(visitor);
        }

        visitor.visit(self);
    }
}
impl HydraulicPressureSensors for HydraulicCircuit {
    fn pump_section_switch_pressurised(&self, pump_index: usize) -> bool {
        self.pump_section(pump_index)
            .is_pressure_switch_pressurised()
    }

    fn system_section_switch_pressurised(&self) -> bool {
        self.system_section().is_pressure_switch_pressurised()
    }

    fn system_section_pressure_transducer(&self) -> Pressure {
        self.system_section().pressure()
    }
}

/// This is an hydraulic section with its own volume of fluid and pressure. It can be connected to another section
/// through a checkvalve
pub struct Section {
    pressure_id: VariableIdentifier,
    pressure_switch_id: VariableIdentifier,

    section_id_number: usize,

    static_leak_at_max_press: VolumeRate,
    current_volume: Volume,
    max_high_press_volume: Volume,
    current_pressure: Pressure,
    current_flow: VolumeRate,

    fire_valve: Option<FireValve>,

    accumulator: Option<Accumulator>,

    connected_to_ptu_left_side: bool,
    connected_to_ptu_right_side: bool,

    delta_volume_flow_pass: Volume,
    max_pumpable_volume: Volume,
    volume_target: Volume,
    delta_vol_from_valves: Volume,
    total_volume_pumped: Volume,

    pressure_switch: PressureSwitch,

    leak_measurement_valve: Option<LeakMeasurementValve>,
    priority_valve: Option<PriorityValve>,

    total_actuator_consumed_volume: Volume,
    total_actuator_returned_volume: Volume,
}
impl Section {
    pub fn new(
        context: &mut InitContext,
        loop_id: HydraulicColor,
        section_id: &str,
        pump_id: usize,
        static_leak_at_max_press: VolumeRate,
        current_volume: Volume,
        max_high_press_volume: Volume,
        accumulator: Option<Accumulator>,
        pressure_switch_lo_hyst: Pressure,
        pressure_switch_hi_hyst: Pressure,
        fire_valve: Option<FireValve>,
        connected_to_ptu_left_side: bool,
        connected_to_ptu_right_side: bool,
        leak_measurement_valve: Option<LeakMeasurementValve>,
        priority_valve: Option<PriorityValve>,
    ) -> Self {
        let section_name: String = format!("HYD_{}_{}_{}_SECTION", loop_id, section_id, pump_id);

        Self {
            pressure_id: context
                .get_identifier(format!("{}_PRESSURE", section_name))
                .to_owned(),
            pressure_switch_id: context
                .get_identifier(format!("{}_PRESSURE_SWITCH", section_name))
                .to_owned(),
            section_id_number: pump_id,
            static_leak_at_max_press,
            current_volume,
            max_high_press_volume,
            current_pressure: Pressure::new::<psi>(14.7),
            current_flow: VolumeRate::new::<gallon_per_second>(0.),
            fire_valve,
            accumulator,
            connected_to_ptu_left_side,
            connected_to_ptu_right_side,
            delta_volume_flow_pass: Volume::new::<gallon>(0.),
            max_pumpable_volume: Volume::new::<gallon>(0.),
            volume_target: Volume::new::<gallon>(0.),
            delta_vol_from_valves: Volume::new::<gallon>(0.),
            total_volume_pumped: Volume::new::<gallon>(0.),

            pressure_switch: PressureSwitch::new(
                pressure_switch_hi_hyst,
                pressure_switch_lo_hyst,
                PressureSwitchType::Relative,
            ),

            leak_measurement_valve,
            priority_valve,

            total_actuator_consumed_volume: Volume::new::<gallon>(0.),
            total_actuator_returned_volume: Volume::new::<gallon>(0.),
        }
    }

    /// Gives the exact volume of fluid needed to get to any target_press pressure
    fn volume_to_reach_target(&self, target_press: Pressure, fluid: &Fluid) -> Volume {
        (target_press - self.current_pressure) * (self.max_high_press_volume) / fluid.bulk_mod()
    }

    fn pressure_switch_state(&self) -> PressureSwitchState {
        self.pressure_switch.state()
    }

    fn fire_valve_is_open(&self) -> bool {
        match &self.fire_valve {
            Some(valve) => valve.is_open(),
            None => true,
        }
    }

    fn update_shutoff_valve(&mut self, controller: &impl HydraulicCircuitController) {
        if let Some(valve) = &mut self.fire_valve {
            valve.update(controller.should_open_fire_shutoff_valve(self.section_id_number));
        }
    }

    fn update_leak_measurement_valve(
        &mut self,
        context: &UpdateContext,
        controller: &impl HydraulicCircuitController,
    ) {
        let pressure = self.pressure();
        if let Some(valve) = &mut self.leak_measurement_valve {
            valve.update(context, pressure, controller);
        }
    }

    pub fn update_target_volume_after_flow_update(
        &mut self,
        target_pressure: Pressure,
        fluid: &Fluid,
    ) {
        self.volume_target = if self.is_primed() {
            self.volume_to_reach_target(target_pressure, fluid)
        } else {
            self.max_high_press_volume - self.current_volume
                + self.volume_to_reach_target(target_pressure, fluid)
        };

        self.volume_target -= self.delta_volume_flow_pass;
    }

    fn static_leak(&self, context: &UpdateContext, target_pressure: Pressure) -> Volume {
        self.static_leak_at_max_press
            * context.delta_as_time()
            * (self.current_pressure - Pressure::new::<psi>(14.7))
            / target_pressure
    }

    /// Updates hydraulic flow from consumers like accumulator / ptu / any actuator
    pub fn update_flow(
        &mut self,
        context: &UpdateContext,
        reservoir: &mut Reservoir,
        ptu: Option<&PowerTransferUnit>,
        target_pressure: Pressure,
    ) {
        let static_leak = self.static_leak(context, target_pressure);
        let mut delta_volume_flow_pass = -static_leak;

        reservoir.add_return_volume(static_leak);

        if let Some(accumulator) = &mut self.accumulator {
            accumulator.update(
                context,
                &mut delta_volume_flow_pass,
                self.current_pressure,
                self.volume_target,
            );
        }

        if let Some(ptu) = ptu {
            self.update_ptu_flows(context, ptu, &mut delta_volume_flow_pass, reservoir);
        }

        delta_volume_flow_pass -= self.total_actuator_consumed_volume;
        reservoir.add_return_volume(self.total_actuator_returned_volume);

        self.delta_volume_flow_pass = delta_volume_flow_pass;

        self.reset_actuator_volumes();
    }

    fn update_actuator_volumes(&mut self, actuator: &mut impl Actuator) {
        self.total_actuator_consumed_volume += actuator.used_volume();
        self.total_actuator_returned_volume += actuator.reservoir_return();
        actuator.reset_volumes();
    }

    fn reset_actuator_volumes(&mut self) {
        self.total_actuator_returned_volume = Volume::new::<gallon>(0.);
        self.total_actuator_consumed_volume = Volume::new::<gallon>(0.);
    }

    pub fn update_maximum_pumping_capacity(&mut self, pump: &dyn HeatingPressureSource) {
        self.max_pumpable_volume = if self.fire_valve_is_open() {
            pump.delta_vol_max()
        } else {
            Volume::new::<gallon>(0.)
        }
    }

    fn update_upstream_delta_vol(&mut self, upstream_valves: &[CheckValve]) {
        for up in upstream_valves {
            self.delta_vol_from_valves += up.current_volume;
        }
    }

    fn update_downstream_delta_vol(&mut self, downstream_valve: &CheckValve) {
        self.delta_vol_from_valves -= downstream_valve.current_volume;
    }

    pub fn update_pump_state(
        &mut self,
        context: &UpdateContext,
        pump: &mut dyn HeatingPressureSource,
        reservoir: &mut Reservoir,
    ) {
        // Final volume target to reach target pressure is:
        // raw volume_target - (upstream volume - downstream volume)
        let final_volume_needed_to_reach_target_pressure =
            self.volume_target - self.delta_vol_from_valves;

        pump.update_after_pressure_regulation(
            context,
            final_volume_needed_to_reach_target_pressure,
            reservoir,
            self.fire_valve_is_open(),
        );
        self.total_volume_pumped = pump.flow() * context.delta_as_time();
    }

    pub fn update_final_delta_vol_and_pressure(&mut self, context: &UpdateContext, fluid: &Fluid) {
        let mut final_delta_volume = self.delta_volume_flow_pass + self.delta_vol_from_valves;

        final_delta_volume += self.total_volume_pumped;

        self.current_volume += final_delta_volume;

        self.update_pressure(context, fluid);

        self.current_flow = final_delta_volume / context.delta_as_time();

        self.delta_vol_from_valves = Volume::new::<gallon>(0.);
        self.total_volume_pumped = Volume::new::<gallon>(0.);
    }

    fn update_pressure(&mut self, context: &UpdateContext, fluid: &Fluid) {
        let fluid_volume_compressed = self.current_volume - self.max_high_press_volume;

        self.current_pressure = Pressure::new::<psi>(14.7)
            + self.delta_pressure_from_delta_volume(fluid_volume_compressed, fluid);
        self.current_pressure = self.current_pressure.max(Pressure::new::<psi>(14.7));

        self.pressure_switch
            .update(context, self.pressure_downstream_leak_valve());

        if let Some(priority_valve) = &mut self.priority_valve {
            priority_valve.update(context, self.current_pressure)
        }
    }

    fn delta_pressure_from_delta_volume(&self, delta_vol: Volume, fluid: &Fluid) -> Pressure {
        return delta_vol / self.max_high_press_volume * fluid.bulk_mod();
    }

    fn is_primed(&self) -> bool {
        self.current_volume >= self.max_high_press_volume
    }

    pub fn pressure(&self) -> Pressure {
        self.current_pressure
    }

    pub fn accumulator_volume(&self) -> Volume {
        match &self.accumulator {
            Some(accumulator) => accumulator.fluid_volume(),
            None => Volume::new::<gallon>(0.),
        }
    }

    fn update_ptu_flows(
        &mut self,
        context: &UpdateContext,
        ptu: &PowerTransferUnit,
        delta_vol: &mut Volume,
        reservoir: &mut Reservoir,
    ) {
        let actual_flow;
        if self.connected_to_ptu_left_side {
            if ptu.flow_to_left > VolumeRate::new::<gallon_per_second>(0.0) {
                // We are left side of PTU and positive flow so we receive flow using own reservoir
                actual_flow = reservoir.try_take_flow(context, ptu.flow_to_left);
            } else {
                // We are using own flow to power right side so we send that back
                // to our own reservoir
                actual_flow = ptu.flow_to_left;
                reservoir.add_return_volume(-actual_flow * context.delta_as_time());
            }
            *delta_vol += actual_flow * context.delta_as_time();
        } else if self.connected_to_ptu_right_side {
            if ptu.flow_to_right > VolumeRate::new::<gallon_per_second>(0.0) {
                // We are right side of PTU and positive flow so we receive flow using own reservoir
                actual_flow = reservoir.try_take_flow(context, ptu.flow_to_right);
            } else {
                // We are using own flow to power left side so we send that back
                // to our own reservoir
                actual_flow = ptu.flow_to_right;
                reservoir.add_return_volume(-actual_flow * context.delta_as_time());
            }
            *delta_vol += actual_flow * context.delta_as_time();
        }
    }
}
impl SimulationElement for Section {
    fn accept<T: SimulationElementVisitor>(&mut self, visitor: &mut T) {
        if let Some(fire_valve) = &mut self.fire_valve {
            fire_valve.accept(visitor);
        }

        if let Some(leak_meas_valve) = &mut self.leak_measurement_valve {
            leak_meas_valve.accept(visitor);
        }

        visitor.visit(self);
    }

    fn write(&self, writer: &mut SimulatorWriter) {
        writer.write(&self.pressure_id, self.pressure());

        writer.write(
            &self.pressure_switch_id,
            self.pressure_switch_state() == PressureSwitchState::Pressurised,
        );
    }
}
impl SectionPressure for Section {
    fn pressure(&self) -> Pressure {
        self.pressure()
    }

    fn pressure_downstream_leak_valve(&self) -> Pressure {
        if let Some(valve) = &self.leak_measurement_valve {
            valve.downstream_pressure()
        } else {
            self.pressure()
        }
    }

    fn pressure_downstream_priority_valve(&self) -> Pressure {
        if let Some(valve) = &self.priority_valve {
            valve.downstream_pressure()
        } else {
            self.pressure()
        }
    }

    fn is_pressure_switch_pressurised(&self) -> bool {
        self.pressure_switch_state() == PressureSwitchState::Pressurised
    }
}

pub struct FireValve {
    opened_id: VariableIdentifier,
    is_open: bool,
    bus_type: ElectricalBusType,
    is_powered: bool,
}
impl FireValve {
    fn new(
        context: &mut InitContext,
        hyd_loop_id: HydraulicColor,
        pump_id: usize,
        bus_type: ElectricalBusType,
    ) -> Self {
        Self {
            opened_id: context
                .get_identifier(format!(
                    "HYD_{}_PUMP_{}_FIRE_VALVE_OPENED",
                    hyd_loop_id, pump_id
                ))
                .to_owned(),
            is_open: true,
            bus_type,
            is_powered: false,
        }
    }

    /// Updates opening state:
    /// A firevalve will move if powered, stay at current position if unpowered
    fn update(&mut self, valve_open_command: bool) {
        if self.is_powered {
            self.is_open = valve_open_command;
        }
    }

    fn is_open(&self) -> bool {
        self.is_open
    }
}
impl SimulationElement for FireValve {
    fn write(&self, writer: &mut SimulatorWriter) {
        writer.write(&self.opened_id, self.is_open());
    }

    fn receive_power(&mut self, buses: &impl ElectricalBuses) {
        // TODO is actually powered by a sub-bus (401PP DC ESS)
        self.is_powered = buses.is_powered(self.bus_type);
    }
}

/// Handles the flow that goes between two sections
/// Flow is handled in two ways:
/// - An optional flow that can only pass through if downstream needs flow
/// and if upstream has enough capacity to provide flow while maintaining its target pressure
/// - A physical flow, that is mandatory to pass through the valve, caused by pressure difference between
/// upstream and downstream.

pub struct CheckValve {
    current_volume: Volume,
    max_virtual_volume: Volume,

    delta_pressure: LowPassFilter<Pressure>,
}
impl CheckValve {
    const AGRESSIVENESS_FACTOR: f64 = 5.;
    const DELTA_PRESSURE_FILTER_TIME_CONSTANT: Duration = Duration::from_millis(60);

    fn new() -> Self {
        Self {
            current_volume: Volume::default(),
            max_virtual_volume: Volume::default(),
            delta_pressure: LowPassFilter::<Pressure>::new(
                Self::DELTA_PRESSURE_FILTER_TIME_CONSTANT,
            ),
        }
    }

    fn volume_to_equalize_pressures(
        &mut self,
        context: &UpdateContext,
        upstream_section: &Section,
        downstream_section: &Section,
        fluid: &Fluid,
    ) -> Volume {
        let new_delta_pressure = upstream_section.pressure() - downstream_section.pressure();

        self.delta_pressure
            .update(context.delta(), new_delta_pressure);

        if self.delta_pressure.output() > Pressure::new::<psi>(0.) {
            Self::AGRESSIVENESS_FACTOR
                * downstream_section.max_high_press_volume
                * upstream_section.max_high_press_volume
                * self.delta_pressure.output()
                / (fluid.bulk_mod() * downstream_section.max_high_press_volume
                    + fluid.bulk_mod() * upstream_section.max_high_press_volume)
        } else {
            Volume::new::<gallon>(0.)
        }
    }

    /// Based on upstream pumping capacity (if any) and pressure difference, computes what flow could go through
    /// the valve
    pub fn update_flow_forecast(
        &mut self,
        context: &UpdateContext,
        upstream_section: &Section,
        downstream_section: &Section,
        fluid: &Fluid,
    ) {
        let physical_volume_transferred =
            self.volume_to_equalize_pressures(context, upstream_section, downstream_section, fluid);

        let mut available_volume_from_upstream = (upstream_section.max_pumpable_volume
            - upstream_section.volume_target)
            .max(physical_volume_transferred);

        if !downstream_section.is_primed() {
            available_volume_from_upstream = upstream_section
                .max_pumpable_volume
                .max(physical_volume_transferred);
        }

        self.max_virtual_volume = available_volume_from_upstream.max(Volume::new::<gallon>(0.));
    }
}

pub struct PriorityValve {
    open_ratio: LowPassFilter<Ratio>,

    fully_closed_threshold: Pressure,
    fully_opened_threshold: Pressure,

    upstream_pressure: Pressure,
    downstream_pressure: Pressure,
}
impl PriorityValve {
    const VALVE_RESPONSE_TIME_CONSTANT: Duration = Duration::from_millis(5);

    pub fn new(fully_closed_threshold: Pressure, fully_opened_threshold: Pressure) -> Self {
        Self {
            open_ratio: LowPassFilter::<Ratio>::new(Self::VALVE_RESPONSE_TIME_CONSTANT),

            fully_closed_threshold,
            fully_opened_threshold,

            upstream_pressure: Pressure::default(),
            downstream_pressure: Pressure::default(),
        }
    }

    fn update(&mut self, context: &UpdateContext, upstream_pressure: Pressure) {
        self.upstream_pressure = upstream_pressure;

        self.update_open_state(context);

        self.update_downstream_pressure();
    }

    fn update_open_state(&mut self, context: &UpdateContext) {
        let opening_ratio = Ratio::new::<ratio>(
            ((self.upstream_pressure - self.fully_closed_threshold).get::<psi>()
                / (self.fully_opened_threshold - self.fully_closed_threshold).get::<psi>())
            .max(0.)
            .min(1.),
        );

        self.open_ratio.update(context.delta(), opening_ratio);
    }

    fn update_downstream_pressure(&mut self) {
        let current_open_state = self.open_ratio.output();

        self.downstream_pressure = self.upstream_pressure * current_open_state * current_open_state;
    }

    fn downstream_pressure(&self) -> Pressure {
        self.downstream_pressure
    }
}

pub struct LeakMeasurementValve {
    open_ratio: LowPassFilter<Ratio>,

    is_powered: bool,
    powered_by: ElectricalBusType,

    upstream_pressure: Pressure,
    downstream_pressure: Pressure,
}
impl LeakMeasurementValve {
    const VALVE_RESPONSE_TIME_CONSTANT: Duration = Duration::from_millis(500);

    fn new(powered_by: ElectricalBusType) -> Self {
        Self {
            open_ratio: LowPassFilter::<Ratio>::new(Self::VALVE_RESPONSE_TIME_CONSTANT),
            is_powered: false,
            powered_by,
            upstream_pressure: Pressure::default(),
            downstream_pressure: Pressure::default(),
        }
    }

    fn update(
        &mut self,
        context: &UpdateContext,
        upstream_pressure: Pressure,
        valve_controller: &impl HydraulicCircuitController,
    ) {
        self.upstream_pressure = upstream_pressure;

        self.update_open_state(context, valve_controller);

        self.update_downstream_pressure();
    }

    fn update_open_state(
        &mut self,
        context: &UpdateContext,
        valve_controller: &impl HydraulicCircuitController,
    ) {
        let opening_ratio = if self.is_powered {
            if valve_controller.should_open_leak_measurement_valve() {
                Ratio::new::<ratio>(1.)
            } else {
                Ratio::new::<ratio>(0.)
            }
        } else {
            Ratio::new::<ratio>(1.)
        };

        self.open_ratio.update(context.delta(), opening_ratio);
    }

    fn update_downstream_pressure(&mut self) {
        let current_open_state = self.open_ratio.output();

        self.downstream_pressure = self.upstream_pressure * current_open_state * current_open_state;
    }

    fn downstream_pressure(&self) -> Pressure {
        self.downstream_pressure
    }
}
impl SimulationElement for LeakMeasurementValve {
    fn receive_power(&mut self, buses: &impl ElectricalBuses) {
        self.is_powered = buses.is_powered(self.powered_by);
    }
}

struct FluidPhysics {
    wobble_physics: WobblePhysics,

    g_trap_is_empty: DelayedTrueLogicGate,
}
impl FluidPhysics {
    const MEAN_G_TRAP_CAVITY_TIME_DURATION_SECONDS: f64 = 20.;
    const STD_DEV_G_TRAP_CAVITY_TIME_DURATION_SECONDS: f64 = 4.;
    const ABSOLUTE_MIN_G_TRAP_CAVITY_TIME_DURATION_SECONDS: f64 = 8.;
    const ABSOLUTE_MAX_G_TRAP_CAVITY_TIME_DURATION_SECONDS: f64 = 32.;

    const SPRING_K_CONSTANT: f64 = 5000.;
    const SPRING_DAMPING_CONSTANT: f64 = 500.;

    fn new() -> Self {
        Self {
            wobble_physics: WobblePhysics::new(
                GravityEffect::GravityFiltered,
                Vector3::new(0., -0.2, 0.),
                100.,
                2.,
                Self::SPRING_K_CONSTANT,
                5.,
                Self::SPRING_DAMPING_CONSTANT,
                1.,
                Vector3::new(25., 20., 25.),
                1.,
            ),

            g_trap_is_empty: DelayedTrueLogicGate::new(Duration::from_secs_f64(
                random_from_normal_distribution(
                    Self::MEAN_G_TRAP_CAVITY_TIME_DURATION_SECONDS,
                    Self::STD_DEV_G_TRAP_CAVITY_TIME_DURATION_SECONDS,
                )
                .clamp(
                    Self::ABSOLUTE_MIN_G_TRAP_CAVITY_TIME_DURATION_SECONDS,
                    Self::ABSOLUTE_MAX_G_TRAP_CAVITY_TIME_DURATION_SECONDS,
                ),
            )),
        }
    }

    fn update(&mut self, context: &UpdateContext) {
        self.wobble_physics.update(context);

        self.g_trap_is_empty
            .update(context, self.is_fluid_going_up());
    }

    // Returns a coefficient of the actual level that will be seen by the gauge.
    // Example: 0.5 means gauge reads half the actual level of the reservoir
    fn gauge_modifier(&self) -> Ratio {
        const LATERAL_BREAKPOINTS: [f64; 6] = [-1., -0.2, 0., 0.2, 0.4, 1.];
        const LATERAL_MAP: [f64; 6] = [0.2, 0.95, 1., 1.05, 1.2, 1.3];
        let lateral_ratio = interpolation(
            &LATERAL_BREAKPOINTS,
            &LATERAL_MAP,
            self.wobble_physics.position()[0],
        );

        const LONGITUDINAL_BREAKPOINTS: [f64; 6] = [-1., -0.1, 0., 0.1, 0.4, 1.];
        const LONGITUDINAL_MAP: [f64; 6] = [0.2, 0.98, 1., 0.98, 0.2, 0.2];
        let longitudinal_ratio = interpolation(
            &LONGITUDINAL_BREAKPOINTS,
            &LONGITUDINAL_MAP,
            self.wobble_physics.position()[2],
        );

        const VERTICAL_BREAKPOINTS: [f64; 6] = [-1., -0.1, 0., 0.1, 0.2, 1.];
        const VERTICAL_MAP: [f64; 6] = [1., 1., 0.7, 0.9, 1.2, 1.5];
        let vertical_ratio = interpolation(
            &VERTICAL_BREAKPOINTS,
            &VERTICAL_MAP,
            self.wobble_physics.position()[1],
        );

        Ratio::new::<ratio>(lateral_ratio * vertical_ratio * longitudinal_ratio)
    }

    // Returns a coefficient of the actual level that will be available for pumps.
    // Example: 0.5 means from pumps point of view half the actual level of the reservoir is available
    fn usable_level_modifier(&self) -> Ratio {
        const LATERAL_BREAKPOINTS: [f64; 6] = [-1., -0.2, 0., 0.2, 0.4, 1.];
        const LATERAL_MAP: [f64; 6] = [0.2, 0.8, 1., 1., 1., 1.];
        let lateral_ratio = interpolation(
            &LATERAL_BREAKPOINTS,
            &LATERAL_MAP,
            self.wobble_physics.position()[0],
        );

        const LONGITUDINAL_BREAKPOINTS: [f64; 6] = [-1., -0.1, 0., 0.1, 0.4, 1.];
        const LONGITUDINAL_MAP: [f64; 6] = [0.2, 1., 1., 1., 0.2, 0.2];
        let longitudinal_ratio = interpolation(
            &LONGITUDINAL_BREAKPOINTS,
            &LONGITUDINAL_MAP,
            self.wobble_physics.position()[2],
        );

        if self.g_trap_is_empty.output() {
            Ratio::new::<ratio>(0.)
        } else {
            Ratio::new::<ratio>(longitudinal_ratio * lateral_ratio)
        }
    }

    fn is_fluid_going_up(&self) -> bool {
        self.wobble_physics.position()[1] > 0.
    }
}

pub struct Reservoir {
    level_id: VariableIdentifier,
    low_level_id: VariableIdentifier,
    low_air_press_id: VariableIdentifier,
    overheating_id: VariableIdentifier,

    max_capacity: Volume,
    max_gaugeable: Volume,
    current_level: Volume,

    air_pressure: Pressure,

    air_pressure_switches: Vec<PressureSwitch>,

    level_switch: LevelSwitch,

    leak_failure: Failure,
    return_failure: Failure,

    fluid_physics: FluidPhysics,

    heat_state: HeatingProperties,

    total_return_flow: VolumeRate,
    total_return_volume: Volume,
}
impl Reservoir {
    const MIN_USABLE_VOLUME_GAL: f64 = 0.2;

    const LEAK_FAILURE_FLOW_GAL_PER_S: f64 = 0.1;

    // Part of the fluid lost instead of returning to reservoir
    const RETURN_FAILURE_LEAK_RATIO: f64 = 0.1;

    const HEATING_TIME_CONSTANT_MEAN_S: f64 = 30.;
    const HEATING_TIME_CONSTANT_STD_S: f64 = 5.;
    const COOLING_TIME_CONSTANT: Duration = Duration::from_secs(60 * 3);
    const DAMAGE_TIME_CONSTANT: Duration = Duration::from_secs(60 * 5);

    pub fn new(
        context: &mut InitContext,
        hyd_loop_id: HydraulicColor,
        max_capacity: Volume,
        max_gaugeable: Volume,
        current_level: Volume,
        air_pressure_switches: Vec<PressureSwitch>,
        low_level_threshold: Volume,
    ) -> Self {
        Self {
            level_id: context.get_identifier(format!("HYD_{}_RESERVOIR_LEVEL", hyd_loop_id)),
            low_level_id: context
                .get_identifier(format!("HYD_{}_RESERVOIR_LEVEL_IS_LOW", hyd_loop_id)),
            low_air_press_id: context
                .get_identifier(format!("HYD_{}_RESERVOIR_AIR_PRESSURE_IS_LOW", hyd_loop_id)),
            overheating_id: context.get_identifier(format!("HYD_{}_RESERVOIR_OVHT", hyd_loop_id)),

            max_capacity,
            max_gaugeable,
            current_level,

            air_pressure: Pressure::new::<psi>(50.),
            leak_failure: Failure::new(FailureType::ReservoirLeak(hyd_loop_id)),
            return_failure: Failure::new(FailureType::ReservoirReturnLeak(hyd_loop_id)),
            air_pressure_switches,
            level_switch: LevelSwitch::new(low_level_threshold),
            fluid_physics: FluidPhysics::new(),

            heat_state: HeatingProperties::new(
                Duration::from_secs_f64(
                    random_from_normal_distribution(
                        Self::HEATING_TIME_CONSTANT_MEAN_S,
                        Self::HEATING_TIME_CONSTANT_STD_S,
                    )
                    .max(10.),
                ),
                Self::COOLING_TIME_CONSTANT,
                Self::DAMAGE_TIME_CONSTANT,
            ),
            total_return_flow: VolumeRate::default(),
            total_return_volume: Volume::default(),
        }
    }

    fn update(
        &mut self,
        context: &UpdateContext,
        air_pressure: Pressure,
        fluid: &impl HeatingElement,
    ) {
        self.air_pressure = air_pressure;

        self.update_return_flow(context);
        self.update_heat(context, fluid);

        self.fluid_physics.update(context);

        self.level_switch.update(
            self.fluid_level_from_gauge(),
            self.fluid_physics.is_fluid_going_up(),
        );

        self.update_pressure_switches(context);

        self.update_leak_failure(context);
    }

    fn update_return_flow(&mut self, context: &UpdateContext) {
        self.total_return_flow = self.total_return_volume / context.delta_as_time();
        self.total_return_volume = Volume::default();
    }

    fn update_heat(&mut self, context: &UpdateContext, fluid: &impl HeatingElement) {
        let has_fluid_return = self.total_return_flow.get::<gallon_per_second>() > 0.01;
        self.heat_state
            .update(context, has_fluid_return && fluid.is_overheating())
    }

    fn update_leak_failure(&mut self, context: &UpdateContext) {
        if self.leak_failure.is_active() {
            self.current_level -=
                VolumeRate::new::<gallon_per_second>(Self::LEAK_FAILURE_FLOW_GAL_PER_S)
                    * context.delta_as_time();

            self.current_level = self.current_level.max(Volume::new::<gallon>(0.));
        }
    }

    fn update_pressure_switches(&mut self, context: &UpdateContext) {
        for switch in &mut self.air_pressure_switches {
            switch.update(context, self.air_pressure)
        }
    }

    // Try to take volume from reservoir. Will return only what's currently available
    fn try_take_volume(&mut self, volume: Volume) -> Volume {
        let volume_taken = self
            .fluid_level_reachable_by_pumps()
            .min(volume)
            .max(Volume::new::<gallon>(0.));

        self.current_level -= volume_taken;

        volume_taken
    }

    // Try to take flow from reservoir. Will return only what's currently available
    fn try_take_flow(&mut self, context: &UpdateContext, flow: VolumeRate) -> VolumeRate {
        let desired_volume = flow * context.delta_as_time();
        let volume_taken = self.try_take_volume(desired_volume);
        volume_taken / context.delta_as_time()
    }

    // What's current flow available
    fn request_flow_availability(&self, context: &UpdateContext, flow: VolumeRate) -> VolumeRate {
        let desired_volume = flow * context.delta_as_time();
        self.fluid_level_reachable_by_pumps().min(desired_volume) / context.delta_as_time()
    }

    fn add_return_volume(&mut self, volume: Volume) {
        let volume_actually_returned = if !self.return_failure.is_active() {
            volume
        } else {
            volume - (Self::RETURN_FAILURE_LEAK_RATIO * volume)
        };

        self.current_level = (self.current_level + volume_actually_returned).min(self.max_capacity);

        self.total_return_volume += volume_actually_returned;
    }

    fn fluid_level_real(&self) -> Volume {
        self.current_level
    }

    fn fluid_level_reachable_by_pumps(&self) -> Volume {
        (self.current_level * self.fluid_physics.usable_level_modifier()
            - Volume::new::<gallon>(Self::MIN_USABLE_VOLUME_GAL))
        .max(Volume::new::<gallon>(0.))
    }

    fn fluid_level_from_gauge(&self) -> Volume {
        self.current_level.min(self.max_gaugeable) * self.fluid_physics.gauge_modifier()
    }

    pub fn air_pressure(&self) -> Pressure {
        self.air_pressure
    }

    fn is_empty(&self) -> bool {
        self.fluid_level_reachable_by_pumps() <= Volume::new::<gallon>(0.01)
    }

    pub fn is_low_air_pressure(&self) -> bool {
        self.air_pressure_switches
            .iter()
            .any(|s| s.state() == PressureSwitchState::NotPressurised)
    }

    pub fn is_low_level(&self) -> bool {
        self.level_switch.is_low_level()
    }
}
impl SimulationElement for Reservoir {
    fn accept<T: SimulationElementVisitor>(&mut self, visitor: &mut T) {
        self.leak_failure.accept(visitor);
        self.return_failure.accept(visitor);

        visitor.visit(self);
    }

    fn write(&self, writer: &mut SimulatorWriter) {
        writer.write(&self.level_id, self.fluid_level_from_gauge());
        writer.write(&self.low_level_id, self.is_low_level());
        writer.write(&self.low_air_press_id, self.is_low_air_pressure());
        writer.write(&self.overheating_id, self.is_overheating());
    }
}
impl PressurizeableReservoir for Reservoir {
    fn available_volume(&self) -> Volume {
        self.max_capacity - self.fluid_level_real()
    }
}
impl HeatingElement for Reservoir {
    fn is_damaged(&self) -> bool {
        self.heat_state.is_damaged()
    }

    fn is_overheating(&self) -> bool {
        self.heat_state.is_overheating()
    }
}

pub trait PumpController {
    fn should_pressurise(&self) -> bool;

    // Gives a factor applied to max pump displacement to manually control displacement of the pump
    fn max_displacement_restriction(&self) -> Ratio {
        Ratio::new::<ratio>(1.)
    }
}

pub struct Pump {
    delta_vol_max: Volume,
    current_displacement: Volume,
    current_flow: VolumeRate,
    current_max_displacement: LowPassFilter<Volume>,

    pump_characteristics: PumpCharacteristics,

    speed: AngularVelocity,

    cavitation_efficiency: Ratio,
}
impl Pump {
    const SECONDS_PER_MINUTES: f64 = 60.;
    const FLOW_CONSTANT_RPM_CUBIC_INCH_TO_GPM: f64 = 231.;

    const MAX_DISPLACEMENT_FILTER_TIME_CONSTANT: Duration = Duration::from_millis(150);

    fn new(pump_characteristics: PumpCharacteristics) -> Self {
        Self {
            delta_vol_max: Volume::new::<gallon>(0.),
            current_displacement: Volume::new::<gallon>(0.),
            current_flow: VolumeRate::new::<gallon_per_second>(0.),
            current_max_displacement: LowPassFilter::<Volume>::new(
                Self::MAX_DISPLACEMENT_FILTER_TIME_CONSTANT,
            ),
            pump_characteristics,

            speed: AngularVelocity::new::<revolution_per_minute>(0.),

            cavitation_efficiency: Ratio::new::<ratio>(1.),
        }
    }

    fn update<T: PumpController>(
        &mut self,
        context: &UpdateContext,
        section: &impl SectionPressure,
        reservoir: &Reservoir,
        speed: AngularVelocity,
        controller: &T,
    ) {
        self.speed = speed;

        self.update_cavitation(reservoir);

        let theoretical_displacement = self.calculate_displacement(section, controller);

        self.current_max_displacement.update(
            context.delta(),
            self.cavitation_efficiency
                * theoretical_displacement
                * controller.max_displacement_restriction(),
        );

        let max_flow = self
            .get_max_flow_from_max_displacement()
            .max(VolumeRate::new::<gallon_per_second>(0.));

        let max_flow_available_from_reservoir =
            reservoir.request_flow_availability(context, max_flow);

        self.delta_vol_max = max_flow_available_from_reservoir * context.delta_as_time();
    }

    fn update_cavitation(&mut self, reservoir: &Reservoir) {
        self.cavitation_efficiency = if !reservoir.is_empty() {
            self.pump_characteristics.cavitation_efficiency(
                reservoir.air_pressure(),
                reservoir.heat_state.overheat_ratio(),
            )
        } else {
            Ratio::new::<ratio>(0.)
        };
    }

    fn calculate_displacement<T: PumpController>(
        &self,
        section: &impl SectionPressure,
        controller: &T,
    ) -> Volume {
        if controller.should_pressurise() {
            self.pump_characteristics
                .current_displacement(section.pressure())
        } else {
            Volume::new::<cubic_inch>(0.)
        }
    }

    fn calculate_displacement_from_required_flow(&self, required_flow: VolumeRate) -> Volume {
        if self.speed.get::<revolution_per_minute>() > 0. {
            let displacement = Volume::new::<cubic_inch>(
                required_flow.get::<gallon_per_second>()
                    * Self::FLOW_CONSTANT_RPM_CUBIC_INCH_TO_GPM
                    * Self::SECONDS_PER_MINUTES
                    / self.speed.get::<revolution_per_minute>(),
            );
            self.current_max_displacement
                .output()
                .min(displacement)
                .max(Volume::new::<cubic_inch>(0.))
        } else {
            self.current_max_displacement.output()
        }
    }

    fn get_max_flow_from_max_displacement(&self) -> VolumeRate {
        if self.speed
            > self
                .pump_characteristics
                .min_speed_for_non_zero_efficiency()
        {
            VolumeRate::new::<gallon_per_second>(
                self.speed.get::<revolution_per_minute>()
                    * self.current_max_displacement.output().get::<cubic_inch>()
                    / Self::FLOW_CONSTANT_RPM_CUBIC_INCH_TO_GPM
                    / Self::SECONDS_PER_MINUTES,
            )
        } else {
            VolumeRate::new::<gallon_per_second>(0.)
        }
    }

    fn get_max_flow_from_current_dsiplacement(&self) -> VolumeRate {
        if self.speed
            > self
                .pump_characteristics
                .min_speed_for_non_zero_efficiency()
        {
            VolumeRate::new::<gallon_per_minute>(
                self.speed.get::<revolution_per_minute>()
                    * self.current_displacement.get::<cubic_inch>()
                    / Self::FLOW_CONSTANT_RPM_CUBIC_INCH_TO_GPM,
            )
        } else {
            VolumeRate::new::<gallon_per_second>(0.)
        }
    }

    fn cavitation_efficiency(&self) -> Ratio {
        self.cavitation_efficiency
    }
}
impl PressureSource for Pump {
    fn delta_vol_max(&self) -> Volume {
        self.delta_vol_max
    }

    fn update_after_pressure_regulation(
        &mut self,
        context: &UpdateContext,
        volume_required: Volume,
        reservoir: &mut Reservoir,
        is_pump_connected_to_reservoir: bool,
    ) {
        let required_flow = volume_required / context.delta_as_time();
        self.current_displacement = self.calculate_displacement_from_required_flow(required_flow);
        let max_current_flow = self.get_max_flow_from_current_dsiplacement();

        self.current_flow = if is_pump_connected_to_reservoir {
            reservoir.try_take_flow(context, max_current_flow)
        } else {
            VolumeRate::new::<gallon_per_second>(0.)
        }
    }

    fn flow(&self) -> VolumeRate {
        self.current_flow
    }

    fn displacement(&self) -> Volume {
        self.current_displacement
    }
}

pub struct ElectricPump {
    cavitation_id: VariableIdentifier,
    overheat_id: VariableIdentifier,
    pump: Pump,
    pump_physics: ElectricalPumpPhysics,
}
impl ElectricPump {
    pub fn new(
        context: &mut InitContext,
        id: AirbusElectricPumpId,
        bus_type: ElectricalBusType,
        max_current: ElectricCurrent,
        pump_characteristics: PumpCharacteristics,
    ) -> Self {
        let regulated_speed = pump_characteristics.regulated_speed();
        Self {
            cavitation_id: context.get_identifier(format!("HYD_{}_EPUMP_CAVITATION", id)),
            overheat_id: context.get_identifier(format!("HYD_{}_EPUMP_OVHT", id)),
            pump: Pump::new(pump_characteristics),
            pump_physics: ElectricalPumpPhysics::new(
                context,
                id,
                bus_type,
                max_current,
                regulated_speed,
            ),
        }
    }

    pub fn update<T: PumpController>(
        &mut self,
        context: &UpdateContext,
        section: &impl SectionPressure,
        reservoir: &Reservoir,
        controller: &T,
    ) {
        self.pump_physics.set_active(controller.should_pressurise());
        self.pump_physics
            .update(context, section, self.pump.displacement());

        self.pump.update(
            context,
            section,
            reservoir,
            self.pump_physics.speed(),
            controller,
        );
    }

    pub fn cavitation_efficiency(&self) -> Ratio {
        self.pump.cavitation_efficiency()
    }

    pub fn flow(&self) -> VolumeRate {
        self.pump.flow()
    }

    pub fn speed(&self) -> AngularVelocity {
        self.pump.speed
    }
}
impl PressureSource for ElectricPump {
    fn delta_vol_max(&self) -> Volume {
        self.pump.delta_vol_max()
    }

    fn update_after_pressure_regulation(
        &mut self,
        context: &UpdateContext,
        volume_required: Volume,
        reservoir: &mut Reservoir,
        is_pump_connected_to_reservoir: bool,
    ) {
        self.pump.update_after_pressure_regulation(
            context,
            volume_required,
            reservoir,
            is_pump_connected_to_reservoir,
        );
    }

    fn flow(&self) -> VolumeRate {
        self.pump.flow()
    }

    fn displacement(&self) -> Volume {
        self.pump.displacement()
    }
}
impl SimulationElement for ElectricPump {
    fn accept<T: SimulationElementVisitor>(&mut self, visitor: &mut T) {
        self.pump_physics.accept(visitor);

        visitor.visit(self);
    }

    fn write(&self, writer: &mut SimulatorWriter) {
        writer.write(
            &self.cavitation_id,
            self.cavitation_efficiency().get::<ratio>(),
        );
        writer.write(&self.overheat_id, self.is_overheating());
    }
}
impl HeatingElement for ElectricPump {
    fn is_damaged(&self) -> bool {
        self.pump_physics.is_damaged()
    }

    fn is_overheating(&self) -> bool {
        self.pump_physics.is_overheating()
    }
}
impl HeatingPressureSource for ElectricPump {}

pub struct EngineDrivenPump {
    active_id: VariableIdentifier,

    is_active: bool,
    speed: AngularVelocity,
    pump: Pump,

    overheat_failure: Failure,
    heat_state: HeatingProperties,
}
impl EngineDrivenPump {
    const HEATING_TIME_CONSTANT_MEAN_S: f64 = 30.;
    const HEATING_TIME_CONSTANT_STD_S: f64 = 5.;

    const COOLING_TIME_CONSTANT: Duration = Duration::from_secs(60 * 2);
    const DAMAGE_TIME_CONSTANT: Duration = Duration::from_secs(60 * 2);

    const MIN_SPEED_TO_REPORT_HEATING_RPM: f64 = 200.;

    pub fn new(
        context: &mut InitContext,
        id: AirbusEngineDrivenPumpId,
        pump_characteristics: PumpCharacteristics,
    ) -> Self {
        Self {
            active_id: context.get_identifier(format!("HYD_{}_EDPUMP_ACTIVE", id)),
            is_active: false,
            speed: AngularVelocity::new::<revolution_per_minute>(0.),
            pump: Pump::new(pump_characteristics),
            overheat_failure: Failure::new(FailureType::EnginePumpOverheat(id)),
            heat_state: HeatingProperties::new(
                Duration::from_secs_f64(
                    random_from_normal_distribution(
                        Self::HEATING_TIME_CONSTANT_MEAN_S,
                        Self::HEATING_TIME_CONSTANT_STD_S,
                    )
                    .max(10.),
                ),
                Self::COOLING_TIME_CONSTANT,
                Self::DAMAGE_TIME_CONSTANT,
            ),
        }
    }

    pub fn update(
        &mut self,
        context: &UpdateContext,
        section: &impl SectionPressure,
        reservoir: &Reservoir,
        pump_speed: AngularVelocity,
        controller: &impl PumpController,
    ) {
        self.heat_state.update(
            context,
            self.overheat_failure.is_active()
                && pump_speed.get::<revolution_per_minute>()
                    > Self::MIN_SPEED_TO_REPORT_HEATING_RPM,
        );

        self.speed = if !self.is_damaged() {
            pump_speed
        } else {
            AngularVelocity::default()
        };

        self.pump
            .update(context, section, reservoir, self.speed, controller);

        self.is_active = controller.should_pressurise();
    }
}
impl PressureSource for EngineDrivenPump {
    fn delta_vol_max(&self) -> Volume {
        self.pump.delta_vol_max()
    }

    fn update_after_pressure_regulation(
        &mut self,
        context: &UpdateContext,
        volume_required: Volume,
        reservoir: &mut Reservoir,
        is_pump_connected_to_reservoir: bool,
    ) {
        self.pump.update_after_pressure_regulation(
            context,
            volume_required,
            reservoir,
            is_pump_connected_to_reservoir,
        );
    }

    fn flow(&self) -> VolumeRate {
        self.pump.flow()
    }

    fn displacement(&self) -> Volume {
        self.pump.current_displacement
    }
}
impl SimulationElement for EngineDrivenPump {
    fn accept<T: SimulationElementVisitor>(&mut self, visitor: &mut T) {
        self.overheat_failure.accept(visitor);
        visitor.visit(self);
    }

    fn write(&self, writer: &mut SimulatorWriter) {
        writer.write(&self.active_id, self.is_active);
    }
}
impl HeatingElement for EngineDrivenPump {
    fn is_damaged(&self) -> bool {
        self.heat_state.is_damaged()
    }

    fn is_overheating(&self) -> bool {
        self.heat_state.is_overheating()
    }
}
impl HeatingPressureSource for EngineDrivenPump {}

struct RatAntiStallPumpController {
    anti_stall_ratio: LowPassFilter<Ratio>,
}
impl RatAntiStallPumpController {
    const LOW_SPEED_CUT_OFF_THRESHOLD_RPM: f64 = 4000.;
    const LOW_SPEED_CUT_OFF_BANDWIDTH_RPM: f64 = 500.;

    const ANTI_STALL_TIME_CONSTANT: Duration = Duration::from_millis(200);

    const MIN_ANTI_STALL_RATIO: f64 = 0.15;

    fn new() -> Self {
        Self {
            anti_stall_ratio: LowPassFilter::new(Self::ANTI_STALL_TIME_CONSTANT),
        }
    }

    fn update(&mut self, context: &UpdateContext, speed: AngularVelocity) {
        let cut_off_ratio = ((speed.get::<revolution_per_minute>()
            - (Self::LOW_SPEED_CUT_OFF_THRESHOLD_RPM - Self::LOW_SPEED_CUT_OFF_BANDWIDTH_RPM))
            / Self::LOW_SPEED_CUT_OFF_BANDWIDTH_RPM)
            .clamp(Self::MIN_ANTI_STALL_RATIO, 1.);

        self.anti_stall_ratio
            .update(context.delta(), Ratio::new::<ratio>(cut_off_ratio));
    }
}
impl PumpController for RatAntiStallPumpController {
    fn should_pressurise(&self) -> bool {
        true
    }

    fn max_displacement_restriction(&self) -> Ratio {
        self.anti_stall_ratio.output()
    }
}
impl Default for RatAntiStallPumpController {
    fn default() -> Self {
        Self::new()
    }
}

pub struct RamAirTurbine {
    stow_position_id: VariableIdentifier,

    deployment_commanded: bool,
    pump: Pump,
    pump_controller: RatAntiStallPumpController,
    wind_turbine: WindTurbine,
    position: f64,
}
impl RamAirTurbine {
    // Speed to go from 0 to 1 stow position per sec. 1 means full deploying in 1s
    const STOWING_SPEED: f64 = 1.;

    pub const RPM_GOVERNOR_BREAKPTS: [f64; 9] = [
        0.0, 1000., 4700.0, 5500.0, 6250.0, 6300.0, 6450.0, 9000.0, 15000.0,
    ];
    pub const PROP_ALPHA_MAP: [f64; 9] = [0., 0., 0., 0., 1., 1., 1., 1., 1.];

    pub const PROPELLER_DIAMETER_M: f64 = 1.003;

    pub const PROPELLER_INERTIA: f64 = 0.10;
    pub const DYNAMIC_FRICTION: f64 = 0.07;
    pub const BEST_EFFICIENCY_TIP_SPEED_RATIO: f64 = 2.;

    pub fn new(context: &mut InitContext, pump_characteristics: PumpCharacteristics) -> Self {
        Self {
            stow_position_id: context.get_identifier("RAT_STOW_POSITION".to_owned()),

            deployment_commanded: false,
            pump: Pump::new(pump_characteristics),
            pump_controller: RatAntiStallPumpController::new(),

            wind_turbine: WindTurbine::new(
                context,
                Length::new::<meter>(Self::PROPELLER_DIAMETER_M / 2.),
                Self::RPM_GOVERNOR_BREAKPTS,
                Self::PROP_ALPHA_MAP,
                Self::DYNAMIC_FRICTION,
                Self::BEST_EFFICIENCY_TIP_SPEED_RATIO,
                Self::PROPELLER_INERTIA,
            ),
            position: 0.,
        }
    }

    pub fn update(
        &mut self,
        context: &UpdateContext,
        section: &impl SectionPressure,
        reservoir: &Reservoir,
        controller: &impl RamAirTurbineController,
    ) {
        // Once commanded, stays commanded forever
        self.deployment_commanded = controller.should_deploy() || self.deployment_commanded;

        self.pump_controller
            .update(context, self.wind_turbine.speed());

        self.pump.update(
            context,
            section,
            reservoir,
            self.wind_turbine.speed(),
            &self.pump_controller,
        );
    }

    pub fn update_physics(&mut self, context: &UpdateContext, pressure: &impl SectionPressure) {
        let resistant_torque = self.resistant_torque(self.delta_vol_max(), pressure.pressure());
        self.wind_turbine.update(
            context,
            Ratio::new::<ratio>(self.position),
            resistant_torque,
        );
    }

    pub fn update_position(&mut self, delta_time: &Duration) {
        if self.deployment_commanded {
            self.position += delta_time.as_secs_f64() * Self::STOWING_SPEED;

            // Finally limiting pos in [0:1] range
            if self.position < 0. {
                self.position = 0.;
            } else if self.position > 1. {
                self.position = 1.;
            }
        }
    }

    fn resistant_torque(&mut self, displacement: Volume, pressure: Pressure) -> Torque {
        Torque::new::<pound_force_inch>(
            -pressure.get::<psi>() * displacement.get::<cubic_inch>() / (2. * std::f64::consts::PI),
        )
    }
}
impl PressureSource for RamAirTurbine {
    fn delta_vol_max(&self) -> Volume {
        self.pump.delta_vol_max()
    }

    fn update_after_pressure_regulation(
        &mut self,
        context: &UpdateContext,
        volume_required: Volume,
        reservoir: &mut Reservoir,
        is_pump_connected_to_reservoir: bool,
    ) {
        self.pump.update_after_pressure_regulation(
            context,
            volume_required,
            reservoir,
            is_pump_connected_to_reservoir,
        );
    }

    fn flow(&self) -> VolumeRate {
        self.pump.flow()
    }

    fn displacement(&self) -> Volume {
        self.pump.displacement()
    }
}
impl SimulationElement for RamAirTurbine {
    fn accept<T: SimulationElementVisitor>(&mut self, visitor: &mut T) {
        self.wind_turbine.accept(visitor);

        visitor.visit(self);
    }

    fn write(&self, writer: &mut SimulatorWriter) {
        writer.write(&self.stow_position_id, self.position);
    }
}
impl HeatingElement for RamAirTurbine {}
impl HeatingPressureSource for RamAirTurbine {}

<<<<<<< HEAD
#[derive(PartialEq, Clone, Copy)]
enum HydraulicValveType {
    ClosedWhenOff,
    _OpenedWhenOff,
    Mechanical,
}

struct HydraulicValve {
    position: LowPassFilter<Ratio>,
    is_powered: bool,
    powered_by: Option<Vec<ElectricalBusType>>,
    valve_type: HydraulicValveType,

    pressure_input: Pressure,
    pressure_output: Pressure,
}
impl HydraulicValve {
    const POSITION_RESPONSE_TIME_CONSTANT: Duration = Duration::from_millis(150);
    const MIN_POSITION_FOR_ZERO_PRESSURE_RATIO: f64 = 0.02;

    fn new(valve_type: HydraulicValveType, powered_by: Option<Vec<ElectricalBusType>>) -> Self {
        Self {
            position: LowPassFilter::<Ratio>::new(Self::POSITION_RESPONSE_TIME_CONSTANT),
            is_powered: false,
            powered_by,
            valve_type,
            pressure_input: Pressure::default(),
            pressure_output: Pressure::default(),
        }
    }

    fn update(
        &mut self,
        context: &UpdateContext,
        commanded_open: bool,
        current_pressure_input: Pressure,
    ) {
        let commanded_position = self.actual_target_position_from_valve_type(commanded_open);

        self.position.update(context.delta(), commanded_position);

        self.pressure_input = current_pressure_input;
        self.update_output_pressure();
    }

    fn actual_target_position_from_valve_type(&self, commanded_open: bool) -> Ratio {
        match self.valve_type {
            HydraulicValveType::_OpenedWhenOff => {
                if !commanded_open && self.is_powered {
                    Ratio::new::<ratio>(0.)
                } else {
                    Ratio::new::<ratio>(1.)
                }
            }
            HydraulicValveType::ClosedWhenOff => {
                if commanded_open && self.is_powered {
                    Ratio::new::<ratio>(1.)
                } else {
                    Ratio::new::<ratio>(0.)
                }
            }
            HydraulicValveType::Mechanical => {
                if commanded_open {
                    Ratio::new::<ratio>(1.)
                } else {
                    Ratio::new::<ratio>(0.)
                }
            }
        }
    }

    fn update_output_pressure(&mut self) {
        self.pressure_output =
            if self.position.output().get::<ratio>() > Self::MIN_POSITION_FOR_ZERO_PRESSURE_RATIO {
                self.pressure_input
                    * (self.position.output().sqrt() * 1.4)
                        .min(Ratio::new::<ratio>(1.).max(Ratio::new::<ratio>(0.)))
            } else {
                Pressure::default()
            }
    }

    fn pressure_output(&self) -> Pressure {
        self.pressure_output
    }
}
impl SimulationElement for HydraulicValve {
    fn receive_power(&mut self, buses: &impl ElectricalBuses) {
        if let Some(powered_by_element) = &self.powered_by {
            self.is_powered = buses.any_is_powered(powered_by_element);
        }
    }
}
=======
pub struct ManualPump {
    pump: Pump,
    speed: AngularVelocity,
    max_speed: AngularVelocity,
}
impl ManualPump {
    const SPOOL_RATE_RPM_S: f64 = 1000.;

    pub fn new(pump_characteristics: PumpCharacteristics) -> Self {
        let max_speed = pump_characteristics.regulated_speed();
        Self {
            pump: Pump::new(pump_characteristics),
            speed: AngularVelocity::default(),
            max_speed,
        }
    }

    pub fn update<T: PumpController>(
        &mut self,
        context: &UpdateContext,
        section: &impl SectionPressure,
        reservoir: &Reservoir,
        controller: &T,
    ) {
        self.speed =
            AngularVelocity::new::<revolution_per_minute>(if controller.should_pressurise() {
                (self.speed.get::<revolution_per_minute>()
                    + (Self::SPOOL_RATE_RPM_S * context.delta_as_secs_f64()))
                .max(0.)
                .min(self.max_speed.get::<revolution_per_minute>())
            } else {
                (self.speed.get::<revolution_per_minute>()
                    - (Self::SPOOL_RATE_RPM_S * context.delta_as_secs_f64()))
                .max(0.)
                .min(self.max_speed.get::<revolution_per_minute>())
            });

        self.pump
            .update(context, section, reservoir, self.speed, controller);
    }

    pub fn cavitation_efficiency(&self) -> Ratio {
        self.pump.cavitation_efficiency()
    }

    pub fn flow(&self) -> VolumeRate {
        self.pump.flow()
    }

    pub fn speed(&self) -> AngularVelocity {
        self.pump.speed
    }
}
impl PressureSource for ManualPump {
    fn delta_vol_max(&self) -> Volume {
        self.pump.delta_vol_max()
    }

    fn update_after_pressure_regulation(
        &mut self,
        context: &UpdateContext,
        volume_required: Volume,
        reservoir: &mut Reservoir,
        is_pump_connected_to_reservoir: bool,
    ) {
        self.pump.update_after_pressure_regulation(
            context,
            volume_required,
            reservoir,
            is_pump_connected_to_reservoir,
        );
    }

    fn flow(&self) -> VolumeRate {
        self.pump.flow()
    }

    fn displacement(&self) -> Volume {
        self.pump.displacement()
    }
}
impl HeatingElement for ManualPump {}
impl HeatingPressureSource for ManualPump {}
>>>>>>> ae9d7050

#[cfg(test)]
mod tests {
    use crate::simulation::test::{
        ElementCtorFn, ReadByName, SimulationTestBed, TestBed, WriteByName,
    };
    use crate::simulation::InitContext;
    use ntest::assert_about_eq;

    use uom::si::{f64::*, pressure::psi, ratio::percent, volume::gallon};

    use super::*;

    struct TestFluid {
        is_hot: bool,
    }
    impl TestFluid {
        fn overheat() -> Self {
            Self { is_hot: true }
        }

        fn nominal() -> Self {
            Self { is_hot: false }
        }
    }
    impl HeatingElement for TestFluid {
        fn is_overheating(&self) -> bool {
            self.is_hot
        }
    }

    impl SimulationElement for PriorityValve {}

    #[test]
    fn section_writes_its_state() {
        let mut test_bed = SimulationTestBed::from(ElementCtorFn(|context| {
            section(context, HydraulicColor::Green, "PUMP", 2)
        }));

        test_bed.run();

        assert!(test_bed.contains_variable_with_name("HYD_GREEN_PUMP_2_SECTION_PRESSURE"));
        assert!(test_bed.contains_variable_with_name("HYD_GREEN_PUMP_2_FIRE_VALVE_OPENED"));
    }

    #[test]
    fn hyd_circuit_writes_its_state() {
        let mut test_bed = SimulationTestBed::from(ElementCtorFn(|context| {
            hydraulic_circuit(context, HydraulicColor::Green, 2)
        }));

        test_bed.run();

        assert!(test_bed.contains_variable_with_name("HYD_GREEN_SYSTEM_1_SECTION_PRESSURE"));
        assert!(!test_bed.contains_variable_with_name("HYD_GREEN_SYSTEM_1_FIRE_VALVE_OPENED"));

        assert!(test_bed.contains_variable_with_name("HYD_GREEN_PUMP_1_SECTION_PRESSURE"));
        assert!(test_bed.contains_variable_with_name("HYD_GREEN_PUMP_1_FIRE_VALVE_OPENED"));

        assert!(test_bed.contains_variable_with_name("HYD_GREEN_PUMP_2_SECTION_PRESSURE"));
        assert!(test_bed.contains_variable_with_name("HYD_GREEN_PUMP_2_FIRE_VALVE_OPENED"));

        assert!(!test_bed.contains_variable_with_name("HYD_GREEN_PUMP_0_SECTION_PRESSURE"));
        assert!(!test_bed.contains_variable_with_name("HYD_GREEN_PUMP_0_FIRE_VALVE_OPENED"));

        assert!(!test_bed.contains_variable_with_name("HYD_GREEN_PUMP_3_SECTION_PRESSURE"));
        assert!(!test_bed.contains_variable_with_name("HYD_GREEN_PUMP_3_FIRE_VALVE_OPENED"));
    }

    #[test]
    fn reservoir_gives_desired_flow() {
        let mut test_bed = SimulationTestBed::from(ElementCtorFn(|context| {
            reservoir(
                context,
                HydraulicColor::Green,
                Volume::new::<gallon>(5.),
                Volume::new::<gallon>(5.),
                Volume::new::<gallon>(5.),
            )
        }));

        assert_about_eq!(
            test_bed
                .command_element(|r| r.try_take_volume(Volume::new::<gallon>(1.)).get::<gallon>()),
            1.
        );

        assert_about_eq!(
            test_bed.query_element(|r| r.fluid_level_real().get::<gallon>()),
            4.
        );

        assert_about_eq!(
            test_bed.query_element(|r| r.fluid_level_from_gauge().get::<gallon>()),
            4.
        );
    }

    #[test]
    fn reservoir_gives_only_volume_available() {
        let mut test_bed = SimulationTestBed::from(ElementCtorFn(|context| {
            reservoir(
                context,
                HydraulicColor::Green,
                Volume::new::<gallon>(5.),
                Volume::new::<gallon>(5.),
                Volume::new::<gallon>(5.),
            )
        }));

        let volume_taken =
            test_bed.command_element(|e| e.try_take_volume(Volume::new::<gallon>(10.)));

        assert!(volume_taken.get::<gallon>() == 5. - Reservoir::MIN_USABLE_VOLUME_GAL);
    }

    #[test]
    fn leak_measurement_valve_init_with_zero_pressures() {
        let test_bed = SimulationTestBed::from(ElementCtorFn(|_| {
            LeakMeasurementValve::new(ElectricalBusType::DirectCurrentEssential)
        }));

        assert!(test_bed.query_element(|e| e.downstream_pressure == Pressure::new::<psi>(0.)));
        assert!(test_bed.query_element(|e| e.upstream_pressure == Pressure::new::<psi>(0.)));
    }

    #[test]
    fn priority_valve_init_with_zero_pressures() {
        let test_bed = SimulationTestBed::from(ElementCtorFn(|_| {
            PriorityValve::new(Pressure::new::<psi>(1500.), Pressure::new::<psi>(2000.))
        }));

        assert!(test_bed.query_element(|e| e.downstream_pressure() == Pressure::new::<psi>(0.)));
        assert!(test_bed.query_element(|e| e.upstream_pressure == Pressure::new::<psi>(0.)));
    }

    #[test]
    fn priority_valve_opened_with_pressure() {
        let mut test_bed = SimulationTestBed::from(ElementCtorFn(|_| {
            PriorityValve::new(Pressure::new::<psi>(1500.), Pressure::new::<psi>(2000.))
        }));

        test_bed.set_update_after_power_distribution(|valve, context| {
            valve.update(context, Pressure::new::<psi>(3000.))
        });

        test_bed.run_multiple_frames(Duration::from_secs(2));

        assert!(test_bed.query_element(|e| e.downstream_pressure() >= Pressure::new::<psi>(2800.)));
    }

    #[test]
    fn priority_valve_not_fully_opened_with_lower_pressure() {
        let mut test_bed = SimulationTestBed::from(ElementCtorFn(|_| {
            PriorityValve::new(Pressure::new::<psi>(1500.), Pressure::new::<psi>(2000.))
        }));

        test_bed.set_update_after_power_distribution(|valve, context| {
            valve.update(context, Pressure::new::<psi>(1800.))
        });

        test_bed.run_multiple_frames(Duration::from_secs(2));

        assert!(test_bed.query_element(|e| e.downstream_pressure() <= Pressure::new::<psi>(1500.)));
        assert!(test_bed.query_element(|e| e.downstream_pressure() >= Pressure::new::<psi>(500.)));
    }

    #[test]
    fn priority_valve_closed_with_under_threshold_pressure() {
        let mut test_bed = SimulationTestBed::from(ElementCtorFn(|_| {
            PriorityValve::new(Pressure::new::<psi>(1500.), Pressure::new::<psi>(2000.))
        }));

        test_bed.set_update_after_power_distribution(|valve, context| {
            valve.update(context, Pressure::new::<psi>(1450.))
        });

        test_bed.run_multiple_frames(Duration::from_secs(2));

        assert!(test_bed.query_element(|e| e.downstream_pressure() <= Pressure::new::<psi>(50.)));
        assert!(test_bed.query_element(|e| e.downstream_pressure() >= Pressure::new::<psi>(0.)));
    }

    #[test]
    fn reservoir_reports_only_gaugeable_volume() {
        let mut test_bed = SimulationTestBed::from(ElementCtorFn(|context| {
            reservoir(
                context,
                HydraulicColor::Green,
                Volume::new::<gallon>(5.),
                Volume::new::<gallon>(2.),
                Volume::new::<gallon>(5.),
            )
        }));

        test_bed.run();

        let volume_gallon: f64 = test_bed.read_by_name("HYD_GREEN_RESERVOIR_LEVEL");

        assert_about_eq!(volume_gallon, 2.);
    }

    #[test]
    fn reservoir_leaking_loses_fluid() {
        let mut test_bed = SimulationTestBed::from(ElementCtorFn(|context| {
            reservoir(
                context,
                HydraulicColor::Green,
                Volume::new::<gallon>(5.),
                Volume::new::<gallon>(2.),
                Volume::new::<gallon>(5.),
            )
        }));

        test_bed.set_update_after_power_distribution(|reservoir, context| {
            reservoir.update(context, Pressure::new::<psi>(50.), &TestFluid::nominal())
        });

        test_bed.fail(FailureType::ReservoirLeak(HydraulicColor::Green));
        test_bed.run_multiple_frames(Duration::from_secs(10));

        let volume_after_leak_gallon: f64 = test_bed.read_by_name("HYD_GREEN_RESERVOIR_LEVEL");
        assert!(volume_after_leak_gallon < 4.5);
    }

    #[test]
    fn reservoir_leaking_cant_go_lower_then_0() {
        let mut test_bed = SimulationTestBed::from(ElementCtorFn(|context| {
            reservoir(
                context,
                HydraulicColor::Green,
                Volume::new::<gallon>(5.),
                Volume::new::<gallon>(2.),
                Volume::new::<gallon>(0.5),
            )
        }));

        test_bed.set_update_after_power_distribution(|reservoir, context| {
            reservoir.update(context, Pressure::new::<psi>(50.), &TestFluid::nominal())
        });

        test_bed.fail(FailureType::ReservoirLeak(HydraulicColor::Green));
        test_bed.run_multiple_frames(Duration::from_secs(10));

        let volume_after_leak_gallon: f64 = test_bed.read_by_name("HYD_GREEN_RESERVOIR_LEVEL");
        assert!(volume_after_leak_gallon == 0.);
    }

    #[test]
    fn reservoir_empty_has_level_switch_reporting_empty() {
        let mut test_bed = SimulationTestBed::from(ElementCtorFn(|context| {
            reservoir(
                context,
                HydraulicColor::Green,
                Volume::new::<gallon>(5.),
                Volume::new::<gallon>(2.),
                Volume::new::<gallon>(0.5),
            )
        }));

        test_bed.set_update_after_power_distribution(|reservoir, context| {
            reservoir.update(context, Pressure::new::<psi>(50.), &TestFluid::nominal())
        });

        let is_low: bool = test_bed.read_by_name("HYD_GREEN_RESERVOIR_LEVEL_IS_LOW");
        assert!(!is_low);

        test_bed.fail(FailureType::ReservoirLeak(HydraulicColor::Green));
        test_bed.run_multiple_frames(Duration::from_secs(10));

        let is_low: bool = test_bed.read_by_name("HYD_GREEN_RESERVOIR_LEVEL_IS_LOW");
        assert!(is_low);
    }

    #[test]
    fn reservoir_empty_but_inverted_has_level_switch_reporting_ok() {
        let mut test_bed = SimulationTestBed::from(ElementCtorFn(|context| {
            reservoir(
                context,
                HydraulicColor::Green,
                Volume::new::<gallon>(5.),
                Volume::new::<gallon>(2.),
                Volume::new::<gallon>(0.01),
            )
        }));

        test_bed.set_update_after_power_distribution(|reservoir, context| {
            reservoir.update(context, Pressure::new::<psi>(50.), &TestFluid::nominal())
        });

        test_bed.run_multiple_frames(Duration::from_secs(2));

        let is_low: bool = test_bed.read_by_name("HYD_GREEN_RESERVOIR_LEVEL_IS_LOW");
        assert!(is_low);

        test_bed.write_by_name("PLANE BANK DEGREES", 180.);
        test_bed.run_multiple_frames(Duration::from_secs(2));

        let is_low: bool = test_bed.read_by_name("HYD_GREEN_RESERVOIR_LEVEL_IS_LOW");
        assert!(!is_low);
    }

    #[test]
    fn reservoir_inverted_has_around_20s_fluid_reserve() {
        let mut test_bed = SimulationTestBed::from(ElementCtorFn(|context| {
            reservoir(
                context,
                HydraulicColor::Yellow,
                Volume::new::<gallon>(5.),
                Volume::new::<gallon>(2.),
                Volume::new::<gallon>(5.),
            )
        }))
        .with_update_after_power_distribution(|el, context| {
            el.update(context, Pressure::new::<psi>(50.), &TestFluid::nominal())
        });

        test_bed.write_by_name("PLANE BANK DEGREES", 180.);

        // 70*100ms = 7s run
        for _ in 0..70 {
            test_bed.run_with_delta(Duration::from_millis(100));
        }
        assert_about_eq!(
            test_bed
                .command_element(|r| r.try_take_volume(Volume::new::<gallon>(1.)).get::<gallon>()),
            1.
        );

        // After 30s more, no more fluid available
        // 300*100ms = 30s run
        for _ in 0..300 {
            test_bed.run_with_delta(Duration::from_millis(100));
        }

        assert_about_eq!(
            test_bed
                .command_element(|r| r.try_take_volume(Volume::new::<gallon>(1.)).get::<gallon>()),
            0.
        );

        // Can reach fluid after plane returning normal flight
        test_bed.write_by_name("PLANE BANK DEGREES", 0.);

        // After 1s
        // 10*100ms = 1s run
        for _ in 0..10 {
            test_bed.run_with_delta(Duration::from_millis(100));
        }

        assert_about_eq!(
            test_bed
                .command_element(|r| r.try_take_volume(Volume::new::<gallon>(1.)).get::<gallon>()),
            1.
        );
    }

    #[test]
    fn reservoir_receiving_heating_fluid_overheats() {
        let mut test_bed = SimulationTestBed::from(ElementCtorFn(|context| {
            reservoir(
                context,
                HydraulicColor::Green,
                Volume::new::<gallon>(5.),
                Volume::new::<gallon>(2.),
                Volume::new::<gallon>(0.5),
            )
        }));

        test_bed.set_update_after_power_distribution(|reservoir, context| {
            reservoir.update(context, Pressure::new::<psi>(50.), &TestFluid::overheat());

            reservoir.try_take_volume(Volume::new::<gallon>(0.10));

            reservoir.add_return_volume(Volume::new::<gallon>(0.10));
        });

        test_bed.run_multiple_frames(Duration::from_secs_f64(
            Reservoir::HEATING_TIME_CONSTANT_MEAN_S + 4. * Reservoir::HEATING_TIME_CONSTANT_STD_S,
        ));

        let is_overheating: bool = test_bed.read_by_name("HYD_GREEN_RESERVOIR_OVHT");
        assert!(is_overheating);
    }

    #[test]
    fn reservoir_receiving_zero_flow_of_heating_fluid_do_not_overheat() {
        let mut test_bed = SimulationTestBed::from(ElementCtorFn(|context| {
            reservoir(
                context,
                HydraulicColor::Green,
                Volume::new::<gallon>(5.),
                Volume::new::<gallon>(2.),
                Volume::new::<gallon>(0.5),
            )
        }));

        test_bed.set_update_after_power_distribution(|reservoir, context| {
            reservoir.update(context, Pressure::new::<psi>(50.), &TestFluid::overheat());
        });

        test_bed.run_multiple_frames(Duration::from_secs_f64(
            Reservoir::HEATING_TIME_CONSTANT_MEAN_S + 4. * Reservoir::HEATING_TIME_CONSTANT_STD_S,
        ));

        let is_overheating: bool = test_bed.read_by_name("HYD_GREEN_RESERVOIR_OVHT");
        assert!(!is_overheating);
    }

    fn section(
        context: &mut InitContext,
        loop_id: HydraulicColor,
        section_id: &str,
        pump_id: usize,
    ) -> Section {
        let fire_valve = Some(FireValve::new(
            context,
            loop_id,
            pump_id,
            HydraulicCircuit::DEFAULT_FIRE_VALVE_POWERING_BUS,
        ));
        Section::new(
            context,
            loop_id,
            section_id,
            pump_id,
            VolumeRate::new::<gallon_per_second>(
                HydraulicCircuit::PUMP_SECTION_STATIC_LEAK_GAL_P_S,
            ),
            Volume::new::<gallon>(HydraulicCircuit::PUMP_SECTION_MAX_VOLUME_GAL),
            Volume::new::<gallon>(HydraulicCircuit::PUMP_SECTION_MAX_VOLUME_GAL),
            None,
            Pressure::new::<psi>(1400.),
            Pressure::new::<psi>(2000.),
            fire_valve,
            false,
            false,
            Some(LeakMeasurementValve::new(
                HydraulicCircuit::DEFAULT_LEAK_MEASUREMENT_VALVE_POWERING_BUS,
            )),
            Some(PriorityValve::new(
                Pressure::new::<psi>(1500.),
                Pressure::new::<psi>(2000.),
            )),
        )
    }

    fn reservoir(
        context: &mut InitContext,
        hyd_loop_id: HydraulicColor,
        max_capacity: Volume,
        max_gaugeable: Volume,
        current_level: Volume,
    ) -> Reservoir {
        Reservoir::new(
            context,
            hyd_loop_id,
            max_capacity,
            max_gaugeable,
            current_level,
            vec![PressureSwitch::new(
                Pressure::new::<psi>(23.45),
                Pressure::new::<psi>(20.55),
                PressureSwitchType::Relative,
            )],
            max_capacity * 0.1,
        )
    }

    fn hydraulic_circuit(
        context: &mut InitContext,
        loop_color: HydraulicColor,
        main_pump_number: usize,
    ) -> HydraulicCircuit {
        let reservoir = reservoir(
            context,
            loop_color,
            Volume::new::<gallon>(5.),
            Volume::new::<gallon>(4.),
            Volume::new::<gallon>(3.),
        );

        let priority_valve =
            PriorityValve::new(Pressure::new::<psi>(1500.), Pressure::new::<psi>(2000.));

        HydraulicCircuit::new(
            context,
            loop_color,
            main_pump_number,
            Ratio::new::<percent>(100.),
            Volume::new::<gallon>(10.),
            reservoir,
            Pressure::new::<psi>(1450.),
            Pressure::new::<psi>(1900.),
            Pressure::new::<psi>(1300.),
            Pressure::new::<psi>(1800.),
            true,
            false,
            false,
            Pressure::new::<psi>(3000.),
            priority_valve,
            Pressure::new::<psi>(1885.),
            Volume::new::<gallon>(0.264),
        )
    }

    fn engine_driven_pump(context: &mut InitContext) -> EngineDrivenPump {
        EngineDrivenPump::new(
            context,
            AirbusEngineDrivenPumpId::Green,
            PumpCharacteristics::a320_edp(),
        )
    }

    #[cfg(test)]
    mod edp_tests {
        use super::*;

        use crate::simulation::test::{ElementCtorFn, SimulationTestBed};

        #[test]
        fn starts_inactive() {
            let test_bed = SimulationTestBed::from(ElementCtorFn(engine_driven_pump));

            assert!(test_bed.query_element(|e| !e.is_active));
        }
    }
}<|MERGE_RESOLUTION|>--- conflicted
+++ resolved
@@ -3041,7 +3041,90 @@
 impl HeatingElement for RamAirTurbine {}
 impl HeatingPressureSource for RamAirTurbine {}
 
-<<<<<<< HEAD
+pub struct ManualPump {
+    pump: Pump,
+    speed: AngularVelocity,
+    max_speed: AngularVelocity,
+}
+impl ManualPump {
+    const SPOOL_RATE_RPM_S: f64 = 1000.;
+
+    pub fn new(pump_characteristics: PumpCharacteristics) -> Self {
+        let max_speed = pump_characteristics.regulated_speed();
+        Self {
+            pump: Pump::new(pump_characteristics),
+            speed: AngularVelocity::default(),
+            max_speed,
+        }
+    }
+
+    pub fn update<T: PumpController>(
+        &mut self,
+        context: &UpdateContext,
+        section: &impl SectionPressure,
+        reservoir: &Reservoir,
+        controller: &T,
+    ) {
+        self.speed =
+            AngularVelocity::new::<revolution_per_minute>(if controller.should_pressurise() {
+                (self.speed.get::<revolution_per_minute>()
+                    + (Self::SPOOL_RATE_RPM_S * context.delta_as_secs_f64()))
+                .max(0.)
+                .min(self.max_speed.get::<revolution_per_minute>())
+            } else {
+                (self.speed.get::<revolution_per_minute>()
+                    - (Self::SPOOL_RATE_RPM_S * context.delta_as_secs_f64()))
+                .max(0.)
+                .min(self.max_speed.get::<revolution_per_minute>())
+            });
+
+        self.pump
+            .update(context, section, reservoir, self.speed, controller);
+    }
+
+    pub fn cavitation_efficiency(&self) -> Ratio {
+        self.pump.cavitation_efficiency()
+    }
+
+    pub fn flow(&self) -> VolumeRate {
+        self.pump.flow()
+    }
+
+    pub fn speed(&self) -> AngularVelocity {
+        self.pump.speed
+    }
+}
+impl PressureSource for ManualPump {
+    fn delta_vol_max(&self) -> Volume {
+        self.pump.delta_vol_max()
+    }
+
+    fn update_after_pressure_regulation(
+        &mut self,
+        context: &UpdateContext,
+        volume_required: Volume,
+        reservoir: &mut Reservoir,
+        is_pump_connected_to_reservoir: bool,
+    ) {
+        self.pump.update_after_pressure_regulation(
+            context,
+            volume_required,
+            reservoir,
+            is_pump_connected_to_reservoir,
+        );
+    }
+
+    fn flow(&self) -> VolumeRate {
+        self.pump.flow()
+    }
+
+    fn displacement(&self) -> Volume {
+        self.pump.displacement()
+    }
+}
+impl HeatingElement for ManualPump {}
+impl HeatingPressureSource for ManualPump {}
+
 #[derive(PartialEq, Clone, Copy)]
 enum HydraulicValveType {
     ClosedWhenOff,
@@ -3135,91 +3218,6 @@
         }
     }
 }
-=======
-pub struct ManualPump {
-    pump: Pump,
-    speed: AngularVelocity,
-    max_speed: AngularVelocity,
-}
-impl ManualPump {
-    const SPOOL_RATE_RPM_S: f64 = 1000.;
-
-    pub fn new(pump_characteristics: PumpCharacteristics) -> Self {
-        let max_speed = pump_characteristics.regulated_speed();
-        Self {
-            pump: Pump::new(pump_characteristics),
-            speed: AngularVelocity::default(),
-            max_speed,
-        }
-    }
-
-    pub fn update<T: PumpController>(
-        &mut self,
-        context: &UpdateContext,
-        section: &impl SectionPressure,
-        reservoir: &Reservoir,
-        controller: &T,
-    ) {
-        self.speed =
-            AngularVelocity::new::<revolution_per_minute>(if controller.should_pressurise() {
-                (self.speed.get::<revolution_per_minute>()
-                    + (Self::SPOOL_RATE_RPM_S * context.delta_as_secs_f64()))
-                .max(0.)
-                .min(self.max_speed.get::<revolution_per_minute>())
-            } else {
-                (self.speed.get::<revolution_per_minute>()
-                    - (Self::SPOOL_RATE_RPM_S * context.delta_as_secs_f64()))
-                .max(0.)
-                .min(self.max_speed.get::<revolution_per_minute>())
-            });
-
-        self.pump
-            .update(context, section, reservoir, self.speed, controller);
-    }
-
-    pub fn cavitation_efficiency(&self) -> Ratio {
-        self.pump.cavitation_efficiency()
-    }
-
-    pub fn flow(&self) -> VolumeRate {
-        self.pump.flow()
-    }
-
-    pub fn speed(&self) -> AngularVelocity {
-        self.pump.speed
-    }
-}
-impl PressureSource for ManualPump {
-    fn delta_vol_max(&self) -> Volume {
-        self.pump.delta_vol_max()
-    }
-
-    fn update_after_pressure_regulation(
-        &mut self,
-        context: &UpdateContext,
-        volume_required: Volume,
-        reservoir: &mut Reservoir,
-        is_pump_connected_to_reservoir: bool,
-    ) {
-        self.pump.update_after_pressure_regulation(
-            context,
-            volume_required,
-            reservoir,
-            is_pump_connected_to_reservoir,
-        );
-    }
-
-    fn flow(&self) -> VolumeRate {
-        self.pump.flow()
-    }
-
-    fn displacement(&self) -> Volume {
-        self.pump.displacement()
-    }
-}
-impl HeatingElement for ManualPump {}
-impl HeatingPressureSource for ManualPump {}
->>>>>>> ae9d7050
 
 #[cfg(test)]
 mod tests {
