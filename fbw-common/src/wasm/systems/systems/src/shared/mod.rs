--- conflicted
+++ resolved
@@ -1,11 +1,7 @@
 use crate::{
-<<<<<<< HEAD
-    electrical::{ElectricalElement, ElectricitySource, Potential},
-    hydraulic::flap_slat::SolenoidStatus,
-=======
     apu::ApuGenerator,
     electrical::{ElectricalElement, Potential},
->>>>>>> fc987369
+    hydraulic::flap_slat::SolenoidStatus,
     pneumatic::{EngineModeSelector, EngineState, PneumaticValveSignal},
     simulation::UpdateContext,
 };
