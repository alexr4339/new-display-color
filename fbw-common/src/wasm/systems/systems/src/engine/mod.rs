--- conflicted
+++ resolved
@@ -9,11 +9,8 @@
 
 pub mod engine_wing_flex;
 pub mod leap_engine;
-<<<<<<< HEAD
 pub mod trent_engine;
-=======
 pub mod reverser_thrust;
->>>>>>> 809d5361
 
 pub trait Engine: EngineCorrectedN2 + EngineUncorrectedN2 + EngineCorrectedN1 {
     fn hydraulic_pump_output_speed(&self) -> AngularVelocity;
