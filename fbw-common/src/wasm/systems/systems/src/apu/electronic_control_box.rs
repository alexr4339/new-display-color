use super::ApuConstants;
use super::{
    air_intake_flap::AirIntakeFlapSignal, AirIntakeFlap, ApuStartMotor,
    AuxiliaryPowerUnitFireOverheadPanel, AuxiliaryPowerUnitOverheadPanel, FuelPressureSwitch,
    Turbine, TurbineSignal, TurbineState,
};
use crate::simulation::{InitContext, VariableIdentifier};
use crate::{
    pneumatic::PneumaticValveSignal,
    shared::{
        arinc429::SignStatus, ApuBleedAirValveSignal, ApuMaster, ApuStart, ConsumePower,
        ContactorSignal, ControllerSignal, ElectricalBusType, ElectricalBuses, PneumaticValve,
    },
    simulation::{SimulationElement, SimulatorWriter, UpdateContext, Write},
};
use std::marker::PhantomData;
use std::time::Duration;
use uom::si::pressure::bar;
use uom::si::{
    f64::*, power::watt, pressure::psi, ratio::percent, thermodynamic_temperature::degree_celsius,
};

pub(super) struct ElectronicControlBox<C: ApuConstants> {
    apu_n_raw_id: VariableIdentifier,
    apu_n_id: VariableIdentifier,
    apu_n2_id: VariableIdentifier,
    apu_egt_id: VariableIdentifier,
    apu_egt_caution_id: VariableIdentifier,
    apu_egt_warning_id: VariableIdentifier,
    apu_low_fuel_pressure_fault_id: VariableIdentifier,
    apu_flap_fully_open_id: VariableIdentifier,
    ecam_inop_sys_apu_id: VariableIdentifier,
    apu_is_auto_shutdown_id: VariableIdentifier,
    apu_is_emergency_shutdown_id: VariableIdentifier,
    apu_bleed_air_pressure_id: VariableIdentifier,

    powered_by: ElectricalBusType,
    is_powered: bool,
    turbine_state: TurbineState,
    master_is_on: bool,
    master_off_for: Duration,
    start_is_on: bool,
    start_motor_is_powered: bool,
    n: Ratio,
    n2: Ratio,
    bleed_is_on: bool,
    bleed_air_valve_last_open_time_ago: Duration,
    bleed_air_pressure: Pressure,
    fault: Option<ApuFault>,
    air_intake_flap_open_amount: Ratio,
    egt: ThermodynamicTemperature,
    egt_warning_temperature: ThermodynamicTemperature,
    n_above_95_duration: Duration,
    fire_button_is_released: bool,
<<<<<<< HEAD

    constants: PhantomData<C>,
=======
    /** Absolute air pressure sensor in the air intake assembly. */
    inlet_pressure: Pressure,
>>>>>>> a5267bf7
}
impl<C: ApuConstants> ElectronicControlBox<C> {
    const START_MOTOR_POWERED_UNTIL_N: f64 = 55.;

    pub fn new(context: &mut InitContext, powered_by: ElectricalBusType) -> Self {
        ElectronicControlBox {
            apu_n_raw_id: context.get_identifier("APU_N_RAW".to_owned()),
            apu_n_id: context.get_identifier("APU_N".to_owned()),
            apu_n2_id: context.get_identifier("APU_N2".to_owned()),
            apu_egt_id: context.get_identifier("APU_EGT".to_owned()),
            apu_egt_caution_id: context.get_identifier("APU_EGT_CAUTION".to_owned()),
            apu_egt_warning_id: context.get_identifier("APU_EGT_WARNING".to_owned()),
            apu_low_fuel_pressure_fault_id: context
                .get_identifier("APU_LOW_FUEL_PRESSURE_FAULT".to_owned()),
            apu_flap_fully_open_id: context.get_identifier("APU_FLAP_FULLY_OPEN".to_owned()),
            ecam_inop_sys_apu_id: context.get_identifier("ECAM_INOP_SYS_APU".to_owned()),
            apu_is_auto_shutdown_id: context.get_identifier("APU_IS_AUTO_SHUTDOWN".to_owned()),
            apu_is_emergency_shutdown_id: context
                .get_identifier("APU_IS_EMERGENCY_SHUTDOWN".to_owned()),
            apu_bleed_air_pressure_id: context.get_identifier("APU_BLEED_AIR_PRESSURE".to_owned()),

            powered_by,
            is_powered: false,
            turbine_state: TurbineState::Shutdown,
            master_is_on: false,
            master_off_for: Duration::ZERO,
            start_is_on: false,
            start_motor_is_powered: false,
            n: Ratio::new::<percent>(0.),
            n2: Ratio::default(),
            bleed_is_on: false,
            bleed_air_valve_last_open_time_ago: Duration::from_secs(1000),
            bleed_air_pressure: Pressure::new::<psi>(0.),
            fault: None,
            air_intake_flap_open_amount: Ratio::new::<percent>(0.),
            egt: ThermodynamicTemperature::new::<degree_celsius>(0.),
            egt_warning_temperature: ThermodynamicTemperature::new::<degree_celsius>(
                C::RUNNING_WARNING_EGT,
            ),
            n_above_95_duration: Duration::from_secs(0),
            fire_button_is_released: false,
<<<<<<< HEAD

            constants: PhantomData,
=======
            inlet_pressure: Pressure::new::<bar>(0.94),
>>>>>>> a5267bf7
        }
    }

    pub fn is_on(&self) -> bool {
        self.is_powered
            && (self.master_is_on
                || (self.air_intake_flap_open_amount.get::<percent>() - 0.).abs() > f64::EPSILON
                || self.turbine_state != TurbineState::Shutdown)
    }

    fn is_powered_by_apu_itself(&self) -> bool {
        self.n().get::<percent>() > 70.
    }

    pub fn update_overhead_panel_state(
        &mut self,
        overhead: &AuxiliaryPowerUnitOverheadPanel,
        fire_overhead: &AuxiliaryPowerUnitFireOverheadPanel,
        apu_bleed_is_on: bool,
    ) {
        self.master_is_on = overhead.master_sw_is_on();
        self.start_is_on = overhead.start_is_on();
        self.bleed_is_on = apu_bleed_is_on;
        self.fire_button_is_released = fire_overhead.fire_button_is_released();
        if fire_overhead.fire_button_is_released() {
            self.fault = Some(ApuFault::ApuFire);
        }
    }

    pub fn update_air_intake_flap_state(&mut self, air_intake_flap: &AirIntakeFlap) {
        self.air_intake_flap_open_amount = air_intake_flap.open_amount();
    }

    pub fn update_air_intake_state(&mut self, context: &UpdateContext) {
        // FIXME simulate sensor failure (with fallback value logic)
        self.inlet_pressure = context.ambient_pressure();
    }

    pub fn update_start_motor_state(&mut self, start_motor: &impl ApuStartMotor) {
        self.start_motor_is_powered = start_motor.is_powered();

        if matches!(
            <ElectronicControlBox<C> as ControllerSignal<ContactorSignal>>::signal(self),
            Some(ContactorSignal::Close)
        ) && !self.start_motor_is_powered
        {
            self.fault = Some(ApuFault::DcPowerLoss);
        }
    }

    pub fn update(&mut self, context: &UpdateContext, turbine: &dyn Turbine) {
<<<<<<< HEAD
        self.n2 = turbine.n2();
=======
        self.update_air_intake_state(context);

>>>>>>> a5267bf7
        self.n = turbine.n();
        self.egt = turbine.egt();
        self.turbine_state = turbine.state();
        self.bleed_air_pressure = turbine.bleed_air_pressure();
<<<<<<< HEAD
        self.egt_warning_temperature = ElectronicControlBox::<C>::calculate_egt_warning_temperature(
            context,
            &self.turbine_state,
        );
=======
        self.egt_warning_temperature =
            ElectronicControlBox::calculate_egt_warning_temperature(self, &self.turbine_state);
>>>>>>> a5267bf7

        if self.n.get::<percent>() > 95. {
            self.n_above_95_duration += context.delta();
        } else {
            self.n_above_95_duration = Duration::from_secs(0);
        }

        if !self.is_on() {
            self.fault = None;
        }

        if !self.master_is_on {
            self.master_off_for += context.delta()
        } else {
            self.master_off_for = Duration::ZERO
        }
    }

    pub fn update_bleed_air_valve_state(
        &mut self,
        context: &UpdateContext,
        bleed_air_valve: &impl PneumaticValve,
    ) {
        if bleed_air_valve.is_open() {
            self.bleed_air_valve_last_open_time_ago = Duration::from_secs(0);
        } else {
            self.bleed_air_valve_last_open_time_ago += context.delta();
        }
    }

    pub fn update_fuel_pressure_switch_state(&mut self, fuel_pressure_switch: &FuelPressureSwitch) {
        if self.fault.is_none()
            && 0. < self.n.get::<percent>()
            && !fuel_pressure_switch.has_pressure()
        {
            self.fault = Some(ApuFault::FuelLowPressure);
        }
    }

    fn calculate_egt_warning_temperature(
        &self,
        turbine_state: &TurbineState,
    ) -> ThermodynamicTemperature {
        let running_warning_temperature =
            ThermodynamicTemperature::new::<degree_celsius>(C::RUNNING_WARNING_EGT);
        match turbine_state {
            TurbineState::Shutdown => running_warning_temperature,
            TurbineState::Starting => {
                const STARTING_WARNING_EGT_BELOW_25000_FEET: f64 = 900.;
                const STARTING_WARNING_EGT_AT_OR_ABOVE_25000_FEET: f64 = 982.;
                let fl250_isa_pressure = Pressure::new::<psi>(5.45);

                if self.inlet_pressure > fl250_isa_pressure {
                    ThermodynamicTemperature::new::<degree_celsius>(
                        STARTING_WARNING_EGT_BELOW_25000_FEET,
                    )
                } else {
                    ThermodynamicTemperature::new::<degree_celsius>(
                        STARTING_WARNING_EGT_AT_OR_ABOVE_25000_FEET,
                    )
                }
            }
            TurbineState::Running => running_warning_temperature,
            TurbineState::Stopping => running_warning_temperature,
        }
    }

    /// Indicates if a fault has occurred which would cause the
    /// MASTER SW fault light to turn on.
    pub fn has_fault(&self) -> bool {
        self.fault.is_some()
    }

    pub fn is_auto_shutdown(&self) -> bool {
        !self.is_emergency_shutdown() && self.has_fault()
    }

    pub fn is_emergency_shutdown(&self) -> bool {
        self.fault == Some(ApuFault::ApuFire)
    }

    pub fn is_inoperable(&self) -> bool {
        self.has_fault() || self.fire_button_is_released
    }

    pub fn has_fuel_low_pressure_fault(&self) -> bool {
        if let Some(fault) = self.fault {
            fault == ApuFault::FuelLowPressure
        } else {
            false
        }
    }

    fn is_cooldown_period(&self) -> bool {
        !self.master_is_on
            && (self.master_off_for.as_millis() as u64 <= C::COOLDOWN_DURATION_MILLIS)
    }

    pub fn bleed_air_valve_was_open_in_last(&self, duration: Duration) -> bool {
        self.bleed_air_valve_last_open_time_ago <= duration
    }

    pub fn is_available(&self) -> bool {
        !self.has_fault()
            && ((self.turbine_state == TurbineState::Starting
                && (Duration::from_secs(2) <= self.n_above_95_duration
                    || self.n.get::<percent>() > 99.5))
                || (self.turbine_state != TurbineState::Starting && self.n.get::<percent>() > 95.))
            && !self.is_cooldown_period()
            && (!(self.turbine_state == TurbineState::Stopping)
                || C::SHOULD_BE_AVAILABLE_DURING_SHUTDOWN)
    }

    pub fn egt_caution_temperature(&self) -> ThermodynamicTemperature {
        const WARNING_TO_CAUTION_DIFFERENCE: f64 = 33.;
        ThermodynamicTemperature::new::<degree_celsius>(
            self.egt_warning_temperature.get::<degree_celsius>() - WARNING_TO_CAUTION_DIFFERENCE,
        )
    }

    pub fn n(&self) -> Ratio {
        self.n
    }

    fn n2(&self) -> Ratio {
        self.n2
    }

    pub fn is_starting(&self) -> bool {
        self.turbine_state == TurbineState::Starting
    }

    fn air_intake_flap_is_fully_open(&self) -> bool {
        (self.air_intake_flap_open_amount.get::<percent>() - 100.).abs() < f64::EPSILON
    }
}
/// APU start Motor contactors controller
impl<C: ApuConstants> ControllerSignal<ContactorSignal> for ElectronicControlBox<C> {
    fn signal(&self) -> Option<ContactorSignal> {
        if !self.is_on() {
            return None;
        }

        if self.is_inoperable() {
            return Some(ContactorSignal::Open);
        }

        match self.turbine_state {
            TurbineState::Shutdown
                if {
                    self.master_is_on && self.start_is_on && self.air_intake_flap_is_fully_open()
                } =>
            {
                Some(ContactorSignal::Close)
            }
            TurbineState::Starting
                if {
                    self.turbine_state == TurbineState::Starting
                        && self.n.get::<percent>() < Self::START_MOTOR_POWERED_UNTIL_N
                } =>
            {
                Some(ContactorSignal::Close)
            }
            _ => Some(ContactorSignal::Open),
        }
    }
}
impl<C: ApuConstants> ControllerSignal<AirIntakeFlapSignal> for ElectronicControlBox<C> {
    fn signal(&self) -> Option<AirIntakeFlapSignal> {
        if !self.is_on() {
            None
        } else if match self.turbine_state {
            TurbineState::Shutdown => self.master_is_on,
            TurbineState::Starting => true,
            // While running, the air intake flap remains open.
            TurbineState::Running => true,
            // Manual shutdown sequence: the air intake flap closes at N = 7% (APS3200) / 8% (PW980).
            TurbineState::Stopping => {
                self.master_is_on || C::AIR_INTAKE_FLAP_CLOSURE_PERCENT <= self.n.get::<percent>()
            }
        } {
            Some(AirIntakeFlapSignal::Open)
        } else {
            Some(AirIntakeFlapSignal::Close)
        }
    }
}
impl<C: ApuConstants> ControllerSignal<TurbineSignal> for ElectronicControlBox<C> {
    fn signal(&self) -> Option<TurbineSignal> {
        if !self.is_on() {
            return None;
        }

        if self.is_auto_shutdown()
            || self.is_emergency_shutdown()
            || (!self.master_is_on
                && self.turbine_state != TurbineState::Starting
                && !self.bleed_air_valve_was_open_in_last(Duration::from_millis(
                    C::BLEED_AIR_COOLDOWN_DURATION_MILLIS,
                ))
                && !self.is_cooldown_period())
        {
            Some(TurbineSignal::Stop)
        } else if self.start_motor_is_powered
            || self.n.get::<percent>() >= Self::START_MOTOR_POWERED_UNTIL_N
        {
            Some(TurbineSignal::StartOrContinue)
        } else {
            None
        }
    }
}
/// Bleed air valve controller
impl<C: ApuConstants> ControllerSignal<ApuBleedAirValveSignal> for ElectronicControlBox<C> {
    fn signal(&self) -> Option<ApuBleedAirValveSignal> {
        if !self.is_on() {
            None
        } else if self.fault != Some(ApuFault::ApuFire)
            && self.master_is_on
            && self.n.get::<percent>() > 95.
            && self.bleed_is_on
        {
            Some(ApuBleedAirValveSignal::new_open())
        } else {
            Some(ApuBleedAirValveSignal::new_closed())
        }
    }
}
impl<C: ApuConstants> SimulationElement for ElectronicControlBox<C> {
    fn write(&self, writer: &mut SimulatorWriter) {
        let ssm = if self.is_on() {
            SignStatus::NormalOperation
        } else {
            SignStatus::FailureWarning
        };

        // For sound and effects.
        writer.write(&self.apu_n_raw_id, self.n());

        writer.write_arinc429(&self.apu_n_id, self.n(), ssm);
        writer.write_arinc429(&self.apu_n2_id, self.n2(), ssm);
        writer.write_arinc429(&self.apu_egt_id, self.egt, ssm);
        writer.write_arinc429(
            &self.apu_egt_caution_id,
            self.egt_caution_temperature(),
            ssm,
        );
        writer.write_arinc429(&self.apu_egt_warning_id, self.egt_warning_temperature, ssm);
        writer.write_arinc429(
            &self.apu_low_fuel_pressure_fault_id,
            self.has_fuel_low_pressure_fault(),
            ssm,
        );
        writer.write_arinc429(
            &self.apu_flap_fully_open_id,
            self.air_intake_flap_is_fully_open(),
            ssm,
        );
        writer.write_arinc429(
            &self.apu_bleed_air_pressure_id,
            self.bleed_air_pressure,
            ssm,
        );

        // Flight Warning Computer related information.
        writer.write(&self.ecam_inop_sys_apu_id, self.is_inoperable());
        writer.write(&self.apu_is_auto_shutdown_id, self.is_auto_shutdown());
        writer.write(
            &self.apu_is_emergency_shutdown_id,
            self.is_emergency_shutdown(),
        );
    }

    fn receive_power(&mut self, buses: &impl ElectricalBuses) {
        self.is_powered = self.is_powered_by_apu_itself() || buses.is_powered(self.powered_by);
    }

    fn consume_power<T: ConsumePower>(&mut self, _: &UpdateContext, consumption: &mut T) {
        if !self.is_powered_by_apu_itself() && self.is_on() {
            consumption.consume_from_bus(self.powered_by, Power::new::<watt>(105.))
        }
    }
}

#[derive(Clone, Copy, Debug, PartialEq)]
enum ApuFault {
    ApuFire,
    FuelLowPressure,
    DcPowerLoss,
}<|MERGE_RESOLUTION|>--- conflicted
+++ resolved
@@ -52,13 +52,10 @@
     egt_warning_temperature: ThermodynamicTemperature,
     n_above_95_duration: Duration,
     fire_button_is_released: bool,
-<<<<<<< HEAD
-
-    constants: PhantomData<C>,
-=======
     /** Absolute air pressure sensor in the air intake assembly. */
     inlet_pressure: Pressure,
->>>>>>> a5267bf7
+
+    constants: PhantomData<C>,
 }
 impl<C: ApuConstants> ElectronicControlBox<C> {
     const START_MOTOR_POWERED_UNTIL_N: f64 = 55.;
@@ -100,12 +97,9 @@
             ),
             n_above_95_duration: Duration::from_secs(0),
             fire_button_is_released: false,
-<<<<<<< HEAD
+            inlet_pressure: Pressure::new::<bar>(0.94),
 
             constants: PhantomData,
-=======
-            inlet_pressure: Pressure::new::<bar>(0.94),
->>>>>>> a5267bf7
         }
     }
 
@@ -157,26 +151,15 @@
     }
 
     pub fn update(&mut self, context: &UpdateContext, turbine: &dyn Turbine) {
-<<<<<<< HEAD
+        self.update_air_intake_state(context);
+
         self.n2 = turbine.n2();
-=======
-        self.update_air_intake_state(context);
-
->>>>>>> a5267bf7
         self.n = turbine.n();
         self.egt = turbine.egt();
         self.turbine_state = turbine.state();
         self.bleed_air_pressure = turbine.bleed_air_pressure();
-<<<<<<< HEAD
-        self.egt_warning_temperature = ElectronicControlBox::<C>::calculate_egt_warning_temperature(
-            context,
-            &self.turbine_state,
-        );
-=======
-        self.egt_warning_temperature =
-            ElectronicControlBox::calculate_egt_warning_temperature(self, &self.turbine_state);
->>>>>>> a5267bf7
-
+
+        self.egt_warning_temperature = self.calculate_egt_warning_temperature(&self.turbine_state);
         if self.n.get::<percent>() > 95. {
             self.n_above_95_duration += context.delta();
         } else {
