use crate::{
    failures::{Failure, FailureType},
    pneumatic::{EngineModeSelector, EngineState, PneumaticValveSignal},
    shared::{
<<<<<<< HEAD
        pid::PidController, CabinAltitude, CabinSimulation, ControllerSignal, ElectricalBusType,
        EngineBleedPushbutton, EngineCorrectedN1, EngineFirePushButtons, EngineStartState,
        LgciuWeightOnWheels, PackFlowValveState, PneumaticBleed,
=======
        pid::PidController, CabinAltitude, CabinSimulation, ControllerSignal, DelayedTrueLogicGate,
        ElectricalBusType, ElectricalBuses, EngineCorrectedN1, EngineFirePushButtons,
        EngineStartState, LgciuWeightOnWheels, PackFlowValveState, PneumaticBleed,
>>>>>>> 8feee4ef
    },
    simulation::{
        InitContext, SimulationElement, SimulationElementVisitor, SimulatorWriter, UpdateContext,
        VariableIdentifier, Write,
    },
};

use super::{
    AdirsToAirCondInterface, AirConditioningOverheadShared, Channel, DuctTemperature,
    OperatingChannel, OverheadFlowSelector, PackFlow, PackFlowControllers, PackFlowValveSignal,
    PressurizationOverheadShared, TrimAirControllers, TrimAirSystem, ZoneType,
};

use std::{fmt::Display, time::Duration};

use uom::si::{
    f64::*,
    length::foot,
    mass_rate::kilogram_per_second,
    pressure::psi,
    ratio::{percent, ratio},
    thermodynamic_temperature::{degree_celsius, kelvin},
    velocity::knot,
};

<<<<<<< HEAD
#[derive(Eq, PartialEq, Clone, Copy)]
pub enum AcscId {
    Acsc1(Channel),
    Acsc2(Channel),
=======
#[derive(PartialEq, Clone, Copy, Debug)]
enum ACSCActiveComputer {
    Primary,
    Secondary,
    None,
>>>>>>> 8feee4ef
}

impl From<AcscId> for usize {
    fn from(value: AcscId) -> Self {
        match value {
            AcscId::Acsc1(_) => 1,
            AcscId::Acsc2(_) => 2,
        }
    }
}

impl Display for AcscId {
    fn fmt(&self, f: &mut std::fmt::Formatter<'_>) -> std::fmt::Result {
        match self {
            AcscId::Acsc1(_) => write!(f, "1"),
            AcscId::Acsc2(_) => write!(f, "2"),
        }
    }
}

#[derive(PartialEq)]
enum AcscFault {
    OneChannelFault,
    BothChannelsFault,
}

/// A320 ACSC P/N S1803A0001-xx
pub struct AirConditioningSystemController<const ZONES: usize, const ENGINES: usize> {
    id: AcscId,
    active_channel: OperatingChannel,
    stand_by_channel: OperatingChannel,

    aircraft_state: AirConditioningStateManager,
    zone_controller: Vec<ZoneController<ZONES>>,
    pack_flow_controller: PackFlowController<ENGINES>,
    trim_air_system_controller: TrimAirSystemController<ZONES, ENGINES>,
    cabin_fans_controller: CabinFanController<ZONES>,

    internal_failure: Option<AcscFault>,
}

impl<const ZONES: usize, const ENGINES: usize> AirConditioningSystemController<ZONES, ENGINES> {
    pub fn new(
        context: &mut InitContext,
        id: AcscId,
        cabin_zone_ids: &[ZoneType; ZONES],
        powered_by: [[ElectricalBusType; 2]; 2],
    ) -> Self {
        let failure_types = match id {
            AcscId::Acsc1(_) => [
                FailureType::Acsc(AcscId::Acsc1(Channel::ChannelOne)),
                FailureType::Acsc(AcscId::Acsc1(Channel::ChannelTwo)),
            ],
            AcscId::Acsc2(_) => [
                FailureType::Acsc(AcscId::Acsc2(Channel::ChannelOne)),
                FailureType::Acsc(AcscId::Acsc2(Channel::ChannelTwo)),
            ],
        };

        Self {
            id,

            active_channel: OperatingChannel::new(1, failure_types[0], &powered_by[0]),
            stand_by_channel: OperatingChannel::new(2, failure_types[1], &powered_by[1]),

            aircraft_state: AirConditioningStateManager::new(),
            zone_controller: Self::zone_controller_initiation(id, cabin_zone_ids),
            pack_flow_controller: PackFlowController::new(context, Pack(id.into())),
            trim_air_system_controller: TrimAirSystemController::new(),
            cabin_fans_controller: CabinFanController::new(),

            internal_failure: None,
        }
    }

    fn zone_controller_initiation(
        id: AcscId,
        cabin_zone_ids: &[ZoneType; ZONES],
    ) -> Vec<ZoneController<ZONES>> {
        // ACSC 1 regulates the cockpit temperature and ACSC 2 the cabin zones
        if matches!(id, AcscId::Acsc1(_)) {
            vec![ZoneController::new(&cabin_zone_ids[0])]
        } else {
            cabin_zone_ids[1..]
                .iter()
                .map(ZoneController::new)
                .collect::<Vec<ZoneController<ZONES>>>()
        }
    }

    pub fn update(
        &mut self,
        context: &UpdateContext,
        adirs: &impl AdirsToAirCondInterface,
        acs_overhead: &impl AirConditioningOverheadShared,
        cabin_temperature: &impl CabinSimulation,
        engines: [&impl EngineCorrectedN1; ENGINES],
        engine_fire_push_buttons: &impl EngineFirePushButtons,
        pneumatic: &(impl EngineStartState + PackFlowValveState + PneumaticBleed),
        pressurization: &impl CabinAltitude,
        pressurization_overhead: &impl PressurizationOverheadShared,
        lgciu: [&impl LgciuWeightOnWheels; 2],
        trim_air_system: &TrimAirSystem<ZONES, ENGINES>,
    ) {
        self.fault_determination();

        let ground_speed = self.ground_speed(adirs).unwrap_or_default();
        self.aircraft_state = self
            .aircraft_state
            .update(context, ground_speed, &engines, lgciu);

<<<<<<< HEAD
        self.pack_flow_controller.update(
            context,
            &self.aircraft_state,
            acs_overhead,
            engines,
            engine_fire_push_buttons,
            pneumatic,
            pneumatic_overhead,
            pressurization,
            pressurization_overhead,
            !self.both_channels_failure(),
        );
=======
        let operation_mode = self.operation_mode_determination();

        for pack_flow_controller in self.pack_flow_controller.iter_mut() {
            pack_flow_controller.update(
                context,
                &self.aircraft_state,
                acs_overhead,
                engine_fire_push_buttons,
                pneumatic,
                pressurization,
                pressurization_overhead,
                operation_mode,
            );
        }
>>>>>>> 8feee4ef

        let both_channels_failure = self.both_channels_failure();
        for zone in self.zone_controller.iter_mut() {
            zone.update(
                context,
                self.id,
                acs_overhead,
                !both_channels_failure,
                cabin_temperature.cabin_temperature(),
                pressurization,
            )
        }

        self.trim_air_system_controller.update(
            context,
            acs_overhead,
            &self.duct_demand_temperature(),
            !both_channels_failure,
            &self.pack_flow_controller,
            pneumatic,
            trim_air_system,
        );

        self.cabin_fans_controller.update(acs_overhead);
    }

    fn fault_determination(&mut self) {
        self.active_channel.update_fault();
        self.stand_by_channel.update_fault();

        self.internal_failure = if self.active_channel.has_fault() {
            if self.stand_by_channel.has_fault() {
                Some(AcscFault::BothChannelsFault)
            } else {
                self.switch_active_channel();
                Some(AcscFault::OneChannelFault)
            }
        } else if self.stand_by_channel.has_fault() {
            Some(AcscFault::OneChannelFault)
        } else {
            None
        };
    }

    fn switch_active_channel(&mut self) {
        std::mem::swap(&mut self.stand_by_channel, &mut self.active_channel);
    }

    pub fn active_channel_1(&self) -> bool {
        matches!(self.active_channel.id(), Channel::ChannelOne)
    }

    pub fn channel_1_inop(&self) -> bool {
        [&self.active_channel, &self.stand_by_channel]
            .iter()
            .find(|channel| matches!(channel.id(), Channel::ChannelOne))
            .unwrap()
            .has_fault()
    }

    pub fn channel_2_inop(&self) -> bool {
        [&self.active_channel, &self.stand_by_channel]
            .iter()
            .find(|channel| matches!(channel.id(), Channel::ChannelTwo))
            .unwrap()
            .has_fault()
    }

    pub fn both_channels_failure(&self) -> bool {
        self.internal_failure == Some(AcscFault::BothChannelsFault)
    }

    fn ground_speed(&self, adirs: &impl AdirsToAirCondInterface) -> Option<Velocity> {
        // TODO: Verify ADIRU check order
        [1, 2, 3]
            .iter()
            .find_map(|&adiru_number| adirs.ground_speed(adiru_number).normal_value())
    }

<<<<<<< HEAD
    pub fn pack_fault_determination(&self, pneumatic: &impl PackFlowValveState) -> bool {
        self.pack_flow_controller
            .fcv_status_determination(pneumatic)
            || self.both_channels_failure()
=======
    pub fn pack_fault_determination(&self) -> [bool; 2] {
        [
            self.pack_flow_controller[Pack(1).to_index()].fcv_fault_determination(),
            self.pack_flow_controller[Pack(2).to_index()].fcv_fault_determination(),
        ]
    }

    pub(super) fn trim_air_valve_controllers(&self, zone_id: usize) -> TrimAirValveController {
        self.trim_air_system_controller
            .trim_air_valve_controllers(zone_id)
>>>>>>> 8feee4ef
    }

    pub fn cabin_fans_controller(&self) -> CabinFanController<ZONES> {
        self.cabin_fans_controller
    }

    pub fn individual_pack_flow(&self) -> MassRate {
        self.pack_flow_controller.pack_flow()
    }

    pub fn duct_demand_temperature(&self) -> [ThermodynamicTemperature; ZONES] {
        let demand_temperature: Vec<ThermodynamicTemperature> = self
            .zone_controller
            .iter()
            .map(|zone| zone.duct_demand_temperature())
            .collect();
        // Because each ACSC calculates the demand of its respective zone(s), we fill the vector for the trim air system
        let mut filler_vector = [ThermodynamicTemperature::new::<degree_celsius>(24.); ZONES];
        if matches!(self.id, AcscId::Acsc1(_)) {
            filler_vector[..1].copy_from_slice(&demand_temperature);
        } else {
            filler_vector[1..].copy_from_slice(&demand_temperature);
        };
        filler_vector
    }

    pub fn trim_air_pressure_regulating_valve_controller(
        &self,
    ) -> TrimAirPressureRegulatingValveController {
        self.trim_air_system_controller.taprv_controller()
    }

    pub fn trim_air_pressure_regulating_valve_is_open(&self) -> bool {
        self.trim_air_system_controller.tarpv_is_open()
    }

    pub fn duct_overheat(&self, zone_id: usize) -> bool {
        self.trim_air_system_controller.duct_overheat(zone_id)
    }

    pub fn hot_air_pb_fault_light_determination(&self) -> bool {
        self.trim_air_system_controller.duct_overheat_monitor()
    }

    pub fn galley_fan_fault(&self) -> bool {
        self.zone_controller
            .iter()
            .any(|zone| zone.galley_fan_fault())
    }

    pub fn taprv_position_disagrees(&self) -> bool {
        self.trim_air_system_controller
            .taprv_disagree_status_monitor()
    }
}

impl<const ZONES: usize, const ENGINES: usize> PackFlow
    for AirConditioningSystemController<ZONES, ENGINES>
{
    fn pack_flow(&self) -> MassRate {
        self.pack_flow_controller.pack_flow()
    }
}

impl<const ZONES: usize, const ENGINES: usize> PackFlowControllers
    for AirConditioningSystemController<ZONES, ENGINES>
{
    type PackFlowControllerSignal = PackFlowController<ENGINES>;

    fn pack_flow_controller(&self, _pack_id: usize) -> &Self::PackFlowControllerSignal {
        &self.pack_flow_controller
    }
}

impl<const ZONES: usize, const ENGINES: usize> TrimAirControllers
    for AirConditioningSystemController<ZONES, ENGINES>
{
    fn trim_air_valve_controllers(&self, zone_id: usize) -> TrimAirValveController {
        self.trim_air_system_controller
            .trim_air_valve_controllers(zone_id)
    }
}

impl<const ZONES: usize, const ENGINES: usize> SimulationElement
    for AirConditioningSystemController<ZONES, ENGINES>
{
    fn accept<T: SimulationElementVisitor>(&mut self, visitor: &mut T) {
        self.active_channel.accept(visitor);
        self.stand_by_channel.accept(visitor);

        self.pack_flow_controller.accept(visitor);
        accept_iterable!(self.zone_controller, visitor);

        visitor.visit(self);
    }
}

#[derive(Copy, Clone)]
pub enum AirConditioningStateManager {
    Initialisation(AirConditioningState<Initialisation>),
    OnGround(AirConditioningState<OnGround>),
    BeginTakeOff(AirConditioningState<BeginTakeOff>),
    EndTakeOff(AirConditioningState<EndTakeOff>),
    InFlight(AirConditioningState<InFlight>),
    BeginLanding(AirConditioningState<BeginLanding>),
    EndLanding(AirConditioningState<EndLanding>),
}

impl AirConditioningStateManager {
    const TAKEOFF_THRESHOLD_SPEED_KNOTS: f64 = 70.;

    pub fn new() -> Self {
        AirConditioningStateManager::Initialisation(AirConditioningState::init())
    }

    pub fn update(
        mut self,
        context: &UpdateContext,
        ground_speed: Velocity,
        engines: &[&impl EngineCorrectedN1],
        lgciu: [&impl LgciuWeightOnWheels; 2],
    ) -> Self {
        self = match self {
            AirConditioningStateManager::Initialisation(val) => val.step(lgciu),
            AirConditioningStateManager::OnGround(val) => val.step(engines, lgciu),
            AirConditioningStateManager::BeginTakeOff(val) => {
                val.step(context, ground_speed, engines)
            }
            AirConditioningStateManager::EndTakeOff(val) => val.step(context, lgciu),
            AirConditioningStateManager::InFlight(val) => val.step(engines, lgciu),
            AirConditioningStateManager::BeginLanding(val) => {
                val.step(context, ground_speed, engines)
            }
            AirConditioningStateManager::EndLanding(val) => val.step(context),
        };
        self
    }

    fn landing_gear_is_compressed(lgciu: [&impl LgciuWeightOnWheels; 2]) -> bool {
        lgciu.iter().all(|a| a.left_and_right_gear_compressed(true))
    }

    fn engines_are_in_takeoff(engines: &[&impl EngineCorrectedN1]) -> bool {
        engines
            .iter()
            .all(|x| x.corrected_n1() > Ratio::new::<percent>(70.))
    }
}

impl Default for AirConditioningStateManager {
    fn default() -> Self {
        Self::new()
    }
}

macro_rules! transition {
    ($from: ty, $to: tt) => {
        impl From<AirConditioningState<$from>> for AirConditioningState<$to> {
            fn from(_: AirConditioningState<$from>) -> AirConditioningState<$to> {
                AirConditioningState {
                    aircraft_state: std::marker::PhantomData,
                    timer: Duration::from_secs(0),
                }
            }
        }
    };
}

#[derive(Copy, Clone)]
pub struct AirConditioningState<S> {
    aircraft_state: std::marker::PhantomData<S>,
    timer: Duration,
}

impl<S> AirConditioningState<S> {
    fn increase_timer(mut self, context: &UpdateContext) -> Self {
        self.timer += context.delta();
        self
    }
}

#[derive(Copy, Clone)]
pub struct Initialisation;

impl AirConditioningState<Initialisation> {
    fn init() -> Self {
        Self {
            aircraft_state: std::marker::PhantomData,
            timer: Duration::from_secs(0),
        }
    }

    fn step(self, lgciu: [&impl LgciuWeightOnWheels; 2]) -> AirConditioningStateManager {
        if AirConditioningStateManager::landing_gear_is_compressed(lgciu) {
            AirConditioningStateManager::OnGround(self.into())
        } else {
            AirConditioningStateManager::InFlight(self.into())
        }
    }
}

transition!(Initialisation, OnGround);
transition!(Initialisation, InFlight);

#[derive(Copy, Clone)]
pub struct OnGround;

impl AirConditioningState<OnGround> {
    fn step(
        self,
        engines: &[&impl EngineCorrectedN1],
        lgciu: [&impl LgciuWeightOnWheels; 2],
    ) -> AirConditioningStateManager {
        if !AirConditioningStateManager::landing_gear_is_compressed(lgciu) {
            AirConditioningStateManager::InFlight(self.into())
        } else if AirConditioningStateManager::engines_are_in_takeoff(engines)
            && AirConditioningStateManager::landing_gear_is_compressed(lgciu)
        {
            AirConditioningStateManager::BeginTakeOff(self.into())
        } else {
            AirConditioningStateManager::OnGround(self)
        }
    }
}

transition!(OnGround, InFlight);
transition!(OnGround, BeginTakeOff);

#[derive(Copy, Clone)]
pub struct BeginTakeOff;

impl AirConditioningState<BeginTakeOff> {
    fn step(
        self: AirConditioningState<BeginTakeOff>,
        context: &UpdateContext,
        ground_speed: Velocity,
        engines: &[&impl EngineCorrectedN1],
    ) -> AirConditioningStateManager {
        if (AirConditioningStateManager::engines_are_in_takeoff(engines)
            && ground_speed.get::<knot>()
                > AirConditioningStateManager::TAKEOFF_THRESHOLD_SPEED_KNOTS)
            || self.timer > Duration::from_secs(35)
        {
            AirConditioningStateManager::EndTakeOff(self.into())
        } else {
            AirConditioningStateManager::BeginTakeOff(self.increase_timer(context))
        }
    }
}

transition!(BeginTakeOff, EndTakeOff);

#[derive(Copy, Clone)]
pub struct EndTakeOff;

impl AirConditioningState<EndTakeOff> {
    fn step(
        self: AirConditioningState<EndTakeOff>,
        context: &UpdateContext,
        lgciu: [&impl LgciuWeightOnWheels; 2],
    ) -> AirConditioningStateManager {
        if !AirConditioningStateManager::landing_gear_is_compressed(lgciu)
            || self.timer > Duration::from_secs(10)
        {
            AirConditioningStateManager::InFlight(self.into())
        } else {
            AirConditioningStateManager::EndTakeOff(self.increase_timer(context))
        }
    }
}

transition!(EndTakeOff, InFlight);

#[derive(Copy, Clone)]
pub struct InFlight;

impl AirConditioningState<InFlight> {
    fn step(
        self: AirConditioningState<InFlight>,
        engines: &[&impl EngineCorrectedN1],
        lgciu: [&impl LgciuWeightOnWheels; 2],
    ) -> AirConditioningStateManager {
        if !AirConditioningStateManager::engines_are_in_takeoff(engines)
            && AirConditioningStateManager::landing_gear_is_compressed(lgciu)
        {
            AirConditioningStateManager::BeginLanding(self.into())
        } else {
            AirConditioningStateManager::InFlight(self)
        }
    }
}

transition!(InFlight, BeginLanding);

#[derive(Copy, Clone)]
pub struct BeginLanding;

impl AirConditioningState<BeginLanding> {
    fn step(
        self: AirConditioningState<BeginLanding>,
        context: &UpdateContext,
        ground_speed: Velocity,
        engines: &[&impl EngineCorrectedN1],
    ) -> AirConditioningStateManager {
        if (!AirConditioningStateManager::engines_are_in_takeoff(engines)
            && ground_speed.get::<knot>()
                < AirConditioningStateManager::TAKEOFF_THRESHOLD_SPEED_KNOTS)
            || self.timer > Duration::from_secs(35)
        {
            AirConditioningStateManager::EndLanding(self.into())
        } else {
            AirConditioningStateManager::BeginLanding(self.increase_timer(context))
        }
    }
}

transition!(BeginLanding, EndLanding);

#[derive(Copy, Clone)]
pub struct EndLanding;

impl AirConditioningState<EndLanding> {
    fn step(
        self: AirConditioningState<EndLanding>,
        context: &UpdateContext,
    ) -> AirConditioningStateManager {
        if self.timer > Duration::from_secs(10) {
            AirConditioningStateManager::OnGround(self.into())
        } else {
            AirConditioningStateManager::EndLanding(self.increase_timer(context))
        }
    }
}

transition!(EndLanding, OnGround);

struct ZoneController<const ZONES: usize> {
    zone_id: usize,
    duct_demand_temperature: ThermodynamicTemperature,
    zone_selected_temperature: ThermodynamicTemperature,
    pid_controller: PidController,

    galley_fan_failure: Failure,
}

impl<const ZONES: usize> ZoneController<ZONES> {
    const K_ALTITUDE_CORRECTION_DEG_PER_FEET: f64 = 0.0000375; // deg/feet
    const UPPER_DUCT_TEMP_TRIGGER_HIGH_CELSIUS: f64 = 19.; // C
    const UPPER_DUCT_TEMP_TRIGGER_LOW_CELSIUS: f64 = 17.; // C
    const UPPER_DUCT_TEMP_LIMIT_LOW_KELVIN: f64 = 323.15; // K
    const UPPER_DUCT_TEMP_LIMIT_HIGH_KELVIN: f64 = 343.15; // K
    const LOWER_DUCT_TEMP_TRIGGER_HIGH_CELSIUS: f64 = 28.; // C
    const LOWER_DUCT_TEMP_TRIGGER_LOW_CELSIUS: f64 = 26.; // C
    const LOWER_DUCT_TEMP_LIMIT_LOW_KELVIN: f64 = 275.15; // K
    const LOWER_DUCT_TEMP_LIMIT_HIGH_KELVIN: f64 = 281.15; // K
    const SETPOINT_TEMP_KELVIN: f64 = 297.15; // K
    const KI_DUCT_DEMAND_CABIN: f64 = 0.05;
    const KI_DUCT_DEMAND_COCKPIT: f64 = 0.04;
    const KP_DUCT_DEMAND_CABIN: f64 = 3.5;
    const KP_DUCT_DEMAND_COCKPIT: f64 = 2.;

    fn new(zone_type: &ZoneType) -> Self {
        let pid_controller = match zone_type {
            ZoneType::Cockpit => {
                PidController::new(
                    Self::KP_DUCT_DEMAND_COCKPIT,
                    Self::KI_DUCT_DEMAND_COCKPIT,
                    0.,
                    Self::LOWER_DUCT_TEMP_LIMIT_HIGH_KELVIN,
                    Self::UPPER_DUCT_TEMP_LIMIT_LOW_KELVIN,
                    Self::SETPOINT_TEMP_KELVIN,
                    1., // Output gain
                )
            }
            ZoneType::Cabin(_) | &ZoneType::Cargo(_) => PidController::new(
                Self::KP_DUCT_DEMAND_CABIN,
                Self::KI_DUCT_DEMAND_CABIN,
                0.,
                Self::LOWER_DUCT_TEMP_LIMIT_HIGH_KELVIN,
                Self::UPPER_DUCT_TEMP_LIMIT_LOW_KELVIN,
                Self::SETPOINT_TEMP_KELVIN,
                1.,
            ),
        };
        Self {
            zone_id: zone_type.id(),
            duct_demand_temperature: ThermodynamicTemperature::new::<degree_celsius>(24.),
            zone_selected_temperature: ThermodynamicTemperature::new::<degree_celsius>(24.),
            pid_controller,

            galley_fan_failure: Failure::new(FailureType::GalleyFans),
        }
    }

    fn update(
        &mut self,
        context: &UpdateContext,
        acsc_id: AcscId,
        acs_overhead: &impl AirConditioningOverheadShared,
        is_enabled: bool,
        zone_measured_temperature: Vec<ThermodynamicTemperature>,
        pressurization: &impl CabinAltitude,
    ) {
        self.zone_selected_temperature = if !is_enabled {
            // If unpowered or failed, the zone is maintained at fixed temperature
            ThermodynamicTemperature::new::<degree_celsius>(24.)
        } else {
            acs_overhead.selected_cabin_temperature(self.zone_id)
        };
        self.duct_demand_temperature =
            if self.galley_fan_failure.is_active() && matches!(acsc_id, AcscId::Acsc2(_)) {
                // Cabin zone temperature sensors are ventilated by air extracted by this fan, cabin temperature regulation is lost
                // Cabin inlet duct is constant at 15C, cockpit air is unnafected
                ThermodynamicTemperature::new::<degree_celsius>(15.)
            } else {
                self.calculate_duct_temp_demand(
                    context,
                    pressurization,
                    zone_measured_temperature[self.zone_id],
                )
            };
    }

    fn calculate_duct_temp_demand(
        &mut self,
        context: &UpdateContext,
        pressurization: &impl CabinAltitude,
        zone_measured_temperature: ThermodynamicTemperature,
    ) -> ThermodynamicTemperature {
        let altitude_correction: f64 =
            pressurization.altitude().get::<foot>() * Self::K_ALTITUDE_CORRECTION_DEG_PER_FEET;
        let corrected_selected_temp: f64 =
            self.zone_selected_temperature.get::<kelvin>() + altitude_correction;

        self.pid_controller.set_max_output(
            self.calculate_duct_temp_upper_limit(zone_measured_temperature)
                .get::<kelvin>(),
        );
        self.pid_controller.set_min_output(
            self.calculate_duct_temp_lower_limit(zone_measured_temperature)
                .get::<kelvin>(),
        );
        self.pid_controller.change_setpoint(corrected_selected_temp);

        let duct_demand_limited: f64 = self.pid_controller.next_control_output(
            zone_measured_temperature.get::<kelvin>(),
            Some(context.delta()),
        );
        ThermodynamicTemperature::new::<kelvin>(duct_demand_limited)
    }

    fn calculate_duct_temp_upper_limit(
        &self,
        zone_measured_temperature: ThermodynamicTemperature,
    ) -> ThermodynamicTemperature {
        ThermodynamicTemperature::new::<kelvin>(
            if zone_measured_temperature
                > ThermodynamicTemperature::new::<degree_celsius>(
                    Self::UPPER_DUCT_TEMP_TRIGGER_HIGH_CELSIUS,
                )
            {
                Self::UPPER_DUCT_TEMP_LIMIT_LOW_KELVIN
            } else if zone_measured_temperature
                < ThermodynamicTemperature::new::<degree_celsius>(
                    Self::UPPER_DUCT_TEMP_TRIGGER_LOW_CELSIUS,
                )
            {
                Self::UPPER_DUCT_TEMP_LIMIT_HIGH_KELVIN
            } else {
                let interpolation = (Self::UPPER_DUCT_TEMP_LIMIT_LOW_KELVIN
                    - Self::UPPER_DUCT_TEMP_LIMIT_HIGH_KELVIN)
                    / (Self::UPPER_DUCT_TEMP_TRIGGER_HIGH_CELSIUS
                        - Self::UPPER_DUCT_TEMP_TRIGGER_LOW_CELSIUS)
                    * (zone_measured_temperature.get::<kelvin>()
                        - ThermodynamicTemperature::new::<degree_celsius>(
                            Self::UPPER_DUCT_TEMP_TRIGGER_LOW_CELSIUS,
                        )
                        .get::<kelvin>())
                    + Self::UPPER_DUCT_TEMP_LIMIT_HIGH_KELVIN;
                interpolation
            },
        )
    }

    fn calculate_duct_temp_lower_limit(
        &self,
        zone_measured_temperature: ThermodynamicTemperature,
    ) -> ThermodynamicTemperature {
        ThermodynamicTemperature::new::<kelvin>(
            if zone_measured_temperature
                > ThermodynamicTemperature::new::<degree_celsius>(
                    Self::LOWER_DUCT_TEMP_TRIGGER_HIGH_CELSIUS,
                )
            {
                Self::LOWER_DUCT_TEMP_LIMIT_LOW_KELVIN
            } else if zone_measured_temperature
                < ThermodynamicTemperature::new::<degree_celsius>(
                    Self::LOWER_DUCT_TEMP_TRIGGER_LOW_CELSIUS,
                )
            {
                Self::LOWER_DUCT_TEMP_LIMIT_HIGH_KELVIN
            } else {
                let interpolation = (Self::LOWER_DUCT_TEMP_LIMIT_LOW_KELVIN
                    - Self::LOWER_DUCT_TEMP_LIMIT_HIGH_KELVIN)
                    / (Self::LOWER_DUCT_TEMP_TRIGGER_HIGH_CELSIUS
                        - Self::LOWER_DUCT_TEMP_TRIGGER_LOW_CELSIUS)
                    * (zone_measured_temperature.get::<kelvin>()
                        - ThermodynamicTemperature::new::<degree_celsius>(
                            Self::LOWER_DUCT_TEMP_TRIGGER_LOW_CELSIUS,
                        )
                        .get::<kelvin>())
                    + Self::LOWER_DUCT_TEMP_LIMIT_HIGH_KELVIN;
                interpolation
            },
        )
    }

    fn duct_demand_temperature(&self) -> ThermodynamicTemperature {
        self.duct_demand_temperature
    }

    fn galley_fan_fault(&self) -> bool {
        self.galley_fan_failure.is_active()
    }
}

impl<const ZONES: usize> SimulationElement for ZoneController<ZONES> {
    fn accept<T: crate::simulation::SimulationElementVisitor>(&mut self, visitor: &mut T) {
        self.galley_fan_failure.accept(visitor);
        visitor.visit(self);
    }
}

#[derive(Clone, Copy)]
/// Pack ID can be 1 or 2
pub struct Pack(pub usize);

impl Pack {
    pub fn to_index(self) -> usize {
        self.0 - 1
    }
}

impl From<usize> for Pack {
    fn from(value: usize) -> Self {
        if value != 1 && value != 2 {
            panic!("Pack ID number out of bounds.")
        } else {
            Pack(value)
        }
    }
}

impl From<Pack> for usize {
    fn from(value: Pack) -> Self {
        value.0
    }
}

pub struct PackFlowController<const ENGINES: usize> {
    pack_flow_id: VariableIdentifier,

    id: usize,
    is_enabled: bool,
    flow_demand: Ratio,
    fcv_open_allowed: bool,
    should_open_fcv: bool,
    pack_flow: MassRate,
    pack_flow_demand: MassRate,
    pid: PidController,

    fcv_timer_open: Duration,
    fcv_failed_open_monitor: DelayedTrueLogicGate,
    fcv_failed_closed_monitor: DelayedTrueLogicGate,
    inlet_pressure_below_min: DelayedTrueLogicGate,
}

impl<const ENGINES: usize> PackFlowController<ENGINES> {
    const PACK_START_TIME_SECOND: f64 = 30.;
    const PACK_START_FLOW_LIMIT: f64 = 100.;
    const APU_SUPPLY_FLOW_LIMIT: f64 = 120.;
    const ONE_PACK_FLOW_LIMIT: f64 = 120.;
    const FLOW_REDUCTION_LIMIT: f64 = 80.;
    const BACKFLOW_LIMIT: f64 = 80.;

    const FLOW_CONSTANT_C: f64 = 0.5675; // kg/s
    const FLOW_CONSTANT_XCAB: f64 = 0.00001828; // kg(feet*s)

    const PACK_INLET_PRESSURE_MIN_PSIG: f64 = 8.;
    const FCV_FAILED_OPEN_TIME_LIMIT: Duration = Duration::from_secs(30);
    const FCV_FAILED_CLOSED_TIME_LIMIT: Duration = Duration::from_secs(17);
    const INLET_PRESSURE_BELOW_MIN_TIME: Duration = Duration::from_secs(5);

    fn new(context: &mut InitContext, pack_id: Pack) -> Self {
        Self {
            pack_flow_id: context.get_identifier(Self::pack_flow_id(pack_id.to_index())),

            id: pack_id.to_index(),
            is_enabled: false,
            flow_demand: Ratio::default(),
            fcv_open_allowed: false,
            should_open_fcv: false,
            pack_flow: MassRate::default(),
            pack_flow_demand: MassRate::default(),
            pid: PidController::new(0.01, 0.1, 0., 0., 1., 0., 1.),

            fcv_timer_open: Duration::from_secs(0),
            fcv_failed_open_monitor: DelayedTrueLogicGate::new(Self::FCV_FAILED_OPEN_TIME_LIMIT),
            fcv_failed_closed_monitor: DelayedTrueLogicGate::new(
                Self::FCV_FAILED_CLOSED_TIME_LIMIT,
            ),
            inlet_pressure_below_min: DelayedTrueLogicGate::new(
                Self::INLET_PRESSURE_BELOW_MIN_TIME,
            ),
        }
    }

    fn pack_flow_id(number: usize) -> String {
        format!("COND_PACK_FLOW_{}", number + 1)
    }

    fn update(
        &mut self,
        context: &UpdateContext,
        aircraft_state: &AirConditioningStateManager,
        acs_overhead: &impl AirConditioningOverheadShared,
        engine_fire_push_buttons: &impl EngineFirePushButtons,
        pneumatic: &(impl EngineStartState + PackFlowValveState + PneumaticBleed),
        pressurization: &impl CabinAltitude,
        pressurization_overhead: &impl PressurizationOverheadShared,
        is_enabled: bool,
    ) {
        // TODO: Add overheat protection
        self.is_enabled = is_enabled;
        self.flow_demand = self.flow_demand_determination(aircraft_state, acs_overhead, pneumatic);
        self.update_pressure_condition(context, pneumatic);
        self.fcv_open_allowed = self.fcv_open_allowed_determination(
            acs_overhead,
            engine_fire_push_buttons,
            pressurization_overhead,
            pneumatic,
        );
        self.should_open_fcv = self.fcv_open_allowed && !self.inlet_pressure_below_min.output();
        self.update_timer(context);
        self.update_fcv_monitoring(context, pneumatic);
        self.pack_flow_demand = self.absolute_flow_calculation(pressurization);

        self.pid
            .change_setpoint(self.pack_flow_demand.get::<kilogram_per_second>());
        self.pid.next_control_output(
            pneumatic
                .pack_flow_valve_air_flow(self.id + 1)
                .get::<kilogram_per_second>(),
            Some(context.delta()),
        );

        self.pack_flow = pneumatic.pack_flow_valve_air_flow(self.id + 1);
    }

    fn pack_start_condition_determination(&self, pneumatic: &impl PackFlowValveState) -> bool {
        // Returns true when one of the packs is in start condition
        pneumatic.pack_flow_valve_is_open(self.id + 1)
            && self.fcv_timer_open <= Duration::from_secs_f64(Self::PACK_START_TIME_SECOND)
    }

    fn flow_demand_determination(
        &self,
        aircraft_state: &AirConditioningStateManager,
        acs_overhead: &impl AirConditioningOverheadShared,
        pneumatic: &(impl EngineStartState + PackFlowValveState + PneumaticBleed),
    ) -> Ratio {
        if !self.is_enabled {
            // If both lanes of the ACSC fail, the PFV closes and the flow demand is 0
            return Ratio::default();
        }
        let mut intermediate_flow: Ratio = acs_overhead.flow_selector_position().into();
        // TODO: Add "insufficient performance" based on Pack Mixer Temperature Demand
        if self.pack_start_condition_determination(pneumatic) {
            intermediate_flow =
                intermediate_flow.max(Ratio::new::<percent>(Self::PACK_START_FLOW_LIMIT));
        }
        if pneumatic.apu_bleed_is_on() {
            intermediate_flow =
                intermediate_flow.max(Ratio::new::<percent>(Self::APU_SUPPLY_FLOW_LIMIT));
        }
        // Single pack operation determination
        if (pneumatic.pack_flow_valve_is_open(self.id + 1))
            != (pneumatic.pack_flow_valve_is_open(2 - self.id))
        {
            intermediate_flow =
                intermediate_flow.max(Ratio::new::<percent>(Self::ONE_PACK_FLOW_LIMIT));
        }
        if matches!(
            aircraft_state,
            AirConditioningStateManager::BeginTakeOff(_)
                | AirConditioningStateManager::EndTakeOff(_)
                | AirConditioningStateManager::BeginLanding(_)
                | AirConditioningStateManager::EndLanding(_)
        ) {
            intermediate_flow =
                intermediate_flow.min(Ratio::new::<percent>(Self::FLOW_REDUCTION_LIMIT));
        }
        // If the flow control valve is closed the indication is in the Lo position
        if !(pneumatic.pack_flow_valve_is_open(self.id + 1)) {
            OverheadFlowSelector::Lo.into()
        } else {
            intermediate_flow.max(Ratio::new::<percent>(Self::BACKFLOW_LIMIT))
        }
    }

    fn absolute_flow_calculation(&self, pressurization: &impl CabinAltitude) -> MassRate {
        MassRate::new::<kilogram_per_second>(
            self.flow_demand.get::<ratio>()
                * (Self::FLOW_CONSTANT_XCAB * pressurization.altitude().get::<foot>()
                    + Self::FLOW_CONSTANT_C),
        )
    }

    fn fcv_open_allowed_determination(
        &mut self,
        acs_overhead: &impl AirConditioningOverheadShared,
        engine_fire_push_buttons: &impl EngineFirePushButtons,
        pressurization_overhead: &impl PressurizationOverheadShared,
        pneumatic: &(impl PneumaticBleed + EngineStartState),
    ) -> bool {
        let is_onside_engine_start = pneumatic.engine_state(self.id + 1) == EngineState::Starting
            || pneumatic.engine_state(self.id + 1) == EngineState::Restarting;
        let is_offside_engine_start = pneumatic.engine_state(2 - self.id) == EngineState::Starting
            || pneumatic.engine_state(2 - self.id) == EngineState::Restarting;

        acs_overhead.pack_pushbuttons_state()[self.id]
            && !is_onside_engine_start
            && (!is_offside_engine_start || !pneumatic.engine_crossbleed_is_on())
            && (pneumatic.engine_mode_selector() != EngineModeSelector::Ignition
                || (pneumatic.engine_state(self.id + 1) != EngineState::Off
                    && pneumatic.engine_state(self.id + 1) != EngineState::Shutting))
            && !engine_fire_push_buttons.is_released(1)
            && !pressurization_overhead.ditching_is_on()
        // && ! pack 1 overheat
    }

    fn update_timer(&mut self, context: &UpdateContext) {
        if self.should_open_fcv {
            self.fcv_timer_open += context.delta();
        } else {
            self.fcv_timer_open = Duration::from_secs(0);
        }
    }

    fn fcv_fault_determination(&self) -> bool {
        self.fcv_disagree_status()
            || (self.fcv_open_allowed && self.inlet_pressure_below_min.output())
    }

    fn update_pressure_condition(
        &mut self,
        context: &UpdateContext,
        pneumatic: &impl PackFlowValveState,
    ) {
        self.inlet_pressure_below_min.update(
            context,
            pneumatic
                .pack_flow_valve_inlet_pressure(self.id + 1)
                .map_or(false, |p| {
                    p.get::<psi>() < Self::PACK_INLET_PRESSURE_MIN_PSIG
                }),
        );
    }

    fn update_fcv_monitoring(
        &mut self,
        context: &UpdateContext,
        pneumatic: &impl PackFlowValveState,
    ) {
        self.fcv_failed_open_monitor.update(
            context,
            !self.should_open_fcv && pneumatic.pack_flow_valve_is_open(self.id + 1),
        );

        self.fcv_failed_closed_monitor.update(
            context,
            self.should_open_fcv && !pneumatic.pack_flow_valve_is_open(self.id + 1),
        );
    }

    fn fcv_disagree_status(&self) -> bool {
        self.fcv_failed_open_monitor.output() || self.fcv_failed_closed_monitor.output()
    }
}

impl<const ENGINES: usize> PackFlow for PackFlowController<ENGINES> {
    fn pack_flow(&self) -> MassRate {
        self.pack_flow
    }
}

impl<const ENGINES: usize> ControllerSignal<PackFlowValveSignal> for PackFlowController<ENGINES> {
    fn signal(&self) -> Option<PackFlowValveSignal> {
        // If both lanes of the ACSC fail, the PFV closes
        let target_open = if self.is_enabled && self.should_open_fcv {
            Ratio::new::<ratio>(self.pid.output())
        } else {
            Ratio::default()
        };
        Some(PackFlowValveSignal::new(target_open))
    }
}

impl<const ENGINES: usize> SimulationElement for PackFlowController<ENGINES> {
    fn write(&self, writer: &mut SimulatorWriter) {
        writer.write(&self.pack_flow_id, self.flow_demand);
    }
}

struct TrimAirSystemController<const ZONES: usize, const ENGINES: usize> {
    duct_overheat: [bool; ZONES],
    is_enabled: bool,
    is_open: bool,
    overheat_timer: [Duration; ZONES],
    taprv_open_disagrees: bool,
    taprv_open_timer: Duration,
    taprv_closed_disagrees: bool,
    taprv_closed_timer: Duration,
    taprv_controller: TrimAirPressureRegulatingValveController,
    trim_air_valve_controllers: [TrimAirValveController; ZONES],
}

impl<const ZONES: usize, const ENGINES: usize> TrimAirSystemController<ZONES, ENGINES> {
    const DUCT_OVERHEAT_SET_LIMIT: f64 = 88.; // Deg C
    const DUCT_OVERHEAT_RESET_LIMIT: f64 = 70.; // Deg C
    const TAPRV_OPEN_COMMAND_DISAGREE_TIMER: f64 = 30.; // seconds
    const TAPRV_CLOSE_COMMAND_DISAGREE_TIMER: f64 = 14.; // seconds
    const TIMER_RESET: f64 = 1.2; // seconds

    fn new() -> Self {
        Self {
            duct_overheat: [false; ZONES],
            is_enabled: false,
            is_open: false,
            overheat_timer: [Duration::default(); ZONES],
            taprv_open_disagrees: false,
            taprv_open_timer: Duration::default(),
            taprv_closed_disagrees: false,
            taprv_closed_timer: Duration::default(),
            taprv_controller: TrimAirPressureRegulatingValveController::new(),
            trim_air_valve_controllers: [TrimAirValveController::new(); ZONES],
        }
    }

    fn update(
        &mut self,
        context: &UpdateContext,
        acs_overhead: &impl AirConditioningOverheadShared,
        duct_demand_temperature: &[ThermodynamicTemperature],
        is_enabled: bool,
        pack_flow_controller: &PackFlowController<ENGINES>,
        pneumatic: &impl PackFlowValveState,
        trim_air_system: &TrimAirSystem<ZONES, ENGINES>,
    ) {
        // If both lanes of the ACSC fail, the associated trim air valves close
        self.is_enabled = self.trim_air_pressure_regulating_valve_status_determination(
            acs_overhead,
            trim_air_system.any_trim_air_valve_has_fault(),
            is_enabled,
            pack_flow_controller,
            pneumatic,
        );

        self.taprv_controller.update(self.is_enabled);

        self.is_open = trim_air_system.trim_air_pressure_regulating_valve_is_open();

        for (id, tav_controller) in self.trim_air_valve_controllers.iter_mut().enumerate() {
            tav_controller.update(
                context,
                self.is_open,
                trim_air_system.duct_temperature()[id],
                duct_demand_temperature[id],
            )
        }

        self.duct_overheat = (0..ZONES)
            .map(|id| {
                self.duct_zone_overheat_monitor(
                    context,
                    acs_overhead,
                    trim_air_system.duct_temperature(),
                    id,
                )
            })
            .collect::<Vec<bool>>()
            .try_into()
            .unwrap_or_else(|v: Vec<bool>| {
                panic!("Expected a Vec of length {} but it was {}", ZONES, v.len())
            });

        self.taprv_open_disagrees = self.taprv_open_command_disagree_monitor(context);
        self.taprv_closed_disagrees = self.taprv_closed_command_disagree_monitor(context);
    }

    fn trim_air_pressure_regulating_valve_status_determination(
        &self,
        acs_overhead: &impl AirConditioningOverheadShared,
        any_tav_has_fault: bool,
        is_enabled: bool,
        pack_flow_controller: &PackFlowController<ENGINES>,
        pneumatic: &impl PackFlowValveState,
    ) -> bool {
        acs_overhead.hot_air_pushbutton_is_on()
            && is_enabled
            && !pack_flow_controller.pack_start_condition_determination(pneumatic)
            && ((pneumatic.pack_flow_valve_is_open(1)) || (pneumatic.pack_flow_valve_is_open(2)))
            && !self.duct_overheat_monitor()
            && !any_tav_has_fault
    }

    fn trim_air_valve_controllers(&self, zone_id: usize) -> TrimAirValveController {
        self.trim_air_valve_controllers[zone_id]
    }

    fn tarpv_is_open(&self) -> bool {
        self.is_open
    }

    fn taprv_controller(&self) -> TrimAirPressureRegulatingValveController {
        self.taprv_controller
    }

    fn duct_zone_overheat_monitor(
        &mut self,
        context: &UpdateContext,
        acs_overhead: &impl AirConditioningOverheadShared,
        duct_temperature: Vec<ThermodynamicTemperature>,
        zone_id: usize,
    ) -> bool {
        if duct_temperature[zone_id]
            > ThermodynamicTemperature::new::<degree_celsius>(Self::DUCT_OVERHEAT_SET_LIMIT)
        {
            if self.overheat_timer[zone_id] > Duration::from_secs_f64(Self::TIMER_RESET) {
                true
            } else {
                self.overheat_timer[zone_id] += context.delta();
                false
            }
        } else if self.duct_overheat[zone_id]
            && ((duct_temperature[zone_id]
                > ThermodynamicTemperature::new::<degree_celsius>(Self::DUCT_OVERHEAT_RESET_LIMIT))
                || (duct_temperature[zone_id]
                    <= ThermodynamicTemperature::new::<degree_celsius>(
                        Self::DUCT_OVERHEAT_RESET_LIMIT,
                    )
                    && acs_overhead.hot_air_pushbutton_is_on()))
        {
            true
        } else if self.duct_overheat[zone_id]
            && duct_temperature[zone_id]
                <= ThermodynamicTemperature::new::<degree_celsius>(Self::DUCT_OVERHEAT_RESET_LIMIT)
            && !acs_overhead.hot_air_pushbutton_is_on()
        {
            self.overheat_timer[zone_id] = Duration::default();
            false
        } else {
            self.duct_overheat[zone_id]
        }
    }

    fn taprv_open_command_disagree_monitor(&mut self, context: &UpdateContext) -> bool {
        if !self.is_enabled {
            false
        } else if !self.is_open && !self.taprv_open_disagrees {
            if self.taprv_open_timer
                > Duration::from_secs_f64(Self::TAPRV_OPEN_COMMAND_DISAGREE_TIMER)
            {
                self.taprv_open_timer = Duration::default();
                true
            } else {
                self.taprv_open_timer += context.delta();
                false
            }
        } else if self.is_open && self.taprv_open_disagrees {
            if self.taprv_open_timer > Duration::from_secs_f64(Self::TIMER_RESET) {
                self.taprv_open_timer = Duration::default();
                false
            } else {
                self.taprv_open_timer += context.delta();
                true
            }
        } else {
            self.taprv_open_disagrees
        }
    }

    fn taprv_closed_command_disagree_monitor(&mut self, context: &UpdateContext) -> bool {
        if self.is_enabled {
            false
        } else if self.is_open && !self.taprv_closed_disagrees {
            if self.taprv_closed_timer
                > Duration::from_secs_f64(Self::TAPRV_CLOSE_COMMAND_DISAGREE_TIMER)
            {
                self.taprv_closed_timer = Duration::default();
                true
            } else {
                self.taprv_closed_timer += context.delta();
                false
            }
        } else if !self.is_open && self.taprv_closed_disagrees {
            if self.taprv_closed_timer > Duration::from_secs_f64(Self::TIMER_RESET) {
                self.taprv_closed_timer = Duration::default();
                false
            } else {
                self.taprv_closed_timer += context.delta();
                true
            }
        } else {
            self.taprv_closed_disagrees
        }
    }

    fn duct_overheat(&self, zone_id: usize) -> bool {
        self.duct_overheat[zone_id]
    }

    fn duct_overheat_monitor(&self) -> bool {
        self.duct_overheat.iter().any(|&overheat| overheat)
    }

    fn taprv_disagree_status_monitor(&self) -> bool {
        self.taprv_open_disagrees || self.taprv_closed_disagrees
    }
}

#[derive(Default)]
pub struct TrimAirValveSignal {
    target_open_amount: Ratio,
}

impl PneumaticValveSignal for TrimAirValveSignal {
    fn new(target_open_amount: Ratio) -> Self {
        Self { target_open_amount }
    }

    fn target_open_amount(&self) -> Ratio {
        self.target_open_amount
    }
}

#[derive(Clone, Copy)]
pub struct TrimAirPressureRegulatingValveController {
    should_open_taprv: bool,
}

impl TrimAirPressureRegulatingValveController {
    fn new() -> Self {
        Self {
            should_open_taprv: false,
        }
    }

    fn update(&mut self, should_open_taprv: bool) {
        self.should_open_taprv = should_open_taprv
    }
}

impl ControllerSignal<TrimAirValveSignal> for TrimAirPressureRegulatingValveController {
    fn signal(&self) -> Option<TrimAirValveSignal> {
        if self.should_open_taprv {
            Some(TrimAirValveSignal::new(Ratio::new::<percent>(100.)))
        } else {
            Some(TrimAirValveSignal::new_closed())
        }
    }
}

#[derive(Clone, Copy)]
pub struct TrimAirValveController {
    tav_open_allowed: bool,
    pid: PidController,
}

impl TrimAirValveController {
    fn new() -> Self {
        Self {
            tav_open_allowed: false,
            pid: PidController::new(0.0002, 0.005, 0., 0., 1., 24., 1.),
        }
    }

    fn update(
        &mut self,
        context: &UpdateContext,
        open_allowed: bool,
        duct_temperature: ThermodynamicTemperature,
        duct_demand_temperature: ThermodynamicTemperature,
    ) {
        self.tav_open_allowed = open_allowed;
        if self.tav_open_allowed {
            self.pid
                .change_setpoint(duct_demand_temperature.get::<degree_celsius>());
            self.pid.next_control_output(
                duct_temperature.get::<degree_celsius>(),
                Some(context.delta()),
            );
        } else {
            self.pid.reset();
        }
    }
}

impl ControllerSignal<TrimAirValveSignal> for TrimAirValveController {
    fn signal(&self) -> Option<TrimAirValveSignal> {
        if self.tav_open_allowed {
            let target_open: Ratio = Ratio::new::<ratio>(self.pid.output());
            Some(TrimAirValveSignal::new(target_open))
        } else {
            Some(TrimAirValveSignal::new_closed())
        }
    }
}

pub enum CabinFansSignal {
    On,
    Off,
}

#[derive(Clone, Copy)]
pub struct CabinFanController<const ZONES: usize> {
    is_enabled: bool,
}

impl<const ZONES: usize> CabinFanController<ZONES> {
    fn new() -> Self {
        Self { is_enabled: false }
    }

    fn update(&mut self, acs_overhead: &impl AirConditioningOverheadShared) {
        self.is_enabled = acs_overhead.cabin_fans_is_on();
    }

    #[cfg(test)]
    fn is_enabled(&self) -> bool {
        self.is_enabled
    }
}

impl<const ZONES: usize> ControllerSignal<CabinFansSignal> for CabinFanController<ZONES> {
    fn signal(&self) -> Option<CabinFansSignal> {
        if self.is_enabled {
            Some(CabinFansSignal::On)
        } else {
            Some(CabinFansSignal::Off)
        }
    }
}

#[cfg(test)]
mod acs_controller_tests {
    use super::*;
    use crate::{
        air_conditioning::{
            cabin_air::CabinAirSimulation, Air, AirConditioningPack, CabinFan, MixerUnit,
            OutletAir, PressurizationConstants,
        },
        electrical::{test::TestElectricitySource, ElectricalBus, Electricity},
        overhead::{
            AutoManFaultPushButton, NormalOnPushButton, OnOffFaultPushButton, SpringLoadedSwitch,
            ValueKnob,
        },
        pneumatic::{
            valve::{DefaultValve, PneumaticExhaust},
            ControllablePneumaticValve, EngineModeSelector, PneumaticContainer, PneumaticPipe,
            Precooler, PressureTransducer,
        },
        shared::{
            arinc429::{Arinc429Word, SignStatus},
            AverageExt, PneumaticValve, PotentialOrigin,
        },
        simulation::{
            test::{ReadByName, SimulationTestBed, TestBed, WriteByName},
            Aircraft, Read, SimulationElement, SimulationElementVisitor, SimulatorReader,
            UpdateContext,
        },
    };
    use uom::si::{
        length::foot,
        mass::kilogram,
        pressure::{pascal, psi},
        thermodynamic_temperature::degree_celsius,
        velocity::knot,
        volume::cubic_meter,
    };

    struct TestAcsOverhead {
        selected_cabin_temperature: [ThermodynamicTemperature; 2],
        pack_pbs: [OnOffFaultPushButton; 2],
        hot_air_pb: bool,
        cabin_fans_pb: bool,
        flow_selector: OverheadFlowSelector,
    }

    impl TestAcsOverhead {
        fn new(context: &mut InitContext) -> Self {
            Self {
                selected_cabin_temperature: [ThermodynamicTemperature::new::<degree_celsius>(24.);
                    2],
                pack_pbs: [
                    OnOffFaultPushButton::new_on(context, "COND_PACK_1"),
                    OnOffFaultPushButton::new_on(context, "COND_PACK_2"),
                ],
                hot_air_pb: true,
                cabin_fans_pb: true,
                flow_selector: OverheadFlowSelector::Norm,
            }
        }

        fn set_pack_pushbutton_fault(&mut self, pb_has_fault: [bool; 2]) {
            self.pack_pbs
                .iter_mut()
                .enumerate()
                .for_each(|(index, pushbutton)| pushbutton.set_fault(pb_has_fault[index]));
        }

        fn set_selected_cabin_temperature(
            &mut self,
            selected_temperature: [ThermodynamicTemperature; 2],
        ) {
            self.selected_cabin_temperature = selected_temperature
        }
        fn set_hot_air_pb(&mut self, is_on: bool) {
            self.hot_air_pb = is_on;
        }
        fn set_cabin_fans_pb(&mut self, is_on: bool) {
            self.cabin_fans_pb = is_on;
        }
        fn set_flow_selector(&mut self, selector_position: f64) {
            self.flow_selector = match selector_position as u8 {
                0 => OverheadFlowSelector::Lo,
                1 => OverheadFlowSelector::Norm,
                2 => OverheadFlowSelector::Hi,
                _ => panic!("Overhead flow selector position not recognized."),
            }
        }
    }
    impl AirConditioningOverheadShared for TestAcsOverhead {
        fn selected_cabin_temperature(&self, zone_id: usize) -> ThermodynamicTemperature {
            self.selected_cabin_temperature[zone_id]
        }

        fn pack_pushbuttons_state(&self) -> Vec<bool> {
            self.pack_pbs.iter().map(|pack| pack.is_on()).collect()
        }

        fn hot_air_pushbutton_is_on(&self) -> bool {
            self.hot_air_pb
        }

        fn cabin_fans_is_on(&self) -> bool {
            self.cabin_fans_pb
        }

        fn flow_selector_position(&self) -> OverheadFlowSelector {
            self.flow_selector
        }
    }
    impl SimulationElement for TestAcsOverhead {
        fn accept<T: SimulationElementVisitor>(&mut self, visitor: &mut T) {
            accept_iterable!(self.pack_pbs, visitor);

            visitor.visit(self);
        }
    }

    struct TestAdirs {
        ground_speed: Velocity,
    }
    impl TestAdirs {
        fn new() -> Self {
            Self {
                ground_speed: Velocity::default(),
            }
        }

        fn set_ground_speed(&mut self, ground_speed: Velocity) {
            self.ground_speed = ground_speed;
        }
    }
    impl AdirsToAirCondInterface for TestAdirs {
        fn ground_speed(&self, __adiru_number: usize) -> Arinc429Word<Velocity> {
            Arinc429Word::new(self.ground_speed, SignStatus::NormalOperation)
        }
        fn true_airspeed(&self, _adiru_number: usize) -> Arinc429Word<Velocity> {
            Arinc429Word::new(Velocity::default(), SignStatus::NoComputedData)
        }
        fn baro_correction(&self, _adiru_number: usize) -> Arinc429Word<Pressure> {
            Arinc429Word::new(Pressure::default(), SignStatus::NoComputedData)
        }
        fn ambient_static_pressure(&self, _adiru_number: usize) -> Arinc429Word<Pressure> {
            Arinc429Word::new(Pressure::default(), SignStatus::NoComputedData)
        }
    }

    struct TestEngine {
        corrected_n1: Ratio,
    }
    impl TestEngine {
        fn new(engine_corrected_n1: Ratio) -> Self {
            Self {
                corrected_n1: engine_corrected_n1,
            }
        }
        fn set_engine_n1(&mut self, n: Ratio) {
            self.corrected_n1 = n;
        }
    }
    impl EngineCorrectedN1 for TestEngine {
        fn corrected_n1(&self) -> Ratio {
            self.corrected_n1
        }
    }

    struct TestPressurization {
        cabin_altitude: Length,
    }
    impl TestPressurization {
        fn new() -> Self {
            Self {
                cabin_altitude: Length::default(),
            }
        }

        fn set_cabin_altitude(&mut self, altitude: Length) {
            self.cabin_altitude = altitude;
        }
    }
    impl CabinAltitude for TestPressurization {
        fn altitude(&self) -> Length {
            self.cabin_altitude
        }
    }

    struct TestLgciu {
        compressed: bool,
    }
    impl TestLgciu {
        fn new(compressed: bool) -> Self {
            Self { compressed }
        }

        fn compressed(&self) -> bool {
            self.compressed
        }

        fn set_on_ground(&mut self, on_ground: bool) {
            self.compressed = on_ground;
        }
    }
    impl LgciuWeightOnWheels for TestLgciu {
        fn left_and_right_gear_compressed(&self, _treat_ext_pwr_as_ground: bool) -> bool {
            self.compressed
        }
        fn right_gear_compressed(&self, _treat_ext_pwr_as_ground: bool) -> bool {
            true
        }
        fn right_gear_extended(&self, _treat_ext_pwr_as_ground: bool) -> bool {
            false
        }
        fn left_gear_compressed(&self, _treat_ext_pwr_as_ground: bool) -> bool {
            true
        }
        fn left_gear_extended(&self, _treat_ext_pwr_as_ground: bool) -> bool {
            false
        }
        fn left_and_right_gear_extended(&self, _treat_ext_pwr_as_ground: bool) -> bool {
            false
        }
        fn nose_gear_compressed(&self, _treat_ext_pwr_as_ground: bool) -> bool {
            true
        }
        fn nose_gear_extended(&self, _treat_ext_pwr_as_ground: bool) -> bool {
            false
        }
    }

    struct TestEngineFirePushButtons {
        is_released: [bool; 2],
    }
    impl TestEngineFirePushButtons {
        fn new() -> Self {
            Self {
                is_released: [false, false],
            }
        }

        fn release(&mut self, engine_number: usize) {
            self.is_released[engine_number - 1] = true;
        }
    }
    impl EngineFirePushButtons for TestEngineFirePushButtons {
        fn is_released(&self, engine_number: usize) -> bool {
            self.is_released[engine_number - 1]
        }
    }

    struct TestPressurizationOverheadPanel {
        mode_sel: AutoManFaultPushButton,
        man_vs_ctl_switch: SpringLoadedSwitch,
        ldg_elev_knob: ValueKnob,
        ditching: NormalOnPushButton,
    }

    impl TestPressurizationOverheadPanel {
        pub fn new(context: &mut InitContext) -> Self {
            Self {
                mode_sel: AutoManFaultPushButton::new_auto(context, "PRESS_MODE_SEL"),
                man_vs_ctl_switch: SpringLoadedSwitch::new(context, "PRESS_MAN_VS_CTL"),
                ldg_elev_knob: ValueKnob::new_with_value(context, "PRESS_LDG_ELEV", -2000.),
                ditching: NormalOnPushButton::new_normal(context, "PRESS_DITCHING"),
            }
        }
    }

    impl SimulationElement for TestPressurizationOverheadPanel {
        fn accept<T: SimulationElementVisitor>(&mut self, visitor: &mut T) {
            self.mode_sel.accept(visitor);
            self.man_vs_ctl_switch.accept(visitor);
            self.ldg_elev_knob.accept(visitor);
            self.ditching.accept(visitor);

            visitor.visit(self);
        }
    }

    impl PressurizationOverheadShared for TestPressurizationOverheadPanel {
        fn is_in_man_mode(&self) -> bool {
            !self.mode_sel.is_auto()
        }

        fn ditching_is_on(&self) -> bool {
            self.ditching.is_on()
        }

        fn ldg_elev_is_auto(&self) -> bool {
            let margin = 100.;
            (self.ldg_elev_knob.value() + 2000.).abs() < margin
        }

        fn ldg_elev_knob_value(&self) -> f64 {
            self.ldg_elev_knob.value()
        }
    }

    struct TestFadec {
        engine_1_state_id: VariableIdentifier,
        engine_2_state_id: VariableIdentifier,

        engine_1_state: EngineState,
        engine_2_state: EngineState,

        engine_mode_selector_id: VariableIdentifier,
        engine_mode_selector_position: EngineModeSelector,
    }
    impl TestFadec {
        fn new(context: &mut InitContext) -> Self {
            Self {
                engine_1_state_id: context.get_identifier("ENGINE_STATE:1".to_owned()),
                engine_2_state_id: context.get_identifier("ENGINE_STATE:2".to_owned()),
                engine_1_state: EngineState::Off,
                engine_2_state: EngineState::Off,
                engine_mode_selector_id: context
                    .get_identifier("TURB ENG IGNITION SWITCH EX1:1".to_owned()),
                engine_mode_selector_position: EngineModeSelector::Norm,
            }
        }

        fn engine_state(&self, number: usize) -> EngineState {
            match number {
                1 => self.engine_1_state,
                2 => self.engine_2_state,
                _ => panic!("Invalid engine number"),
            }
        }

        fn engine_mode_selector(&self) -> EngineModeSelector {
            self.engine_mode_selector_position
        }
    }
    impl SimulationElement for TestFadec {
        fn read(&mut self, reader: &mut SimulatorReader) {
            self.engine_1_state = reader.read(&self.engine_1_state_id);
            self.engine_2_state = reader.read(&self.engine_2_state_id);
            self.engine_mode_selector_position = reader.read(&self.engine_mode_selector_id);
        }
    }

    struct TestPneumatic {
        apu_bleed: TestApuBleed,
        apu_bleed_air_valve: DefaultValve,
        engine_bleed: [TestEngineBleed; 2],
        cross_bleed_valve: DefaultValve,
        fadec: TestFadec,
        packs: [TestPneumaticPackComplex; 2],
    }

    impl TestPneumatic {
        fn new(context: &mut InitContext) -> Self {
            Self {
                apu_bleed: TestApuBleed::new(),
                apu_bleed_air_valve: DefaultValve::new_closed(),
                engine_bleed: [TestEngineBleed::new(), TestEngineBleed::new()],
                cross_bleed_valve: DefaultValve::new_closed(),
                fadec: TestFadec::new(context),
                packs: [
                    TestPneumaticPackComplex::new(1, ElectricalBusType::DirectCurrent(1)),
                    TestPneumaticPackComplex::new(2, ElectricalBusType::DirectCurrent(2)),
                ],
            }
        }

        fn update(
            &mut self,
            context: &UpdateContext,
            pack_flow_valve_signals: [&impl PackFlowControllers; 2],
            engine_bleed: [&impl EngineCorrectedN1; 2],
        ) {
            let apu_bleed_is_on = self.apu_bleed_is_on();

            self.engine_bleed.iter_mut().for_each(|b| {
                b.update(context, engine_bleed, apu_bleed_is_on);
                self.apu_bleed_air_valve
                    .update_move_fluid(context, &mut self.apu_bleed, b);
            });
            self.packs
                .iter_mut()
                .zip(self.engine_bleed.iter_mut())
                .enumerate()
                .for_each(|(id, (pack, engine_bleed))| {
                    pack.update(context, engine_bleed, pack_flow_valve_signals[id])
                });
        }

        fn set_apu_bleed_air_valve_open(&mut self) {
            self.apu_bleed_air_valve = DefaultValve::new_open();
        }

        fn set_apu_bleed_air_valve_closed(&mut self) {
            self.apu_bleed_air_valve = DefaultValve::new_closed();
        }

        fn set_cross_bleed_valve_open(&mut self) {
            self.cross_bleed_valve = DefaultValve::new_open();
        }
        fn packs(&mut self) -> &mut [TestPneumaticPackComplex; 2] {
            &mut self.packs
        }
    }

    impl PneumaticBleed for TestPneumatic {
        fn apu_bleed_is_on(&self) -> bool {
            self.apu_bleed_air_valve.is_open()
        }
        fn engine_crossbleed_is_on(&self) -> bool {
            self.cross_bleed_valve.is_open()
        }
    }
    impl EngineStartState for TestPneumatic {
        fn engine_state(&self, engine_number: usize) -> EngineState {
            self.fadec.engine_state(engine_number)
        }
        fn engine_mode_selector(&self) -> EngineModeSelector {
            self.fadec.engine_mode_selector()
        }
    }
    impl PackFlowValveState for TestPneumatic {
        fn pack_flow_valve_is_open(&self, pack_id: usize) -> bool {
            self.packs[pack_id - 1].pfv_open_amount() > Ratio::default()
        }
        fn pack_flow_valve_air_flow(&self, pack_id: usize) -> MassRate {
            self.packs[pack_id - 1].pack_flow_valve_air_flow()
        }
        fn pack_flow_valve_inlet_pressure(&self, pack_id: usize) -> Option<Pressure> {
            self.packs[pack_id - 1].pack_flow_valve_inlet_pressure()
        }
    }
    impl SimulationElement for TestPneumatic {
        fn accept<V: SimulationElementVisitor>(&mut self, visitor: &mut V) {
            self.fadec.accept(visitor);

            accept_iterable!(self.packs, visitor);

            visitor.visit(self);
        }
    }

    struct TestEngineBleed {
        precooler: Precooler,
        precooler_outlet_pipe: PneumaticPipe,
    }
    impl TestEngineBleed {
        fn new() -> Self {
            Self {
                precooler: Precooler::new(180. * 2.),
                precooler_outlet_pipe: PneumaticPipe::new(
                    Volume::new::<cubic_meter>(5.),
                    Pressure::new::<psi>(14.7),
                    ThermodynamicTemperature::new::<degree_celsius>(15.),
                ),
            }
        }

        fn update(
            &mut self,
            context: &UpdateContext,
            engine_bleed: [&impl EngineCorrectedN1; 2],
            apu_bleed_is_on: bool,
        ) {
            let mut precooler_inlet_pipe = if !apu_bleed_is_on
                && engine_bleed
                    .iter()
                    .any(|e| e.corrected_n1() > Ratio::new::<percent>(10.))
            {
                PneumaticPipe::new(
                    Volume::new::<cubic_meter>(8.),
                    Pressure::new::<psi>(44.),
                    ThermodynamicTemperature::new::<degree_celsius>(200.),
                )
            } else {
                PneumaticPipe::new(
                    Volume::new::<cubic_meter>(8.),
                    Pressure::new::<psi>(14.7),
                    ThermodynamicTemperature::new::<degree_celsius>(15.),
                )
            };
            let mut precooler_supply_pipe = if !apu_bleed_is_on
                && engine_bleed
                    .iter()
                    .any(|e| e.corrected_n1() > Ratio::new::<percent>(10.))
            {
                PneumaticPipe::new(
                    Volume::new::<cubic_meter>(16.),
                    Pressure::new::<psi>(14.7),
                    ThermodynamicTemperature::new::<degree_celsius>(200.),
                )
            } else {
                PneumaticPipe::new(
                    Volume::new::<cubic_meter>(16.),
                    Pressure::new::<psi>(14.7),
                    ThermodynamicTemperature::new::<degree_celsius>(15.),
                )
            };
            self.precooler.update(
                context,
                &mut precooler_inlet_pipe,
                &mut precooler_supply_pipe,
                &mut self.precooler_outlet_pipe,
            );
        }
    }
    impl PneumaticContainer for TestEngineBleed {
        fn pressure(&self) -> Pressure {
            self.precooler_outlet_pipe.pressure()
        }

        fn volume(&self) -> Volume {
            self.precooler_outlet_pipe.volume()
        }

        fn temperature(&self) -> ThermodynamicTemperature {
            self.precooler_outlet_pipe.temperature()
        }

        fn mass(&self) -> Mass {
            self.precooler_outlet_pipe.mass()
        }

        fn change_fluid_amount(
            &mut self,
            fluid_amount: Mass,
            fluid_temperature: ThermodynamicTemperature,
            fluid_pressure: Pressure,
        ) {
            self.precooler_outlet_pipe.change_fluid_amount(
                fluid_amount,
                fluid_temperature,
                fluid_pressure,
            )
        }

        fn update_temperature(&mut self, temperature: TemperatureInterval) {
            self.precooler_outlet_pipe.update_temperature(temperature);
        }
    }

    struct TestApuBleed {}
    impl TestApuBleed {
        fn new() -> Self {
            Self {}
        }
    }
    impl PneumaticContainer for TestApuBleed {
        fn pressure(&self) -> Pressure {
            Pressure::new::<psi>(50.)
        }

        fn volume(&self) -> Volume {
            // This is not accurate at all, but has to be able to supply more than the engines to satisfy the flow demand
            Volume::new::<cubic_meter>(20.)
        }

        fn temperature(&self) -> ThermodynamicTemperature {
            ThermodynamicTemperature::new::<degree_celsius>(165.)
        }

        fn mass(&self) -> Mass {
            Mass::new::<kilogram>(
                self.pressure().get::<pascal>() * self.volume().get::<cubic_meter>()
                    / (Self::GAS_CONSTANT_DRY_AIR * self.temperature().get::<kelvin>()),
            )
        }

        fn change_fluid_amount(
            &mut self,
            _fluid_amount: Mass,
            _fluid_temperature: ThermodynamicTemperature,
            _fluid_pressure: Pressure,
        ) {
        }
        fn update_temperature(&mut self, _temperature: TemperatureInterval) {}
    }

    struct TestPneumaticPackComplex {
        engine_number: usize,
        pack_container: PneumaticPipe,
        exhaust: PneumaticExhaust,
        pack_flow_valve: DefaultValve,
        pack_inlet_pressure_sensor: PressureTransducer,
    }
    impl TestPneumaticPackComplex {
        fn new(engine_number: usize, powered_by: ElectricalBusType) -> Self {
            Self {
                engine_number,
                pack_container: PneumaticPipe::new(
                    Volume::new::<cubic_meter>(2.),
                    Pressure::new::<psi>(14.7),
                    ThermodynamicTemperature::new::<degree_celsius>(15.),
                ),
                exhaust: PneumaticExhaust::new(0.3, 0.3, Pressure::new::<psi>(0.)),
                pack_flow_valve: DefaultValve::new_closed(),
                pack_inlet_pressure_sensor: PressureTransducer::new(powered_by),
            }
        }
        fn update(
            &mut self,
            context: &UpdateContext,
            from: &mut impl PneumaticContainer,
            pack_flow_valve_signals: &impl PackFlowControllers,
        ) {
            self.pack_flow_valve.update_open_amount(
                pack_flow_valve_signals.pack_flow_controller(self.engine_number),
            );
            self.pack_inlet_pressure_sensor.update(context, from);
            self.pack_flow_valve
                .update_move_fluid(context, from, &mut self.pack_container);
            self.exhaust
                .update_move_fluid(context, &mut self.pack_container);
        }
        fn pfv_open_amount(&self) -> Ratio {
            self.pack_flow_valve.open_amount()
        }
        fn pack_flow_valve_air_flow(&self) -> MassRate {
            self.pack_flow_valve.fluid_flow()
        }
        fn pack_flow_valve_inlet_pressure(&self) -> Option<Pressure> {
            self.pack_inlet_pressure_sensor.signal()
        }
    }
    impl PneumaticContainer for TestPneumaticPackComplex {
        fn pressure(&self) -> Pressure {
            self.pack_container.pressure()
        }

        fn volume(&self) -> Volume {
            self.pack_container.volume()
        }

        fn temperature(&self) -> ThermodynamicTemperature {
            self.pack_container.temperature()
        }

        fn mass(&self) -> Mass {
            self.pack_container.mass()
        }

        fn change_fluid_amount(
            &mut self,
            fluid_amount: Mass,
            fluid_temperature: ThermodynamicTemperature,
            fluid_pressure: Pressure,
        ) {
            self.pack_container
                .change_fluid_amount(fluid_amount, fluid_temperature, fluid_pressure)
        }

        fn update_temperature(&mut self, temperature: TemperatureInterval) {
            self.pack_container.update_temperature(temperature);
        }
    }
    impl SimulationElement for TestPneumaticPackComplex {
        fn accept<V: SimulationElementVisitor>(&mut self, visitor: &mut V) {
            self.pack_inlet_pressure_sensor.accept(visitor);
            self.pack_flow_valve.accept(visitor);

            visitor.visit(self);
        }
    }

    struct TestAirConditioningSystem {
        duct_temperature: Vec<ThermodynamicTemperature>,
        outlet_air: Air,
    }

    impl TestAirConditioningSystem {
        fn new() -> Self {
            Self {
                duct_temperature: vec![ThermodynamicTemperature::new::<degree_celsius>(24.); 2],
                outlet_air: Air::new(),
            }
        }

        fn update(
            &mut self,
            duct_temperature: Vec<ThermodynamicTemperature>,
            pack_flow: MassRate,
            trim_air_pressure: Pressure,
        ) {
            self.duct_temperature = duct_temperature;
            self.outlet_air.set_flow_rate(pack_flow);
            self.outlet_air.set_pressure(trim_air_pressure);
            self.outlet_air
                .set_temperature(self.duct_temperature.iter().average());
        }

        fn duct_temperature(&self) -> Vec<ThermodynamicTemperature> {
            self.duct_temperature.to_vec()
        }
    }

    impl DuctTemperature for TestAirConditioningSystem {
        fn duct_temperature(&self) -> Vec<ThermodynamicTemperature> {
            self.duct_temperature()
        }
    }

    impl OutletAir for TestAirConditioningSystem {
        fn outlet_air(&self) -> Air {
            self.outlet_air
        }
    }

    struct TestCabinAirSimulation {
        cabin_air_simulation: CabinAirSimulation<TestConstants, 2>,
        test_cabin_temperature: Option<Vec<ThermodynamicTemperature>>,
    }

    impl TestCabinAirSimulation {
        fn new(context: &mut InitContext) -> Self {
            Self {
                cabin_air_simulation: CabinAirSimulation::new(
                    context,
                    &[ZoneType::Cockpit, ZoneType::Cabin(1)],
                ),
                test_cabin_temperature: None,
            }
        }

        fn update(
            &mut self,
            context: &UpdateContext,
            air_conditioning_system: &(impl OutletAir + DuctTemperature),
            outflow_valve_open_amount: Ratio,
            safety_valve_open_amount: Ratio,
            lgciu_gear_compressed: bool,
            passengers: [u8; 2],
        ) {
            self.cabin_air_simulation.update(
                context,
                air_conditioning_system,
                outflow_valve_open_amount,
                safety_valve_open_amount,
                lgciu_gear_compressed,
                passengers,
                0,
            );
        }

        fn set_measured_temperature(&mut self, temperature: Vec<ThermodynamicTemperature>) {
            self.test_cabin_temperature = Some(temperature);
        }
    }

    impl CabinSimulation for TestCabinAirSimulation {
        fn cabin_temperature(&self) -> Vec<ThermodynamicTemperature> {
            if let Some(t) = &self.test_cabin_temperature {
                t.to_vec()
            } else {
                self.cabin_air_simulation.cabin_temperature()
            }
        }

        fn exterior_pressure(&self) -> Pressure {
            self.cabin_air_simulation.exterior_pressure()
        }

        fn cabin_pressure(&self) -> Pressure {
            self.cabin_air_simulation.cabin_pressure()
        }
    }

    impl SimulationElement for TestCabinAirSimulation {
        fn accept<V: SimulationElementVisitor>(&mut self, visitor: &mut V) {
            self.cabin_air_simulation.accept(visitor);

            visitor.visit(self);
        }
    }

    #[derive(Clone, Copy)]
    struct TestConstants;

    impl PressurizationConstants for TestConstants {
        const CABIN_VOLUME_CUBIC_METER: f64 = 139.; // m3
        const COCKPIT_VOLUME_CUBIC_METER: f64 = 9.; // m3
        const PRESSURIZED_FUSELAGE_VOLUME_CUBIC_METER: f64 = 330.; // m3
        const CABIN_LEAKAGE_AREA: f64 = 0.0003; // m2
        const OUTFLOW_VALVE_SIZE: f64 = 0.05; // m2
        const SAFETY_VALVE_SIZE: f64 = 0.02; //m2
        const DOOR_OPENING_AREA: f64 = 1.5; // m2

        const MAX_CLIMB_RATE: f64 = 750.; // fpm
        const MAX_CLIMB_RATE_IN_DESCENT: f64 = 500.; // fpm
        const MAX_DESCENT_RATE: f64 = -750.; // fpm
        const MAX_ABORT_DESCENT_RATE: f64 = -500.; //fpm
        const MAX_TAKEOFF_DELTA_P: f64 = 0.1; // PSI
        const MAX_CLIMB_DELTA_P: f64 = 8.06; // PSI
        const MAX_CLIMB_CABIN_ALTITUDE: f64 = 8050.; // feet
        const MAX_SAFETY_DELTA_P: f64 = 8.1; // PSI
        const MIN_SAFETY_DELTA_P: f64 = -0.5; // PSI
        const TAKEOFF_RATE: f64 = -400.;
        const DEPRESS_RATE: f64 = 500.;
        const EXCESSIVE_ALT_WARNING: f64 = 9550.; // feet
        const EXCESSIVE_RESIDUAL_PRESSURE_WARNING: f64 = 0.03; // PSI
        const LOW_DIFFERENTIAL_PRESSURE_WARNING: f64 = 1.45; // PSI
    }

    struct TestAircraft {
        acsc: [AirConditioningSystemController<2, 2>; 2],
        acs_overhead: TestAcsOverhead,
        adirs: TestAdirs,
        air_conditioning_system: TestAirConditioningSystem,
        cabin_fans: [CabinFan; 2],
        engine_1: TestEngine,
        engine_2: TestEngine,
        engine_fire_push_buttons: TestEngineFirePushButtons,
        mixer_unit: MixerUnit<2>,
        number_of_passengers: u8,
        packs: [AirConditioningPack; 2],
        pneumatic: TestPneumatic,
        pressurization: TestPressurization,
        pressurization_overhead: TestPressurizationOverheadPanel,
        lgciu1: TestLgciu,
        lgciu2: TestLgciu,
        cabin_air_simulation: TestCabinAirSimulation,
        trim_air_system: TrimAirSystem<2, 2>,
        powered_dc_source_1: TestElectricitySource,
        powered_ac_source_1: TestElectricitySource,
        powered_dc_source_2: TestElectricitySource,
        powered_ac_source_2: TestElectricitySource,
        powered_dc_ess_source: TestElectricitySource,
        dc_1_bus: ElectricalBus,
        ac_1_bus: ElectricalBus,
        dc_2_bus: ElectricalBus,
        ac_2_bus: ElectricalBus,
        dc_ess_bus: ElectricalBus,
    }
    impl TestAircraft {
        fn new(context: &mut InitContext) -> Self {
            let cabin_zones = [ZoneType::Cockpit, ZoneType::Cabin(1)];

            Self {
                acsc: [
                    AirConditioningSystemController::new(
                        context,
                        AcscId::Acsc1(Channel::ChannelOne),
                        &cabin_zones,
                        [
                            [
                                ElectricalBusType::AlternatingCurrent(1), // 103XP
                                ElectricalBusType::DirectCurrent(1),      // 101PP
                            ],
                            [
                                ElectricalBusType::AlternatingCurrent(2),  // 202XP
                                ElectricalBusType::DirectCurrentEssential, // 4PP
                            ],
                        ],
                    ),
                    AirConditioningSystemController::new(
                        context,
                        AcscId::Acsc2(Channel::ChannelOne),
                        &cabin_zones,
                        [
                            [
                                ElectricalBusType::AlternatingCurrent(1), // 101XP
                                ElectricalBusType::DirectCurrent(1),      // 103PP
                            ],
                            [
                                ElectricalBusType::AlternatingCurrent(2), // 204XP
                                ElectricalBusType::DirectCurrent(2),      // 206PP
                            ],
                        ],
                    ),
                ],
                acs_overhead: TestAcsOverhead::new(context),
                adirs: TestAdirs::new(),
                air_conditioning_system: TestAirConditioningSystem::new(),
                cabin_fans: [
                    CabinFan::new(1, ElectricalBusType::AlternatingCurrent(1)),
                    CabinFan::new(2, ElectricalBusType::AlternatingCurrent(2)),
                ],
                engine_1: TestEngine::new(Ratio::default()),
                engine_2: TestEngine::new(Ratio::default()),
                engine_fire_push_buttons: TestEngineFirePushButtons::new(),
                mixer_unit: MixerUnit::new(&cabin_zones),
                number_of_passengers: 0,
                packs: [
                    AirConditioningPack::new(Pack(1)),
                    AirConditioningPack::new(Pack(2)),
                ],
                pneumatic: TestPneumatic::new(context),
                pressurization: TestPressurization::new(),
                pressurization_overhead: TestPressurizationOverheadPanel::new(context),
                lgciu1: TestLgciu::new(false),
                lgciu2: TestLgciu::new(false),
                cabin_air_simulation: TestCabinAirSimulation::new(context),
                trim_air_system: TrimAirSystem::new(context, &cabin_zones, &[1]),
                powered_dc_source_1: TestElectricitySource::powered(
                    context,
                    PotentialOrigin::Battery(1),
                ),
                powered_ac_source_1: TestElectricitySource::powered(
                    context,
                    PotentialOrigin::EngineGenerator(1),
                ),
                powered_dc_source_2: TestElectricitySource::powered(
                    context,
                    PotentialOrigin::Battery(2),
                ),
                powered_ac_source_2: TestElectricitySource::powered(
                    context,
                    PotentialOrigin::EngineGenerator(2),
                ),
                powered_dc_ess_source: TestElectricitySource::powered(
                    context,
                    PotentialOrigin::StaticInverter,
                ),
                dc_1_bus: ElectricalBus::new(context, ElectricalBusType::DirectCurrent(1)),
                ac_1_bus: ElectricalBus::new(context, ElectricalBusType::AlternatingCurrent(1)),
                dc_2_bus: ElectricalBus::new(context, ElectricalBusType::DirectCurrent(2)),
                ac_2_bus: ElectricalBus::new(context, ElectricalBusType::AlternatingCurrent(2)),
                dc_ess_bus: ElectricalBus::new(context, ElectricalBusType::DirectCurrentEssential),
            }
        }

        fn set_ground_speed(&mut self, ground_speed: Velocity) {
            self.adirs.set_ground_speed(ground_speed);
        }

        fn set_engine_n1(&mut self, n: Ratio) {
            self.engine_1.set_engine_n1(n);
            self.engine_2.set_engine_n1(n);
        }

        fn set_engine_1_n1(&mut self, n: Ratio) {
            self.engine_1.set_engine_n1(n);
        }

        fn set_passengers(&mut self, passengers: u8) {
            self.number_of_passengers = passengers;
        }

        fn set_on_ground(&mut self, on_ground: bool) {
            self.lgciu1.set_on_ground(on_ground);
            self.lgciu2.set_on_ground(on_ground);
        }

        fn set_apu_bleed_air_valve_open(&mut self) {
            self.pneumatic.set_apu_bleed_air_valve_open();
        }

        fn set_apu_bleed_air_valve_closed(&mut self) {
            self.pneumatic.set_apu_bleed_air_valve_closed();
        }

        fn set_cross_bleed_valve_open(&mut self) {
            self.pneumatic.set_cross_bleed_valve_open();
        }

        fn set_measured_temperature(
            &mut self,
            new_measured_temperature: Vec<ThermodynamicTemperature>,
        ) {
            self.cabin_air_simulation
                .set_measured_temperature(new_measured_temperature);
        }

        fn unpower_dc_1_bus(&mut self) {
            self.powered_dc_source_1.unpower();
        }

        fn power_dc_1_bus(&mut self) {
            self.powered_dc_source_1.power();
        }

        fn unpower_ac_1_bus(&mut self) {
            self.powered_ac_source_1.unpower();
        }

        fn power_ac_1_bus(&mut self) {
            self.powered_ac_source_1.power();
        }

        fn unpower_dc_2_bus(&mut self) {
            self.powered_dc_source_2.unpower();
        }

        fn power_dc_2_bus(&mut self) {
            self.powered_dc_source_2.power();
        }

        fn unpower_ac_2_bus(&mut self) {
            self.powered_ac_source_2.unpower();
        }

        fn power_ac_2_bus(&mut self) {
            self.powered_ac_source_2.power();
        }

        fn unpower_dc_ess_bus(&mut self) {
            self.powered_dc_ess_source.unpower();
        }
    }
    impl Aircraft for TestAircraft {
        fn update_before_power_distribution(
            &mut self,
            _context: &UpdateContext,
            electricity: &mut Electricity,
        ) {
            electricity.supplied_by(&self.powered_dc_source_1);
            electricity.supplied_by(&self.powered_ac_source_1);
            electricity.supplied_by(&self.powered_dc_source_2);
            electricity.supplied_by(&self.powered_ac_source_2);
            electricity.supplied_by(&self.powered_dc_ess_source);
            electricity.flow(&self.powered_dc_source_1, &self.dc_1_bus);
            electricity.flow(&self.powered_ac_source_1, &self.ac_1_bus);
            electricity.flow(&self.powered_dc_source_2, &self.dc_2_bus);
            electricity.flow(&self.powered_ac_source_2, &self.ac_2_bus);
            electricity.flow(&self.powered_dc_ess_source, &self.dc_ess_bus)
        }

        fn update_after_power_distribution(&mut self, context: &UpdateContext) {
            let lgciu_gears_compressed = self.lgciu1.compressed() && self.lgciu2.compressed();

            for acsc in self.acsc.iter_mut() {
                acsc.update(
                    context,
                    &self.adirs,
                    &self.acs_overhead,
                    &self.cabin_air_simulation,
                    [&self.engine_1, &self.engine_2],
                    &self.engine_fire_push_buttons,
                    &self.pneumatic,
                    &self.pneumatic_overhead,
                    &self.pressurization,
                    &self.pressurization_overhead,
                    [&self.lgciu1, &self.lgciu2],
                    &self.trim_air_system,
                );
            }

            self.pneumatic.update(
                context,
                [&self.acsc[0], &self.acsc[1]],
                [&self.engine_1, &self.engine_2],
<<<<<<< HEAD
=======
                &self.engine_fire_push_buttons,
                &self.pneumatic,
                &self.pressurization,
                &self.pressurization_overhead,
                [&self.lgciu1, &self.lgciu2],
                &self.trim_air_system,
>>>>>>> 8feee4ef
            );
            self.trim_air_system
                .mix_packs_air_update(self.pneumatic.packs());

            self.cabin_air_simulation.update(
                context,
                &self.air_conditioning_system,
                Ratio::new::<percent>(10.),
                Ratio::new::<percent>(0.),
                lgciu_gears_compressed,
                [0, self.number_of_passengers / 2],
            );

            let pack_flow = [0, 1].map(|id| self.acsc[id].individual_pack_flow());

            let duct_demand_temperature = vec![
                self.acsc[0].duct_demand_temperature()[0],
                self.acsc[1].duct_demand_temperature()[1],
            ];

            [0, 1].iter().for_each(|&id| {
                self.packs[id].update(
                    context,
                    pack_flow[id],
                    &duct_demand_temperature,
                    self.acsc[id].both_channels_failure(),
                )
            });

            // Fan monitors by ACSC 2
            for fan in self.cabin_fans.iter_mut() {
                fan.update(
                    &self.cabin_air_simulation,
                    &self.acsc[1].cabin_fans_controller(),
                );
            }
            let mut mixer_intakes: Vec<&dyn OutletAir> = vec![&self.packs[0], &self.packs[1]];
            for fan in self.cabin_fans.iter() {
                mixer_intakes.push(fan)
            }
            self.mixer_unit.update(mixer_intakes);

            self.trim_air_system.update(
                context,
                &self.mixer_unit,
                &[
                    &self.acsc[0].trim_air_pressure_regulating_valve_controller(),
                    &self.acsc[1].trim_air_pressure_regulating_valve_controller(),
                ],
                &[&self.acsc[0], &self.acsc[1]],
            );

<<<<<<< HEAD
            self.acs_overhead.set_pack_pushbutton_fault([
                self.acsc[0].pack_fault_determination(&self.pneumatic),
                self.acsc[1].pack_fault_determination(&self.pneumatic),
            ]);
=======
            self.acs_overhead
                .set_pack_pushbutton_fault(self.acsc.pack_fault_determination());
>>>>>>> 8feee4ef

            self.air_conditioning_system.update(
                self.trim_air_system.duct_temperature(),
                self.acsc[0].individual_pack_flow() + self.acsc[1].individual_pack_flow(),
                self.trim_air_system.trim_air_outlet_pressure(),
            );
        }
    }

    impl SimulationElement for TestAircraft {
        fn accept<V: SimulationElementVisitor>(&mut self, visitor: &mut V) {
            accept_iterable!(self.acsc, visitor);
            self.acs_overhead.accept(visitor);
            self.cabin_air_simulation.accept(visitor);
            self.pneumatic.accept(visitor);
            self.pressurization_overhead.accept(visitor);
            self.trim_air_system.accept(visitor);
            accept_iterable!(self.cabin_fans, visitor);

            visitor.visit(self);
        }
    }

    struct ACSCTestBed {
        test_bed: SimulationTestBed<TestAircraft>,
    }
    impl ACSCTestBed {
        fn new() -> Self {
            let mut test_bed = ACSCTestBed {
                test_bed: SimulationTestBed::new(TestAircraft::new),
            };
            test_bed.command_ground_speed(Velocity::new::<knot>(0.));
            test_bed.set_indicated_altitude(Length::new::<foot>(0.));
            test_bed.set_ambient_temperature(ThermodynamicTemperature::new::<degree_celsius>(24.));
            test_bed.command_pax_quantity(0);
            test_bed.command_pack_flow_selector_position(1.);

            test_bed
        }

        fn and(self) -> Self {
            self
        }

        fn run_and(mut self) -> Self {
            self.run();
            self
        }

        fn and_run(mut self) -> Self {
            self.run();
            self
        }

        fn with(self) -> Self {
            self
        }

        fn iterate(mut self, iterations: usize) -> Self {
            for _ in 0..iterations {
                self.run();
            }
            self
        }

        fn iterate_with_delta(mut self, iterations: usize, delta: Duration) -> Self {
            for _ in 0..iterations {
                self.run_with_delta(delta);
            }
            self
        }

        fn on_ground(mut self) -> Self {
            self.command(|a| a.set_engine_n1(Ratio::new::<percent>(15.)));
            self.command(|a| a.set_on_ground(true));
            self.run();
            self
        }

        fn in_flight(mut self) -> Self {
            self.command(|a| a.set_engine_n1(Ratio::new::<percent>(60.)));
            self.command(|a| a.set_on_ground(false));
            self.command_ground_speed(Velocity::new::<knot>(250.));
            self.run();
            self
        }

        fn engine_in_take_off(mut self) -> Self {
            self.command(|a| a.set_engine_n1(Ratio::new::<percent>(71.)));
            self
        }

        fn engine_idle(mut self) -> Self {
            self.command(|a| a.set_engine_n1(Ratio::new::<percent>(15.)));
            self
        }

        fn one_engine_on(mut self) -> Self {
            self.command(|a| a.set_engine_1_n1(Ratio::new::<percent>(15.)));
            self
        }

        fn landing_gear_compressed(mut self) -> Self {
            self.command(|a| a.set_on_ground(true));
            self
        }

        fn landing_gear_not_compressed(mut self) -> Self {
            self.command(|a| a.set_on_ground(false));
            self
        }

        fn both_packs_on(mut self) -> Self {
            self.command_pack_1_pb_position(true);
            self.command_pack_2_pb_position(true);
            self
        }

        fn both_packs_off(mut self) -> Self {
            self.command_pack_1_pb_position(false);
            self.command_pack_2_pb_position(false);
            self
        }

        fn ac_state_is_initialisation(&self) -> bool {
            matches!(
                self.query(|a| a.acsc[0].aircraft_state),
                AirConditioningStateManager::Initialisation(_)
            )
        }

        fn ac_state_is_on_ground(&self) -> bool {
            matches!(
                self.query(|a| a.acsc[0].aircraft_state),
                AirConditioningStateManager::OnGround(_)
            )
        }

        fn ac_state_is_begin_takeoff(&self) -> bool {
            matches!(
                self.query(|a| a.acsc[0].aircraft_state),
                AirConditioningStateManager::BeginTakeOff(_)
            )
        }

        fn ac_state_is_end_takeoff(&self) -> bool {
            matches!(
                self.query(|a| a.acsc[0].aircraft_state),
                AirConditioningStateManager::EndTakeOff(_)
            )
        }

        fn ac_state_is_in_flight(&self) -> bool {
            matches!(
                self.query(|a| a.acsc[0].aircraft_state),
                AirConditioningStateManager::InFlight(_)
            )
        }

        fn ac_state_is_begin_landing(&self) -> bool {
            matches!(
                self.query(|a| a.acsc[0].aircraft_state),
                AirConditioningStateManager::BeginLanding(_)
            )
        }

        fn ac_state_is_end_landing(&self) -> bool {
            matches!(
                self.query(|a| a.acsc[0].aircraft_state),
                AirConditioningStateManager::EndLanding(_)
            )
        }

        fn unpowered_dc_1_bus(mut self) -> Self {
            self.command(|a| a.unpower_dc_1_bus());
            self
        }

        fn powered_dc_1_bus(mut self) -> Self {
            self.command(|a| a.power_dc_1_bus());
            self
        }

        fn unpowered_ac_1_bus(mut self) -> Self {
            self.command(|a| a.unpower_ac_1_bus());
            self
        }

        fn powered_ac_1_bus(mut self) -> Self {
            self.command(|a| a.power_ac_1_bus());
            self
        }

        fn unpowered_dc_2_bus(mut self) -> Self {
            self.command(|a| a.unpower_dc_2_bus());
            self
        }

        fn powered_dc_2_bus(mut self) -> Self {
            self.command(|a| a.power_dc_2_bus());
            self
        }

        fn unpowered_ac_2_bus(mut self) -> Self {
            self.command(|a| a.unpower_ac_2_bus());
            self
        }

        fn powered_ac_2_bus(mut self) -> Self {
            self.command(|a| a.power_ac_2_bus());
            self
        }

        fn unpowered_dc_ess_bus(mut self) -> Self {
            self.command(|a| a.unpower_dc_ess_bus());
            self
        }

        fn hot_air_pb_on(mut self, value: bool) -> Self {
            self.command(|a| a.acs_overhead.set_hot_air_pb(value));
            self
        }

        fn cab_fans_pb_on(mut self, value: bool) -> Self {
            self.command(|a| a.acs_overhead.set_cabin_fans_pb(value));
            self
        }

        fn command_selected_temperature(
            mut self,
            temp_array: [ThermodynamicTemperature; 2],
        ) -> Self {
            self.command(|a| a.acs_overhead.set_selected_cabin_temperature(temp_array));
            self
        }

        fn command_fwd_selected_temperature(
            mut self,
            temperature: ThermodynamicTemperature,
        ) -> Self {
            self.write_by_name(
                "OVHD_COND_FWD_SELECTOR_KNOB",
                (temperature.get::<degree_celsius>() - 18.) / 0.04,
            );
            self
        }

        fn command_measured_temperature(&mut self, temp_array: [ThermodynamicTemperature; 2]) {
            self.command(|a| a.set_measured_temperature(temp_array.to_vec()));
        }

        fn command_pax_quantity(&mut self, pax_quantity: u8) {
            self.command(|a| a.set_passengers(pax_quantity));
        }

        fn command_cabin_altitude(&mut self, altitude: Length) {
            self.command(|a| a.pressurization.set_cabin_altitude(altitude));
        }

        fn command_pack_flow_selector_position(&mut self, value: f64) {
            self.command(|a| a.acs_overhead.set_flow_selector(value));
        }

        fn command_pack_1_pb_position(&mut self, value: bool) {
            self.write_by_name("OVHD_COND_PACK_1_PB_IS_ON", value);
        }

        fn command_pack_2_pb_position(&mut self, value: bool) {
            self.write_by_name("OVHD_COND_PACK_2_PB_IS_ON", value);
        }

        fn command_apu_bleed_on(&mut self) {
            self.command(|a| a.set_apu_bleed_air_valve_open());
        }

        fn command_apu_bleed_off(&mut self) {
            self.command(|a| a.set_apu_bleed_air_valve_closed());
        }

        fn command_eng_mode_selector(&mut self, mode: EngineModeSelector) {
            self.write_by_name("TURB ENG IGNITION SWITCH EX1:1", mode);
        }

        fn command_engine_in_start_mode(&mut self) {
            self.write_by_name("ENGINE_STATE:1", 2);
            self.write_by_name("ENGINE_STATE:2", 2);
        }

        fn command_engine_on_fire(&mut self) {
            self.command(|a| a.engine_fire_push_buttons.release(1));
            self.command(|a| a.engine_fire_push_buttons.release(2));
        }

        fn command_ditching_on(&mut self) {
            self.write_by_name("OVHD_PRESS_DITCHING_PB_IS_ON", true);
        }

        fn command_crossbleed_on(&mut self) {
            self.command(|a| a.set_cross_bleed_valve_open());
        }

        fn command_ground_speed(&mut self, ground_speed: Velocity) {
            self.command(|a| a.set_ground_speed(ground_speed));
        }

        fn measured_temperature(&mut self) -> ThermodynamicTemperature {
            self.read_by_name("COND_FWD_TEMP")
        }

        fn duct_demand_temperature(&self) -> Vec<ThermodynamicTemperature> {
            vec![
                self.query(|a| a.acsc[0].duct_demand_temperature()[0]),
                self.query(|a| a.acsc[1].duct_demand_temperature())[1],
            ]
        }

        fn duct_temperature(&self) -> Vec<ThermodynamicTemperature> {
            self.query(|a| a.trim_air_system.duct_temperature())
        }

        fn pack_flow(&self) -> MassRate {
            self.query(|a| {
                a.pneumatic.pack_flow_valve_air_flow(1) + a.pneumatic.pack_flow_valve_air_flow(2)
            })
        }

        fn pack_1_has_fault(&mut self) -> bool {
            self.read_by_name("OVHD_COND_PACK_1_PB_HAS_FAULT")
        }

        fn pack_2_has_fault(&mut self) -> bool {
            self.read_by_name("OVHD_COND_PACK_2_PB_HAS_FAULT")
        }

        fn trim_air_system_controller_is_enabled(&self) -> bool {
            self.query(|a| {
                a.acsc[0].trim_air_pressure_regulating_valve_is_open()
                    && a.acsc[1].trim_air_pressure_regulating_valve_is_open()
            })
        }

        fn trim_air_system_outlet_air(&self, id: usize) -> Air {
            self.query(|a| a.trim_air_system.trim_air_valves[id].outlet_air())
        }

        fn trim_air_system_outlet_temp(&self) -> ThermodynamicTemperature {
            self.query(|a| a.trim_air_system.duct_temperature()[0])
        }

        fn trim_air_system_outlet_pressure(&self) -> Pressure {
            self.query(|a| a.trim_air_system.outlet_air.pressure())
        }

        fn trim_air_valves_open_amount(&self) -> [Ratio; 2] {
            self.query(|a| a.trim_air_system.trim_air_valves_open_amount())
        }

        fn mixer_unit_controller_is_enabled(&self) -> bool {
            self.query(|a| a.acsc[0].cabin_fans_controller.is_enabled())
        }

        fn mixer_unit_outlet_air(&self) -> Air {
            self.query(|a| a.mixer_unit.outlet_air())
        }

        fn trim_air_high_pressure(&self) -> bool {
            self.query(|a| a.trim_air_system.trim_air_high_pressure())
        }
    }

    impl TestBed for ACSCTestBed {
        type Aircraft = TestAircraft;

        fn test_bed(&self) -> &SimulationTestBed<TestAircraft> {
            &self.test_bed
        }

        fn test_bed_mut(&mut self) -> &mut SimulationTestBed<TestAircraft> {
            &mut self.test_bed
        }
    }

    fn test_bed() -> ACSCTestBed {
        ACSCTestBed::new()
    }

    mod ac_state_manager_tests {
        use super::*;

        #[test]
        fn acstate_starts_non_initialised() {
            let test_bed = test_bed();

            assert!(test_bed.ac_state_is_initialisation());
        }

        #[test]
        fn acstate_changes_to_in_flight_from_initialised() {
            let test_bed = test_bed().in_flight();

            assert!(test_bed.ac_state_is_in_flight());
        }

        #[test]
        fn acstate_changes_to_ground_from_initialised() {
            let test_bed = test_bed().on_ground();

            assert!(test_bed.ac_state_is_on_ground());
        }

        #[test]
        fn acstate_changes_to_begin_takeoff_from_ground() {
            let mut test_bed = test_bed()
                .on_ground()
                .with()
                .landing_gear_compressed()
                .and()
                .engine_in_take_off();

            test_bed.run();

            assert!(test_bed.ac_state_is_begin_takeoff());
        }

        #[test]
        fn acstate_changes_to_end_takeoff_from_begin_takeoff() {
            let mut test_bed = test_bed()
                .on_ground()
                .with()
                .landing_gear_compressed()
                .and()
                .engine_in_take_off()
                .and_run();

            test_bed.command_ground_speed(Velocity::new::<knot>(71.));
            test_bed.run();

            assert!(test_bed.ac_state_is_end_takeoff());
        }

        #[test]
        fn acstate_changes_to_end_takeoff_from_begin_takeoff_by_timeout() {
            let mut test_bed = test_bed()
                .on_ground()
                .with()
                .landing_gear_compressed()
                .and()
                .engine_in_take_off()
                .and_run();

            test_bed.run_with_delta(Duration::from_secs(36));
            test_bed.run();

            assert!(test_bed.ac_state_is_end_takeoff());
        }

        #[test]
        fn acstate_does_not_change_to_end_takeoff_from_begin_takeoff_before_timeout() {
            let mut test_bed = test_bed()
                .on_ground()
                .with()
                .landing_gear_compressed()
                .and()
                .engine_in_take_off()
                .and_run();

            test_bed.run_with_delta(Duration::from_secs(33));
            test_bed.run();

            assert!(test_bed.ac_state_is_begin_takeoff());
        }

        #[test]
        fn acstate_changes_to_in_flight_from_end_takeoff() {
            let mut test_bed = test_bed()
                .on_ground()
                .with()
                .landing_gear_compressed()
                .and()
                .engine_in_take_off()
                .and_run();

            test_bed.command_ground_speed(Velocity::new::<knot>(71.));
            test_bed.run();

            test_bed = test_bed.landing_gear_not_compressed();
            test_bed.run();

            assert!(test_bed.ac_state_is_in_flight());
        }

        #[test]
        fn acstate_changes_to_in_flight_from_end_takeoff_by_timeout() {
            let mut test_bed = test_bed()
                .on_ground()
                .with()
                .landing_gear_compressed()
                .and()
                .engine_in_take_off()
                .and_run();

            test_bed.command_ground_speed(Velocity::new::<knot>(71.));
            test_bed.run();

            test_bed.run_with_delta(Duration::from_secs(11));
            test_bed.run();

            assert!(test_bed.ac_state_is_in_flight());
        }

        #[test]
        fn acstate_does_not_change_to_in_flight_from_end_takeoff_before_timeout() {
            let mut test_bed = test_bed()
                .on_ground()
                .with()
                .landing_gear_compressed()
                .and()
                .engine_in_take_off()
                .and_run();

            test_bed.command_ground_speed(Velocity::new::<knot>(71.));
            test_bed.run();

            test_bed.run_with_delta(Duration::from_secs(9));
            test_bed.run();

            assert!(test_bed.ac_state_is_end_takeoff());
        }

        #[test]
        fn acstate_changes_to_begin_landing_from_in_flight() {
            let test_bed = test_bed()
                .in_flight()
                .with()
                .landing_gear_compressed()
                .and()
                .engine_idle()
                .and_run();

            assert!(test_bed.ac_state_is_begin_landing());
        }

        #[test]
        fn acstate_changes_to_end_landing_from_begin_landing() {
            let mut test_bed = test_bed()
                .in_flight()
                .with()
                .landing_gear_compressed()
                .and()
                .engine_idle()
                .and_run();

            test_bed.command_ground_speed(Velocity::new::<knot>(69.));
            test_bed.run();

            assert!(test_bed.ac_state_is_end_landing());
        }

        #[test]
        fn acstate_changes_to_end_landing_from_begin_landing_by_timeout() {
            let mut test_bed = test_bed()
                .in_flight()
                .with()
                .landing_gear_compressed()
                .and()
                .engine_idle()
                .and_run();

            test_bed.run_with_delta(Duration::from_secs(36));
            test_bed.run();

            assert!(test_bed.ac_state_is_end_landing());
        }

        #[test]
        fn acstate_does_not_change_to_end_landing_from_begin_landing_before_timeout() {
            let mut test_bed = test_bed()
                .in_flight()
                .with()
                .landing_gear_compressed()
                .and()
                .engine_idle()
                .and_run();

            test_bed.run_with_delta(Duration::from_secs(33));
            test_bed.run();

            assert!(test_bed.ac_state_is_begin_landing());
        }

        #[test]
        fn acstate_changes_to_on_ground_from_end_landing_by_timeout() {
            let mut test_bed = test_bed()
                .in_flight()
                .with()
                .landing_gear_compressed()
                .and()
                .engine_idle()
                .and_run();

            test_bed.command_ground_speed(Velocity::new::<knot>(69.));
            test_bed.run();

            test_bed.run_with_delta(Duration::from_secs(11));
            test_bed.run();

            assert!(test_bed.ac_state_is_on_ground());
        }

        #[test]
        fn acstate_does_not_change_to_on_ground_from_end_landing_before_timeout() {
            let mut test_bed = test_bed()
                .in_flight()
                .with()
                .landing_gear_compressed()
                .and()
                .engine_idle()
                .and_run();

            test_bed.command_ground_speed(Velocity::new::<knot>(69.));
            test_bed.run();

            test_bed.run_with_delta(Duration::from_secs(9));
            test_bed.run();

            assert!(test_bed.ac_state_is_end_landing());
        }
    }

    mod air_conditioning_system_controller_tests {
        use super::*;

        #[test]
        fn trim_air_achieves_selected_temperature() {
            let mut test_bed = test_bed()
                .with()
                .both_packs_on()
                .and()
                .engine_idle()
                .and()
                .command_selected_temperature([
                    ThermodynamicTemperature::new::<degree_celsius>(24.),
                    ThermodynamicTemperature::new::<degree_celsius>(26.),
                ])
                .iterate(1000);

            assert!((test_bed.measured_temperature().get::<degree_celsius>() - 26.).abs() < 1.);
        }

        #[test]
        fn unpowering_one_lane_has_no_effect() {
            let mut test_bed = test_bed()
                .with()
                .both_packs_on()
                .and()
                .engine_idle()
                .and()
                .command_selected_temperature([
                    ThermodynamicTemperature::new::<degree_celsius>(24.),
                    ThermodynamicTemperature::new::<degree_celsius>(26.),
                ])
                .unpowered_ac_1_bus()
                .iterate(1000);

            assert!((test_bed.measured_temperature().get::<degree_celsius>() - 26.).abs() < 1.);
        }

        #[test]
        fn failing_one_lane_has_no_effect() {
            let mut test_bed = test_bed()
                .with()
                .both_packs_on()
                .and()
                .engine_idle()
                .and()
                .command_selected_temperature([
                    ThermodynamicTemperature::new::<degree_celsius>(24.),
                    ThermodynamicTemperature::new::<degree_celsius>(26.),
                ]);

            test_bed.fail(FailureType::Acsc(AcscId::Acsc1(Channel::ChannelOne)));
            test_bed = test_bed.iterate(1000);

            assert!((test_bed.measured_temperature().get::<degree_celsius>() - 26.).abs() < 1.);
        }

        #[test]
        fn unpowering_both_lanes_shuts_off_pack() {
            let mut test_bed = test_bed()
                .with()
                .both_packs_on()
                .and()
                .engine_idle()
                .and()
                .command_selected_temperature([
                    ThermodynamicTemperature::new::<degree_celsius>(24.),
                    ThermodynamicTemperature::new::<degree_celsius>(26.),
                ])
                .unpowered_ac_1_bus()
                .unpowered_dc_2_bus()
                .iterate(1000);

            assert_eq!(test_bed.trim_air_valves_open_amount()[1], Ratio::default());
            assert!(!test_bed.trim_air_system_controller_is_enabled());
            assert!((test_bed.measured_temperature().get::<degree_celsius>() - 26.).abs() > 1.);
        }

        #[test]
        fn failing_both_lanes_shuts_off_pack() {
            let mut test_bed = test_bed()
                .with()
                .both_packs_on()
                .and()
                .engine_idle()
                .and()
                .command_selected_temperature([
                    ThermodynamicTemperature::new::<degree_celsius>(24.),
                    ThermodynamicTemperature::new::<degree_celsius>(26.),
                ]);

            test_bed.fail(FailureType::Acsc(AcscId::Acsc2(Channel::ChannelOne)));
            test_bed.fail(FailureType::Acsc(AcscId::Acsc2(Channel::ChannelTwo)));
            test_bed = test_bed.iterate(1000);

            assert_eq!(test_bed.trim_air_valves_open_amount()[1], Ratio::default());
            assert!(!test_bed.trim_air_system_controller_is_enabled());
            assert!((test_bed.measured_temperature().get::<degree_celsius>() - 26.).abs() > 1.);
        }

        #[test]
        fn unpowering_opposite_acsc_doesnt_shut_off_pack() {
            let mut test_bed = test_bed()
                .with()
                .both_packs_on()
                .and()
                .engine_idle()
                .and()
                .command_selected_temperature([
                    ThermodynamicTemperature::new::<degree_celsius>(24.),
                    ThermodynamicTemperature::new::<degree_celsius>(26.),
                ])
                .unpowered_ac_1_bus()
                .unpowered_dc_1_bus()
                .unpowered_dc_ess_bus()
                .iterate(1000);

            assert_ne!(test_bed.pack_flow(), MassRate::default());
            assert!((test_bed.measured_temperature().get::<degree_celsius>() - 24.).abs() < 1.);
        }

        #[test]
        fn failing_opposite_acsc_doesnt_shut_off_pack() {
            let mut test_bed = test_bed()
                .with()
                .both_packs_on()
                .and()
                .engine_idle()
                .and()
                .command_selected_temperature([
                    ThermodynamicTemperature::new::<degree_celsius>(24.),
                    ThermodynamicTemperature::new::<degree_celsius>(26.),
                ]);

            test_bed.fail(FailureType::Acsc(AcscId::Acsc1(Channel::ChannelOne)));
            test_bed.fail(FailureType::Acsc(AcscId::Acsc1(Channel::ChannelTwo)));
            test_bed = test_bed.iterate(1000);

            assert_ne!(test_bed.pack_flow(), MassRate::default());
            assert!((test_bed.measured_temperature().get::<degree_celsius>() - 24.).abs() < 1.);
        }
    }

    mod zone_controller_tests {
        use super::*;

        const A320_ZONE_IDS: [&str; 2] = ["CKPT", "FWD"];

        #[test]
        fn duct_demand_temperature_starts_at_24_c_in_all_zones() {
            let test_bed = test_bed();

            for id in 0..A320_ZONE_IDS.len() {
                assert_eq!(
                    test_bed.duct_demand_temperature()[id],
                    ThermodynamicTemperature::new::<degree_celsius>(24.)
                );
            }
        }

        #[test]
        fn duct_temp_starts_and_stays_at_24_c_with_no_input() {
            let mut test_bed = test_bed()
                .with()
                .both_packs_off()
                .and()
                .cab_fans_pb_on(false)
                .command_selected_temperature(
                    [ThermodynamicTemperature::new::<degree_celsius>(24.); 2],
                );

            test_bed.command_measured_temperature(
                [ThermodynamicTemperature::new::<degree_celsius>(24.); 2],
            );
            test_bed.set_ambient_temperature(ThermodynamicTemperature::new::<degree_celsius>(24.));

            test_bed = test_bed.iterate(2);

            for id in 0..A320_ZONE_IDS.len() {
                assert_eq!(
                    test_bed.duct_temperature()[id],
                    ThermodynamicTemperature::new::<degree_celsius>(24.)
                );
            }

            test_bed = test_bed.iterate(200);

            for id in 0..A320_ZONE_IDS.len() {
                assert_eq!(
                    test_bed.duct_temperature()[id],
                    ThermodynamicTemperature::new::<degree_celsius>(24.)
                );
            }
        }

        #[test]
        fn system_maintains_24_in_cabin_with_no_inputs() {
            let mut test_bed = test_bed()
                .with()
                .both_packs_on()
                .and()
                .engine_idle()
                .and()
                .command_selected_temperature(
                    [ThermodynamicTemperature::new::<degree_celsius>(24.); 2],
                )
                .iterate(1000);

            assert!((test_bed.measured_temperature().get::<degree_celsius>() - 24.).abs() < 1.);
        }

        #[test]
        fn duct_temperature_is_cabin_temp_when_no_flow() {
            let mut test_bed = test_bed()
                .with()
                .engine_idle()
                .and()
                .command_selected_temperature(
                    [ThermodynamicTemperature::new::<degree_celsius>(18.); 2],
                );

            test_bed.command_pack_1_pb_position(false);
            test_bed.command_pack_2_pb_position(false);
            test_bed = test_bed.iterate_with_delta(100, Duration::from_secs(10));
            assert!(
                (test_bed.duct_temperature()[1].get::<degree_celsius>()
                    - test_bed.measured_temperature().get::<degree_celsius>())
                .abs()
                    < 1.
            );
        }

        #[test]
        fn increasing_selected_temp_increases_duct_demand_temp() {
            let mut test_bed = test_bed()
                .with()
                .both_packs_on()
                .and()
                .engine_idle()
                .and()
                .command_selected_temperature(
                    [ThermodynamicTemperature::new::<degree_celsius>(30.); 2],
                );

            let initial_temperature = test_bed.duct_demand_temperature()[1];
            test_bed = test_bed.iterate_with_delta(100, Duration::from_secs(10));

            assert!(test_bed.duct_demand_temperature()[1] > initial_temperature);
        }

        #[test]
        fn increasing_measured_temp_reduces_duct_demand_temp() {
            let mut test_bed = test_bed()
                .with()
                .both_packs_on()
                .and()
                .engine_idle()
                .run_and()
                .command_selected_temperature(
                    [ThermodynamicTemperature::new::<degree_celsius>(24.); 2],
                )
                .iterate_with_delta(100, Duration::from_secs(10));

            test_bed.command_measured_temperature(
                [ThermodynamicTemperature::new::<degree_celsius>(30.); 2],
            );

            test_bed.run();

            assert!(
                test_bed.duct_demand_temperature()[1]
                    < ThermodynamicTemperature::new::<degree_celsius>(24.)
            );
        }

        #[test]
        fn duct_demand_temp_reaches_equilibrium() {
            let mut test_bed = test_bed()
                .with()
                .both_packs_on()
                .and()
                .engine_idle()
                .run_and()
                .command_selected_temperature(
                    [ThermodynamicTemperature::new::<degree_celsius>(26.); 2],
                )
                .iterate(100);

            let mut previous_temp = test_bed.duct_demand_temperature()[1];
            test_bed.run();
            let initial_temp_diff = test_bed.duct_demand_temperature()[1].get::<degree_celsius>()
                - previous_temp.get::<degree_celsius>();
            test_bed = test_bed.iterate(100);
            previous_temp = test_bed.duct_demand_temperature()[1];
            test_bed.run();
            let final_temp_diff = test_bed.duct_demand_temperature()[1].get::<degree_celsius>()
                - previous_temp.get::<degree_celsius>();

            assert!(initial_temp_diff > final_temp_diff);
        }

        #[test]
        fn duct_temp_increases_with_altitude() {
            let mut test_bed = test_bed()
                .with()
                .both_packs_on()
                .and()
                .engine_idle()
                .and()
                .command_selected_temperature(
                    [ThermodynamicTemperature::new::<degree_celsius>(24.); 2],
                )
                .iterate(1000);

            let initial_temperature = test_bed.duct_temperature()[1];

            test_bed.command_cabin_altitude(Length::new::<foot>(30000.));
            test_bed = test_bed.iterate(1000);

            assert!(test_bed.duct_temperature()[1] > initial_temperature);
        }

        #[test]
        fn duct_demand_limit_changes_with_measured_temperature() {
            let mut test_bed = test_bed()
                .with()
                .both_packs_on()
                .and()
                .engine_idle()
                .and()
                .command_selected_temperature(
                    [ThermodynamicTemperature::new::<degree_celsius>(10.); 2],
                );
            test_bed.command_measured_temperature(
                [ThermodynamicTemperature::new::<degree_celsius>(24.); 2],
            );
            test_bed = test_bed.iterate_with_delta(200, Duration::from_secs(1));
            assert!(
                (test_bed.duct_demand_temperature()[1].get::<degree_celsius>() - 8.).abs() < 1.
            );
            test_bed.command_measured_temperature(
                [ThermodynamicTemperature::new::<degree_celsius>(27.); 2],
            );
            test_bed.run();
            assert!(
                (test_bed.duct_demand_temperature()[1].get::<degree_celsius>() - 5.).abs() < 1.
            );
            test_bed.command_measured_temperature(
                [ThermodynamicTemperature::new::<degree_celsius>(29.); 2],
            );
            test_bed.run();
            assert!(
                (test_bed.duct_demand_temperature()[1].get::<degree_celsius>() - 2.).abs() < 1.
            );
        }

        #[test]
        fn knobs_dont_affect_duct_temperature_one_acsc_unpowered() {
            let mut test_bed = test_bed()
                .with()
                .both_packs_on()
                .and()
                .engine_idle()
                .and()
                .unpowered_dc_1_bus()
                .unpowered_ac_1_bus()
                .unpowered_dc_ess_bus()
                .command_selected_temperature(
                    [ThermodynamicTemperature::new::<degree_celsius>(30.); 2],
                );

            test_bed = test_bed.iterate(1000);

            assert!((test_bed.duct_temperature()[1].get::<degree_celsius>() - 24.).abs() < 1.);
        }

        #[test]
        fn failing_galley_fans_sets_duct_demand_to_15c() {
            let mut test_bed = test_bed()
                .with()
                .both_packs_on()
                .and()
                .engine_idle()
                .iterate(2)
                .and()
                .command_selected_temperature(
                    [ThermodynamicTemperature::new::<degree_celsius>(30.); 2],
                )
                .iterate(500);

            test_bed.fail(FailureType::GalleyFans);

            test_bed = test_bed.iterate(100);

            assert!(
                (test_bed.duct_demand_temperature()[1].get::<degree_celsius>() - 15.).abs() < 1.
            );
            assert_eq!(
                (test_bed.trim_air_valves_open_amount()[1]),
                Ratio::default()
            );
        }

        #[test]
        fn unpowering_and_repowering_acsc_behaves_as_expected() {
            let mut test_bed = test_bed()
                .with()
                .both_packs_on()
                .and()
                .engine_idle()
                .and()
                .unpowered_dc_2_bus()
                .unpowered_ac_1_bus()
                .command_selected_temperature(
                    [ThermodynamicTemperature::new::<degree_celsius>(30.); 2],
                );
            test_bed = test_bed.iterate(1000);
            assert!((test_bed.duct_temperature()[1].get::<degree_celsius>() - 24.).abs() < 1.);

            test_bed = test_bed.powered_dc_2_bus().powered_ac_1_bus();
            test_bed = test_bed.iterate(1000);
            assert!(test_bed.duct_temperature()[1].get::<degree_celsius>() > 24.);
        }
    }

    mod pack_flow_controller_tests {
        use super::*;

        #[test]
        fn pack_flow_starts_at_zero() {
            let test_bed = test_bed();

            assert_eq!(test_bed.pack_flow(), MassRate::default());
        }

        #[test]
        fn pack_flow_is_not_zero_when_conditions_are_met() {
            let test_bed = test_bed()
                .with()
                .both_packs_on()
                .and()
                .engine_idle()
                .iterate(2);

            assert!(test_bed.pack_flow() > MassRate::default());
        }

        #[test]
        fn pack_flow_increases_when_knob_on_hi_setting() {
            let mut test_bed = test_bed()
                .with()
                .both_packs_on()
                .and()
                .engine_idle()
                .iterate(32);

            let initial_flow = test_bed.pack_flow();

            test_bed.command_pack_flow_selector_position(2.);
            test_bed = test_bed.iterate(2);

            assert!(test_bed.pack_flow() > initial_flow);
        }

        #[test]
        fn pack_flow_decreases_when_knob_on_lo_setting() {
            let mut test_bed = test_bed()
                .with()
                .both_packs_on()
                .and()
                .engine_idle()
                .iterate(32);

            let initial_flow = test_bed.pack_flow();

            test_bed.command_pack_flow_selector_position(0.);
            test_bed = test_bed.iterate(2);

            assert!(test_bed.pack_flow() < initial_flow);
        }

        #[test]
        fn pack_flow_increases_when_opposite_engine_and_xbleed() {
            let mut test_bed = test_bed()
                .with()
                .both_packs_on()
                .and()
                .one_engine_on()
                .iterate(32);

            let initial_flow = test_bed.pack_flow();

            test_bed.command_crossbleed_on();
            test_bed = test_bed.iterate(4);
            assert!(test_bed.pack_flow() > initial_flow);
        }

        #[test]
        fn pack_flow_increases_if_apu_bleed_is_on() {
            let mut test_bed = test_bed()
                .with()
                .both_packs_on()
                .and()
                .engine_idle()
                .iterate(20);

            let initial_flow = test_bed.pack_flow();
            test_bed.command_apu_bleed_on();
            test_bed.run();

            assert!(test_bed.pack_flow() > initial_flow);
        }

        #[test]
        fn pack_flow_increases_when_pack_in_start_condition() {
            let mut test_bed = test_bed().with().both_packs_on().and().engine_idle();

            test_bed.command_pack_flow_selector_position(0.);
            test_bed = test_bed.iterate(29);

            let initial_flow = test_bed.pack_flow();

            test_bed = test_bed.iterate(3);

            assert!(test_bed.pack_flow() < initial_flow);
        }

        #[test]
        fn pack_flow_reduces_when_single_pack_operation() {
            let mut test_bed = test_bed()
                .with()
                .both_packs_on()
                .and()
                .engine_idle()
                .iterate(20);

            let initial_flow = test_bed.pack_flow();
            test_bed.command_pack_1_pb_position(true);
            test_bed.command_pack_2_pb_position(false);
            test_bed = test_bed.iterate(2);

            assert!(test_bed.pack_flow() < initial_flow);
        }

        #[test]
        fn pack_flow_reduces_when_in_takeoff() {
            let mut test_bed = test_bed()
                .on_ground()
                .with()
                .landing_gear_compressed()
                .and()
                .both_packs_on()
                .and()
                .engine_idle()
                .iterate(20);

            let initial_flow = test_bed.pack_flow();
            assert!(test_bed.ac_state_is_on_ground());

            test_bed = test_bed.engine_in_take_off();

            test_bed = test_bed.iterate(2);

            assert!(test_bed.ac_state_is_begin_takeoff());

            test_bed = test_bed.iterate(2);

            assert!(test_bed.pack_flow() < initial_flow);
        }

        #[test]
        fn pack_flow_stops_with_eng_mode_ign() {
            let mut test_bed = test_bed().with().both_packs_on().and().engine_idle();

            test_bed.command_crossbleed_on();
            test_bed.command_apu_bleed_on();
            test_bed = test_bed.iterate(20);

            assert!(test_bed.pack_flow() > MassRate::default());

            test_bed.command_eng_mode_selector(EngineModeSelector::Ignition);
            test_bed = test_bed.iterate(2);

            assert_eq!(test_bed.pack_flow(), MassRate::default());
        }

        #[test]
        fn pack_flow_reduces_with_eng_mode_ign_crossbleed_shut() {
            let mut test_bed = test_bed().with().both_packs_on().and().engine_idle();

            test_bed.command_apu_bleed_on();
            test_bed = test_bed.iterate(20);

            let initial_pack_flow = test_bed.pack_flow();

            assert!(initial_pack_flow > MassRate::default());

            test_bed.command_eng_mode_selector(EngineModeSelector::Ignition);
            test_bed = test_bed.iterate(2);

            assert!(test_bed.pack_flow() < initial_pack_flow);
        }

        #[test]
        fn pack_flow_stops_when_engine_in_start_mode() {
            let mut test_bed = test_bed()
                .with()
                .both_packs_on()
                .and()
                .engine_idle()
                .iterate(20);

            test_bed.command_engine_in_start_mode();
            test_bed = test_bed.iterate(2);

            assert_eq!(test_bed.pack_flow(), MassRate::default());
        }

        #[test]
        fn pack_flow_stops_when_engine_on_fire() {
            let mut test_bed = test_bed()
                .with()
                .both_packs_on()
                .and()
                .engine_idle()
                .iterate(20);

            test_bed.command_engine_on_fire();
            test_bed = test_bed.iterate(2);

            assert_eq!(test_bed.pack_flow(), MassRate::default());
        }

        #[test]
        fn pack_flow_stops_when_ditching_on() {
            let mut test_bed = test_bed()
                .with()
                .both_packs_on()
                .and()
                .engine_idle()
                .iterate(20);

            test_bed.command_ditching_on();
            test_bed = test_bed.iterate(2);

            assert_eq!(test_bed.pack_flow(), MassRate::default());
        }

        #[test]
        fn pack_flow_valve_has_fault_when_no_bleed() {
            let mut test_bed = test_bed().with().both_packs_on().iterate(6);

            assert!(test_bed.pack_1_has_fault());
            assert!(test_bed.pack_2_has_fault());
        }

        #[test]
        fn pack_flow_valve_doesnt_have_fault_when_bleed_on() {
            let mut test_bed = test_bed().with().both_packs_on();

            test_bed.command_apu_bleed_on();
            test_bed = test_bed.iterate(2);

            assert!(!test_bed.pack_1_has_fault());
            assert!(!test_bed.pack_2_has_fault());
        }

        #[test]
        fn pack_flow_valve_doesnt_have_fault_when_no_bleed_and_engines_ignition() {
            let mut test_bed = test_bed().with().both_packs_on();

            test_bed.command_eng_mode_selector(EngineModeSelector::Ignition);
            test_bed = test_bed.iterate(2);

            assert!(!test_bed.pack_1_has_fault());
            assert!(!test_bed.pack_2_has_fault());
        }

        #[test]
        fn pack_flow_valve_doesnt_have_fault_when_bleed_and_ditching_mode() {
            let mut test_bed = test_bed().with().both_packs_on();

            test_bed.command_apu_bleed_on();

            test_bed.command_ditching_on();
            test_bed = test_bed.iterate(2);

            assert!(!test_bed.pack_1_has_fault());
            assert!(!test_bed.pack_2_has_fault());
        }

        #[test]
        fn pack_flow_light_resets_after_condition() {
            let mut test_bed = test_bed().with().both_packs_on().iterate(6);

            assert!(test_bed.pack_1_has_fault());
            assert!(test_bed.pack_2_has_fault());

            test_bed.command_apu_bleed_on();
            test_bed = test_bed.iterate(2);

            assert!(!test_bed.pack_1_has_fault());
            assert!(!test_bed.pack_2_has_fault());

            test_bed.command_apu_bleed_off();
            // Wait 10s because it takes some time for the pack inlet pressure to drop and 5s
            // for the "insufficient pressure" condition to confirm
            test_bed = test_bed.iterate(10);

            assert!(test_bed.pack_1_has_fault());
            assert!(test_bed.pack_2_has_fault());
        }

        #[test]
        fn pack_flow_is_zero_when_acsc_unpowered() {
            let mut test_bed = test_bed()
                .with()
                .both_packs_on()
                .and()
                .engine_idle()
                .iterate(2);
            assert!(test_bed.pack_flow() > MassRate::default());

            test_bed = test_bed
                .unpowered_dc_1_bus()
                .unpowered_ac_1_bus()
                .unpowered_dc_2_bus()
                .unpowered_ac_2_bus();

            test_bed = test_bed.iterate(2);

            assert_eq!(test_bed.pack_flow(), MassRate::default());
        }

        #[test]
        fn unpowering_one_acsc_shuts_down_one_pack_only() {
            let mut test_bed = test_bed()
                .with()
                .both_packs_on()
                .and()
                .engine_idle()
                .iterate(2);
            assert!(test_bed.pack_flow() > MassRate::default());

            let initial_flow = test_bed.pack_flow();

            test_bed = test_bed.unpowered_dc_2_bus().unpowered_ac_1_bus();

            test_bed = test_bed.iterate(2);

            assert!(test_bed.pack_flow() < initial_flow);
            assert!(test_bed.pack_flow() > MassRate::default());

            test_bed = test_bed
                .unpowered_dc_1_bus()
                .unpowered_dc_ess_bus()
                .powered_dc_2_bus()
                .powered_ac_1_bus();
            test_bed = test_bed.iterate(2);
            assert!(test_bed.pack_flow() < initial_flow);
            assert!(test_bed.pack_flow() > MassRate::default());

<<<<<<< HEAD
            test_bed = test_bed
                .unpowered_ac_1_bus()
                .unpowered_dc_2_bus()
                .iterate(20);
            assert_eq!(test_bed.pack_flow(), MassRate::default());
=======
            test_bed = test_bed.powered_ac_1_bus().powered_dc_2_bus().iterate(2);
            assert_eq!(test_bed.pack_flow(), MassRate::default(),);
        }

        #[test]
        fn pack_flow_loses_optimization_when_secondary_computer_active() {
            let mut test_bed = test_bed()
                .with()
                .both_packs_on()
                .and()
                .engine_idle()
                .iterate(40);

            let initial_flow = test_bed.pack_flow();
            test_bed.command_apu_bleed_on();
            test_bed = test_bed.iterate(2);
            assert!(test_bed.pack_flow() > initial_flow);

            test_bed = test_bed.unpowered_dc_1_bus().unpowered_ac_1_bus();
            test_bed.command_pack_flow_selector_position(0.);
            test_bed = test_bed.iterate(20);
            assert!(
                (test_bed.pack_flow() - initial_flow).abs()
                    < MassRate::new::<kilogram_per_second>(0.1)
            );
>>>>>>> 8feee4ef
        }

        #[test]
        fn pack_flow_controller_signals_resets_after_power_reset() {
            let mut test_bed = test_bed()
                .with()
                .both_packs_on()
                .and()
                .engine_idle()
                .iterate(2);
            assert!(test_bed.pack_flow() > MassRate::default());

            test_bed = test_bed
                .unpowered_dc_1_bus()
                .unpowered_ac_1_bus()
                .unpowered_dc_2_bus()
                .unpowered_ac_2_bus();

            test_bed = test_bed.iterate(2);
            assert_eq!(test_bed.pack_flow(), MassRate::default());

            test_bed = test_bed
                .powered_dc_1_bus()
                .powered_ac_1_bus()
                .powered_dc_2_bus()
                .powered_ac_2_bus()
                .iterate(2);
            assert!(test_bed.pack_flow() > MassRate::default());
        }
    }

    mod trim_air_system_controller_tests {
        use super::*;

        #[test]
        fn tas_controller_starts_disabled() {
            let test_bed = test_bed();

            assert!(!test_bed.trim_air_system_controller_is_enabled());
        }

        #[test]
        fn tas_controller_enables_when_all_conditions_met() {
            let test_bed = test_bed()
                .with()
                .both_packs_on()
                .hot_air_pb_on(true)
                .and()
                .engine_idle()
                .iterate(32);

            assert!(test_bed.trim_air_system_controller_is_enabled());
        }

        #[test]
        fn tas_controller_stays_disabled_if_one_condition_is_not_met() {
            let mut test_bed = test_bed()
                .with()
                .both_packs_on()
                .hot_air_pb_on(true)
                .and()
                .engine_idle()
                .iterate(32);
            assert!(test_bed.trim_air_system_controller_is_enabled());

            test_bed = test_bed.hot_air_pb_on(false).iterate(4);
            assert!(!test_bed.trim_air_system_controller_is_enabled());

            test_bed = test_bed.hot_air_pb_on(true);
            test_bed.command_pack_1_pb_position(false);
            test_bed = test_bed.iterate(4);
            assert!(test_bed.trim_air_system_controller_is_enabled());

            // Pack 1 should be in start condition
            test_bed.command_pack_1_pb_position(true);
            test_bed = test_bed.iterate(6);
            assert!(!test_bed.trim_air_system_controller_is_enabled());

            // ACSC 1 unpowered
            test_bed = test_bed
                .unpowered_dc_1_bus()
                .unpowered_ac_1_bus()
                .iterate(4);
            assert!(!test_bed.trim_air_system_controller_is_enabled());

            test_bed = test_bed.powered_dc_1_bus().powered_ac_1_bus().iterate(32);
            assert!(test_bed.trim_air_system_controller_is_enabled());
        }
    }

    mod mixer_unit_tests {
        use crate::failures::FailureType;

        use super::*;

        #[test]
        fn cabin_fan_controller_starts_disabled() {
            let test_bed = test_bed();

            assert!(!test_bed.mixer_unit_controller_is_enabled());
        }

        #[test]
        fn cabin_fan_controller_enables_when_all_conditions_met() {
            let test_bed = test_bed().with().cab_fans_pb_on(true).and_run();

            assert!(test_bed.mixer_unit_controller_is_enabled());
        }

        #[test]
        fn cabin_fan_controller_stays_disabled_if_one_condition_is_not_met() {
            let mut test_bed = test_bed().with().cab_fans_pb_on(true).and_run();
            assert!(test_bed.mixer_unit_controller_is_enabled());

            test_bed = test_bed.cab_fans_pb_on(false).and_run();
            assert!(!test_bed.mixer_unit_controller_is_enabled());

            // Unpowering ACSC doesn't affect fans
            test_bed = test_bed.cab_fans_pb_on(true);
            test_bed = test_bed
                .unpowered_dc_1_bus()
                .unpowered_ac_1_bus()
                .unpowered_dc_2_bus()
                .unpowered_ac_2_bus()
                .and_run();

            assert!(test_bed.mixer_unit_controller_is_enabled());
        }

        #[test]
        fn mixer_unit_outlet_air_doesnt_move_without_inlets() {
            let test_bed = test_bed()
                .with()
                .cab_fans_pb_on(false)
                .and()
                .both_packs_off()
                .and_run();

            assert_eq!(
                test_bed.mixer_unit_outlet_air().flow_rate(),
                MassRate::default(),
            );
        }

        #[test]
        fn mixer_unit_outlet_is_same_as_packs_without_cab_fans() {
            let test_bed = test_bed()
                .with()
                .cab_fans_pb_on(false)
                .and()
                .both_packs_on()
                .and()
                .engine_idle()
                .iterate(50);

            assert!(
                (test_bed.mixer_unit_outlet_air().flow_rate() - test_bed.pack_flow())
                    < MassRate::new::<kilogram_per_second>(0.1)
            )
        }

        #[test]
        fn changing_pack_flow_changes_mixer_unit_outlet() {
            let mut test_bed = test_bed()
                .with()
                .cab_fans_pb_on(false)
                .and()
                .both_packs_on()
                .and()
                .engine_idle()
                .iterate(50);

            let initial_flow = test_bed.mixer_unit_outlet_air().flow_rate();
            test_bed.command_pack_flow_selector_position(2.);
            test_bed = test_bed.iterate(50);

            assert!(test_bed.mixer_unit_outlet_air().flow_rate() > initial_flow);
        }

        #[test]
        fn mixer_unit_outlet_is_same_as_fan_without_packs() {
            let test_bed = test_bed()
                .with()
                .cab_fans_pb_on(true)
                .and()
                .both_packs_off()
                .and()
                .engine_idle()
                .iterate(50);

            assert!(
                test_bed.mixer_unit_outlet_air().flow_rate()
                    < MassRate::new::<kilogram_per_second>(1.)
            )
        }

        #[test]
        fn mixer_unit_outlet_adds_packs_and_fans() {
            let test_bed = test_bed()
                .with()
                .cab_fans_pb_on(true)
                .and()
                .both_packs_on()
                .and()
                .engine_idle()
                .iterate(50);

            assert!(
                (test_bed.mixer_unit_outlet_air().flow_rate() - test_bed.pack_flow())
                    > MassRate::new::<kilogram_per_second>(0.1)
            )
        }

        #[test]
        fn mixer_unit_flow_outputs_match_amm() {
            // From FIGURE 21-00-00-13700-B SHEET 1 of AMM Chapter 2 rev40:
            // Total fresh air supplied by packs at ground level: 1.101 kg/s
            // Total mixed air per cabin occupant: 9.9 g/s -> (for 170 occupants) 1.683
            let mut test_bed = test_bed()
                .with()
                .cab_fans_pb_on(false)
                .and()
                .both_packs_on()
                .and()
                .engine_idle()
                .iterate(50);

            assert!(
                (test_bed.mixer_unit_outlet_air().flow_rate()
                    - MassRate::new::<kilogram_per_second>(1.101))
                    < MassRate::new::<kilogram_per_second>(0.1)
            );

            test_bed = test_bed.cab_fans_pb_on(true).iterate(50);

            assert!(
                (test_bed.mixer_unit_outlet_air().flow_rate()
                    - MassRate::new::<kilogram_per_second>(1.683))
                    < MassRate::new::<kilogram_per_second>(0.1)
            )
        }

        #[test]
        fn mixer_unit_mixes_air_temperatures() {
            let test_bed = test_bed()
                .with()
                .engine_idle()
                .and()
                .command_selected_temperature(
                    [ThermodynamicTemperature::new::<degree_celsius>(18.); 2],
                )
                .iterate(50);

            assert!(
                (test_bed
                    .mixer_unit_outlet_air()
                    .temperature()
                    .get::<degree_celsius>()
                    - test_bed.duct_demand_temperature()[1].get::<degree_celsius>())
                    > 4.
            )
        }

        #[test]
        fn cabin_fans_dont_work_without_power() {
            let mut test_bed = test_bed()
                .with()
                .cab_fans_pb_on(true)
                .and()
                .both_packs_on()
                .and()
                .engine_idle()
                .iterate(50);

            assert!(
                (test_bed.mixer_unit_outlet_air().flow_rate() - test_bed.pack_flow())
                    > MassRate::new::<kilogram_per_second>(0.1)
            );

            test_bed = test_bed
                .unpowered_ac_1_bus()
                .unpowered_ac_2_bus()
                .iterate(50);

            assert!(
                (test_bed.mixer_unit_outlet_air().flow_rate() - test_bed.pack_flow())
                    < MassRate::new::<kilogram_per_second>(0.1)
            )
        }

        #[test]
        fn cabin_fans_dont_work_with_fault() {
            let mut test_bed = test_bed()
                .with()
                .cab_fans_pb_on(true)
                .and()
                .both_packs_on()
                .and()
                .engine_idle()
                .iterate(50);

            assert!(
                (test_bed.mixer_unit_outlet_air().flow_rate() - test_bed.pack_flow())
                    > MassRate::new::<kilogram_per_second>(0.1)
            );

            test_bed.fail(FailureType::CabinFan(1));
            test_bed.fail(FailureType::CabinFan(2));
            test_bed = test_bed.iterate(50);

            assert!(
                (test_bed.mixer_unit_outlet_air().flow_rate() - test_bed.pack_flow())
                    < MassRate::new::<kilogram_per_second>(0.1)
            );
        }
    }

    mod trim_air_tests {
        use super::*;

        #[test]
        fn trim_air_system_delivers_mixer_air_temp_if_no_hot_air() {
            let test_bed = test_bed()
                .with()
                .hot_air_pb_on(false)
                .and()
                .engine_idle()
                .iterate(50);
            assert!(
                (test_bed
                    .trim_air_system_outlet_temp()
                    .get::<degree_celsius>()
                    - test_bed
                        .mixer_unit_outlet_air()
                        .temperature()
                        .get::<degree_celsius>())
                .abs()
                    < 1.
            )
        }

        #[test]
        fn trim_air_system_delivers_hot_air_if_on() {
            let test_bed = test_bed()
                .with()
                .hot_air_pb_on(true)
                .and()
                .engine_idle()
                .command_fwd_selected_temperature(ThermodynamicTemperature::new::<degree_celsius>(
                    30.,
                ))
                .iterate(500);

            // If both zones get the temperature raised at the same time the packs deliver hotter air and the
            // effect of hot air valves is negligible
            assert!((test_bed.trim_air_system_outlet_air(1).flow_rate()) > MassRate::default());
            assert!(
                (test_bed.trim_air_system_outlet_air(1).temperature())
                    > ThermodynamicTemperature::new::<degree_celsius>(25.)
            );
        }

        #[test]
        fn trim_air_pressure_regulating_valve_is_unresponsive_when_failed() {
            let mut test_bed = test_bed()
                .with()
                .hot_air_pb_on(true)
                .and()
                .engine_idle()
                .command_fwd_selected_temperature(ThermodynamicTemperature::new::<degree_celsius>(
                    30.,
                ))
                .iterate(400);

            test_bed.fail(FailureType::HotAir(1));
            test_bed = test_bed.hot_air_pb_on(false).iterate(100);

            assert!((test_bed.trim_air_system_outlet_air(1).flow_rate()) > MassRate::default());
            assert!(
                (test_bed.trim_air_system_outlet_air(1).temperature())
                    > ThermodynamicTemperature::new::<degree_celsius>(25.)
            );
        }

        #[test]
        fn trim_valves_close_if_selected_temp_below_measured() {
            let mut test_bed = test_bed()
                .with()
                .engine_idle()
                .and()
                .command_fwd_selected_temperature(ThermodynamicTemperature::new::<degree_celsius>(
                    18.,
                ));

            test_bed.command_measured_temperature(
                [ThermodynamicTemperature::new::<degree_celsius>(30.); 2],
            );

            test_bed = test_bed.iterate(500);

            assert!(
                (test_bed.trim_air_system_outlet_air(1).flow_rate())
                    < MassRate::new::<kilogram_per_second>(0.01)
            );
        }

        #[test]
        fn trim_air_valves_are_unresponsive_when_failed() {
            let mut test_bed = test_bed()
                .with()
                .engine_idle()
                .both_packs_on()
                .and()
                .command_fwd_selected_temperature(ThermodynamicTemperature::new::<degree_celsius>(
                    30.,
                ));

            test_bed.command_measured_temperature(
                [ThermodynamicTemperature::new::<degree_celsius>(15.); 2],
            );

            test_bed = test_bed.iterate(100);

            assert!((test_bed.trim_air_valves_open_amount()[1]) > Ratio::default());

            let initial_open = test_bed.trim_air_valves_open_amount()[1];

            test_bed = test_bed.command_fwd_selected_temperature(ThermodynamicTemperature::new::<
                degree_celsius,
            >(18.));

            test_bed.fail(FailureType::TrimAirFault(ZoneType::Cabin(1)));

            test_bed.command_measured_temperature(
                [ThermodynamicTemperature::new::<degree_celsius>(30.); 2],
            );

            test_bed = test_bed.iterate(100);

            assert!((test_bed.trim_air_valves_open_amount()[1]) > Ratio::default());
            assert_eq!(test_bed.trim_air_valves_open_amount()[1], initial_open);
        }

        #[test]
        fn trim_air_system_delivers_overheat_air_if_overheat() {
            let mut test_bed = test_bed()
                .with()
                .hot_air_pb_on(true)
                .and()
                .engine_idle()
                .command_fwd_selected_temperature(ThermodynamicTemperature::new::<degree_celsius>(
                    30.,
                ))
                .iterate(500);

            assert!((test_bed.trim_air_system_outlet_air(1).flow_rate()) > MassRate::default());
            assert!(
                (test_bed.trim_air_system_outlet_air(1).temperature())
                    > ThermodynamicTemperature::new::<degree_celsius>(25.)
            );

            test_bed.fail(FailureType::TrimAirOverheat(ZoneType::Cabin(1)));

            test_bed = test_bed.iterate(1);

            assert!(
                (test_bed.duct_temperature()[1])
                    > ThermodynamicTemperature::new::<degree_celsius>(88.)
            );
        }

        #[test]
        fn hot_air_closes_if_overheat() {
            let mut test_bed = test_bed()
                .with()
                .hot_air_pb_on(true)
                .and()
                .engine_idle()
                .command_fwd_selected_temperature(ThermodynamicTemperature::new::<degree_celsius>(
                    30.,
                ))
                .iterate(500);

            test_bed.command_measured_temperature(
                [ThermodynamicTemperature::new::<degree_celsius>(15.); 2],
            );
            assert!((test_bed.trim_air_system_outlet_air(1).flow_rate()) > MassRate::default());
            test_bed.fail(FailureType::TrimAirOverheat(ZoneType::Cabin(1)));

            test_bed = test_bed.iterate(500);

            assert!(
                (test_bed.trim_air_system_outlet_air(1).flow_rate())
                    < MassRate::new::<kilogram_per_second>(0.001)
            );
        }

        #[test]
        fn hot_air_closes_if_one_tav_failed() {
            let mut test_bed = test_bed()
                .with()
                .hot_air_pb_on(true)
                .and()
                .engine_idle()
                .command_fwd_selected_temperature(ThermodynamicTemperature::new::<degree_celsius>(
                    30.,
                ));

            test_bed.command_measured_temperature([
                ThermodynamicTemperature::new::<degree_celsius>(25.),
                ThermodynamicTemperature::new::<degree_celsius>(15.),
            ]);

            test_bed = test_bed.iterate(500);

            assert!((test_bed.duct_temperature()[1] > test_bed.duct_temperature()[0]));
            test_bed.fail(FailureType::TrimAirFault(ZoneType::Cabin(1)));

            test_bed = test_bed.iterate(100);

            assert!(
                (test_bed.duct_temperature()[0].get::<degree_celsius>()
                    - test_bed.duct_temperature()[1].get::<degree_celsius>())
                .abs()
                    < 1.
            );
        }

        #[test]
        fn trim_increases_pressure_if_overpressure() {
            let mut test_bed = test_bed()
                .with()
                .engine_idle()
                .and()
                .command_fwd_selected_temperature(ThermodynamicTemperature::new::<degree_celsius>(
                    30.,
                ));

            test_bed.command_measured_temperature(
                [ThermodynamicTemperature::new::<degree_celsius>(15.); 2],
            );

            test_bed = test_bed.iterate(50);

            assert!(
                (test_bed.trim_air_system_outlet_air(1).flow_rate())
                    > MassRate::new::<kilogram_per_second>(0.01)
            );
            assert!((test_bed.trim_air_system_outlet_pressure()) < Pressure::new::<psi>(20.));

            test_bed.fail(FailureType::TrimAirHighPressure);

            test_bed = test_bed.iterate(50);

            assert!((test_bed.trim_air_system_outlet_pressure()) > Pressure::new::<psi>(20.));
            assert!(test_bed.trim_air_high_pressure());
        }

        #[test]
        fn trim_valves_react_to_only_one_pack_operative() {
            let mut test_bed = test_bed()
                .with()
                .both_packs_on()
                .and()
                .engine_idle()
                .command_selected_temperature(
                    [ThermodynamicTemperature::new::<degree_celsius>(24.); 2],
                )
                .command_fwd_selected_temperature(ThermodynamicTemperature::new::<degree_celsius>(
                    22.,
                ))
                .iterate(200);

            let initial_open = test_bed.trim_air_valves_open_amount();

            test_bed.command_pack_1_pb_position(false);
            test_bed = test_bed.iterate(50);
            assert!(test_bed.trim_air_valves_open_amount()[1] > initial_open[1]);
        }

        #[test]
        fn when_engine_in_start_condition_air_is_recirculated() {
            // This test is redundant but it's to target a specific condition that was failing in sim
            let mut test_bed = test_bed()
                .with()
                .both_packs_on()
                .and()
                .engine_idle()
                .command_selected_temperature(
                    [ThermodynamicTemperature::new::<degree_celsius>(18.); 2],
                )
                .iterate(100);

            test_bed.command_engine_in_start_mode();
            test_bed = test_bed.iterate(2);

            assert_eq!(test_bed.pack_flow(), MassRate::default());
            assert!(
                (test_bed
                    .trim_air_system_outlet_temp()
                    .get::<degree_celsius>()
                    - test_bed
                        .mixer_unit_outlet_air()
                        .temperature()
                        .get::<degree_celsius>())
                .abs()
                    < 1.
            );
            assert!(
                (test_bed.duct_temperature()[1].get::<degree_celsius>()
                    - test_bed.measured_temperature().get::<degree_celsius>())
                .abs()
                    < 1.
            );
        }
    }
}<|MERGE_RESOLUTION|>--- conflicted
+++ resolved
@@ -2,15 +2,9 @@
     failures::{Failure, FailureType},
     pneumatic::{EngineModeSelector, EngineState, PneumaticValveSignal},
     shared::{
-<<<<<<< HEAD
-        pid::PidController, CabinAltitude, CabinSimulation, ControllerSignal, ElectricalBusType,
-        EngineBleedPushbutton, EngineCorrectedN1, EngineFirePushButtons, EngineStartState,
+        pid::PidController, CabinAltitude, CabinSimulation, ControllerSignal, DelayedTrueLogicGate,
+        ElectricalBusType, EngineCorrectedN1, EngineFirePushButtons, EngineStartState,
         LgciuWeightOnWheels, PackFlowValveState, PneumaticBleed,
-=======
-        pid::PidController, CabinAltitude, CabinSimulation, ControllerSignal, DelayedTrueLogicGate,
-        ElectricalBusType, ElectricalBuses, EngineCorrectedN1, EngineFirePushButtons,
-        EngineStartState, LgciuWeightOnWheels, PackFlowValveState, PneumaticBleed,
->>>>>>> 8feee4ef
     },
     simulation::{
         InitContext, SimulationElement, SimulationElementVisitor, SimulatorWriter, UpdateContext,
@@ -36,18 +30,10 @@
     velocity::knot,
 };
 
-<<<<<<< HEAD
 #[derive(Eq, PartialEq, Clone, Copy)]
 pub enum AcscId {
     Acsc1(Channel),
     Acsc2(Channel),
-=======
-#[derive(PartialEq, Clone, Copy, Debug)]
-enum ACSCActiveComputer {
-    Primary,
-    Secondary,
-    None,
->>>>>>> 8feee4ef
 }
 
 impl From<AcscId> for usize {
@@ -159,35 +145,16 @@
             .aircraft_state
             .update(context, ground_speed, &engines, lgciu);
 
-<<<<<<< HEAD
         self.pack_flow_controller.update(
             context,
             &self.aircraft_state,
             acs_overhead,
-            engines,
             engine_fire_push_buttons,
             pneumatic,
-            pneumatic_overhead,
             pressurization,
             pressurization_overhead,
             !self.both_channels_failure(),
         );
-=======
-        let operation_mode = self.operation_mode_determination();
-
-        for pack_flow_controller in self.pack_flow_controller.iter_mut() {
-            pack_flow_controller.update(
-                context,
-                &self.aircraft_state,
-                acs_overhead,
-                engine_fire_push_buttons,
-                pneumatic,
-                pressurization,
-                pressurization_overhead,
-                operation_mode,
-            );
-        }
->>>>>>> 8feee4ef
 
         let both_channels_failure = self.both_channels_failure();
         for zone in self.zone_controller.iter_mut() {
@@ -267,23 +234,8 @@
             .find_map(|&adiru_number| adirs.ground_speed(adiru_number).normal_value())
     }
 
-<<<<<<< HEAD
-    pub fn pack_fault_determination(&self, pneumatic: &impl PackFlowValveState) -> bool {
-        self.pack_flow_controller
-            .fcv_status_determination(pneumatic)
-            || self.both_channels_failure()
-=======
-    pub fn pack_fault_determination(&self) -> [bool; 2] {
-        [
-            self.pack_flow_controller[Pack(1).to_index()].fcv_fault_determination(),
-            self.pack_flow_controller[Pack(2).to_index()].fcv_fault_determination(),
-        ]
-    }
-
-    pub(super) fn trim_air_valve_controllers(&self, zone_id: usize) -> TrimAirValveController {
-        self.trim_air_system_controller
-            .trim_air_valve_controllers(zone_id)
->>>>>>> 8feee4ef
+    pub fn pack_fault_determination(&self) -> bool {
+        self.pack_flow_controller.fcv_fault_determination() || self.both_channels_failure()
     }
 
     pub fn cabin_fans_controller(&self) -> CabinFanController<ZONES> {
@@ -2462,7 +2414,6 @@
                     [&self.engine_1, &self.engine_2],
                     &self.engine_fire_push_buttons,
                     &self.pneumatic,
-                    &self.pneumatic_overhead,
                     &self.pressurization,
                     &self.pressurization_overhead,
                     [&self.lgciu1, &self.lgciu2],
@@ -2474,15 +2425,6 @@
                 context,
                 [&self.acsc[0], &self.acsc[1]],
                 [&self.engine_1, &self.engine_2],
-<<<<<<< HEAD
-=======
-                &self.engine_fire_push_buttons,
-                &self.pneumatic,
-                &self.pressurization,
-                &self.pressurization_overhead,
-                [&self.lgciu1, &self.lgciu2],
-                &self.trim_air_system,
->>>>>>> 8feee4ef
             );
             self.trim_air_system
                 .mix_packs_air_update(self.pneumatic.packs());
@@ -2535,15 +2477,10 @@
                 &[&self.acsc[0], &self.acsc[1]],
             );
 
-<<<<<<< HEAD
             self.acs_overhead.set_pack_pushbutton_fault([
-                self.acsc[0].pack_fault_determination(&self.pneumatic),
-                self.acsc[1].pack_fault_determination(&self.pneumatic),
+                self.acsc[0].pack_fault_determination(),
+                self.acsc[1].pack_fault_determination(),
             ]);
-=======
-            self.acs_overhead
-                .set_pack_pushbutton_fault(self.acsc.pack_fault_determination());
->>>>>>> 8feee4ef
 
             self.air_conditioning_system.update(
                 self.trim_air_system.duct_temperature(),
@@ -3935,39 +3872,11 @@
             assert!(test_bed.pack_flow() < initial_flow);
             assert!(test_bed.pack_flow() > MassRate::default());
 
-<<<<<<< HEAD
             test_bed = test_bed
                 .unpowered_ac_1_bus()
                 .unpowered_dc_2_bus()
                 .iterate(20);
             assert_eq!(test_bed.pack_flow(), MassRate::default());
-=======
-            test_bed = test_bed.powered_ac_1_bus().powered_dc_2_bus().iterate(2);
-            assert_eq!(test_bed.pack_flow(), MassRate::default(),);
-        }
-
-        #[test]
-        fn pack_flow_loses_optimization_when_secondary_computer_active() {
-            let mut test_bed = test_bed()
-                .with()
-                .both_packs_on()
-                .and()
-                .engine_idle()
-                .iterate(40);
-
-            let initial_flow = test_bed.pack_flow();
-            test_bed.command_apu_bleed_on();
-            test_bed = test_bed.iterate(2);
-            assert!(test_bed.pack_flow() > initial_flow);
-
-            test_bed = test_bed.unpowered_dc_1_bus().unpowered_ac_1_bus();
-            test_bed.command_pack_flow_selector_position(0.);
-            test_bed = test_bed.iterate(20);
-            assert!(
-                (test_bed.pack_flow() - initial_flow).abs()
-                    < MassRate::new::<kilogram_per_second>(0.1)
-            );
->>>>>>> 8feee4ef
         }
 
         #[test]
