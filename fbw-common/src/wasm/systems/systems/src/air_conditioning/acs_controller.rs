use crate::{
    pneumatic::{EngineModeSelector, EngineState, PneumaticValveSignal},
    shared::{
        pid::PidController, CabinAltitude, CabinSimulation, ControllerSignal, ElectricalBusType,
        ElectricalBuses, EngineBleedPushbutton, EngineCorrectedN1, EngineFirePushButtons,
        EngineStartState, LgciuWeightOnWheels, PackFlowValveState, PneumaticBleed,
        PressurizationOverheadShared,
    },
    simulation::{
        InitContext, SimulationElement, SimulationElementVisitor, SimulatorWriter, UpdateContext,
        VariableIdentifier, Write,
    },
};

use super::{
    AdirsToAirCondInterface, AirConditioningSystemOverhead, DuctTemperature, OverheadFlowSelector,
    PackFlow, PackFlowControllers, TrimAirSystem, ZoneType,
};

use std::time::Duration;

use uom::si::{
    f64::*,
    length::foot,
    mass_rate::kilogram_per_second,
    ratio::{percent, ratio},
    thermodynamic_temperature::{degree_celsius, kelvin},
    velocity::knot,
};

#[derive(PartialEq, Clone, Copy)]
enum ACSCActiveComputer {
    Primary,
    Secondary,
    None,
}

pub(super) struct AirConditioningSystemController<const ZONES: usize, const ENGINES: usize> {
    aircraft_state: AirConditioningStateManager,
    zone_controller: Vec<ZoneController<ZONES>>,
    pack_flow_controller: [PackFlowController<ZONES, ENGINES>; 2],
    trim_air_system_controller: TrimAirSystemController<ZONES, ENGINES>,
    cabin_fans_controller: CabinFanController<ZONES>,
    primary_powered_by: Vec<ElectricalBusType>,
    primary_is_powered: bool,
    secondary_powered_by: Vec<ElectricalBusType>,
    secondary_is_powered: bool,
}

impl<const ZONES: usize, const ENGINES: usize> AirConditioningSystemController<ZONES, ENGINES> {
    pub fn new(
        context: &mut InitContext,
        cabin_zone_ids: &[ZoneType; ZONES],
        primary_powered_by: Vec<ElectricalBusType>,
        secondary_powered_by: Vec<ElectricalBusType>,
    ) -> Self {
        let zone_controller = cabin_zone_ids
            .iter()
            .map(ZoneController::new)
            .collect::<Vec<ZoneController<ZONES>>>();
        Self {
            aircraft_state: AirConditioningStateManager::new(),
            zone_controller,
            pack_flow_controller: [
                PackFlowController::new(context, Pack(1)),
                PackFlowController::new(context, Pack(2)),
            ],
            trim_air_system_controller: TrimAirSystemController::new(context),
            cabin_fans_controller: CabinFanController::new(),

            primary_powered_by,
            primary_is_powered: false,
            secondary_powered_by,
            secondary_is_powered: false,
        }
    }

    pub fn update(
        &mut self,
        context: &UpdateContext,
        adirs: &impl AdirsToAirCondInterface,
        acs_overhead: &AirConditioningSystemOverhead<ZONES>,
        cabin_temperature: &impl CabinSimulation,
        engines: [&impl EngineCorrectedN1; ENGINES],
        engine_fire_push_buttons: &impl EngineFirePushButtons,
        pneumatic: &(impl EngineStartState + PackFlowValveState + PneumaticBleed),
        pneumatic_overhead: &impl EngineBleedPushbutton<ENGINES>,
        pressurization: &impl CabinAltitude,
        pressurization_overhead: &impl PressurizationOverheadShared,
        lgciu: [&impl LgciuWeightOnWheels; 2],
        trim_air_system: &TrimAirSystem<ZONES, ENGINES>,
    ) {
        let ground_speed = self.ground_speed(adirs).unwrap_or_default();
        self.aircraft_state = self
            .aircraft_state
            .update(context, ground_speed, &engines, lgciu);

        let operation_mode = self.operation_mode_determination();

        for pack_flow_controller in self.pack_flow_controller.iter_mut() {
            pack_flow_controller.update(
                context,
                &self.aircraft_state,
                acs_overhead,
                engines,
                engine_fire_push_buttons,
                pneumatic,
                pneumatic_overhead,
                pressurization,
                pressurization_overhead,
                operation_mode,
            );
        }

        for (index, zone) in self.zone_controller.iter_mut().enumerate() {
            zone.update(
                context,
                acs_overhead,
                cabin_temperature.cabin_temperature()[index],
                pressurization,
                &operation_mode,
            )
        }

        self.trim_air_system_controller.update(
            context,
            acs_overhead,
            &self.duct_demand_temperature(),
            &self.pack_flow_controller,
            operation_mode,
            pneumatic,
            trim_air_system,
        );

        self.cabin_fans_controller
            .update(acs_overhead, operation_mode);
    }

    fn operation_mode_determination(&self) -> ACSCActiveComputer {
        // TODO: Add failures
        if self.primary_is_powered {
            ACSCActiveComputer::Primary
        } else if self.secondary_is_powered {
            ACSCActiveComputer::Secondary
        } else {
            ACSCActiveComputer::None
        }
    }

    fn ground_speed(&self, adirs: &impl AdirsToAirCondInterface) -> Option<Velocity> {
        // TODO: Verify ADIRU check order
        [1, 2, 3]
            .iter()
            .find_map(|&adiru_number| adirs.ground_speed(adiru_number).normal_value())
    }

    pub(super) fn pack_fault_determination(
        &self,
        pneumatic: &impl PackFlowValveState,
    ) -> [bool; 2] {
        [
            self.pack_flow_controller[Pack(1).to_index()].fcv_status_determination(pneumatic),
            self.pack_flow_controller[Pack(2).to_index()].fcv_status_determination(pneumatic),
        ]
    }

    pub(super) fn trim_air_valve_controllers(&self, zone_id: usize) -> TrimAirValveController {
        self.trim_air_system_controller
            .trim_air_valve_controllers(zone_id)
    }

    pub(super) fn cabin_fans_controller(&self) -> CabinFanController<ZONES> {
        self.cabin_fans_controller
    }

    pub(super) fn individual_pack_flow(&self, pack_id: Pack) -> MassRate {
        self.pack_flow_controller[pack_id.to_index()].pack_flow()
    }

    pub(super) fn duct_demand_temperature(&self) -> Vec<ThermodynamicTemperature> {
        self.zone_controller
            .iter()
            .map(|zone| zone.duct_demand_temperature())
            .collect()
    }
}

impl<const ZONES: usize, const ENGINES: usize> PackFlow
    for AirConditioningSystemController<ZONES, ENGINES>
{
    fn pack_flow(&self) -> MassRate {
        self.pack_flow_controller[0].pack_flow() + self.pack_flow_controller[1].pack_flow()
    }
}

impl<const ZONES: usize, const ENGINES: usize> PackFlowControllers<ZONES, ENGINES>
    for AirConditioningSystemController<ZONES, ENGINES>
{
    fn pack_flow_controller(&self, pack_id: Pack) -> PackFlowController<ZONES, ENGINES> {
        self.pack_flow_controller[pack_id.to_index()]
    }
}

impl<const ZONES: usize, const ENGINES: usize> SimulationElement
    for AirConditioningSystemController<ZONES, ENGINES>
{
    fn accept<T: SimulationElementVisitor>(&mut self, visitor: &mut T) {
        accept_iterable!(self.pack_flow_controller, visitor);
        self.trim_air_system_controller.accept(visitor);

        visitor.visit(self);
    }

    fn receive_power(&mut self, buses: &impl ElectricalBuses) {
        self.primary_is_powered = self.primary_powered_by.iter().all(|&p| buses.is_powered(p));
        self.secondary_is_powered = self
            .secondary_powered_by
            .iter()
            .all(|&p| buses.is_powered(p));
    }
}

#[derive(Copy, Clone)]
enum AirConditioningStateManager {
    Initialisation(AirConditioningState<Initialisation>),
    OnGround(AirConditioningState<OnGround>),
    BeginTakeOff(AirConditioningState<BeginTakeOff>),
    EndTakeOff(AirConditioningState<EndTakeOff>),
    InFlight(AirConditioningState<InFlight>),
    BeginLanding(AirConditioningState<BeginLanding>),
    EndLanding(AirConditioningState<EndLanding>),
}

impl AirConditioningStateManager {
    const TAKEOFF_THRESHOLD_SPEED_KNOTS: f64 = 70.;

    fn new() -> Self {
        AirConditioningStateManager::Initialisation(AirConditioningState::init())
    }

    fn update(
        mut self,
        context: &UpdateContext,
        ground_speed: Velocity,
        engines: &[&impl EngineCorrectedN1],
        lgciu: [&impl LgciuWeightOnWheels; 2],
    ) -> Self {
        self = match self {
            AirConditioningStateManager::Initialisation(val) => val.step(lgciu),
            AirConditioningStateManager::OnGround(val) => val.step(engines, lgciu),
            AirConditioningStateManager::BeginTakeOff(val) => {
                val.step(context, ground_speed, engines)
            }
            AirConditioningStateManager::EndTakeOff(val) => val.step(context, lgciu),
            AirConditioningStateManager::InFlight(val) => val.step(engines, lgciu),
            AirConditioningStateManager::BeginLanding(val) => {
                val.step(context, ground_speed, engines)
            }
            AirConditioningStateManager::EndLanding(val) => val.step(context),
        };
        self
    }

    fn landing_gear_is_compressed(lgciu: [&impl LgciuWeightOnWheels; 2]) -> bool {
        lgciu.iter().all(|a| a.left_and_right_gear_compressed(true))
    }

    fn engines_are_in_takeoff(engines: &[&impl EngineCorrectedN1]) -> bool {
        engines
            .iter()
            .all(|x| x.corrected_n1() > Ratio::new::<percent>(70.))
    }
}

macro_rules! transition {
    ($from: ty, $to: tt) => {
        impl From<AirConditioningState<$from>> for AirConditioningState<$to> {
            fn from(_: AirConditioningState<$from>) -> AirConditioningState<$to> {
                AirConditioningState {
                    aircraft_state: std::marker::PhantomData,
                    timer: Duration::from_secs(0),
                }
            }
        }
    };
}

#[derive(Copy, Clone)]
struct AirConditioningState<S> {
    aircraft_state: std::marker::PhantomData<S>,
    timer: Duration,
}

impl<S> AirConditioningState<S> {
    fn increase_timer(mut self, context: &UpdateContext) -> Self {
        self.timer += context.delta();
        self
    }
}

#[derive(Copy, Clone)]
struct Initialisation;

impl AirConditioningState<Initialisation> {
    fn init() -> Self {
        Self {
            aircraft_state: std::marker::PhantomData,
            timer: Duration::from_secs(0),
        }
    }

    fn step(self, lgciu: [&impl LgciuWeightOnWheels; 2]) -> AirConditioningStateManager {
        if AirConditioningStateManager::landing_gear_is_compressed(lgciu) {
            AirConditioningStateManager::OnGround(self.into())
        } else {
            AirConditioningStateManager::InFlight(self.into())
        }
    }
}

transition!(Initialisation, OnGround);
transition!(Initialisation, InFlight);

#[derive(Copy, Clone)]
struct OnGround;

impl AirConditioningState<OnGround> {
    fn step(
        self,
        engines: &[&impl EngineCorrectedN1],
        lgciu: [&impl LgciuWeightOnWheels; 2],
    ) -> AirConditioningStateManager {
        if !AirConditioningStateManager::landing_gear_is_compressed(lgciu) {
            AirConditioningStateManager::InFlight(self.into())
        } else if AirConditioningStateManager::engines_are_in_takeoff(engines)
            && AirConditioningStateManager::landing_gear_is_compressed(lgciu)
        {
            AirConditioningStateManager::BeginTakeOff(self.into())
        } else {
            AirConditioningStateManager::OnGround(self)
        }
    }
}

transition!(OnGround, InFlight);
transition!(OnGround, BeginTakeOff);

#[derive(Copy, Clone)]
struct BeginTakeOff;

impl AirConditioningState<BeginTakeOff> {
    fn step(
        self: AirConditioningState<BeginTakeOff>,
        context: &UpdateContext,
        ground_speed: Velocity,
        engines: &[&impl EngineCorrectedN1],
    ) -> AirConditioningStateManager {
        if (AirConditioningStateManager::engines_are_in_takeoff(engines)
            && ground_speed.get::<knot>()
                > AirConditioningStateManager::TAKEOFF_THRESHOLD_SPEED_KNOTS)
            || self.timer > Duration::from_secs(35)
        {
            AirConditioningStateManager::EndTakeOff(self.into())
        } else {
            AirConditioningStateManager::BeginTakeOff(self.increase_timer(context))
        }
    }
}

transition!(BeginTakeOff, EndTakeOff);

#[derive(Copy, Clone)]
struct EndTakeOff;

impl AirConditioningState<EndTakeOff> {
    fn step(
        self: AirConditioningState<EndTakeOff>,
        context: &UpdateContext,
        lgciu: [&impl LgciuWeightOnWheels; 2],
    ) -> AirConditioningStateManager {
        if !AirConditioningStateManager::landing_gear_is_compressed(lgciu)
            || self.timer > Duration::from_secs(10)
        {
            AirConditioningStateManager::InFlight(self.into())
        } else {
            AirConditioningStateManager::EndTakeOff(self.increase_timer(context))
        }
    }
}

transition!(EndTakeOff, InFlight);

#[derive(Copy, Clone)]
struct InFlight;

impl AirConditioningState<InFlight> {
    fn step(
        self: AirConditioningState<InFlight>,
        engines: &[&impl EngineCorrectedN1],
        lgciu: [&impl LgciuWeightOnWheels; 2],
    ) -> AirConditioningStateManager {
        if !AirConditioningStateManager::engines_are_in_takeoff(engines)
            && AirConditioningStateManager::landing_gear_is_compressed(lgciu)
        {
            AirConditioningStateManager::BeginLanding(self.into())
        } else {
            AirConditioningStateManager::InFlight(self)
        }
    }
}

transition!(InFlight, BeginLanding);

#[derive(Copy, Clone)]
struct BeginLanding;

impl AirConditioningState<BeginLanding> {
    fn step(
        self: AirConditioningState<BeginLanding>,
        context: &UpdateContext,
        ground_speed: Velocity,
        engines: &[&impl EngineCorrectedN1],
    ) -> AirConditioningStateManager {
        if (!AirConditioningStateManager::engines_are_in_takeoff(engines)
            && ground_speed.get::<knot>()
                < AirConditioningStateManager::TAKEOFF_THRESHOLD_SPEED_KNOTS)
            || self.timer > Duration::from_secs(35)
        {
            AirConditioningStateManager::EndLanding(self.into())
        } else {
            AirConditioningStateManager::BeginLanding(self.increase_timer(context))
        }
    }
}

transition!(BeginLanding, EndLanding);

#[derive(Copy, Clone)]
struct EndLanding;

impl AirConditioningState<EndLanding> {
    fn step(
        self: AirConditioningState<EndLanding>,
        context: &UpdateContext,
    ) -> AirConditioningStateManager {
        if self.timer > Duration::from_secs(10) {
            AirConditioningStateManager::OnGround(self.into())
        } else {
            AirConditioningStateManager::EndLanding(self.increase_timer(context))
        }
    }
}

transition!(EndLanding, OnGround);

struct ZoneController<const ZONES: usize> {
    zone_id: usize,
    duct_demand_temperature: ThermodynamicTemperature,
    zone_selected_temperature: ThermodynamicTemperature,
    pid_controller: PidController,
}

impl<const ZONES: usize> ZoneController<ZONES> {
    const K_ALTITUDE_CORRECTION_DEG_PER_FEET: f64 = 0.0000375; // deg/feet
    const UPPER_DUCT_TEMP_TRIGGER_HIGH_CELSIUS: f64 = 19.; // C
    const UPPER_DUCT_TEMP_TRIGGER_LOW_CELSIUS: f64 = 17.; // C
    const UPPER_DUCT_TEMP_LIMIT_LOW_KELVIN: f64 = 323.15; // K
    const UPPER_DUCT_TEMP_LIMIT_HIGH_KELVIN: f64 = 343.15; // K
    const LOWER_DUCT_TEMP_TRIGGER_HIGH_CELSIUS: f64 = 28.; // C
    const LOWER_DUCT_TEMP_TRIGGER_LOW_CELSIUS: f64 = 26.; // C
    const LOWER_DUCT_TEMP_LIMIT_LOW_KELVIN: f64 = 275.15; // K
    const LOWER_DUCT_TEMP_LIMIT_HIGH_KELVIN: f64 = 281.15; // K
    const SETPOINT_TEMP_KELVIN: f64 = 297.15; // K
    const KI_DUCT_DEMAND_CABIN: f64 = 0.05;
    const KI_DUCT_DEMAND_COCKPIT: f64 = 0.04;
    const KP_DUCT_DEMAND_CABIN: f64 = 3.5;
    const KP_DUCT_DEMAND_COCKPIT: f64 = 2.;

    fn new(zone_type: &ZoneType) -> Self {
        let pid_controller = match zone_type {
            ZoneType::Cockpit => {
                PidController::new(
                    Self::KP_DUCT_DEMAND_COCKPIT,
                    Self::KI_DUCT_DEMAND_COCKPIT,
                    0.,
                    Self::LOWER_DUCT_TEMP_LIMIT_HIGH_KELVIN,
                    Self::UPPER_DUCT_TEMP_LIMIT_LOW_KELVIN,
                    Self::SETPOINT_TEMP_KELVIN,
                    1., // Output gain
                )
            }
            ZoneType::Cabin(_) => PidController::new(
                Self::KP_DUCT_DEMAND_CABIN,
                Self::KI_DUCT_DEMAND_CABIN,
                0.,
                Self::LOWER_DUCT_TEMP_LIMIT_HIGH_KELVIN,
                Self::UPPER_DUCT_TEMP_LIMIT_LOW_KELVIN,
                Self::SETPOINT_TEMP_KELVIN,
                1.,
            ),
        };
        Self {
            zone_id: zone_type.id(),
            duct_demand_temperature: ThermodynamicTemperature::new::<degree_celsius>(24.),
            zone_selected_temperature: ThermodynamicTemperature::new::<degree_celsius>(24.),
            pid_controller,
        }
    }

    fn update(
        &mut self,
        context: &UpdateContext,
        acs_overhead: &AirConditioningSystemOverhead<ZONES>,
        zone_measured_temperature: ThermodynamicTemperature,
        pressurization: &impl CabinAltitude,
        operation_mode: &ACSCActiveComputer,
    ) {
        self.zone_selected_temperature = if matches!(operation_mode, ACSCActiveComputer::Secondary)
        {
            // If the Zone controller is working on secondary power, the zones are controlled to
            // 24 degrees by the secondary computer
            ThermodynamicTemperature::new::<degree_celsius>(24.)
        } else {
            acs_overhead.selected_cabin_temperature(self.zone_id)
        };
        self.duct_demand_temperature = if matches!(operation_mode, ACSCActiveComputer::None) {
            // If unpowered or failed, the pack controller would take over and deliver a fixed 20deg
            // for the cockpit and 10 for the cabin
            // Simulated here until packs are modelled
            ThermodynamicTemperature::new::<degree_celsius>(if self.zone_id == 0 {
                20.
            } else {
                10.
            })
        } else {
            self.calculate_duct_temp_demand(context, pressurization, zone_measured_temperature)
        };
    }

    fn calculate_duct_temp_demand(
        &mut self,
        context: &UpdateContext,
        pressurization: &impl CabinAltitude,
        zone_measured_temperature: ThermodynamicTemperature,
    ) -> ThermodynamicTemperature {
        let altitude_correction: f64 =
            pressurization.altitude().get::<foot>() * Self::K_ALTITUDE_CORRECTION_DEG_PER_FEET;
        let corrected_selected_temp: f64 =
            self.zone_selected_temperature.get::<kelvin>() + altitude_correction;

        self.pid_controller.set_max_output(
            self.calculate_duct_temp_upper_limit(zone_measured_temperature)
                .get::<kelvin>(),
        );
        self.pid_controller.set_min_output(
            self.calculate_duct_temp_lower_limit(zone_measured_temperature)
                .get::<kelvin>(),
        );
        self.pid_controller.change_setpoint(corrected_selected_temp);

        let duct_demand_limited: f64 = self.pid_controller.next_control_output(
            zone_measured_temperature.get::<kelvin>(),
            Some(context.delta()),
        );
        ThermodynamicTemperature::new::<kelvin>(duct_demand_limited)
    }

    fn calculate_duct_temp_upper_limit(
        &self,
        zone_measured_temperature: ThermodynamicTemperature,
    ) -> ThermodynamicTemperature {
        ThermodynamicTemperature::new::<kelvin>(
            if zone_measured_temperature
                > ThermodynamicTemperature::new::<degree_celsius>(
                    Self::UPPER_DUCT_TEMP_TRIGGER_HIGH_CELSIUS,
                )
            {
                Self::UPPER_DUCT_TEMP_LIMIT_LOW_KELVIN
            } else if zone_measured_temperature
                < ThermodynamicTemperature::new::<degree_celsius>(
                    Self::UPPER_DUCT_TEMP_TRIGGER_LOW_CELSIUS,
                )
            {
                Self::UPPER_DUCT_TEMP_LIMIT_HIGH_KELVIN
            } else {
                let interpolation = (Self::UPPER_DUCT_TEMP_LIMIT_LOW_KELVIN
                    - Self::UPPER_DUCT_TEMP_LIMIT_HIGH_KELVIN)
                    / (Self::UPPER_DUCT_TEMP_TRIGGER_HIGH_CELSIUS
                        - Self::UPPER_DUCT_TEMP_TRIGGER_LOW_CELSIUS)
                    * (zone_measured_temperature.get::<kelvin>()
                        - ThermodynamicTemperature::new::<degree_celsius>(
                            Self::UPPER_DUCT_TEMP_TRIGGER_LOW_CELSIUS,
                        )
                        .get::<kelvin>())
                    + Self::UPPER_DUCT_TEMP_LIMIT_HIGH_KELVIN;
                interpolation
            },
        )
    }

    fn calculate_duct_temp_lower_limit(
        &self,
        zone_measured_temperature: ThermodynamicTemperature,
    ) -> ThermodynamicTemperature {
        ThermodynamicTemperature::new::<kelvin>(
            if zone_measured_temperature
                > ThermodynamicTemperature::new::<degree_celsius>(
                    Self::LOWER_DUCT_TEMP_TRIGGER_HIGH_CELSIUS,
                )
            {
                Self::LOWER_DUCT_TEMP_LIMIT_LOW_KELVIN
            } else if zone_measured_temperature
                < ThermodynamicTemperature::new::<degree_celsius>(
                    Self::LOWER_DUCT_TEMP_TRIGGER_LOW_CELSIUS,
                )
            {
                Self::LOWER_DUCT_TEMP_LIMIT_HIGH_KELVIN
            } else {
                let interpolation = (Self::LOWER_DUCT_TEMP_LIMIT_LOW_KELVIN
                    - Self::LOWER_DUCT_TEMP_LIMIT_HIGH_KELVIN)
                    / (Self::LOWER_DUCT_TEMP_TRIGGER_HIGH_CELSIUS
                        - Self::LOWER_DUCT_TEMP_TRIGGER_LOW_CELSIUS)
                    * (zone_measured_temperature.get::<kelvin>()
                        - ThermodynamicTemperature::new::<degree_celsius>(
                            Self::LOWER_DUCT_TEMP_TRIGGER_LOW_CELSIUS,
                        )
                        .get::<kelvin>())
                    + Self::LOWER_DUCT_TEMP_LIMIT_HIGH_KELVIN;
                interpolation
            },
        )
    }

    fn duct_demand_temperature(&self) -> ThermodynamicTemperature {
        self.duct_demand_temperature
    }
}

pub struct PackFlowValveSignal {
    target_open_amount: Ratio,
}

impl PneumaticValveSignal for PackFlowValveSignal {
    fn new(target_open_amount: Ratio) -> Self {
        Self { target_open_amount }
    }

    fn target_open_amount(&self) -> Ratio {
        self.target_open_amount
    }
}

#[derive(Clone, Copy)]
/// Pack ID can be 1 or 2
pub struct Pack(pub usize);

impl Pack {
    pub(super) fn to_index(self) -> usize {
        self.0 - 1
    }
}

impl From<usize> for Pack {
    fn from(value: usize) -> Self {
        if value != 1 && value != 2 {
            panic!("Pack ID number out of bounds.")
        } else {
            Pack(value)
        }
    }
}

#[derive(Copy, Clone)]
pub struct PackFlowController<const ZONES: usize, const ENGINES: usize> {
    pack_flow_id: VariableIdentifier,

    id: usize,
    flow_demand: Ratio,
    fcv_open_allowed: bool,
    should_open_fcv: bool,
    pack_flow: MassRate,
    pack_flow_demand: MassRate,
    pid: PidController,
    operation_mode: ACSCActiveComputer,

    fcv_timer_open: Duration,
}

impl<const ZONES: usize, const ENGINES: usize> PackFlowController<ZONES, ENGINES> {
    const PACK_START_TIME_SECOND: f64 = 30.;
    const PACK_START_FLOW_LIMIT: f64 = 100.;
    const APU_SUPPLY_FLOW_LIMIT: f64 = 120.;
    const ONE_PACK_FLOW_LIMIT: f64 = 120.;
    const FLOW_REDUCTION_LIMIT: f64 = 80.;
    const BACKFLOW_LIMIT: f64 = 80.;

    const FLOW_CONSTANT_C: f64 = 0.5675; // kg/s
    const FLOW_CONSTANT_XCAB: f64 = 0.00001828; // kg(feet*s)

    fn new(context: &mut InitContext, pack_id: Pack) -> Self {
        Self {
            pack_flow_id: context.get_identifier(Self::pack_flow_id(pack_id.to_index())),

            id: pack_id.to_index(),
            flow_demand: Ratio::default(),
            fcv_open_allowed: false,
            should_open_fcv: false,
            pack_flow: MassRate::default(),
            pack_flow_demand: MassRate::default(),
            pid: PidController::new(0.01, 0.1, 0., 0., 1., 0., 1.),
            operation_mode: ACSCActiveComputer::None,

            fcv_timer_open: Duration::from_secs(0),
        }
    }

    fn pack_flow_id(number: usize) -> String {
        format!("COND_PACK_FLOW_{}", number + 1)
    }

    fn update(
        &mut self,
        context: &UpdateContext,
        aircraft_state: &AirConditioningStateManager,
        acs_overhead: &AirConditioningSystemOverhead<ZONES>,
        engines: [&impl EngineCorrectedN1; ENGINES],
        engine_fire_push_buttons: &impl EngineFirePushButtons,
        pneumatic: &(impl EngineStartState + PackFlowValveState + PneumaticBleed),
        pneumatic_overhead: &impl EngineBleedPushbutton<ENGINES>,
        pressurization: &impl CabinAltitude,
        pressurization_overhead: &impl PressurizationOverheadShared,
        operation_mode: ACSCActiveComputer,
    ) {
        // TODO: Add overheat protection
        self.operation_mode = operation_mode;
        self.flow_demand = self.flow_demand_determination(aircraft_state, acs_overhead, pneumatic);
        self.fcv_open_allowed = self.fcv_open_allowed_determination(
            acs_overhead,
            engine_fire_push_buttons,
            pressurization_overhead,
            pneumatic,
        );
        self.should_open_fcv =
            self.fcv_open_allowed && self.can_move_fcv(engines, pneumatic, pneumatic_overhead);
        self.update_timer(context);
        self.pack_flow_demand = self.absolute_flow_calculation(pressurization);

        self.pid
            .change_setpoint(self.pack_flow_demand.get::<kilogram_per_second>());
        self.pid.next_control_output(
            pneumatic
                .pack_flow_valve_air_flow(self.id)
                .get::<kilogram_per_second>(),
            Some(context.delta()),
        );

        self.pack_flow = pneumatic.pack_flow_valve_air_flow(self.id);
    }

    fn pack_start_condition_determination(&self, pneumatic: &impl PackFlowValveState) -> bool {
        // Returns true when one of the packs is in start condition
        pneumatic.pack_flow_valve_is_open(self.id)
            && self.fcv_timer_open <= Duration::from_secs_f64(Self::PACK_START_TIME_SECOND)
    }

    fn flow_demand_determination(
        &self,
        aircraft_state: &AirConditioningStateManager,
        acs_overhead: &AirConditioningSystemOverhead<ZONES>,
        pneumatic: &(impl EngineStartState + PackFlowValveState + PneumaticBleed),
    ) -> Ratio {
        if matches!(self.operation_mode, ACSCActiveComputer::None) {
            // If the computer is unpowered, return previous flow demand
            return self.flow_demand;
        } else if matches!(self.operation_mode, ACSCActiveComputer::Secondary) {
            // If Secondary computer is active flow setting optimization is not available
            return Ratio::new::<percent>(100.);
        }
        let mut intermediate_flow: Ratio = acs_overhead.flow_selector_position().into();
        // TODO: Add "insufficient performance" based on Pack Mixer Temperature Demand
        if self.pack_start_condition_determination(pneumatic) {
            intermediate_flow =
                intermediate_flow.max(Ratio::new::<percent>(Self::PACK_START_FLOW_LIMIT));
        }
        if pneumatic.apu_bleed_is_on() {
            intermediate_flow =
                intermediate_flow.max(Ratio::new::<percent>(Self::APU_SUPPLY_FLOW_LIMIT));
        }
        // Single pack operation determination
        if (pneumatic.pack_flow_valve_is_open(self.id))
            != (pneumatic.pack_flow_valve_is_open(1 - self.id))
        {
            intermediate_flow =
                intermediate_flow.max(Ratio::new::<percent>(Self::ONE_PACK_FLOW_LIMIT));
        }
        if matches!(
            aircraft_state,
            AirConditioningStateManager::BeginTakeOff(_)
                | AirConditioningStateManager::EndTakeOff(_)
                | AirConditioningStateManager::BeginLanding(_)
                | AirConditioningStateManager::EndLanding(_)
        ) {
            intermediate_flow =
                intermediate_flow.min(Ratio::new::<percent>(Self::FLOW_REDUCTION_LIMIT));
        }
        // If the flow control valve is closed the indication is in the Lo position
        if !(pneumatic.pack_flow_valve_is_open(self.id)) {
            OverheadFlowSelector::Lo.into()
        } else {
            intermediate_flow.max(Ratio::new::<percent>(Self::BACKFLOW_LIMIT))
        }
    }

    fn absolute_flow_calculation(&self, pressurization: &impl CabinAltitude) -> MassRate {
        MassRate::new::<kilogram_per_second>(
            self.flow_demand.get::<ratio>()
                * (Self::FLOW_CONSTANT_XCAB * pressurization.altitude().get::<foot>()
                    + Self::FLOW_CONSTANT_C),
        )
    }

    fn fcv_open_allowed_determination(
        &mut self,
        acs_overhead: &AirConditioningSystemOverhead<ZONES>,
        engine_fire_push_buttons: &impl EngineFirePushButtons,
        pressurization_overhead: &impl PressurizationOverheadShared,
        pneumatic: &(impl PneumaticBleed + EngineStartState),
    ) -> bool {
        match Pack::from(self.id + 1) {
            Pack(1) => {
                acs_overhead.pack_pushbuttons_state()[0]
                    && !(pneumatic.left_engine_state() == EngineState::Starting)
                    && (!(pneumatic.right_engine_state() == EngineState::Starting)
                        || !pneumatic.engine_crossbleed_is_on())
                    && (pneumatic.engine_mode_selector() != EngineModeSelector::Ignition
                        || (pneumatic.left_engine_state() != EngineState::Off
                            && pneumatic.left_engine_state() != EngineState::Shutting))
                    && !engine_fire_push_buttons.is_released(1)
                    && !pressurization_overhead.ditching_is_on()
                // && ! pack 1 overheat
            }
            Pack(2) => {
                acs_overhead.pack_pushbuttons_state()[1]
                    && !(pneumatic.right_engine_state() == EngineState::Starting)
                    && (!(pneumatic.left_engine_state() == EngineState::Starting)
                        || !pneumatic.engine_crossbleed_is_on())
                    && (pneumatic.engine_mode_selector() != EngineModeSelector::Ignition
                        || (pneumatic.right_engine_state() != EngineState::Off
                            && pneumatic.right_engine_state() != EngineState::Shutting))
                    && !engine_fire_push_buttons.is_released(2)
                    && !pressurization_overhead.ditching_is_on()
                // && ! pack 2 overheat
            }
            _ => panic!("Pack ID number out of bounds."),
        }
    }

    fn can_move_fcv(
        &self,
        engines: [&impl EngineCorrectedN1; ENGINES],
        pneumatic: &(impl PneumaticBleed + EngineStartState),
        pneumatic_overhead: &impl EngineBleedPushbutton<ENGINES>,
    ) -> bool {
        // Pneumatic overhead represents engine bleed pushbutton for left [0] and right [1] engine(s)
        ((engines[self.id].corrected_n1() >= Ratio::new::<percent>(15.)
            && pneumatic_overhead.engine_bleed_pushbuttons_are_auto()[(self.id == 1) as usize])
            || (engines[(self.id == 0) as usize].corrected_n1() >= Ratio::new::<percent>(15.)
                && pneumatic_overhead.engine_bleed_pushbuttons_are_auto()[(self.id == 0) as usize]
                && pneumatic.engine_crossbleed_is_on()))
            || pneumatic.apu_bleed_is_on()
    }

    fn update_timer(&mut self, context: &UpdateContext) {
        if self.should_open_fcv {
            self.fcv_timer_open += context.delta();
        } else {
            self.fcv_timer_open = Duration::from_secs(0);
        }
    }

    fn fcv_status_determination(&self, pneumatic: &impl PackFlowValveState) -> bool {
        (pneumatic.pack_flow_valve_is_open(self.id)) != self.fcv_open_allowed
    }
}

impl<const ZONES: usize, const ENGINES: usize> PackFlow for PackFlowController<ZONES, ENGINES> {
    fn pack_flow(&self) -> MassRate {
        self.pack_flow
    }
}

impl<const ZONES: usize, const ENGINES: usize> ControllerSignal<PackFlowValveSignal>
    for PackFlowController<ZONES, ENGINES>
{
    fn signal(&self) -> Option<PackFlowValveSignal> {
        // Only send signal to move the valve if the computer is powered
        if !matches!(self.operation_mode, ACSCActiveComputer::None) {
            let target_open = Ratio::new::<ratio>(if self.should_open_fcv {
                self.pid.output()
            } else {
                0.
            });
            Some(PackFlowValveSignal::new(target_open))
        } else {
            None
        }
    }
}

impl<const ZONES: usize, const ENGINES: usize> SimulationElement
    for PackFlowController<ZONES, ENGINES>
{
    fn write(&self, writer: &mut SimulatorWriter) {
        writer.write(&self.pack_flow_id, self.flow_demand);
    }
}

#[derive(Clone, Copy)]
struct TrimAirSystemController<const ZONES: usize, const ENGINES: usize> {
    hot_air_is_enabled_id: VariableIdentifier,
    hot_air_is_open_id: VariableIdentifier,

    is_enabled: bool,
    is_open: bool,
    trim_air_valve_controllers: [TrimAirValveController; ZONES],
}

impl<const ZONES: usize, const ENGINES: usize> TrimAirSystemController<ZONES, ENGINES> {
    fn new(context: &mut InitContext) -> Self {
        Self {
            hot_air_is_enabled_id: context.get_identifier("HOT_AIR_VALVE_IS_ENABLED".to_owned()),
            hot_air_is_open_id: context.get_identifier("HOT_AIR_VALVE_IS_OPEN".to_owned()),

            is_enabled: false,
            is_open: false,
            trim_air_valve_controllers: [TrimAirValveController::new(); ZONES],
        }
    }

    fn update(
        &mut self,
        context: &UpdateContext,
        acs_overhead: &AirConditioningSystemOverhead<ZONES>,
        duct_demand_temperature: &[ThermodynamicTemperature],
        pack_flow_controller: &[PackFlowController<ZONES, ENGINES>; 2],
        operation_mode: ACSCActiveComputer,
        pneumatic: &impl PackFlowValveState,
        trim_air_system: &TrimAirSystem<ZONES, ENGINES>,
    ) {
        self.is_enabled = self
            .trim_air_pressure_regulating_valve_status_determination(acs_overhead, operation_mode);

        self.is_open = self.trim_air_pressure_regulating_valve_is_open_determination(
            pack_flow_controller,
            pneumatic,
        ) && self.is_enabled;

        for (id, tav_controller) in self.trim_air_valve_controllers.iter_mut().enumerate() {
            tav_controller.update(
                context,
                self.is_enabled && self.is_open,
                trim_air_system.duct_temperature()[id],
                duct_demand_temperature[id],
            )
        }
    }

    fn trim_air_pressure_regulating_valve_status_determination(
        &self,
        acs_overhead: &AirConditioningSystemOverhead<ZONES>,
        operation_mode: ACSCActiveComputer,
    ) -> bool {
        // TODO: Add overheat protection
        // TODO: If more than one TAV fails, the system should be off
        acs_overhead.hot_air_pushbutton_is_on() && operation_mode == ACSCActiveComputer::Primary
    }

    fn trim_air_pressure_regulating_valve_is_open_determination(
        &self,
        pack_flow_controller: &[PackFlowController<ZONES, ENGINES>; 2],
        pneumatic: &impl PackFlowValveState,
    ) -> bool {
        !pack_flow_controller
            .iter()
            .any(|pack| pack.pack_start_condition_determination(pneumatic))
            && ((pneumatic.pack_flow_valve_is_open(0)) || (pneumatic.pack_flow_valve_is_open(1)))
    }

    fn trim_air_valve_controllers(&self, zone_id: usize) -> TrimAirValveController {
        self.trim_air_valve_controllers[zone_id]
    }

    fn is_enabled(&self) -> bool {
        self.is_enabled
    }

    fn is_open(&self) -> bool {
        self.is_open
    }
}

impl<const ZONES: usize, const ENGINES: usize> SimulationElement
    for TrimAirSystemController<ZONES, ENGINES>
{
    fn write(&self, writer: &mut SimulatorWriter) {
        writer.write(&self.hot_air_is_enabled_id, self.is_enabled());
        writer.write(&self.hot_air_is_open_id, self.is_open());
    }
}

pub struct TrimAirValveSignal {
    target_open_amount: Ratio,
}

impl PneumaticValveSignal for TrimAirValveSignal {
    fn new(target_open_amount: Ratio) -> Self {
        Self { target_open_amount }
    }

    fn target_open_amount(&self) -> Ratio {
        self.target_open_amount
    }
}

#[derive(Clone, Copy)]
pub(super) struct TrimAirValveController {
    tav_open_allowed: bool,
    pid: PidController,
}

impl TrimAirValveController {
    fn new() -> Self {
        Self {
            tav_open_allowed: false,
            pid: PidController::new(0.0002, 0.005, 0., 0., 1., 24., 1.),
        }
    }

    fn update(
        &mut self,
        context: &UpdateContext,
        open_allowed: bool,
        duct_temperature: ThermodynamicTemperature,
        duct_demand_temperature: ThermodynamicTemperature,
    ) {
        self.tav_open_allowed = open_allowed;
        if self.tav_open_allowed {
            self.pid
                .change_setpoint(duct_demand_temperature.get::<degree_celsius>());
            self.pid.next_control_output(
                duct_temperature.get::<degree_celsius>(),
                Some(context.delta()),
            );
        } else {
            self.pid.reset();
        }
    }
}

impl ControllerSignal<TrimAirValveSignal> for TrimAirValveController {
    fn signal(&self) -> Option<TrimAirValveSignal> {
        if self.tav_open_allowed {
            let target_open: Ratio = Ratio::new::<ratio>(self.pid.output());
            Some(TrimAirValveSignal::new(target_open))
        } else {
            Some(TrimAirValveSignal::new_closed())
        }
    }
}

pub(super) enum CabinFansSignal {
    On,
    Off,
}

#[derive(Clone, Copy)]
pub(super) struct CabinFanController<const ZONES: usize> {
    is_enabled: bool,
}

impl<const ZONES: usize> CabinFanController<ZONES> {
    fn new() -> Self {
        Self { is_enabled: false }
    }

    fn update(
        &mut self,
        acs_overhead: &AirConditioningSystemOverhead<ZONES>,
        operation_mode: ACSCActiveComputer,
    ) {
        self.is_enabled =
            acs_overhead.cabin_fans_is_on() && !matches!(operation_mode, ACSCActiveComputer::None);
    }

    #[cfg(test)]
    fn is_enabled(&self) -> bool {
        self.is_enabled
    }
}

impl<const ZONES: usize> ControllerSignal<CabinFansSignal> for CabinFanController<ZONES> {
    fn signal(&self) -> Option<CabinFansSignal> {
        if self.is_enabled {
            Some(CabinFansSignal::On)
        } else {
            Some(CabinFansSignal::Off)
        }
    }
}

#[cfg(test)]
mod acs_controller_tests {
    use super::*;
    use crate::{
        air_conditioning::{
            cabin_air::CabinAirSimulation, Air, AirConditioningPack, CabinFan, MixerUnit,
            OutletAir, PressurizationConstants,
        },
        electrical::{test::TestElectricitySource, ElectricalBus, Electricity},
        overhead::{
            AutoManFaultPushButton, AutoOffFaultPushButton, NormalOnPushButton, SpringLoadedSwitch,
            ValueKnob,
        },
        pneumatic::{
            valve::{DefaultValve, PneumaticExhaust},
            ControllablePneumaticValve, EngineModeSelector, PneumaticContainer, PneumaticPipe,
            Precooler,
        },
        shared::{
            arinc429::{Arinc429Word, SignStatus},
            AverageExt, EngineBleedPushbutton, PneumaticValve, PotentialOrigin,
        },
        simulation::{
            test::{ReadByName, SimulationTestBed, TestBed, WriteByName},
            Aircraft, Read, SimulationElement, SimulationElementVisitor, SimulatorReader,
            UpdateContext,
        },
    };
    use uom::si::{
        length::foot, pressure::psi, thermodynamic_temperature::degree_celsius, velocity::knot,
        volume::cubic_meter,
    };

    struct TestAdirs {
        ground_speed: Velocity,
    }
    impl TestAdirs {
        fn new() -> Self {
            Self {
                ground_speed: Velocity::default(),
            }
        }

        fn set_ground_speed(&mut self, ground_speed: Velocity) {
            self.ground_speed = ground_speed;
        }
    }
    impl AdirsToAirCondInterface for TestAdirs {
        fn ground_speed(&self, __adiru_number: usize) -> Arinc429Word<Velocity> {
            Arinc429Word::new(self.ground_speed, SignStatus::NormalOperation)
        }
        fn true_airspeed(&self, _adiru_number: usize) -> Arinc429Word<Velocity> {
            Arinc429Word::new(Velocity::default(), SignStatus::NoComputedData)
        }
        fn baro_correction(&self, _adiru_number: usize) -> Arinc429Word<Pressure> {
            Arinc429Word::new(Pressure::default(), SignStatus::NoComputedData)
        }
        fn ambient_static_pressure(&self, _adiru_number: usize) -> Arinc429Word<Pressure> {
            Arinc429Word::new(Pressure::default(), SignStatus::NoComputedData)
        }
    }

    struct TestEngine {
        corrected_n1: Ratio,
    }
    impl TestEngine {
        fn new(engine_corrected_n1: Ratio) -> Self {
            Self {
                corrected_n1: engine_corrected_n1,
            }
        }
        fn set_engine_n1(&mut self, n: Ratio) {
            self.corrected_n1 = n;
        }
    }
    impl EngineCorrectedN1 for TestEngine {
        fn corrected_n1(&self) -> Ratio {
            self.corrected_n1
        }
    }

    struct TestPressurization {
        cabin_altitude: Length,
    }
    impl TestPressurization {
        fn new() -> Self {
            Self {
                cabin_altitude: Length::default(),
            }
        }

        fn set_cabin_altitude(&mut self, altitude: Length) {
            self.cabin_altitude = altitude;
        }
    }
    impl CabinAltitude for TestPressurization {
        fn altitude(&self) -> Length {
            self.cabin_altitude
        }
    }

    struct TestLgciu {
        compressed: bool,
    }
    impl TestLgciu {
        fn new(compressed: bool) -> Self {
            Self { compressed }
        }

        fn compressed(&self) -> bool {
            self.compressed
        }

        fn set_on_ground(&mut self, on_ground: bool) {
            self.compressed = on_ground;
        }
    }
    impl LgciuWeightOnWheels for TestLgciu {
        fn left_and_right_gear_compressed(&self, _treat_ext_pwr_as_ground: bool) -> bool {
            self.compressed
        }
        fn right_gear_compressed(&self, _treat_ext_pwr_as_ground: bool) -> bool {
            true
        }
        fn right_gear_extended(&self, _treat_ext_pwr_as_ground: bool) -> bool {
            false
        }
        fn left_gear_compressed(&self, _treat_ext_pwr_as_ground: bool) -> bool {
            true
        }
        fn left_gear_extended(&self, _treat_ext_pwr_as_ground: bool) -> bool {
            false
        }
        fn left_and_right_gear_extended(&self, _treat_ext_pwr_as_ground: bool) -> bool {
            false
        }
        fn nose_gear_compressed(&self, _treat_ext_pwr_as_ground: bool) -> bool {
            true
        }
        fn nose_gear_extended(&self, _treat_ext_pwr_as_ground: bool) -> bool {
            false
        }
    }

    struct TestEngineFirePushButtons {
        is_released: [bool; 2],
    }
    impl TestEngineFirePushButtons {
        fn new() -> Self {
            Self {
                is_released: [false, false],
            }
        }

        fn release(&mut self, engine_number: usize) {
            self.is_released[engine_number - 1] = true;
        }
    }
    impl EngineFirePushButtons for TestEngineFirePushButtons {
        fn is_released(&self, engine_number: usize) -> bool {
            self.is_released[engine_number - 1]
        }
    }

    struct TestPneumaticOverhead {
        engine_1_bleed: AutoOffFaultPushButton,
        engine_2_bleed: AutoOffFaultPushButton,
    }

    impl TestPneumaticOverhead {
        fn new(context: &mut InitContext) -> Self {
            Self {
                engine_1_bleed: AutoOffFaultPushButton::new_auto(context, "PNEU_ENG_1_BLEED"),
                engine_2_bleed: AutoOffFaultPushButton::new_auto(context, "PNEU_ENG_2_BLEED"),
            }
        }
    }

    impl EngineBleedPushbutton<2> for TestPneumaticOverhead {
        fn engine_bleed_pushbuttons_are_auto(&self) -> [bool; 2] {
            [self.engine_1_bleed.is_auto(), self.engine_2_bleed.is_auto()]
        }
    }

    impl SimulationElement for TestPneumaticOverhead {
        fn accept<T: SimulationElementVisitor>(&mut self, visitor: &mut T) {
            self.engine_1_bleed.accept(visitor);
            self.engine_2_bleed.accept(visitor);

            visitor.visit(self);
        }
    }

    struct TestPressurizationOverheadPanel {
        mode_sel: AutoManFaultPushButton,
        man_vs_ctl_switch: SpringLoadedSwitch,
        ldg_elev_knob: ValueKnob,
        ditching: NormalOnPushButton,
    }

    impl TestPressurizationOverheadPanel {
        pub fn new(context: &mut InitContext) -> Self {
            Self {
                mode_sel: AutoManFaultPushButton::new_auto(context, "PRESS_MODE_SEL"),
                man_vs_ctl_switch: SpringLoadedSwitch::new(context, "PRESS_MAN_VS_CTL"),
                ldg_elev_knob: ValueKnob::new_with_value(context, "PRESS_LDG_ELEV", -2000.),
                ditching: NormalOnPushButton::new_normal(context, "PRESS_DITCHING"),
            }
        }
    }

    impl SimulationElement for TestPressurizationOverheadPanel {
        fn accept<T: SimulationElementVisitor>(&mut self, visitor: &mut T) {
            self.mode_sel.accept(visitor);
            self.man_vs_ctl_switch.accept(visitor);
            self.ldg_elev_knob.accept(visitor);
            self.ditching.accept(visitor);

            visitor.visit(self);
        }
    }

    impl PressurizationOverheadShared for TestPressurizationOverheadPanel {
        fn is_in_man_mode(&self) -> bool {
            !self.mode_sel.is_auto()
        }

        fn ditching_is_on(&self) -> bool {
            self.ditching.is_on()
        }

        fn ldg_elev_is_auto(&self) -> bool {
            let margin = 100.;
            (self.ldg_elev_knob.value() + 2000.).abs() < margin
        }

        fn ldg_elev_knob_value(&self) -> f64 {
            self.ldg_elev_knob.value()
        }
    }

    struct TestFadec {
        engine_1_state_id: VariableIdentifier,
        engine_2_state_id: VariableIdentifier,

        engine_1_state: EngineState,
        engine_2_state: EngineState,

        engine_mode_selector_id: VariableIdentifier,
        engine_mode_selector_position: EngineModeSelector,
    }
    impl TestFadec {
        fn new(context: &mut InitContext) -> Self {
            Self {
                engine_1_state_id: context.get_identifier("ENGINE_STATE:1".to_owned()),
                engine_2_state_id: context.get_identifier("ENGINE_STATE:2".to_owned()),
                engine_1_state: EngineState::Off,
                engine_2_state: EngineState::Off,
                engine_mode_selector_id: context
                    .get_identifier("TURB ENG IGNITION SWITCH EX1:1".to_owned()),
                engine_mode_selector_position: EngineModeSelector::Norm,
            }
        }

        fn engine_state(&self, number: usize) -> EngineState {
            match number {
                1 => self.engine_1_state,
                2 => self.engine_2_state,
                _ => panic!("Invalid engine number"),
            }
        }

        fn engine_mode_selector(&self) -> EngineModeSelector {
            self.engine_mode_selector_position
        }
    }
    impl SimulationElement for TestFadec {
        fn read(&mut self, reader: &mut SimulatorReader) {
            self.engine_1_state = reader.read(&self.engine_1_state_id);
            self.engine_2_state = reader.read(&self.engine_2_state_id);
            self.engine_mode_selector_position = reader.read(&self.engine_mode_selector_id);
        }
    }

    struct TestPneumatic {
        apu_bleed_air_valve: DefaultValve,
        engine_bleed: [TestEngineBleed; 2],
        cross_bleed_valve: DefaultValve,
        fadec: TestFadec,
        pub packs: [TestPneumaticPackComplex; 2],
    }

    impl TestPneumatic {
        fn new(context: &mut InitContext) -> Self {
            Self {
                apu_bleed_air_valve: DefaultValve::new_closed(),
                engine_bleed: [TestEngineBleed::new(), TestEngineBleed::new()],
                cross_bleed_valve: DefaultValve::new_closed(),
                fadec: TestFadec::new(context),
                packs: [
                    TestPneumaticPackComplex::new(1),
                    TestPneumaticPackComplex::new(2),
                ],
            }
        }

        fn update(
            &mut self,
            context: &UpdateContext,
            pack_flow_valve_signals: &impl PackFlowControllers<2, 2>,
            engine_bleed: [&impl EngineCorrectedN1; 2],
        ) {
            self.engine_bleed
                .iter_mut()
                .for_each(|b| b.update(context, engine_bleed));
            self.packs
                .iter_mut()
                .zip(self.engine_bleed.iter_mut())
                .for_each(|(pack, engine_bleed)| {
                    pack.update(context, engine_bleed, pack_flow_valve_signals)
                });
        }

        fn set_apu_bleed_air_valve_open(&mut self) {
            self.apu_bleed_air_valve = DefaultValve::new_open();
        }

        fn set_apu_bleed_air_valve_closed(&mut self) {
            self.apu_bleed_air_valve = DefaultValve::new_closed();
        }

        fn set_cross_bleed_valve_open(&mut self) {
            self.cross_bleed_valve = DefaultValve::new_open();
        }
        fn packs(&mut self) -> &mut [TestPneumaticPackComplex; 2] {
            &mut self.packs
        }
    }

    impl PneumaticBleed for TestPneumatic {
        fn apu_bleed_is_on(&self) -> bool {
            self.apu_bleed_air_valve.is_open()
        }
        fn engine_crossbleed_is_on(&self) -> bool {
            self.cross_bleed_valve.is_open()
        }
    }
    impl EngineStartState for TestPneumatic {
        fn left_engine_state(&self) -> EngineState {
            self.fadec.engine_state(1)
        }
        fn right_engine_state(&self) -> EngineState {
            self.fadec.engine_state(2)
        }
        fn engine_mode_selector(&self) -> EngineModeSelector {
            self.fadec.engine_mode_selector()
        }
    }
    impl PackFlowValveState for TestPneumatic {
        fn pack_flow_valve_is_open(&self, pack_id: usize) -> bool {
            self.packs[pack_id].pfv_open_amount() > Ratio::default()
        }
        fn pack_flow_valve_air_flow(&self, pack_id: usize) -> MassRate {
            self.packs[pack_id].pack_flow_valve_air_flow()
        }
    }
    impl SimulationElement for TestPneumatic {
        fn accept<V: SimulationElementVisitor>(&mut self, visitor: &mut V) {
            self.fadec.accept(visitor);

            visitor.visit(self);
        }
    }

    struct TestEngineBleed {
        precooler: Precooler,
        precooler_outlet_pipe: PneumaticPipe,
    }
    impl TestEngineBleed {
        fn new() -> Self {
            Self {
                precooler: Precooler::new(180. * 2.),
                precooler_outlet_pipe: PneumaticPipe::new(
                    Volume::new::<cubic_meter>(5.),
                    Pressure::new::<psi>(14.7),
                    ThermodynamicTemperature::new::<degree_celsius>(15.),
                ),
            }
        }

        fn update(&mut self, context: &UpdateContext, engine_bleed: [&impl EngineCorrectedN1; 2]) {
            let mut precooler_inlet_pipe = if engine_bleed
                .iter()
                .any(|e| e.corrected_n1() > Ratio::new::<percent>(10.))
            {
                PneumaticPipe::new(
                    Volume::new::<cubic_meter>(8.),
                    Pressure::new::<psi>(44.),
                    ThermodynamicTemperature::new::<degree_celsius>(144.),
                )
            } else {
                PneumaticPipe::new(
                    Volume::new::<cubic_meter>(8.),
                    Pressure::new::<psi>(14.7),
                    ThermodynamicTemperature::new::<degree_celsius>(15.),
                )
            };
            let mut precooler_supply_pipe = if engine_bleed
                .iter()
                .any(|e| e.corrected_n1() > Ratio::new::<percent>(10.))
            {
                PneumaticPipe::new(
                    Volume::new::<cubic_meter>(16.),
                    Pressure::new::<psi>(14.7),
                    ThermodynamicTemperature::new::<degree_celsius>(131.),
                )
            } else {
                PneumaticPipe::new(
                    Volume::new::<cubic_meter>(16.),
                    Pressure::new::<psi>(14.7),
                    ThermodynamicTemperature::new::<degree_celsius>(15.),
                )
            };
            self.precooler.update(
                context,
                &mut precooler_inlet_pipe,
                &mut precooler_supply_pipe,
                &mut self.precooler_outlet_pipe,
            );
        }
    }
    impl PneumaticContainer for TestEngineBleed {
        fn pressure(&self) -> Pressure {
            self.precooler_outlet_pipe.pressure()
        }

        fn volume(&self) -> Volume {
            self.precooler_outlet_pipe.volume()
        }

        fn temperature(&self) -> ThermodynamicTemperature {
            self.precooler_outlet_pipe.temperature()
        }

        fn mass(&self) -> Mass {
            self.precooler_outlet_pipe.mass()
        }

        fn change_fluid_amount(
            &mut self,
            fluid_amount: Mass,
            fluid_temperature: ThermodynamicTemperature,
            fluid_pressure: Pressure,
        ) {
            self.precooler_outlet_pipe.change_fluid_amount(
                fluid_amount,
                fluid_temperature,
                fluid_pressure,
            )
        }

        fn update_temperature(&mut self, temperature: TemperatureInterval) {
            self.precooler_outlet_pipe.update_temperature(temperature);
        }
    }

    struct TestPneumaticPackComplex {
        engine_number: usize,
        pack_container: PneumaticPipe,
        exhaust: PneumaticExhaust,
        pack_flow_valve: DefaultValve,
    }
    impl TestPneumaticPackComplex {
        fn new(engine_number: usize) -> Self {
            Self {
                engine_number,
                pack_container: PneumaticPipe::new(
                    Volume::new::<cubic_meter>(2.),
                    Pressure::new::<psi>(14.7),
                    ThermodynamicTemperature::new::<degree_celsius>(15.),
                ),
                exhaust: PneumaticExhaust::new(0.3, 0.3, Pressure::new::<psi>(0.)),
                pack_flow_valve: DefaultValve::new_closed(),
            }
        }
        fn update(
            &mut self,
            context: &UpdateContext,
            from: &mut impl PneumaticContainer,
            pack_flow_valve_signals: &impl PackFlowControllers<2, 2>,
        ) {
            self.pack_flow_valve.update_open_amount(
                &pack_flow_valve_signals.pack_flow_controller(self.engine_number.into()),
            );
            self.pack_flow_valve
                .update_move_fluid(context, from, &mut self.pack_container);
            self.exhaust
                .update_move_fluid(context, &mut self.pack_container);
        }
        fn pfv_open_amount(&self) -> Ratio {
            self.pack_flow_valve.open_amount()
        }
        fn pack_flow_valve_air_flow(&self) -> MassRate {
            self.pack_flow_valve.fluid_flow()
        }
    }
    impl PneumaticContainer for TestPneumaticPackComplex {
        fn pressure(&self) -> Pressure {
            self.pack_container.pressure()
        }

        fn volume(&self) -> Volume {
            self.pack_container.volume()
        }

        fn temperature(&self) -> ThermodynamicTemperature {
            self.pack_container.temperature()
        }

        fn mass(&self) -> Mass {
            self.pack_container.mass()
        }

        fn change_fluid_amount(
            &mut self,
            fluid_amount: Mass,
            fluid_temperature: ThermodynamicTemperature,
            fluid_pressure: Pressure,
        ) {
            self.pack_container
                .change_fluid_amount(fluid_amount, fluid_temperature, fluid_pressure)
        }

        fn update_temperature(&mut self, temperature: TemperatureInterval) {
            self.pack_container.update_temperature(temperature);
        }
    }

    struct TestAirConditioningSystem {
        duct_temperature: Vec<ThermodynamicTemperature>,
        outlet_air: Air,
    }

    impl TestAirConditioningSystem {
        fn new() -> Self {
            Self {
                duct_temperature: vec![ThermodynamicTemperature::new::<degree_celsius>(24.); 2],
                outlet_air: Air::new(),
            }
        }

        fn update(
            &mut self,
            duct_temperature: Vec<ThermodynamicTemperature>,
            pack_flow: MassRate,
            trim_air_pressure: Pressure,
        ) {
            self.duct_temperature = duct_temperature;
            self.outlet_air.set_flow_rate(pack_flow);
            self.outlet_air.set_pressure(trim_air_pressure);
            self.outlet_air
                .set_temperature(self.duct_temperature.iter().average());
        }

        fn duct_temperature(&self) -> Vec<ThermodynamicTemperature> {
            self.duct_temperature.to_vec()
        }
    }

    impl DuctTemperature for TestAirConditioningSystem {
        fn duct_temperature(&self) -> Vec<ThermodynamicTemperature> {
            self.duct_temperature()
        }
    }

    impl OutletAir for TestAirConditioningSystem {
        fn outlet_air(&self) -> Air {
            self.outlet_air
        }
    }

    struct TestCabinAirSimulation {
        cabin_air_simulation: CabinAirSimulation<TestConstants, 2>,
        test_cabin_temperature: Option<Vec<ThermodynamicTemperature>>,
    }

    impl TestCabinAirSimulation {
        fn new(context: &mut InitContext) -> Self {
            Self {
                cabin_air_simulation: CabinAirSimulation::new(
                    context,
<<<<<<< HEAD
                    ZoneType::Cabin(1),
                    Volume::new::<cubic_meter>(400.),
                    0,
                    Some(["A", "B"]),
=======
                    &[ZoneType::Cockpit, ZoneType::Cabin(1)],
>>>>>>> 65cc2db0
                ),
                test_cabin_temperature: None,
            }
        }

        fn update(
            &mut self,
            context: &UpdateContext,
            air_conditioning_system: &(impl OutletAir + DuctTemperature),
            outflow_valve_open_amount: Ratio,
            safety_valve_open_amount: Ratio,
            lgciu_gear_compressed: bool,
            passengers: [u8; 2],
        ) {
            self.cabin_air_simulation.update(
                context,
                air_conditioning_system,
                outflow_valve_open_amount,
                safety_valve_open_amount,
                lgciu_gear_compressed,
                passengers,
                0,
            );
        }

        fn set_measured_temperature(&mut self, temperature: Vec<ThermodynamicTemperature>) {
            self.test_cabin_temperature = Some(temperature);
        }
    }

    impl CabinSimulation for TestCabinAirSimulation {
        fn cabin_temperature(&self) -> Vec<ThermodynamicTemperature> {
            if let Some(t) = &self.test_cabin_temperature {
                t.to_vec()
            } else {
                self.cabin_air_simulation.cabin_temperature()
            }
        }

        fn exterior_pressure(&self) -> Pressure {
            self.cabin_air_simulation.exterior_pressure()
        }

        fn cabin_pressure(&self) -> Pressure {
            self.cabin_air_simulation.cabin_pressure()
        }
    }

    impl SimulationElement for TestCabinAirSimulation {
        fn accept<V: SimulationElementVisitor>(&mut self, visitor: &mut V) {
            self.cabin_air_simulation.accept(visitor);

            visitor.visit(self);
        }
    }

    #[derive(Clone, Copy)]
    struct TestConstants;

    impl PressurizationConstants for TestConstants {
        const CABIN_VOLUME_CUBIC_METER: f64 = 139.; // m3
        const COCKPIT_VOLUME_CUBIC_METER: f64 = 9.; // m3
        const PRESSURIZED_FUSELAGE_VOLUME_CUBIC_METER: f64 = 330.; // m3
        const CABIN_LEAKAGE_AREA: f64 = 0.0003; // m2
        const OUTFLOW_VALVE_SIZE: f64 = 0.05; // m2
        const SAFETY_VALVE_SIZE: f64 = 0.02; //m2
        const DOOR_OPENING_AREA: f64 = 1.5; // m2

        const MAX_CLIMB_RATE: f64 = 750.; // fpm
        const MAX_CLIMB_RATE_IN_DESCENT: f64 = 500.; // fpm
        const MAX_DESCENT_RATE: f64 = -750.; // fpm
        const MAX_ABORT_DESCENT_RATE: f64 = -500.; //fpm
        const MAX_TAKEOFF_DELTA_P: f64 = 0.1; // PSI
        const MAX_CLIMB_DELTA_P: f64 = 8.06; // PSI
        const MAX_CLIMB_CABIN_ALTITUDE: f64 = 8050.; // feet
        const MAX_SAFETY_DELTA_P: f64 = 8.1; // PSI
        const MIN_SAFETY_DELTA_P: f64 = -0.5; // PSI
        const TAKEOFF_RATE: f64 = -400.;
        const DEPRESS_RATE: f64 = 500.;
        const EXCESSIVE_ALT_WARNING: f64 = 9550.; // feet
        const EXCESSIVE_RESIDUAL_PRESSURE_WARNING: f64 = 0.03; // PSI
        const LOW_DIFFERENTIAL_PRESSURE_WARNING: f64 = 1.45; // PSI
    }

    struct TestAircraft {
        acsc: AirConditioningSystemController<2, 2>,
        acs_overhead: AirConditioningSystemOverhead<2>,
        adirs: TestAdirs,
        air_conditioning_system: TestAirConditioningSystem,
        cabin_fans: [CabinFan; 2],
        engine_1: TestEngine,
        engine_2: TestEngine,
        engine_fire_push_buttons: TestEngineFirePushButtons,
        mixer_unit: MixerUnit<2>,
        number_of_passengers: u8,
        packs: [AirConditioningPack; 2],
        pneumatic: TestPneumatic,
        pneumatic_overhead: TestPneumaticOverhead,
        pressurization: TestPressurization,
        pressurization_overhead: TestPressurizationOverheadPanel,
        lgciu1: TestLgciu,
        lgciu2: TestLgciu,
        cabin_air_simulation: TestCabinAirSimulation,
        trim_air_system: TrimAirSystem<2, 2>,
        powered_dc_source_1: TestElectricitySource,
        powered_ac_source_1: TestElectricitySource,
        powered_dc_source_2: TestElectricitySource,
        powered_ac_source_2: TestElectricitySource,
        dc_1_bus: ElectricalBus,
        ac_1_bus: ElectricalBus,
        dc_2_bus: ElectricalBus,
        ac_2_bus: ElectricalBus,
    }
    impl TestAircraft {
        fn new(context: &mut InitContext) -> Self {
            let cabin_zones = [ZoneType::Cockpit, ZoneType::Cabin(1)];

            Self {
                acsc: AirConditioningSystemController::new(
                    context,
                    &cabin_zones,
                    vec![
                        ElectricalBusType::DirectCurrent(1),
                        ElectricalBusType::AlternatingCurrent(1),
                    ],
                    vec![
                        ElectricalBusType::DirectCurrent(2),
                        ElectricalBusType::AlternatingCurrent(2),
                    ],
                ),
                acs_overhead: AirConditioningSystemOverhead::new(context, &cabin_zones),
                adirs: TestAdirs::new(),
                air_conditioning_system: TestAirConditioningSystem::new(),
                cabin_fans: [CabinFan::new(ElectricalBusType::AlternatingCurrent(1)); 2],
                engine_1: TestEngine::new(Ratio::default()),
                engine_2: TestEngine::new(Ratio::default()),
                engine_fire_push_buttons: TestEngineFirePushButtons::new(),
                mixer_unit: MixerUnit::new(&cabin_zones),
                number_of_passengers: 0,
                packs: [AirConditioningPack::new(), AirConditioningPack::new()],
                pneumatic: TestPneumatic::new(context),
                pneumatic_overhead: TestPneumaticOverhead::new(context),
                pressurization: TestPressurization::new(),
                pressurization_overhead: TestPressurizationOverheadPanel::new(context),
                lgciu1: TestLgciu::new(false),
                lgciu2: TestLgciu::new(false),
                cabin_air_simulation: TestCabinAirSimulation::new(context),
                trim_air_system: TrimAirSystem::new(
                    context,
                    &[ZoneType::Cockpit, ZoneType::Cabin(1)],
                ),
                powered_dc_source_1: TestElectricitySource::powered(
                    context,
                    PotentialOrigin::Battery(1),
                ),
                powered_ac_source_1: TestElectricitySource::powered(
                    context,
                    PotentialOrigin::EngineGenerator(1),
                ),
                powered_dc_source_2: TestElectricitySource::powered(
                    context,
                    PotentialOrigin::Battery(2),
                ),
                powered_ac_source_2: TestElectricitySource::powered(
                    context,
                    PotentialOrigin::EngineGenerator(2),
                ),
                dc_1_bus: ElectricalBus::new(context, ElectricalBusType::DirectCurrent(1)),
                ac_1_bus: ElectricalBus::new(context, ElectricalBusType::AlternatingCurrent(1)),
                dc_2_bus: ElectricalBus::new(context, ElectricalBusType::DirectCurrent(2)),
                ac_2_bus: ElectricalBus::new(context, ElectricalBusType::AlternatingCurrent(2)),
            }
        }

        fn set_ground_speed(&mut self, ground_speed: Velocity) {
            self.adirs.set_ground_speed(ground_speed);
        }

        fn set_engine_n1(&mut self, n: Ratio) {
            self.engine_1.set_engine_n1(n);
            self.engine_2.set_engine_n1(n);
        }

        fn set_engine_1_n1(&mut self, n: Ratio) {
            self.engine_1.set_engine_n1(n);
        }

        fn set_passengers(&mut self, passengers: u8) {
            self.number_of_passengers = passengers;
        }

        fn set_on_ground(&mut self, on_ground: bool) {
            self.lgciu1.set_on_ground(on_ground);
            self.lgciu2.set_on_ground(on_ground);
        }

        fn set_apu_bleed_air_valve_open(&mut self) {
            self.pneumatic.set_apu_bleed_air_valve_open();
        }

        fn set_apu_bleed_air_valve_closed(&mut self) {
            self.pneumatic.set_apu_bleed_air_valve_closed();
        }

        fn set_cross_bleed_valve_open(&mut self) {
            self.pneumatic.set_cross_bleed_valve_open();
        }

        fn set_measured_temperature(
            &mut self,
            new_measured_temperature: Vec<ThermodynamicTemperature>,
        ) {
            self.cabin_air_simulation
                .set_measured_temperature(new_measured_temperature);
        }

        fn unpower_dc_1_bus(&mut self) {
            self.powered_dc_source_1.unpower();
        }

        fn power_dc_1_bus(&mut self) {
            self.powered_dc_source_1.power();
        }

        fn unpower_ac_1_bus(&mut self) {
            self.powered_ac_source_1.unpower();
        }

        fn power_ac_1_bus(&mut self) {
            self.powered_ac_source_1.power();
        }

        fn unpower_dc_2_bus(&mut self) {
            self.powered_dc_source_2.unpower();
        }

        fn power_dc_2_bus(&mut self) {
            self.powered_dc_source_2.power();
        }

        fn unpower_ac_2_bus(&mut self) {
            self.powered_ac_source_2.unpower();
        }

        fn power_ac_2_bus(&mut self) {
            self.powered_ac_source_2.power();
        }
    }
    impl Aircraft for TestAircraft {
        fn update_before_power_distribution(
            &mut self,
            _context: &UpdateContext,
            electricity: &mut Electricity,
        ) {
            electricity.supplied_by(&self.powered_dc_source_1);
            electricity.supplied_by(&self.powered_ac_source_1);
            electricity.supplied_by(&self.powered_dc_source_2);
            electricity.supplied_by(&self.powered_ac_source_2);
            electricity.flow(&self.powered_dc_source_1, &self.dc_1_bus);
            electricity.flow(&self.powered_ac_source_1, &self.ac_1_bus);
            electricity.flow(&self.powered_dc_source_2, &self.dc_2_bus);
            electricity.flow(&self.powered_ac_source_2, &self.ac_2_bus);
        }

        fn update_after_power_distribution(&mut self, context: &UpdateContext) {
            let lgciu_gears_compressed = self.lgciu1.compressed() && self.lgciu2.compressed();

            self.acsc.update(
                context,
                &self.adirs,
                &self.acs_overhead,
                &self.cabin_air_simulation,
                [&self.engine_1, &self.engine_2],
                &self.engine_fire_push_buttons,
                &self.pneumatic,
                &self.pneumatic_overhead,
                &self.pressurization,
                &self.pressurization_overhead,
                [&self.lgciu1, &self.lgciu2],
                &self.trim_air_system,
            );
            self.pneumatic
                .update(context, &self.acsc, [&self.engine_1, &self.engine_2]);
            self.trim_air_system
                .mix_packs_air_update(self.pneumatic.packs());

            self.cabin_air_simulation.update(
                context,
                &self.air_conditioning_system,
                Ratio::new::<percent>(10.),
                Ratio::new::<percent>(0.),
                lgciu_gears_compressed,
                [0, self.number_of_passengers / 2],
            );

            let pack_flow: [MassRate; 2] = [
                self.acsc.individual_pack_flow(Pack(1)),
                self.acsc.individual_pack_flow(Pack(2)),
            ];
            let duct_demand_temperature = self.acsc.duct_demand_temperature();
            for (id, pack) in self.packs.iter_mut().enumerate() {
                pack.update(pack_flow[id], &duct_demand_temperature)
            }
            for fan in self.cabin_fans.iter_mut() {
                fan.update(
                    &self.cabin_air_simulation,
                    &self.acsc.cabin_fans_controller(),
                );
            }
            let mut mixer_intakes: Vec<&dyn OutletAir> = vec![&self.packs[0], &self.packs[1]];
            for fan in self.cabin_fans.iter() {
                mixer_intakes.push(fan)
            }
            self.mixer_unit.update(mixer_intakes);

            self.trim_air_system
                .update(context, &self.mixer_unit, &self.acsc);

            self.acs_overhead
                .set_pack_pushbutton_fault(self.acsc.pack_fault_determination(&self.pneumatic));

            self.air_conditioning_system.update(
                self.trim_air_system.duct_temperature(),
                self.acsc.individual_pack_flow(Pack(1)) + self.acsc.individual_pack_flow(Pack(2)),
                self.trim_air_system.trim_air_outlet_pressure(),
            );
        }
    }
    impl SimulationElement for TestAircraft {
        fn accept<V: SimulationElementVisitor>(&mut self, visitor: &mut V) {
            self.acsc.accept(visitor);
            self.acs_overhead.accept(visitor);
            self.cabin_air_simulation.accept(visitor);
            self.pneumatic.accept(visitor);
            self.pressurization_overhead.accept(visitor);
            accept_iterable!(self.cabin_fans, visitor);

            visitor.visit(self);
        }
    }

    struct ACSCTestBed {
        test_bed: SimulationTestBed<TestAircraft>,
    }
    impl ACSCTestBed {
        fn new() -> Self {
            let mut test_bed = ACSCTestBed {
                test_bed: SimulationTestBed::new(TestAircraft::new),
            };
            test_bed.command_ground_speed(Velocity::new::<knot>(0.));
            test_bed.set_indicated_altitude(Length::new::<foot>(0.));
            test_bed.set_ambient_temperature(ThermodynamicTemperature::new::<degree_celsius>(24.));
            test_bed.command_pax_quantity(0);
            test_bed.command_pack_flow_selector_position(1);

            test_bed
        }

        fn and(self) -> Self {
            self
        }

        fn run_and(mut self) -> Self {
            self.run();
            self
        }

        fn and_run(mut self) -> Self {
            self.run();
            self
        }

        fn with(self) -> Self {
            self
        }

        fn iterate(mut self, iterations: usize) -> Self {
            for _ in 0..iterations {
                self.run();
            }
            self
        }

        fn iterate_with_delta(mut self, iterations: usize, delta: Duration) -> Self {
            for _ in 0..iterations {
                self.run_with_delta(delta);
            }
            self
        }

        fn on_ground(mut self) -> Self {
            self.command(|a| a.set_engine_n1(Ratio::new::<percent>(15.)));
            self.command(|a| a.set_on_ground(true));
            self.run();
            self
        }

        fn in_flight(mut self) -> Self {
            self.command(|a| a.set_engine_n1(Ratio::new::<percent>(60.)));
            self.command(|a| a.set_on_ground(false));
            self.command_ground_speed(Velocity::new::<knot>(250.));
            self.run();
            self
        }

        fn engine_in_take_off(mut self) -> Self {
            self.command(|a| a.set_engine_n1(Ratio::new::<percent>(71.)));
            self
        }

        fn engine_idle(mut self) -> Self {
            self.command(|a| a.set_engine_n1(Ratio::new::<percent>(15.)));
            self
        }

        fn one_engine_on(mut self) -> Self {
            self.command(|a| a.set_engine_1_n1(Ratio::new::<percent>(15.)));
            self
        }

        fn landing_gear_compressed(mut self) -> Self {
            self.command(|a| a.set_on_ground(true));
            self
        }

        fn landing_gear_not_compressed(mut self) -> Self {
            self.command(|a| a.set_on_ground(false));
            self
        }

        fn both_packs_on(mut self) -> Self {
            self.command_pack_1_pb_position(true);
            self.command_pack_2_pb_position(true);
            self
        }

        fn both_packs_off(mut self) -> Self {
            self.command_pack_1_pb_position(false);
            self.command_pack_2_pb_position(false);
            self
        }

        fn ac_state_is_initialisation(&self) -> bool {
            matches!(
                self.query(|a| a.acsc.aircraft_state),
                AirConditioningStateManager::Initialisation(_)
            )
        }

        fn ac_state_is_on_ground(&self) -> bool {
            matches!(
                self.query(|a| a.acsc.aircraft_state),
                AirConditioningStateManager::OnGround(_)
            )
        }

        fn ac_state_is_begin_takeoff(&self) -> bool {
            matches!(
                self.query(|a| a.acsc.aircraft_state),
                AirConditioningStateManager::BeginTakeOff(_)
            )
        }

        fn ac_state_is_end_takeoff(&self) -> bool {
            matches!(
                self.query(|a| a.acsc.aircraft_state),
                AirConditioningStateManager::EndTakeOff(_)
            )
        }

        fn ac_state_is_in_flight(&self) -> bool {
            matches!(
                self.query(|a| a.acsc.aircraft_state),
                AirConditioningStateManager::InFlight(_)
            )
        }

        fn ac_state_is_begin_landing(&self) -> bool {
            matches!(
                self.query(|a| a.acsc.aircraft_state),
                AirConditioningStateManager::BeginLanding(_)
            )
        }

        fn ac_state_is_end_landing(&self) -> bool {
            matches!(
                self.query(|a| a.acsc.aircraft_state),
                AirConditioningStateManager::EndLanding(_)
            )
        }

        fn unpowered_dc_1_bus(mut self) -> Self {
            self.command(|a| a.unpower_dc_1_bus());
            self
        }

        fn powered_dc_1_bus(mut self) -> Self {
            self.command(|a| a.power_dc_1_bus());
            self
        }

        fn unpowered_ac_1_bus(mut self) -> Self {
            self.command(|a| a.unpower_ac_1_bus());
            self
        }

        fn powered_ac_1_bus(mut self) -> Self {
            self.command(|a| a.power_ac_1_bus());
            self
        }

        fn unpowered_dc_2_bus(mut self) -> Self {
            self.command(|a| a.unpower_dc_2_bus());
            self
        }

        fn powered_dc_2_bus(mut self) -> Self {
            self.command(|a| a.power_dc_2_bus());
            self
        }

        fn unpowered_ac_2_bus(mut self) -> Self {
            self.command(|a| a.unpower_ac_2_bus());
            self
        }

        fn powered_ac_2_bus(mut self) -> Self {
            self.command(|a| a.power_ac_2_bus());
            self
        }

        fn hot_air_pb_on(mut self, value: bool) -> Self {
            self.write_by_name("OVHD_COND_HOT_AIR_PB_IS_ON", value);
            self
        }

        fn cab_fans_pb_on(mut self, value: bool) -> Self {
            self.write_by_name("OVHD_VENT_CAB_FANS_PB_IS_ON", value);
            self
        }

        fn command_selected_temperature(
            mut self,
            temp_array: [ThermodynamicTemperature; 2],
        ) -> Self {
            for (temp, id) in temp_array.iter().zip(["CKPT", "FWD"].iter()) {
                let zone_selected_temp_id = format!("OVHD_COND_{}_SELECTOR_KNOB", &id);
                self.write_by_name(
                    &zone_selected_temp_id,
                    (temp.get::<degree_celsius>() - 18.) / 0.04,
                );
            }
            self
        }

        fn command_fwd_selected_temperature(
            mut self,
            temperature: ThermodynamicTemperature,
        ) -> Self {
            self.write_by_name(
                "OVHD_COND_FWD_SELECTOR_KNOB",
                (temperature.get::<degree_celsius>() - 18.) / 0.04,
            );
            self
        }

        fn command_measured_temperature(&mut self, temp_array: [ThermodynamicTemperature; 2]) {
            self.command(|a| a.set_measured_temperature(temp_array.to_vec()));
        }

        fn command_pax_quantity(&mut self, pax_quantity: u8) {
<<<<<<< HEAD
            let mut pax_flag_a: u64 = 0;
            let mut pax_flag_b: u64 = 0;
            let station_quantity_a = pax_quantity / 2 + pax_quantity % 2;
            let station_quantity_b = pax_quantity / 2;
            for b in 0..station_quantity_a {
                pax_flag_a ^= 1 << b;
            }
            for b in 0..station_quantity_b {
                pax_flag_b ^= 1 << b;
            }
            self.write_by_name("PAX_A", pax_flag_a);
            self.write_by_name("PAX_B", pax_flag_b);
            self.command(|a| a.test_cabin.update_number_of_passengers(pax_quantity));
=======
            self.write_by_name(&format!("PAX_TOTAL_ROWS_{}_{}", 1, 6), pax_quantity / 2);
            self.write_by_name(&format!("PAX_TOTAL_ROWS_{}_{}", 7, 13), pax_quantity / 2);
            self.command(|a| a.set_passengers(pax_quantity));
>>>>>>> 65cc2db0
        }

        fn command_cabin_altitude(&mut self, altitude: Length) {
            self.command(|a| a.pressurization.set_cabin_altitude(altitude));
        }

        fn command_pack_flow_selector_position(&mut self, value: u8) {
            self.write_by_name("KNOB_OVHD_AIRCOND_PACKFLOW_Position", value);
        }

        fn command_pack_1_pb_position(&mut self, value: bool) {
            self.write_by_name("OVHD_COND_PACK_1_PB_IS_ON", value);
        }

        fn command_pack_2_pb_position(&mut self, value: bool) {
            self.write_by_name("OVHD_COND_PACK_2_PB_IS_ON", value);
        }

        fn command_apu_bleed_on(&mut self) {
            self.command(|a| a.set_apu_bleed_air_valve_open());
        }

        fn command_apu_bleed_off(&mut self) {
            self.command(|a| a.set_apu_bleed_air_valve_closed());
        }

        fn command_eng_mode_selector(&mut self, mode: EngineModeSelector) {
            self.write_by_name("TURB ENG IGNITION SWITCH EX1:1", mode);
        }

        fn command_engine_in_start_mode(&mut self) {
            self.write_by_name("ENGINE_STATE:1", 2);
            self.write_by_name("ENGINE_STATE:2", 2);
        }

        fn command_engine_on_fire(&mut self) {
            self.command(|a| a.engine_fire_push_buttons.release(1));
            self.command(|a| a.engine_fire_push_buttons.release(2));
        }

        fn command_ditching_on(&mut self) {
            self.write_by_name("OVHD_PRESS_DITCHING_PB_IS_ON", true);
        }

        fn command_crossbleed_on(&mut self) {
            self.command(|a| a.set_cross_bleed_valve_open());
        }

        fn command_ground_speed(&mut self, ground_speed: Velocity) {
            self.command(|a| a.set_ground_speed(ground_speed));
        }

        fn measured_temperature(&mut self) -> ThermodynamicTemperature {
            self.read_by_name("COND_FWD_TEMP")
        }

        fn duct_demand_temperature(&self) -> Vec<ThermodynamicTemperature> {
            self.query(|a| a.acsc.duct_demand_temperature())
        }

        fn duct_temperature(&self) -> Vec<ThermodynamicTemperature> {
            self.query(|a| a.trim_air_system.duct_temperature())
        }

        fn pack_flow(&self) -> MassRate {
            self.query(|a| {
                a.pneumatic.pack_flow_valve_air_flow(0) + a.pneumatic.pack_flow_valve_air_flow(1)
            })
        }

        fn pack_1_has_fault(&mut self) -> bool {
            self.read_by_name("OVHD_COND_PACK_1_PB_HAS_FAULT")
        }

        fn pack_2_has_fault(&mut self) -> bool {
            self.read_by_name("OVHD_COND_PACK_2_PB_HAS_FAULT")
        }

        fn trim_air_system_controller_is_enabled(&self) -> bool {
            self.query(|a| {
                a.acsc.trim_air_system_controller.is_enabled()
                    && a.acsc.trim_air_system_controller.is_open()
            })
        }

        fn trim_air_system_outlet_air(&self, id: usize) -> Air {
            self.query(|a| a.trim_air_system.trim_air_valves[id].outlet_air())
        }

        fn trim_air_system_outlet_temp(&self) -> ThermodynamicTemperature {
            self.query(|a| a.trim_air_system.duct_temperature()[0])
        }

        fn trim_air_valves_open_amount(&self) -> [Ratio; 2] {
            self.query(|a| a.trim_air_system.trim_air_valves_open_amount())
        }

        fn mixer_unit_controller_is_enabled(&self) -> bool {
            self.query(|a| a.acsc.cabin_fans_controller.is_enabled())
        }

        fn mixer_unit_outlet_air(&self) -> Air {
            self.query(|a| a.mixer_unit.outlet_air())
        }
    }

    impl TestBed for ACSCTestBed {
        type Aircraft = TestAircraft;

        fn test_bed(&self) -> &SimulationTestBed<TestAircraft> {
            &self.test_bed
        }

        fn test_bed_mut(&mut self) -> &mut SimulationTestBed<TestAircraft> {
            &mut self.test_bed
        }
    }

    fn test_bed() -> ACSCTestBed {
        ACSCTestBed::new()
    }

    mod ac_state_manager_tests {
        use super::*;

        #[test]
        fn acstate_starts_non_initialised() {
            let test_bed = test_bed();

            assert!(test_bed.ac_state_is_initialisation());
        }

        #[test]
        fn acstate_changes_to_in_flight_from_initialised() {
            let test_bed = test_bed().in_flight();

            assert!(test_bed.ac_state_is_in_flight());
        }

        #[test]
        fn acstate_changes_to_ground_from_initialised() {
            let test_bed = test_bed().on_ground();

            assert!(test_bed.ac_state_is_on_ground());
        }

        #[test]
        fn acstate_changes_to_begin_takeoff_from_ground() {
            let mut test_bed = test_bed()
                .on_ground()
                .with()
                .landing_gear_compressed()
                .and()
                .engine_in_take_off();

            test_bed.run();

            assert!(test_bed.ac_state_is_begin_takeoff());
        }

        #[test]
        fn acstate_changes_to_end_takeoff_from_begin_takeoff() {
            let mut test_bed = test_bed()
                .on_ground()
                .with()
                .landing_gear_compressed()
                .and()
                .engine_in_take_off()
                .and_run();

            test_bed.command_ground_speed(Velocity::new::<knot>(71.));
            test_bed.run();

            assert!(test_bed.ac_state_is_end_takeoff());
        }

        #[test]
        fn acstate_changes_to_end_takeoff_from_begin_takeoff_by_timeout() {
            let mut test_bed = test_bed()
                .on_ground()
                .with()
                .landing_gear_compressed()
                .and()
                .engine_in_take_off()
                .and_run();

            test_bed.run_with_delta(Duration::from_secs(36));
            test_bed.run();

            assert!(test_bed.ac_state_is_end_takeoff());
        }

        #[test]
        fn acstate_does_not_change_to_end_takeoff_from_begin_takeoff_before_timeout() {
            let mut test_bed = test_bed()
                .on_ground()
                .with()
                .landing_gear_compressed()
                .and()
                .engine_in_take_off()
                .and_run();

            test_bed.run_with_delta(Duration::from_secs(33));
            test_bed.run();

            assert!(test_bed.ac_state_is_begin_takeoff());
        }

        #[test]
        fn acstate_changes_to_in_flight_from_end_takeoff() {
            let mut test_bed = test_bed()
                .on_ground()
                .with()
                .landing_gear_compressed()
                .and()
                .engine_in_take_off()
                .and_run();

            test_bed.command_ground_speed(Velocity::new::<knot>(71.));
            test_bed.run();

            test_bed = test_bed.landing_gear_not_compressed();
            test_bed.run();

            assert!(test_bed.ac_state_is_in_flight());
        }

        #[test]
        fn acstate_changes_to_in_flight_from_end_takeoff_by_timeout() {
            let mut test_bed = test_bed()
                .on_ground()
                .with()
                .landing_gear_compressed()
                .and()
                .engine_in_take_off()
                .and_run();

            test_bed.command_ground_speed(Velocity::new::<knot>(71.));
            test_bed.run();

            test_bed.run_with_delta(Duration::from_secs(11));
            test_bed.run();

            assert!(test_bed.ac_state_is_in_flight());
        }

        #[test]
        fn acstate_does_not_change_to_in_flight_from_end_takeoff_before_timeout() {
            let mut test_bed = test_bed()
                .on_ground()
                .with()
                .landing_gear_compressed()
                .and()
                .engine_in_take_off()
                .and_run();

            test_bed.command_ground_speed(Velocity::new::<knot>(71.));
            test_bed.run();

            test_bed.run_with_delta(Duration::from_secs(9));
            test_bed.run();

            assert!(test_bed.ac_state_is_end_takeoff());
        }

        #[test]
        fn acstate_changes_to_begin_landing_from_in_flight() {
            let test_bed = test_bed()
                .in_flight()
                .with()
                .landing_gear_compressed()
                .and()
                .engine_idle()
                .and_run();

            assert!(test_bed.ac_state_is_begin_landing());
        }

        #[test]
        fn acstate_changes_to_end_landing_from_begin_landing() {
            let mut test_bed = test_bed()
                .in_flight()
                .with()
                .landing_gear_compressed()
                .and()
                .engine_idle()
                .and_run();

            test_bed.command_ground_speed(Velocity::new::<knot>(69.));
            test_bed.run();

            assert!(test_bed.ac_state_is_end_landing());
        }

        #[test]
        fn acstate_changes_to_end_landing_from_begin_landing_by_timeout() {
            let mut test_bed = test_bed()
                .in_flight()
                .with()
                .landing_gear_compressed()
                .and()
                .engine_idle()
                .and_run();

            test_bed.run_with_delta(Duration::from_secs(36));
            test_bed.run();

            assert!(test_bed.ac_state_is_end_landing());
        }

        #[test]
        fn acstate_does_not_change_to_end_landing_from_begin_landing_before_timeout() {
            let mut test_bed = test_bed()
                .in_flight()
                .with()
                .landing_gear_compressed()
                .and()
                .engine_idle()
                .and_run();

            test_bed.run_with_delta(Duration::from_secs(33));
            test_bed.run();

            assert!(test_bed.ac_state_is_begin_landing());
        }

        #[test]
        fn acstate_changes_to_on_ground_from_end_landing_by_timeout() {
            let mut test_bed = test_bed()
                .in_flight()
                .with()
                .landing_gear_compressed()
                .and()
                .engine_idle()
                .and_run();

            test_bed.command_ground_speed(Velocity::new::<knot>(69.));
            test_bed.run();

            test_bed.run_with_delta(Duration::from_secs(11));
            test_bed.run();

            assert!(test_bed.ac_state_is_on_ground());
        }

        #[test]
        fn acstate_does_not_change_to_on_ground_from_end_landing_before_timeout() {
            let mut test_bed = test_bed()
                .in_flight()
                .with()
                .landing_gear_compressed()
                .and()
                .engine_idle()
                .and_run();

            test_bed.command_ground_speed(Velocity::new::<knot>(69.));
            test_bed.run();

            test_bed.run_with_delta(Duration::from_secs(9));
            test_bed.run();

            assert!(test_bed.ac_state_is_end_landing());
        }
    }

    mod zone_controller_tests {
        use super::*;

        const A320_ZONE_IDS: [&str; 2] = ["CKPT", "FWD"];

        #[test]
        fn duct_demand_temperature_starts_at_24_c_in_all_zones() {
            let test_bed = test_bed();

            for id in 0..A320_ZONE_IDS.len() {
                assert_eq!(
                    test_bed.duct_demand_temperature()[id],
                    ThermodynamicTemperature::new::<degree_celsius>(24.)
                );
            }
        }

        #[test]
        fn duct_temp_starts_and_stays_at_24_c_with_no_input() {
            let mut test_bed = test_bed()
                .with()
                .both_packs_off()
                .and()
                .cab_fans_pb_on(false)
                .command_selected_temperature(
                    [ThermodynamicTemperature::new::<degree_celsius>(24.); 2],
                );

            test_bed.command_measured_temperature(
                [ThermodynamicTemperature::new::<degree_celsius>(24.); 2],
            );
            test_bed.set_ambient_temperature(ThermodynamicTemperature::new::<degree_celsius>(24.));

            test_bed = test_bed.iterate(2);

            for id in 0..A320_ZONE_IDS.len() {
                assert_eq!(
                    test_bed.duct_temperature()[id],
                    ThermodynamicTemperature::new::<degree_celsius>(24.)
                );
            }

            test_bed = test_bed.iterate(200);

            for id in 0..A320_ZONE_IDS.len() {
                assert_eq!(
                    test_bed.duct_temperature()[id],
                    ThermodynamicTemperature::new::<degree_celsius>(24.)
                );
            }
        }

        #[test]
        fn system_maintains_24_in_cabin_with_no_inputs() {
            let mut test_bed = test_bed()
                .with()
                .both_packs_on()
                .and()
                .engine_idle()
                .and()
                .command_selected_temperature(
                    [ThermodynamicTemperature::new::<degree_celsius>(24.); 2],
                )
                .iterate(1000);

            assert!((test_bed.measured_temperature().get::<degree_celsius>() - 24.).abs() < 1.);
        }

        #[test]
        fn duct_temperature_is_cabin_temp_when_no_flow() {
            let mut test_bed = test_bed()
                .with()
                .engine_idle()
                .and()
                .command_selected_temperature(
                    [ThermodynamicTemperature::new::<degree_celsius>(18.); 2],
                );

            test_bed.command_pack_1_pb_position(false);
            test_bed.command_pack_2_pb_position(false);
            test_bed = test_bed.iterate_with_delta(100, Duration::from_secs(10));
            assert!(
                (test_bed.duct_temperature()[1].get::<degree_celsius>()
                    - test_bed.measured_temperature().get::<degree_celsius>())
                .abs()
                    < 1.
            );
        }

        #[test]
        fn increasing_selected_temp_increases_duct_demand_temp() {
            let mut test_bed = test_bed()
                .with()
                .both_packs_on()
                .and()
                .engine_idle()
                .and()
                .command_selected_temperature(
                    [ThermodynamicTemperature::new::<degree_celsius>(30.); 2],
                );

            let initial_temperature = test_bed.duct_demand_temperature()[1];
            test_bed = test_bed.iterate_with_delta(100, Duration::from_secs(10));

            assert!(test_bed.duct_demand_temperature()[1] > initial_temperature);
        }

        #[test]
        fn increasing_measured_temp_reduces_duct_demand_temp() {
            let mut test_bed = test_bed()
                .with()
                .both_packs_on()
                .and()
                .engine_idle()
                .run_and()
                .command_selected_temperature(
                    [ThermodynamicTemperature::new::<degree_celsius>(24.); 2],
                )
                .iterate_with_delta(100, Duration::from_secs(10));

            test_bed.command_measured_temperature(
                [ThermodynamicTemperature::new::<degree_celsius>(30.); 2],
            );

            test_bed.run();

            assert!(
                test_bed.duct_demand_temperature()[1]
                    < ThermodynamicTemperature::new::<degree_celsius>(24.)
            );
        }

        #[test]
        fn duct_demand_temp_reaches_equilibrium() {
            let mut test_bed = test_bed()
                .with()
                .both_packs_on()
                .and()
                .engine_idle()
                .run_and()
                .command_selected_temperature(
                    [ThermodynamicTemperature::new::<degree_celsius>(26.); 2],
                )
                .iterate(100);

            let mut previous_temp = test_bed.duct_demand_temperature()[1];
            test_bed.run();
            let initial_temp_diff = test_bed.duct_demand_temperature()[1].get::<degree_celsius>()
                - previous_temp.get::<degree_celsius>();
            test_bed = test_bed.iterate(100);
            previous_temp = test_bed.duct_demand_temperature()[1];
            test_bed.run();
            let final_temp_diff = test_bed.duct_demand_temperature()[1].get::<degree_celsius>()
                - previous_temp.get::<degree_celsius>();

            assert!(initial_temp_diff > final_temp_diff);
        }

        #[test]
        fn duct_temp_increases_with_altitude() {
            let mut test_bed = test_bed()
                .with()
                .both_packs_on()
                .and()
                .engine_idle()
                .and()
                .command_selected_temperature(
                    [ThermodynamicTemperature::new::<degree_celsius>(24.); 2],
                )
                .iterate(1000);

            let initial_temperature = test_bed.duct_temperature()[1];

            test_bed.command_cabin_altitude(Length::new::<foot>(30000.));
            test_bed = test_bed.iterate(1000);

            assert!(test_bed.duct_temperature()[1] > initial_temperature);
        }

        #[test]
        fn duct_demand_limit_changes_with_measured_temperature() {
            let mut test_bed = test_bed()
                .with()
                .both_packs_on()
                .and()
                .engine_idle()
                .and()
                .command_selected_temperature(
                    [ThermodynamicTemperature::new::<degree_celsius>(10.); 2],
                );
            test_bed.command_measured_temperature(
                [ThermodynamicTemperature::new::<degree_celsius>(24.); 2],
            );
            test_bed = test_bed.iterate_with_delta(200, Duration::from_secs(1));
            assert!(
                (test_bed.duct_demand_temperature()[1].get::<degree_celsius>() - 8.).abs() < 1.
            );
            test_bed.command_measured_temperature(
                [ThermodynamicTemperature::new::<degree_celsius>(27.); 2],
            );
            test_bed.run();
            assert!(
                (test_bed.duct_demand_temperature()[1].get::<degree_celsius>() - 5.).abs() < 1.
            );
            test_bed.command_measured_temperature(
                [ThermodynamicTemperature::new::<degree_celsius>(29.); 2],
            );
            test_bed.run();
            assert!(
                (test_bed.duct_demand_temperature()[1].get::<degree_celsius>() - 2.).abs() < 1.
            );
        }

        #[test]
        fn knobs_dont_affect_duct_temperature_when_primary_unpowered() {
            let mut test_bed = test_bed()
                .with()
                .both_packs_on()
                .and()
                .engine_idle()
                .and()
                .unpowered_dc_1_bus()
                .unpowered_ac_1_bus()
                .command_selected_temperature(
                    [ThermodynamicTemperature::new::<degree_celsius>(30.); 2],
                );

            test_bed = test_bed.iterate(1000);

            assert!((test_bed.duct_temperature()[1].get::<degree_celsius>() - 24.).abs() < 1.);
        }

        #[test]
        fn unpowering_the_system_gives_control_to_packs() {
            let mut test_bed = test_bed()
                .with()
                .both_packs_on()
                .and()
                .engine_idle()
                .iterate(2)
                .and()
                .unpowered_dc_1_bus()
                .unpowered_ac_1_bus()
                .unpowered_dc_2_bus()
                .unpowered_ac_2_bus()
                .command_selected_temperature(
                    [ThermodynamicTemperature::new::<degree_celsius>(30.); 2],
                );

            test_bed = test_bed.iterate_with_delta(100, Duration::from_secs(10));

            assert!(
                (test_bed.duct_demand_temperature()[0].get::<degree_celsius>() - 20.).abs() < 1.
            );
            assert!(
                (test_bed.duct_demand_temperature()[1].get::<degree_celsius>() - 10.).abs() < 1.
            );
        }

        #[test]
        fn unpowering_and_repowering_primary_behaves_as_expected() {
            let mut test_bed = test_bed()
                .with()
                .both_packs_on()
                .and()
                .engine_idle()
                .and()
                .unpowered_dc_1_bus()
                .unpowered_ac_1_bus()
                .command_selected_temperature(
                    [ThermodynamicTemperature::new::<degree_celsius>(30.); 2],
                );
            test_bed = test_bed.iterate(1000);
            assert!((test_bed.duct_temperature()[1].get::<degree_celsius>() - 24.).abs() < 1.);

            test_bed = test_bed.powered_dc_1_bus().powered_ac_1_bus();
            test_bed = test_bed.iterate(1000);
            assert!(test_bed.duct_temperature()[1].get::<degree_celsius>() > 24.);
        }
    }

    mod pack_flow_controller_tests {
        use super::*;

        #[test]
        fn pack_flow_starts_at_zero() {
            let test_bed = test_bed();

            assert_eq!(test_bed.pack_flow(), MassRate::default());
        }

        #[test]
        fn pack_flow_is_not_zero_when_conditions_are_met() {
            let test_bed = test_bed()
                .with()
                .both_packs_on()
                .and()
                .engine_idle()
                .iterate(2);

            assert!(test_bed.pack_flow() > MassRate::default());
        }

        #[test]
        fn pack_flow_increases_when_knob_on_hi_setting() {
            let mut test_bed = test_bed()
                .with()
                .both_packs_on()
                .and()
                .engine_idle()
                .iterate(32);

            let initial_flow = test_bed.pack_flow();

            test_bed.command_pack_flow_selector_position(2);
            test_bed = test_bed.iterate(2);

            assert!(test_bed.pack_flow() > initial_flow);
        }

        #[test]
        fn pack_flow_decreases_when_knob_on_lo_setting() {
            let mut test_bed = test_bed()
                .with()
                .both_packs_on()
                .and()
                .engine_idle()
                .iterate(32);

            let initial_flow = test_bed.pack_flow();

            test_bed.command_pack_flow_selector_position(0);
            test_bed = test_bed.iterate(2);

            assert!(test_bed.pack_flow() < initial_flow);
        }

        #[test]
        fn pack_flow_increases_when_opposite_engine_and_xbleed() {
            let mut test_bed = test_bed()
                .with()
                .both_packs_on()
                .and()
                .one_engine_on()
                .iterate(32);

            let initial_flow = test_bed.pack_flow();

            test_bed.command_crossbleed_on();
            test_bed = test_bed.iterate(4);
            assert!(test_bed.pack_flow() > initial_flow);
        }

        #[test]
        fn pack_flow_increases_if_apu_bleed_is_on() {
            let mut test_bed = test_bed()
                .with()
                .both_packs_on()
                .and()
                .engine_idle()
                .iterate(20);

            let initial_flow = test_bed.pack_flow();
            test_bed.command_apu_bleed_on();
            test_bed.run();

            assert!(test_bed.pack_flow() > initial_flow);
        }

        #[test]
        fn pack_flow_increases_when_pack_in_start_condition() {
            let mut test_bed = test_bed().with().both_packs_on().and().engine_idle();

            test_bed.command_pack_flow_selector_position(0);
            test_bed = test_bed.iterate(29);

            let initial_flow = test_bed.pack_flow();

            test_bed = test_bed.iterate(3);

            assert!(test_bed.pack_flow() < initial_flow);
        }

        #[test]
        fn pack_flow_reduces_when_single_pack_operation() {
            let mut test_bed = test_bed()
                .with()
                .both_packs_on()
                .and()
                .engine_idle()
                .iterate(20);

            let initial_flow = test_bed.pack_flow();
            test_bed.command_pack_1_pb_position(true);
            test_bed.command_pack_2_pb_position(false);
            test_bed = test_bed.iterate(2);

            assert!(test_bed.pack_flow() < initial_flow);
        }

        #[test]
        fn pack_flow_reduces_when_in_takeoff() {
            let mut test_bed = test_bed()
                .on_ground()
                .with()
                .landing_gear_compressed()
                .and()
                .both_packs_on()
                .and()
                .engine_idle()
                .iterate(20);

            let initial_flow = test_bed.pack_flow();
            assert!(test_bed.ac_state_is_on_ground());

            test_bed = test_bed.engine_in_take_off();

            test_bed = test_bed.iterate(2);

            assert!(test_bed.ac_state_is_begin_takeoff());

            test_bed = test_bed.iterate(2);

            assert!(test_bed.pack_flow() < initial_flow);
        }

        #[test]
        fn pack_flow_stops_with_eng_mode_ign() {
            let mut test_bed = test_bed().with().both_packs_on().and().engine_idle();

            test_bed.command_crossbleed_on();
            test_bed.command_apu_bleed_on();
            test_bed = test_bed.iterate(20);

            assert!(test_bed.pack_flow() > MassRate::default());

            test_bed.command_eng_mode_selector(EngineModeSelector::Ignition);
            test_bed = test_bed.iterate(2);

            assert_eq!(test_bed.pack_flow(), MassRate::default());
        }

        #[test]
        fn pack_flow_reduces_with_eng_mode_ign_crossbleed_shut() {
            let mut test_bed = test_bed().with().both_packs_on().and().engine_idle();

            test_bed.command_apu_bleed_on();
            test_bed = test_bed.iterate(20);

            let initial_pack_flow = test_bed.pack_flow();

            assert!(initial_pack_flow > MassRate::default());

            test_bed.command_eng_mode_selector(EngineModeSelector::Ignition);
            test_bed = test_bed.iterate(2);

            assert!(test_bed.pack_flow() < initial_pack_flow);
        }

        #[test]
        fn pack_flow_stops_when_engine_in_start_mode() {
            let mut test_bed = test_bed()
                .with()
                .both_packs_on()
                .and()
                .engine_idle()
                .iterate(20);

            test_bed.command_engine_in_start_mode();
            test_bed = test_bed.iterate(2);

            assert_eq!(test_bed.pack_flow(), MassRate::default());
        }

        #[test]
        fn pack_flow_stops_when_engine_on_fire() {
            let mut test_bed = test_bed()
                .with()
                .both_packs_on()
                .and()
                .engine_idle()
                .iterate(20);

            test_bed.command_engine_on_fire();
            test_bed = test_bed.iterate(2);

            assert_eq!(test_bed.pack_flow(), MassRate::default());
        }

        #[test]
        fn pack_flow_stops_when_ditching_on() {
            let mut test_bed = test_bed()
                .with()
                .both_packs_on()
                .and()
                .engine_idle()
                .iterate(20);

            test_bed.command_ditching_on();
            test_bed = test_bed.iterate(2);

            assert_eq!(test_bed.pack_flow(), MassRate::default());
        }

        #[test]
        fn pack_flow_valve_has_fault_when_no_bleed() {
            let mut test_bed = test_bed().with().both_packs_on().iterate(2);

            assert!(test_bed.pack_1_has_fault());
            assert!(test_bed.pack_2_has_fault());
        }

        #[test]
        fn pack_flow_valve_doesnt_have_fault_when_bleed_on() {
            let mut test_bed = test_bed().with().both_packs_on();

            test_bed.command_apu_bleed_on();
            test_bed = test_bed.iterate(2);

            assert!(!test_bed.pack_1_has_fault());
            assert!(!test_bed.pack_2_has_fault());
        }

        #[test]
        fn pack_flow_valve_doesnt_have_fault_when_no_bleed_and_engines_ignition() {
            let mut test_bed = test_bed().with().both_packs_on();

            test_bed.command_eng_mode_selector(EngineModeSelector::Ignition);
            test_bed = test_bed.iterate(2);

            assert!(!test_bed.pack_1_has_fault());
            assert!(!test_bed.pack_2_has_fault());
        }

        #[test]
        fn pack_flow_valve_doesnt_have_fault_when_bleed_and_ditching_mode() {
            let mut test_bed = test_bed().with().both_packs_on();

            test_bed.command_apu_bleed_on();

            test_bed.command_ditching_on();
            test_bed = test_bed.iterate(2);

            assert!(!test_bed.pack_1_has_fault());
            assert!(!test_bed.pack_2_has_fault());
        }

        #[test]
        fn pack_flow_light_resets_after_condition() {
            let mut test_bed = test_bed().with().both_packs_on().iterate(2);

            assert!(test_bed.pack_1_has_fault());
            assert!(test_bed.pack_2_has_fault());

            test_bed.command_apu_bleed_on();
            test_bed = test_bed.iterate(2);

            assert!(!test_bed.pack_1_has_fault());
            assert!(!test_bed.pack_2_has_fault());

            test_bed.command_apu_bleed_off();
            test_bed = test_bed.iterate(2);
            assert!(test_bed.pack_1_has_fault());
            assert!(test_bed.pack_2_has_fault());
        }

        #[test]
        fn pack_flow_controller_is_unresponsive_when_unpowered() {
            let mut test_bed = test_bed()
                .with()
                .both_packs_on()
                .and()
                .engine_idle()
                .iterate(2);
            assert!(test_bed.pack_flow() > MassRate::default());

            test_bed = test_bed
                .unpowered_dc_1_bus()
                .unpowered_ac_1_bus()
                .unpowered_dc_2_bus()
                .unpowered_ac_2_bus();
            test_bed.command_ditching_on();
            test_bed = test_bed.iterate(2);

            assert!(test_bed.pack_flow() > MassRate::default());
        }

        #[test]
        fn unpowering_ac_or_dc_unpowers_system() {
            let mut test_bed = test_bed()
                .with()
                .both_packs_on()
                .and()
                .engine_idle()
                .iterate(2);
            assert!(test_bed.pack_flow() > MassRate::default());

            test_bed = test_bed.unpowered_dc_1_bus().unpowered_ac_2_bus();
            test_bed.command_ditching_on();
            test_bed = test_bed.iterate(2);
            assert!(test_bed.pack_flow() > MassRate::default());

            test_bed = test_bed
                .powered_dc_1_bus()
                .unpowered_ac_1_bus()
                .unpowered_dc_2_bus()
                .powered_ac_2_bus();
            test_bed = test_bed.iterate(2);
            assert!(test_bed.pack_flow() > MassRate::default());

            test_bed = test_bed.powered_ac_1_bus().powered_dc_2_bus().iterate(2);
            assert_eq!(test_bed.pack_flow(), MassRate::default(),);
        }

        #[test]
        fn pack_flow_loses_optimization_when_secondary_computer_active() {
            let mut test_bed = test_bed()
                .with()
                .both_packs_on()
                .and()
                .engine_idle()
                .iterate(40);

            let initial_flow = test_bed.pack_flow();
            test_bed.command_apu_bleed_on();
            test_bed.run();
            assert!(test_bed.pack_flow() > initial_flow);

            test_bed = test_bed.unpowered_dc_1_bus().unpowered_ac_1_bus();
            test_bed.command_pack_flow_selector_position(0);
            test_bed = test_bed.iterate(20);
            assert!(
                (test_bed.pack_flow() - initial_flow).abs()
                    < MassRate::new::<kilogram_per_second>(0.1)
            );
        }

        #[test]
        fn pack_flow_controller_signals_resets_after_power_reset() {
            let mut test_bed = test_bed()
                .with()
                .both_packs_on()
                .and()
                .engine_idle()
                .iterate(2);
            assert!(test_bed.pack_flow() > MassRate::default());

            test_bed = test_bed
                .unpowered_dc_1_bus()
                .unpowered_ac_1_bus()
                .unpowered_dc_2_bus()
                .unpowered_ac_2_bus();
            test_bed.command_ditching_on();
            test_bed = test_bed.iterate(2);
            assert!(test_bed.pack_flow() > MassRate::default());

            test_bed = test_bed
                .powered_dc_1_bus()
                .powered_ac_1_bus()
                .powered_dc_2_bus()
                .powered_ac_2_bus()
                .iterate(2);
            assert_eq!(test_bed.pack_flow(), MassRate::default());
        }
    }

    mod trim_air_system_controller_tests {
        use super::*;

        #[test]
        fn tas_controller_starts_disabled() {
            let test_bed = test_bed();

            assert!(!test_bed.trim_air_system_controller_is_enabled());
        }

        #[test]
        fn tas_controller_enables_when_all_conditions_met() {
            let test_bed = test_bed()
                .with()
                .both_packs_on()
                .hot_air_pb_on(true)
                .and()
                .engine_idle()
                .iterate(32);

            assert!(test_bed.trim_air_system_controller_is_enabled());
        }

        #[test]
        fn tas_controller_stays_disabled_if_one_condition_is_not_met() {
            let mut test_bed = test_bed()
                .with()
                .both_packs_on()
                .hot_air_pb_on(true)
                .and()
                .engine_idle()
                .iterate(32);
            assert!(test_bed.trim_air_system_controller_is_enabled());

            test_bed = test_bed.hot_air_pb_on(false).and_run();
            assert!(!test_bed.trim_air_system_controller_is_enabled());

            test_bed = test_bed.hot_air_pb_on(true);
            test_bed.command_pack_1_pb_position(false);
            test_bed = test_bed.iterate(2);
            assert!(test_bed.trim_air_system_controller_is_enabled());

            // Pack 1 should be in start condition
            test_bed.command_pack_1_pb_position(true);
            test_bed = test_bed.iterate(2);
            assert!(!test_bed.trim_air_system_controller_is_enabled());

            // Secondary circuit
            test_bed = test_bed.unpowered_dc_1_bus().unpowered_ac_1_bus().and_run();
            assert!(!test_bed.trim_air_system_controller_is_enabled());

            test_bed = test_bed.powered_dc_1_bus().powered_ac_1_bus().iterate(32);
            assert!(test_bed.trim_air_system_controller_is_enabled());
        }
    }

    mod mixer_unit_tests {
        use super::*;

        #[test]
        fn cabin_fan_controller_starts_disabled() {
            let test_bed = test_bed();

            assert!(!test_bed.mixer_unit_controller_is_enabled());
        }

        #[test]
        fn cabin_fan_controller_enables_when_all_conditions_met() {
            let test_bed = test_bed().with().cab_fans_pb_on(true).and_run();

            assert!(test_bed.mixer_unit_controller_is_enabled());
        }

        #[test]
        fn cabin_fan_controller_stays_disabled_if_one_condition_is_not_met() {
            let mut test_bed = test_bed().with().cab_fans_pb_on(true).and_run();
            assert!(test_bed.mixer_unit_controller_is_enabled());

            test_bed = test_bed.cab_fans_pb_on(false).and_run();
            assert!(!test_bed.mixer_unit_controller_is_enabled());

            // Unpower both circuits
            test_bed = test_bed.cab_fans_pb_on(true);
            test_bed = test_bed.unpowered_dc_1_bus().unpowered_ac_2_bus().and_run();
            assert!(!test_bed.mixer_unit_controller_is_enabled());

            test_bed = test_bed.powered_dc_1_bus().powered_ac_2_bus().and_run();
            assert!(test_bed.mixer_unit_controller_is_enabled());
        }

        #[test]
        fn mixer_unit_outlet_air_doesnt_move_without_inlets() {
            let test_bed = test_bed()
                .with()
                .cab_fans_pb_on(false)
                .and()
                .both_packs_off()
                .and_run();

            assert_eq!(
                test_bed.mixer_unit_outlet_air().flow_rate(),
                MassRate::default(),
            );
        }

        #[test]
        fn mixer_unit_outlet_is_same_as_packs_without_cab_fans() {
            let test_bed = test_bed()
                .with()
                .cab_fans_pb_on(false)
                .and()
                .both_packs_on()
                .and()
                .engine_idle()
                .iterate(50);

            assert!(
                (test_bed.mixer_unit_outlet_air().flow_rate() - test_bed.pack_flow())
                    < MassRate::new::<kilogram_per_second>(0.1)
            )
        }

        #[test]
        fn changing_pack_flow_changes_mixer_unit_outlet() {
            let mut test_bed = test_bed()
                .with()
                .cab_fans_pb_on(false)
                .and()
                .both_packs_on()
                .and()
                .engine_idle()
                .iterate(50);

            let initial_flow = test_bed.mixer_unit_outlet_air().flow_rate();
            test_bed.command_pack_flow_selector_position(2);
            test_bed = test_bed.iterate(50);

            assert!(test_bed.mixer_unit_outlet_air().flow_rate() > initial_flow);
        }

        #[test]
        fn mixer_unit_outlet_is_same_as_fan_without_packs() {
            let test_bed = test_bed()
                .with()
                .cab_fans_pb_on(true)
                .and()
                .both_packs_off()
                .and()
                .engine_idle()
                .iterate(50);

            assert!(
                test_bed.mixer_unit_outlet_air().flow_rate()
                    < MassRate::new::<kilogram_per_second>(1.)
            )
        }

        #[test]
        fn mixer_unit_outlet_adds_packs_and_fans() {
            let test_bed = test_bed()
                .with()
                .cab_fans_pb_on(true)
                .and()
                .both_packs_on()
                .and()
                .engine_idle()
                .iterate(50);

            assert!(
                (test_bed.mixer_unit_outlet_air().flow_rate() - test_bed.pack_flow())
                    > MassRate::new::<kilogram_per_second>(0.1)
            )
        }

        #[test]
        fn mixer_unit_flow_outputs_match_amm() {
            // From FIGURE 21-00-00-13700-B SHEET 1 of AMM Chapter 2 rev40:
            // Total fresh air supplied by packs at ground level: 1.101 kg/s
            // Total mixed air per cabin occupant: 9.9 g/s -> (for 170 occupants) 1.683
            let mut test_bed = test_bed()
                .with()
                .cab_fans_pb_on(false)
                .and()
                .both_packs_on()
                .and()
                .engine_idle()
                .iterate(50);

            assert!(
                (test_bed.mixer_unit_outlet_air().flow_rate()
                    - MassRate::new::<kilogram_per_second>(1.101))
                    < MassRate::new::<kilogram_per_second>(0.1)
            );

            test_bed = test_bed.cab_fans_pb_on(true).iterate(50);

            assert!(
                (test_bed.mixer_unit_outlet_air().flow_rate()
                    - MassRate::new::<kilogram_per_second>(1.683))
                    < MassRate::new::<kilogram_per_second>(0.1)
            )
        }

        #[test]
        fn mixer_unit_mixes_air_temperatures() {
            let test_bed = test_bed()
                .with()
                .engine_idle()
                .and()
                .command_selected_temperature(
                    [ThermodynamicTemperature::new::<degree_celsius>(18.); 2],
                )
                .iterate(50);

            assert!(
                (test_bed
                    .mixer_unit_outlet_air()
                    .temperature()
                    .get::<degree_celsius>()
                    - test_bed.duct_demand_temperature()[1].get::<degree_celsius>())
                    > 4.
            )
        }

        #[test]
        fn cabin_fans_dont_work_without_power() {
            let mut test_bed = test_bed()
                .with()
                .cab_fans_pb_on(true)
                .and()
                .both_packs_on()
                .and()
                .engine_idle()
                .iterate(50);

            assert!(
                (test_bed.mixer_unit_outlet_air().flow_rate() - test_bed.pack_flow())
                    > MassRate::new::<kilogram_per_second>(0.1)
            );

            test_bed = test_bed.unpowered_ac_1_bus().iterate(50);

            assert!(
                (test_bed.mixer_unit_outlet_air().flow_rate() - test_bed.pack_flow())
                    < MassRate::new::<kilogram_per_second>(0.1)
            )
        }
    }

    mod trim_air_tests {
        use super::*;

        #[test]
        fn trim_air_system_delivers_mixer_air_temp_if_no_hot_air() {
            let test_bed = test_bed()
                .with()
                .hot_air_pb_on(false)
                .and()
                .engine_idle()
                .iterate(50);
            assert!(
                (test_bed
                    .trim_air_system_outlet_temp()
                    .get::<degree_celsius>()
                    - test_bed
                        .mixer_unit_outlet_air()
                        .temperature()
                        .get::<degree_celsius>())
                .abs()
                    < 1.
            )
        }

        #[test]
        fn trim_air_system_delivers_hot_air_if_on() {
            let test_bed = test_bed()
                .with()
                .hot_air_pb_on(true)
                .and()
                .engine_idle()
                .command_fwd_selected_temperature(ThermodynamicTemperature::new::<degree_celsius>(
                    30.,
                ))
                .iterate(500);

            // If both zones get the temperature raised at the same time the packs deliver hotter air and the
            // effect of hot air valves is negligible
            assert!((test_bed.trim_air_system_outlet_air(1).flow_rate()) > MassRate::default());
            assert!(
                (test_bed.trim_air_system_outlet_air(1).temperature())
                    > ThermodynamicTemperature::new::<degree_celsius>(25.)
            );
        }

        #[test]
        fn trim_valves_close_if_selected_temp_below_measured() {
            let mut test_bed = test_bed()
                .with()
                .engine_idle()
                .and()
                .command_fwd_selected_temperature(ThermodynamicTemperature::new::<degree_celsius>(
                    18.,
                ));

            test_bed.command_measured_temperature(
                [ThermodynamicTemperature::new::<degree_celsius>(30.); 2],
            );

            test_bed = test_bed.iterate(500);

            assert!(
                (test_bed.trim_air_system_outlet_air(1).flow_rate())
                    < MassRate::new::<kilogram_per_second>(0.01)
            );
        }

        #[test]
        fn trim_valves_react_to_only_one_pack_operative() {
            let mut test_bed = test_bed()
                .with()
                .both_packs_on()
                .and()
                .engine_idle()
                .command_selected_temperature(
                    [ThermodynamicTemperature::new::<degree_celsius>(24.); 2],
                )
                .command_fwd_selected_temperature(ThermodynamicTemperature::new::<degree_celsius>(
                    22.,
                ))
                .iterate(200);

            let initial_open = test_bed.trim_air_valves_open_amount();

            test_bed.command_pack_1_pb_position(false);
            test_bed = test_bed.iterate(50);
            assert!(test_bed.trim_air_valves_open_amount()[1] > initial_open[1]);
        }

        #[test]
        fn when_engine_in_start_condition_air_is_recirculated() {
            // This test is redundant but it's to target a specific condition that was failing in sim
            let mut test_bed = test_bed()
                .with()
                .both_packs_on()
                .and()
                .engine_idle()
                .command_selected_temperature(
                    [ThermodynamicTemperature::new::<degree_celsius>(18.); 2],
                )
                .iterate(100);

            test_bed.command_engine_in_start_mode();
            test_bed = test_bed.iterate(2);

            assert_eq!(test_bed.pack_flow(), MassRate::default());
            assert!(
                (test_bed
                    .trim_air_system_outlet_temp()
                    .get::<degree_celsius>()
                    - test_bed
                        .mixer_unit_outlet_air()
                        .temperature()
                        .get::<degree_celsius>())
                .abs()
                    < 1.
            );
            assert!(
                (test_bed.duct_temperature()[1].get::<degree_celsius>()
                    - test_bed.measured_temperature().get::<degree_celsius>())
                .abs()
                    < 1.
            );
        }
    }
}<|MERGE_RESOLUTION|>--- conflicted
+++ resolved
@@ -1699,14 +1699,7 @@
             Self {
                 cabin_air_simulation: CabinAirSimulation::new(
                     context,
-<<<<<<< HEAD
-                    ZoneType::Cabin(1),
-                    Volume::new::<cubic_meter>(400.),
-                    0,
-                    Some(["A", "B"]),
-=======
                     &[ZoneType::Cockpit, ZoneType::Cabin(1)],
->>>>>>> 65cc2db0
                 ),
                 test_cabin_temperature: None,
             }
@@ -2278,25 +2271,7 @@
         }
 
         fn command_pax_quantity(&mut self, pax_quantity: u8) {
-<<<<<<< HEAD
-            let mut pax_flag_a: u64 = 0;
-            let mut pax_flag_b: u64 = 0;
-            let station_quantity_a = pax_quantity / 2 + pax_quantity % 2;
-            let station_quantity_b = pax_quantity / 2;
-            for b in 0..station_quantity_a {
-                pax_flag_a ^= 1 << b;
-            }
-            for b in 0..station_quantity_b {
-                pax_flag_b ^= 1 << b;
-            }
-            self.write_by_name("PAX_A", pax_flag_a);
-            self.write_by_name("PAX_B", pax_flag_b);
-            self.command(|a| a.test_cabin.update_number_of_passengers(pax_quantity));
-=======
-            self.write_by_name(&format!("PAX_TOTAL_ROWS_{}_{}", 1, 6), pax_quantity / 2);
-            self.write_by_name(&format!("PAX_TOTAL_ROWS_{}_{}", 7, 13), pax_quantity / 2);
             self.command(|a| a.set_passengers(pax_quantity));
->>>>>>> 65cc2db0
         }
 
         fn command_cabin_altitude(&mut self, altitude: Length) {
