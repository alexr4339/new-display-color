<<<<<<< HEAD
import pkce from '@navigraph/pkce';
import { AmdbAirportSearchResponse, AmdbProjection, AmdbResponse, FeatureTypeString } from '../amdb';
import { AirportInfo, AuthType, NavigraphAirportCharts, NavigraphChart, NavigraphSubscriptionStatus } from './types';
import { NXDataStore } from '../persistence';

const NAVIGRAPH_API_SCOPES = 'openid charts amdb offline_access';

const NAVIGRAPH_DEFAULT_AUTH_STATE = {
  code: '',
  link: '',
  qrLink: '',
  interval: 5,
  disabled: false,
};

export const emptyNavigraphCharts = {
  arrival: [],
  approach: [],
  airport: [],
  departure: [],
  reference: [],
};

function formatFormBody(body: Object) {
  return Object.keys(body)
    .map((key) => `${encodeURIComponent(key)}=${encodeURIComponent(body[key])}`)
    .join('&');
}

export class NavigraphClient {
=======
export class NavigraphKeys {
>>>>>>> 958f6351
  private static clientId = process.env.CLIENT_ID;

  private static clientSecret = process.env.CLIENT_SECRET;

  public static get hasSufficientEnv() {
    if (NavigraphKeys.clientSecret === undefined || NavigraphKeys.clientId === undefined) {
      return false;
    }
<<<<<<< HEAD
    return !(NavigraphClient.clientSecret === '' || NavigraphClient.clientId === '');
  }

  constructor() {
    if (NavigraphClient.hasSufficientEnv) {
      this.pkce = pkce();

      const token = NXDataStore.get('NAVIGRAPH_REFRESH_TOKEN');
      const deviceCode = NXDataStore.get('NAVIGRAPH_DEVICE_CODE');

      if (token) {
        this.refreshToken = token;
        this.deviceCode = deviceCode || undefined;
        this.getToken();
      }
    }
  }

  public async authenticate(): Promise<void> {
    this.pkce = pkce();
    this.refreshToken = null;

    const secret = {
      client_id: NavigraphClient.clientId,
      client_secret: NavigraphClient.clientSecret,
      code_challenge: this.pkce.code_challenge,
      code_challenge_method: 'S256',
    };

    try {
      const authResp = await fetch('https://identity.api.navigraph.com/connect/deviceauthorization', {
        method: 'POST',
        headers: { 'Content-Type': 'application/x-www-form-urlencoded;charset=UTF-8' },
        body: formatFormBody(secret),
      });

      if (authResp.ok) {
        const json = await authResp.json();

        this.auth.code = json.user_code;
        this.auth.link = json.verification_uri;
        this.auth.qrLink = json.verification_uri_complete;
        this.auth.interval = json.interval;
        this.deviceCode = json.device_code;
        NXDataStore.set('NAVIGRAPH_DEVICE_CODE', this.deviceCode);
      }
    } catch (_) {
      console.log('Unable to Authorize Device. #NV101');
    }
  }

  public deAuthenticate() {
    this.refreshToken = null;
    this.accessToken = null;
    this.userName = '';
    this.auth = NAVIGRAPH_DEFAULT_AUTH_STATE;
    NXDataStore.set('NAVIGRAPH_REFRESH_TOKEN', '');
    NXDataStore.set('NAVIGRAPH_USERNAME', '');
  }

  private async tokenCall(body): Promise<void> {
    if (this.deviceCode || !this.auth.disabled) {
      try {
        const tokenResp = await fetch('https://identity.api.navigraph.com/connect/token/', {
          method: 'POST',
          headers: { 'Content-Type': 'application/x-www-form-urlencoded;charset=UTF-8' },
          body: formatFormBody(body),
        });

        if (tokenResp.ok) {
          const json = await tokenResp.json();

          const refreshToken = json.refresh_token;

          this.refreshToken = refreshToken;
          NXDataStore.set('NAVIGRAPH_REFRESH_TOKEN', refreshToken);

          this.accessToken = json.access_token;

          await this.assignUserName();
        } else {
          const respText = await tokenResp.text();

          const parsedText = JSON.parse(respText);

          const { error } = parsedText;

          switch (error) {
            case 'authorization_pending': {
              console.log('Token Authorization Pending');
              break;
            }
            case 'slow_down': {
              this.auth.interval += 5;
              break;
            }
            case 'access_denied': {
              this.auth.disabled = true;
              throw new Error('Access Denied');
            }
            default: {
              await this.authenticate();
            }
          }
        }
      } catch (e) {
        console.log('Token Authentication Failed. #NV102');
        if (e.message === 'Access Denied') {
          throw e;
        }
      }
    }
  }

  public async getToken(): Promise<void> {
    if (NavigraphClient.hasSufficientEnv) {
      const newTokenBody = {
        grant_type: 'urn:ietf:params:oauth:grant-type:device_code',
        device_code: this.deviceCode,
        client_id: NavigraphClient.clientId,
        client_secret: NavigraphClient.clientSecret,
        scope: NAVIGRAPH_API_SCOPES,
        code_verifier: this.pkce.code_verifier,
      };

      const refreshTokenBody = {
        grant_type: 'refresh_token',
        refresh_token: this.refreshToken,
        client_id: NavigraphClient.clientId,
        client_secret: NavigraphClient.clientSecret,
      };

      if (!this.refreshToken) {
        await this.tokenCall(newTokenBody);
      } else {
        await this.tokenCall(refreshTokenBody);
      }
    }
  }

  public async chartCall(icao: string, item: string): Promise<string> {
    if (icao.length === 4) {
      const callResp = await fetch(`https://charts.api.navigraph.com/2/airports/${icao}/signedurls/${item}`, {
        headers: {
          Authorization: `Bearer ${this.accessToken}`,
        },
      });
      if (callResp.ok) {
        return callResp.text();
      }
      // Unauthorized
      if (callResp.status === 401) {
        await this.getToken();
        return this.chartCall(icao, item);
      }
    }
    return Promise.reject();
  }

  public async amdbCall(query: string, recurseCount = 0): Promise<string> {
    const callResp = await fetch(`https://amdb.api.navigraph.com/v1/${query}`, {
      headers: {
        Authorization: `Bearer ${this.accessToken}`,
      },
    });

    if (callResp.ok) {
      return callResp.text();
    }

    // Unauthorized
    if (callResp.status === 401 && recurseCount === 0) {
      await this.getToken();

      return this.amdbCall(query, recurseCount + 1);
    }

    return Promise.reject();
  }

  public async getChartList(icao: string): Promise<NavigraphAirportCharts> {
    if (this.hasToken) {
      const chartJsonUrl = await this.chartCall(icao, 'charts.json');

      const chartJsonResp = await fetch(chartJsonUrl);

      if (chartJsonResp.ok) {
        const chartJson = await chartJsonResp.json();

        const chartArray: NavigraphChart[] = chartJson.charts.map((chart) => ({
          fileDay: chart.file_day,
          fileNight: chart.file_night,
          thumbDay: chart.thumb_day,
          thumbNight: chart.thumb_night,
          icaoAirportIdentifier: chart.icao_airport_identifier,
          id: chart.id,
          extId: chart.ext_id,
          fileName: chart.file_name,
          type: {
            code: chart.type.code,
            category: chart.type.category,
            details: chart.type.details,
            precision: chart.type.precision,
            section: chart.type.section,
          },
          indexNumber: chart.index_number,
          procedureIdentifier: chart.procedure_identifier,
          runway: chart.runway,
          boundingBox: chart.planview
            ? {
                bottomLeft: {
                  lat: chart.planview.bbox_geo[1],
                  lon: chart.planview.bbox_geo[0],
                  xPx: chart.planview.bbox_local[0],
                  yPx: chart.planview.bbox_local[1],
                },
                topRight: {
                  lat: chart.planview.bbox_geo[3],
                  lon: chart.planview.bbox_geo[2],
                  xPx: chart.planview.bbox_local[2],
                  yPx: chart.planview.bbox_local[3],
                },
                width: chart.bbox_local[2],
                height: chart.bbox_local[1],
              }
            : undefined,
        }));

        return {
          arrival: chartArray.filter((chart) => chart.type.category === 'ARRIVAL'),
          approach: chartArray.filter((chart) => chart.type.category === 'APPROACH'),
          airport: chartArray.filter((chart) => chart.type.category === 'AIRPORT'),
          departure: chartArray.filter((chart) => chart.type.category === 'DEPARTURE'),
          reference: chartArray.filter(
            (chart) =>
              chart.type.category !== 'ARRIVAL' &&
              chart.type.category !== 'APPROACH' &&
              chart.type.category !== 'AIRPORT' &&
              chart.type.category !== 'DEPARTURE',
          ),
        };
      }
    }

    return emptyNavigraphCharts;
  }

  public async getAirportInfo(icao: string): Promise<AirportInfo | null> {
    if (this.hasToken) {
      const chartJsonUrl = await this.chartCall(icao, 'airport.json');

      const chartJsonResp = await fetch(chartJsonUrl);

      if (chartJsonResp.ok) {
        const chartJson = await chartJsonResp.json();

        return { name: chartJson.name };
      }
    }

    return null;
  }

  public async searchAmdbAirports(queryString: string): Promise<AmdbAirportSearchResponse> {
    let query = 'search';

    query += `?q=${queryString}`;

    const response = await this.amdbCall(query);

    return JSON.parse(response);
  }

  public async getAmdbData(
    icao: string,
    includeFeatureTypes?: FeatureTypeString[],
    excludeFeatureTypes?: FeatureTypeString[],
    projection = AmdbProjection.ArpAzeq,
  ): Promise<AmdbResponse> {
    let query = icao;

    const excludeString = excludeFeatureTypes ? excludeFeatureTypes.join(',') : '';
    const includeString = includeFeatureTypes ? includeFeatureTypes.join(',') : '';

    query += `?projection=${projection}`;
    query += '&format=geojson';
    query += `&exclude=${excludeString}`;
    query += `&include=${includeString}`;

    const response = await this.amdbCall(query);

    return JSON.parse(response);
  }

  public get hasToken(): boolean {
    return !!this.accessToken;
  }

  public async assignUserName(): Promise<void> {
    if (this.hasToken) {
      try {
        const userInfoResp = await fetch('https://identity.api.navigraph.com/connect/userinfo', {
          headers: { Authorization: `Bearer ${this.accessToken}` },
        });

        if (userInfoResp.ok) {
          const userInfoJson = await userInfoResp.json();

          this.userName = userInfoJson.preferred_username;
          NXDataStore.set('NAVIGRAPH_USERNAME', this.userName);
        }
      } catch (_) {
        console.log('Unable to Fetch User Info. #NV103');
      }
    }
  }

  public async fetchSubscriptionStatus(): Promise<NavigraphSubscriptionStatus> {
    if (this.hasToken) {
      const decodedToken = JSON.parse(atob(this.accessToken.split('.')[1]));

      const subscriptionTypes = decodedToken.subscriptions as string[];

      if (subscriptionTypes.includes('fmsdata') && subscriptionTypes.includes('charts')) {
        return NavigraphSubscriptionStatus.Unlimited;
      }
    }

    return NavigraphSubscriptionStatus.None;
=======
    return !(NavigraphKeys.clientSecret === '' || NavigraphKeys.clientId === '');
>>>>>>> 958f6351
  }
}<|MERGE_RESOLUTION|>--- conflicted
+++ resolved
@@ -1,37 +1,4 @@
-<<<<<<< HEAD
-import pkce from '@navigraph/pkce';
-import { AmdbAirportSearchResponse, AmdbProjection, AmdbResponse, FeatureTypeString } from '../amdb';
-import { AirportInfo, AuthType, NavigraphAirportCharts, NavigraphChart, NavigraphSubscriptionStatus } from './types';
-import { NXDataStore } from '../persistence';
-
-const NAVIGRAPH_API_SCOPES = 'openid charts amdb offline_access';
-
-const NAVIGRAPH_DEFAULT_AUTH_STATE = {
-  code: '',
-  link: '',
-  qrLink: '',
-  interval: 5,
-  disabled: false,
-};
-
-export const emptyNavigraphCharts = {
-  arrival: [],
-  approach: [],
-  airport: [],
-  departure: [],
-  reference: [],
-};
-
-function formatFormBody(body: Object) {
-  return Object.keys(body)
-    .map((key) => `${encodeURIComponent(key)}=${encodeURIComponent(body[key])}`)
-    .join('&');
-}
-
-export class NavigraphClient {
-=======
 export class NavigraphKeys {
->>>>>>> 958f6351
   private static clientId = process.env.CLIENT_ID;
 
   private static clientSecret = process.env.CLIENT_SECRET;
@@ -40,338 +7,6 @@
     if (NavigraphKeys.clientSecret === undefined || NavigraphKeys.clientId === undefined) {
       return false;
     }
-<<<<<<< HEAD
-    return !(NavigraphClient.clientSecret === '' || NavigraphClient.clientId === '');
-  }
-
-  constructor() {
-    if (NavigraphClient.hasSufficientEnv) {
-      this.pkce = pkce();
-
-      const token = NXDataStore.get('NAVIGRAPH_REFRESH_TOKEN');
-      const deviceCode = NXDataStore.get('NAVIGRAPH_DEVICE_CODE');
-
-      if (token) {
-        this.refreshToken = token;
-        this.deviceCode = deviceCode || undefined;
-        this.getToken();
-      }
-    }
-  }
-
-  public async authenticate(): Promise<void> {
-    this.pkce = pkce();
-    this.refreshToken = null;
-
-    const secret = {
-      client_id: NavigraphClient.clientId,
-      client_secret: NavigraphClient.clientSecret,
-      code_challenge: this.pkce.code_challenge,
-      code_challenge_method: 'S256',
-    };
-
-    try {
-      const authResp = await fetch('https://identity.api.navigraph.com/connect/deviceauthorization', {
-        method: 'POST',
-        headers: { 'Content-Type': 'application/x-www-form-urlencoded;charset=UTF-8' },
-        body: formatFormBody(secret),
-      });
-
-      if (authResp.ok) {
-        const json = await authResp.json();
-
-        this.auth.code = json.user_code;
-        this.auth.link = json.verification_uri;
-        this.auth.qrLink = json.verification_uri_complete;
-        this.auth.interval = json.interval;
-        this.deviceCode = json.device_code;
-        NXDataStore.set('NAVIGRAPH_DEVICE_CODE', this.deviceCode);
-      }
-    } catch (_) {
-      console.log('Unable to Authorize Device. #NV101');
-    }
-  }
-
-  public deAuthenticate() {
-    this.refreshToken = null;
-    this.accessToken = null;
-    this.userName = '';
-    this.auth = NAVIGRAPH_DEFAULT_AUTH_STATE;
-    NXDataStore.set('NAVIGRAPH_REFRESH_TOKEN', '');
-    NXDataStore.set('NAVIGRAPH_USERNAME', '');
-  }
-
-  private async tokenCall(body): Promise<void> {
-    if (this.deviceCode || !this.auth.disabled) {
-      try {
-        const tokenResp = await fetch('https://identity.api.navigraph.com/connect/token/', {
-          method: 'POST',
-          headers: { 'Content-Type': 'application/x-www-form-urlencoded;charset=UTF-8' },
-          body: formatFormBody(body),
-        });
-
-        if (tokenResp.ok) {
-          const json = await tokenResp.json();
-
-          const refreshToken = json.refresh_token;
-
-          this.refreshToken = refreshToken;
-          NXDataStore.set('NAVIGRAPH_REFRESH_TOKEN', refreshToken);
-
-          this.accessToken = json.access_token;
-
-          await this.assignUserName();
-        } else {
-          const respText = await tokenResp.text();
-
-          const parsedText = JSON.parse(respText);
-
-          const { error } = parsedText;
-
-          switch (error) {
-            case 'authorization_pending': {
-              console.log('Token Authorization Pending');
-              break;
-            }
-            case 'slow_down': {
-              this.auth.interval += 5;
-              break;
-            }
-            case 'access_denied': {
-              this.auth.disabled = true;
-              throw new Error('Access Denied');
-            }
-            default: {
-              await this.authenticate();
-            }
-          }
-        }
-      } catch (e) {
-        console.log('Token Authentication Failed. #NV102');
-        if (e.message === 'Access Denied') {
-          throw e;
-        }
-      }
-    }
-  }
-
-  public async getToken(): Promise<void> {
-    if (NavigraphClient.hasSufficientEnv) {
-      const newTokenBody = {
-        grant_type: 'urn:ietf:params:oauth:grant-type:device_code',
-        device_code: this.deviceCode,
-        client_id: NavigraphClient.clientId,
-        client_secret: NavigraphClient.clientSecret,
-        scope: NAVIGRAPH_API_SCOPES,
-        code_verifier: this.pkce.code_verifier,
-      };
-
-      const refreshTokenBody = {
-        grant_type: 'refresh_token',
-        refresh_token: this.refreshToken,
-        client_id: NavigraphClient.clientId,
-        client_secret: NavigraphClient.clientSecret,
-      };
-
-      if (!this.refreshToken) {
-        await this.tokenCall(newTokenBody);
-      } else {
-        await this.tokenCall(refreshTokenBody);
-      }
-    }
-  }
-
-  public async chartCall(icao: string, item: string): Promise<string> {
-    if (icao.length === 4) {
-      const callResp = await fetch(`https://charts.api.navigraph.com/2/airports/${icao}/signedurls/${item}`, {
-        headers: {
-          Authorization: `Bearer ${this.accessToken}`,
-        },
-      });
-      if (callResp.ok) {
-        return callResp.text();
-      }
-      // Unauthorized
-      if (callResp.status === 401) {
-        await this.getToken();
-        return this.chartCall(icao, item);
-      }
-    }
-    return Promise.reject();
-  }
-
-  public async amdbCall(query: string, recurseCount = 0): Promise<string> {
-    const callResp = await fetch(`https://amdb.api.navigraph.com/v1/${query}`, {
-      headers: {
-        Authorization: `Bearer ${this.accessToken}`,
-      },
-    });
-
-    if (callResp.ok) {
-      return callResp.text();
-    }
-
-    // Unauthorized
-    if (callResp.status === 401 && recurseCount === 0) {
-      await this.getToken();
-
-      return this.amdbCall(query, recurseCount + 1);
-    }
-
-    return Promise.reject();
-  }
-
-  public async getChartList(icao: string): Promise<NavigraphAirportCharts> {
-    if (this.hasToken) {
-      const chartJsonUrl = await this.chartCall(icao, 'charts.json');
-
-      const chartJsonResp = await fetch(chartJsonUrl);
-
-      if (chartJsonResp.ok) {
-        const chartJson = await chartJsonResp.json();
-
-        const chartArray: NavigraphChart[] = chartJson.charts.map((chart) => ({
-          fileDay: chart.file_day,
-          fileNight: chart.file_night,
-          thumbDay: chart.thumb_day,
-          thumbNight: chart.thumb_night,
-          icaoAirportIdentifier: chart.icao_airport_identifier,
-          id: chart.id,
-          extId: chart.ext_id,
-          fileName: chart.file_name,
-          type: {
-            code: chart.type.code,
-            category: chart.type.category,
-            details: chart.type.details,
-            precision: chart.type.precision,
-            section: chart.type.section,
-          },
-          indexNumber: chart.index_number,
-          procedureIdentifier: chart.procedure_identifier,
-          runway: chart.runway,
-          boundingBox: chart.planview
-            ? {
-                bottomLeft: {
-                  lat: chart.planview.bbox_geo[1],
-                  lon: chart.planview.bbox_geo[0],
-                  xPx: chart.planview.bbox_local[0],
-                  yPx: chart.planview.bbox_local[1],
-                },
-                topRight: {
-                  lat: chart.planview.bbox_geo[3],
-                  lon: chart.planview.bbox_geo[2],
-                  xPx: chart.planview.bbox_local[2],
-                  yPx: chart.planview.bbox_local[3],
-                },
-                width: chart.bbox_local[2],
-                height: chart.bbox_local[1],
-              }
-            : undefined,
-        }));
-
-        return {
-          arrival: chartArray.filter((chart) => chart.type.category === 'ARRIVAL'),
-          approach: chartArray.filter((chart) => chart.type.category === 'APPROACH'),
-          airport: chartArray.filter((chart) => chart.type.category === 'AIRPORT'),
-          departure: chartArray.filter((chart) => chart.type.category === 'DEPARTURE'),
-          reference: chartArray.filter(
-            (chart) =>
-              chart.type.category !== 'ARRIVAL' &&
-              chart.type.category !== 'APPROACH' &&
-              chart.type.category !== 'AIRPORT' &&
-              chart.type.category !== 'DEPARTURE',
-          ),
-        };
-      }
-    }
-
-    return emptyNavigraphCharts;
-  }
-
-  public async getAirportInfo(icao: string): Promise<AirportInfo | null> {
-    if (this.hasToken) {
-      const chartJsonUrl = await this.chartCall(icao, 'airport.json');
-
-      const chartJsonResp = await fetch(chartJsonUrl);
-
-      if (chartJsonResp.ok) {
-        const chartJson = await chartJsonResp.json();
-
-        return { name: chartJson.name };
-      }
-    }
-
-    return null;
-  }
-
-  public async searchAmdbAirports(queryString: string): Promise<AmdbAirportSearchResponse> {
-    let query = 'search';
-
-    query += `?q=${queryString}`;
-
-    const response = await this.amdbCall(query);
-
-    return JSON.parse(response);
-  }
-
-  public async getAmdbData(
-    icao: string,
-    includeFeatureTypes?: FeatureTypeString[],
-    excludeFeatureTypes?: FeatureTypeString[],
-    projection = AmdbProjection.ArpAzeq,
-  ): Promise<AmdbResponse> {
-    let query = icao;
-
-    const excludeString = excludeFeatureTypes ? excludeFeatureTypes.join(',') : '';
-    const includeString = includeFeatureTypes ? includeFeatureTypes.join(',') : '';
-
-    query += `?projection=${projection}`;
-    query += '&format=geojson';
-    query += `&exclude=${excludeString}`;
-    query += `&include=${includeString}`;
-
-    const response = await this.amdbCall(query);
-
-    return JSON.parse(response);
-  }
-
-  public get hasToken(): boolean {
-    return !!this.accessToken;
-  }
-
-  public async assignUserName(): Promise<void> {
-    if (this.hasToken) {
-      try {
-        const userInfoResp = await fetch('https://identity.api.navigraph.com/connect/userinfo', {
-          headers: { Authorization: `Bearer ${this.accessToken}` },
-        });
-
-        if (userInfoResp.ok) {
-          const userInfoJson = await userInfoResp.json();
-
-          this.userName = userInfoJson.preferred_username;
-          NXDataStore.set('NAVIGRAPH_USERNAME', this.userName);
-        }
-      } catch (_) {
-        console.log('Unable to Fetch User Info. #NV103');
-      }
-    }
-  }
-
-  public async fetchSubscriptionStatus(): Promise<NavigraphSubscriptionStatus> {
-    if (this.hasToken) {
-      const decodedToken = JSON.parse(atob(this.accessToken.split('.')[1]));
-
-      const subscriptionTypes = decodedToken.subscriptions as string[];
-
-      if (subscriptionTypes.includes('fmsdata') && subscriptionTypes.includes('charts')) {
-        return NavigraphSubscriptionStatus.Unlimited;
-      }
-    }
-
-    return NavigraphSubscriptionStatus.None;
-=======
     return !(NavigraphKeys.clientSecret === '' || NavigraphKeys.clientId === '');
->>>>>>> 958f6351
   }
 }