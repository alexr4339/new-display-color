--- conflicted
+++ resolved
@@ -1,12 +1,7 @@
 // Copyright (c) 2023 FlyByWire Simulations
 // SPDX-License-Identifier: GPL-3.0
 
-<<<<<<< HEAD
-import { RunwayUtils } from '@flybywiresim/fbw-sdk';
-import { Approach, ApproachType } from 'msfs-navdata';
-=======
 import { RunwayUtils, Approach, ApproachType } from '@flybywiresim/fbw-sdk';
->>>>>>> 09259b33
 
 export type ApproachNameComponents = {
     // the approach type, e.g. ILS or RNAV
