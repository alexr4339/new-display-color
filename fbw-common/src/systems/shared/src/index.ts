--- conflicted
+++ resolved
@@ -13,11 +13,8 @@
 export * from './GenericDataListenerSync';
 export * from './MathUtils';
 export * from './PathVector';
-<<<<<<< HEAD
+export * from './PilotSeat';
 export * from './publishers';
-=======
-export * from './PilotSeat';
->>>>>>> c0b1035a
 export * from './RadioTypes';
 export * from './RadioUtils';
 export * from './RunwayUtils';
