// Copyright (c) 2023-2024 FlyByWire Simulations
// SPDX-License-Identifier: GPL-3.0

/**
 * Determine the aircraft type using the Aircraft Title SimVar.
 * @returns {string} - the aircraft type (a32nx, a380x, other)
 */
export function getAircraftType(): string {
<<<<<<< HEAD
  const aircraftName: string = SimVar.GetSimVarValue('TITLE', 'string');
  let aircraft: string;
  if (aircraftName.includes('A320')) {
    aircraft = 'a32nx';
  } else if (aircraftName.includes('A380')) {
    aircraft = 'a380x';
  } else {
    aircraft = 'other';
  }
  return aircraft;
=======
    const aircraftName :string = SimVar.GetSimVarValue('TITLE', 'string');
    let aircraft: string;
    if (aircraftName.includes('A320')) {
        aircraft = 'a32nx';
    } else if (aircraftName.includes('A380')) {
        aircraft = 'a380x';
    } else {
        // FIXME: temporary fix as this will be change via PF #8599 anyway
        aircraft = 'a32nx';
    }
    return aircraft;
>>>>>>> 46d43fc5
}<|MERGE_RESOLUTION|>--- conflicted
+++ resolved
@@ -6,18 +6,6 @@
  * @returns {string} - the aircraft type (a32nx, a380x, other)
  */
 export function getAircraftType(): string {
-<<<<<<< HEAD
-  const aircraftName: string = SimVar.GetSimVarValue('TITLE', 'string');
-  let aircraft: string;
-  if (aircraftName.includes('A320')) {
-    aircraft = 'a32nx';
-  } else if (aircraftName.includes('A380')) {
-    aircraft = 'a380x';
-  } else {
-    aircraft = 'other';
-  }
-  return aircraft;
-=======
     const aircraftName :string = SimVar.GetSimVarValue('TITLE', 'string');
     let aircraft: string;
     if (aircraftName.includes('A320')) {
@@ -29,5 +17,4 @@
         aircraft = 'a32nx';
     }
     return aircraft;
->>>>>>> 46d43fc5
 }