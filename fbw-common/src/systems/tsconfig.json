{
  "compilerOptions": {
    "target": "ES2017",
    "baseUrl": ".",
    "resolveJsonModule" : true,
    "typeRoots": [
      "../typings",
    ],
    "moduleResolution": "node",
    "allowSyntheticDefaultImports": true,
    "jsx": "react",
    "skipLibCheck": true,
    "paths": {
//      "@datalink/aoc": ["datalink/aoc/src/index.ts"],
//      "@datalink/atc": ["datalink/atc/src/index.ts"],
//      "@datalink/common": ["datalink/common/src/index.ts"],
//      "@datalink/router": ["datalink/router/src/index.ts"],
      "@fmgc/*": ["../../../fbw-a32nx/src/systems/fmgc/src/*"],
      "@shared/*": ["../../../fbw-a32nx/src/systems/shared/src/*"],
      "@typings/*": ["../typings/*"],
      "@flybywiresim/fbw-sdk": ["./index.ts"],
<<<<<<< HEAD
      "@localization/*": ["../../../fbw-a32nx/src/localization/*"],
=======
      "@flybywiresim/flypad": ["./instruments/src/EFB/index.ts"],
      "@flybywiresim/checklists": ["./shared/src/checklists/index.ts"]
>>>>>>> a77367e0
    }
  }
}<|MERGE_RESOLUTION|>--- conflicted
+++ resolved
@@ -19,12 +19,9 @@
       "@shared/*": ["../../../fbw-a32nx/src/systems/shared/src/*"],
       "@typings/*": ["../typings/*"],
       "@flybywiresim/fbw-sdk": ["./index.ts"],
-<<<<<<< HEAD
+      "@flybywiresim/flypad": ["./instruments/src/EFB/index.ts"],
+      "@flybywiresim/checklists": ["./shared/src/checklists/index.ts"],
       "@localization/*": ["../../../fbw-a32nx/src/localization/*"],
-=======
-      "@flybywiresim/flypad": ["./instruments/src/EFB/index.ts"],
-      "@flybywiresim/checklists": ["./shared/src/checklists/index.ts"]
->>>>>>> a77367e0
     }
   }
 }