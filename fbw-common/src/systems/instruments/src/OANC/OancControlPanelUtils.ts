// Copyright (c) 2023-2024 FlyByWire Simulations
// SPDX-License-Identifier: GPL-3.0

import { ArraySubject, ConsumerSubject, DmsFormatter2, EventBus, Subject, UnitType } from '@microsoft/msfs-sdk';
<<<<<<< HEAD
import { AmdbAirportSearchResult, FmsData } from '@flybywiresim/fbw-sdk';
=======
import { AmdbAirportSearchResult, AmdbProperties, FmsOansData } from '@flybywiresim/fbw-sdk';
>>>>>>> 0f7801cb

export enum ControlPanelAirportSearchMode {
  Icao,
  Iata,
  City,
}

export enum ControlPanelMapDataSearchMode {
  Runway,
  Taxiway,
  Stand,
  Other,
}

export class ControlPanelUtils {
  static readonly LAT_FORMATTER = DmsFormatter2.create('{dd}°{mm}.{s}{+[N]-[S]}', UnitType.DEGREE, 0.1);

  static readonly LONG_FORMATTER = DmsFormatter2.create('{ddd}°{mm}.{s}{+[E]-[W]}', UnitType.DEGREE, 0.1);

  static readonly LETTERS = 'ABCDEFGHIJKLMNOPQRSTUVWXYZ'.split('');

  static getSearchModeProp(mode: ControlPanelAirportSearchMode): keyof AmdbAirportSearchResult {
    let prop: keyof AmdbAirportSearchResult;
    switch (mode) {
      default:
      case ControlPanelAirportSearchMode.Icao:
        prop = 'idarpt';
        break;
      case ControlPanelAirportSearchMode.Iata:
        prop = 'iata';
        break;
      case ControlPanelAirportSearchMode.City:
        prop = 'name';
        break;
    }
    return prop;
  }

  static getMapDataSearchModeProp(mode: ControlPanelMapDataSearchMode): keyof AmdbProperties {
    let prop: keyof AmdbProperties;
    switch (mode) {
      default:
      case ControlPanelMapDataSearchMode.Runway:
        prop = 'idthr';
        break;
      case ControlPanelMapDataSearchMode.Taxiway:
        prop = 'idlin';
        break;
      case ControlPanelMapDataSearchMode.Stand:
        prop = 'idstd';
        break;
      case ControlPanelMapDataSearchMode.Other:
        prop = 'ident';
        break;
    }
    return prop;
  }
}

export class ControlPanelStore {
  public readonly airports = ArraySubject.create<AmdbAirportSearchResult>();

  public readonly sortedAirports = ArraySubject.create<AmdbAirportSearchResult>();

  public readonly airportSearchMode = Subject.create<number | null>(ControlPanelAirportSearchMode.Icao);

  public readonly airportSearchData = ArraySubject.create<string>();

  public readonly airportSearchSelectedSearchLetterIndex = Subject.create<number | null>(null);

  public readonly airportSearchSelectedAirportIndex = Subject.create<number | null>(null);

  public readonly mapDataSearchMode = Subject.create<number | null>(ControlPanelMapDataSearchMode.Runway);

  public readonly mapDataSearchData = ArraySubject.create<string>();

  public readonly selectedAirport = Subject.create<AmdbAirportSearchResult | null>(null);

  public readonly loadedAirport = Subject.create<AmdbAirportSearchResult | null>(null);

  public readonly isAirportSelectionPending = Subject.create(false);
}

export class FmsDataStore {
  constructor(private bus: EventBus) {
    const sub = this.bus.getSubscriber<FmsData>();
    this.origin.setConsumer(sub.on('fmsOrigin'));
    this.destination.setConsumer(sub.on('fmsDestination'));
    this.alternate.setConsumer(sub.on('fmsAlternate'));
    this.departureRunway.setConsumer(sub.on('fmsDepartureRunway'));
    this.landingRunway.setConsumer(sub.on('fmsLandingRunway'));
  }

  public readonly origin = ConsumerSubject.create<string | null>(null, null);

  public readonly destination = ConsumerSubject.create<string | null>(null, null);

  public readonly alternate = ConsumerSubject.create<string | null>(null, null);

  public readonly departureRunway = ConsumerSubject.create<string | null>(null, null);

  public readonly landingRunway = ConsumerSubject.create<string | null>(null, null);
}<|MERGE_RESOLUTION|>--- conflicted
+++ resolved
@@ -2,11 +2,7 @@
 // SPDX-License-Identifier: GPL-3.0
 
 import { ArraySubject, ConsumerSubject, DmsFormatter2, EventBus, Subject, UnitType } from '@microsoft/msfs-sdk';
-<<<<<<< HEAD
-import { AmdbAirportSearchResult, FmsData } from '@flybywiresim/fbw-sdk';
-=======
-import { AmdbAirportSearchResult, AmdbProperties, FmsOansData } from '@flybywiresim/fbw-sdk';
->>>>>>> 0f7801cb
+import { AmdbAirportSearchResult, AmdbProperties, FmsData } from '@flybywiresim/fbw-sdk';
 
 export enum ControlPanelAirportSearchMode {
   Icao,
