import { useCallback, useMemo, useRef, useState } from 'react';
import { PaxStationInfo, SeatFlags } from '../../../shared/src';
import { useSimVarList } from './simVars';
import { useUpdate } from './hooks';

export const useSeatFlags = (
  name: string,
  totalSeats: number,
  refreshInterval: number = 200,
): [SeatFlags, (setter: SeatFlags) => void] => {
  const lastUpdate = useRef(Date.now() - refreshInterval - 1);

  const [stateValue, setStateValue] = useState<number>(() => SimVar.GetSimVarValue(name, 'number'));
  const [seatFlags, setSeatFlags] = useState<SeatFlags>(() => new SeatFlags(stateValue, totalSeats));

  const updateCallback = useCallback(() => {
    const delta = Date.now() - lastUpdate.current;

    if (delta >= refreshInterval) {
      lastUpdate.current = Date.now();

      const newValue = SimVar.GetSimVarValue(name, 'number');

      if (newValue !== stateValue) {
        setStateValue(newValue);
        // TODO: Refactor to recycle object instead of generating new object
        // setter(new SeatFlags(newValue, totalSeats));
        setSeatFlags(new SeatFlags(newValue, totalSeats));
      }
    }
  }, [name, refreshInterval, totalSeats, stateValue]);

  useUpdate(updateCallback);

  const setter = useCallback(
    (value: SeatFlags) => {
      lastUpdate.current = Date.now();
      // Note: as of SU XI 1.29.30.0 - Beyond (2^24) The BehaviourDebug window will incorrectly show this as its real value + 1.
      // console.log(`[SetSimVarValue] ${name} => ${value.toString()}`);
      SimVar.SetSimVarValue(name, 'string', value.toString()).catch(console.error);
      setStateValue(value.toNumber());
      setSeatFlags(new SeatFlags(value.toNumber(), totalSeats));
    },
    [name, totalSeats],
  );

  return [seatFlags, setter];
};

export const useSeatMap = (
<<<<<<< HEAD
  Loadsheet: any,
): [
  SeatFlags[],
  SeatFlags[],
  (setter: SeatFlags, index: number) => void,
  (setter: SeatFlags, index: number) => void,
] => {
  const [desiredVarNames, desiredVarUnits, activeVarNames, activeVarUnits] = useMemo(() => {
    const desiredNames: string[] = [];
    const desiredUnits: string[] = [];
    const activeNames: string[] = [];
    const activeUnits: string[] = [];
    Loadsheet.seatMap.forEach((station) => {
      desiredNames.push(`L:${station.bitFlags}_DESIRED`);
      desiredUnits.push('number');
      activeNames.push(`L:${station.bitFlags}`);
      activeUnits.push('number');
    });
    return [desiredNames, desiredUnits, activeNames, activeUnits];
  }, [Loadsheet]);

  const [desiredBitVars] = useSimVarList(desiredVarNames, desiredVarUnits);
  const [activeBitVars] = useSimVarList(activeVarNames, activeVarUnits);

  const setActiveFlags = useCallback(
    (value: SeatFlags, index: number) => {
      SimVar.SetSimVarValue(`L:${Loadsheet.seatMap[index].bitFlags}`, 'string', value.toString())
        .catch(console.error)
        .then();
    },
    [Loadsheet],
  );

  const setDesiredFlags = useCallback(
    (value: SeatFlags, index: number) => {
      SimVar.SetSimVarValue(`L:${Loadsheet.seatMap[index].bitFlags}_DESIRED`, 'string', value.toString())
        .catch(console.error)
        .then();
    },
    [Loadsheet],
  );

  const desiredFlags = useMemo(() => {
    const flags: SeatFlags[] = [];
    Loadsheet.seatMap.forEach((station, index) => {
      let stationSize = 0;
      station.rows.forEach((row) => {
        row.seats.forEach(() => {
          stationSize++;
        });
      });
      flags[index] = new SeatFlags(desiredBitVars[index], stationSize);
    });
    return flags;
  }, [desiredBitVars, ...desiredBitVars]);

  const activeFlags = useMemo(() => {
    const flags: SeatFlags[] = [];
    Loadsheet.seatMap.forEach((station, index) => {
      let stationSize = 0;
      station.rows.forEach((row) => {
        row.seats.forEach(() => {
          stationSize++;
        });
      });
      flags[index] = new SeatFlags(activeBitVars[index], stationSize);
    });
    return flags;
  }, [activeBitVars, ...activeBitVars]);

  return [desiredFlags, activeFlags, setDesiredFlags, setActiveFlags];
=======
    seatMap: PaxStationInfo[],
) : [
        SeatFlags[],
        SeatFlags[],
        (
            setter: SeatFlags,
            index: number
        ) => void,
        (
            setter: SeatFlags,
            index: number
        ) => void,
    ] => {
    const [
        desiredVarNames, desiredVarUnits,
        activeVarNames, activeVarUnits,
    ] = useMemo(() => {
        const desiredNames: string[] = [];
        const desiredUnits: string[] = [];
        const activeNames: string[] = [];
        const activeUnits: string[] = [];
        seatMap.forEach((station) => {
            desiredNames.push(`L:${station.simVar}_DESIRED`);
            desiredUnits.push('number');
            activeNames.push(`L:${station.simVar}`);
            activeUnits.push('number');
        });
        return [desiredNames, desiredUnits, activeNames, activeUnits];
    }, [seatMap]);

    const [desiredBitVars] = useSimVarList(desiredVarNames, desiredVarUnits, 379);
    const [activeBitVars] = useSimVarList(activeVarNames, activeVarUnits, 379);

    const setActiveFlags = useCallback((value: SeatFlags, index: number) => {
        SimVar.SetSimVarValue(`L:${seatMap[index].simVar}`, 'string', value.toString()).catch(console.error).then();
    }, [seatMap]);

    const setDesiredFlags = useCallback((value: SeatFlags, index: number) => {
        SimVar.SetSimVarValue(`L:${seatMap[index].simVar}_DESIRED`, 'string', value.toString()).catch(console.error).then();
    }, [seatMap]);

    const stationSizes = useMemo(() => seatMap.map((station) => {
        let stationSize = 0;
        station.rows.forEach((row) => {
            row.seats.forEach(() => {
                stationSize++;
            });
        });
        return stationSize;
    }), [seatMap]);

    const desiredFlags = useMemo(() => {
        const flags: SeatFlags[] = [];
        seatMap.forEach((_station, index) => {
            flags[index] = new SeatFlags(desiredBitVars[index], stationSizes[index]);
        });
        return flags;
    }, [...desiredBitVars, stationSizes]);

    const activeFlags = useMemo(() => {
        const flags: SeatFlags[] = [];
        seatMap.forEach((_station, index) => {
            flags[index] = new SeatFlags(activeBitVars[index], stationSizes[index]);
        });
        return flags;
    }, [...activeBitVars, stationSizes]);

    return [
        desiredFlags,
        activeFlags,
        setDesiredFlags,
        setActiveFlags,
    ];
>>>>>>> e618ed80
};<|MERGE_RESOLUTION|>--- conflicted
+++ resolved
@@ -4,123 +4,55 @@
 import { useUpdate } from './hooks';
 
 export const useSeatFlags = (
-  name: string,
-  totalSeats: number,
-  refreshInterval: number = 200,
-): [SeatFlags, (setter: SeatFlags) => void] => {
-  const lastUpdate = useRef(Date.now() - refreshInterval - 1);
+    name: string,
+    totalSeats: number,
+    refreshInterval: number = 200,
+): [
+    SeatFlags,
+    (
+        setter: SeatFlags
+    ) => void
+] => {
+    const lastUpdate = useRef(Date.now() - refreshInterval - 1);
 
-  const [stateValue, setStateValue] = useState<number>(() => SimVar.GetSimVarValue(name, 'number'));
-  const [seatFlags, setSeatFlags] = useState<SeatFlags>(() => new SeatFlags(stateValue, totalSeats));
+    const [stateValue, setStateValue] = useState<number>(() => SimVar.GetSimVarValue(name, 'number'));
+    const [seatFlags, setSeatFlags] = useState<SeatFlags>(() => new SeatFlags(stateValue, totalSeats));
 
-  const updateCallback = useCallback(() => {
-    const delta = Date.now() - lastUpdate.current;
+    const updateCallback = useCallback(() => {
+        const delta = Date.now() - lastUpdate.current;
 
-    if (delta >= refreshInterval) {
-      lastUpdate.current = Date.now();
+        if (delta >= refreshInterval) {
+            lastUpdate.current = Date.now();
 
-      const newValue = SimVar.GetSimVarValue(name, 'number');
+            const newValue = SimVar.GetSimVarValue(name, 'number');
 
-      if (newValue !== stateValue) {
-        setStateValue(newValue);
-        // TODO: Refactor to recycle object instead of generating new object
-        // setter(new SeatFlags(newValue, totalSeats));
-        setSeatFlags(new SeatFlags(newValue, totalSeats));
-      }
-    }
-  }, [name, refreshInterval, totalSeats, stateValue]);
+            if (newValue !== stateValue) {
+                setStateValue(newValue);
+                // TODO: Refactor to recycle object instead of generating new object
+                // setter(new SeatFlags(newValue, totalSeats));
+                setSeatFlags(new SeatFlags(newValue, totalSeats));
+            }
+        }
+    }, [name, refreshInterval, totalSeats, stateValue]);
 
-  useUpdate(updateCallback);
+    useUpdate(updateCallback);
 
-  const setter = useCallback(
-    (value: SeatFlags) => {
-      lastUpdate.current = Date.now();
-      // Note: as of SU XI 1.29.30.0 - Beyond (2^24) The BehaviourDebug window will incorrectly show this as its real value + 1.
-      // console.log(`[SetSimVarValue] ${name} => ${value.toString()}`);
-      SimVar.SetSimVarValue(name, 'string', value.toString()).catch(console.error);
-      setStateValue(value.toNumber());
-      setSeatFlags(new SeatFlags(value.toNumber(), totalSeats));
-    },
-    [name, totalSeats],
-  );
+    const setter = useCallback((value: SeatFlags) => {
+        lastUpdate.current = Date.now();
+        // Note: as of SU XI 1.29.30.0 - Beyond (2^24) The BehaviourDebug window will incorrectly show this as its real value + 1.
+        // console.log(`[SetSimVarValue] ${name} => ${value.toString()}`);
+        SimVar.SetSimVarValue(name, 'string', value.toString()).catch(console.error);
+        setStateValue(value.toNumber());
+        setSeatFlags(new SeatFlags(value.toNumber(), totalSeats));
+    }, [name, totalSeats]);
 
-  return [seatFlags, setter];
+    return [
+        seatFlags,
+        setter,
+    ];
 };
 
 export const useSeatMap = (
-<<<<<<< HEAD
-  Loadsheet: any,
-): [
-  SeatFlags[],
-  SeatFlags[],
-  (setter: SeatFlags, index: number) => void,
-  (setter: SeatFlags, index: number) => void,
-] => {
-  const [desiredVarNames, desiredVarUnits, activeVarNames, activeVarUnits] = useMemo(() => {
-    const desiredNames: string[] = [];
-    const desiredUnits: string[] = [];
-    const activeNames: string[] = [];
-    const activeUnits: string[] = [];
-    Loadsheet.seatMap.forEach((station) => {
-      desiredNames.push(`L:${station.bitFlags}_DESIRED`);
-      desiredUnits.push('number');
-      activeNames.push(`L:${station.bitFlags}`);
-      activeUnits.push('number');
-    });
-    return [desiredNames, desiredUnits, activeNames, activeUnits];
-  }, [Loadsheet]);
-
-  const [desiredBitVars] = useSimVarList(desiredVarNames, desiredVarUnits);
-  const [activeBitVars] = useSimVarList(activeVarNames, activeVarUnits);
-
-  const setActiveFlags = useCallback(
-    (value: SeatFlags, index: number) => {
-      SimVar.SetSimVarValue(`L:${Loadsheet.seatMap[index].bitFlags}`, 'string', value.toString())
-        .catch(console.error)
-        .then();
-    },
-    [Loadsheet],
-  );
-
-  const setDesiredFlags = useCallback(
-    (value: SeatFlags, index: number) => {
-      SimVar.SetSimVarValue(`L:${Loadsheet.seatMap[index].bitFlags}_DESIRED`, 'string', value.toString())
-        .catch(console.error)
-        .then();
-    },
-    [Loadsheet],
-  );
-
-  const desiredFlags = useMemo(() => {
-    const flags: SeatFlags[] = [];
-    Loadsheet.seatMap.forEach((station, index) => {
-      let stationSize = 0;
-      station.rows.forEach((row) => {
-        row.seats.forEach(() => {
-          stationSize++;
-        });
-      });
-      flags[index] = new SeatFlags(desiredBitVars[index], stationSize);
-    });
-    return flags;
-  }, [desiredBitVars, ...desiredBitVars]);
-
-  const activeFlags = useMemo(() => {
-    const flags: SeatFlags[] = [];
-    Loadsheet.seatMap.forEach((station, index) => {
-      let stationSize = 0;
-      station.rows.forEach((row) => {
-        row.seats.forEach(() => {
-          stationSize++;
-        });
-      });
-      flags[index] = new SeatFlags(activeBitVars[index], stationSize);
-    });
-    return flags;
-  }, [activeBitVars, ...activeBitVars]);
-
-  return [desiredFlags, activeFlags, setDesiredFlags, setActiveFlags];
-=======
     seatMap: PaxStationInfo[],
 ) : [
         SeatFlags[],
@@ -194,5 +126,4 @@
         setDesiredFlags,
         setActiveFlags,
     ];
->>>>>>> e618ed80
 };