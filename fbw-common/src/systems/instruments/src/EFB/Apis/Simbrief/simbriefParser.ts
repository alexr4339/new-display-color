// Copyright (c) 2023-2024 FlyByWire Simulations
// SPDX-License-Identifier: GPL-3.0

import { AircraftGithubVersionChecker, UniversalConfigProvider } from '@flybywiresim/fbw-sdk';
import { ISimbriefData } from './simbriefInterface';

const SIMBRIEF_BASE_URL = 'https://www.simbrief.com/api/xml.fetcher.php';

const getRequestData: RequestInit = {
  headers: { Accept: 'application/json' },
  method: 'GET',
};

export const getSimbriefData = async (
  navigraphUsername: string,
  overrideSimbriefID: string,
): Promise<ISimbriefData> => {
  const simbriefApiUrl = new URL(SIMBRIEF_BASE_URL);
  const simbriefApiParams = simbriefApiUrl.searchParams;

  if (overrideSimbriefID) {
    simbriefApiParams.append('userid', overrideSimbriefID);
  } else if (navigraphUsername) {
    simbriefApiParams.append('username', navigraphUsername);
  } else {
    throw new Error('No username or id supplied!');
  }

  simbriefApiParams.append('json', '1');

  // Adding the build version to the url parameters to allow Navigraph/Simbrief to track requests from the A32NX
  // try/catch here is an extra safety measure in case the configuration files are not found
  try {
    const airframeInfo = await UniversalConfigProvider.fetchAirframeInfo(
      process.env.AIRCRAFT_PROJECT_PREFIX,
      process.env.AIRCRAFT_VARIANT,
    );
    const versionInfo = await AircraftGithubVersionChecker.getBuildInfo(process.env.AIRCRAFT_PROJECT_PREFIX);
    simbriefApiParams.append(
      'client',
      `${airframeInfo.developer.toLowerCase()}-${airframeInfo.variant.toLowerCase()}-${versionInfo.version}`,
    );
  } catch (e) {
    console.error('Error getting airframe and build info', e);
  }

  simbriefApiUrl.search = simbriefApiParams.toString();

  const res = await fetch(simbriefApiUrl.toString(), getRequestData);

  const json = await res.json();
  if (!res.ok) {
    throw new Error(json.fetch.status);
  }
  return simbriefDataParser(json);
};

const simbriefDataParser = (simbriefJson: any): ISimbriefData => {
  const { general } = simbriefJson;
  const { origin } = simbriefJson;
  const { aircraft } = simbriefJson;
  const { destination } = simbriefJson;
  const { times } = simbriefJson;
  const { weights } = simbriefJson;
  const { fuel } = simbriefJson;
  const { params } = simbriefJson;
  const alternate = Array.isArray(simbriefJson.alternate) ? simbriefJson.alternate[0] : simbriefJson.alternate;
  const { files } = simbriefJson;
  const { text } = simbriefJson;
  const { weather } = simbriefJson;

<<<<<<< HEAD
  return {
    airline: general.icao_airline,
    flightNumber: general.flight_number,
    aircraftReg: aircraft.reg,
    cruiseAltitude: general.initial_altitude,
    costIndex: general.costindex,
    route: general.route,
    files: { loadsheet: files.pdf.link ? files.directory + files.pdf.link : undefined },
    origin: {
      iata: origin.iata_code,
      runway: origin.plan_rwy,
      icao: origin.icao_code,
      name: origin.name,
      posLat: origin.pos_lat,
      posLong: origin.pos_long,
      metar: weather.orig_metar,
    },
    destination: {
      iata: destination.iata_code,
      runway: destination.plan_rwy,
      icao: destination.icao_code,
      name: destination.name,
      posLat: destination.pos_lat,
      posLong: destination.pos_long,
      metar: weather.dest_metar,
    },
    distance: `${general.air_distance}nm`,
    flightETAInSeconds: times.est_time_enroute,
    weights: {
      cargo: weights.cargo,
      estLandingWeight: weights.est_ldw,
      estTakeOffWeight: weights.est_tow,
      estZeroFuelWeight: weights.est_zfw,
      maxLandingWeight: weights.max_ldw,
      maxTakeOffWeight: weights.max_tow,
      maxZeroFuelWeight: weights.max_zfw,
      passengerCount: weights.pax_count_actual,
      bagCount: weights.bag_count_actual,
      passengerWeight: weights.pax_weight,
      bagWeight: weights.bag_weight,
      payload: weights.payload,
      freight: weights.freight_added,
    },
    fuel: {
      avgFuelFlow: fuel.avg_fuel_flow,
      contingency: fuel.contingency,
      enrouteBurn: fuel.enroute_burn,
      etops: fuel.etops,
      extra: fuel.extra,
      maxTanks: fuel.max_tanks,
      minTakeOff: fuel.min_takeoff,
      planLanding: fuel.plan_landing,
      planRamp: fuel.plan_ramp,
      planTakeOff: fuel.plan_takeoff,
      reserve: fuel.reserve,
      taxi: fuel.taxi,
    },
    units: params.units,
    alternate: {
      icao: alternate.icao_code,
      iata: alternate.iata_code,
      burn: alternate.burn,
    },
    times: {
      contFuelTime: times.contfuel_time,
      destTimezone: times.dest_timezone,
      endurance: times.endurance,
      estBlock: times.est_block,
      estIn: times.est_in,
      estOff: times.est_off,
      estOn: times.est_on,
      estOut: times.est_out,
      estTimeEnroute: times.est_time_enroute,
      etopsFuelTime: times.etopsfuel_time,
      extraFuelTime: times.extrafuel_time,
      origTimeZone: times.orig_timezone,
      reserveTime: times.reserve_time,
      schedBlock: times.sched_block,
      schedIn: times.sched_in,
      schedOff: times.sched_off,
      schedOn: times.sched_on,
      schedOut: times.sched_out,
      schedTimeEnroute: times.sched_time_enroute,
      taxiIn: times.taxi_in,
      taxiOut: times.taxi_out,
    },
    weather: {
      avgWindDir: general.avg_wind_dir,
      avgWindSpeed: general.avg_wind_spd,
    },
    text: text.plan_html.replace(/^<div [^>]+>/, '').replace(/<\/div>$/, ''),
  };
=======
    return {
        airline: general.icao_airline,
        flightNumber: general.flight_number,
        aircraftReg: aircraft.reg,
        aircraftIcao: aircraft.icaocode,
        cruiseAltitude: general.initial_altitude,
        costIndex: general.costindex,
        route: general.route,
        files: { loadsheet: files.pdf.link ? files.directory + files.pdf.link : undefined },
        origin: {
            iata: origin.iata_code,
            runway: origin.plan_rwy,
            icao: origin.icao_code,
            name: origin.name,
            posLat: origin.pos_lat,
            posLong: origin.pos_long,
            metar: weather.orig_metar,
        },
        destination: {
            iata: destination.iata_code,
            runway: destination.plan_rwy,
            icao: destination.icao_code,
            name: destination.name,
            posLat: destination.pos_lat,
            posLong: destination.pos_long,
            metar: weather.dest_metar,
        },
        distance: `${general.air_distance}nm`,
        flightETAInSeconds: times.est_time_enroute,
        weights: {
            cargo: weights.cargo,
            estLandingWeight: weights.est_ldw,
            estTakeOffWeight: weights.est_tow,
            estZeroFuelWeight: weights.est_zfw,
            maxLandingWeight: weights.max_ldw,
            maxTakeOffWeight: weights.max_tow,
            maxZeroFuelWeight: weights.max_zfw,
            passengerCount: weights.pax_count_actual,
            bagCount: weights.bag_count_actual,
            passengerWeight: weights.pax_weight,
            bagWeight: weights.bag_weight,
            payload: weights.payload,
            freight: weights.freight_added,
        },
        fuel: {
            avgFuelFlow: fuel.avg_fuel_flow,
            contingency: fuel.contingency,
            enrouteBurn: fuel.enroute_burn,
            etops: fuel.etops,
            extra: fuel.extra,
            maxTanks: fuel.max_tanks,
            minTakeOff: fuel.min_takeoff,
            planLanding: fuel.plan_landing,
            planRamp: fuel.plan_ramp,
            planTakeOff: fuel.plan_takeoff,
            reserve: fuel.reserve,
            taxi: fuel.taxi,
        },
        units: params.units,
        alternate: {
            icao: alternate.icao_code,
            iata: alternate.iata_code,
            burn: alternate.burn,
        },
        times: {
            contFuelTime: times.contfuel_time,
            destTimezone: times.dest_timezone,
            endurance: times.endurance,
            estBlock: times.est_block,
            estIn: times.est_in,
            estOff: times.est_off,
            estOn: times.est_on,
            estOut: times.est_out,
            estTimeEnroute: times.est_time_enroute,
            etopsFuelTime: times.etopsfuel_time,
            extraFuelTime: times.extrafuel_time,
            origTimeZone: times.orig_timezone,
            reserveTime: times.reserve_time,
            schedBlock: times.sched_block,
            schedIn: times.sched_in,
            schedOff: times.sched_off,
            schedOn: times.sched_on,
            schedOut: times.sched_out,
            schedTimeEnroute: times.sched_time_enroute,
            taxiIn: times.taxi_in,
            taxiOut: times.taxi_out,
        },
        weather: {
            avgWindDir: general.avg_wind_dir,
            avgWindSpeed: general.avg_wind_spd,
        },
        text: text.plan_html.replace(/^<div [^>]+>/, '').replace(/<\/div>$/, ''),
    };
>>>>>>> 1e433bf5
};<|MERGE_RESOLUTION|>--- conflicted
+++ resolved
@@ -7,162 +7,59 @@
 const SIMBRIEF_BASE_URL = 'https://www.simbrief.com/api/xml.fetcher.php';
 
 const getRequestData: RequestInit = {
-  headers: { Accept: 'application/json' },
-  method: 'GET',
+    headers: { Accept: 'application/json' },
+    method: 'GET',
 };
 
-export const getSimbriefData = async (
-  navigraphUsername: string,
-  overrideSimbriefID: string,
-): Promise<ISimbriefData> => {
-  const simbriefApiUrl = new URL(SIMBRIEF_BASE_URL);
-  const simbriefApiParams = simbriefApiUrl.searchParams;
+export const getSimbriefData = async (navigraphUsername: string, overrideSimbriefID: string): Promise<ISimbriefData> => {
+    const simbriefApiUrl = new URL(SIMBRIEF_BASE_URL);
+    const simbriefApiParams = simbriefApiUrl.searchParams;
 
-  if (overrideSimbriefID) {
-    simbriefApiParams.append('userid', overrideSimbriefID);
-  } else if (navigraphUsername) {
-    simbriefApiParams.append('username', navigraphUsername);
-  } else {
-    throw new Error('No username or id supplied!');
-  }
+    if (overrideSimbriefID) {
+        simbriefApiParams.append('userid', overrideSimbriefID);
+    } else if (navigraphUsername) {
+        simbriefApiParams.append('username', navigraphUsername);
+    } else {
+        throw new Error('No username or id supplied!');
+    }
 
-  simbriefApiParams.append('json', '1');
+    simbriefApiParams.append('json', '1');
 
-  // Adding the build version to the url parameters to allow Navigraph/Simbrief to track requests from the A32NX
-  // try/catch here is an extra safety measure in case the configuration files are not found
-  try {
-    const airframeInfo = await UniversalConfigProvider.fetchAirframeInfo(
-      process.env.AIRCRAFT_PROJECT_PREFIX,
-      process.env.AIRCRAFT_VARIANT,
-    );
-    const versionInfo = await AircraftGithubVersionChecker.getBuildInfo(process.env.AIRCRAFT_PROJECT_PREFIX);
-    simbriefApiParams.append(
-      'client',
-      `${airframeInfo.developer.toLowerCase()}-${airframeInfo.variant.toLowerCase()}-${versionInfo.version}`,
-    );
-  } catch (e) {
-    console.error('Error getting airframe and build info', e);
-  }
+    // Adding the build version to the url parameters to allow Navigraph/Simbrief to track requests from the A32NX
+    // try/catch here is an extra safety measure in case the configuration files are not found
+    try {
+        const airframeInfo = await UniversalConfigProvider.fetchAirframeInfo(process.env.AIRCRAFT_PROJECT_PREFIX, process.env.AIRCRAFT_VARIANT);
+        const versionInfo = await AircraftGithubVersionChecker.getBuildInfo(process.env.AIRCRAFT_PROJECT_PREFIX);
+        simbriefApiParams.append('client', `${airframeInfo.developer.toLowerCase()}-${airframeInfo.variant.toLowerCase()}-${versionInfo.version}`);
+    } catch (e) {
+        console.error('Error getting airframe and build info', e);
+    }
 
-  simbriefApiUrl.search = simbriefApiParams.toString();
+    simbriefApiUrl.search = simbriefApiParams.toString();
 
-  const res = await fetch(simbriefApiUrl.toString(), getRequestData);
+    const res = await fetch(simbriefApiUrl.toString(), getRequestData);
 
-  const json = await res.json();
-  if (!res.ok) {
-    throw new Error(json.fetch.status);
-  }
-  return simbriefDataParser(json);
+    const json = await res.json();
+    if (!res.ok) {
+        throw new Error(json.fetch.status);
+    }
+    return simbriefDataParser(json);
 };
 
 const simbriefDataParser = (simbriefJson: any): ISimbriefData => {
-  const { general } = simbriefJson;
-  const { origin } = simbriefJson;
-  const { aircraft } = simbriefJson;
-  const { destination } = simbriefJson;
-  const { times } = simbriefJson;
-  const { weights } = simbriefJson;
-  const { fuel } = simbriefJson;
-  const { params } = simbriefJson;
-  const alternate = Array.isArray(simbriefJson.alternate) ? simbriefJson.alternate[0] : simbriefJson.alternate;
-  const { files } = simbriefJson;
-  const { text } = simbriefJson;
-  const { weather } = simbriefJson;
+    const { general } = simbriefJson;
+    const { origin } = simbriefJson;
+    const { aircraft } = simbriefJson;
+    const { destination } = simbriefJson;
+    const { times } = simbriefJson;
+    const { weights } = simbriefJson;
+    const { fuel } = simbriefJson;
+    const { params } = simbriefJson;
+    const alternate = Array.isArray(simbriefJson.alternate) ? simbriefJson.alternate[0] : simbriefJson.alternate;
+    const { files } = simbriefJson;
+    const { text } = simbriefJson;
+    const { weather } = simbriefJson;
 
-<<<<<<< HEAD
-  return {
-    airline: general.icao_airline,
-    flightNumber: general.flight_number,
-    aircraftReg: aircraft.reg,
-    cruiseAltitude: general.initial_altitude,
-    costIndex: general.costindex,
-    route: general.route,
-    files: { loadsheet: files.pdf.link ? files.directory + files.pdf.link : undefined },
-    origin: {
-      iata: origin.iata_code,
-      runway: origin.plan_rwy,
-      icao: origin.icao_code,
-      name: origin.name,
-      posLat: origin.pos_lat,
-      posLong: origin.pos_long,
-      metar: weather.orig_metar,
-    },
-    destination: {
-      iata: destination.iata_code,
-      runway: destination.plan_rwy,
-      icao: destination.icao_code,
-      name: destination.name,
-      posLat: destination.pos_lat,
-      posLong: destination.pos_long,
-      metar: weather.dest_metar,
-    },
-    distance: `${general.air_distance}nm`,
-    flightETAInSeconds: times.est_time_enroute,
-    weights: {
-      cargo: weights.cargo,
-      estLandingWeight: weights.est_ldw,
-      estTakeOffWeight: weights.est_tow,
-      estZeroFuelWeight: weights.est_zfw,
-      maxLandingWeight: weights.max_ldw,
-      maxTakeOffWeight: weights.max_tow,
-      maxZeroFuelWeight: weights.max_zfw,
-      passengerCount: weights.pax_count_actual,
-      bagCount: weights.bag_count_actual,
-      passengerWeight: weights.pax_weight,
-      bagWeight: weights.bag_weight,
-      payload: weights.payload,
-      freight: weights.freight_added,
-    },
-    fuel: {
-      avgFuelFlow: fuel.avg_fuel_flow,
-      contingency: fuel.contingency,
-      enrouteBurn: fuel.enroute_burn,
-      etops: fuel.etops,
-      extra: fuel.extra,
-      maxTanks: fuel.max_tanks,
-      minTakeOff: fuel.min_takeoff,
-      planLanding: fuel.plan_landing,
-      planRamp: fuel.plan_ramp,
-      planTakeOff: fuel.plan_takeoff,
-      reserve: fuel.reserve,
-      taxi: fuel.taxi,
-    },
-    units: params.units,
-    alternate: {
-      icao: alternate.icao_code,
-      iata: alternate.iata_code,
-      burn: alternate.burn,
-    },
-    times: {
-      contFuelTime: times.contfuel_time,
-      destTimezone: times.dest_timezone,
-      endurance: times.endurance,
-      estBlock: times.est_block,
-      estIn: times.est_in,
-      estOff: times.est_off,
-      estOn: times.est_on,
-      estOut: times.est_out,
-      estTimeEnroute: times.est_time_enroute,
-      etopsFuelTime: times.etopsfuel_time,
-      extraFuelTime: times.extrafuel_time,
-      origTimeZone: times.orig_timezone,
-      reserveTime: times.reserve_time,
-      schedBlock: times.sched_block,
-      schedIn: times.sched_in,
-      schedOff: times.sched_off,
-      schedOn: times.sched_on,
-      schedOut: times.sched_out,
-      schedTimeEnroute: times.sched_time_enroute,
-      taxiIn: times.taxi_in,
-      taxiOut: times.taxi_out,
-    },
-    weather: {
-      avgWindDir: general.avg_wind_dir,
-      avgWindSpeed: general.avg_wind_spd,
-    },
-    text: text.plan_html.replace(/^<div [^>]+>/, '').replace(/<\/div>$/, ''),
-  };
-=======
     return {
         airline: general.icao_airline,
         flightNumber: general.flight_number,
@@ -256,5 +153,4 @@
         },
         text: text.plan_html.replace(/^<div [^>]+>/, '').replace(/<\/div>$/, ''),
     };
->>>>>>> 1e433bf5
 };