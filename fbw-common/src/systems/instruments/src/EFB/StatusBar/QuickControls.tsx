--- conflicted
+++ resolved
@@ -45,13 +45,8 @@
       ref={ref}
       type="button"
       onClick={onClick}
-<<<<<<< HEAD
-      className={`bg-theme-body text-theme-text flex h-12 w-12
-                    items-center justify-center rounded-full border-2 border-transparent transition duration-100 hover:border-current
-=======
       className={`flex h-12 w-12 items-center justify-center rounded-full
                     bg-theme-body text-theme-text transition duration-100 hover:border-4 hover:border-theme-highlight
->>>>>>> a3167773
                     ${className ?? ''}`}
       {...rest}
     >
@@ -73,13 +68,8 @@
       ref={ref}
       type="button"
       onClick={onClick}
-<<<<<<< HEAD
-      className={`bg-theme-body text-theme-text relative flex flex-col
-                   items-center justify-center rounded-md border-2 border-transparent transition duration-100 hover:border-current
-=======
       className={`flex flex-col items-center justify-center rounded-md
                    bg-theme-body text-theme-text transition duration-100 hover:border-4 hover:border-theme-highlight
->>>>>>> a3167773
                    ${className ?? ''}`}
       style={{ width: `${width ?? 130}px`, height: '100px' }}
       {...rest}
@@ -106,8 +96,8 @@
     ref={ref}
     type="button"
     onClick={onClick}
-    className={`bg-theme-body text-theme-text relative flex flex-col
-                   items-center justify-center rounded-md border-2 border-transparent transition duration-100 hover:border-current
+    className={`relative flex flex-col items-center justify-center
+                   rounded-md border-2 border-transparent bg-theme-body text-theme-text transition duration-100 hover:border-current
                    ${className ?? ''}`}
     style={{ width: `${width ?? 275}px`, height: '100px' }}
     {...rest}
@@ -136,8 +126,8 @@
   LargeQuickSettingsIncrementerProps
 >(({ icon, className, children, width, infoBox, onDownClick, onUpClick, ...rest }, ref) => (
   <div
-    className={`bg-theme-body text-theme-text flex flex-col
-                   items-center justify-center rounded-md transition duration-100
+    className={`flex flex-col items-center justify-center
+                   rounded-md bg-theme-body text-theme-text transition duration-100
                    ${className ?? ''}`}
     style={{ width: `${width ?? 275}px`, height: '100px' }}
     {...rest}
@@ -147,8 +137,8 @@
         ref={ref}
         type="button"
         onClick={onDownClick}
-        className={`bg-theme-accent text-theme-text mr-5 flex
-                        flex-col items-center justify-center rounded-md border-2 border-transparent px-4 py-2 transition duration-100 hover:border-current
+        className={`mr-5 flex flex-col items-center
+                        justify-center rounded-md border-2 border-transparent bg-theme-accent px-4 py-2 text-theme-text transition duration-100 hover:border-current
                         ${className ?? ''}`}
       >
         <ChevronCompactDown size={24} />
@@ -163,8 +153,8 @@
         ref={ref}
         type="button"
         onClick={onUpClick}
-        className={`bg-theme-accent text-theme-text ml-5 flex flex-col
-                        items-center justify-center rounded-md border-2 border-transparent px-4 py-2 transition duration-100 hover:border-current
+        className={`ml-5 flex flex-col items-center justify-center
+                        rounded-md border-2 border-transparent bg-theme-accent px-4 py-2 text-theme-text transition duration-100 hover:border-current
                         ${className ?? ''}`}
       >
         <ChevronCompactUp size={24} />
@@ -388,15 +378,9 @@
             <button
               type="button"
               onClick={handleAutoBrightness}
-<<<<<<< HEAD
-              className={`bg-theme-body text-theme-text ml-4
-                                                    flex items-center justify-center rounded-md border-2
-                                                    border-transparent transition duration-100 hover:border-current ${usingAutobrightness === 1 ? 'bg-utility-green text-theme-body' : ''}`}
-=======
               className={`ml-4 flex items-center justify-center rounded-md
                                                     bg-theme-body text-theme-text transition duration-100
                                                     hover:border-4 hover:border-theme-highlight ${usingAutobrightness === 1 ? 'bg-utility-green text-theme-body' : ''}`}
->>>>>>> a3167773
               style={{ width: '80px', height: '50px' }}
             >
               <BrightnessHigh size={24} />
