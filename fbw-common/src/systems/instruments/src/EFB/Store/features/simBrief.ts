--- conflicted
+++ resolved
@@ -150,11 +150,7 @@
     const returnedSimbriefData = await getSimbriefData(navigraphUsername, overrideSimbriefID);
 
     return setSimbriefData({
-<<<<<<< HEAD
-        airline: returnedSimbriefData.airline,
-=======
         airline: typeof returnedSimbriefData.airline === 'string' ? returnedSimbriefData.airline : '',
->>>>>>> 76e24355
         flightNum: returnedSimbriefData.flightNumber,
         departingAirport: returnedSimbriefData.origin.icao,
         departingRunway: returnedSimbriefData.origin.runway,
