--- conflicted
+++ resolved
@@ -7,161 +7,59 @@
 import { ZoomIn, ZoomOut } from 'react-bootstrap-icons';
 
 import {
-<<<<<<< HEAD
-  t,
-  TooltipWrapper,
-  ScrollableContainer,
-  fetchSimbriefDataAction,
-  isSimbriefDataLoaded,
-  useAppDispatch,
-  useAppSelector,
-  setOfpScroll,
-} from '@flybywiresim/flypad';
-
-const NoSimBriefDataOverlay = () => {
-  const dispatch = useAppDispatch();
-  const simbriefDataLoaded = isSimbriefDataLoaded();
-
-  const [simbriefDataPending, setSimbriefDataPending] = useState(false);
-  const [navigraphUsername] = usePersistentProperty('NAVIGRAPH_USERNAME');
-  const [overrideSimBriefUserID] = usePersistentProperty('CONFIG_OVERRIDE_SIMBRIEF_USERID');
-
-  const fetchData = async () => {
-    setSimbriefDataPending(true);
-
-    try {
-      const action = await fetchSimbriefDataAction(navigraphUsername ?? '', overrideSimBriefUserID ?? '');
-
-      dispatch(action);
-      dispatch(setOfpScroll(0));
-    } catch (e) {
-      toast.error(e.message);
-    }
-
-    setSimbriefDataPending(false);
-  };
-
-  return (
-    <div
-      className={`bg-theme-body absolute inset-0 transition duration-200 ${simbriefDataLoaded ? 'pointer-events-none opacity-0' : 'opacity-100'}`}
-    >
-      <h1 className="flex h-full w-full items-center justify-center">
-        {simbriefDataPending ? (
-          <CloudArrowDown className="animate-bounce" size={40} />
-        ) : (
-          <>
-            {!simbriefDataLoaded && (
-              <div className="flex h-full flex-col items-center justify-center space-y-8">
-                <h1 className="max-w-4xl text-center">{t('Dispatch.Ofp.YouHaveNotYetImportedAnySimBriefData')}</h1>
-                <button
-                  type="button"
-                  onClick={fetchData}
-                  className="border-theme-highlight bg-theme-highlight text-theme-body hover:bg-theme-body hover:text-theme-highlight flex w-full items-center justify-center space-x-4 rounded-md border-2 p-2 transition duration-100"
-                >
-                  <CloudArrowDown size={26} />
-                  <p className="text-current">{t('Dispatch.Ofp.ImportSimBriefData')}</p>
-                </button>
-              </div>
-            )}
-          </>
-        )}
-      </h1>
-    </div>
-  );
-};
-
-=======
     t, TooltipWrapper, ScrollableContainer,
     isSimbriefDataLoaded, useAppDispatch, useAppSelector, setOfpScroll,
 } from '@flybywiresim/flypad';
 
->>>>>>> 46d43fc5
 export const LoadSheetWidget = () => {
-  const loadsheet = useAppSelector((state) => state.simbrief.data.loadsheet);
+    const loadsheet = useAppSelector((state) => state.simbrief.data.loadsheet);
 
-  const ref = useRef<HTMLDivElement>(null);
+    const ref = useRef<HTMLDivElement>(null);
 
-  const [fontSize, setFontSize] = usePersistentProperty('LOADSHEET_FONTSIZE', '14');
+    const [fontSize, setFontSize] = usePersistentProperty('LOADSHEET_FONTSIZE', '14');
 
-  const [imageSize, setImageSize] = useState(60);
+    const [imageSize, setImageSize] = useState(60);
 
-  const dispatch = useAppDispatch();
+    const dispatch = useAppDispatch();
 
-  useEffect(() => {
-    const pImages = ref.current?.getElementsByTagName('img');
+    useEffect(() => {
+        const pImages = ref.current?.getElementsByTagName('img');
 
-    if (pImages) {
-      for (let i = 0; i < pImages.length; i++) {
-        pImages[i].style.width = `${imageSize}%`;
-      }
-    }
-  }, [imageSize]);
+        if (pImages) {
+            for (let i = 0; i < pImages.length; i++) {
+                pImages[i].style.width = `${imageSize}%`;
+            }
+        }
+    }, [imageSize]);
 
-  const [loadSheetStyle, setLoadSheetStyle] = useState({});
+    const [loadSheetStyle, setLoadSheetStyle] = useState({});
 
-  useEffect(
-    () =>
-      setLoadSheetStyle({
+    useEffect(() => setLoadSheetStyle({
         fontSize: `${fontSize}px`,
         lineHeight: `${fontSize}px`,
-      }),
-    [fontSize],
-  );
+    }), [fontSize]);
 
-  function handleFontIncrease() {
-    let cFontSize = Number(fontSize);
-    let cImageSize = imageSize;
+    function handleFontIncrease() {
+        let cFontSize = (Number)(fontSize);
+        let cImageSize = imageSize;
 
-    if (cFontSize < 26) {
-      cFontSize += 2;
-      cImageSize += 5;
-      handleScaling(cFontSize, cImageSize);
+        if (cFontSize < 26) {
+            cFontSize += 2;
+            cImageSize += 5;
+            handleScaling(cFontSize, cImageSize);
+        }
     }
-  }
 
-  function handleFontDecrease() {
-    let cFontSize = Number(fontSize);
-    let cImageSize = imageSize;
+    function handleFontDecrease() {
+        let cFontSize = (Number)(fontSize);
+        let cImageSize = imageSize;
 
-    if (cFontSize > 14) {
-      cFontSize -= 2;
-      cImageSize -= 5;
-      handleScaling(cFontSize, cImageSize);
+        if (cFontSize > 14) {
+            cFontSize -= 2;
+            cImageSize -= 5;
+            handleScaling(cFontSize, cImageSize);
+        }
     }
-<<<<<<< HEAD
-  }
-
-  const handleScaling = (cFontSize, cImageSize) => {
-    setFontSize(String(cFontSize));
-    setImageSize(cImageSize);
-  };
-
-  const { ofpScroll } = useAppSelector((state) => state.dispatchPage);
-
-  return (
-    <div className="h-content-section-reduced border-theme-accent relative w-full overflow-hidden rounded-lg border-2 p-6">
-      <>
-        <div className="bg-theme-secondary absolute right-16 top-6 overflow-hidden rounded-md">
-          <TooltipWrapper text={t('Dispatch.Ofp.TT.ReduceFontSize')}>
-            <button
-              type="button"
-              onClick={handleFontDecrease}
-              className="hover:bg-theme-highlight hover:text-theme-body bg-opacity-50 px-3 py-2 transition duration-100 hover:bg-opacity-100"
-            >
-              <ZoomOut size={30} />
-            </button>
-          </TooltipWrapper>
-
-          <TooltipWrapper text={t('Dispatch.Ofp.TT.IncreaseFontSize')}>
-            <button
-              type="button"
-              onClick={handleFontIncrease}
-              className="hover:bg-theme-highlight hover:text-theme-body bg-opacity-50 px-3 py-2 transition duration-100 hover:bg-opacity-100"
-            >
-              <ZoomIn size={30} />
-            </button>
-          </TooltipWrapper>
-=======
 
     const handleScaling = (cFontSize, cImageSize) => {
         setFontSize((String)(cFontSize));
@@ -214,23 +112,6 @@
                 </div>
             )}
 
->>>>>>> 46d43fc5
         </div>
-        <ScrollableContainer
-          height={51}
-          onScrollStop={(scroll) => dispatch(setOfpScroll(scroll))}
-          initialScroll={ofpScroll}
-        >
-          <div
-            ref={ref}
-            className="image-theme"
-            style={loadSheetStyle}
-            dangerouslySetInnerHTML={{ __html: loadsheet }}
-          />
-        </ScrollableContainer>
-      </>
-
-      <NoSimBriefDataOverlay />
-    </div>
-  );
+    );
 };