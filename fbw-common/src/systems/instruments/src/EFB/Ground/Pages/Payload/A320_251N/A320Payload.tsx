--- conflicted
+++ resolved
@@ -4,20 +4,8 @@
 /* eslint-disable max-len */
 import React, { useCallback, useEffect, useMemo, useState } from 'react';
 import { CloudArrowDown } from 'react-bootstrap-icons';
-<<<<<<< HEAD
-import {
-  SeatFlags,
-  Units,
-  usePersistentNumberProperty,
-  usePersistentProperty,
-  useSeatFlags,
-  useSimVar,
-} from '@flybywiresim/fbw-sdk';
-import { Card, t, TooltipWrapper, SelectGroup, SelectItem, PromptModal, useModals } from '@flybywiresim/flypad';
-=======
 import { SeatFlags, Units, usePersistentNumberProperty, usePersistentProperty, useSeatFlags, useSimVar } from '@flybywiresim/fbw-sdk';
 import { setPayloadImported, useAppDispatch, Card, t, TooltipWrapper, SelectGroup, SelectItem, PromptModal, useModals } from '@flybywiresim/flypad';
->>>>>>> 46d43fc5
 import { SeatOutlineBg } from '../../../../Assets/SeatOutlineBg';
 import { BoardingInput, MiscParamsInput, PayloadInputTable } from '../PayloadElements';
 import { CargoWidget } from './CargoWidget';
@@ -27,22 +15,6 @@
 import { SeatMapWidget } from '../Seating/SeatMapWidget';
 
 interface A320Props {
-<<<<<<< HEAD
-  simbriefUnits: string;
-  simbriefBagWeight: number;
-  simbriefPaxWeight: number;
-  simbriefPax: number;
-  simbriefBag: number;
-  simbriefFreight: number;
-  simbriefDataLoaded: boolean;
-  massUnitForDisplay: string;
-  isOnGround: boolean;
-
-  boardingStarted: boolean;
-  boardingRate: string;
-  setBoardingStarted: (boardingStarted: any) => void;
-  setBoardingRate: (boardingRate: any) => void;
-=======
     simbriefUnits: string,
     simbriefBagWeight: number,
     simbriefPaxWeight: number,
@@ -58,491 +30,15 @@
     boardingRate: string,
     setBoardingStarted: (boardingStarted: any) => void,
     setBoardingRate: (boardingRate: any) => void,
->>>>>>> 46d43fc5
 }
 export const A320Payload: React.FC<A320Props> = ({
-  simbriefUnits,
-  simbriefBagWeight,
-  simbriefPaxWeight,
-  simbriefPax,
-  simbriefBag,
-  simbriefFreight,
-  simbriefDataLoaded,
-  massUnitForDisplay,
-  isOnGround,
-  boardingStarted,
-  boardingRate,
-  setBoardingStarted,
-  setBoardingRate,
-}) => {
-  const { showModal } = useModals();
-
-  const [aFlags] = useSeatFlags(`L:${Loadsheet.seatMap[0].simVar}`, Loadsheet.seatMap[0].capacity, 509);
-  const [bFlags] = useSeatFlags(`L:${Loadsheet.seatMap[1].simVar}`, Loadsheet.seatMap[1].capacity, 541);
-  const [cFlags] = useSeatFlags(`L:${Loadsheet.seatMap[2].simVar}`, Loadsheet.seatMap[2].capacity, 569);
-  const [dFlags] = useSeatFlags(`L:${Loadsheet.seatMap[3].simVar}`, Loadsheet.seatMap[3].capacity, 593);
-
-  const [aFlagsDesired, setAFlagsDesired] = useSeatFlags(
-    `L:${Loadsheet.seatMap[0].simVar}_DESIRED`,
-    Loadsheet.seatMap[0].capacity,
-    379,
-  );
-  const [bFlagsDesired, setBFlagsDesired] = useSeatFlags(
-    `L:${Loadsheet.seatMap[1].simVar}_DESIRED`,
-    Loadsheet.seatMap[1].capacity,
-    421,
-  );
-  const [cFlagsDesired, setCFlagsDesired] = useSeatFlags(
-    `L:${Loadsheet.seatMap[2].simVar}_DESIRED`,
-    Loadsheet.seatMap[2].capacity,
-    457,
-  );
-  const [dFlagsDesired, setDFlagsDesired] = useSeatFlags(
-    `L:${Loadsheet.seatMap[3].simVar}_DESIRED`,
-    Loadsheet.seatMap[3].capacity,
-    499,
-  );
-
-  const activeFlags = useMemo(() => [aFlags, bFlags, cFlags, dFlags], [aFlags, bFlags, cFlags, dFlags]);
-  const desiredFlags = useMemo(
-    () => [aFlagsDesired, bFlagsDesired, cFlagsDesired, dFlagsDesired],
-    [aFlagsDesired, bFlagsDesired, cFlagsDesired, dFlagsDesired],
-  );
-  const setDesiredFlags = useMemo(() => [setAFlagsDesired, setBFlagsDesired, setCFlagsDesired, setDFlagsDesired], []);
-
-  const [fwdBag] = useSimVar(`L:${Loadsheet.cargoMap[0].simVar}`, 'Number', 719);
-  const [aftCont] = useSimVar(`L:${Loadsheet.cargoMap[1].simVar}`, 'Number', 743);
-  const [aftBag] = useSimVar(`L:${Loadsheet.cargoMap[2].simVar}`, 'Number', 769);
-  const [aftBulk] = useSimVar(`L:${Loadsheet.cargoMap[3].simVar}`, 'Number', 797);
-
-  const [fwdBagDesired, setFwdBagDesired] = useSimVar(`L:${Loadsheet.cargoMap[0].simVar}_DESIRED`, 'Number', 619);
-  const [aftContDesired, setAftContDesired] = useSimVar(`L:${Loadsheet.cargoMap[1].simVar}_DESIRED`, 'Number', 631);
-  const [aftBagDesired, setAftBagDesired] = useSimVar(`L:${Loadsheet.cargoMap[2].simVar}_DESIRED`, 'Number', 641);
-  const [aftBulkDesired, setAftBulkDesired] = useSimVar(`L:${Loadsheet.cargoMap[3].simVar}_DESIRED`, 'Number', 677);
-
-  const cargo = useMemo(() => [fwdBag, aftCont, aftBag, aftBulk], [fwdBag, aftCont, aftBag, aftBulk]);
-  const cargoDesired = useMemo(
-    () => [fwdBagDesired, aftContDesired, aftBagDesired, aftBulkDesired],
-    [fwdBagDesired, aftContDesired, aftBagDesired, aftBulkDesired],
-  );
-  const setCargoDesired = useMemo(() => [setFwdBagDesired, setAftContDesired, setAftBagDesired, setAftBulkDesired], []);
-
-  const [paxWeight, setPaxWeight] = useSimVar('L:A32NX_WB_PER_PAX_WEIGHT', 'Kilograms', 739);
-  const [paxBagWeight, setPaxBagWeight] = useSimVar('L:A32NX_WB_PER_BAG_WEIGHT', 'Kilograms', 797);
-  // const [destEfob] = useSimVar('L:A32NX_DESTINATION_FUEL_ON_BOARD', 'Kilograms', 5_000);
-
-  const [emptyWeight] = useState(SimVar.GetSimVarValue('A:EMPTY WEIGHT', 'Kilograms'));
-
-  const [seatMap] = useState<PaxStationInfo[]>(Loadsheet.seatMap);
-  const [cargoMap] = useState<CargoStationInfo[]>(Loadsheet.cargoMap);
-
-  const maxPax = useMemo(() => seatMap.reduce((a, b) => a + b.capacity, 0), [seatMap]);
-  const maxCargo = useMemo(() => cargoMap.reduce((a, b) => a + b.weight, 0), [cargoMap]);
-
-  // Calculate Total Pax from Pax Flags
-  const totalPax = useMemo(() => {
-    let p = 0;
-    activeFlags.forEach((flag) => {
-      p += flag.getTotalFilledSeats();
-    });
-    return p;
-  }, [...activeFlags]);
-
-  const totalPaxDesired = useMemo(() => {
-    let p = 0;
-    desiredFlags.forEach((flag) => {
-      p += flag.getTotalFilledSeats();
-    });
-    return p;
-  }, [...desiredFlags]);
-
-  const totalCargoDesired = useMemo(
-    () => (cargoDesired && cargoDesired.length > 0 ? cargoDesired.reduce((a, b) => a + b) : -1),
-    [...cargoDesired],
-  );
-  const totalCargo = useMemo(() => (cargo && cargo.length > 0 ? cargo.reduce((a, b) => a + b) : -1), [...cargo]);
-
-  // Units
-  // Weights
-  const [zfw] = useSimVar('L:A32NX_AIRFRAME_ZFW', 'number', 1_553);
-  const [zfwDesired] = useSimVar('L:A32NX_AIRFRAME_ZFW_DESIRED', 'number', 1_621);
-  const [gw] = useSimVar('L:A32NX_AIRFRAME_GW', 'number', 1_741);
-  const [gwDesired] = useSimVar('L:A32NX_AIRFRAME_GW_DESIRED', 'number', 1_787);
-
-  // CG MAC
-  const [zfwCgMac] = useSimVar('L:A32NX_AIRFRAME_ZFW_CG_PERCENT_MAC', 'number', 1_223);
-  const [desiredZfwCgMac] = useSimVar('L:A32NX_AIRFRAME_ZFW_CG_PERCENT_MAC_DESIRED', 'number', 1_279);
-  const [gwCgMac] = useSimVar('L:A32NX_AIRFRAME_GW_CG_PERCENT_MAC', 'number', 1_301);
-  const [desiredGwCgMac] = useSimVar('L:A32NX_AIRFRAME_GW_CG_PERCENT_MAC_DESIRED', 'number', 1_447);
-
-  const [showSimbriefButton, setShowSimbriefButton] = useState(false);
-  const [displayZfw, setDisplayZfw] = useState(true);
-
-  // GSX
-  const [gsxPayloadSyncEnabled] = usePersistentNumberProperty('GSX_PAYLOAD_SYNC', 0);
-  const [_, setGsxNumPassengers] = useSimVar('L:FSDT_GSX_NUMPASSENGERS', 'Number', 223);
-  const [gsxBoardingState] = useSimVar('L:FSDT_GSX_BOARDING_STATE', 'Number', 227);
-  const [gsxDeBoardingState] = useSimVar('L:FSDT_GSX_DEBOARDING_STATE', 'Number', 229);
-  const gsxStates = {
-    AVAILABLE: 1,
-    NOT_AVAILABLE: 2,
-    BYPASSED: 3,
-    REQUESTED: 4,
-    PERFORMING: 5,
-    COMPLETED: 6,
-  };
-
-  const setSimBriefValues = () => {
-    if (simbriefUnits === 'kgs') {
-      setPaxBagWeight(simbriefBagWeight);
-      setPaxWeight(simbriefPaxWeight);
-      setTargetPax(simbriefPax > maxPax ? maxPax : simbriefPax);
-      setTargetCargo(simbriefBag, simbriefFreight, simbriefBagWeight);
-    } else {
-      setPaxBagWeight(Units.poundToKilogram(simbriefBagWeight));
-      setPaxWeight(Units.poundToKilogram(simbriefPaxWeight));
-      setTargetPax(simbriefPax);
-      setTargetCargo(simbriefBag, Units.poundToKilogram(simbriefFreight), Units.poundToKilogram(simbriefBagWeight));
-    }
-  };
-
-  const [eng1Running] = useSimVar('ENG COMBUSTION:1', 'Bool', 6_581);
-  const [eng2Running] = useSimVar('ENG COMBUSTION:2', 'Bool', 6_397);
-  const [coldAndDark, setColdAndDark] = useState<boolean>(true);
-
-  const chooseDesiredSeats = useCallback(
-    (stationIndex: number, fillSeats: boolean = true, numChoose: number) => {
-      const seatFlags: SeatFlags = desiredFlags[stationIndex];
-      if (fillSeats) {
-        seatFlags.fillEmptySeats(numChoose);
-      } else {
-        seatFlags.emptyFilledSeats(numChoose);
-      }
-
-      setDesiredFlags[stationIndex](seatFlags);
-    },
-    [...desiredFlags],
-  );
-
-  const setTargetPax = useCallback(
-    (numOfPax: number) => {
-      setGsxNumPassengers(numOfPax);
-
-      if (numOfPax === totalPaxDesired || numOfPax > maxPax || numOfPax < 0) return;
-
-      let paxRemaining = numOfPax;
-
-      const fillStation = (stationIndex: number, percent: number, paxToFill: number) => {
-        const sFlags: SeatFlags = desiredFlags[stationIndex];
-        const toBeFilled = Math.min(Math.trunc(percent * paxToFill), seatMap[stationIndex].capacity);
-
-        paxRemaining -= toBeFilled;
-
-        const planSeatedPax = sFlags.getTotalFilledSeats();
-        chooseDesiredSeats(stationIndex, toBeFilled > planSeatedPax, Math.abs(toBeFilled - planSeatedPax));
-      };
-
-      for (let i = seatMap.length - 1; i > 0; i--) {
-        fillStation(i, seatMap[i].fill, numOfPax);
-      }
-      fillStation(0, 1, paxRemaining);
-    },
-    [maxPax, ...seatMap, totalPaxDesired],
-  );
-
-  const setTargetCargo = useCallback(
-    (numberOfPax: number, freight: number, perBagWeight: number = paxBagWeight) => {
-      const bagWeight = numberOfPax * perBagWeight;
-      const loadableCargoWeight = Math.min(bagWeight + Math.round(freight), maxCargo);
-
-      let remainingWeight = loadableCargoWeight;
-
-      async function fillCargo(station: number, percent: number, loadableCargoWeight: number) {
-        const c = Math.round(percent * loadableCargoWeight);
-        remainingWeight -= c;
-        setCargoDesired[station](c);
-      }
-
-      for (let i = cargoDesired.length - 1; i > 0; i--) {
-        fillCargo(i, cargoMap[i].weight / maxCargo, loadableCargoWeight);
-      }
-      fillCargo(0, 1, remainingWeight);
-    },
-    [maxCargo, ...cargoMap, ...cargoDesired, paxBagWeight],
-  );
-
-  const processZfw = useCallback(
-    (newZfw) => {
-      let paxCargoWeight = newZfw - emptyWeight;
-
-      // Load pax first
-      const pWeight = paxWeight + paxBagWeight;
-      const newPax = Math.max(Math.min(Math.round(paxCargoWeight / pWeight), maxPax), 0);
-
-      paxCargoWeight -= newPax * pWeight;
-      const newCargo = Math.max(Math.min(paxCargoWeight, maxCargo), 0);
-
-      setTargetPax(newPax);
-      setTargetCargo(newPax, newCargo);
-    },
-    [emptyWeight, paxWeight, paxBagWeight, maxPax, maxCargo],
-  );
-
-  const processGw = useCallback(
-    (newGw) => {
-      let paxCargoWeight = newGw - emptyWeight - (gw - zfw); // new gw - empty - total fuel
-
-      // Load pax first
-      const pWeight = paxWeight + paxBagWeight;
-      const newPax = Math.max(Math.min(Math.round(paxCargoWeight / pWeight), maxPax), 0);
-
-      paxCargoWeight -= newPax * pWeight;
-      const newCargo = Math.max(Math.min(paxCargoWeight, maxCargo), 0);
-
-      setTargetPax(newPax);
-      setTargetCargo(newPax, newCargo);
-    },
-    [emptyWeight, paxWeight, paxBagWeight, maxPax, maxCargo, gw, zfw],
-  );
-
-  const onClickCargo = useCallback(
-    (cargoStation, e) => {
-      if (gsxPayloadSyncEnabled === 1 && boardingStarted) {
-        return;
-      }
-      const cargoPercent = Math.min(Math.max(0, e.nativeEvent.offsetX / cargoMap[cargoStation].progressBarWidth), 1);
-      setCargoDesired[cargoStation](Math.round(cargoMap[cargoStation].weight * cargoPercent));
-    },
-    [cargoMap],
-  );
-
-  const onClickSeat = useCallback(
-    (stationIndex: number, seatId: number) => {
-      if (gsxPayloadSyncEnabled === 1 && boardingStarted) {
-        return;
-      }
-
-      // TODO FIXME: This calculation does not work correctly if user clicks on many seats in rapid succession
-      const oldPaxBag = totalPaxDesired * paxBagWeight;
-      const freight = Math.max(totalCargoDesired - oldPaxBag, 0);
-
-      const seatFlags: SeatFlags = desiredFlags[stationIndex];
-      seatFlags.toggleSeatId(seatId);
-      setDesiredFlags[stationIndex](seatFlags);
-
-      let newPaxDesired = 0;
-      desiredFlags.forEach((flag) => {
-        newPaxDesired += flag.getTotalFilledSeats();
-      });
-
-      setTargetCargo(newPaxDesired, freight);
-    },
-    [paxBagWeight, totalCargoDesired, ...cargoDesired, ...desiredFlags, totalPaxDesired],
-  );
-
-  const handleDeboarding = useCallback(() => {
-    if (!boardingStarted) {
-      showModal(
-        <PromptModal
-          title={`${t('Ground.Payload.DeboardConfirmationTitle')}`}
-          bodyText={`${t('Ground.Payload.DeboardConfirmationBody')}`}
-          confirmText={`${t('Ground.Payload.DeboardConfirmationConfirm')}`}
-          cancelText={`${t('Ground.Payload.DeboardConfirmationCancel')}`}
-          onConfirm={() => {
-            setTargetPax(0);
-            setTargetCargo(0, 0);
-            setTimeout(() => {
-              setBoardingStarted(true);
-            }, 500);
-          }}
-        />,
-      );
-      return;
-    }
-    setBoardingStarted(false);
-  }, [totalPaxDesired, totalPax, totalCargo, boardingStarted, totalCargoDesired]);
-
-  // Note: will need to be looked into when doors can be opened on this page.
-  const [cabinLeftDoorOpen] = useState(SimVar.GetSimVarValue('A:INTERACTIVE POINT OPEN:0', 'Percent over 100'));
-  const [cabinRightDoorOpen] = useState(SimVar.GetSimVarValue('A:INTERACTIVE POINT OPEN:1', 'Percent over 100'));
-  const [aftLeftDoorOpen] = useState(SimVar.GetSimVarValue('A:INTERACTIVE POINT OPEN:2', 'Percent over 100'));
-
-  const calculateBoardingTime = useMemo(() => {
-    // factors taken from payload.rs TODO: Simvar
-    let boardingRateMultiplier = 0;
-    if (boardingRate === 'REAL') {
-      boardingRateMultiplier = 5;
-    } else if (boardingRate === 'FAST') {
-      boardingRateMultiplier = 1;
-    }
-
-    let boardingDoorsOpen = 0;
-    if (cabinLeftDoorOpen) {
-      boardingDoorsOpen++;
-    }
-    if (cabinRightDoorOpen) {
-      boardingDoorsOpen++;
-    }
-    if (aftLeftDoorOpen) {
-      boardingDoorsOpen++;
-    }
-    boardingDoorsOpen = Math.max(boardingDoorsOpen, 1);
-    boardingRateMultiplier /= boardingDoorsOpen;
-
-    // factors taken from payload.rs TODO: Simvar
-    const cargoWeightPerWeightStep = 60;
-
-    const differentialPax = Math.abs(totalPaxDesired - totalPax);
-    const differentialCargo = Math.abs(totalCargoDesired - totalCargo);
-
-    const estimatedPaxBoardingSeconds = differentialPax * boardingRateMultiplier;
-    const estimatedCargoLoadingSeconds = (differentialCargo / cargoWeightPerWeightStep) * boardingRateMultiplier;
-
-    return Math.max(estimatedPaxBoardingSeconds, estimatedCargoLoadingSeconds);
-  }, [
-    totalPaxDesired,
-    totalPax,
-    totalCargoDesired,
-    totalCargo,
-    cabinLeftDoorOpen,
-    cabinRightDoorOpen,
-    aftLeftDoorOpen,
-    boardingRate,
-  ]);
-
-  const boardingStatusClass = useMemo(() => {
-    if (!boardingStarted) {
-      return 'text-theme-highlight';
-    }
-    return totalPaxDesired * paxWeight + totalCargoDesired >= totalPax * paxWeight + totalCargo
-      ? 'text-green-500'
-      : 'text-yellow-500';
-  }, [boardingStarted, paxWeight, totalCargoDesired, totalCargo, totalPaxDesired, totalPax]);
-
-  // Init
-  useEffect(() => {
-    if (paxWeight === 0) {
-      setPaxWeight(Math.round(Loadsheet.specs.pax.defaultPaxWeight));
-    }
-    if (paxBagWeight === 0) {
-      setPaxBagWeight(Math.round(Loadsheet.specs.pax.defaultBagWeight));
-    }
-  }, []);
-
-  // Set Cold and Dark State
-  useEffect(() => {
-    if (eng1Running || eng2Running || !isOnGround) {
-      setColdAndDark(false);
-    } else {
-      setColdAndDark(true);
-    }
-  }, [eng1Running, eng2Running, isOnGround]);
-
-  useEffect(() => {
-    if (boardingRate !== 'INSTANT') {
-      if (!coldAndDark) {
-        setBoardingRate('INSTANT');
-      }
-    }
-  }, [coldAndDark, boardingRate]);
-
-  useEffect(() => {
-    if (gsxPayloadSyncEnabled === 1) {
-      switch (gsxBoardingState) {
-        // If boarding has been requested, performed or completed
-        case gsxStates.REQUESTED:
-        case gsxStates.PERFORMING:
-        case gsxStates.COMPLETED:
-          setBoardingStarted(true);
-          break;
-        default:
-          break;
-      }
-    }
-  }, [gsxBoardingState]);
-
-  useEffect(() => {
-    if (gsxPayloadSyncEnabled === 1) {
-      switch (gsxDeBoardingState) {
-        case gsxStates.REQUESTED:
-          // If Deboarding has been requested, set target pax to 0 for boarding backend
-          setTargetPax(0);
-          setTargetCargo(0, 0);
-          setBoardingStarted(true);
-          break;
-        case gsxStates.PERFORMING:
-          // If deboarding is being performed
-          setBoardingStarted(true);
-          break;
-        case gsxStates.COMPLETED:
-          // If deboarding is completed
-          setBoardingStarted(false);
-          break;
-        default:
-          break;
-      }
-    }
-  }, [gsxDeBoardingState]);
-
-  useEffect(() => {
-    let simbriefStatus = false;
-    if (simbriefUnits === 'kgs') {
-      simbriefStatus =
-        simbriefDataLoaded &&
-        (simbriefPax !== totalPaxDesired ||
-          Math.abs(simbriefFreight + simbriefBag * simbriefBagWeight - totalCargoDesired) > 3.0 ||
-          Math.abs(simbriefPaxWeight - paxWeight) > 3.0 ||
-          Math.abs(simbriefBagWeight - paxBagWeight) > 3.0);
-    } else {
-      simbriefStatus =
-        simbriefDataLoaded &&
-        (simbriefPax !== totalPaxDesired ||
-          Math.abs(Units.poundToKilogram(simbriefFreight + simbriefBag * simbriefBagWeight) - totalCargoDesired) >
-            3.0 ||
-          Math.abs(Units.poundToKilogram(simbriefPaxWeight) - paxWeight) > 3.0 ||
-          Math.abs(Units.poundToKilogram(simbriefBagWeight) - paxBagWeight) > 3.0);
-    }
-
-    if (gsxPayloadSyncEnabled === 1) {
-      if (boardingStarted) {
-        setShowSimbriefButton(false);
-        return;
-      }
-
-      setShowSimbriefButton(simbriefStatus);
-      return;
-    }
-    setShowSimbriefButton(simbriefStatus);
-  }, [
     simbriefUnits,
+    simbriefBagWeight,
+    simbriefPaxWeight,
+    simbriefPax,
+    simbriefBag,
     simbriefFreight,
-    simbriefBag,
-    simbriefBagWeight,
-    paxWeight,
-    paxBagWeight,
-    totalPaxDesired,
-    totalCargoDesired,
     simbriefDataLoaded,
-<<<<<<< HEAD
-    boardingStarted,
-    gsxPayloadSyncEnabled,
-  ]);
-
-  const remainingTimeString = () => {
-    const minutes = Math.round(calculateBoardingTime / 60);
-    const seconds = calculateBoardingTime % 60;
-    const padding = seconds < 10 ? '0' : '';
-    return `${minutes}:${padding}${seconds.toFixed(0)} ${t('Ground.Payload.EstimatedDurationUnit')}`;
-  };
-
-  const [theme] = usePersistentProperty('EFB_UI_THEME', 'blue');
-  const getTheme = useCallback(
-    (theme: string): [string, string, string] => {
-      let base = '#fff';
-      let primary = '#00C9E4';
-      let secondary = '#84CC16';
-      switch (theme) {
-=======
     payloadImported,
     massUnitForDisplay,
     isOnGround,
@@ -958,107 +454,17 @@
         let primary = '#00C9E4';
         let secondary = '#84CC16';
         switch (theme) {
->>>>>>> 46d43fc5
         case 'dark':
-          base = '#fff';
-          primary = '#3B82F6';
-          secondary = '#84CC16';
-          break;
+            base = '#fff';
+            primary = '#3B82F6';
+            secondary = '#84CC16';
+            break;
         case 'light':
-          base = '#000000';
-          primary = '#3B82F6';
-          secondary = '#84CC16';
-          break;
+            base = '#000000';
+            primary = '#3B82F6';
+            secondary = '#84CC16';
+            break;
         default:
-<<<<<<< HEAD
-          break;
-      }
-      return [base, primary, secondary];
-    },
-    [theme],
-  );
-
-  return (
-    <div>
-      <div className="h-content-section-reduced relative">
-        <div className="mb-10">
-          <div className="relative flex flex-col">
-            <SeatOutlineBg stroke={getTheme(theme)[0]} highlight="#69BD45" />
-            <SeatMapWidget
-              seatMap={seatMap}
-              desiredFlags={desiredFlags}
-              activeFlags={activeFlags}
-              onClickSeat={onClickSeat}
-              theme={getTheme(theme)}
-              isMainDeck
-              canvasX={243}
-              canvasY={78}
-            />
-          </div>
-        </div>
-        <CargoWidget cargo={cargo} cargoDesired={cargoDesired} cargoMap={cargoMap} onClickCargo={onClickCargo} />
-
-        <div className="relative right-0 mt-16 flex flex-row justify-between px-4">
-          <div className="flex grow flex-col pr-24">
-            <div className="flex w-full flex-row">
-              <Card
-                className="col-1 w-full"
-                childrenContainerClassName={`w-full ${simbriefDataLoaded ? 'rounded-r-none' : ''}`}
-              >
-                <PayloadInputTable
-                  loadsheet={Loadsheet}
-                  emptyWeight={emptyWeight}
-                  massUnitForDisplay={massUnitForDisplay}
-                  gsxPayloadSyncEnabled={gsxPayloadSyncEnabled === 1}
-                  displayZfw={displayZfw}
-                  boardingStarted={boardingStarted}
-                  totalPax={totalPax}
-                  totalPaxDesired={totalPaxDesired}
-                  maxPax={maxPax}
-                  totalCargo={totalCargo}
-                  totalCargoDesired={totalCargoDesired}
-                  maxCargo={maxCargo}
-                  zfw={zfw}
-                  zfwDesired={zfwDesired}
-                  zfwCgMac={zfwCgMac}
-                  desiredZfwCgMac={desiredZfwCgMac}
-                  gw={gw}
-                  gwDesired={gwDesired}
-                  gwCgMac={gwCgMac}
-                  desiredGwCgMac={desiredGwCgMac}
-                  setTargetPax={setTargetPax}
-                  setTargetCargo={setTargetCargo}
-                  processZfw={processZfw}
-                  processGw={processGw}
-                  setDisplayZfw={setDisplayZfw}
-                />
-                <hr className="mb-4 border-gray-700" />
-                <div className="flex flex-row items-center justify-start">
-                  <MiscParamsInput
-                    disable={gsxPayloadSyncEnabled === 1 && boardingStarted}
-                    minPaxWeight={Math.round(Loadsheet.specs.pax.minPaxWeight)}
-                    maxPaxWeight={Math.round(Loadsheet.specs.pax.maxPaxWeight)}
-                    defaultPaxWeight={Math.round(Loadsheet.specs.pax.defaultPaxWeight)}
-                    minBagWeight={Math.round(Loadsheet.specs.pax.minBagWeight)}
-                    maxBagWeight={Math.round(Loadsheet.specs.pax.maxBagWeight)}
-                    defaultBagWeight={Math.round(Loadsheet.specs.pax.defaultBagWeight)}
-                    paxWeight={paxWeight}
-                    bagWeight={paxBagWeight}
-                    massUnitForDisplay={massUnitForDisplay}
-                    setPaxWeight={setPaxWeight}
-                    setBagWeight={setPaxBagWeight}
-                  />
-                  {gsxPayloadSyncEnabled !== 1 && (
-                    <BoardingInput
-                      boardingStatusClass={boardingStatusClass}
-                      boardingStarted={boardingStarted}
-                      totalPax={totalPax}
-                      totalCargo={totalCargo}
-                      setBoardingStarted={setBoardingStarted}
-                      handleDeboarding={handleDeboarding}
-                    />
-                  )}
-=======
             break;
         }
         return [base, primary, secondary];
@@ -1209,88 +615,8 @@
                             zfw={boardingStarted ? Math.round(zfw) : Math.round(zfwDesired)}
                         />
                     </div>
->>>>>>> 46d43fc5
                 </div>
-              </Card>
-              {showSimbriefButton && (
-                <TooltipWrapper text={t('Ground.Payload.TT.FillPayloadFromSimbrief')}>
-                  <div
-                    className={`border-theme-highlight bg-theme-highlight text-theme-body hover:bg-theme-body hover:text-theme-highlight flex
-                                                       h-auto items-center justify-center
-                                                       rounded-md rounded-l-none border-2 px-2 transition duration-100`}
-                    onClick={setSimBriefValues}
-                  >
-                    <CloudArrowDown size={26} />
-                  </div>
-                </TooltipWrapper>
-              )}
             </div>
-            {gsxPayloadSyncEnabled !== 1 && (
-              <div className="mt-4 flex flex-row">
-                <Card className="h-full w-full" childrenContainerClassName="flex flex-col w-full h-full">
-                  <div className="flex flex-row items-center justify-between">
-                    <div className="flex font-medium">
-                      {t('Ground.Payload.BoardingTime')}
-                      <span className="relative ml-2 flex flex-row items-center text-sm font-light">
-                        ({remainingTimeString()})
-                      </span>
-                    </div>
-
-                    <SelectGroup>
-                      <SelectItem selected={boardingRate === 'INSTANT'} onSelect={() => setBoardingRate('INSTANT')}>
-                        {t('Settings.Instant')}
-                      </SelectItem>
-
-                      <TooltipWrapper
-                        text={`${!coldAndDark ? t('Ground.Fuel.TT.AircraftMustBeColdAndDarkToChangeRefuelTimes') : ''}`}
-                      >
-                        <div>
-                          <SelectItem
-                            className={`${!coldAndDark && 'opacity-20'}`}
-                            selected={boardingRate === 'FAST'}
-                            disabled={!coldAndDark}
-                            onSelect={() => setBoardingRate('FAST')}
-                          >
-                            {t('Settings.Fast')}
-                          </SelectItem>
-                        </div>
-                      </TooltipWrapper>
-
-                      <div>
-                        <SelectItem
-                          className={`${!coldAndDark && 'opacity-20'}`}
-                          selected={boardingRate === 'REAL'}
-                          disabled={!coldAndDark}
-                          onSelect={() => setBoardingRate('REAL')}
-                        >
-                          {t('Settings.Real')}
-                        </SelectItem>
-                      </div>
-                    </SelectGroup>
-                  </div>
-                </Card>
-              </div>
-            )}
-            {gsxPayloadSyncEnabled === 1 && (
-              <div className="pl-2 pt-6">{t('Ground.Payload.GSXPayloadSyncEnabled')}</div>
-            )}
-          </div>
-          <div className="col-1 border-theme-accent border">
-            <ChartWidget
-              width={525}
-              height={511}
-              envelope={Loadsheet.chart.performanceEnvelope}
-              limits={Loadsheet.chart.chartLimits}
-              cg={boardingStarted ? Math.round(gwCgMac * 100) / 100 : Math.round(desiredGwCgMac * 100) / 100}
-              gw={boardingStarted ? Math.round(gw) : Math.round(gwDesired)}
-              mldwCg={boardingStarted ? Math.round(gwCgMac * 100) / 100 : Math.round(desiredGwCgMac * 100) / 100}
-              mldw={boardingStarted ? Math.round(gw) : Math.round(gwDesired)}
-              zfwCg={boardingStarted ? Math.round(zfwCgMac * 100) / 100 : Math.round(desiredZfwCgMac * 100) / 100}
-              zfw={boardingStarted ? Math.round(zfw) : Math.round(zfwDesired)}
-            />
-          </div>
         </div>
-      </div>
-    </div>
-  );
+    );
 };