--- conflicted
+++ resolved
@@ -31,65 +31,22 @@
 }
 
 export const PayloadPage = () => {
-  const simbriefUnits = useAppSelector((state) => state.simbrief.data.units);
-  const simbriefBagWeight = parseInt(useAppSelector((state) => state.simbrief.data.weights.bagWeight));
-  const simbriefPaxWeight = parseInt(useAppSelector((state) => state.simbrief.data.weights.passengerWeight));
-  const simbriefPax = parseInt(useAppSelector((state) => state.simbrief.data.weights.passengerCount));
-  const simbriefBag = parseInt(useAppSelector((state) => state.simbrief.data.weights.bagCount));
-  const simbriefFreight = parseInt(useAppSelector((state) => state.simbrief.data.weights.freight));
+    const simbriefUnits = useAppSelector((state) => state.simbrief.data.units);
+    const simbriefBagWeight = parseInt(useAppSelector((state) => state.simbrief.data.weights.bagWeight));
+    const simbriefPaxWeight = parseInt(useAppSelector((state) => state.simbrief.data.weights.passengerWeight));
+    const simbriefPax = parseInt(useAppSelector((state) => state.simbrief.data.weights.passengerCount));
+    const simbriefBag = parseInt(useAppSelector((state) => state.simbrief.data.weights.bagCount));
+    const simbriefFreight = parseInt(useAppSelector((state) => state.simbrief.data.weights.freight));
 
-  const [isOnGround] = useSimVar('SIM ON GROUND', 'Bool', 8_059);
-  const [boardingStarted, setBoardingStarted] = useSimVar('L:A32NX_BOARDING_STARTED_BY_USR', 'Bool', 509);
-  const [boardingRate, setBoardingRate] = usePersistentProperty('CONFIG_BOARDING_RATE', 'REAL');
-  const payloadImported = useAppSelector((state) => state.simbrief.payloadImported);
+    const [isOnGround] = useSimVar('SIM ON GROUND', 'Bool', 8_059);
+    const [boardingStarted, setBoardingStarted] = useSimVar('L:A32NX_BOARDING_STARTED_BY_USR', 'Bool', 509);
+    const [boardingRate, setBoardingRate] = usePersistentProperty('CONFIG_BOARDING_RATE', 'REAL');
+    const payloadImported = useAppSelector((state) => state.simbrief.payloadImported);
 
-  const simbriefDataLoaded = isSimbriefDataLoaded();
+    const simbriefDataLoaded = isSimbriefDataLoaded();
 
-  const [massUnitForDisplay] = useState(Units.usingMetric ? 'KGS' : 'LBS');
+    const [massUnitForDisplay] = useState(Units.usingMetric ? 'KGS' : 'LBS');
 
-<<<<<<< HEAD
-  switch (getAirframeType()) {
-    case 'A380_842':
-      return (
-        <A380Payload
-          simbriefUnits={simbriefUnits}
-          simbriefBagWeight={simbriefBagWeight}
-          simbriefPaxWeight={simbriefPaxWeight}
-          simbriefPax={simbriefPax}
-          simbriefBag={simbriefBag}
-          simbriefFreight={simbriefFreight}
-          simbriefDataLoaded={simbriefDataLoaded}
-          payloadImported={payloadImported}
-          massUnitForDisplay={massUnitForDisplay}
-          isOnGround={isOnGround}
-          boardingStarted={boardingStarted}
-          boardingRate={boardingRate}
-          setBoardingStarted={setBoardingStarted}
-          setBoardingRate={setBoardingRate}
-        />
-      );
-    case 'A320_251N':
-    default:
-      return (
-        <A320Payload
-          simbriefUnits={simbriefUnits}
-          simbriefBagWeight={simbriefBagWeight}
-          simbriefPaxWeight={simbriefPaxWeight}
-          simbriefPax={simbriefPax}
-          simbriefBag={simbriefBag}
-          simbriefFreight={simbriefFreight}
-          simbriefDataLoaded={simbriefDataLoaded}
-          payloadImported={payloadImported}
-          massUnitForDisplay={massUnitForDisplay}
-          isOnGround={isOnGround}
-          boardingStarted={boardingStarted}
-          boardingRate={boardingRate}
-          setBoardingStarted={setBoardingStarted}
-          setBoardingRate={setBoardingRate}
-        />
-      );
-  }
-=======
     const flypadInfo = useAppSelector((state) => state.config.flypadInfo);
     const airframeInfo = useAppSelector((state) => state.config.airframeInfo);
     const cabinInfo = useAppSelector((state) => state.config.cabinInfo);
@@ -145,5 +102,4 @@
             />
         );
     }
->>>>>>> e618ed80
 };