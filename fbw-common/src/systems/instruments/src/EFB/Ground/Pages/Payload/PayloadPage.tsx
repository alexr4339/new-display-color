--- conflicted
+++ resolved
@@ -9,69 +9,24 @@
 import { A380Payload } from './A380_842/A380Payload';
 
 export const PayloadPage = () => {
-  const simbriefUnits = useAppSelector((state) => state.simbrief.data.units);
-  const simbriefBagWeight = parseInt(useAppSelector((state) => state.simbrief.data.weights.bagWeight));
-  const simbriefPaxWeight = parseInt(useAppSelector((state) => state.simbrief.data.weights.passengerWeight));
-  const simbriefPax = parseInt(useAppSelector((state) => state.simbrief.data.weights.passengerCount));
-  const simbriefBag = parseInt(useAppSelector((state) => state.simbrief.data.weights.bagCount));
-  const simbriefFreight = parseInt(useAppSelector((state) => state.simbrief.data.weights.freight));
+    const simbriefUnits = useAppSelector((state) => state.simbrief.data.units);
+    const simbriefBagWeight = parseInt(useAppSelector((state) => state.simbrief.data.weights.bagWeight));
+    const simbriefPaxWeight = parseInt(useAppSelector((state) => state.simbrief.data.weights.passengerWeight));
+    const simbriefPax = parseInt(useAppSelector((state) => state.simbrief.data.weights.passengerCount));
+    const simbriefBag = parseInt(useAppSelector((state) => state.simbrief.data.weights.bagCount));
+    const simbriefFreight = parseInt(useAppSelector((state) => state.simbrief.data.weights.freight));
 
-<<<<<<< HEAD
-  const [isOnGround] = useSimVar('SIM ON GROUND', 'Bool', 8_059);
-  const [boardingStarted, setBoardingStarted] = useSimVar('L:A32NX_BOARDING_STARTED_BY_USR', 'Bool', 509);
-  const [boardingRate, setBoardingRate] = usePersistentProperty('CONFIG_BOARDING_RATE', 'REAL');
-=======
     const [isOnGround] = useSimVar('SIM ON GROUND', 'Bool', 8_059);
     const [boardingStarted, setBoardingStarted] = useSimVar('L:A32NX_BOARDING_STARTED_BY_USR', 'Bool', 509);
     const [boardingRate, setBoardingRate] = usePersistentProperty('CONFIG_BOARDING_RATE', 'REAL');
     const payloadImported = useAppSelector((state) => state.simbrief.payloadImported);
->>>>>>> 46d43fc5
 
-  const simbriefDataLoaded = isSimbriefDataLoaded();
+    const simbriefDataLoaded = isSimbriefDataLoaded();
 
-  const [massUnitForDisplay] = useState(Units.usingMetric ? 'KGS' : 'LBS');
+    const [massUnitForDisplay] = useState(Units.usingMetric ? 'KGS' : 'LBS');
 
-  switch (getAirframeType()) {
+    switch (getAirframeType()) {
     case 'A380_842':
-<<<<<<< HEAD
-      return (
-        <A380Payload
-          simbriefUnits={simbriefUnits}
-          simbriefBagWeight={simbriefBagWeight}
-          simbriefPaxWeight={simbriefPaxWeight}
-          simbriefPax={simbriefPax}
-          simbriefBag={simbriefBag}
-          simbriefFreight={simbriefFreight}
-          simbriefDataLoaded={simbriefDataLoaded}
-          massUnitForDisplay={massUnitForDisplay}
-          isOnGround={isOnGround}
-          boardingStarted={boardingStarted}
-          boardingRate={boardingRate}
-          setBoardingStarted={setBoardingStarted}
-          setBoardingRate={setBoardingRate}
-        />
-      );
-    case 'A320_251N':
-    default:
-      return (
-        <A320Payload
-          simbriefUnits={simbriefUnits}
-          simbriefBagWeight={simbriefBagWeight}
-          simbriefPaxWeight={simbriefPaxWeight}
-          simbriefPax={simbriefPax}
-          simbriefBag={simbriefBag}
-          simbriefFreight={simbriefFreight}
-          simbriefDataLoaded={simbriefDataLoaded}
-          massUnitForDisplay={massUnitForDisplay}
-          isOnGround={isOnGround}
-          boardingStarted={boardingStarted}
-          boardingRate={boardingRate}
-          setBoardingStarted={setBoardingStarted}
-          setBoardingRate={setBoardingRate}
-        />
-      );
-  }
-=======
         return (
             <A380Payload
                 simbriefUnits={simbriefUnits}
@@ -111,5 +66,4 @@
             />
         );
     }
->>>>>>> 46d43fc5
 };