--- conflicted
+++ resolved
@@ -7,16 +7,6 @@
 import { BusinessSeatLeft, BusinessSeatRight, Seat, SuiteLeft, SuiteRight } from '../../../../Assets/Seat';
 
 interface SeatMapProps {
-<<<<<<< HEAD
-  seatMap: PaxStationInfo[];
-  desiredFlags: BitFlags[];
-  activeFlags: BitFlags[];
-  canvasX: number;
-  canvasY: number;
-  theme: string[];
-  isMainDeck: boolean;
-  onClickSeat: (paxStation: number, section: number) => void;
-=======
     payloadSeatDisplay: PayloadSeatDisplay[],
     seatMap: PaxStationInfo[],
     desiredFlags: BitFlags[],
@@ -28,146 +18,66 @@
     theme: string[],
     isMainDeck: boolean,
     onClickSeat: (paxStation: number, section: number) => void,
->>>>>>> e618ed80
 }
 
 const useCanvasEvent = (canvas: HTMLCanvasElement | null, event: string, handler: (e) => void, passive = false) => {
-  useEffect(() => {
-    canvas?.addEventListener(event, handler, passive);
-
-    return function cleanup() {
-      canvas?.removeEventListener(event, handler);
-    };
-  });
+    useEffect(() => {
+        canvas?.addEventListener(event, handler, passive);
+
+        return function cleanup() {
+            canvas?.removeEventListener(event, handler);
+        };
+    });
 };
 
-<<<<<<< HEAD
-export const SeatMapWidget: React.FC<SeatMapProps> = ({
-  seatMap,
-  desiredFlags,
-  activeFlags,
-  canvasX,
-  canvasY,
-  theme,
-  isMainDeck,
-  onClickSeat,
-}) => {
-  const canvasRef = useRef<HTMLCanvasElement>(null);
-  const [ctx, setCtx] = useState<CanvasRenderingContext2D | null>(null);
-=======
 export const SeatMapWidget: React.FC<SeatMapProps> = ({ payloadSeatDisplay, seatMap, desiredFlags, activeFlags, width, height, canvasX, canvasY, theme, isMainDeck, onClickSeat }) => {
     const canvasRef = useRef<HTMLCanvasElement>(null);
     const [ctx, setCtx] = useState<CanvasRenderingContext2D | null>(null);
->>>>>>> e618ed80
-
-  const getImageFromComponent = useMemo(
-    () =>
-      (component: React.ReactElement): HTMLImageElement => {
+
+    const getImageFromComponent = useMemo(() => (component: React.ReactElement): HTMLImageElement => {
         const imageElement = new Image();
         imageElement.src = `data:image/svg+xml; charset=utf8, ${encodeURIComponent(ReactDOMServer.renderToStaticMarkup(component))}`;
         return imageElement;
-      },
-    [],
-  );
-
-  const seatEmptyImg = useRef(getImageFromComponent(<Seat fill="none" stroke={theme[0]} opacity="1.0" />));
-  const seatMinusImg = useRef(getImageFromComponent(<Seat fill={theme[0]} stroke="none" opacity="0.25" />));
-  const seatAddImg = useRef(getImageFromComponent(<Seat fill={theme[1]} stroke="none" opacity="0.4" />));
-  const seatFilledImg = useRef(getImageFromComponent(<Seat fill={theme[1]} stroke="none" opacity="1.0" />));
-
-  const bizLeftSeatEmptyImg = useRef(
-    getImageFromComponent(<BusinessSeatLeft fill="none" stroke={theme[0]} opacity="1.0" />),
-  );
-  const bizLeftSeatMinusImg = useRef(
-    getImageFromComponent(<BusinessSeatLeft fill={theme[0]} stroke={theme[0]} opacity="0.25" />),
-  );
-  const bizLeftSeatAddImg = useRef(
-    getImageFromComponent(<BusinessSeatLeft fill={theme[1]} stroke={theme[0]} opacity="0.4" />),
-  );
-  const bizLeftSeatFilledImg = useRef(
-    getImageFromComponent(<BusinessSeatLeft fill={theme[1]} stroke={theme[0]} opacity="1.0" />),
-  );
-
-  const bizRightSeatEmptyImg = useRef(
-    getImageFromComponent(<BusinessSeatRight fill="none" stroke={theme[0]} opacity="1.0" />),
-  );
-  const bizRightSeatMinusImg = useRef(
-    getImageFromComponent(<BusinessSeatRight fill={theme[0]} stroke={theme[0]} opacity="0.25" />),
-  );
-  const bizRightSeatAddImg = useRef(
-    getImageFromComponent(<BusinessSeatRight fill={theme[1]} stroke={theme[0]} opacity="0.4" />),
-  );
-  const bizRightSeatFilledImg = useRef(
-    getImageFromComponent(<BusinessSeatRight fill={theme[1]} stroke={theme[0]} opacity="1.0" />),
-  );
-
-  const suiteRightSeatEmptyImg = useRef(
-    getImageFromComponent(<SuiteRight fill="none" stroke={theme[0]} opacity="1.0" />),
-  );
-  const suiteRightSeatMinusImg = useRef(
-    getImageFromComponent(<SuiteRight fill={theme[0]} stroke={theme[0]} opacity="0.25" />),
-  );
-  const suiteRightSeatAddImg = useRef(
-    getImageFromComponent(<SuiteRight fill={theme[1]} stroke={theme[0]} opacity="0.4" />),
-  );
-  const suiteRightSeatFilledImg = useRef(
-    getImageFromComponent(<SuiteRight fill={theme[1]} stroke={theme[0]} opacity="1.0" />),
-  );
-
-  const suiteLeftSeatEmptyImg = useRef(
-    getImageFromComponent(<SuiteLeft fill="none" stroke={theme[0]} opacity="1.0" />),
-  );
-  const suiteLeftSeatMinusImg = useRef(
-    getImageFromComponent(<SuiteLeft fill={theme[0]} stroke={theme[0]} opacity="0.25" />),
-  );
-  const suiteLeftSeatAddImg = useRef(
-    getImageFromComponent(<SuiteLeft fill={theme[1]} stroke={theme[0]} opacity="0.4" />),
-  );
-  const suiteLeftSeatFilledImg = useRef(
-    getImageFromComponent(<SuiteLeft fill={theme[1]} stroke={theme[0]} opacity="1.0" />),
-  );
-
-  const [xYMap, setXYMap] = useState<number[][][]>([]);
-
-  const addXOffsetRow = useMemo(
-    () => (xOff: number, rowInfo: RowInfo, station: number, row: number) => {
-      // Use largest seat in this row to set seat pitch for the row
-      let seatType: SeatType = SeatType.NarrowbodyEconomy;
-      if (rowInfo.xOffset !== undefined) {
-        xOff += rowInfo.xOffset;
-      }
-      for (let seat = 0; seat < rowInfo.seats.length; seat++) {
-        if (seatType < rowInfo.seats[seat].type) {
-          seatType = rowInfo.seats[seat].type;
-        }
-<<<<<<< HEAD
-      }
-      if (row !== 0 || station !== 0) {
-        xOff += SeatConstants[seatType].padX + SeatConstants[seatType].len;
-      }
-      return xOff;
-    },
-    [ctx],
-  );
-
-  const addYOffsetSeat = useMemo(
-    () => (yOff: number, station: number, row: number, seat: number) => {
-      if (
-        seatMap[station].rows[row].yOffset !== undefined &&
-        seatMap[station].rows[row].seats[seat].yOffset !== undefined
-      ) {
-        yOff += seatMap[station].rows[row].yOffset;
-        yOff += seatMap[station].rows[row].seats[seat].yOffset;
-      }
-      const seatType = seatMap[station].rows[row].seats[seat].type;
-      if (seat !== 0) {
-        yOff += SeatConstants[seatType].padY + SeatConstants[seatType].wid;
-      }
-      return yOff;
-    },
-    [ctx],
-  );
-=======
+    }, []);
+
+    const seatEmptyImg = useRef(getImageFromComponent(<Seat fill="none" stroke={theme[0]} opacity="1.0" />));
+    const seatMinusImg = useRef(getImageFromComponent(<Seat fill={theme[0]} stroke="none" opacity="0.25" />));
+    const seatAddImg = useRef(getImageFromComponent(<Seat fill={theme[1]} stroke="none" opacity="0.4" />));
+    const seatFilledImg = useRef(getImageFromComponent(<Seat fill={theme[1]} stroke="none" opacity="1.0" />));
+
+    const bizLeftSeatEmptyImg = useRef(getImageFromComponent(<BusinessSeatLeft fill="none" stroke={theme[0]} opacity="1.0" />));
+    const bizLeftSeatMinusImg = useRef(getImageFromComponent(<BusinessSeatLeft fill={theme[0]} stroke={theme[0]} opacity="0.25" />));
+    const bizLeftSeatAddImg = useRef(getImageFromComponent(<BusinessSeatLeft fill={theme[1]} stroke={theme[0]} opacity="0.4" />));
+    const bizLeftSeatFilledImg = useRef(getImageFromComponent(<BusinessSeatLeft fill={theme[1]} stroke={theme[0]} opacity="1.0" />));
+
+    const bizRightSeatEmptyImg = useRef(getImageFromComponent(<BusinessSeatRight fill="none" stroke={theme[0]} opacity="1.0" />));
+    const bizRightSeatMinusImg = useRef(getImageFromComponent(<BusinessSeatRight fill={theme[0]} stroke={theme[0]} opacity="0.25" />));
+    const bizRightSeatAddImg = useRef(getImageFromComponent(<BusinessSeatRight fill={theme[1]} stroke={theme[0]} opacity="0.4" />));
+    const bizRightSeatFilledImg = useRef(getImageFromComponent(<BusinessSeatRight fill={theme[1]} stroke={theme[0]} opacity="1.0" />));
+
+    const suiteRightSeatEmptyImg = useRef(getImageFromComponent(<SuiteRight fill="none" stroke={theme[0]} opacity="1.0" />));
+    const suiteRightSeatMinusImg = useRef(getImageFromComponent(<SuiteRight fill={theme[0]} stroke={theme[0]} opacity="0.25" />));
+    const suiteRightSeatAddImg = useRef(getImageFromComponent(<SuiteRight fill={theme[1]} stroke={theme[0]} opacity="0.4" />));
+    const suiteRightSeatFilledImg = useRef(getImageFromComponent(<SuiteRight fill={theme[1]} stroke={theme[0]} opacity="1.0" />));
+
+    const suiteLeftSeatEmptyImg = useRef(getImageFromComponent(<SuiteLeft fill="none" stroke={theme[0]} opacity="1.0" />));
+    const suiteLeftSeatMinusImg = useRef(getImageFromComponent(<SuiteLeft fill={theme[0]} stroke={theme[0]} opacity="0.25" />));
+    const suiteLeftSeatAddImg = useRef(getImageFromComponent(<SuiteLeft fill={theme[1]} stroke={theme[0]} opacity="0.4" />));
+    const suiteLeftSeatFilledImg = useRef(getImageFromComponent(<SuiteLeft fill={theme[1]} stroke={theme[0]} opacity="1.0" />));
+
+    const [xYMap, setXYMap] = useState<number[][][]>([]);
+
+    const addXOffsetRow = useMemo(() => (xOff: number, rowInfo: RowInfo, station: number, row: number) => {
+        // Use largest seat in this row to set seat pitch for the row
+        let seatType: SeatType = SeatType.NarrowbodyEconomy;
+        if (rowInfo.xOffset !== undefined) {
+            xOff += rowInfo.xOffset;
+        }
+        for (let seat = 0; seat < rowInfo.seats.length; seat++) {
+            if (seatType < rowInfo.seats[seat].type) {
+                seatType = rowInfo.seats[seat].type;
+            }
+        }
         if (row !== 0 || station !== 0) {
             xOff += (payloadSeatDisplay[seatType].padX + payloadSeatDisplay[seatType].len);
         }
@@ -186,58 +96,31 @@
         }
         return yOff;
     }, [payloadSeatDisplay, ctx]);
->>>>>>> e618ed80
-
-  const draw = () => {
-    const currDeck = isMainDeck ? 0 : 1;
-    if (ctx) {
-      ctx.clearRect(0, 0, ctx.canvas.width, ctx.canvas.height);
-      ctx.fillStyle = '#fff';
-      ctx.beginPath();
-
-      let xOff = 0;
-      for (let station = 0; station < seatMap.length; station++) {
-        const deck = seatMap[station].deck;
-        if (deck === currDeck) {
-          let seatId = 0;
-          for (let row = 0; row < seatMap[station].rows.length; row++) {
-            const rowInfo = seatMap[station].rows[row];
-            xOff = addXOffsetRow(xOff, rowInfo, station, row);
-            drawRow(xOff, deck, station, row, rowInfo, seatId);
-            seatId += seatMap[station].rows[row].seats.length;
-          }
-        }
-      }
-      ctx.fill();
-    }
-  };
-
-<<<<<<< HEAD
-  const drawRow = (x: number, deck: number, station: number, rowI: number, rowInfo: RowInfo, seatId: number) => {
-    const seatsInfo: SeatInfo[] = rowInfo.seats;
-    for (let seat = 0, yOff = 0; seat < seatsInfo.length; seat++) {
-      yOff = addYOffsetSeat(yOff, station, rowI, seat);
-      if (!xYMap[station]) {
-        xYMap[station] = [];
-      }
-      xYMap[station][seatId] = [
-        x + SeatConstants[seatsInfo[seat].type].imageX / 2,
-        yOff + SeatConstants[seatsInfo[seat].type].imageY / 2,
-        deck,
-      ];
-      setXYMap(xYMap);
-      drawSeat(
-        x,
-        yOff,
-        seatsInfo[seat].type,
-        SeatConstants[seatsInfo[seat].type].imageX,
-        SeatConstants[seatsInfo[seat].type].imageY,
-        station,
-        seatId++,
-      );
-    }
-  };
-=======
+
+    const draw = () => {
+        const currDeck = isMainDeck ? 0 : 1;
+        if (ctx) {
+            ctx.clearRect(0, 0, ctx.canvas.width, ctx.canvas.height);
+            ctx.fillStyle = '#fff';
+            ctx.beginPath();
+
+            let xOff = 0;
+            for (let station = 0; station < seatMap.length; station++) {
+                const deck = seatMap[station].deck;
+                if (deck === currDeck) {
+                    let seatId = 0;
+                    for (let row = 0; row < seatMap[station].rows.length; row++) {
+                        const rowInfo = seatMap[station].rows[row];
+                        xOff = addXOffsetRow(xOff, rowInfo, station, row);
+                        drawRow(xOff, deck, station, row, rowInfo, seatId);
+                        seatId += seatMap[station].rows[row].seats.length;
+                    }
+                }
+            }
+            ctx.fill();
+        }
+    };
+
     const drawRow = (x: number, deck: number, station: number, rowI: number, rowInfo: RowInfo, seatId: number) => {
         const seatsInfo: SeatInfo[] = rowInfo.seats;
         for (let seat = 0, yOff = 0; seat < seatsInfo.length; seat++) {
@@ -250,128 +133,99 @@
             drawSeat(x, yOff, seatsInfo[seat].type, payloadSeatDisplay[seatsInfo[seat].type].imageX, payloadSeatDisplay[seatsInfo[seat].type].imageY, station, seatId++);
         }
     };
->>>>>>> e618ed80
-
-  const drawSeat = (
-    x: number,
-    y: number,
-    seatType: number,
-    imageX: number,
-    imageY: number,
-    station: number,
-    seatId: number,
-  ) => {
-    switch (seatType) {
-      case SeatType.WidebodyBusinessFlatLeft:
-        if (ctx && bizLeftSeatEmptyImg && bizLeftSeatMinusImg && bizLeftSeatAddImg && bizLeftSeatFilledImg) {
-          if (desiredFlags[station].getBitIndex(seatId) && activeFlags[station].getBitIndex(seatId)) {
-            ctx.drawImage(bizLeftSeatFilledImg.current, x, y, imageX, imageY);
-          } else if (activeFlags[station].getBitIndex(seatId)) {
-            ctx.drawImage(bizLeftSeatMinusImg.current, x, y, imageX, imageY);
-          } else if (desiredFlags[station].getBitIndex(seatId)) {
-            ctx.drawImage(bizLeftSeatAddImg.current, x, y, imageX, imageY);
-          } else {
-            ctx.drawImage(bizLeftSeatEmptyImg.current, x, y, imageX, imageY);
-          }
-        }
-        break;
-      case SeatType.WidebodyBusinessFlatRight:
-        if (ctx && bizRightSeatEmptyImg && bizRightSeatMinusImg && bizRightSeatAddImg && bizRightSeatFilledImg) {
-          if (desiredFlags[station].getBitIndex(seatId) && activeFlags[station].getBitIndex(seatId)) {
-            ctx.drawImage(bizRightSeatFilledImg.current, x, y, imageX, imageY);
-          } else if (activeFlags[station].getBitIndex(seatId)) {
-            ctx.drawImage(bizRightSeatMinusImg.current, x, y, imageX, imageY);
-          } else if (desiredFlags[station].getBitIndex(seatId)) {
-            ctx.drawImage(bizRightSeatAddImg.current, x, y, imageX, imageY);
-          } else {
-            ctx.drawImage(bizRightSeatEmptyImg.current, x, y, imageX, imageY);
-          }
-        }
-        break;
-      case SeatType.WidebodySuiteRight:
-        if (
-          ctx &&
-          suiteRightSeatEmptyImg &&
-          suiteRightSeatMinusImg &&
-          suiteRightSeatAddImg &&
-          suiteRightSeatFilledImg
-        ) {
-          if (desiredFlags[station].getBitIndex(seatId) && activeFlags[station].getBitIndex(seatId)) {
-            ctx.drawImage(suiteRightSeatFilledImg.current, x, y, imageX, imageY);
-          } else if (activeFlags[station].getBitIndex(seatId)) {
-            ctx.drawImage(suiteRightSeatMinusImg.current, x, y, imageX, imageY);
-          } else if (desiredFlags[station].getBitIndex(seatId)) {
-            ctx.drawImage(suiteRightSeatAddImg.current, x, y, imageX, imageY);
-          } else {
-            ctx.drawImage(suiteRightSeatEmptyImg.current, x, y, imageX, imageY);
-          }
-        }
-        break;
-      case SeatType.WidebodySuiteLeft:
-        if (ctx && suiteLeftSeatEmptyImg && suiteLeftSeatMinusImg && suiteLeftSeatAddImg && suiteLeftSeatFilledImg) {
-          if (desiredFlags[station].getBitIndex(seatId) && activeFlags[station].getBitIndex(seatId)) {
-            ctx.drawImage(suiteLeftSeatFilledImg.current, x, y, imageX, imageY);
-          } else if (activeFlags[station].getBitIndex(seatId)) {
-            ctx.drawImage(suiteLeftSeatMinusImg.current, x, y, imageX, imageY);
-          } else if (desiredFlags[station].getBitIndex(seatId)) {
-            ctx.drawImage(suiteLeftSeatAddImg.current, x, y, imageX, imageY);
-          } else {
-            ctx.drawImage(suiteLeftSeatEmptyImg.current, x, y, imageX, imageY);
-          }
-        }
-        break;
-      default:
-        if (ctx && seatEmptyImg && seatMinusImg && seatAddImg && seatFilledImg) {
-          if (desiredFlags[station].getBitIndex(seatId) && activeFlags[station].getBitIndex(seatId)) {
-            ctx.drawImage(seatFilledImg.current, x, y, imageX, imageY);
-          } else if (activeFlags[station].getBitIndex(seatId)) {
-            ctx.drawImage(seatMinusImg.current, x, y, imageX, imageY);
-          } else if (desiredFlags[station].getBitIndex(seatId)) {
-            ctx.drawImage(seatAddImg.current, x, y, imageX, imageY);
-          } else {
-            ctx.drawImage(seatEmptyImg.current, x, y, imageX, imageY);
-          }
-        }
-        break;
-    }
-  };
-
-  const mouseEvent = (e) => {
-    let selectedStation = -1;
-    let selectedSeat = -1;
-    let shortestDistance = Number.POSITIVE_INFINITY;
-    xYMap.forEach((station, i) => {
-      station.forEach((seat, j) => {
-        const distance = distSquared(e.offsetX, e.offsetY, seat[0], seat[1]);
-        if (seat[2] === (isMainDeck ? 0 : 1) && distance < shortestDistance) {
-          selectedStation = i;
-          selectedSeat = j;
-          shortestDistance = distance;
-        }
-      });
-    });
-
-    if (selectedStation !== -1 && selectedSeat !== -1) {
-      onClickSeat(selectedStation, selectedSeat);
-    }
-  };
-
-  useCanvasEvent(canvasRef.current, 'click', mouseEvent);
-
-<<<<<<< HEAD
-  useEffect(() => {
-    const context = canvasRef.current.getContext('2d');
-
-    const width = CanvasConst.width;
-    const height = CanvasConst.height;
-    let ratio = 1;
-    ratio = window.devicePixelRatio;
-    canvasRef.current.width = width * ratio;
-    canvasRef.current.height = height * ratio;
-    context.scale(ratio, ratio);
-    setCtx(context);
-  }, []);
-=======
+
+    const drawSeat = (x: number, y: number, seatType: number, imageX: number, imageY: number, station: number, seatId: number) => {
+        switch (seatType) {
+        case SeatType.WidebodyBusinessFlatLeft:
+            if (ctx && bizLeftSeatEmptyImg && bizLeftSeatMinusImg && bizLeftSeatAddImg && bizLeftSeatFilledImg) {
+                if (desiredFlags[station].getBitIndex(seatId) && activeFlags[station].getBitIndex(seatId)) {
+                    ctx.drawImage(bizLeftSeatFilledImg.current, x, y, imageX, imageY);
+                } else if (activeFlags[station].getBitIndex(seatId)) {
+                    ctx.drawImage(bizLeftSeatMinusImg.current, x, y, imageX, imageY);
+                } else if (desiredFlags[station].getBitIndex(seatId)) {
+                    ctx.drawImage(bizLeftSeatAddImg.current, x, y, imageX, imageY);
+                } else {
+                    ctx.drawImage(bizLeftSeatEmptyImg.current, x, y, imageX, imageY);
+                }
+            }
+            break;
+        case SeatType.WidebodyBusinessFlatRight:
+            if (ctx && bizRightSeatEmptyImg && bizRightSeatMinusImg && bizRightSeatAddImg && bizRightSeatFilledImg) {
+                if (desiredFlags[station].getBitIndex(seatId) && activeFlags[station].getBitIndex(seatId)) {
+                    ctx.drawImage(bizRightSeatFilledImg.current, x, y, imageX, imageY);
+                } else if (activeFlags[station].getBitIndex(seatId)) {
+                    ctx.drawImage(bizRightSeatMinusImg.current, x, y, imageX, imageY);
+                } else if (desiredFlags[station].getBitIndex(seatId)) {
+                    ctx.drawImage(bizRightSeatAddImg.current, x, y, imageX, imageY);
+                } else {
+                    ctx.drawImage(bizRightSeatEmptyImg.current, x, y, imageX, imageY);
+                }
+            }
+            break;
+        case SeatType.WidebodySuiteRight:
+            if (ctx && suiteRightSeatEmptyImg && suiteRightSeatMinusImg && suiteRightSeatAddImg && suiteRightSeatFilledImg) {
+                if (desiredFlags[station].getBitIndex(seatId) && activeFlags[station].getBitIndex(seatId)) {
+                    ctx.drawImage(suiteRightSeatFilledImg.current, x, y, imageX, imageY);
+                } else if (activeFlags[station].getBitIndex(seatId)) {
+                    ctx.drawImage(suiteRightSeatMinusImg.current, x, y, imageX, imageY);
+                } else if (desiredFlags[station].getBitIndex(seatId)) {
+                    ctx.drawImage(suiteRightSeatAddImg.current, x, y, imageX, imageY);
+                } else {
+                    ctx.drawImage(suiteRightSeatEmptyImg.current, x, y, imageX, imageY);
+                }
+            }
+            break;
+        case SeatType.WidebodySuiteLeft:
+            if (ctx && suiteLeftSeatEmptyImg && suiteLeftSeatMinusImg && suiteLeftSeatAddImg && suiteLeftSeatFilledImg) {
+                if (desiredFlags[station].getBitIndex(seatId) && activeFlags[station].getBitIndex(seatId)) {
+                    ctx.drawImage(suiteLeftSeatFilledImg.current, x, y, imageX, imageY);
+                } else if (activeFlags[station].getBitIndex(seatId)) {
+                    ctx.drawImage(suiteLeftSeatMinusImg.current, x, y, imageX, imageY);
+                } else if (desiredFlags[station].getBitIndex(seatId)) {
+                    ctx.drawImage(suiteLeftSeatAddImg.current, x, y, imageX, imageY);
+                } else {
+                    ctx.drawImage(suiteLeftSeatEmptyImg.current, x, y, imageX, imageY);
+                }
+            }
+            break;
+        default:
+            if (ctx && seatEmptyImg && seatMinusImg && seatAddImg && seatFilledImg) {
+                if (desiredFlags[station].getBitIndex(seatId) && activeFlags[station].getBitIndex(seatId)) {
+                    ctx.drawImage(seatFilledImg.current, x, y, imageX, imageY);
+                } else if (activeFlags[station].getBitIndex(seatId)) {
+                    ctx.drawImage(seatMinusImg.current, x, y, imageX, imageY);
+                } else if (desiredFlags[station].getBitIndex(seatId)) {
+                    ctx.drawImage(seatAddImg.current, x, y, imageX, imageY);
+                } else {
+                    ctx.drawImage(seatEmptyImg.current, x, y, imageX, imageY);
+                }
+            }
+            break;
+        }
+    };
+
+    const mouseEvent = (e) => {
+        let selectedStation = -1;
+        let selectedSeat = -1;
+        let shortestDistance = Number.POSITIVE_INFINITY;
+        xYMap.forEach((station, i) => {
+            station.forEach((seat, j) => {
+                const distance = distSquared(e.offsetX, e.offsetY, seat[0], seat[1]);
+                if (seat[2] === (isMainDeck ? 0 : 1) && distance < shortestDistance) {
+                    selectedStation = i;
+                    selectedSeat = j;
+                    shortestDistance = distance;
+                }
+            });
+        });
+
+        if (selectedStation !== -1 && selectedSeat !== -1) {
+            onClickSeat(selectedStation, selectedSeat);
+        }
+    };
+
+    useCanvasEvent(canvasRef.current, 'click', mouseEvent);
+
     useEffect(() => {
         const context = canvasRef.current.getContext('2d');
         let ratio = 1;
@@ -381,34 +235,25 @@
         context.scale(ratio, ratio);
         setCtx(context);
     }, []);
->>>>>>> e618ed80
-
-  useEffect(() => {
-    // work around rendering bug
-    setTimeout(() => draw(), 10);
-  }, [ctx]);
-
-  useEffect(() => {
-    draw();
-  }, [seatMap, isMainDeck, desiredFlags, activeFlags, canvasX, canvasY]);
-
-  const distSquared = useMemo(
-    () =>
-      (x1: number, y1: number, x2: number, y2: number): number => {
+
+    useEffect(() => {
+        // work around rendering bug
+        setTimeout(() => draw(), 10);
+    }, [ctx]);
+
+    useEffect(() => {
+        draw();
+    }, [seatMap, isMainDeck, desiredFlags, activeFlags, canvasX, canvasY]);
+
+    const distSquared = useMemo(() => (x1: number, y1: number, x2: number, y2: number): number => {
         const diffX = x1 - x2;
         const diffY = y1 - y2;
-        return diffX * diffX + diffY * diffY;
-      },
-    [ctx],
-  );
-
-  return (
-    <>
-      <canvas
-        className="absolute cursor-pointer"
-        ref={canvasRef}
-        style={{ transform: `translateX(${canvasX}px) translateY(${canvasY}px)` }}
-      />
-    </>
-  );
+        return (diffX * diffX + diffY * diffY);
+    }, [ctx]);
+
+    return (
+        <>
+            <canvas className="absolute cursor-pointer" ref={canvasRef} style={{ transform: `translateX(${canvasX}px) translateY(${canvasY}px)` }} />
+        </>
+    );
 };