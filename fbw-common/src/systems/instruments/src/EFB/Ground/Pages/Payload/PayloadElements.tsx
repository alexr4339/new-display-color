// Copyright (c) 2023-2024 FlyByWire Simulations
// SPDX-License-Identifier: GPL-3.0

/* eslint-disable max-len */
import React from 'react';
import {
  ArrowLeftRight,
  BoxArrowRight,
  BriefcaseFill,
  CaretDownFill,
  PersonFill,
  Shuffle,
  StopCircleFill,
} from 'react-bootstrap-icons';
import { Units } from '@flybywiresim/fbw-sdk';
import { ProgressBar, t, TooltipWrapper, SimpleInput } from '@flybywiresim/flypad';
import { CargoStationInfo, PaxStationInfo } from './Seating/Constants';

export type Loadsheet = {
  specs: AirframeSpec;
  seatMap: PaxStationInfo[];
};

export type AirframeSpec = {
  prefix: string;
  weights: AirframeWeights;
  pax: PaxWeights;
};

export type AirframeWeights = {
  maxGw: number;
  maxZfw: number;
  minZfw: number;
  maxGwCg: number;
  maxZfwCg: number;
};

export type PaxWeights = {
  defaultPaxWeight: number;
  defaultBagWeight: number;
  minPaxWeight: number;
  maxPaxWeight: number;
  minBagWeight: number;
  maxBagWeight: number;
};

interface PayloadValueInputProps {
  min: number;
  max: number;
  value: number;
  onBlur: (v: string) => void;
  unit: string;
  disabled?: boolean;
}

export const PayloadValueInput: React.FC<PayloadValueInputProps> = ({ min, max, value, onBlur, unit, disabled }) => (
<<<<<<< HEAD
  <div className="relative w-44">
    <SimpleInput
      className={`my-2 w-full font-mono ${disabled ? 'text-theme-body placeholder:text-theme-body cursor-not-allowed' : ''}`}
      fontSizeClassName="text-2xl"
      number
      min={min}
      max={max}
      value={value.toFixed(0)}
      onBlur={onBlur}
    />
    <div className="absolute right-3 top-0 flex h-full items-center font-mono text-2xl text-gray-400">{unit}</div>
  </div>
=======
    <div className="relative w-44">
        <SimpleInput
            disabled={disabled}
            className="my-2 w-full font-mono"
            fontSizeClassName="text-2xl"
            number
            min={min}
            max={max}
            value={value.toFixed(0)}
            onBlur={onBlur}
        />
        <div className="absolute right-3 top-0 flex h-full items-center font-mono text-2xl text-gray-400">{unit}</div>
    </div>
>>>>>>> 46d43fc5
);

interface CargoBarProps {
  cargoId: number;
  cargo: number[];
  cargoDesired: number[];
  cargoMap: CargoStationInfo[];
  onClickCargo: (cargoStation: number, event: any) => void;
}

export const CargoBar: React.FC<CargoBarProps> = ({ cargoId, cargo, cargoDesired, cargoMap, onClickCargo }) => (
  <>
    <div>
      <BriefcaseFill size={25} className="mx-3 my-1" />
    </div>
    <div className="cursor-pointer" onClick={(e) => onClickCargo(cargoId, e)}>
      <ProgressBar
        height="20px"
        width={`${cargoMap[cargoId].progressBarWidth}px`}
        displayBar={false}
        completedBarBegin={100}
        isLabelVisible={false}
        bgcolor="var(--color-highlight)"
        completed={(cargo[cargoId] / cargoMap[cargoId].weight) * 100}
      />
      <CaretDownFill
        size={25}
        className="absolute top-0"
        style={{
          transform: `translateY(-12px) translateX(${(cargoDesired[cargoId] / cargoMap[cargoId].weight) * cargoMap[cargoId].progressBarWidth - 12}px)`,
        }}
      />
    </div>
  </>
);

interface MiscParamsProps {
  disable: boolean;
  minPaxWeight: number;
  maxPaxWeight: number;
  defaultPaxWeight: number;
  minBagWeight: number;
  maxBagWeight: number;
  defaultBagWeight: number;
  paxWeight: number;
  bagWeight: number;
  massUnitForDisplay: string;
  setPaxWeight: (w: number) => void;
  setBagWeight: (w: number) => void;
}

export const MiscParamsInput: React.FC<MiscParamsProps> = ({
  disable,
  minPaxWeight,
  maxPaxWeight,
  defaultPaxWeight,
  minBagWeight,
  maxBagWeight,
  defaultBagWeight,
  paxWeight,
  bagWeight,
  massUnitForDisplay,
  setPaxWeight,
  setBagWeight,
}) => (
<<<<<<< HEAD
  <>
    <TooltipWrapper text={t('Ground.Payload.TT.PerPaxWeight')}>
      <div
        className={`text-medium relative flex flex-row items-center font-light ${disable ? 'pointer-events-none' : ''}`}
      >
        <PersonFill size={25} className="mx-3" />
        <SimpleInput
          className={`w-24 ${disable ? 'text-theme-body placeholder:text-theme-body cursor-not-allowed' : ''}`}
          number
          min={minPaxWeight}
          max={maxPaxWeight}
          placeholder={defaultPaxWeight.toString()}
          value={Units.kilogramToUser(paxWeight).toFixed(0)}
          onBlur={(x) => {
            if (!Number.isNaN(parseInt(x)) || parseInt(x) === 0) setPaxWeight(Units.userToKilogram(parseInt(x)));
          }}
        />
        <div className="absolute right-3 top-2 text-lg text-gray-400">{massUnitForDisplay}</div>
      </div>
    </TooltipWrapper>

    <TooltipWrapper text={t('Ground.Payload.TT.PerPaxBagWeight')}>
      <div
        className={`text-medium relative flex flex-row items-center font-light ${disable ? 'pointer-events-none' : ''}`}
      >
        <BriefcaseFill size={25} className="mx-3" />
        <SimpleInput
          className={`w-24 ${disable ? 'text-theme-body placeholder:text-theme-body cursor-not-allowed' : ''}`}
          number
          min={minBagWeight}
          max={maxBagWeight}
          placeholder={defaultBagWeight.toString()}
          value={Units.kilogramToUser(bagWeight).toFixed(0)}
          onBlur={(x) => {
            if (!Number.isNaN(parseInt(x)) || parseInt(x) === 0) setBagWeight(Units.userToKilogram(parseInt(x)));
          }}
        />
        <div className="absolute right-3 top-2 text-lg text-gray-400">{massUnitForDisplay}</div>
      </div>
    </TooltipWrapper>
  </>
=======
    <>
        <TooltipWrapper text={t('Ground.Payload.TT.PerPaxWeight')}>
            <div className="text-medium relative flex flex-row items-center font-light">
                <PersonFill size={25} className="mx-3" />
                <SimpleInput
                    disabled={disable}
                    className="w-24"
                    number
                    min={minPaxWeight}
                    max={maxPaxWeight}
                    placeholder={defaultPaxWeight.toString()}
                    value={Units.kilogramToUser(paxWeight).toFixed(0)}
                    onBlur={(x) => {
                        if (!Number.isNaN(parseInt(x)) || parseInt(x) === 0) setPaxWeight(Units.userToKilogram(parseInt(x)));
                    }}
                />
                <div className="absolute right-3 top-2 text-lg text-gray-400">{massUnitForDisplay}</div>
            </div>
        </TooltipWrapper>

        <TooltipWrapper text={t('Ground.Payload.TT.PerPaxBagWeight')}>
            <div className="text-medium relative flex flex-row items-center font-light">
                <BriefcaseFill size={25} className="mx-3" />
                <SimpleInput
                    disabled={disable}
                    className="w-24"
                    number
                    min={minBagWeight}
                    max={maxBagWeight}
                    placeholder={defaultBagWeight.toString()}
                    value={Units.kilogramToUser(bagWeight).toFixed(0)}
                    onBlur={(x) => {
                        if (!Number.isNaN(parseInt(x)) || parseInt(x) === 0) setBagWeight(Units.userToKilogram(parseInt(x)));
                    }}
                />
                <div className="absolute right-3 top-2 text-lg text-gray-400">{massUnitForDisplay}</div>
            </div>
        </TooltipWrapper>
    </>
>>>>>>> 46d43fc5
);

interface BoardingInputProps {
  boardingStatusClass: string;
  boardingStarted: boolean;
  totalPax: number;
  totalCargo: number;
  setBoardingStarted: (boardingStarted: boolean) => void;
  handleDeboarding: () => void;
}

export const BoardingInput: React.FC<BoardingInputProps> = ({
  boardingStatusClass,
  boardingStarted,
  totalPax,
  totalCargo,
  setBoardingStarted,
  handleDeboarding,
}) => (
  <>
    <TooltipWrapper text={t('Ground.Payload.TT.StartBoarding')}>
      <button
        type="button"
        className={`ml-auto flex h-12 w-24 items-center justify-center rounded-lg ${boardingStatusClass} bg-current`}
        onClick={() => setBoardingStarted(!boardingStarted)}
      >
        <div className="text-theme-body">
          <ArrowLeftRight size={32} className={boardingStarted ? 'hidden' : ''} />
          <StopCircleFill size={32} className={boardingStarted ? '' : 'hidden'} />
        </div>
      </button>
    </TooltipWrapper>

<<<<<<< HEAD
    <TooltipWrapper text={t('Ground.Payload.TT.StartDeboarding')}>
      <button
        type="button"
        className={`text-theme-highlight ml-1 flex h-12 w-16 items-center justify-center rounded-lg bg-current ${totalPax === 0 && totalCargo === 0 && 'pointer-events-none opacity-20'}`}
        onClick={() => handleDeboarding()}
      >
        <div className="text-theme-body">
          {' '}
          <BoxArrowRight size={32} className={`${boardingStarted && 'pointer-events-none opacity-20'} : ''}`} />
        </div>
      </button>
    </TooltipWrapper>
  </>
=======
        <TooltipWrapper text={t('Ground.Payload.TT.StartDeboarding')}>
            <button
                type="button"
                className={`text-theme-highlight ml-1 flex h-12 w-16 items-center justify-center rounded-lg bg-current ${(totalPax === 0 && totalCargo === 0 || boardingStarted) && 'pointer-events-none opacity-20'}`}
                onClick={() => handleDeboarding()}
            >
                <div className="text-theme-body">
                    {' '}
                    <BoxArrowRight size={32} />
                </div>
            </button>
        </TooltipWrapper>
    </>
>>>>>>> 46d43fc5
);

interface NumberUnitDisplayProps {
  /**
   * The value to show
   */
  value: number;

  /**
   * The amount of leading zeroes to pad with
   */
  padTo: number;

  /**
   * The unit to show at the end
   */
  unit: string;
}

export const PayloadValueUnitDisplay: React.FC<NumberUnitDisplayProps> = ({ value, padTo, unit }) => {
  const fixedValue = value.toFixed(0);
  const leadingZeroCount = Math.max(0, padTo - fixedValue.length);

  return (
    <span className="flex items-center">
      <span className="flex w-20 justify-end pr-2 text-2xl">
        <span className="text-2xl text-gray-400">{'0'.repeat(leadingZeroCount)}</span>
        {fixedValue}
      </span>{' '}
      <span className="text-2xl text-gray-500">{unit}</span>
    </span>
  );
};

export const PayloadPercentUnitDisplay: React.FC<{ value: number }> = ({ value }) => {
  const fixedValue = value.toFixed(2);

  return (
    <span className="flex items-center">
      <span className="flex w-20 justify-end pr-2 text-2xl">{fixedValue}</span>{' '}
      <span className="text-2xl text-gray-500">%</span>
    </span>
  );
};

interface PayloadInputTableProps {
<<<<<<< HEAD
  loadsheet: Loadsheet;
  emptyWeight: number;
  massUnitForDisplay: string;
  gsxPayloadSyncEnabled: boolean;
  displayZfw: boolean;
  boardingStarted: boolean;
  totalPax: number;
  totalPaxDesired: number;
  maxPax: number;
  totalCargo: number;
  totalCargoDesired: number;
  maxCargo: number;
  zfw: number;
  zfwDesired: number;
  zfwCgMac: number;
  desiredZfwCgMac: number;
  gw: number;
  gwDesired: number;
  gwCgMac: number;
  desiredGwCgMac: number;
  setTargetPax: (targetPax: number) => void;
  setTargetCargo: (targetCargo: number, cargoStation: number) => void;
  processZfw: (zfw: number) => void;
  processGw: (zfw: number) => void;
  setDisplayZfw: (displayZfw: boolean) => void;
}

export const PayloadInputTable: React.FC<PayloadInputTableProps> = ({
  loadsheet,
  emptyWeight,
  massUnitForDisplay,
  gsxPayloadSyncEnabled,
  displayZfw,
  boardingStarted,
  totalPax,
  totalPaxDesired,
  maxPax,
  totalCargo,
  totalCargoDesired,
  maxCargo,
  zfw,
  zfwDesired,
  zfwCgMac,
  desiredZfwCgMac,
  gw,
  gwDesired,
  gwCgMac,
  desiredGwCgMac,
  setTargetPax,
  setTargetCargo,
  processZfw,
  processGw,
  setDisplayZfw,
}) => (
  <table className="w-full table-fixed">
    <thead className="mx-2 w-full border-b px-8">
      <tr className="py-2">
        <th scope="col" className="text-md w-2/5 px-4 py-2 text-left font-medium">
          {' '}
        </th>
        <th scope="col" className="text-md w-1/2 px-4 py-2 text-left font-medium">
          {t('Ground.Payload.Planned')}
        </th>
        <th scope="col" className="text-md w-1/4 px-4 py-2 text-left font-medium">
          {t('Ground.Payload.Current')}
        </th>
      </tr>
    </thead>

    <tbody>
      <tr className="h-2" />
      <tr>
        <td className="text-md whitespace-nowrap px-4 font-light">{t('Ground.Payload.Passengers')}</td>
        <td className="mx-8">
          <TooltipWrapper text={`${t('Ground.Payload.TT.MaxPassengers')} ${maxPax}`}>
            <div
              className={`text-md whitespace-nowrap px-4 font-light ${gsxPayloadSyncEnabled && boardingStarted ? 'pointer-events-none' : ''}`}
            >
              <PayloadValueInput
                min={0}
                max={maxPax > 0 ? maxPax : 999}
                value={totalPaxDesired}
                onBlur={(x) => {
                  if (!Number.isNaN(parseInt(x) || parseInt(x) === 0)) {
                    setTargetPax(parseInt(x));
                    setTargetCargo(parseInt(x), 0);
                  }
                }}
                unit="PAX"
                disabled={gsxPayloadSyncEnabled && boardingStarted}
              />
            </div>
          </TooltipWrapper>
        </td>
        <td className="text-md w-20 whitespace-nowrap px-4 font-mono font-light">
          <PayloadValueUnitDisplay value={totalPax} padTo={3} unit="PAX" />
        </td>
      </tr>

      <tr>
        <td className="text-md whitespace-nowrap px-4 font-light">{t('Ground.Payload.Cargo')}</td>
        <td>
          <TooltipWrapper
            text={`${t('Ground.Payload.TT.MaxCargo')} ${Units.kilogramToUser(maxCargo).toFixed(0)} ${massUnitForDisplay}`}
          >
            <div
              className={`text-md whitespace-nowrap px-4 font-light ${gsxPayloadSyncEnabled && boardingStarted ? 'pointer-events-none' : ''}`}
            >
              <PayloadValueInput
                min={0}
                max={maxCargo > 0 ? Math.round(Units.kilogramToUser(maxCargo)) : 99999}
                value={Units.kilogramToUser(totalCargoDesired)}
                onBlur={(x) => {
                  if (!Number.isNaN(parseInt(x)) || parseInt(x) === 0) {
                    setTargetCargo(0, Units.userToKilogram(parseInt(x)));
                  }
                }}
                unit={massUnitForDisplay}
                disabled={gsxPayloadSyncEnabled && boardingStarted}
              />
            </div>
          </TooltipWrapper>
        </td>
        <td className="text-md w-20 whitespace-nowrap px-4 font-mono font-light">
          <PayloadValueUnitDisplay value={Units.kilogramToUser(totalCargo)} padTo={5} unit={massUnitForDisplay} />
        </td>
      </tr>

      <tr>
        <td className="text-md whitespace-nowrap px-4 font-light">
          {displayZfw ? t('Ground.Payload.ZFW') : t('Ground.Payload.GW')}
        </td>
        <td>
          {displayZfw ? (
            <TooltipWrapper
              text={`${t('Ground.Payload.TT.MaxZFW')} ${Units.kilogramToUser(loadsheet.specs.weights.maxZfw).toFixed(0)} ${massUnitForDisplay}`}
            >
              <div
                className={`text-md whitespace-nowrap px-4 font-light ${gsxPayloadSyncEnabled && boardingStarted ? 'pointer-events-none' : ''}`}
              >
                <PayloadValueInput
                  min={Math.round(Units.kilogramToUser(emptyWeight))}
                  max={Math.round(Units.kilogramToUser(loadsheet.specs.weights.maxZfw))}
                  value={Units.kilogramToUser(zfwDesired)}
                  onBlur={(x) => {
                    if (!Number.isNaN(parseInt(x)) || parseInt(x) === 0) processZfw(Units.userToKilogram(parseInt(x)));
                  }}
                  unit={massUnitForDisplay}
                  disabled={gsxPayloadSyncEnabled && boardingStarted}
                />
              </div>
            </TooltipWrapper>
          ) : (
            <TooltipWrapper
              text={`${t('Ground.Payload.TT.MaxGW')} ${Units.kilogramToUser(loadsheet.specs.weights.maxGw).toFixed(0)} ${massUnitForDisplay}`}
            >
              <div
                className={`text-md whitespace-nowrap px-4 font-light ${gsxPayloadSyncEnabled && boardingStarted ? 'pointer-events-none' : ''}`}
              >
                <PayloadValueInput
                  min={Math.round(Units.kilogramToUser(emptyWeight))}
                  max={Math.round(Units.kilogramToUser(loadsheet.specs.weights.maxGw))}
                  value={Units.kilogramToUser(gwDesired)}
                  onBlur={(x) => {
                    if (!Number.isNaN(parseInt(x)) || parseInt(x) === 0) processGw(Units.userToKilogram(parseInt(x)));
                  }}
                  unit={massUnitForDisplay}
                  disabled={gsxPayloadSyncEnabled && boardingStarted}
                />
              </div>
            </TooltipWrapper>
          )}
        </td>
        <td className="text-md w-20 whitespace-nowrap px-4 font-mono">
          <PayloadValueUnitDisplay
            value={displayZfw ? Units.kilogramToUser(zfw) : Units.kilogramToUser(gw)}
            padTo={5}
            unit={massUnitForDisplay}
          />
        </td>
      </tr>
      <tr>
        <td className="text-md whitespace-nowrap px-4 font-light">
          <div className="relative flex flex-row items-center justify-start">
            <div>{t(displayZfw ? 'Ground.Payload.ZFWCG' : 'Ground.Payload.GWCG')}</div>
            <div className="ml-auto">
              <button
                type="button"
                className={`text-theme-highlight ml-auto flex h-8 w-12 items-center justify-center
                                                    rounded-lg bg-current`}
                onClick={() => setDisplayZfw(!displayZfw)}
              >
                <div className="text-theme-body">
                  <Shuffle size={24} />
                </div>
              </button>
            </div>
          </div>
        </td>
        <td>
          <TooltipWrapper
            text={
              displayZfw
                ? `${t('Ground.Payload.TT.MaxZFWCG')} ${loadsheet.specs.weights.maxZfwCg}%`
                : `${t('Ground.Payload.TT.MaxGWCG')} ${loadsheet.specs.weights.maxGwCg}%`
            }
          >
            <div className="text-md whitespace-nowrap px-4 font-mono">
              {/* TODO FIXME: Setting pax/cargo given desired ZFWCG, ZFW, total pax, total cargo */}
              <div className="rounded-md px-3 py-4 transition">
                <PayloadPercentUnitDisplay value={displayZfw ? desiredZfwCgMac : desiredGwCgMac} />
              </div>
              {/*
=======
    loadsheet: Loadsheet,
    emptyWeight: number,
    massUnitForDisplay: string,
    displayZfw: boolean,
    BoardingInProgress: boolean,
    totalPax: number,
    totalPaxDesired: number,
    maxPax: number,
    totalCargo: number,
    totalCargoDesired: number,
    maxCargo: number,
    zfw: number,
    zfwDesired: number,
    zfwCgMac: number,
    desiredZfwCgMac: number,
    gw: number,
    gwDesired: number,
    gwCgMac: number,
    desiredGwCgMac: number,
    setTargetPax: (targetPax: number) => void,
    setTargetCargo: (targetCargo: number, cargoStation: number) => void,
    processZfw: (zfw: number) => void,
    processGw: (zfw: number) => void,
    setDisplayZfw: (displayZfw: boolean) => void,

}

export const PayloadInputTable: React.FC<PayloadInputTableProps> = (
    {
        loadsheet, emptyWeight, massUnitForDisplay,
        BoardingInProgress,
        displayZfw,
        totalPax, totalPaxDesired, maxPax,
        totalCargo, totalCargoDesired, maxCargo,
        zfw, zfwDesired, zfwCgMac, desiredZfwCgMac,
        gw, gwDesired, gwCgMac, desiredGwCgMac,
        setTargetPax, setTargetCargo,
        processZfw, processGw,
        setDisplayZfw,
    },
) => (
    <table className="w-full table-fixed">
        <thead className="mx-2 w-full border-b px-8">
            <tr className="py-2">
                <th scope="col" className="text-md w-2/5 px-4 py-2 text-left font-medium">
                    {' '}
                </th>
                <th scope="col" className="text-md w-1/2 px-4 py-2 text-left font-medium">
                    {t('Ground.Payload.Planned')}
                </th>
                <th scope="col" className="text-md w-1/4 px-4 py-2 text-left font-medium">
                    {t('Ground.Payload.Current')}
                </th>
            </tr>
        </thead>

        <tbody>
            <tr className="h-2" />
            <tr>
                <td className="text-md whitespace-nowrap px-4 font-light">
                    {t('Ground.Payload.Passengers')}
                </td>
                <td className="mx-8">
                    <TooltipWrapper text={`${t('Ground.Payload.TT.MaxPassengers')} ${maxPax}`}>
                        <div className="text-md whitespace-nowrap px-4 font-light">
                            <PayloadValueInput
                                min={0}
                                max={maxPax > 0 ? maxPax : 999}
                                value={totalPaxDesired}
                                onBlur={(x) => {
                                    if (!Number.isNaN(parseInt(x) || parseInt(x) === 0)) {
                                        setTargetPax(parseInt(x));
                                        setTargetCargo(parseInt(x), 0);
                                    }
                                }}
                                unit="PAX"
                                disabled={BoardingInProgress}
                            />
                        </div>
                    </TooltipWrapper>
                </td>
                <td className="text-md w-20 whitespace-nowrap px-4 font-mono font-light">
                    <PayloadValueUnitDisplay value={totalPax} padTo={3} unit="PAX" />
                </td>
            </tr>

            <tr>
                <td className="text-md whitespace-nowrap px-4 font-light">
                    {t('Ground.Payload.Cargo')}
                </td>
                <td>
                    <TooltipWrapper text={`${t('Ground.Payload.TT.MaxCargo')} ${Units.kilogramToUser(maxCargo).toFixed(0)} ${massUnitForDisplay}`}>
                        <div className="text-md whitespace-nowrap px-4 font-light">
                            <PayloadValueInput
                                min={0}
                                max={maxCargo > 0 ? Math.round(Units.kilogramToUser(maxCargo)) : 99999}
                                value={Units.kilogramToUser(totalCargoDesired)}
                                onBlur={(x) => {
                                    if (!Number.isNaN(parseInt(x)) || parseInt(x) === 0) {
                                        setTargetCargo(0, Units.userToKilogram(parseInt(x)));
                                    }
                                }}
                                unit={massUnitForDisplay}
                                disabled={BoardingInProgress}
                            />
                        </div>
                    </TooltipWrapper>
                </td>
                <td className="text-md w-20 whitespace-nowrap px-4 font-mono font-light">
                    <PayloadValueUnitDisplay value={Units.kilogramToUser(totalCargo)} padTo={5} unit={massUnitForDisplay} />
                </td>
            </tr>

            <tr>
                <td className="text-md whitespace-nowrap px-4 font-light">
                    {displayZfw ? t('Ground.Payload.ZFW') : t('Ground.Payload.GW')}
                </td>
                <td>
                    {(displayZfw
                        ? (
                            <TooltipWrapper text={`${t('Ground.Payload.TT.MaxZFW')} ${Units.kilogramToUser(loadsheet.specs.weights.maxZfw).toFixed(0)} ${massUnitForDisplay}`}>
                                <div className="text-md whitespace-nowrap px-4 font-light">
                                    <PayloadValueInput
                                        min={Math.round(Units.kilogramToUser(emptyWeight))}
                                        max={Math.round(Units.kilogramToUser(loadsheet.specs.weights.maxZfw))}
                                        value={Units.kilogramToUser(zfwDesired)}
                                        onBlur={(x) => {
                                            if (!Number.isNaN(parseInt(x)) || parseInt(x) === 0) processZfw(Units.userToKilogram(parseInt(x)));
                                        }}
                                        unit={massUnitForDisplay}
                                        disabled={BoardingInProgress}
                                    />
                                </div>
                            </TooltipWrapper>
                        )
                        : (
                            <TooltipWrapper text={`${t('Ground.Payload.TT.MaxGW')} ${Units.kilogramToUser(loadsheet.specs.weights.maxGw).toFixed(0)} ${massUnitForDisplay}`}>
                                <div className="text-md whitespace-nowrap px-4 font-light">
                                    <PayloadValueInput
                                        min={Math.round(Units.kilogramToUser(emptyWeight))}
                                        max={Math.round(Units.kilogramToUser(loadsheet.specs.weights.maxGw))}
                                        value={Units.kilogramToUser(gwDesired)}
                                        onBlur={(x) => {
                                            if (!Number.isNaN(parseInt(x)) || parseInt(x) === 0) processGw(Units.userToKilogram(parseInt(x)));
                                        }}
                                        unit={massUnitForDisplay}
                                        disabled={BoardingInProgress}
                                    />
                                </div>
                            </TooltipWrapper>
                        )
                    )}
                </td>
                <td className="text-md w-20 whitespace-nowrap px-4 font-mono">
                    <PayloadValueUnitDisplay
                        value={displayZfw ? Units.kilogramToUser(zfw) : Units.kilogramToUser(gw)}
                        padTo={5}
                        unit={massUnitForDisplay}
                    />
                </td>
            </tr>
            <tr>
                <td className="text-md whitespace-nowrap px-4 font-light">
                    <div className="relative flex flex-row items-center justify-start">
                        <div>
                            {t(displayZfw ? 'Ground.Payload.ZFWCG' : 'Ground.Payload.GWCG')}
                        </div>
                        <div className="ml-auto">
                            <button
                                type="button"
                                className={`text-theme-highlight ml-auto flex h-8 w-12 items-center justify-center
                                                    rounded-lg bg-current`}
                                onClick={() => setDisplayZfw(!displayZfw)}
                            >
                                <div className="text-theme-body">
                                    <Shuffle size={24} />
                                </div>
                            </button>
                        </div>
                    </div>
                </td>
                <td>
                    <TooltipWrapper text={displayZfw ? `${t('Ground.Payload.TT.MaxZFWCG')} ${loadsheet.specs.weights.maxZfwCg}%` : `${t('Ground.Payload.TT.MaxGWCG')} ${loadsheet.specs.weights.maxGwCg}%`}>
                        <div className="text-md whitespace-nowrap px-4 font-mono">
                            {/* TODO FIXME: Setting pax/cargo given desired ZFWCG, ZFW, total pax, total cargo */}
                            <div className="rounded-md px-3 py-4 transition">
                                <PayloadPercentUnitDisplay value={displayZfw ? desiredZfwCgMac : desiredGwCgMac} />
                            </div>
                            {/*
>>>>>>> 46d43fc5
                                <SimpleInput
                                    className="my-2 w-24"
                                    number
                                    disabled
                                    min={0}
                                    max={maxPax > 0 ? maxPax : 999}
                                    value={zfwCgMac.toFixed(2)}
                                    onBlur={{(x) => processZfwCg(x)}
                                />
                            */}
            </div>
          </TooltipWrapper>
        </td>
        <td className="text-md whitespace-nowrap px-4 font-mono">
          <PayloadPercentUnitDisplay value={displayZfw ? zfwCgMac : gwCgMac} />
        </td>
      </tr>
    </tbody>
  </table>
);<|MERGE_RESOLUTION|>--- conflicted
+++ resolved
@@ -3,71 +3,49 @@
 
 /* eslint-disable max-len */
 import React from 'react';
-import {
-  ArrowLeftRight,
-  BoxArrowRight,
-  BriefcaseFill,
-  CaretDownFill,
-  PersonFill,
-  Shuffle,
-  StopCircleFill,
-} from 'react-bootstrap-icons';
+import { ArrowLeftRight, BoxArrowRight, BriefcaseFill, CaretDownFill, PersonFill, Shuffle, StopCircleFill } from 'react-bootstrap-icons';
 import { Units } from '@flybywiresim/fbw-sdk';
 import { ProgressBar, t, TooltipWrapper, SimpleInput } from '@flybywiresim/flypad';
 import { CargoStationInfo, PaxStationInfo } from './Seating/Constants';
 
 export type Loadsheet = {
-  specs: AirframeSpec;
-  seatMap: PaxStationInfo[];
-};
+    specs: AirframeSpec,
+    seatMap: PaxStationInfo[]
+}
 
 export type AirframeSpec = {
-  prefix: string;
-  weights: AirframeWeights;
-  pax: PaxWeights;
-};
+    prefix: string,
+    weights: AirframeWeights,
+    pax: PaxWeights,
+}
 
 export type AirframeWeights = {
-  maxGw: number;
-  maxZfw: number;
-  minZfw: number;
-  maxGwCg: number;
-  maxZfwCg: number;
-};
+    maxGw: number,
+    maxZfw: number,
+    minZfw: number,
+    maxGwCg: number,
+    maxZfwCg: number,
+}
 
 export type PaxWeights = {
-  defaultPaxWeight: number;
-  defaultBagWeight: number;
-  minPaxWeight: number;
-  maxPaxWeight: number;
-  minBagWeight: number;
-  maxBagWeight: number;
-};
+    defaultPaxWeight: number,
+    defaultBagWeight: number,
+    minPaxWeight: number,
+    maxPaxWeight: number,
+    minBagWeight: number,
+    maxBagWeight: number,
+}
 
 interface PayloadValueInputProps {
-  min: number;
-  max: number;
-  value: number;
-  onBlur: (v: string) => void;
-  unit: string;
-  disabled?: boolean;
+    min: number,
+    max: number,
+    value: number
+    onBlur: (v: string) => void,
+    unit: string,
+    disabled?: boolean
 }
 
 export const PayloadValueInput: React.FC<PayloadValueInputProps> = ({ min, max, value, onBlur, unit, disabled }) => (
-<<<<<<< HEAD
-  <div className="relative w-44">
-    <SimpleInput
-      className={`my-2 w-full font-mono ${disabled ? 'text-theme-body placeholder:text-theme-body cursor-not-allowed' : ''}`}
-      fontSizeClassName="text-2xl"
-      number
-      min={min}
-      max={max}
-      value={value.toFixed(0)}
-      onBlur={onBlur}
-    />
-    <div className="absolute right-3 top-0 flex h-full items-center font-mono text-2xl text-gray-400">{unit}</div>
-  </div>
-=======
     <div className="relative w-44">
         <SimpleInput
             disabled={disabled}
@@ -81,115 +59,63 @@
         />
         <div className="absolute right-3 top-0 flex h-full items-center font-mono text-2xl text-gray-400">{unit}</div>
     </div>
->>>>>>> 46d43fc5
 );
 
 interface CargoBarProps {
-  cargoId: number;
-  cargo: number[];
-  cargoDesired: number[];
-  cargoMap: CargoStationInfo[];
-  onClickCargo: (cargoStation: number, event: any) => void;
+    cargoId: number,
+    cargo: number[],
+    cargoDesired: number[],
+    cargoMap: CargoStationInfo[],
+    onClickCargo: (cargoStation: number, event: any) => void,
 }
 
 export const CargoBar: React.FC<CargoBarProps> = ({ cargoId, cargo, cargoDesired, cargoMap, onClickCargo }) => (
-  <>
-    <div>
-      <BriefcaseFill size={25} className="mx-3 my-1" />
-    </div>
-    <div className="cursor-pointer" onClick={(e) => onClickCargo(cargoId, e)}>
-      <ProgressBar
-        height="20px"
-        width={`${cargoMap[cargoId].progressBarWidth}px`}
-        displayBar={false}
-        completedBarBegin={100}
-        isLabelVisible={false}
-        bgcolor="var(--color-highlight)"
-        completed={(cargo[cargoId] / cargoMap[cargoId].weight) * 100}
-      />
-      <CaretDownFill
-        size={25}
-        className="absolute top-0"
-        style={{
-          transform: `translateY(-12px) translateX(${(cargoDesired[cargoId] / cargoMap[cargoId].weight) * cargoMap[cargoId].progressBarWidth - 12}px)`,
-        }}
-      />
-    </div>
-  </>
+    <>
+        <div><BriefcaseFill size={25} className="mx-3 my-1" /></div>
+        <div className="cursor-pointer" onClick={(e) => onClickCargo(cargoId, e)}>
+            <ProgressBar
+                height="20px"
+                width={`${cargoMap[cargoId].progressBarWidth}px`}
+                displayBar={false}
+                completedBarBegin={100}
+                isLabelVisible={false}
+                bgcolor="var(--color-highlight)"
+                completed={cargo[cargoId] / cargoMap[cargoId].weight * 100}
+            />
+            <CaretDownFill
+                size={25}
+                className="absolute top-0"
+                style={{ transform: `translateY(-12px) translateX(${cargoDesired[cargoId] / cargoMap[cargoId].weight * cargoMap[cargoId].progressBarWidth - 12}px)` }}
+            />
+        </div>
+    </>
 );
 
 interface MiscParamsProps {
-  disable: boolean;
-  minPaxWeight: number;
-  maxPaxWeight: number;
-  defaultPaxWeight: number;
-  minBagWeight: number;
-  maxBagWeight: number;
-  defaultBagWeight: number;
-  paxWeight: number;
-  bagWeight: number;
-  massUnitForDisplay: string;
-  setPaxWeight: (w: number) => void;
-  setBagWeight: (w: number) => void;
+    disable: boolean,
+    minPaxWeight: number,
+    maxPaxWeight: number,
+    defaultPaxWeight: number,
+    minBagWeight: number,
+    maxBagWeight: number,
+    defaultBagWeight: number,
+    paxWeight: number,
+    bagWeight: number,
+    massUnitForDisplay: string,
+    setPaxWeight: (w: number) => void,
+    setBagWeight: (w: number) => void,
+
 }
 
 export const MiscParamsInput: React.FC<MiscParamsProps> = ({
-  disable,
-  minPaxWeight,
-  maxPaxWeight,
-  defaultPaxWeight,
-  minBagWeight,
-  maxBagWeight,
-  defaultBagWeight,
-  paxWeight,
-  bagWeight,
-  massUnitForDisplay,
-  setPaxWeight,
-  setBagWeight,
+    disable,
+    minPaxWeight, maxPaxWeight, defaultPaxWeight,
+    minBagWeight, maxBagWeight, defaultBagWeight,
+    paxWeight,
+    bagWeight,
+    massUnitForDisplay,
+    setPaxWeight, setBagWeight,
 }) => (
-<<<<<<< HEAD
-  <>
-    <TooltipWrapper text={t('Ground.Payload.TT.PerPaxWeight')}>
-      <div
-        className={`text-medium relative flex flex-row items-center font-light ${disable ? 'pointer-events-none' : ''}`}
-      >
-        <PersonFill size={25} className="mx-3" />
-        <SimpleInput
-          className={`w-24 ${disable ? 'text-theme-body placeholder:text-theme-body cursor-not-allowed' : ''}`}
-          number
-          min={minPaxWeight}
-          max={maxPaxWeight}
-          placeholder={defaultPaxWeight.toString()}
-          value={Units.kilogramToUser(paxWeight).toFixed(0)}
-          onBlur={(x) => {
-            if (!Number.isNaN(parseInt(x)) || parseInt(x) === 0) setPaxWeight(Units.userToKilogram(parseInt(x)));
-          }}
-        />
-        <div className="absolute right-3 top-2 text-lg text-gray-400">{massUnitForDisplay}</div>
-      </div>
-    </TooltipWrapper>
-
-    <TooltipWrapper text={t('Ground.Payload.TT.PerPaxBagWeight')}>
-      <div
-        className={`text-medium relative flex flex-row items-center font-light ${disable ? 'pointer-events-none' : ''}`}
-      >
-        <BriefcaseFill size={25} className="mx-3" />
-        <SimpleInput
-          className={`w-24 ${disable ? 'text-theme-body placeholder:text-theme-body cursor-not-allowed' : ''}`}
-          number
-          min={minBagWeight}
-          max={maxBagWeight}
-          placeholder={defaultBagWeight.toString()}
-          value={Units.kilogramToUser(bagWeight).toFixed(0)}
-          onBlur={(x) => {
-            if (!Number.isNaN(parseInt(x)) || parseInt(x) === 0) setBagWeight(Units.userToKilogram(parseInt(x)));
-          }}
-        />
-        <div className="absolute right-3 top-2 text-lg text-gray-400">{massUnitForDisplay}</div>
-      </div>
-    </TooltipWrapper>
-  </>
-=======
     <>
         <TooltipWrapper text={t('Ground.Payload.TT.PerPaxWeight')}>
             <div className="text-medium relative flex flex-row items-center font-light">
@@ -229,55 +155,32 @@
             </div>
         </TooltipWrapper>
     </>
->>>>>>> 46d43fc5
 );
 
 interface BoardingInputProps {
-  boardingStatusClass: string;
-  boardingStarted: boolean;
-  totalPax: number;
-  totalCargo: number;
-  setBoardingStarted: (boardingStarted: boolean) => void;
-  handleDeboarding: () => void;
-}
-
-export const BoardingInput: React.FC<BoardingInputProps> = ({
-  boardingStatusClass,
-  boardingStarted,
-  totalPax,
-  totalCargo,
-  setBoardingStarted,
-  handleDeboarding,
-}) => (
-  <>
-    <TooltipWrapper text={t('Ground.Payload.TT.StartBoarding')}>
-      <button
-        type="button"
-        className={`ml-auto flex h-12 w-24 items-center justify-center rounded-lg ${boardingStatusClass} bg-current`}
-        onClick={() => setBoardingStarted(!boardingStarted)}
-      >
-        <div className="text-theme-body">
-          <ArrowLeftRight size={32} className={boardingStarted ? 'hidden' : ''} />
-          <StopCircleFill size={32} className={boardingStarted ? '' : 'hidden'} />
-        </div>
-      </button>
-    </TooltipWrapper>
-
-<<<<<<< HEAD
-    <TooltipWrapper text={t('Ground.Payload.TT.StartDeboarding')}>
-      <button
-        type="button"
-        className={`text-theme-highlight ml-1 flex h-12 w-16 items-center justify-center rounded-lg bg-current ${totalPax === 0 && totalCargo === 0 && 'pointer-events-none opacity-20'}`}
-        onClick={() => handleDeboarding()}
-      >
-        <div className="text-theme-body">
-          {' '}
-          <BoxArrowRight size={32} className={`${boardingStarted && 'pointer-events-none opacity-20'} : ''}`} />
-        </div>
-      </button>
-    </TooltipWrapper>
-  </>
-=======
+    boardingStatusClass: string,
+    boardingStarted: boolean,
+    totalPax: number,
+    totalCargo: number,
+    setBoardingStarted: (boardingStarted: boolean) => void,
+    handleDeboarding: () => void,
+}
+
+export const BoardingInput: React.FC<BoardingInputProps> = ({ boardingStatusClass, boardingStarted, totalPax, totalCargo, setBoardingStarted, handleDeboarding }) => (
+    <>
+        <TooltipWrapper text={t('Ground.Payload.TT.StartBoarding')}>
+            <button
+                type="button"
+                className={`ml-auto flex h-12 w-24 items-center justify-center rounded-lg ${boardingStatusClass} bg-current`}
+                onClick={() => setBoardingStarted(!boardingStarted)}
+            >
+                <div className="text-theme-body">
+                    <ArrowLeftRight size={32} className={boardingStarted ? 'hidden' : ''} />
+                    <StopCircleFill size={32} className={boardingStarted ? '' : 'hidden'} />
+                </div>
+            </button>
+        </TooltipWrapper>
+
         <TooltipWrapper text={t('Ground.Payload.TT.StartDeboarding')}>
             <button
                 type="button"
@@ -291,268 +194,56 @@
             </button>
         </TooltipWrapper>
     </>
->>>>>>> 46d43fc5
 );
 
 interface NumberUnitDisplayProps {
-  /**
-   * The value to show
-   */
-  value: number;
-
-  /**
-   * The amount of leading zeroes to pad with
-   */
-  padTo: number;
-
-  /**
-   * The unit to show at the end
-   */
-  unit: string;
+    /**
+     * The value to show
+     */
+    value: number,
+
+    /**
+     * The amount of leading zeroes to pad with
+     */
+    padTo: number,
+
+    /**
+     * The unit to show at the end
+     */
+    unit: string,
 }
 
 export const PayloadValueUnitDisplay: React.FC<NumberUnitDisplayProps> = ({ value, padTo, unit }) => {
-  const fixedValue = value.toFixed(0);
-  const leadingZeroCount = Math.max(0, padTo - fixedValue.length);
-
-  return (
-    <span className="flex items-center">
-      <span className="flex w-20 justify-end pr-2 text-2xl">
-        <span className="text-2xl text-gray-400">{'0'.repeat(leadingZeroCount)}</span>
-        {fixedValue}
-      </span>{' '}
-      <span className="text-2xl text-gray-500">{unit}</span>
-    </span>
-  );
+    const fixedValue = value.toFixed(0);
+    const leadingZeroCount = Math.max(0, padTo - fixedValue.length);
+
+    return (
+        <span className="flex items-center">
+            <span className="flex w-20 justify-end pr-2 text-2xl">
+                <span className="text-2xl text-gray-400">{'0'.repeat(leadingZeroCount)}</span>
+                {fixedValue}
+            </span>
+            {' '}
+            <span className="text-2xl text-gray-500">{unit}</span>
+        </span>
+    );
 };
 
-export const PayloadPercentUnitDisplay: React.FC<{ value: number }> = ({ value }) => {
-  const fixedValue = value.toFixed(2);
-
-  return (
-    <span className="flex items-center">
-      <span className="flex w-20 justify-end pr-2 text-2xl">{fixedValue}</span>{' '}
-      <span className="text-2xl text-gray-500">%</span>
-    </span>
-  );
+export const PayloadPercentUnitDisplay: React.FC<{value: number}> = ({ value }) => {
+    const fixedValue = value.toFixed(2);
+
+    return (
+        <span className="flex items-center">
+            <span className="flex w-20 justify-end pr-2 text-2xl">
+                {fixedValue}
+            </span>
+            {' '}
+            <span className="text-2xl text-gray-500">%</span>
+        </span>
+    );
 };
 
 interface PayloadInputTableProps {
-<<<<<<< HEAD
-  loadsheet: Loadsheet;
-  emptyWeight: number;
-  massUnitForDisplay: string;
-  gsxPayloadSyncEnabled: boolean;
-  displayZfw: boolean;
-  boardingStarted: boolean;
-  totalPax: number;
-  totalPaxDesired: number;
-  maxPax: number;
-  totalCargo: number;
-  totalCargoDesired: number;
-  maxCargo: number;
-  zfw: number;
-  zfwDesired: number;
-  zfwCgMac: number;
-  desiredZfwCgMac: number;
-  gw: number;
-  gwDesired: number;
-  gwCgMac: number;
-  desiredGwCgMac: number;
-  setTargetPax: (targetPax: number) => void;
-  setTargetCargo: (targetCargo: number, cargoStation: number) => void;
-  processZfw: (zfw: number) => void;
-  processGw: (zfw: number) => void;
-  setDisplayZfw: (displayZfw: boolean) => void;
-}
-
-export const PayloadInputTable: React.FC<PayloadInputTableProps> = ({
-  loadsheet,
-  emptyWeight,
-  massUnitForDisplay,
-  gsxPayloadSyncEnabled,
-  displayZfw,
-  boardingStarted,
-  totalPax,
-  totalPaxDesired,
-  maxPax,
-  totalCargo,
-  totalCargoDesired,
-  maxCargo,
-  zfw,
-  zfwDesired,
-  zfwCgMac,
-  desiredZfwCgMac,
-  gw,
-  gwDesired,
-  gwCgMac,
-  desiredGwCgMac,
-  setTargetPax,
-  setTargetCargo,
-  processZfw,
-  processGw,
-  setDisplayZfw,
-}) => (
-  <table className="w-full table-fixed">
-    <thead className="mx-2 w-full border-b px-8">
-      <tr className="py-2">
-        <th scope="col" className="text-md w-2/5 px-4 py-2 text-left font-medium">
-          {' '}
-        </th>
-        <th scope="col" className="text-md w-1/2 px-4 py-2 text-left font-medium">
-          {t('Ground.Payload.Planned')}
-        </th>
-        <th scope="col" className="text-md w-1/4 px-4 py-2 text-left font-medium">
-          {t('Ground.Payload.Current')}
-        </th>
-      </tr>
-    </thead>
-
-    <tbody>
-      <tr className="h-2" />
-      <tr>
-        <td className="text-md whitespace-nowrap px-4 font-light">{t('Ground.Payload.Passengers')}</td>
-        <td className="mx-8">
-          <TooltipWrapper text={`${t('Ground.Payload.TT.MaxPassengers')} ${maxPax}`}>
-            <div
-              className={`text-md whitespace-nowrap px-4 font-light ${gsxPayloadSyncEnabled && boardingStarted ? 'pointer-events-none' : ''}`}
-            >
-              <PayloadValueInput
-                min={0}
-                max={maxPax > 0 ? maxPax : 999}
-                value={totalPaxDesired}
-                onBlur={(x) => {
-                  if (!Number.isNaN(parseInt(x) || parseInt(x) === 0)) {
-                    setTargetPax(parseInt(x));
-                    setTargetCargo(parseInt(x), 0);
-                  }
-                }}
-                unit="PAX"
-                disabled={gsxPayloadSyncEnabled && boardingStarted}
-              />
-            </div>
-          </TooltipWrapper>
-        </td>
-        <td className="text-md w-20 whitespace-nowrap px-4 font-mono font-light">
-          <PayloadValueUnitDisplay value={totalPax} padTo={3} unit="PAX" />
-        </td>
-      </tr>
-
-      <tr>
-        <td className="text-md whitespace-nowrap px-4 font-light">{t('Ground.Payload.Cargo')}</td>
-        <td>
-          <TooltipWrapper
-            text={`${t('Ground.Payload.TT.MaxCargo')} ${Units.kilogramToUser(maxCargo).toFixed(0)} ${massUnitForDisplay}`}
-          >
-            <div
-              className={`text-md whitespace-nowrap px-4 font-light ${gsxPayloadSyncEnabled && boardingStarted ? 'pointer-events-none' : ''}`}
-            >
-              <PayloadValueInput
-                min={0}
-                max={maxCargo > 0 ? Math.round(Units.kilogramToUser(maxCargo)) : 99999}
-                value={Units.kilogramToUser(totalCargoDesired)}
-                onBlur={(x) => {
-                  if (!Number.isNaN(parseInt(x)) || parseInt(x) === 0) {
-                    setTargetCargo(0, Units.userToKilogram(parseInt(x)));
-                  }
-                }}
-                unit={massUnitForDisplay}
-                disabled={gsxPayloadSyncEnabled && boardingStarted}
-              />
-            </div>
-          </TooltipWrapper>
-        </td>
-        <td className="text-md w-20 whitespace-nowrap px-4 font-mono font-light">
-          <PayloadValueUnitDisplay value={Units.kilogramToUser(totalCargo)} padTo={5} unit={massUnitForDisplay} />
-        </td>
-      </tr>
-
-      <tr>
-        <td className="text-md whitespace-nowrap px-4 font-light">
-          {displayZfw ? t('Ground.Payload.ZFW') : t('Ground.Payload.GW')}
-        </td>
-        <td>
-          {displayZfw ? (
-            <TooltipWrapper
-              text={`${t('Ground.Payload.TT.MaxZFW')} ${Units.kilogramToUser(loadsheet.specs.weights.maxZfw).toFixed(0)} ${massUnitForDisplay}`}
-            >
-              <div
-                className={`text-md whitespace-nowrap px-4 font-light ${gsxPayloadSyncEnabled && boardingStarted ? 'pointer-events-none' : ''}`}
-              >
-                <PayloadValueInput
-                  min={Math.round(Units.kilogramToUser(emptyWeight))}
-                  max={Math.round(Units.kilogramToUser(loadsheet.specs.weights.maxZfw))}
-                  value={Units.kilogramToUser(zfwDesired)}
-                  onBlur={(x) => {
-                    if (!Number.isNaN(parseInt(x)) || parseInt(x) === 0) processZfw(Units.userToKilogram(parseInt(x)));
-                  }}
-                  unit={massUnitForDisplay}
-                  disabled={gsxPayloadSyncEnabled && boardingStarted}
-                />
-              </div>
-            </TooltipWrapper>
-          ) : (
-            <TooltipWrapper
-              text={`${t('Ground.Payload.TT.MaxGW')} ${Units.kilogramToUser(loadsheet.specs.weights.maxGw).toFixed(0)} ${massUnitForDisplay}`}
-            >
-              <div
-                className={`text-md whitespace-nowrap px-4 font-light ${gsxPayloadSyncEnabled && boardingStarted ? 'pointer-events-none' : ''}`}
-              >
-                <PayloadValueInput
-                  min={Math.round(Units.kilogramToUser(emptyWeight))}
-                  max={Math.round(Units.kilogramToUser(loadsheet.specs.weights.maxGw))}
-                  value={Units.kilogramToUser(gwDesired)}
-                  onBlur={(x) => {
-                    if (!Number.isNaN(parseInt(x)) || parseInt(x) === 0) processGw(Units.userToKilogram(parseInt(x)));
-                  }}
-                  unit={massUnitForDisplay}
-                  disabled={gsxPayloadSyncEnabled && boardingStarted}
-                />
-              </div>
-            </TooltipWrapper>
-          )}
-        </td>
-        <td className="text-md w-20 whitespace-nowrap px-4 font-mono">
-          <PayloadValueUnitDisplay
-            value={displayZfw ? Units.kilogramToUser(zfw) : Units.kilogramToUser(gw)}
-            padTo={5}
-            unit={massUnitForDisplay}
-          />
-        </td>
-      </tr>
-      <tr>
-        <td className="text-md whitespace-nowrap px-4 font-light">
-          <div className="relative flex flex-row items-center justify-start">
-            <div>{t(displayZfw ? 'Ground.Payload.ZFWCG' : 'Ground.Payload.GWCG')}</div>
-            <div className="ml-auto">
-              <button
-                type="button"
-                className={`text-theme-highlight ml-auto flex h-8 w-12 items-center justify-center
-                                                    rounded-lg bg-current`}
-                onClick={() => setDisplayZfw(!displayZfw)}
-              >
-                <div className="text-theme-body">
-                  <Shuffle size={24} />
-                </div>
-              </button>
-            </div>
-          </div>
-        </td>
-        <td>
-          <TooltipWrapper
-            text={
-              displayZfw
-                ? `${t('Ground.Payload.TT.MaxZFWCG')} ${loadsheet.specs.weights.maxZfwCg}%`
-                : `${t('Ground.Payload.TT.MaxGWCG')} ${loadsheet.specs.weights.maxGwCg}%`
-            }
-          >
-            <div className="text-md whitespace-nowrap px-4 font-mono">
-              {/* TODO FIXME: Setting pax/cargo given desired ZFWCG, ZFW, total pax, total cargo */}
-              <div className="rounded-md px-3 py-4 transition">
-                <PayloadPercentUnitDisplay value={displayZfw ? desiredZfwCgMac : desiredGwCgMac} />
-              </div>
-              {/*
-=======
     loadsheet: Loadsheet,
     emptyWeight: number,
     massUnitForDisplay: string,
@@ -742,7 +433,6 @@
                                 <PayloadPercentUnitDisplay value={displayZfw ? desiredZfwCgMac : desiredGwCgMac} />
                             </div>
                             {/*
->>>>>>> 46d43fc5
                                 <SimpleInput
                                     className="my-2 w-24"
                                     number
@@ -753,13 +443,13 @@
                                     onBlur={{(x) => processZfwCg(x)}
                                 />
                             */}
-            </div>
-          </TooltipWrapper>
-        </td>
-        <td className="text-md whitespace-nowrap px-4 font-mono">
-          <PayloadPercentUnitDisplay value={displayZfw ? zfwCgMac : gwCgMac} />
-        </td>
-      </tr>
-    </tbody>
-  </table>
+                        </div>
+                    </TooltipWrapper>
+                </td>
+                <td className="text-md whitespace-nowrap px-4 font-mono">
+                    <PayloadPercentUnitDisplay value={displayZfw ? zfwCgMac : gwCgMac} />
+                </td>
+            </tr>
+        </tbody>
+    </table>
 );