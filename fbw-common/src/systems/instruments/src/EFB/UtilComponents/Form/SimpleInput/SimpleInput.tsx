--- conflicted
+++ resolved
@@ -9,219 +9,100 @@
 import { KeyboardWrapper } from '../../KeyboardWrapper';
 
 interface SimpleInputProps {
-  placeholder?: string;
-  value?: any;
-  onChange?: (value: string) => void;
-  onFocus?: (value: string) => void;
-  onBlur?: (value: string) => void;
-  min?: number;
-  max?: number;
-  number?: boolean;
-  padding?: number;
-  decimalPrecision?: number;
-  fontSizeClassName?: string;
-  reverse?: boolean; // Flip label/input order;
-  className?: string;
-  maxLength?: number;
-  disabled?: boolean;
+    placeholder?: string;
+    value?: any;
+    onChange?: (value: string) => void;
+    onFocus?: (value: string) => void;
+    onBlur?: (value: string) => void
+    min?: number;
+    max?: number;
+    number?: boolean;
+    padding?: number;
+    decimalPrecision?: number;
+    fontSizeClassName?: string;
+    reverse?: boolean; // Flip label/input order;
+    className?: string;
+    maxLength?: number;
+    disabled?: boolean;
 }
 
 export const SimpleInput = (props: PropsWithChildren<SimpleInputProps>) => {
-  const [guid] = useState(uuidv4());
-
-  const [displayValue, setDisplayValue] = useState(props.value?.toString() ?? '');
-  const [focused, setFocused] = useState(false);
-
-  const [autoOSK] = usePersistentNumberProperty('EFB_AUTO_OSK', 0);
-
-  const keyboard = useRef<any>(null);
-  const inputRef = useRef<HTMLInputElement>(null);
-
-  const [OSKOpen, setOSKOpen] = useState(false);
-
-  const [isLookingAtLeftEfb] = useSimVar('IS CAMERA RAY INTERSECT WITH NODE:1', 'boolean');
-  const [isLookingAtRightEfb] = useSimVar('IS CAMERA RAY INTERSECT WITH NODE:2', 'boolean');
-
-  const dispatch = useAppDispatch();
-
-  useEffect(() => {
-    if (keyboard.current) {
-      keyboard.current.setInput(displayValue);
-    }
-  }, [OSKOpen]);
-
-  useEffect(() => {
-    if (props.value === undefined || props.value === '') {
-      setDisplayValue('');
-      return;
-    }
-
-    if (focused) return;
-
-    setDisplayValue(getConstrainedValue(props.value));
-  }, [props.value]);
-
-  const onChange = (value: string): void => {
-    if (props.disabled) return;
-
-    let originalValue = value;
-
-    if (props.number) {
-      originalValue = originalValue.replace(/[^\d.-]/g, ''); // Replace all non-numeric characters
-    }
-
-    if (props.maxLength) {
-      originalValue = originalValue.substring(0, props.maxLength);
-    }
-
-    props.onChange?.(originalValue);
-
-    if (keyboard.current) {
-      keyboard.current.setInput(originalValue);
-    }
-    setDisplayValue(originalValue);
-  };
-
-  const onFocus = (event: React.FocusEvent<HTMLInputElement>): void => {
-    setFocused(true);
-    if (!props.disabled) {
-      props.onFocus?.(event.target.value);
-    }
-
-    if (autoOSK) {
-      setOSKOpen(true);
-
-      if (inputRef.current) {
-        // 450 is just a guesstimate of the keyboard height
-        const spaceBeforeKeyboard = 1000 - 450;
-
-        if (inputRef.current.getBoundingClientRect().bottom > spaceBeforeKeyboard) {
-          const offset = inputRef.current.getBoundingClientRect().bottom - spaceBeforeKeyboard;
-
-          dispatch(setOffsetY(offset));
-        }
-      }
-    }
-  };
-
-  const onFocusOut = (event: React.FocusEvent<HTMLInputElement>): void => {
-    const { value } = event.currentTarget;
-    const constrainedValue = getConstrainedValue(value);
-
-    setDisplayValue(constrainedValue);
-    setFocused(false);
-    setOSKOpen(false);
-
-    if (!props.disabled) {
-      props.onBlur?.(constrainedValue);
-    }
-
-    dispatch(setOffsetY(0));
-  };
-
-  const getConstrainedValue = (value: string): string => {
-    if (!props.number) {
-      return value;
-    }
-    let constrainedValue = value;
-    let numericValue = parseFloat(value);
-
-    if (!Number.isNaN(numericValue)) {
-      if (props.min !== undefined && numericValue < props.min) {
-        numericValue = props.min;
-      } else if (props.max !== undefined && numericValue > props.max) {
-        numericValue = props.max;
-      }
-
-      if (props.decimalPrecision !== undefined) {
-        const fixed = numericValue.toFixed(props.decimalPrecision);
-        constrainedValue = parseFloat(fixed).toString(); // Have to re-parse to remove trailing 0s
-      } else {
-        constrainedValue = numericValue.toString();
-      }
-      constrainedValue = pad(constrainedValue);
-    }
-    return constrainedValue;
-  };
-
-  const pad = (value: string): string => {
-    if (props.padding === undefined) return value;
-    const split = value.split('.');
-    while (split[0].length < props.padding) {
-      split[0] = `0${split[0]}`;
-    }
-    return split.join('.');
-  };
-
-  const blurInputField = () => {
-    if (inputRef.current) {
-      inputRef.current.blur();
-    }
-  };
-
-  useEffect(() => {
-    if (focused) {
-      Coherent.trigger('FOCUS_INPUT_FIELD', guid, '', '', '', false);
-    } else {
-      Coherent.trigger('UNFOCUS_INPUT_FIELD', guid);
-    }
-    return () => {
-      Coherent.trigger('UNFOCUS_INPUT_FIELD', guid);
-    };
-<<<<<<< HEAD
-  }, [focused]);
-
-  useEffect(() => {
-    // we don't want to update this hook when focused changes so it is not a dep
-    // we only want to unfocus when the user was looking at the EFB and then looked away
-    if (focused && !isLookingAtLeftEfb && !isLookingAtRightEfb) {
-      blurInputField();
-    }
-  }, [isLookingAtLeftEfb, isLookingAtRightEfb]);
-
-  // unfocus the search field when user presses enter
-  getRootElement().addEventListener('keypress', (event: KeyboardEvent) => {
-    // 'keyCode' is deprecated but 'key' is not supported in MSFS
-    if (event.keyCode === 13) {
-      blurInputField();
-    }
-  });
-
-  return (
-    <>
-      <input
-        className={`px-3 py-1.5 ${props.fontSizeClassName ?? 'text-lg'} focus-within:border-theme-highlight rounded-md border-2 transition
-                    duration-100 focus-within:outline-none
-                    ${
-                      props.disabled
-                        ? 'placeholder:text-theme-body bg-theme-unselected border-theme-unselected text-theme-body'
-                        : 'placeholder:text-theme-unselected bg-theme-accent border-theme-accent text-theme-text'
-                    }
-                    ${props.className}`}
-        value={displayValue}
-        placeholder={props.placeholder}
-        onChange={(e) => onChange(e.target.value)}
-        onFocus={onFocus}
-        onBlur={onFocusOut}
-        disabled={props.disabled}
-        ref={inputRef}
-      />
-      {OSKOpen && (
-        <KeyboardWrapper
-          keyboardRef={keyboard}
-          onChangeAll={(v) => onChange(v.default)}
-          blurInput={blurInputField}
-          setOpen={setOSKOpen}
-          onKeyDown={(e) => {
-            if (e === '{bksp}') {
-              onChange(displayValue.slice(0, displayValue.length - 1));
+    const [guid] = useState(uuidv4());
+
+    const [displayValue, setDisplayValue] = useState(props.value?.toString() ?? '');
+    const [focused, setFocused] = useState(false);
+
+    const [autoOSK] = usePersistentNumberProperty('EFB_AUTO_OSK', 0);
+
+    const keyboard = useRef<any>(null);
+    const inputRef = useRef<HTMLInputElement>(null);
+
+    const [OSKOpen, setOSKOpen] = useState(false);
+
+    const [isLookingAtLeftEfb] = useSimVar('IS CAMERA RAY INTERSECT WITH NODE:1', 'boolean');
+    const [isLookingAtRightEfb] = useSimVar('IS CAMERA RAY INTERSECT WITH NODE:2', 'boolean');
+
+    const dispatch = useAppDispatch();
+
+    useEffect(() => {
+        if (keyboard.current) {
+            keyboard.current.setInput(displayValue);
+        }
+    }, [OSKOpen]);
+
+    useEffect(() => {
+        if (props.value === undefined || props.value === '') {
+            setDisplayValue('');
+            return;
+        }
+
+        if (focused) return;
+
+        setDisplayValue(getConstrainedValue(props.value));
+    }, [props.value]);
+
+    const onChange = (value: string): void => {
+        if (props.disabled) return;
+
+        let originalValue = value;
+
+        if (props.number) {
+            originalValue = originalValue.replace(/[^\d.-]/g, ''); // Replace all non-numeric characters
+        }
+
+        if (props.maxLength) {
+            originalValue = originalValue.substring(0, props.maxLength);
+        }
+
+        props.onChange?.(originalValue);
+
+        if (keyboard.current) {
+            keyboard.current.setInput(originalValue);
+        }
+        setDisplayValue(originalValue);
+    };
+
+    const onFocus = (event: React.FocusEvent<HTMLInputElement>): void => {
+        setFocused(true);
+        if (!props.disabled) {
+            props.onFocus?.(event.target.value);
+        }
+
+        if (autoOSK) {
+            setOSKOpen(true);
+
+            if (inputRef.current) {
+                // 450 is just a guesstimate of the keyboard height
+                const spaceBeforeKeyboard = (1000 - 450);
+
+                if (inputRef.current.getBoundingClientRect().bottom > spaceBeforeKeyboard) {
+                    const offset = inputRef.current.getBoundingClientRect().bottom - spaceBeforeKeyboard;
+
+                    dispatch(setOffsetY(offset));
+                }
             }
-          }}
-        />
-      )}
-    </>
-  );
-=======
+        }
+    };
 
     const onFocusOut = (event: React.FocusEvent<HTMLInputElement>): void => {
         const { value } = event.currentTarget;
@@ -335,5 +216,4 @@
             )}
         </>
     );
->>>>>>> 46d43fc5
 };