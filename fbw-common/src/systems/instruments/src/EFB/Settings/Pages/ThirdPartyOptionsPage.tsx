--- conflicted
+++ resolved
@@ -17,172 +17,6 @@
 import NavigraphIcon from '../../Assets/navigraph-logo-alone.svg';
 
 export const ThirdPartyOptionsPage = () => {
-<<<<<<< HEAD
-  const history = useHistory();
-  const navigraph = useNavigraph();
-  const navigraphAuthInfo = useNavigraphAuthInfo();
-
-  const [gsxFuelSyncEnabled, setGsxFuelSyncEnabled] = usePersistentNumberProperty('GSX_FUEL_SYNC', 0);
-  const [gsxPayloadSyncEnabled, setGsxPayloadSyncEnabled] = usePersistentNumberProperty('GSX_PAYLOAD_SYNC', 0);
-
-  const [overrideSimbriefUserID, setOverrideSimbriefUserID] = usePersistentProperty('CONFIG_OVERRIDE_SIMBRIEF_USERID');
-  const [overrideSimbriefDisplay, setOverrideSimbriefDisplay] = useState(overrideSimbriefUserID);
-
-  const getSimbriefUserData = async (value: string): Promise<any> => {
-    const SIMBRIEF_URL = 'https://www.simbrief.com/api/xml.fetcher.php?json=1';
-
-    if (!value) {
-      throw new Error('No SimBrief username/pilot ID provided');
-    }
-
-    // The SimBrief API will try both username and pilot ID if either one
-    // isn't valid, so request both if the input is plausibly a pilot ID.
-    let apiUrl = `${SIMBRIEF_URL}&username=${value}`;
-    if (/^\d{1,8}$/.test(value)) {
-      apiUrl += `&userid=${value}`;
-    }
-
-    const response = await fetch(apiUrl);
-
-    // 400 status means request was invalid, probably invalid username so preserve to display error properly
-    if (!response.ok && response.status !== 400) {
-      throw new Error(`Error when making fetch request to SimBrief API. Response status code: ${response.status}`);
-    }
-
-    return response.json();
-  };
-
-  const getSimbriefUserId = (value: string): Promise<any> =>
-    new Promise((resolve, reject) => {
-      if (!value) {
-        reject(new Error('No SimBrief username/pilot ID provided'));
-      }
-      getSimbriefUserData(value)
-        .then((data) => {
-          if (data.fetch.status === 'Error: Unknown UserID') {
-            reject(new Error('Error: Unknown UserID'));
-          }
-          resolve((data.fetch as { userid: any }).userid);
-        })
-        .catch((_error) => {
-          reject(_error);
-        });
-    });
-
-  const handleOverrideSimbriefIDInput = (value: string) => {
-    getSimbriefUserId(value)
-      .then((response) => {
-        toast.success(`${t('Settings.ThirdPartyOptions.YourSimBriefPilotIdHasBeenValidatedAndUpdatedTo')} ${response}`);
-
-        setOverrideSimbriefUserID(response);
-        setOverrideSimbriefDisplay(response);
-      })
-      .catch(() => {
-        setOverrideSimbriefDisplay(overrideSimbriefUserID);
-        toast.error(
-          t('Settings.ThirdPartyOptions.PleaseCheckThatYouHaveCorrectlyEnteredYourSimBriefUsernameOrPilotId'),
-        );
-      });
-  };
-
-  const handleOverrideSimBriefIDDelete = () => {
-    setOverrideSimbriefUserID('');
-    setOverrideSimbriefDisplay('');
-  };
-
-  const handleNavigraphAccountSuccessfulLink = () => {
-    history.push('/settings/3rd-party-options');
-  };
-
-  const handleNavigraphAccountUnlink = () => {
-    navigraph.deAuthenticate();
-  };
-
-  return (
-    <Switch>
-      <Route exact path="/settings/3rd-party-options/navigraph-login">
-        <FullscreenSettingsPage name={t('Settings.ThirdPartyOptions.NavigraphAccountLink.LoginPage.Title')}>
-          <NavigraphAuthUIWrapper showLogin onSuccessfulLogin={handleNavigraphAccountSuccessfulLink} />
-        </FullscreenSettingsPage>
-      </Route>
-
-      <Route exact path="/settings/3rd-party-options">
-        <SettingsPage name={t('Settings.ThirdPartyOptions.Title')}>
-          <SettingItem name={t('Settings.ThirdPartyOptions.NavigraphAccountLink.SettingTitle')}>
-            {navigraphAuthInfo.loggedIn ? (
-              <>
-                <span className="py-2.5 pr-4">
-                  {navigraphAuthInfo.username}
-                  <img src={NavigraphIcon} className="mx-1.5 mb-1 inline-block w-6" alt="Navigrapg Icon" />
-                  {t(
-                    `Settings.ThirdPartyOptions.NavigraphAccountLink.SubscriptionStatus.${NavigraphSubscriptionStatus[navigraphAuthInfo.subscriptionStatus]}`,
-                  )}
-                </span>
-
-                <button
-                  type="button"
-                  className="text-theme-text hover:bg-theme-body rounded-md border-2 border-red-600
-                                       bg-red-600 px-5 py-2.5 transition duration-100 hover:text-red-600"
-                  onClick={handleNavigraphAccountUnlink}
-                >
-                  {t('Settings.ThirdPartyOptions.NavigraphAccountLink.Unlink')}
-                </button>
-              </>
-            ) : (
-              <button
-                type="button"
-                className="border-theme-highlight bg-theme-highlight text-theme-body hover:bg-theme-body hover:text-theme-highlight
-                                       rounded-md border-2 px-5 py-2.5 transition duration-100"
-                onClick={() => history.push('/settings/3rd-party-options/navigraph-login')}
-              >
-                {t('Settings.ThirdPartyOptions.NavigraphAccountLink.Link')}
-              </button>
-            )}
-          </SettingItem>
-
-          <TooltipWrapper text={t('Settings.ThirdPartyOptions.TT.OverrideSimBriefUserID')}>
-            <SettingItem name={t('Settings.ThirdPartyOptions.OverrideSimBriefUserID')}>
-              <div className="flex flex-row">
-                <SimpleInput
-                  className="w-30 mr-5 text-center"
-                  value={overrideSimbriefDisplay}
-                  onBlur={(value) => handleOverrideSimbriefIDInput(value.replace(/\s/g, ''))}
-                  onChange={(value) => setOverrideSimbriefDisplay(value)}
-                />
-
-                <div
-                  className="border-utility-red bg-utility-red text-theme-body hover:bg-theme-body hover:text-utility-red flex w-min shrink items-center justify-center
-                                    rounded-md border-2 p-2 text-center transition duration-100"
-                  onClick={handleOverrideSimBriefIDDelete}
-                >
-                  <IconTrash />
-                </div>
-              </div>
-            </SettingItem>
-          </TooltipWrapper>
-
-          <SettingItem name={t('Settings.ThirdPartyOptions.GsxFuelEnabled')}>
-            <Toggle
-              value={gsxFuelSyncEnabled === 1}
-              onToggle={(value) => {
-                setGsxFuelSyncEnabled(value ? 1 : 0);
-              }}
-            />
-          </SettingItem>
-
-          <SettingItem name={t('Settings.ThirdPartyOptions.GsxPayloadEnabled')}>
-            <Toggle
-              value={gsxPayloadSyncEnabled === 1}
-              onToggle={(value) => {
-                setGsxPayloadSyncEnabled(value ? 1 : 0);
-              }}
-            />
-          </SettingItem>
-        </SettingsPage>
-      </Route>
-    </Switch>
-  );
-=======
     const history = useHistory();
     const navigraph = useNavigraph();
     const navigraphAuthInfo = useNavigraphAuthInfo();
@@ -345,5 +179,4 @@
             </Route>
         </Switch>
     );
->>>>>>> 46d43fc5
 };