--- conflicted
+++ resolved
@@ -2,19 +2,8 @@
 // SPDX-License-Identifier: GPL-3.0
 
 import React, { useEffect, useState } from 'react';
-<<<<<<< HEAD
-import {
-  usePersistentProperty,
-  useSessionStorage,
-  AircraftVersionChecker,
-  BuildInfo,
-  SentryConsentState,
-  SENTRY_CONSENT_KEY,
-} from '@flybywiresim/fbw-sdk';
-=======
 import { usePersistentProperty, useSessionStorage, AircraftVersionChecker, BuildInfo, SentryConsentState, SENTRY_CONSENT_KEY } from '@flybywiresim/fbw-sdk';
 import { t } from '@flybywiresim/flypad';
->>>>>>> 46d43fc5
 import { getAirframeType } from '../../Efb';
 import { SettingsPage } from '../Settings';
 // @ts-ignore
@@ -22,65 +11,41 @@
 import { useViewListenerEvent } from '../../Utils/listener';
 
 interface BuildInfoEntryProps {
-  title: string;
-  value?: string;
-  underline?: number;
+    title: string;
+    value?: string;
+    underline?: number;
 }
 
 interface CommunityPanelPlayerData {
-  bCanSignOut: boolean;
-  bDisable: boolean;
-  sAvatar: string;
-  sBuildVersion: string;
-  sMoney: string;
-  sCurrency: string;
-  sName: string;
-  sRichPresence: string;
-  sStatus: string;
+    bCanSignOut: boolean;
+    bDisable: boolean;
+    sAvatar: string;
+    sBuildVersion: string;
+    sMoney: string;
+    sCurrency: string;
+    sName: string;
+    sRichPresence: string;
+    sStatus: string;
 }
 
 const SPACE_BETWEEN = 28;
 
 const BuildInfoEntry = ({ title, value, underline = 0 }: BuildInfoEntryProps) => {
-  const first = value?.substring(0, underline);
-  const last = value?.substring(underline);
+    const first = value?.substring(0, underline);
+    const last = value?.substring(underline);
 
-  return (
-    <div className="mt-2 flex flex-row font-mono">
-      <p>{title + '\u00A0'.repeat(Math.abs(SPACE_BETWEEN - title.length))}</p>
-      <p className="ml-4">
-        <span className="text-theme-highlight underline">{first}</span>
-        {last}
-      </p>
-    </div>
-  );
+    return (
+        <div className="mt-2 flex flex-row font-mono">
+            <p>{title + '\u00A0'.repeat(Math.abs(SPACE_BETWEEN - title.length))}</p>
+            <p className="ml-4">
+                <span className="text-theme-highlight underline">{first}</span>
+                {last}
+            </p>
+        </div>
+    );
 };
 
 export const AboutPage = () => {
-<<<<<<< HEAD
-  const [buildInfo, setBuildInfo] = useState<BuildInfo | undefined>(undefined);
-  const [sessionId] = usePersistentProperty('A32NX_SENTRY_SESSION_ID');
-  const [version, setVersion] = useSessionStorage('SIM_VERSION', '');
-  const [sentryEnabled] = usePersistentProperty(SENTRY_CONSENT_KEY, SentryConsentState.Refused);
-  const [listener] = useState(RegisterViewListener('JS_LISTENER_COMMUNITY', undefined, false));
-
-  const onSetPlayerData = (data: CommunityPanelPlayerData) => {
-    setVersion(data.sBuildVersion);
-  };
-
-  useEffect(() => {
-    listener.on('SetGamercardInfo', onSetPlayerData, null);
-    AircraftVersionChecker.getBuildInfo(getAirframeType() === 'A320_251N' ? 'a32nx' : 'a380x').then((info) =>
-      setBuildInfo(info),
-    );
-  }, []);
-
-  useEffect(() => {
-    if (version) {
-      listener.unregister();
-    }
-  }, [version]);
-=======
     const [buildInfo, setBuildInfo] = useState<BuildInfo | undefined>(undefined);
     const [sessionId] = usePersistentProperty('A32NX_SENTRY_SESSION_ID');
     const [version, setVersion] = useSessionStorage('SIM_VERSION', '');
@@ -104,45 +69,41 @@
         <SettingsPage name={t('Settings.About.Title')}>
             <div className="pointer-events-none absolute inset-y-0 flex flex-col justify-center px-16">
                 <div className="flex flex-row items-center">
->>>>>>> 46d43fc5
 
-  return (
-    <SettingsPage name={t('Settings.About.Title')}>
-      <div className="pointer-events-none absolute inset-y-0 flex flex-col justify-center px-16">
-        <div className="flex flex-row items-center">
-          <div className="flex flex-col">
-            <div className="flex flex-row items-center">
-              <img className="w-[36px]" src={FbwTail} alt="" />
-              <h1 className="font-manrope ml-4 text-4xl font-bold">flyPadOS 3</h1>
+                    <div className="flex flex-col">
+                        <div className="flex flex-row items-center">
+                            <img className="w-[36px]" src={FbwTail} alt="" />
+                            <h1 className="font-manrope ml-4 text-4xl font-bold">flyPadOS 3</h1>
+                        </div>
+
+                        <p className="mt-3 text-2xl">
+                            Made with love by contributors in Québec, Germany, the United States, Singapore, Indonesia,
+                            New Zealand, Australia, Spain, the United Kingdom, France, the Netherlands, Sweden, and
+                            Switzerland!
+                        </p>
+                    </div>
+                </div>
+                <div className="mt-8 flex flex-col justify-center">
+                    <p>&copy; 2020-2022 FlyByWire Simulations and its contributors, all rights reserved.</p>
+                    <p>Licensed under the GNU General Public License Version 3</p>
+                </div>
+
+                <div className="mt-16">
+                    <h1 className="font-bold">Build Info</h1>
+                    <div className="mt-4">
+                        <BuildInfoEntry title="Sim Version" value={version} />
+                        <BuildInfoEntry title="Aircraft Version" value={buildInfo?.version} />
+                        <BuildInfoEntry title="Built" value={buildInfo?.built} />
+                        <BuildInfoEntry title="Ref" value={buildInfo?.ref} />
+                        <BuildInfoEntry title="SHA" value={buildInfo?.sha} underline={7} />
+                        <BuildInfoEntry title="Event Name" value={buildInfo?.eventName} />
+                        <BuildInfoEntry title="Pretty Release Name" value={buildInfo?.prettyReleaseName} />
+                        {sentryEnabled === SentryConsentState.Given && (
+                            <BuildInfoEntry title="Sentry Session ID" value={sessionId} />
+                        )}
+                    </div>
+                </div>
             </div>
-
-            <p className="mt-3 text-2xl">
-              Made with love by contributors in Québec, Germany, the United States, Singapore, Indonesia, New Zealand,
-              Australia, Spain, the United Kingdom, France, the Netherlands, Sweden, and Switzerland!
-            </p>
-          </div>
-        </div>
-        <div className="mt-8 flex flex-col justify-center">
-          <p>&copy; 2020-2022 FlyByWire Simulations and its contributors, all rights reserved.</p>
-          <p>Licensed under the GNU General Public License Version 3</p>
-        </div>
-
-        <div className="mt-16">
-          <h1 className="font-bold">Build Info</h1>
-          <div className="mt-4">
-            <BuildInfoEntry title="Sim Version" value={version} />
-            <BuildInfoEntry title="Aircraft Version" value={buildInfo?.version} />
-            <BuildInfoEntry title="Built" value={buildInfo?.built} />
-            <BuildInfoEntry title="Ref" value={buildInfo?.ref} />
-            <BuildInfoEntry title="SHA" value={buildInfo?.sha} underline={7} />
-            <BuildInfoEntry title="Event Name" value={buildInfo?.eventName} />
-            <BuildInfoEntry title="Pretty Release Name" value={buildInfo?.prettyReleaseName} />
-            {sentryEnabled === SentryConsentState.Given && (
-              <BuildInfoEntry title="Sentry Session ID" value={sessionId} />
-            )}
-          </div>
-        </div>
-      </div>
-    </SettingsPage>
-  );
+        </SettingsPage>
+    );
 };