--- conflicted
+++ resolved
@@ -17,36 +17,6 @@
 import { HoppieConnector } from '../../../../../datalink/router/src';
 
 export const AtsuAocPage = () => {
-<<<<<<< HEAD
-  const [atisSource, setAtisSource] = usePersistentProperty('CONFIG_ATIS_SRC', 'FAA');
-  const [metarSource, setMetarSource] = usePersistentProperty('CONFIG_METAR_SRC', 'MSFS');
-  const [tafSource, setTafSource] = usePersistentProperty('CONFIG_TAF_SRC', 'NOAA');
-  const [telexEnabled, setTelexEnabled] = usePersistentProperty('CONFIG_ONLINE_FEATURES_STATUS', 'DISABLED');
-
-  const [autoSimbriefImport, setAutoSimbriefImport] = usePersistentProperty('CONFIG_AUTO_SIMBRIEF_IMPORT', 'DISABLED');
-
-  const [hoppieEnabled, setHoppieEnabled] = usePersistentProperty('CONFIG_HOPPIE_ENABLED', 'DISABLED');
-  const [hoppieUserId, setHoppieUserId] = usePersistentProperty('CONFIG_HOPPIE_USERID');
-
-  const [sentryEnabled, setSentryEnabled] = usePersistentProperty(SENTRY_CONSENT_KEY, SentryConsentState.Refused);
-
-  const getHoppieResponse = (value: string): Promise<any> =>
-    new Promise((resolve, reject) => {
-      if (!value || value === '') {
-        resolve(value);
-      }
-
-      const body = {
-        logon: value,
-        from: 'FBWA32NX',
-        to: 'ALL-CALLSIGNS',
-        type: 'ping',
-        packet: '',
-      };
-      return Hoppie.sendRequest(body).then((resp) => {
-        if (resp.response === 'error {illegal logon code}') {
-          reject(new Error(`Error: Unknown user ID: ${resp.response}`));
-=======
     const [atisSource, setAtisSource] = usePersistentProperty('CONFIG_ATIS_SRC', 'FAA');
     const [metarSource, setMetarSource] = usePersistentProperty('CONFIG_METAR_SRC', 'MSFS');
     const [tafSource, setTafSource] = usePersistentProperty('CONFIG_TAF_SRC', 'NOAA');
@@ -132,182 +102,45 @@
                     confirmText={t('Settings.AtsuAoc.EnableTelex')}
                 />,
             );
->>>>>>> 46d43fc5
         } else {
-          resolve(value);
-        }
-      });
-    });
-
-  const handleHoppieUsernameInput = (value: string) => {
-    getHoppieResponse(value)
-      .then((response) => {
-        if (!value) {
-          toast.success(`${t('Settings.AtsuAoc.YourHoppieIdHasBeenRemoved')} ${response}`);
-          return;
-        }
-        toast.success(`${t('Settings.AtsuAoc.YourHoppieIdHasBeenValidated')} ${response}`);
-      })
-      .catch((_error) => {
-        toast.error(t('Settings.AtsuAoc.ThereWasAnErrorEncounteredWhenValidatingYourHoppieID'));
-      });
-  };
-
-  const handleHoppieEnabled = (toggleValue: boolean) => {
-    if (toggleValue) {
-      setHoppieEnabled('ENABLED');
-      HoppieConnector.activateHoppie();
-    } else {
-      setHoppieEnabled('DISABLED');
-      HoppieConnector.deactivateHoppie();
+            setTelexEnabled('DISABLED');
+        }
+    };
+
+    const handleSentryToggle = (toggleValue: boolean) => {
+        if (toggleValue) {
+            showModal(
+                <PromptModal
+                    title={t('Settings.AtsuAoc.OptionalA32nxErrorReporting')}
+                    bodyText={t('Settings.AtsuAoc.YouAreAbleToOptIntoAnonymousErrorReporting')}
+                    onConfirm={() => setSentryEnabled(SentryConsentState.Given)}
+                    onCancel={() => setSentryEnabled(SentryConsentState.Refused)}
+                    confirmText={t('Settings.AtsuAoc.Enable')}
+                />,
+            );
+        } else {
+            setSentryEnabled(SentryConsentState.Refused);
+        }
+    };
+
+    function handleWeatherSource(source: string, type: string) {
+        if (type !== 'TAF') {
+            HoppieConnector.deactivateHoppie();
+        }
+
+        if (type === 'ATIS') {
+            setAtisSource(source);
+        } else if (type === 'METAR') {
+            setMetarSource(source);
+        } else if (type === 'TAF') {
+            setTafSource(source);
+        }
+
+        if (type !== 'TAF') {
+            HoppieConnector.activateHoppie();
+        }
     }
-  };
-
-  const atisSourceButtons: ButtonType[] = [
-    { name: 'FAA (US)', setting: 'FAA' },
-    { name: 'PilotEdge', setting: 'PILOTEDGE' },
-    { name: 'IVAO', setting: 'IVAO' },
-    { name: 'VATSIM', setting: 'VATSIM' },
-  ];
-
-  const metarSourceButtons: ButtonType[] = [
-    { name: 'MSFS', setting: 'MSFS' },
-    { name: 'NOAA', setting: 'NOAA' },
-    { name: 'PilotEdge', setting: 'PILOTEDGE' },
-    { name: 'VATSIM', setting: 'VATSIM' },
-  ];
-
-  const tafSourceButtons: ButtonType[] = [{ name: 'NOAA', setting: 'NOAA' }];
-
-  const { showModal } = useModals();
-
-  const handleTelexToggle = (toggleValue: boolean): void => {
-    if (toggleValue) {
-      showModal(
-        <PromptModal
-          title={t('Settings.AtsuAoc.TelexWarning')}
-          bodyText={t('Settings.AtsuAoc.TelexEnablesFreeTextAndLiveMap')}
-          onConfirm={() => setTelexEnabled('ENABLED')}
-          confirmText={t('Settings.AtsuAoc.EnableTelex')}
-        />,
-      );
-    } else {
-      setTelexEnabled('DISABLED');
-    }
-  };
-
-  const handleSentryToggle = (toggleValue: boolean) => {
-    if (toggleValue) {
-      showModal(
-        <PromptModal
-          title={t('Settings.AtsuAoc.OptionalA32nxErrorReporting')}
-          bodyText={t('Settings.AtsuAoc.YouAreAbleToOptIntoAnonymousErrorReporting')}
-          onConfirm={() => setSentryEnabled(SentryConsentState.Given)}
-          onCancel={() => setSentryEnabled(SentryConsentState.Refused)}
-          confirmText={t('Settings.AtsuAoc.Enable')}
-        />,
-      );
-    } else {
-      setSentryEnabled(SentryConsentState.Refused);
-    }
-  };
-
-  function handleWeatherSource(source: string, type: string) {
-    if (type !== 'TAF') {
-      HoppieConnector.deactivateHoppie();
-    }
-
-    if (type === 'ATIS') {
-      setAtisSource(source);
-    } else if (type === 'METAR') {
-      setMetarSource(source);
-    } else if (type === 'TAF') {
-      setTafSource(source);
-    }
-
-<<<<<<< HEAD
-    if (type !== 'TAF') {
-      HoppieConnector.activateHoppie();
-    }
-  }
-
-  return (
-    <SettingsPage name={t('Settings.AtsuAoc.Title')}>
-      <SettingItem name={t('Settings.AtsuAoc.AtisAtcSource')}>
-        <SelectGroup>
-          {atisSourceButtons.map((button) => (
-            <SelectItem
-              key={button.setting}
-              onSelect={() => handleWeatherSource(button.setting, 'ATIS')}
-              selected={atisSource === button.setting}
-            >
-              {button.name}
-            </SelectItem>
-          ))}
-        </SelectGroup>
-      </SettingItem>
-
-      <SettingItem name={t('Settings.AtsuAoc.MetarSource')}>
-        <SelectGroup>
-          {metarSourceButtons.map((button) => (
-            <SelectItem
-              key={button.setting}
-              onSelect={() => handleWeatherSource(button.setting, 'METAR')}
-              selected={metarSource === button.setting}
-            >
-              {button.name}
-            </SelectItem>
-          ))}
-        </SelectGroup>
-      </SettingItem>
-
-      <SettingItem name={t('Settings.AtsuAoc.TafSource')}>
-        <SelectGroup>
-          {tafSourceButtons.map((button) => (
-            <SelectItem
-              key={button.setting}
-              onSelect={() => handleWeatherSource(button.setting, 'TAF')}
-              selected={tafSource === button.setting}
-            >
-              {button.name}
-            </SelectItem>
-          ))}
-        </SelectGroup>
-      </SettingItem>
-
-      <SettingItem name={t('Settings.AtsuAoc.AutomaticallyImportSimBriefData')}>
-        <Toggle
-          value={autoSimbriefImport === 'ENABLED'}
-          onToggle={(toggleValue) => setAutoSimbriefImport(toggleValue ? 'ENABLED' : 'DISABLED')}
-        />
-      </SettingItem>
-
-      <SettingItem name={t('Settings.AtsuAoc.ErrorReporting')}>
-        <Toggle
-          value={sentryEnabled === SentryConsentState.Given}
-          onToggle={(toggleValue) => handleSentryToggle(toggleValue)}
-        />
-      </SettingItem>
-
-      <SettingItem name={t('Settings.AtsuAoc.Telex')}>
-        <Toggle value={telexEnabled === 'ENABLED'} onToggle={(toggleValue) => handleTelexToggle(toggleValue)} />
-      </SettingItem>
-
-      <SettingItem name={t('Settings.AtsuAoc.HoppieEnabled')}>
-        <Toggle value={hoppieEnabled === 'ENABLED'} onToggle={(toggleValue) => handleHoppieEnabled(toggleValue)} />
-      </SettingItem>
-
-      <SettingItem name={t('Settings.AtsuAoc.HoppieUserId')}>
-        <SimpleInput
-          className="w-30 text-center"
-          value={hoppieUserId}
-          onBlur={(value) => handleHoppieUsernameInput(value.replace(/\s/g, ''))}
-          onChange={(value) => setHoppieUserId(value)}
-        />
-      </SettingItem>
-    </SettingsPage>
-  );
-=======
+
     return (
         <SettingsPage name={t('Settings.AtsuAoc.Title')}>
             <SettingItem name={t('Settings.AtsuAoc.AtisAtcSource')}>
@@ -374,5 +207,4 @@
             </SettingItem>
         </SettingsPage>
     );
->>>>>>> 46d43fc5
 };