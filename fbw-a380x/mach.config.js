--- conflicted
+++ resolved
@@ -20,23 +20,6 @@
           // transform: hsl(x y z / alpha) -> hsl(x, y, z, alpha)
           postCssColorFunctionalNotation(),
 
-<<<<<<< HEAD
-                    // transform: inset: 0; -> top/right/left/bottom: 0;
-                    postCssInset(),
-                ],
-            }
-        }),
-        typecheckingPlugin(),
-    ],
-    instruments: [
-        msfsAvionicsInstrument('Clock'),
-        msfsAvionicsInstrument('EWD'),
-        msfsAvionicsInstrument('FCU', 'FcuBaseInstrument.ts'),
-        msfsAvionicsInstrument('MFD'),
-        msfsAvionicsInstrument('ND'),
-        msfsAvionicsInstrument('PFD'),
-        msfsAvionicsInstrument('RMP'),
-=======
           // transform: inset: 0; -> top/right/left/bottom: 0;
           postCssInset(),
         ],
@@ -47,11 +30,11 @@
   instruments: [
     msfsAvionicsInstrument('Clock'),
     msfsAvionicsInstrument('EWD'),
+    msfsAvionicsInstrument('FCU', 'FcuBaseInstrument.ts'),
     msfsAvionicsInstrument('MFD'),
     msfsAvionicsInstrument('ND'),
     msfsAvionicsInstrument('PFD'),
     msfsAvionicsInstrument('RMP'),
->>>>>>> c0b1035a
 
     reactInstrument('BAT'),
     reactInstrument('EFB', ['/Pages/VCockpit/Instruments/Shared/Map/MapInstrument.html']),
@@ -62,24 +45,10 @@
   ],
 };
 
-<<<<<<< HEAD
 function msfsAvionicsInstrument(name, index = 'instrument.tsx') {
-    return {
-        name,
-        index: `src/systems/instruments/src/${name}/${index}`,
-        simulatorPackage: {
-            type: 'baseInstrument',
-            templateId: `A380X_${name}`,
-            mountElementId: `${name}_CONTENT`,
-            fileName: name.toLowerCase(),
-            imports: ['/JS/dataStorage.js', '/JS/fbw-a380x/A32NX_Util.js'],
-        },
-    };
-=======
-function msfsAvionicsInstrument(name, folder = name) {
   return {
     name,
-    index: `src/systems/instruments/src/${folder}/instrument.tsx`,
+    index: `src/systems/instruments/src/${name}/${index}`,
     simulatorPackage: {
       type: 'baseInstrument',
       templateId: `A380X_${name}`,
@@ -88,7 +57,6 @@
       imports: ['/JS/dataStorage.js', '/JS/fbw-a380x/A32NX_Util.js'],
     },
   };
->>>>>>> c0b1035a
 }
 
 function reactInstrument(name, additionalImports) {
