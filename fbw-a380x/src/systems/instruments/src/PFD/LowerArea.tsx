import { Arinc429Values } from 'instruments/src/PFD/shared/ArincValueProvider';
import { ClockEvents, DisplayComponent, EventBus, FSComponent, Subject, VNode } from '@microsoft/msfs-sdk';
import { ArincEventBus } from '@flybywiresim/fbw-sdk';

export class LowerArea extends DisplayComponent<{ bus: ArincEventBus }> {
    render(): VNode {
        return (
            <g>
                <path class="ThickStroke White" d="M 2.1 157.7 h 154.4" />
                <path class="ThickStroke White" d="M 67 158 v 51.8" />

                <Memos />
                <Limitations />
                <FlapsIndicator bus={this.props.bus} />
            </g>
        );
    }
}

const circlePath = (r: number, cx: number, cy: number) => `M ${cx} ${cy} m ${r} 0 a ${r} ${r} 0 1 0 ${-2 * r} 0 a ${r} ${r} 0 1 0 ${2 * r} 0`;

class FlapsIndicator extends DisplayComponent<{ bus: ArincEventBus }> {
    private targetClass = Subject.create('');

    private targetText = Subject.create('');

    private targetVisible = Subject.create('hidden');

    private flapSlatIndexClass = Subject.create('');

    private targetBoxVisible = Subject.create('hidden');

    private slatsClass = Subject.create('');

    private slatsLineClass = Subject.create('');

    private slatsTargetPos = Subject.create(0);

    private flapsTargetPos = Subject.create(0);

    private slatsPath = Subject.create('');

    private slatsLinePath = Subject.create('');

    private flapsLinePath = Subject.create('');

    private flapsPath = Subject.create('');

    private alphaLockEngaged = Subject.create(false);

    private configClean: boolean = false;

    private config1: boolean = false;

    private config2: boolean = false;

    private config3: boolean = false;

    private configFull: boolean = false;

    private flaps1AutoRetract: boolean = false;

    private slatsOut: boolean = false;

    private flapsOut: boolean = false;

    onAfterRender(node: VNode): void {
        super.onAfterRender(node);

        const sub = this.props.bus.getArincSubscriber<ClockEvents & Arinc429Values>();

        sub.on('slatsFlapsStatus').whenChanged().handle((s) => {
            this.configClean = s.getBitValue(17);
            this.config1 = s.getBitValue(18);
            this.config2 = s.getBitValue(19);
            this.config3 = s.getBitValue(20);
            this.configFull = s.getBitValue(21);
            this.flaps1AutoRetract = s.getBitValue(26);

            const alphaLockEngaged = s.getBitValue(24);
            this.alphaLockEngaged.set(alphaLockEngaged);

            if (this.configClean) {
                this.targetText.set('0');
            } else if (this.config1 && this.flaps1AutoRetract) {
                this.targetText.set('1');
            } else if (this.config1) {
                this.targetText.set('1+F');
            } else if (this.config2) {
                this.targetText.set('2');
            } else if (this.config3) {
                this.targetText.set('3');
            } else if (this.configFull) {
                this.targetText.set('FULL');
            } else {
                this.targetText.set('');
            }

            if (alphaLockEngaged) {
                this.slatsClass.set('Slats GreenPulseNoFill');
                this.slatsLineClass.set('GreenLine GreenPulse');
            } else {
                this.slatsClass.set('Slats');
                this.slatsLineClass.set('GreenPulse');
            }
        });

        sub.on('slatsPosition').whenChanged().handle((s) => {
            const slats = s.valueOr(0);

            this.slatsOut = slats > 6.1;

            // Slats and flaps should align with future implementation; do not change
            const xFactor = -0.43;
            const yFactor = 0.09;
            const synchroFactor = 0.081;

            let synchroOffset = 0;
            let positionFactor = 0;
            let positionOffset = 0;
            if (slats >= 0 && slats < 222.8) {
                synchroOffset = 0;
                positionFactor = 0.43;
                positionOffset = 0;
            } else if (slats >= 222.8 && slats < 272.8) {
                synchroOffset = 18;
                positionFactor = 1.8;
                positionOffset = 7.71;
            } else if (slats >= 272.8 && slats < 346) {
                synchroOffset = 22;
                positionFactor = 1.44;
                positionOffset = 14.92;
            }

            const value = (slats * synchroFactor - synchroOffset) * positionFactor + positionOffset;
            const x = xFactor * value + 15.2;
            const y = yFactor * value + 195.3;
            this.slatsPath.set(`M ${x},${y} a 0.2 0.2 0 0 1 -1.3 -1.9 l 1.4 -0.7 z`);
            this.slatsLinePath.set(`M 15.2 195.4 L ${x},${y}`);

            if (this.configClean && slats > 6.1) {
                this.slatsTargetPos.set(0);
            } else if ((this.config1 || this.config2) && (slats < 209.9 || slats > 234.6)) {
                this.slatsTargetPos.set(1);
            } else if ((this.config3 || this.configFull) && (slats < 327.2 || slats > 339.5)) {
                this.slatsTargetPos.set(2);
            } else {
                this.slatsTargetPos.set(null);
            }
        });

        sub.on('flapsPosition').whenChanged().handle((s) => {
            const flaps = s.valueOr(0);

            this.flapsOut = flaps > 73.1;

            // Slats and flaps should align with future implementation; do not change
            const xFactor = 0.87;
            const yFactor = 0.365;
            const synchroFactor = 0.22;
            const synchroConstant = 15.88;

            let synchroOffset = 0;
            let positionFactor = 0;
            let positionOffset = 0;
            if (flaps >= 0 && flaps < 120.5) {
                synchroOffset = 0;
                positionFactor = 0.97;
                positionOffset = 0;
            } else if (flaps >= 120.5 && flaps < 145.5) {
                synchroOffset = 10.63;
                positionFactor = 1.4;
                positionOffset = 10.34;
            } else if (flaps >= 145.5 && flaps < 168.3) {
                synchroOffset = 16.3;
                positionFactor = 1.62;
                positionOffset = 18.27;
            } else if (flaps >= 168.3 && flaps < 355) {
                synchroOffset = 21.19;
                positionFactor = 0.43;
                positionOffset = 26.21;
            }

            const value = Math.max((flaps * synchroFactor - synchroConstant - synchroOffset) * positionFactor + positionOffset, 0);
            const x = xFactor * value + 31.8;
            const y = yFactor * value + 193.1;
            this.flapsPath.set(`M${x},${y} v 2.6 h 3.9 z`);
            this.flapsLinePath.set(`M 31.8 193.1 L ${x},${y}`);

            if ((this.configClean || this.flaps1AutoRetract) && flaps > 73.1) {
                this.flapsTargetPos.set(0);
            } else if (this.config1 && !this.flaps1AutoRetract && (flaps < 113.1 || flaps > 122.2)) {
                this.flapsTargetPos.set(1);
            } else if (this.config2 && (flaps < 140.4 || flaps > 149.5)) {
                this.flapsTargetPos.set(2);
            } else if (this.config3 && (flaps < 163.1 || flaps > 172.2)) {
                this.flapsTargetPos.set(3);
            } else if (this.configFull && (flaps < 246.8 || flaps > 257.2)) {
                this.flapsTargetPos.set(4);
            } else {
                this.flapsTargetPos.set(null);
            }
        });

        sub.on('realTime').handle((_t) => {
            const inMotion = this.flapsTargetPos.get() !== null || this.slatsTargetPos.get() !== null;
            this.targetVisible.set((this.slatsOut || this.flapsOut || !this.configClean) ? 'visible' : 'hidden');
            this.flapSlatIndexClass.set((this.slatsOut || this.flapsOut || !this.configClean) ? 'NormalStroke Green CornerRound' : 'NormalStroke White CornerRound');
            this.targetClass.set(inMotion ? 'FontMedium Cyan MiddleAlign' : 'FontMedium Green MiddleAlign');
            this.targetBoxVisible.set(inMotion ? 'visible' : 'hidden');
        });
    }

    render(): VNode {
        return (
            <g>
                <g visibility={this.targetVisible}>
<<<<<<< HEAD
                    <path d={circlePath(0.8, 14.1, 194.5)} class="NormalStroke Stroke Fill Cyan" visibility={this.slatsTargetPos.map((i) => (i == 0 ? 'visible' : 'hidden'))} />
                    <path d={circlePath(0.8, 9.6, 195.4)} class={this.slatsTargetPos.map((i) => (i == 1 ? 'NormalStroke Stroke Fill Cyan' : 'NormalStroke White'))} />
                    <path d={circlePath(0.8, 5, 196.4)} class={this.slatsTargetPos.map((i) => (i == 2 ? 'NormalStroke Stroke Fill Cyan' : 'NormalStroke White'))} />

                    <path d="M 32.3 193.7 v 1.7 h 1.9 z" class="Fill Stroke NormalStroke Cyan CornerRound" visibility={this.flapsTargetPos.map((i) => (i == 0 ? 'visible' : 'hidden'))} />
                    <path d="M 39.9 196.8 v 1.7 h 1.9 z" class={this.flapsTargetPos.map((i) => (i == 1 ? 'Fill Stroke NormalStroke Cyan CornerRound' : 'Fill Stroke NormalStroke White CornerRound'))} />
                    <path d="M 47.3 199.9 v 1.7 h 1.9 z" class={this.flapsTargetPos.map((i) => (i == 2 ? 'Fill Stroke NormalStroke Cyan CornerRound' : 'Fill Stroke NormalStroke White CornerRound'))} />
                    <path d="M 54.7 203 v 1.7 h 1.9 z" class={this.flapsTargetPos.map((i) => (i == 3 ? 'Fill Stroke NormalStroke Cyan CornerRound' : 'Fill Stroke NormalStroke White CornerRound'))} />
                    <path d="M 62.1 206.1 v 1.7 h 1.9 z" class={this.flapsTargetPos.map((i) => (i == 4 ? 'Fill Stroke NormalStroke Cyan CornerRound' : 'Fill Stroke NormalStroke White CornerRound'))} />
=======
                    <path d={circlePath(0.8, 14.1, 194.5)} class="NormalStroke Stroke Fill Cyan" visibility={this.slatsTargetPos.map((i) => (i === 0 ? 'visible' : 'hidden'))} />
                    <path d={circlePath(0.8, 9.6, 195.4)} class={this.slatsTargetPos.map((i) => (i === 1 ? 'NormalStroke Stroke Fill Cyan' : 'NormalStroke White'))} />
                    <path d={circlePath(0.8, 5, 196.4)} class={this.slatsTargetPos.map((i) => (i === 2 ? 'NormalStroke Stroke Fill Cyan' : 'NormalStroke White'))} />

                    <path
                        d="M 32.3 193.7 v 1.7 h 1.9 z"
                        class="Fill Stroke NormalStroke Cyan CornerRound"
                        visibility={this.flapsTargetPos.map((i) => (i === 0 ? 'visible' : 'hidden'))}
                    />
                    <path
                        d="M 39.9 196.8 v 1.7 h 1.9 z"
                        class={this.flapsTargetPos.map((i) => (i === 1 ? 'Fill Stroke NormalStroke Cyan CornerRound' : 'Fill Stroke NormalStroke White CornerRound'))}
                    />
                    <path
                        d="M 47.3 199.9 v 1.7 h 1.9 z"
                        class={this.flapsTargetPos.map((i) => (i === 2 ? 'Fill Stroke NormalStroke Cyan CornerRound' : 'Fill Stroke NormalStroke White CornerRound'))}
                    />
                    <path
                        d="M 54.7 203 v 1.7 h 1.9 z"
                        class={this.flapsTargetPos.map((i) => (i === 3 ? 'Fill Stroke NormalStroke Cyan CornerRound' : 'Fill Stroke NormalStroke White CornerRound'))}
                    />
                    <path
                        d="M 62.1 206.1 v 1.7 h 1.9 z"
                        class={this.flapsTargetPos.map((i) => (i === 4 ? 'Fill Stroke NormalStroke Cyan CornerRound' : 'Fill Stroke NormalStroke White CornerRound'))}
                    />
>>>>>>> 513ebafb

                    <text x={23.7} y={202.3} class={this.targetClass}>{this.targetText}</text>
                    <path visibility={this.targetBoxVisible} class="NormalStroke Cyan CornerRound" d="M 15.4 196.8 v 6.2 h 16.2 v -6.2 z" />
                    <text x={3.8} y={191.1} class="FontSmall White">S</text>
                    <text x={47.2} y={210.8} class="FontSmall White">F</text>
                </g>
                <text class="Green FontSmallest" x={0} y={190} visibility={this.alphaLockEngaged.map((v) => (v ? 'visible' : 'hidden'))}>A LOCK</text>

                <path class={this.flapSlatIndexClass} d={this.slatsPath} />
                <path class={this.flapSlatIndexClass} d={this.slatsLinePath} />

                <path class={this.flapSlatIndexClass} d={this.flapsPath} />
                <path class={this.flapSlatIndexClass} d={this.flapsLinePath} />

                <path class="NormalStroke White CornerRound" d="M 15.2 195.5 h 12.4 l 4.1 0.2 l -0.1 -2.6 l -4 -0.9 l -2 -0.3 l -3 -0.1 l -3.5 0.1 l -3.8 0.8 z" />
<<<<<<< HEAD
=======

                <GearIndicator bus={this.props.bus} />
>>>>>>> 513ebafb
            </g>
        );
    }
}

class GearIndicator extends DisplayComponent<{ bus: ArincEventBus }> {
    private landingGearDownAndLocked = Subject.create('hidden');

    onAfterRender(node: VNode): void {
        super.onAfterRender(node);

        const sub = this.props.bus.getArincSubscriber<Arinc429Values>();

        // TODO change to proper LGCIS input once LGCIS is implemented
        sub.on('lgciuDiscreteWord1').handle((word) => {
            const gearDownAndLocked = word.getBitValue(23) && word.getBitValue(24) && word.getBitValue(25);
            this.landingGearDownAndLocked.set(gearDownAndLocked ? 'visible' : 'hidden');
        });
    }

    render(): VNode {
        return (
<<<<<<< HEAD
            <g>
=======
            <g visibility={this.landingGearDownAndLocked}>
>>>>>>> 513ebafb
                <path class="NormalStroke Green CornerRound" d="M 18.4 204.3 h 10 l -5 5.5 z M 20.9 204.3 v 2.6 M 23.4 204.3 v 5.5 M 25.9 204.3 v 2.6" />
            </g>
        );
    }
}

// THS indications waiting for systems implementations
// eslint-disable-next-line @typescript-eslint/no-unused-vars
class PitchTrimIndicator extends DisplayComponent<{ bus: EventBus }> {
    render(): VNode {
        return (
            <>
                <g>
                    <text x={68.7} y={186.5} class="FontSmallest White">T.O THS FOR</text>
                    <text x={101} y={186.5} class="FontIntermediate White">42.6</text>
                    <text x={115} y={186.5} class="FontSmallest Cyan">%</text>
                    <image xlinkHref="/Images/TRIM_INDICATOR.png" x={106} y={158.6} width={49} height={52} />
                </g>
            </>
        );
    }
}

class Limitations extends DisplayComponent<{}> {
    render(): VNode {
        return (
            <g>
                <text x={76} y={184} class="FontIntermediate Amber">LIMITATIONS NOT AVAIL</text>
            </g>
        );
    }
}

class Memos extends DisplayComponent<{}> {
    render(): VNode {
        return (
            <g>
                <text x={12} y={170} class="FontIntermediate Amber">MEMO NOT AVAIL</text>
            </g>
        );
    }
}<|MERGE_RESOLUTION|>--- conflicted
+++ resolved
@@ -215,17 +215,6 @@
         return (
             <g>
                 <g visibility={this.targetVisible}>
-<<<<<<< HEAD
-                    <path d={circlePath(0.8, 14.1, 194.5)} class="NormalStroke Stroke Fill Cyan" visibility={this.slatsTargetPos.map((i) => (i == 0 ? 'visible' : 'hidden'))} />
-                    <path d={circlePath(0.8, 9.6, 195.4)} class={this.slatsTargetPos.map((i) => (i == 1 ? 'NormalStroke Stroke Fill Cyan' : 'NormalStroke White'))} />
-                    <path d={circlePath(0.8, 5, 196.4)} class={this.slatsTargetPos.map((i) => (i == 2 ? 'NormalStroke Stroke Fill Cyan' : 'NormalStroke White'))} />
-
-                    <path d="M 32.3 193.7 v 1.7 h 1.9 z" class="Fill Stroke NormalStroke Cyan CornerRound" visibility={this.flapsTargetPos.map((i) => (i == 0 ? 'visible' : 'hidden'))} />
-                    <path d="M 39.9 196.8 v 1.7 h 1.9 z" class={this.flapsTargetPos.map((i) => (i == 1 ? 'Fill Stroke NormalStroke Cyan CornerRound' : 'Fill Stroke NormalStroke White CornerRound'))} />
-                    <path d="M 47.3 199.9 v 1.7 h 1.9 z" class={this.flapsTargetPos.map((i) => (i == 2 ? 'Fill Stroke NormalStroke Cyan CornerRound' : 'Fill Stroke NormalStroke White CornerRound'))} />
-                    <path d="M 54.7 203 v 1.7 h 1.9 z" class={this.flapsTargetPos.map((i) => (i == 3 ? 'Fill Stroke NormalStroke Cyan CornerRound' : 'Fill Stroke NormalStroke White CornerRound'))} />
-                    <path d="M 62.1 206.1 v 1.7 h 1.9 z" class={this.flapsTargetPos.map((i) => (i == 4 ? 'Fill Stroke NormalStroke Cyan CornerRound' : 'Fill Stroke NormalStroke White CornerRound'))} />
-=======
                     <path d={circlePath(0.8, 14.1, 194.5)} class="NormalStroke Stroke Fill Cyan" visibility={this.slatsTargetPos.map((i) => (i === 0 ? 'visible' : 'hidden'))} />
                     <path d={circlePath(0.8, 9.6, 195.4)} class={this.slatsTargetPos.map((i) => (i === 1 ? 'NormalStroke Stroke Fill Cyan' : 'NormalStroke White'))} />
                     <path d={circlePath(0.8, 5, 196.4)} class={this.slatsTargetPos.map((i) => (i === 2 ? 'NormalStroke Stroke Fill Cyan' : 'NormalStroke White'))} />
@@ -251,7 +240,6 @@
                         d="M 62.1 206.1 v 1.7 h 1.9 z"
                         class={this.flapsTargetPos.map((i) => (i === 4 ? 'Fill Stroke NormalStroke Cyan CornerRound' : 'Fill Stroke NormalStroke White CornerRound'))}
                     />
->>>>>>> 513ebafb
 
                     <text x={23.7} y={202.3} class={this.targetClass}>{this.targetText}</text>
                     <path visibility={this.targetBoxVisible} class="NormalStroke Cyan CornerRound" d="M 15.4 196.8 v 6.2 h 16.2 v -6.2 z" />
@@ -267,11 +255,8 @@
                 <path class={this.flapSlatIndexClass} d={this.flapsLinePath} />
 
                 <path class="NormalStroke White CornerRound" d="M 15.2 195.5 h 12.4 l 4.1 0.2 l -0.1 -2.6 l -4 -0.9 l -2 -0.3 l -3 -0.1 l -3.5 0.1 l -3.8 0.8 z" />
-<<<<<<< HEAD
-=======
 
                 <GearIndicator bus={this.props.bus} />
->>>>>>> 513ebafb
             </g>
         );
     }
@@ -294,11 +279,7 @@
 
     render(): VNode {
         return (
-<<<<<<< HEAD
-            <g>
-=======
             <g visibility={this.landingGearDownAndLocked}>
->>>>>>> 513ebafb
                 <path class="NormalStroke Green CornerRound" d="M 18.4 204.3 h 10 l -5 5.5 z M 20.9 204.3 v 2.6 M 23.4 204.3 v 5.5 M 25.9 204.3 v 2.6" />
             </g>
         );
