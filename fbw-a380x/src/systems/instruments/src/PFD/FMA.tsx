--- conflicted
+++ resolved
@@ -14,12 +14,8 @@
 import { ArmedLateralMode, isArmed, LateralMode, VerticalMode } from '@shared/autopilot';
 import { Arinc429Values } from './shared/ArincValueProvider';
 import { PFDSimvars } from './shared/PFDSimvarPublisher';
-<<<<<<< HEAD
+import { SimplaneValues } from 'instruments/src/MsfsAvionicsCommon/providers/SimplaneValueProvider';
 import { Arinc429ConsumerSubject, Arinc429Word, Arinc429WordData } from '@flybywiresim/fbw-sdk';
-=======
-import { SimplaneValues } from 'instruments/src/MsfsAvionicsCommon/providers/SimplaneValueProvider';
-import { Arinc429Word } from '@flybywiresim/fbw-sdk';
->>>>>>> cc884bb3
 
 abstract class ShowForSecondsComponent<T extends ComponentProps> extends DisplayComponent<T> {
   private timeout: number = 0;
@@ -94,17 +90,13 @@
 
   private readonly approachCapability = ConsumerSubject.create(this.sub.on('approachCapability'), 0);
 
-<<<<<<< HEAD
   private readonly fcdcDiscreteWord1 = Arinc429ConsumerSubject.create(this.sub.on('fcdcDiscreteWord1'));
 
   private readonly fwcFlightPhase = ConsumerSubject.create(this.sub.on('fwcFlightPhase'), 0);
 
-  private disconnectApForLdg = MappedSubject.create(
-=======
   private readonly activeVerticalMode = ConsumerSubject.create(this.sub.on('activeVerticalMode'), 0);
 
   private readonly disconnectApForLdg = MappedSubject.create(
->>>>>>> cc884bb3
     ([ap1, ap2, ra, altitude, landingElevation, verticalMode, selectedFpa, selectedVs, approachCapability]) => {
       return (
         (ap1 || ap2) &&
@@ -204,14 +196,10 @@
 
     this.disconnectApForLdg.sub(() => this.handleFMABorders());
 
-<<<<<<< HEAD
     this.fcdcDiscreteWord1.sub(() => this.handleFMABorders());
     this.fwcFlightPhase.sub(() => this.handleFMABorders());
 
-    this.props.isAttExcessive.sub((_a) => {
-=======
     this.unrestrictedClimbDescent.sub(() => {
->>>>>>> cc884bb3
       this.handleFMABorders();
     });
 
@@ -1513,15 +1501,10 @@
   onAfterRender(node: VNode): void {
     super.onAfterRender(node);
 
-<<<<<<< HEAD
     this.fcdcDiscreteWord1.sub(() => this.fillBC3Cell());
     this.fwcFlightPhase.sub(() => this.fillBC3Cell());
 
-    this.props.isAttExcessive.sub((e) => {
-      this.isAttExcessive = e;
-=======
     this.props.isAttExcessive.sub(() => {
->>>>>>> cc884bb3
       this.fillBC3Cell();
     });
 
