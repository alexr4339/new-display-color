--- conflicted
+++ resolved
@@ -1,10 +1,6 @@
 import { ClockEvents, DisplayComponent, EventBus, FSComponent, Subject, Subscribable, VNode } from '@microsoft/msfs-sdk';
 import { VerticalMode } from '@shared/autopilot';
-<<<<<<< HEAD
-import { ArincEventBus } from '@flybywiresim/fbw-sdk';
-=======
 import { Arinc429Register, Arinc429RegisterSubject, Arinc429Word, ArincEventBus } from '@flybywiresim/fbw-sdk';
->>>>>>> 513ebafb
 import { PFDSimvars } from './shared/PFDSimvarPublisher';
 import { DigitalAltitudeReadout } from './DigitalAltitudeReadout';
 import { SimplaneValues } from './shared/SimplaneValueProvider';
@@ -724,7 +720,7 @@
         targetAltManaged: 0,
         altIsManaged: false,
         metricAltToggle: false,
-    };
+    }
 
     onAfterRender(node: VNode): void {
         super.onAfterRender(node);
