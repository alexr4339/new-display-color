--- conflicted
+++ resolved
@@ -167,12 +167,9 @@
   spoilersArmed: boolean;
   fcuLeftVelocityVectorOn: boolean;
   fcuRightVelocityVectorOn: boolean;
-<<<<<<< HEAD
+  btvExitMissed: boolean;
   hydGreenSysPressurized: boolean;
   hydYellowSysPressurized: boolean;
-=======
-  btvExitMissed: boolean;
->>>>>>> 0f7801cb
 }
 
 export enum PFDVars {
@@ -340,12 +337,9 @@
   spoilersArmed = 'L:A32NX_SPOILERS_ARMED',
   fcuLeftVelocityVectorOn = 'L:A380X_EFIS_L_VV_BUTTON_IS_ON',
   fcuRightVelocityVectorOn = 'L:A380X_EFIS_R_VV_BUTTON_IS_ON',
-<<<<<<< HEAD
+  btvExitMissed = 'L:A32NX_BTV_EXIT_MISSED',
   hydGreenSysPressurized = 'L:A32NX_HYD_GREEN_SYSTEM_1_SECTION_PRESSURE_SWITCH',
   hydYellowSysPressurized = 'L:A32NX_HYD_YELLOW_SYSTEM_1_SECTION_PRESSURE_SWITCH',
-=======
-  btvExitMissed = 'L:A32NX_BTV_EXIT_MISSED',
->>>>>>> 0f7801cb
 }
 
 /** A publisher to poll and publish nav/com simvars. */
@@ -512,12 +506,9 @@
     ['spoilersArmed', { name: PFDVars.spoilersArmed, type: SimVarValueType.Bool }],
     ['fcuLeftVelocityVectorOn', { name: PFDVars.fcuLeftVelocityVectorOn, type: SimVarValueType.Bool }],
     ['fcuRightVelocityVectorOn', { name: PFDVars.fcuRightVelocityVectorOn, type: SimVarValueType.Bool }],
-<<<<<<< HEAD
+    ['btvExitMissed', { name: PFDVars.btvExitMissed, type: SimVarValueType.Bool }],
     ['hydGreenSysPressurized', { name: PFDVars.hydGreenSysPressurized, type: SimVarValueType.Bool }],
     ['hydYellowSysPressurized', { name: PFDVars.hydYellowSysPressurized, type: SimVarValueType.Bool }],
-=======
-    ['btvExitMissed', { name: PFDVars.btvExitMissed, type: SimVarValueType.Bool }],
->>>>>>> 0f7801cb
   ]);
 
   public constructor(bus: EventBus) {
