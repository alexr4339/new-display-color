--- conflicted
+++ resolved
@@ -19,14 +19,10 @@
 import './style.scss';
 
 export const getDisplayIndex = () => {
-<<<<<<< HEAD
-    const url = document.getElementsByTagName('a380x-pfd')[0].getAttribute('url');
-=======
     const url = Array.from(document.querySelectorAll('vcockpit-panel > *'))
         .find((it) => it.tagName.toLowerCase() !== 'wasm-instrument')
         .getAttribute('url');
 
->>>>>>> 1cbb1d2e
     const duId = url ? parseInt(url.substring(url.length - 1), 10) : -1;
 
     switch (duId) {
