// Copyright (c) 2021-2024 FlyByWire Simulations
// SPDX-License-Identifier: GPL-3.0

@import "../MsfsAvionicsCommon/definitions.scss";
@import "../MFD/pages/common/widget-style.scss"; // Re-use MFD widget style
@import "../../../../../../fbw-common/src/systems/instruments/src/ND/style.scss";

@font-face {
  font-family: "Ecam";
  //noinspection CssUnknownTarget
  src: url("/Fonts/fbw-a380x/FBW-Display-EIS-A380.ttf") format("truetype");
  font-weight: normal;
  font-style: normal;
}

@font-face {
  font-family: "FBW-Display-EIS-A380-SlashedZero";
  //noinspection CssUnknownTarget
  src: url("/Fonts/fbw-a380x/FBW-Display-EIS-A380-SlashedZero.ttf") format("truetype");
  font-weight: normal;
  font-style: normal;
}

@font-face {
  font-family: "NDChrono";
  //noinspection CssUnknownTarget
  src: url("/Fonts/fbw-a380x/NDChrono.ttf") format("truetype");
  font-weight: normal;
  font-style: normal;
}

.vd-svg {
  background: transparent;
  font-family: "Ecam", monospace !important;
  pointer-events: none;
}

.nd-inverted-map-area {
  background: $display-background;
  fill: rgb(0,0,0);
}

.a380xInvisible {
  display: none;
}

<<<<<<< HEAD
.WaypointIndicator {
  text-align: start;
  text-anchor: start;
  transform: translateX(-130px) translateY(0);
=======
.TerrTextLabel {
  transform: translateX(5px) translateY(4px);
  font-size: 25px;
>>>>>>> 57e90998
}<|MERGE_RESOLUTION|>--- conflicted
+++ resolved
@@ -44,14 +44,14 @@
   display: none;
 }
 
-<<<<<<< HEAD
+
 .WaypointIndicator {
   text-align: start;
   text-anchor: start;
   transform: translateX(-130px) translateY(0);
-=======
+}
+
 .TerrTextLabel {
   transform: translateX(5px) translateY(4px);
   font-size: 25px;
->>>>>>> 57e90998
 }