// Copyright (c) 2021-2024 FlyByWire Simulations
// SPDX-License-Identifier: GPL-3.0

@import "../MsfsAvionicsCommon/definitions.scss";
@import "../MFD/pages/common/widget-style.scss"; // Re-use MFD widget style
@import "../../../../../../fbw-common/src/systems/instruments/src/ND/style.scss";

@font-face {
  font-family: "Ecam";
  //noinspection CssUnknownTarget
  src: url("/Fonts/fbw-a380x/FBW-Display-EIS-A380.ttf") format("truetype");
  font-weight: normal;
  font-style: normal;
}

@font-face {
  font-family: "FBW-Display-EIS-A380-SlashedZero";
  //noinspection CssUnknownTarget
  src: url("/Fonts/fbw-a380x/FBW-Display-EIS-A380-SlashedZero.ttf") format("truetype");
  font-weight: normal;
  font-style: normal;
}

@font-face {
  font-family: "NDChrono";
  //noinspection CssUnknownTarget
  src: url("/Fonts/fbw-a380x/NDChrono.ttf") format("truetype");
  font-weight: normal;
  font-style: normal;
}

.vd-svg {
  background: transparent;
  font-family: "Ecam", monospace !important;
  pointer-events: none;
}

.nd-inverted-map-area {
  background: $display-background;
  fill: rgb(0,0,0);
}

.a380xInvisible {
  display: none;
}

.TerrTextLabel {
  transform: translateX(5px) translateY(4px);
  font-size: 25px;
}

<<<<<<< HEAD
.mode-range-change {
  font-size: 35px;
  transform: translateX(0) translateY(-5px);
=======
.TcasMessage {
  text-align: center;
  text-anchor: middle;
  transform: translateX(214px) translateY(0);
>>>>>>> 93e994ae
}<|MERGE_RESOLUTION|>--- conflicted
+++ resolved
@@ -49,14 +49,13 @@
   font-size: 25px;
 }
 
-<<<<<<< HEAD
-.mode-range-change {
-  font-size: 35px;
-  transform: translateX(0) translateY(-5px);
-=======
 .TcasMessage {
   text-align: center;
   text-anchor: middle;
   transform: translateX(214px) translateY(0);
->>>>>>> 93e994ae
+}
+
+.mode-range-change {
+  font-size: 35px;
+  transform: translateX(0) translateY(-5px);
 }