// Copyright (c) 2021-2023 FlyByWire Simulations
//
// SPDX-License-Identifier: GPL-3.0

import { Clock, FsBaseInstrument, FSComponent, FsInstrument, HEventPublisher, InstrumentBackplane, Subject } from '@microsoft/msfs-sdk';
import { a380EfisRangeSettings, ArincEventBus, EfisSide } from '@flybywiresim/fbw-sdk';
import { NDComponent } from '@flybywiresim/navigation-display';

import { VerticalDisplayDummy } from 'instruments/src/ND/VerticalDisplay';
import { NDSimvarPublisher, NDSimvars } from './NDSimvarPublisher';
import { AdirsValueProvider } from '../MsfsAvionicsCommon/AdirsValueProvider';
import { FmsDataPublisher } from '../MsfsAvionicsCommon/providers/FmsDataPublisher';
import { FmsSymbolsPublisher } from './FmsSymbolsPublisher';
import { VorBusPublisher } from '../MsfsAvionicsCommon/providers/VorBusPublisher';
import { TcasBusPublisher } from '../MsfsAvionicsCommon/providers/TcasBusPublisher';
import { FGDataPublisher } from '../MsfsAvionicsCommon/providers/FGDataPublisher';
import { NDControlEvents } from './NDControlEvents';
import { CdsDisplayUnit, DisplayUnitID, getDisplayIndex } from '../MsfsAvionicsCommon/CdsDisplayUnit';
import { EgpwcBusPublisher } from '../MsfsAvionicsCommon/providers/EgpwcBusPublisher';
import { DmcPublisher } from '../MsfsAvionicsCommon/providers/DmcPublisher';
import { FMBusPublisher } from '../MsfsAvionicsCommon/providers/FMBusPublisher';
import { FcuBusPublisher } from '../MsfsAvionicsCommon/providers/FcuBusPublisher';

import './style.scss';

class NDInstrument implements FsInstrument {
    public readonly instrument: BaseInstrument;

    private readonly efisSide: EfisSide;

    private readonly bus: ArincEventBus;

    private readonly backplane = new InstrumentBackplane();

    private readonly simVarPublisher: NDSimvarPublisher;

    private readonly fcuBusPublisher: FcuBusPublisher;

    private readonly fmsDataPublisher: FmsDataPublisher;

    private readonly fgDataPublisher: FGDataPublisher;

    private readonly fmBusPublisher: FMBusPublisher;

    private readonly fmsSymbolsPublisher: FmsSymbolsPublisher;

    private readonly vorBusPublisher: VorBusPublisher;

    private readonly tcasBusPublisher: TcasBusPublisher;

    private readonly dmcPublisher: DmcPublisher;

    private readonly egpwcBusPublisher: EgpwcBusPublisher;

    private readonly hEventPublisher;

    private readonly adirsValueProvider: AdirsValueProvider<NDSimvars>;

    private readonly clock: Clock;

    constructor() {
        const side: EfisSide = getDisplayIndex() === 1 ? 'L' : 'R';
        const stateSubject = Subject.create<'L' | 'R'>(side);
        this.efisSide = side;

        this.bus = new ArincEventBus();

        this.simVarPublisher = new NDSimvarPublisher(this.bus);
        this.fcuBusPublisher = new FcuBusPublisher(this.bus, side);
        this.fmsDataPublisher = new FmsDataPublisher(this.bus, stateSubject);
        this.fgDataPublisher = new FGDataPublisher(this.bus);
        this.fmBusPublisher = new FMBusPublisher(this.bus);
        this.fmsSymbolsPublisher = new FmsSymbolsPublisher(this.bus, side);
        this.vorBusPublisher = new VorBusPublisher(this.bus);
        this.tcasBusPublisher = new TcasBusPublisher(this.bus);
        this.dmcPublisher = new DmcPublisher(this.bus);
        this.egpwcBusPublisher = new EgpwcBusPublisher(this.bus, side);
        this.hEventPublisher = new HEventPublisher(this.bus);

        this.adirsValueProvider = new AdirsValueProvider(this.bus, this.simVarPublisher, side);

        this.clock = new Clock(this.bus);

        this.backplane.addPublisher('ndSimVars', this.simVarPublisher);
        this.backplane.addPublisher('fcu', this.fcuBusPublisher);
        this.backplane.addPublisher('fms', this.fmsDataPublisher);
        this.backplane.addPublisher('fg', this.fgDataPublisher);
        this.backplane.addPublisher('fms-arinc', this.fmBusPublisher);
        this.backplane.addPublisher('fms-symbols', this.fmsSymbolsPublisher);
        this.backplane.addPublisher('vor', this.vorBusPublisher);
        this.backplane.addPublisher('tcas', this.tcasBusPublisher);
        this.backplane.addPublisher('dmc', this.dmcPublisher);
        this.backplane.addPublisher('egpwc', this.egpwcBusPublisher);

        this.backplane.addInstrument('clock', this.clock);

        this.doInit();
    }

    private doInit(): void {
        this.backplane.init();

        this.dmcPublisher.init();

        this.adirsValueProvider.start();

        FSComponent.render(
            <CdsDisplayUnit bus={this.bus} displayUnitId={DisplayUnitID.CaptNd} test={Subject.create(-1)} failed={Subject.create(false)}>
<<<<<<< HEAD
                <NDComponent bus={this.bus} side={this.efisSide} />
                <VerticalDisplayDummy bus={this.bus} side={this.efisSide} />
=======
                <NDComponent
                    bus={this.bus}
                    side={this.efisSide}
                    rangeValues={a380EfisRangeSettings}
                />
>>>>>>> c79bb2c0
            </CdsDisplayUnit>,
            document.getElementById('ND_CONTENT'),
        );

        // Remove "instrument didn't load" text
        document.getElementById('ND_CONTENT').querySelector(':scope > h1').remove();
    }

    /**
     * A callback called when the instrument gets a frame update.
     */
    public Update(): void {
        this.backplane.onUpdate();
    }

    public onInteractionEvent(args: string[]): void {
        if (args[0].endsWith(`A32NX_EFIS_${this.efisSide}_CHRONO_PUSHED`)) {
            this.bus.getPublisher<NDControlEvents>().pub('chrono_pushed', undefined);
        }

        this.hEventPublisher.dispatchHEvent(args[0]);
    }

    onGameStateChanged(_oldState: GameState, _newState: GameState) {
        // noop
    }

    onFlightStart() {
        // noop
    }

    onSoundEnd(_soundEventId: Name_Z) {
        // noop
    }
}

class A380X_ND extends FsBaseInstrument<NDInstrument> {
    constructInstrument(): NDInstrument {
        return new NDInstrument();
    }

    get isInteractive(): boolean {
        return false;
    }

    get templateID(): string {
        return 'A380X_ND';
    }
}

// Hack to support tspan SVG elements, which FSComponent does not recognise as SVG

const original = document.createElement.bind(document);

const extraSvgTags = ['tspan'];

document.createElement = ((tagName, options) => {
    if (extraSvgTags.includes(tagName)) {
        return document.createElementNS('http://www.w3.org/2000/svg', tagName, options);
    }
    return original(tagName, options);
}) as any;

registerInstrument('a380x-nd', A380X_ND);<|MERGE_RESOLUTION|>--- conflicted
+++ resolved
@@ -106,16 +106,12 @@
 
         FSComponent.render(
             <CdsDisplayUnit bus={this.bus} displayUnitId={DisplayUnitID.CaptNd} test={Subject.create(-1)} failed={Subject.create(false)}>
-<<<<<<< HEAD
-                <NDComponent bus={this.bus} side={this.efisSide} />
-                <VerticalDisplayDummy bus={this.bus} side={this.efisSide} />
-=======
                 <NDComponent
                     bus={this.bus}
                     side={this.efisSide}
                     rangeValues={a380EfisRangeSettings}
                 />
->>>>>>> c79bb2c0
+                <VerticalDisplayDummy bus={this.bus} side={this.efisSide} />
             </CdsDisplayUnit>,
             document.getElementById('ND_CONTENT'),
         );
