--- conflicted
+++ resolved
@@ -61,19 +61,10 @@
   openMessageList(): void;
 }
 
-<<<<<<< HEAD
-export enum InteractionMode {
-  Touchscreen,
-  Kccu,
-}
-
 export class MfdComponent
   extends DisplayComponent<MfdComponentProps>
   implements FmsDisplayInterface, MfdDisplayInterface
 {
-=======
-export class MfdComponent extends DisplayComponent<MfdComponentProps> implements DisplayInterface, MfdDisplayInterface {
->>>>>>> b0809299
   private readonly sub = this.props.bus.getSubscriber<ClockEvents & MfdSimvars>();
 
   #uiService = new MfdUiService(this.props.captOrFo, this.props.bus);
