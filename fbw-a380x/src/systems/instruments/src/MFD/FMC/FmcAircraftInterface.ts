--- conflicted
+++ resolved
@@ -1143,56 +1143,7 @@
       }
     }
 
-<<<<<<< HEAD
     // Calculate approach speeds. Independent from ADR data
-=======
-    // Retrieve CAS and altitude from ADRs
-    const cas = this.fmc.navigation.getComputedAirspeed();
-    const alt = this.fmc.navigation.getPressureAltitude();
-
-    if (cas === null || alt === null) {
-      // Don't update speeds if ADR data invalid
-      return;
-    }
-
-    const flapLever = SimVar.GetSimVarValue('L:A32NX_FLAPS_HANDLE_INDEX', 'Enum');
-    let flaps = flapLever;
-    if (flapLever === 1 && SimVar.GetSimVarValue('L:A32NX_FLAPS_CONF_INDEX', 'Enum') === 1) {
-      flaps = 5; // CONF 1
-    }
-    const speeds = new A380OperatingSpeeds(
-      grossWeight / 1000,
-      cas,
-      flaps,
-      this.flightPhase.get(),
-      this.fmgc.getV2Speed(),
-      alt,
-      towerHeadwind,
-    );
-
-    this.speedVs1g.set(Math.round(speeds.vs1g));
-    this.speedVls.set(Math.round(speeds.vls));
-
-    if (this.flightPhase.get() === FmgcFlightPhase.Preflight) {
-      const f = Math.max(speeds.f2, Vmcl + 5);
-      this.fmgc.data.flapRetractionSpeed.set(Math.ceil(f));
-    } else {
-      if (flaps === 2) {
-        const f = Math.max(speeds.f2, Vmcl + 15);
-        this.fmgc.data.flapRetractionSpeed.set(Math.ceil(f));
-      } else if (flaps === 3) {
-        const f = Math.max(speeds.f3, Vmcl + 10);
-        this.fmgc.data.flapRetractionSpeed.set(Math.ceil(f));
-      }
-    }
-
-    this.fmgc.data.slatRetractionSpeed.set(Math.ceil(speeds.s));
-    this.fmgc.data.greenDotSpeed.set(Math.ceil(speeds.gd));
-
-    this.speedVmax.set(Math.round(speeds.vmax));
-    this.speedVfeNext.set(Math.round(speeds.vfeN));
-
->>>>>>> f98489cd
     const approachSpeeds = new A380OperatingSpeeds(
       ldgWeight / 1000,
       0,
@@ -1217,7 +1168,11 @@
     if (cas !== null && alt !== null) {
       // Only update speeds if ADR data valid
 
-      const flaps = SimVar.GetSimVarValue('L:A32NX_FLAPS_HANDLE_INDEX', 'Enum');
+      const flapLever = SimVar.GetSimVarValue('L:A32NX_FLAPS_HANDLE_INDEX', 'Enum');
+      let flaps = flapLever;
+      if (flapLever === 1 && SimVar.GetSimVarValue('L:A32NX_FLAPS_CONF_INDEX', 'Enum') === 1) {
+        flaps = 5; // CONF 1
+      }
       const speeds = new A380OperatingSpeeds(
         grossWeight / 1000,
         cas,
