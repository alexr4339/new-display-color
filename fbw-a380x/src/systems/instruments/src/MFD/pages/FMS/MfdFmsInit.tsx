import { FSComponent, MappedSubject, MappedSubscribable, Subject, VNode } from '@microsoft/msfs-sdk';

import './MfdFmsInit.scss';
import { AbstractMfdPageProps } from 'instruments/src/MFD/MFD';
import { Footer } from 'instruments/src/MFD/pages/common/Footer';
import { InputField } from 'instruments/src/MsfsAvionicsCommon/UiWidgets/InputField';
import {
  AirportFormat,
  CostIndexFormat,
  CrzTempFormat,
  FlightLevelFormat,
  LongAlphanumericFormat,
  TripWindFormat,
  TropoFormat,
} from 'instruments/src/MFD/pages/common/DataEntryFormats';
import { Button, ButtonMenuItem } from 'instruments/src/MsfsAvionicsCommon/UiWidgets/Button';
import { maxCertifiedAlt } from '@shared/PerformanceConstants';
import { FmsPage } from 'instruments/src/MFD/pages/common/FmsPage';
import { logTroubleshootingError, NXDataStore } from '@flybywiresim/fbw-sdk';
import { ISimbriefData } from '@flybywiresim/flypad';
import { SimBriefUplinkAdapter } from '@fmgc/flightplanning/uplink/SimBriefUplinkAdapter';
import { FmgcFlightPhase } from '@shared/flightphase';
import { NXFictionalMessages } from 'instruments/src/MFD/shared/NXSystemMessages';
import { A380AltitudeUtils } from '@shared/OperatingAltitudes';
import { AtsuStatusCodes } from '@datalink/common';
import { FmsRouterMessages } from '@datalink/router';

interface MfdFmsInitProps extends AbstractMfdPageProps {}

export class MfdFmsInit extends FmsPage<MfdFmsInitProps> {
  private simBriefOfp: ISimbriefData | null = null;

  private readonly cpnyFplnButtonLabel = this.props.fmcService.master
    ? this.props.fmcService.master.fmgc.data.cpnyFplnAvailable.map((it) => {
        if (!it) {
          return (
            <span>
              CPNY F-PLN
              <br />
              REQUEST
            </span>
          );
        }
        return (
          <span>
            RECEIVED
            <br />
            CPNY F-PLN
          </span>
        );
      })
    : MappedSubject.create(() => <></>);

  private readonly cpnyFplnButtonMenuItems: MappedSubscribable<ButtonMenuItem[]> = this.props.fmcService.master
    ? this.props.fmcService.master.fmgc.data.cpnyFplnAvailable.map((it) =>
        it
          ? [
              { label: 'INSERT*', action: () => this.insertCpnyFpln() },
              {
                label: 'CLEAR*',
                action: () => {
                  this.props.fmcService.master?.flightPlanService.uplinkDelete();
                  this.props.fmcService.master?.fmgc.data.cpnyFplnAvailable.set(false);
                },
              },
            ]
          : [],
      )
    : MappedSubject.create(() => []);

  private readonly fromIcao = Subject.create<string | null>(null);

  private readonly toIcao = Subject.create<string | null>(null);

  private readonly cityPairDisabled = MappedSubject.create(
    ([fp, tmpy, fromIcao, toIcao]) => (fp > FmgcFlightPhase.Preflight && (!fromIcao || !toIcao)) || tmpy,
    this.activeFlightPhase,
    this.tmpyActive,
    this.fromIcao,
    this.toIcao,
  );

  private readonly altnIcao = Subject.create<string | null>(null);

  private readonly altnDisabled = MappedSubject.create(
    ([toIcao, fromIcao]) => !toIcao || !fromIcao,
    this.fromIcao,
    this.toIcao,
  );

  private readonly cpnyRte = Subject.create<string | null>(null); // FIXME not found

  private readonly altnRte = Subject.create<string | null>(null); // FIXME not found

  private readonly crzFl = Subject.create<number | null>(null);

  private readonly crzFlIsMandatory = Subject.create(true);

  private readonly costIndex = Subject.create<number | null>(null);

  private readonly costIndexDisabled = MappedSubject.create(
    ([toIcao, fromIcao, flightPhase]) => !toIcao || !fromIcao || flightPhase >= FmgcFlightPhase.Descent,
    this.fromIcao,
    this.toIcao,
    this.activeFlightPhase,
  );

  private readonly tripWindDisabled = MappedSubject.create(
    ([toIcao, fromIcao]) => !toIcao || !fromIcao,
    this.fromIcao,
    this.toIcao,
  );

  private readonly cpnyRteMandatory = MappedSubject.create(
    ([toIcao, fromIcao]) => !toIcao || !fromIcao,
    this.fromIcao,
    this.toIcao,
  );

  private readonly departureButtonDisabled = MappedSubject.create(
    ([toIcao, fromIcao, phase]) => !toIcao || !fromIcao || phase !== FmgcFlightPhase.Preflight,
    this.fromIcao,
    this.toIcao,
    this.activeFlightPhase,
  );

  private readonly crzTempDisabled = this.crzFl.map((it) => it === null);

  public onAfterRender(node: VNode): void {
    super.onAfterRender(node);

    this.subs.push(
      this.props.bus
        .getSubscriber<FmsRouterMessages>()
        .on('routerManagementResponse')
        .handle((data) => {
          this.routerResponseCallbacks.every((callback, index) => {
            if (callback(data.status, data.requestId)) {
              this.routerResponseCallbacks.splice(index, 1);
              return false;
            }
            return true;
          });
        }),
    );

    if (this.props.fmcService.master) {
      this.subs.push(
        this.props.fmcService.master.fmgc.data.atcCallsign.sub((c) => {
          if (c) {
            this.connectToNetworks(c);
          } else {
            this.disconnectFromNetworks();
          }
        }),
      );
    }

<<<<<<< HEAD
    this.props.fmcService.master?.fmgc.data.atcCallsign.sub((c) => {
      if (c) {
        this.connectToNetworks(c);
      } else {
        this.disconnectFromNetworks();
      }
      this.props.fmcService.master?.acInterface.updateFmsData();
      this.loadedFlightPlan?.setFlightNumber(c);
    });
=======
    this.subs.push(
      this.cpnyFplnButtonLabel,
      this.cpnyFplnButtonMenuItems,
      this.cityPairDisabled,
      this.altnDisabled,
      this.costIndexDisabled,
      this.tripWindDisabled,
      this.cpnyRteMandatory,
      this.departureButtonDisabled,
    );
>>>>>>> cc884bb3
  }

  protected onNewData() {
    if (!this.props.fmcService.master || !this.loadedFlightPlan) {
      return;
    }

    this.props.fmcService.master.fmgc.data.cpnyFplnAvailable.set(
      this.props.fmcService.master.flightPlanService.hasUplink &&
        this.props.fmcService.master.flightPlanService.uplink.legCount > 0,
    );

    // Update internal subjects for display purposes or input fields
    if (this.loadedFlightPlan.originAirport) {
      this.fromIcao.set(this.loadedFlightPlan.originAirport.ident);
    }

    if (this.loadedFlightPlan.destinationAirport) {
      this.toIcao.set(this.loadedFlightPlan.destinationAirport.ident);
    }

    if (this.loadedFlightPlan.alternateDestinationAirport) {
      this.altnIcao.set(this.loadedFlightPlan.alternateDestinationAirport.ident);
    } else {
      this.altnIcao.set(this.loadedFlightPlan.originAirport && this.loadedFlightPlan.destinationAirport ? 'NONE' : '');
    }

    this.crzFl.set(this.loadedFlightPlan.performanceData.cruiseFlightLevel);
    this.crzFlIsMandatory.set(this.props.fmcService.master.fmgc.getFlightPhase() < FmgcFlightPhase.Descent);
    if (this.loadedFlightPlan.performanceData.cruiseFlightLevel) {
      this.props.fmcService.master.fmgc.data.cruiseTemperatureIsaTemp.set(
        A380AltitudeUtils.getIsaTemp(this.loadedFlightPlan.performanceData.cruiseFlightLevel * 100),
      );
    }

    this.costIndex.set(this.loadedFlightPlan.performanceData.costIndex);

    // Set some empty fields with pre-defined values
    if (this.fromIcao.get() && this.toIcao.get()) {
      if (!this.cpnyRte.get()) {
        this.cpnyRte.set('NONE');
      }

      if (!this.altnRte.get()) {
        this.altnRte.set('NONE');
      }
    }
  }

  private async cpnyFplnRequest() {
    if (!this.props.fmcService.master) {
      return;
    }

    const navigraphUsername = NXDataStore.get('NAVIGRAPH_USERNAME', '');
    const overrideSimBriefUserID = NXDataStore.get('CONFIG_OVERRIDE_SIMBRIEF_USERID', '');

    if (!navigraphUsername && !overrideSimBriefUserID) {
      this.props.fmcService.master.addMessageToQueue(NXFictionalMessages.noNavigraphUser, undefined, undefined);
      throw new Error('No Navigraph username provided');
    }

    this.simBriefOfp = await SimBriefUplinkAdapter.downloadOfpForUserID(navigraphUsername, overrideSimBriefUserID);

    try {
      SimBriefUplinkAdapter.uplinkFlightPlanFromSimbrief(
        this.props.fmcService.master,
        this.props.fmcService.master.flightPlanService,
        this.simBriefOfp,
        { doUplinkProcedures: false },
      );
    } catch (e) {
      console.error(e);
      logTroubleshootingError(this.props.bus, e);
    }
  }

  private async cityPairModified() {
    const fromIcao = this.fromIcao.get();
    const toIcao = this.toIcao.get();
    const cityPairIsDifferent =
      fromIcao !== this.props.fmcService.master?.flightPlanService.active.originAirport?.ident ||
      toIcao !== this.props.fmcService.master.flightPlanService.active.destinationAirport?.ident;
    if (fromIcao && toIcao && cityPairIsDifferent) {
      await this.props.fmcService.master?.flightPlanService.newCityPair(
        fromIcao,
        toIcao,
        this.altnIcao.get() ?? undefined,
      );
      this.props.fmcService.master?.acInterface.updateFmsData();
    }
  }

  private async insertCpnyFpln() {
    if (!this.props.fmcService.master) {
      return;
    }

    try {
      this.props.fmcService.master.flightPlanService.uplinkInsert();
    } catch (e) {
      console.error(e);
      logTroubleshootingError(this.props.bus, e);
    }
    this.props.fmcService.master?.acInterface.updateFmsData();
    this.props.fmcService.master.fmgc.data.atcCallsign.set(this.simBriefOfp?.callsign ?? '----------');

    // Don't insert weights for now, something seems broken here
    /* this.props.fmService.fmgc.data.blockFuel.set(this.simBriefOfp.units === 'kgs' ? this.simBriefOfp.fuel.planRamp : Units.poundToKilogram(this.simBriefOfp.fuel.planRamp));
        this.props.fmService.fmgc.data.zeroFuelWeight.set(this.simBriefOfp.units === 'kgs'
            ? Number(this.simBriefOfp.weights.estZeroFuelWeight)
            : Units.poundToKilogram(Number(this.simBriefOfp.weights.estZeroFuelWeight)));
        this.props.fmService.fmgc.data.taxiFuelPilotEntry.set(this.simBriefOfp.units === 'kgs' ? this.simBriefOfp.fuel.taxi : Units.poundToKilogram(this.simBriefOfp.fuel.taxi));
        this.props.fmService.fmgc.data.alternateFuelPilotEntry.set(this.simBriefOfp.units === 'kgs' ? this.simBriefOfp.alternate.burn : Units.poundToKilogram(this.simBriefOfp.alternate.burn));
        this.props.fmService.fmgc.data.finalFuelWeightPilotEntry.set(this.simBriefOfp.units === 'kgs' ? this.simBriefOfp.fuel.reserve : Units.poundToKilogram(this.simBriefOfp.fuel.reserve));
        */

    this.props.fmcService.master.fmgc.data.paxNumber.set(Number(this.simBriefOfp?.weights?.passengerCount ?? null));
    this.props.fmcService.master.fmgc.data.tropopausePilotEntry.set(
      this.simBriefOfp?.averageTropopause ? Number(this.simBriefOfp.averageTropopause) : null,
    );

    if (this.simBriefOfp?.cruiseAltitude) {
      this.props.fmcService.master.acInterface.setCruiseFl(this.simBriefOfp.cruiseAltitude / 100);
    }

    this.props.fmcService.master.fmgc.data.cpnyFplnAvailable.set(false);
  }

  private requestId = 0;

  private routerResponseCallbacks: ((code: AtsuStatusCodes, requestId: number) => boolean)[] = [];

  private async connectToNetworks(callsign: string): Promise<AtsuStatusCodes> {
    const publisher = this.props.bus.getPublisher<FmsRouterMessages>();
    return new Promise<AtsuStatusCodes>((resolve, _reject) => {
      const disconnectRequestId = this.requestId++;
      publisher.pub('routerDisconnect', disconnectRequestId, true, false);
      this.routerResponseCallbacks.push((_code: AtsuStatusCodes, id: number) => {
        if (id === disconnectRequestId) {
          const connectRequestId = this.requestId++;
          publisher.pub('routerConnect', { callsign, requestId: connectRequestId }, true, false);
          this.routerResponseCallbacks.push((code: AtsuStatusCodes, id: number) => {
            if (id === connectRequestId) resolve(code);
            return id === connectRequestId;
          });
        }
        return id === disconnectRequestId;
      });
    });
  }

  private async disconnectFromNetworks(): Promise<AtsuStatusCodes> {
    const publisher = this.props.bus.getPublisher<FmsRouterMessages>();
    return new Promise<AtsuStatusCodes>((resolve, _reject) => {
      const disconnectRequestId = this.requestId++;
      publisher.pub('routerDisconnect', disconnectRequestId, true, false);
      this.routerResponseCallbacks.push((code: AtsuStatusCodes, id: number) => {
        if (id === disconnectRequestId) resolve(code);
        return id === disconnectRequestId;
      });
    });
  }

  render(): VNode {
    return (
      this.props.fmcService.master && (
        <>
          {super.render()}
          {/* begin page content */}
          <div class="mfd-page-container">
            <div class="mfd-fms-init-line">
              <div class="mfd-label init-input-field">FLT NBR</div>
              <InputField<string>
                dataEntryFormat={new LongAlphanumericFormat()}
                mandatory={Subject.create(true)}
                value={this.props.fmcService.master.fmgc.data.atcCallsign}
                containerStyle="width: 200px; margin-right: 5px;"
                alignText="center"
                errorHandler={(e) => this.props.fmcService.master?.showFmsErrorMessage(e)}
                hEventConsumer={this.props.mfd.hEventConsumer}
                interactionMode={this.props.mfd.interactionMode}
              />
              <Button
                label="ACFT STATUS"
                onClick={() => this.props.mfd.uiService.navigateTo('fms/data/status')}
                buttonStyle="margin-right: 10px; width: 200px;"
              />
              <div style="flex-grow: 1" />
              <Button
                label={this.cpnyFplnButtonLabel}
                disabled={this.props.fmcService.master.fmgc.data.cpnyFplnUplinkInProgress}
                onClick={() =>
                  this.props.fmcService.master?.fmgc.data.cpnyFplnAvailable.get() ? {} : this.cpnyFplnRequest()
                }
                buttonStyle="width: 175px;"
                idPrefix={`${this.props.mfd.uiService.captOrFo}_MFD_fplnreq`}
                menuItems={this.cpnyFplnButtonMenuItems}
                showArrow={false}
              />
            </div>
            <div class="mfd-fms-init-line second-line">
              <div class="mfd-label init-input-field">FROM</div>
              <InputField<string>
                dataEntryFormat={new AirportFormat()}
                dataHandlerDuringValidation={async (v) => {
                  this.fromIcao.set(v);
                  this.cityPairModified();
                }}
                mandatory={Subject.create(true)}
                canBeCleared={Subject.create(false)}
                value={this.fromIcao}
                alignText="center"
                disabled={this.cityPairDisabled}
                errorHandler={(e) => this.props.fmcService.master?.showFmsErrorMessage(e)}
                hEventConsumer={this.props.mfd.hEventConsumer}
                interactionMode={this.props.mfd.interactionMode}
              />
              <div class="mfd-label init-space-lr">TO</div>
              <InputField<string>
                dataEntryFormat={new AirportFormat()}
                dataHandlerDuringValidation={async (v) => {
                  this.toIcao.set(v);
                  this.cityPairModified();
                }}
                mandatory={Subject.create(true)}
                canBeCleared={Subject.create(false)}
                value={this.toIcao}
                alignText="center"
                disabled={this.cityPairDisabled}
                errorHandler={(e) => this.props.fmcService.master?.showFmsErrorMessage(e)}
                hEventConsumer={this.props.mfd.hEventConsumer}
                interactionMode={this.props.mfd.interactionMode}
              />
              <div class="mfd-label init-space-lr">ALTN</div>
              <InputField<string>
                dataEntryFormat={new AirportFormat()}
                dataHandlerDuringValidation={async (v) => {
                  this.altnIcao.set(v);
                  if (v) {
                    await this.props.fmcService.master?.flightPlanService.setAlternate(v);
                    this.props.fmcService.master?.acInterface.updateFmsData();
                  }
                }}
                mandatory={Subject.create(true)}
                disabled={this.altnDisabled}
                value={this.altnIcao}
                alignText="center"
                errorHandler={(e) => this.props.fmcService.master?.showFmsErrorMessage(e)}
                hEventConsumer={this.props.mfd.hEventConsumer}
                interactionMode={this.props.mfd.interactionMode}
              />
            </div>
            <div class="mfd-fms-init-line">
              <div class="mfd-label init-input-field">CPNY RTE</div>
              <InputField<string>
                dataEntryFormat={new LongAlphanumericFormat()}
                mandatory={this.cpnyRteMandatory}
                canBeCleared={Subject.create(false)}
                value={this.cpnyRte}
                containerStyle="width: 200px; margin-right: 5px;"
                alignText="center"
                disabled={Subject.create(true)} // TODO
                errorHandler={(e) => this.props.fmcService.master?.showFmsErrorMessage(e)}
                hEventConsumer={this.props.mfd.hEventConsumer}
                interactionMode={this.props.mfd.interactionMode}
              />
              <Button
                disabled={Subject.create(true)}
                label="RTE SEL"
                onClick={() => console.log('RTE SEL')}
                buttonStyle="margin-right: 10px; width: 200px;"
              />
            </div>
            <div class="mfd-fms-init-line altn-rte">
              <div class="mfd-label init-input-field">ALTN RTE</div>
              <InputField<string>
                dataEntryFormat={new LongAlphanumericFormat()}
                mandatory={Subject.create(false)}
                disabled={Subject.create(true)} // TODO
                canBeCleared={Subject.create(false)}
                value={this.altnRte}
                containerStyle="width: 200px; margin-right: 5px;"
                alignText="center"
                errorHandler={(e) => this.props.fmcService.master?.showFmsErrorMessage(e)}
                hEventConsumer={this.props.mfd.hEventConsumer}
                interactionMode={this.props.mfd.interactionMode}
              />
              <Button
                label="ALTN RTE SEL"
                disabled={Subject.create(true /* this.altnDisabled */)}
                onClick={() => console.log('ALTN RTE SEL')}
                buttonStyle="margin-right: 10px; width: 200px;"
              />
            </div>
            <div class="mfd-fms-init-line">
              <div class="mfd-label init-input-field">CRZ FL</div>
              <InputField<number>
                dataEntryFormat={new FlightLevelFormat(Subject.create(0), Subject.create(maxCertifiedAlt / 100))}
                dataHandlerDuringValidation={async (v) =>
                  v ? this.props.fmcService.master?.acInterface.setCruiseFl(v) : false
                }
                mandatory={this.crzFlIsMandatory}
                disabled={this.altnDisabled}
                canBeCleared={Subject.create(false)}
                value={this.crzFl}
                containerStyle="margin-right: 25px;"
                errorHandler={(e) => this.props.fmcService.master?.showFmsErrorMessage(e)}
                hEventConsumer={this.props.mfd.hEventConsumer}
                interactionMode={this.props.mfd.interactionMode}
              />
              <div class="mfd-label init-input-field" style="width: auto;">
                CRZ TEMP
              </div>
              <InputField<number>
                dataEntryFormat={new CrzTempFormat()}
                dataHandlerDuringValidation={async (v) => {
                  this.props.fmcService.master?.fmgc.data.cruiseTemperaturePilotEntry.set(v);
                }}
                mandatory={Subject.create(false)}
                enteredByPilot={this.props.fmcService.master.fmgc.data.cruiseTemperatureIsPilotEntered}
                disabled={this.crzTempDisabled}
                value={this.props.fmcService.master.fmgc.data.cruiseTemperature}
                containerStyle="width: 110px; justify-content: flex-end;"
                alignText="center"
                errorHandler={(e) => this.props.fmcService.master?.showFmsErrorMessage(e)}
                hEventConsumer={this.props.mfd.hEventConsumer}
                interactionMode={this.props.mfd.interactionMode}
              />
            </div>

            <div class="mfd-fms-init-line" style="margin-top: 10px;">
              <div class="mfd-label init-input-field">CI</div>
              <InputField<number>
                dataEntryFormat={new CostIndexFormat()}
                dataHandlerDuringValidation={async (v) => {
                  this.loadedFlightPlan?.setPerformanceData('costIndex', v);
                }}
                mandatory={Subject.create(true)}
                disabled={this.costIndexDisabled}
                value={this.costIndex}
                containerStyle="width: 70px; margin-right: 90px; justify-content: center;"
                alignText="center"
                errorHandler={(e) => this.props.fmcService.master?.showFmsErrorMessage(e)}
                hEventConsumer={this.props.mfd.hEventConsumer}
                interactionMode={this.props.mfd.interactionMode}
              />
              <div class="mfd-label init-input-field" style="width: auto;">
                TROPO
              </div>
              <InputField<number>
                dataEntryFormat={new TropoFormat()}
                dataHandlerDuringValidation={async (v) =>
                  this.props.fmcService.master?.fmgc.data.tropopausePilotEntry.set(v)
                }
                mandatory={Subject.create(false)}
                enteredByPilot={this.props.fmcService.master.fmgc.data.tropopauseIsPilotEntered}
                value={this.props.fmcService.master.fmgc.data.tropopause}
                onModified={() => {}}
                alignText="flex-end"
                errorHandler={(e) => this.props.fmcService.master?.showFmsErrorMessage(e)}
                hEventConsumer={this.props.mfd.hEventConsumer}
                interactionMode={this.props.mfd.interactionMode}
              />
            </div>
            <div class="mfd-fms-init-line trip-wind">
              <div class="mfd-label init-input-field" style="margin-top: 90px;">
                TRIP WIND
              </div>
              <InputField<number>
                dataEntryFormat={new TripWindFormat()}
                mandatory={Subject.create(false)}
                disabled={this.tripWindDisabled} // TODO
                value={this.props.fmcService.master.fmgc.data.tripWind}
                containerStyle="width: 125px; margin-right: 80px; margin-top: 90px;"
                alignText="center"
                errorHandler={(e) => this.props.fmcService.master?.showFmsErrorMessage(e)}
                hEventConsumer={this.props.mfd.hEventConsumer}
                interactionMode={this.props.mfd.interactionMode}
              />
              <Button
                disabled={Subject.create(true)}
                label="WIND"
                onClick={() => console.log('WIND')}
                buttonStyle="margin-right: 10px; margin-top: 90px;"
              />
              <div style="flex-grow: 1" />
              <Button
                disabled={Subject.create(true)}
                label="CPNY WIND<br />REQUEST"
                onClick={() => console.log('CPNY WIND REQUEST')}
                buttonStyle="margin-right: 10px; justify-self: flex-end; width: 175px;"
              />
            </div>
            <Button
              label="IRS"
              onClick={() => this.props.mfd.uiService.navigateTo('fms/position/irs')}
              buttonStyle="width: 160px; margin-left: 150px; margin-bottom: 10px;"
            />
            <div
              style={`display: ${this.props.mfd.uiService.activeUri.get().category === 'active' ? 'flex' : 'none'}; flex-direction: row;`}
            >
              <Button
                label="DEPARTURE"
                disabled={this.departureButtonDisabled}
                onClick={() =>
                  this.props.mfd.uiService.navigateTo(
                    `fms/${this.props.mfd.uiService.activeUri.get().category}/f-pln-departure`,
                  )
                }
                buttonStyle="width: 160px; margin-left: 150px; margin-bottom: 10px;"
              />
              <Button
                disabled={Subject.create(true)}
                label="RTE SUMMARY"
                onClick={() => this.props.mfd.uiService.navigateTo('fms/data/route')}
                buttonStyle="margin-left: 50px; margin-bottom: 10px;"
              />
            </div>
            <Button
              label="NAVAIDS"
              onClick={() => this.props.mfd.uiService.navigateTo('fms/position/navaids')}
              buttonStyle="width: 160px; margin-left: 150px; margin-bottom: 10px;"
            />
            <Button
              label="FUEL&LOAD"
              onClick={() =>
                this.props.mfd.uiService.navigateTo(
                  `fms/${this.props.mfd.uiService.activeUri.get().category}/fuel-load`,
                )
              }
              buttonStyle="width: 160px; margin-left: 150px; margin-bottom: 10px;"
            />
            <div style="display: flex; flex-direction: row;">
              <Button
                label="T.O. PERF"
                onClick={() =>
                  this.props.mfd.uiService.navigateTo(
                    `fms/${this.props.mfd.uiService.activeUri.get().category}/perf/to`,
                  )
                }
                buttonStyle="width: 160px; margin-left: 150px; margin-bottom: 10px; height: 40px;"
              />
              <div style="flex-grow: 1" />
              <Button
                disabled={Subject.create(true)}
                label="CPNY T.O.<br />REQUEST"
                onClick={() => console.log('CPNY T.O. REQUEST')}
                buttonStyle="margin-right: 10px; justify-self: flex-end; width: 175px;"
              />
            </div>
            {/* end page content */}
          </div>
          <Footer bus={this.props.bus} mfd={this.props.mfd} fmcService={this.props.fmcService} />
        </>
      )
    );
  }
}<|MERGE_RESOLUTION|>--- conflicted
+++ resolved
@@ -149,24 +149,15 @@
         this.props.fmcService.master.fmgc.data.atcCallsign.sub((c) => {
           if (c) {
             this.connectToNetworks(c);
+            this.loadedFlightPlan?.setFlightNumber(c);
           } else {
             this.disconnectFromNetworks();
           }
+          this.props.fmcService.master?.acInterface.updateFmsData();
         }),
       );
     }
 
-<<<<<<< HEAD
-    this.props.fmcService.master?.fmgc.data.atcCallsign.sub((c) => {
-      if (c) {
-        this.connectToNetworks(c);
-      } else {
-        this.disconnectFromNetworks();
-      }
-      this.props.fmcService.master?.acInterface.updateFmsData();
-      this.loadedFlightPlan?.setFlightNumber(c);
-    });
-=======
     this.subs.push(
       this.cpnyFplnButtonLabel,
       this.cpnyFplnButtonMenuItems,
@@ -177,7 +168,6 @@
       this.cpnyRteMandatory,
       this.departureButtonDisabled,
     );
->>>>>>> cc884bb3
   }
 
   protected onNewData() {
