--- conflicted
+++ resolved
@@ -38,11 +38,8 @@
 import { getEtaFromUtcOrPresent as getEtaUtcOrFromPresent, getApproachName } from '../../shared/utils';
 import { ApproachType } from '@flybywiresim/fbw-sdk';
 import { FlapConf } from '@fmgc/guidance/vnav/common';
-<<<<<<< HEAD
+import { MfdFmsFplnVertRev } from 'instruments/src/MFD/pages/FMS/F-PLN/MfdFmsFplnVertRev';
 import { FmcWindVector } from '@fmgc/guidance/vnav/wind/types';
-=======
-import { MfdFmsFplnVertRev } from 'instruments/src/MFD/pages/FMS/F-PLN/MfdFmsFplnVertRev';
->>>>>>> 082cf1b1
 
 interface MfdFmsPerfProps extends AbstractMfdPageProps {}
 
@@ -1744,7 +1741,7 @@
                   </div>
                   <div class="mfd-fms-perf-speed-table-cell">
                     <div class="mfd-label">PRED TO </div>
-                    <InputField<number>
+                    <InputField<number, number, false>
                       dataEntryFormat={
                         new AltitudeOrFlightLevelFormat(
                           this.transAlt,
@@ -1758,7 +1755,7 @@
                       mandatory={Subject.create(false)}
                       inactive={this.clbPageInactive}
                       enteredByPilot={this.props.fmcService.master.fmgc.data.climbPredictionsReferenceIsPilotEntered}
-                      value={this.props.fmcService.master.fmgc.data.climbPredictionsReference}
+                      readonlyValue={this.props.fmcService.master.fmgc.data.climbPredictionsReference}
                       containerStyle="width: 150px; margin-left: 15px;"
                       alignText="flex-end"
                       errorHandler={(e) => this.props.fmcService.master?.showFmsErrorMessage(e)}
@@ -2507,10 +2504,10 @@
                       <div style="display: flex; flex-direction: row;">
                         <span class="mfd-label mfd-spacing-right perf-appr-weather">MAG WIND</span>
                         <div style="border: 1px solid lightgrey; display: flex; flex-direction: row; padding: 2px;">
-                          <InputField<number>
+                          <InputField<number, number, false>
                             dataEntryFormat={new WindDirectionFormat()}
                             mandatory={Subject.create(false)}
-                            value={this.apprWindDirectionValue ?? Subject.create(null)}
+                            readonlyValue={this.apprWindDirectionValue ?? Subject.create(null)}
                             onModified={(v) =>
                               this.props.fmcService.master?.fmgc.data.approachWind.set({
                                 direction: v ?? 0,
@@ -2522,10 +2519,10 @@
                             hEventConsumer={this.props.mfd.hEventConsumer}
                             interactionMode={this.props.mfd.interactionMode}
                           />
-                          <InputField<number>
+                          <InputField<number, number, false>
                             dataEntryFormat={new WindSpeedFormat()}
                             mandatory={Subject.create(false)}
-                            value={this.apprWindSpeedValue ?? Subject.create(null)}
+                            readonlyValue={this.apprWindSpeedValue ?? Subject.create(null)}
                             onModified={(v) =>
                               this.props.fmcService.master?.fmgc.data.approachWind.set({
                                 direction: this.props.fmcService.master.fmgc.data.approachWind.get()?.direction ?? 0,
