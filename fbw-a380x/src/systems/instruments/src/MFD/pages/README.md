--- conflicted
+++ resolved
@@ -48,13 +48,9 @@
 | 🟥 | fms/sec/index | 4 | tbd |
 |  |  |  |  |
 | ✅ | fms/data/status | 2 | FMS P/N page, swap DB, idle/perf factors  |
-<<<<<<< HEAD
-| 🟥 | fms/data/airport | 2 | tbd |
+| ✅ | fms/data/airport | 2 | pilot stored runways missing |
 | 2️⃣ | fms/data/navaid | 2 | tbd |
-=======
-| ✅ | fms/data/airport | 2 | pilot stored runways missing |
 | 🟥 | fms/data/navaid | 2 | tbd |
->>>>>>> 3cb0d714
 | 🟥 | fms/data/waypoint | 2 | tbd |
 | 🟥 | fms/data/printer | 4 | tbd |
 | 🟥 | fms/data/route | 3 | tbd |
