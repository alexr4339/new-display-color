--- conflicted
+++ resolved
@@ -52,7 +52,9 @@
   private readonly xpdrAltRptgOn = Subject.create<boolean>(true);
 
   private readonly xpdrStatusSelectedIndex = Subject.create<number | null>(0);
-  private readonly xpdrStatusRadioColor = this.xpdrStatusSelectedIndex.map((it) => (it === 0 ? 'green' : 'white'));
+  private readonly xpdrStatusRadioColor = this.xpdrStatusSelectedIndex.map((it) =>
+    it === 0 ? RadioButtonColor.Green : RadioButtonColor.White,
+  );
 
   private readonly tcasFailed = ConsumerSubject.create(this.sub.on('tcasFail'), true);
 
@@ -266,13 +268,7 @@
                   selectedIndex={this.xpdrStatusSelectedIndex}
                   idPrefix={`${this.props.mfd.uiService.captOrFo}_MFD_survControlsXpdrStatus`}
                   additionalVerticalSpacing={50}
-<<<<<<< HEAD
                   color={this.xpdrStatusRadioColor}
-=======
-                  color={this.xpdrStatusSelectedIndex.map((it) =>
-                    it === 0 ? RadioButtonColor.Green : RadioButtonColor.White,
-                  )} // FIXME subscription leak
->>>>>>> 082cf1b1
                 />
               </div>
             </div>
