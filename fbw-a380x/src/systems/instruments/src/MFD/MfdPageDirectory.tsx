import { EventBus, FSComponent, Subscribable, VNode } from '@microsoft/msfs-sdk';

// Page imports
import { MfdFmsDataStatus } from 'instruments/src/MFD/pages/FMS/DATA/MfdFmsDataStatus';
import { MfdFmsFplnAirways } from 'instruments/src/MFD/pages/FMS/F-PLN/MfdFmsFplnAirways';
import { MfdFmsFplnArr } from 'instruments/src/MFD/pages/FMS/F-PLN/MfdFmsFplnArr';
import { MfdFmsFplnDep } from 'instruments/src/MFD/pages/FMS/F-PLN/MfdFmsFplnDep';
import { MfdFmsFplnDirectTo } from 'instruments/src/MFD/pages/FMS/F-PLN/MfdFmsFplnDirectTo';
import { MfdFmsFpln } from 'instruments/src/MFD/pages/FMS/F-PLN/MfdFmsFpln';
import { MfdFmsFplnHold } from 'instruments/src/MFD/pages/FMS/F-PLN/MfdFmsFplnHold';
import { MfdFmsFplnVertRev } from 'instruments/src/MFD/pages/FMS/F-PLN/MfdFmsFplnVertRev';
import { MfdFmsFuelLoad } from 'instruments/src/MFD/pages/FMS/MfdFmsFuelLoad';
import { MfdFmsInit } from 'instruments/src/MFD/pages/FMS/MfdFmsInit';
import { MfdNotFound } from 'instruments/src/MFD/pages/FMS/MfdNotFound';
import { MfdFmsPerf } from 'instruments/src/MFD/pages/FMS/MfdFmsPerf';
import { MfdFmsPositionIrs } from 'instruments/src/MFD/pages/FMS/POSITION/MfdFmsPositionIrs';
import { MfdFmsPositionNavaids } from 'instruments/src/MFD/pages/FMS/POSITION/MfdFmsPositionNavaids';
import { MfdAtccomConnect } from 'instruments/src/MFD/pages/ATCCOM/MfdAtccomConnect';
<<<<<<< HEAD
import { MfdAtccomMsgRecord } from 'instruments/src/MFD/pages/ATCCOM/MfdAtccomMsgRecord';
import { MfdAtccomMsgRecordAll } from 'instruments/src/MFD/pages/ATCCOM/MfdAtccomMsgRecordAll';
import { MfdAtccomMsgRecordMonitored } from 'instruments/src/MFD/pages/ATCCOM/MfdAtccomMsgRecordMonitored';
import { MfdAtccomMsgRecordExpand } from 'instruments/src/MFD/pages/ATCCOM/MfdAtccomMsgRecordExpand';
=======
import { MfdAtccomDAtis } from 'instruments/src/MFD/pages/ATCCOM/MfdAtccomDAtis';
import { MfdAtccomDAtisReceived } from 'instruments/src/MFD/pages/ATCCOM/MfdAtccomDAtisReceived';
>>>>>>> 11681092

// Header imports
import { AtccomHeader } from 'instruments/src/MFD/pages/common/AtccomHeader';
import { FcuBkupHeader } from 'instruments/src/MFD/pages/common/FcuBkupHeader';
import { FmsHeader } from 'instruments/src/MFD/pages/common/FmsHeader';
import { SurvHeader } from 'instruments/src/MFD/pages/common/SurvHeader';
import { FmcServiceInterface } from 'instruments/src/MFD/FMC/FmcServiceInterface';
import { DisplayInterface } from '@fmgc/flightplanning/interface/DisplayInterface';
import { MfdDisplayInterface } from 'instruments/src/MFD/MFD';
import { MfdUiService } from 'instruments/src/MFD/pages/common/MfdUiService';
import { MfdFmsDataDebug } from 'instruments/src/MFD/pages/FMS/DATA/MfdFmsDataDebug';
import { MfdSurvControls } from 'instruments/src/MFD/pages/SURV/MfdSurvControls';
import { MfdSurvStatusSwitching } from 'instruments/src/MFD/pages/SURV/MfdSurvStatusSwitching';
import { MfdFmsDataAirport } from 'instruments/src/MFD/pages/FMS/DATA/MfdFmsDataAirport';

export function pageForUrl(
  url: string,
  bus: EventBus,
  mfd: DisplayInterface & MfdDisplayInterface,
  fmcService: FmcServiceInterface,
): VNode {
  switch (url) {
    case 'fms/active/perf':
    case 'fms/sec1/perf':
    case 'fms/sec2/perf':
    case 'fms/sec3/perf':
      return <MfdFmsPerf pageTitle="PERF" bus={bus} mfd={mfd} fmcService={fmcService} />;
    case 'fms/active/init':
    case 'fms/sec1/init':
    case 'fms/sec2/init':
    case 'fms/sec3/init':
      return <MfdFmsInit pageTitle="INIT" bus={bus} mfd={mfd} fmcService={fmcService} />;
    case 'fms/active/fuel-load':
    case 'fms/sec1/fuel-load':
    case 'fms/sec2/fuel-load':
    case 'fms/sec3/fuel-load':
      return <MfdFmsFuelLoad pageTitle="FUEL&LOAD" bus={bus} mfd={mfd} fmcService={fmcService} />;
    case 'fms/active/f-pln':
    case 'fms/sec1/f-pln':
    case 'fms/sec2/f-pln':
    case 'fms/sec3/f-pln':
      return <MfdFmsFpln pageTitle="F-PLN" bus={bus} mfd={mfd} fmcService={fmcService} />;
    case 'fms/active/f-pln-airways':
    case 'fms/sec1/f-pln-airways':
    case 'fms/sec2/f-pln-airways':
    case 'fms/sec3/f-pln-airways':
      return <MfdFmsFplnAirways pageTitle="F-PLN/AIRWAYS" bus={bus} mfd={mfd} fmcService={fmcService} />;
    case 'fms/active/f-pln-departure':
    case 'fms/sec1/f-pln-departure':
    case 'fms/sec2/f-pln-departure':
    case 'fms/sec3/f-pln-departure':
      return <MfdFmsFplnDep pageTitle="F-PLN/DEPARTURE" bus={bus} mfd={mfd} fmcService={fmcService} />;
    case 'fms/active/f-pln-arrival':
    case 'fms/sec1/f-pln-arrival':
    case 'fms/sec2/f-pln-arrival':
    case 'fms/sec3/f-pln-arrival':
      return <MfdFmsFplnArr pageTitle="F-PLN/ARRIVAL" bus={bus} mfd={mfd} fmcService={fmcService} />;
    case 'fms/active/f-pln-direct-to':
      return <MfdFmsFplnDirectTo pageTitle="F-PLN/DIRECT-TO" bus={bus} mfd={mfd} fmcService={fmcService} />;
    case 'fms/active/f-pln-vert-rev':
    case 'fms/sec1/f-pln-vert-rev':
    case 'fms/sec2/f-pln-vert-rev':
    case 'fms/sec3/f-pln-vert-rev':
      return <MfdFmsFplnVertRev pageTitle="F-PLN/VERT REV" bus={bus} mfd={mfd} fmcService={fmcService} />;
    case 'fms/active/f-pln-hold':
    case 'fms/sec1/f-pln-hold':
    case 'fms/sec2/f-pln-hold':
    case 'fms/sec3/f-pln-hold':
      return <MfdFmsFplnHold pageTitle="F-PLN/HOLD" bus={bus} mfd={mfd} fmcService={fmcService} />;
    case 'fms/position/irs':
      return <MfdFmsPositionIrs pageTitle="IRS" bus={bus} mfd={mfd} fmcService={fmcService} />;
    case 'fms/position/navaids':
      return <MfdFmsPositionNavaids pageTitle="NAVAIDS" bus={bus} mfd={mfd} fmcService={fmcService} />;
    case 'fms/data/status':
      return <MfdFmsDataStatus pageTitle="STATUS" bus={bus} mfd={mfd} fmcService={fmcService} />;
    case 'fms/data/debug':
      return <MfdFmsDataDebug pageTitle="DEBUG" bus={bus} mfd={mfd} fmcService={fmcService} />;
    case 'fms/data/airport':
      return <MfdFmsDataAirport pageTitle="AIRPORT" bus={bus} mfd={mfd} fmcService={fmcService} />;
    case 'surv/controls':
      return <MfdSurvControls pageTitle="CONTROLS" bus={bus} mfd={mfd} fmcService={fmcService} />;
    case 'surv/status-switching':
      return <MfdSurvStatusSwitching pageTitle="STATUS & SWITCHING" bus={bus} mfd={mfd} fmcService={fmcService} />;
    case 'atccom/connect':
      return <MfdAtccomConnect pageTitle="" bus={bus} mfd={mfd} fmcService={fmcService} />;
<<<<<<< HEAD
    case 'atccom/msg-record':
      return <MfdAtccomMsgRecord pageTitle="MSG RECORD" bus={bus} mfd={mfd} fmcService={fmcService} />;
    case 'atccom/msg-record/all-msg':
      return <MfdAtccomMsgRecordAll pageTitle="MSG RECORD/ALL MSG" bus={bus} mfd={mfd} fmcService={fmcService} />;
    case 'atccom/msg-record/monitored-msg':
      return (
        <MfdAtccomMsgRecordMonitored pageTitle="MSG RECORD/MONITORED MSG" bus={bus} mfd={mfd} fmcService={fmcService} />
      );
    case 'atccom/msg-record/all-msg-expand':
      return (
        <MfdAtccomMsgRecordExpand pageTitle="MSG RECORD/ALL MSG/EXPAND" bus={bus} mfd={mfd} fmcService={fmcService} />
      );
=======
    case 'atccom/d-atis/list':
      return <MfdAtccomDAtis pageTitle="D-ATIS/LIST" bus={bus} mfd={mfd} fmcService={fmcService} />;
    case 'atccom/d-atis/received':
      return <MfdAtccomDAtisReceived pageTitle="D-ATIS/RECEIVED" bus={bus} mfd={mfd} fmcService={fmcService} />;
>>>>>>> 11681092

    default:
      return <MfdNotFound pageTitle="NOT FOUND" bus={bus} mfd={mfd} fmcService={fmcService} />;
  }
}

export function headerForSystem(
  sys: string,
  mfd: DisplayInterface & MfdDisplayInterface,
  atcCallsign: Subscribable<string>,
  activeFmsSource: Subscribable<'FMS 1' | 'FMS 2' | 'FMS 1-C' | 'FMS 2-C'>,
  uiService: MfdUiService,
): VNode {
  switch (sys) {
    case 'fms':
      return <FmsHeader callsign={atcCallsign} activeFmsSource={activeFmsSource} uiService={uiService} mfd={mfd} />;
    case 'atccom':
      return <AtccomHeader callsign={atcCallsign} activeFmsSource={activeFmsSource} uiService={uiService} mfd={mfd} />;
    case 'surv':
      return <SurvHeader callsign={atcCallsign} activeFmsSource={activeFmsSource} uiService={uiService} mfd={mfd} />;
    case 'fcubkup':
      return <FcuBkupHeader callsign={atcCallsign} activeFmsSource={activeFmsSource} uiService={uiService} mfd={mfd} />;
    default:
      return <FmsHeader callsign={atcCallsign} activeFmsSource={activeFmsSource} uiService={uiService} mfd={mfd} />;
  }
}<|MERGE_RESOLUTION|>--- conflicted
+++ resolved
@@ -16,15 +16,12 @@
 import { MfdFmsPositionIrs } from 'instruments/src/MFD/pages/FMS/POSITION/MfdFmsPositionIrs';
 import { MfdFmsPositionNavaids } from 'instruments/src/MFD/pages/FMS/POSITION/MfdFmsPositionNavaids';
 import { MfdAtccomConnect } from 'instruments/src/MFD/pages/ATCCOM/MfdAtccomConnect';
-<<<<<<< HEAD
 import { MfdAtccomMsgRecord } from 'instruments/src/MFD/pages/ATCCOM/MfdAtccomMsgRecord';
 import { MfdAtccomMsgRecordAll } from 'instruments/src/MFD/pages/ATCCOM/MfdAtccomMsgRecordAll';
 import { MfdAtccomMsgRecordMonitored } from 'instruments/src/MFD/pages/ATCCOM/MfdAtccomMsgRecordMonitored';
 import { MfdAtccomMsgRecordExpand } from 'instruments/src/MFD/pages/ATCCOM/MfdAtccomMsgRecordExpand';
-=======
 import { MfdAtccomDAtis } from 'instruments/src/MFD/pages/ATCCOM/MfdAtccomDAtis';
 import { MfdAtccomDAtisReceived } from 'instruments/src/MFD/pages/ATCCOM/MfdAtccomDAtisReceived';
->>>>>>> 11681092
 
 // Header imports
 import { AtccomHeader } from 'instruments/src/MFD/pages/common/AtccomHeader';
@@ -110,7 +107,6 @@
       return <MfdSurvStatusSwitching pageTitle="STATUS & SWITCHING" bus={bus} mfd={mfd} fmcService={fmcService} />;
     case 'atccom/connect':
       return <MfdAtccomConnect pageTitle="" bus={bus} mfd={mfd} fmcService={fmcService} />;
-<<<<<<< HEAD
     case 'atccom/msg-record':
       return <MfdAtccomMsgRecord pageTitle="MSG RECORD" bus={bus} mfd={mfd} fmcService={fmcService} />;
     case 'atccom/msg-record/all-msg':
@@ -123,12 +119,10 @@
       return (
         <MfdAtccomMsgRecordExpand pageTitle="MSG RECORD/ALL MSG/EXPAND" bus={bus} mfd={mfd} fmcService={fmcService} />
       );
-=======
     case 'atccom/d-atis/list':
       return <MfdAtccomDAtis pageTitle="D-ATIS/LIST" bus={bus} mfd={mfd} fmcService={fmcService} />;
     case 'atccom/d-atis/received':
       return <MfdAtccomDAtisReceived pageTitle="D-ATIS/RECEIVED" bus={bus} mfd={mfd} fmcService={fmcService} />;
->>>>>>> 11681092
 
     default:
       return <MfdNotFound pageTitle="NOT FOUND" bus={bus} mfd={mfd} fmcService={fmcService} />;
