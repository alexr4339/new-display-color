import {
  EventBus,
  IndexedEventType,
  PublishPacer,
  SimVarPublisher,
  SimVarPublisherEntry,
  SimVarValueType,
} from '@microsoft/msfs-sdk';

/* eslint-disable camelcase */
export interface BaseEwdSimvars {
  engine_state: number;
  egt: number;
  n1: number;
  n1_commanded: number;
  throttle_position_n1: number;
  throttle_position: number;
  reverser_deploying: boolean;
  reverser_deployed: boolean;
  thrust_reverse: boolean;
  eng_anti_ice: boolean;
  wing_anti_ice: boolean;
  eng_selector_position: number;
  autothrustStatus: number;
  thrust_limit_type: number;
  thrust_limit: number;
  thrust_limit_idle: number;
  thrust_limit_toga: number;
  thrust_limit_rev: number;
  satRaw: number;
  n1Idle: number;
  flex: number;
  athrTogaWarning: boolean;
  cpiomB1AgsDiscreteRaw: number;
  cpiomB2AgsDiscreteRaw: number;
  cpiomB3AgsDiscreteRaw: number;
  cpiomB4AgsDiscreteRaw: number;
  fwc_flight_phase: number;
  limitations_apprldg: number;
  limitations_all: number;
  memo_left: number;
  memo_right: number;
  abnormal_debug_line: number;
  nose_gear_compressed: boolean;
<<<<<<< HEAD
  cas: number;
=======
  engine_fire_pb: boolean;
>>>>>>> df32cbba
}

type IndexedTopics =
  | 'engine_state'
  | 'egt'
  | 'n1'
  | 'n1_commanded'
  | 'throttle_position_n1'
  | 'throttle_position'
  | 'reverser_deploying'
  | 'reverser_deployed'
  | 'thrust_reverse'
  | 'eng_anti_ice'
  | 'limitations_apprldg'
  | 'limitations_all'
  | 'memo_left'
  | 'memo_right'
  | 'nose_gear_compressed'
<<<<<<< HEAD
  | 'cas';
=======
  | 'engine_fire_pb';
>>>>>>> df32cbba
type EwdIndexedEvents = {
  [P in keyof Pick<BaseEwdSimvars, IndexedTopics> as IndexedEventType<P>]: BaseEwdSimvars[P];
};

/**
 * EWD events.
 */
export interface EwdSimvars extends BaseEwdSimvars, EwdIndexedEvents {}

export class EwdSimvarPublisher extends SimVarPublisher<EwdSimvars> {
  constructor(bus: EventBus, pacer?: PublishPacer<EwdSimvars>) {
    const simvars: [keyof EwdSimvars, SimVarPublisherEntry<any>][] = [
      ['engine_state', { name: 'L:A32NX_ENGINE_STATE:#index#', type: SimVarValueType.Number, indexed: true }],
      ['egt', { name: 'L:A32NX_ENGINE_EGT:#index#', type: SimVarValueType.Number, indexed: true }],
      ['n1', { name: 'L:A32NX_ENGINE_N1:#index#', type: SimVarValueType.Number, indexed: true }],
      [
        'n1_commanded',
        { name: 'L:A32NX_AUTOTHRUST_N1_COMMANDED:#index#', type: SimVarValueType.Number, indexed: true },
      ],
      [
        'throttle_position_n1',
        { name: 'L:A32NX_AUTOTHRUST_TLA_N1:#index#', type: SimVarValueType.Number, indexed: true },
      ],
      ['throttle_position', { name: 'L:A32NX_AUTOTHRUST_TLA:#index#', type: SimVarValueType.Number, indexed: true }],
      ['reverser_deploying', { name: 'L:A32NX_REVERSER_#index#_DEPLOYING', type: SimVarValueType.Bool, indexed: true }],
      ['reverser_deployed', { name: 'L:A32NX_REVERSER_#index#_DEPLOYED', type: SimVarValueType.Bool, indexed: true }],
      ['thrust_reverse', { name: 'L:A32NX_AUTOTHRUST_REVERSE:#index#', type: SimVarValueType.Bool, indexed: true }],
      ['eng_anti_ice', { name: 'A:ENG ANTI ICE:#index#', type: SimVarValueType.Bool, indexed: true }],
      ['wing_anti_ice', { name: 'A:STRUCTURAL DEICE SWITCH', type: SimVarValueType.Bool }],
      ['eng_selector_position', { name: 'L:XMLVAR_ENG_MODE_SEL', type: SimVarValueType.Enum }],
      ['autothrustStatus', { name: 'L:A32NX_AUTOTHRUST_STATUS', type: SimVarValueType.Enum }],
      ['thrust_limit_type', { name: 'L:A32NX_AUTOTHRUST_THRUST_LIMIT_TYPE', type: SimVarValueType.Number }],
      ['thrust_limit', { name: 'L:A32NX_AUTOTHRUST_THRUST_LIMIT', type: SimVarValueType.Number }],
      ['thrust_limit_idle', { name: 'L:A32NX_AUTOTHRUST_THRUST_LIMIT_IDLE', type: SimVarValueType.Number }],
      ['thrust_limit_toga', { name: 'L:A32NX_AUTOTHRUST_THRUST_LIMIT_TOGA', type: SimVarValueType.Number }],
      ['thrust_limit_rev', { name: 'L:A32NX_AUTOTHRUST_THRUST_LIMIT_REV', type: SimVarValueType.Number }],
      ['satRaw', { name: 'L:A32NX_ADIRS_ADR_1_STATIC_AIR_TEMPERATURE', type: SimVarValueType.Number }],
      ['n1Idle', { name: 'L:A32NX_ENGINE_IDLE_N1', type: SimVarValueType.Number }],
      ['flex', { name: 'L:A32NX_AIRLINER_TO_FLEX_TEMP', type: SimVarValueType.Number }],
      ['athrTogaWarning', { name: 'L:A32NX_AUTOTHRUST_THRUST_LEVER_WARNING_TOGA', type: SimVarValueType.Bool }],
      ['cpiomB1AgsDiscreteRaw', { name: 'L:A32NX_COND_CPIOM_B1_AGS_DISCRETE_WORD', type: SimVarValueType.Number }],
      ['cpiomB2AgsDiscreteRaw', { name: 'L:A32NX_COND_CPIOM_B2_AGS_DISCRETE_WORD', type: SimVarValueType.Number }],
      ['cpiomB3AgsDiscreteRaw', { name: 'L:A32NX_COND_CPIOM_B3_AGS_DISCRETE_WORD', type: SimVarValueType.Number }],
      ['cpiomB4AgsDiscreteRaw', { name: 'L:A32NX_COND_CPIOM_B4_AGS_DISCRETE_WORD', type: SimVarValueType.Number }],
      ['fwc_flight_phase', { name: 'L:A32NX_FWC_FLIGHT_PHASE', type: SimVarValueType.Enum }],
      [
        'limitations_apprldg',
        { name: 'L:A32NX_EWD_LIMITATIONS_LDG_LINE_#index#', type: SimVarValueType.Number, indexed: true },
      ],
      [
        'limitations_all',
        { name: 'L:A32NX_EWD_LIMITATIONS_ALL_LINE_#index#', type: SimVarValueType.Number, indexed: true },
      ],
      ['memo_left', { name: 'L:A32NX_EWD_LOWER_LEFT_LINE_#index#', type: SimVarValueType.Number, indexed: true }],
      ['memo_right', { name: 'L:A32NX_EWD_LOWER_RIGHT_LINE_#index#', type: SimVarValueType.Number, indexed: true }],
      ['abnormal_debug_line', { name: 'L:A32NX_EWD_DEBUG_ABNORMAL', type: SimVarValueType.Number }],
      [
        'nose_gear_compressed',
        { name: 'L:A32NX_LGCIU_#index#_NOSE_GEAR_COMPRESSED', type: SimVarValueType.Bool, indexed: true },
      ],
<<<<<<< HEAD
      ['cas', { name: 'L:A32NX_ADIRS_ADR_#index#_COMPUTED_AIRSPEED', type: SimVarValueType.Number, indexed: true }],
=======
      ['engine_fire_pb', { name: 'L:A32NX_FIRE_BUTTON_ENG#index#', type: SimVarValueType.Bool, indexed: true }],
>>>>>>> df32cbba
    ];

    super(new Map(simvars), bus, pacer);
  }
}<|MERGE_RESOLUTION|>--- conflicted
+++ resolved
@@ -42,11 +42,8 @@
   memo_right: number;
   abnormal_debug_line: number;
   nose_gear_compressed: boolean;
-<<<<<<< HEAD
+  engine_fire_pb: boolean;
   cas: number;
-=======
-  engine_fire_pb: boolean;
->>>>>>> df32cbba
 }
 
 type IndexedTopics =
@@ -65,11 +62,8 @@
   | 'memo_left'
   | 'memo_right'
   | 'nose_gear_compressed'
-<<<<<<< HEAD
+  | 'engine_fire_pb'
   | 'cas';
-=======
-  | 'engine_fire_pb';
->>>>>>> df32cbba
 type EwdIndexedEvents = {
   [P in keyof Pick<BaseEwdSimvars, IndexedTopics> as IndexedEventType<P>]: BaseEwdSimvars[P];
 };
@@ -130,11 +124,8 @@
         'nose_gear_compressed',
         { name: 'L:A32NX_LGCIU_#index#_NOSE_GEAR_COMPRESSED', type: SimVarValueType.Bool, indexed: true },
       ],
-<<<<<<< HEAD
+      ['engine_fire_pb', { name: 'L:A32NX_FIRE_BUTTON_ENG#index#', type: SimVarValueType.Bool, indexed: true }],
       ['cas', { name: 'L:A32NX_ADIRS_ADR_#index#_COMPUTED_AIRSPEED', type: SimVarValueType.Number, indexed: true }],
-=======
-      ['engine_fire_pb', { name: 'L:A32NX_FIRE_BUTTON_ENG#index#', type: SimVarValueType.Bool, indexed: true }],
->>>>>>> df32cbba
     ];
 
     super(new Map(simvars), bus, pacer);
