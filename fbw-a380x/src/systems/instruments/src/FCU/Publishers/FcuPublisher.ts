// Copyright (c) 2024 FlyByWire Simulations
// SPDX-License-Identifier: GPL-3.0

import { NavAidMode } from '@flybywiresim/fbw-sdk';
import { EventBus, PublishPacer, SimVarPublisher, SimVarPublisherEntry, SimVarValueType } from '@microsoft/msfs-sdk';

interface FcuBaseEvents {
  /** Whether TRK/FPA mode is active. */
  fcu_trk_fpa_active: boolean;
  fcu_left_navaid_mode: NavAidMode;
  fcu_right_navaid_mode: NavAidMode;
<<<<<<< HEAD
  fcu_push_true_ref: boolean;
=======
  fcu_loc_mode_active: boolean;
  fcu_approach_mode_active: boolean;
>>>>>>> 781db96d
}

type IndexedTopics = 'fcu_left_navaid_mode' | 'fcu_right_navaid_mode';

type FcuIndexedEvents = {
  [P in keyof Pick<FcuBaseEvents, IndexedTopics> as `${P}_${1 | 2}`]: FcuBaseEvents[P];
};

export interface FcuEvents extends FcuBaseEvents, FcuIndexedEvents {}

export class FcuPublisher extends SimVarPublisher<FcuEvents> {
  /**
   * Create an FCU publisher
   * @param bus The EventBus to publish to
   * @param pacer An optional pacer to use to control the rate of publishing
   */
  public constructor(bus: EventBus, pacer?: PublishPacer<FcuEvents>) {
    const simvars = new Map<keyof FcuEvents, SimVarPublisherEntry<any>>([
      ['fcu_trk_fpa_active', { name: `L:A32NX_TRK_FPA_MODE_ACTIVE`, type: SimVarValueType.Bool }],
      [
        'fcu_left_navaid_mode',
        { name: `L:A32NX_EFIS_L_NAVAID_#index#_MODE`, type: SimVarValueType.Enum, indexed: true },
      ],
      [
        'fcu_right_navaid_mode',
        { name: `L:A32NX_EFIS_R_NAVAID_#index#_MODE`, type: SimVarValueType.Enum, indexed: true },
      ],
<<<<<<< HEAD
      ['fcu_push_true_ref', { name: `L:A32NX_PUSH_TRUE_REF`, type: SimVarValueType.Bool }],
=======
      [
        'fcu_loc_mode_active',
        {
          name: 'L:A32NX_FCU_LOC_MODE_ACTIVE',
          type: SimVarValueType.Bool,
        },
      ],
      [
        'fcu_approach_mode_active',
        {
          name: 'L:A32NX_FCU_APPR_MODE_ACTIVE',
          type: SimVarValueType.Bool,
        },
      ],
>>>>>>> 781db96d
    ]);

    super(simvars, bus, pacer);
  }
}<|MERGE_RESOLUTION|>--- conflicted
+++ resolved
@@ -9,12 +9,9 @@
   fcu_trk_fpa_active: boolean;
   fcu_left_navaid_mode: NavAidMode;
   fcu_right_navaid_mode: NavAidMode;
-<<<<<<< HEAD
   fcu_push_true_ref: boolean;
-=======
   fcu_loc_mode_active: boolean;
   fcu_approach_mode_active: boolean;
->>>>>>> 781db96d
 }
 
 type IndexedTopics = 'fcu_left_navaid_mode' | 'fcu_right_navaid_mode';
@@ -42,9 +39,7 @@
         'fcu_right_navaid_mode',
         { name: `L:A32NX_EFIS_R_NAVAID_#index#_MODE`, type: SimVarValueType.Enum, indexed: true },
       ],
-<<<<<<< HEAD
       ['fcu_push_true_ref', { name: `L:A32NX_PUSH_TRUE_REF`, type: SimVarValueType.Bool }],
-=======
       [
         'fcu_loc_mode_active',
         {
@@ -59,7 +54,6 @@
           type: SimVarValueType.Bool,
         },
       ],
->>>>>>> 781db96d
     ]);
 
     super(simvars, bus, pacer);
