import { useSimVar } from '@instruments/common/simVars';
import React, { FC } from 'react';
import { Triangle } from '@instruments/common/Shapes';
import { AcElecBus } from './BusBar';

const ENG_GEN_VOLTAGE_NORMAL_RANGE_LOWER = 110;
const ENG_GEN_VOLTAGE_NORMAL_RANGE_UPPER = 120;
const ENG_GEN_LOAD_NORMAL_RANGE_UPPER = 108;

interface EngineGeneratorProps {
  x: number;
  y: number;
  bus: AcElecBus;
}

export const EngineGenerator: FC<EngineGeneratorProps> = ({ x, y, bus }) => {
  const [potential] = useSimVar(`L:A32NX_ELEC_ENG_GEN_${bus}_POTENTIAL`, 'volts', 500);
  const [load] = useSimVar(`L:A32NX_ELEC_ENG_GEN_${bus}_LOAD`, 'number', 500);

  const engGenLoadNormal = load < ENG_GEN_LOAD_NORMAL_RANGE_UPPER;
  const engGenVoltageNormal =
    potential > ENG_GEN_VOLTAGE_NORMAL_RANGE_LOWER && potential < ENG_GEN_VOLTAGE_NORMAL_RANGE_UPPER;

  const [lineContactorClosed] = useSimVar(`L:A32NX_ELEC_CONTACTOR_990XU${bus}_IS_CLOSED`, 'number', 500);
  const [genPushbuttonAuto] = useSimVar(`GENERAL ENG MASTER ALTERNATOR:${bus}`, 'number', 500);
  const [engineState] = useSimVar(`L:A32NX_ENGINE_STATE:${bus}`, 'Enum', 1000);
  const engineGenFailed = false;

  return (
    <g id={`engine-generator-${bus}-indication`} transform={`translate(${x} ${y})`}>
<<<<<<< HEAD
      <image xlinkHref="/Images/SD_ELEC_AC_ENG.png" x={-18} y={-19} width={111} height={185} />
=======
      <image xlinkHref="/Images/fbw-a380x/SD_ELEC_AC_ENG.png" x={-18} y={-19} width={111} height={185} />
>>>>>>> 154a4f3c

      <path className="BackgroundFill" d="M 0,0 l 0,84 l 76,0 l 0,-84 z" />

      <text
        x={5}
        y={23}
        className={`F26 ${genPushbuttonAuto && engineState === 1 && !engineGenFailed ? 'White' : 'Amber'}`}
      >
        GEN
      </text>
      <text
        x={59}
        y={23}
        className={`F28 ${genPushbuttonAuto && engineState === 1 && !engineGenFailed ? 'White' : 'Amber'}`}
      >
        {bus}
      </text>

      {bus % 2 === 1 && (
        <g>
          <text className="Cyan F22" x={94} y={52}>
            %
          </text>
          <text className="Cyan F22" x={94} y={81}>
            V
          </text>
        </g>
      )}

      {/* Load */}
      <text
        x={67}
        y={52}
        className={`F29 EndAlign ${engGenLoadNormal ? 'Green' : 'Amber'} LS1 ${genPushbuttonAuto ? '' : 'Hide'}`}
      >
        {Math.round(load)}
      </text>
      {/* Voltage */}
      <text
        x={67}
        y={80}
        className={`F29 EndAlign ${engGenVoltageNormal ? 'Green' : 'Amber'} LS1 ${genPushbuttonAuto ? '' : 'Hide'}`}
      >
        {Math.round(potential)}
      </text>
      {/* OFF Indication */}
      <text x={67} y={62} className={`F29 EndAlign White LS1 ${genPushbuttonAuto ? 'Hide' : ''}`}>
        OFF
      </text>

      {/* GEN line contactor indication */}
      <Triangle
        x={38}
        y={-14}
        colour={`Green ${lineContactorClosed ? '' : 'Hide'}`}
        fill={0}
        orientation={0}
        scale={1}
      />
      <path className={`SW2 Green ${lineContactorClosed ? '' : 'Hide'}`} d="M 38,-14 l 0,-151" />
    </g>
  );
};<|MERGE_RESOLUTION|>--- conflicted
+++ resolved
@@ -28,11 +28,7 @@
 
   return (
     <g id={`engine-generator-${bus}-indication`} transform={`translate(${x} ${y})`}>
-<<<<<<< HEAD
-      <image xlinkHref="/Images/SD_ELEC_AC_ENG.png" x={-18} y={-19} width={111} height={185} />
-=======
       <image xlinkHref="/Images/fbw-a380x/SD_ELEC_AC_ENG.png" x={-18} y={-19} width={111} height={185} />
->>>>>>> 154a4f3c
 
       <path className="BackgroundFill" d="M 0,0 l 0,84 l 76,0 l 0,-84 z" />
 
