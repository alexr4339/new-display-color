--- conflicted
+++ resolved
@@ -4,114 +4,11 @@
 import { GaugeComponent, GaugeMarkerComponent } from '@instruments/common/gauges';
 
 const OutflowValve: React.FC<Position & EngineNumber> = memo(({ x, y, engine }) => {
-  const ofradius = 52;
+    const ofradius = 52;
 
-  const [flightPhase] = useSimVar('L:A32NX_FWC_FLIGHT_PHASE', 'enum', 1000);
-  const [outflowValueOpenPercentage] = useSimVar(
-    `L:A32NX_PRESS_OUTFLOW_VALVE_${engine}_OPEN_PERCENTAGE`,
-    'percent',
-    500,
-  );
+    const [flightPhase] = useSimVar('L:A32NX_FWC_FLIGHT_PHASE', 'enum', 1000);
+    const [outflowValueOpenPercentage] = useSimVar(`L:A32NX_PRESS_OUTFLOW_VALVE_${engine}_OPEN_PERCENTAGE`, 'percent', 500);
 
-<<<<<<< HEAD
-  return (
-    <>
-      <text x={x - 32} y={y - 82} className="F26 Green">
-        {engine}
-      </text>
-      <GaugeComponent
-        x={x}
-        y={y}
-        radius={ofradius}
-        startAngle={270 + (outflowValueOpenPercentage / 100) * 90}
-        endAngle={360}
-        visible
-        className="Gauge"
-      >
-        <GaugeComponent
-          x={x}
-          y={y + 2}
-          radius={ofradius - 3}
-          startAngle={352}
-          endAngle={360}
-          visible
-          className="Gauge Amber ThickAmberLine"
-        />
-        <GaugeMarkerComponent
-          value={outflowValueOpenPercentage}
-          x={x}
-          y={y}
-          min={0}
-          max={100}
-          radius={ofradius}
-          startAngle={270}
-          endAngle={360}
-          className={
-            flightPhase >= 5 && flightPhase <= 7 && outflowValueOpenPercentage > 95 ? 'Amber Line' : 'Green Line'
-          }
-          indicator
-          multiplierOuter={1}
-        />
-        <GaugeMarkerComponent
-          value={0}
-          x={x}
-          y={y}
-          min={0}
-          max={100}
-          radius={ofradius}
-          startAngle={270}
-          endAngle={360}
-          className="Gauge"
-        />
-        <GaugeMarkerComponent
-          value={25}
-          x={x}
-          y={y}
-          min={0}
-          max={100}
-          radius={ofradius}
-          startAngle={270}
-          endAngle={360}
-          className="Gauge"
-        />
-        <GaugeMarkerComponent
-          value={50}
-          x={x}
-          y={y}
-          min={0}
-          max={100}
-          radius={ofradius}
-          startAngle={270}
-          endAngle={360}
-          className="Gauge"
-        />
-        <GaugeMarkerComponent
-          value={75}
-          x={x}
-          y={y}
-          min={0}
-          max={100}
-          radius={ofradius}
-          startAngle={270}
-          endAngle={360}
-          className="Gauge"
-        />
-        <GaugeMarkerComponent
-          value={100}
-          x={x}
-          y={y}
-          min={0}
-          max={100}
-          radius={ofradius}
-          startAngle={270}
-          endAngle={360}
-          className="Gauge"
-        />
-      </GaugeComponent>
-      <circle className="Green SW3 BackgroundFill" cx={x} cy={y} r={4} />
-    </>
-  );
-=======
     return (
         <>
             <text x={x - 32} y={y - 82} className="F26 Green">{engine}</text>
@@ -197,7 +94,6 @@
             <circle className="Green SW3 BackgroundFill" cx={x} cy={y} r={4} />
         </>
     );
->>>>>>> 7ec2702e
 });
 
 export default OutflowValve;