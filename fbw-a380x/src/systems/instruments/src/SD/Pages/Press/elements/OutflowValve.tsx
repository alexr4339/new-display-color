import React, { memo } from 'react';
import { useSimVar } from '@instruments/common/simVars';
import { EngineNumber, Position, ValidRedundantSystem } from '@instruments/common/types';
import { GaugeComponent, GaugeMarkerComponent } from '@instruments/common/gauges';
import { useArinc429Var } from '@flybywiresim/fbw-sdk';

<<<<<<< HEAD
const OutflowValve: React.FC<Position & EngineNumber> = memo(({ x, y, engine }) => {
  const ofradius = 52;

  const [flightPhase] = useSimVar('L:A32NX_FWC_FLIGHT_PHASE', 'enum', 1000);
  const [outflowValueOpenPercentage] = useSimVar(
    `L:A32NX_PRESS_OUTFLOW_VALVE_${engine}_OPEN_PERCENTAGE`,
    'percent',
    500,
  );

  return (
    <>
      <text x={x - 32} y={y - 82} className="F26 Green">
=======
const OutflowValve: React.FC<Position & EngineNumber & ValidRedundantSystem> = memo(({ x, y, engine, system }) => {
  const ofradius = 52;

  const [flightPhase] = useSimVar('L:A32NX_FWC_FLIGHT_PHASE', 'enum', 1000);

  const [manOutflowValueOpenPercentage] = useSimVar(
    `L:A32NX_PRESS_MAN_OUTFLOW_VALVE_${engine}_OPEN_PERCENTAGE`,
    'percent',
    500,
  );

  const outflowValueOpenPercentageArinc = useArinc429Var(
    `L:A32NX_PRESS_OUTFLOW_VALVE_${engine}_OPEN_PERCENTAGE_B${system}`,
    500,
  );
  const outflowValueOpenPercentage = outflowValueOpenPercentageArinc.isNormalOperation()
    ? outflowValueOpenPercentageArinc.value
    : manOutflowValueOpenPercentage;

  const cpiomBCpcsDiscreteWord = useArinc429Var(`L:A32NX_COND_CPIOM_B${engine}_CPCS_DISCRETE_WORD`);

  const [dualChannelFailure] =
    useSimVar(`L:A32NX_PRESS_OCSM_${engine}_CHANNEL_1_FAILURE`, 'bool', 500) &&
    useSimVar(`L:A32NX_PRESS_OCSM_${engine}_CHANNEL_2_FAILURE`, 'bool', 500);
  const [autoPartitionFailure] = useSimVar(`L:A32NX_PRESS_OCSM_${engine}_AUTO_PARTITION_FAILURE`, 'bool', 500);
  const sysFault = cpiomBCpcsDiscreteWord.bitValueOr(11, true) || autoPartitionFailure || dualChannelFailure;

  return (
    <>
      <text x={x - 32} y={y - 82} className={`F26 ${sysFault ? 'Amber' : 'Green'}`}>
>>>>>>> 325db1f1
        {engine}
      </text>
      <GaugeComponent
        x={x}
        y={y}
        radius={ofradius}
        startAngle={270 + (outflowValueOpenPercentage / 100) * 90}
        endAngle={360}
        visible
        className="Gauge"
      >
        <GaugeComponent
          x={x}
          y={y + 2}
          radius={ofradius - 3}
          startAngle={352}
          endAngle={360}
          visible
          className="Gauge Amber ThickAmberLine"
        />
        <GaugeMarkerComponent
          value={outflowValueOpenPercentage}
          x={x}
          y={y}
          min={0}
          max={100}
          radius={ofradius}
          startAngle={270}
          endAngle={360}
          className={
            flightPhase >= 6 && flightPhase <= 9 && outflowValueOpenPercentage > 95 ? 'Amber Line' : 'Green Line'
          }
          indicator
          multiplierOuter={1}
        />
        <GaugeMarkerComponent
          value={0}
          x={x}
          y={y}
          min={0}
          max={100}
          radius={ofradius}
          startAngle={270}
          endAngle={360}
          className="Gauge"
        />
        <GaugeMarkerComponent
          value={25}
          x={x}
          y={y}
          min={0}
          max={100}
          radius={ofradius}
          startAngle={270}
          endAngle={360}
          className="Gauge"
        />
        <GaugeMarkerComponent
          value={50}
          x={x}
          y={y}
          min={0}
          max={100}
          radius={ofradius}
          startAngle={270}
          endAngle={360}
          className="Gauge"
        />
        <GaugeMarkerComponent
          value={75}
          x={x}
          y={y}
          min={0}
          max={100}
          radius={ofradius}
          startAngle={270}
          endAngle={360}
          className="Gauge"
        />
        <GaugeMarkerComponent
          value={100}
          x={x}
          y={y}
          min={0}
          max={100}
          radius={ofradius}
          startAngle={270}
          endAngle={360}
          className="Gauge"
        />
      </GaugeComponent>
      <circle className="Green SW3 BackgroundFill" cx={x} cy={y} r={4} />
    </>
  );
});

export default OutflowValve;<|MERGE_RESOLUTION|>--- conflicted
+++ resolved
@@ -4,21 +4,6 @@
 import { GaugeComponent, GaugeMarkerComponent } from '@instruments/common/gauges';
 import { useArinc429Var } from '@flybywiresim/fbw-sdk';
 
-<<<<<<< HEAD
-const OutflowValve: React.FC<Position & EngineNumber> = memo(({ x, y, engine }) => {
-  const ofradius = 52;
-
-  const [flightPhase] = useSimVar('L:A32NX_FWC_FLIGHT_PHASE', 'enum', 1000);
-  const [outflowValueOpenPercentage] = useSimVar(
-    `L:A32NX_PRESS_OUTFLOW_VALVE_${engine}_OPEN_PERCENTAGE`,
-    'percent',
-    500,
-  );
-
-  return (
-    <>
-      <text x={x - 32} y={y - 82} className="F26 Green">
-=======
 const OutflowValve: React.FC<Position & EngineNumber & ValidRedundantSystem> = memo(({ x, y, engine, system }) => {
   const ofradius = 52;
 
@@ -49,7 +34,6 @@
   return (
     <>
       <text x={x - 32} y={y - 82} className={`F26 ${sysFault ? 'Amber' : 'Green'}`}>
->>>>>>> 325db1f1
         {engine}
       </text>
       <GaugeComponent
