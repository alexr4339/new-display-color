--- conflicted
+++ resolved
@@ -6,35 +6,6 @@
 import { useInterval } from '@flybywiresim/fbw-sdk';
 
 export const FuelPage = () => {
-<<<<<<< HEAD
-  const [showMore] = useState(true);
-
-  const [eng1FuelUsed] = useSimVar('GENERAL ENG FUEL USED SINCE START:1', 'kg');
-  const [eng2FuelUsed] = useSimVar('GENERAL ENG FUEL USED SINCE START:2', 'kg');
-  const [eng3FuelUsed] = useSimVar('GENERAL ENG FUEL USED SINCE START:3', 'kg');
-  const [eng4FuelUsed] = useSimVar('GENERAL ENG FUEL USED SINCE START:4', 'kg');
-
-  const totalFuelUsed = eng1FuelUsed + eng2FuelUsed + eng3FuelUsed + eng4FuelUsed;
-  const totalFuelUsedDisplayed = Math.floor(totalFuelUsed / 20) * 20;
-
-  const [eng1FuelFlowPph] = useSimVar('ENG FUEL FLOW PPH:1', 'Pounds');
-  const [eng2FuelFlowPph] = useSimVar('ENG FUEL FLOW PPH:2', 'Pounds');
-  const [eng3FuelFlowPph] = useSimVar('ENG FUEL FLOW PPH:3', 'Pounds');
-  const [eng4FuelFlowPph] = useSimVar('ENG FUEL FLOW PPH:4', 'Pounds');
-
-  const allEngFuelFlow = eng1FuelFlowPph + eng2FuelFlowPph + eng3FuelFlowPph + eng4FuelFlowPph;
-  const allEngFuelFlowDisplayed = Math.floor(allEngFuelFlow / 10) * 10;
-  // TODO TOTAL FF (+APU)
-  // TODO convert to right unit
-
-  const [engine1Valve] = useSimVar('FUELSYSTEM VALVE OPEN:1', 'Percent over 100');
-  const [engine2Valve] = useSimVar('FUELSYSTEM VALVE OPEN:2', 'Percent over 100');
-  const [engine3Valve] = useSimVar('FUELSYSTEM VALVE OPEN:3', 'Percent over 100');
-  const [engine4Valve] = useSimVar('FUELSYSTEM VALVE OPEN:4', 'Percent over 100');
-
-  const [crossFeed1ValveOpen] = useSimVar('FUELSYSTEM VALVE OPEN:28', 'Percent over 100');
-
-=======
   const CROSS_FEED_VALVE_CLOSED_THRESHOLD = 0.1;
   const TRANSFER_VALVE_CLOSED_THRESHOLD = 0.1;
   const JETTISON_VALVE_CLOSED_THRESHOLD = 0.1;
@@ -739,7 +710,6 @@
     isCollectorCell1NotFull || isCollectorCell2NotFull || isCollectorCell3NotFull || isCollectorCell4NotFull;
 
   // Tanks
->>>>>>> 154a4f3c
   const [leftOuterTankWeight] = useSimVar('FUELSYSTEM TANK WEIGHT:1', 'kg');
   const [feed1TankWeight] = useSimVar('FUELSYSTEM TANK WEIGHT:2', 'kg');
   const [leftMidTankWeight] = useSimVar('FUELSYSTEM TANK WEIGHT:3', 'kg');
@@ -751,10 +721,6 @@
   const [feed4TankWeight] = useSimVar('FUELSYSTEM TANK WEIGHT:9', 'kg');
   const [rightOuterTankWeight] = useSimVar('FUELSYSTEM TANK WEIGHT:10', 'kg');
   const [trimTankWeight] = useSimVar('FUELSYSTEM TANK WEIGHT:11', 'kg');
-<<<<<<< HEAD
-  // TODO trim tank
-=======
->>>>>>> 154a4f3c
 
   return (
     <>
@@ -768,11 +734,7 @@
         FU
       </text>
       <text textAnchor="middle" x={384} y={79} className="White T2">
-<<<<<<< HEAD
-        TOTAL
-=======
         {apuFuelUsed.isNormalOperation() ? 'TOTAL' : 'ALL ENG'}
->>>>>>> 154a4f3c
       </text>
       <text textAnchor="middle" x={384} y={103} className="Green T3">
         {totalFuelUsedDisplayed}
@@ -783,37 +745,6 @@
         KG
       </text>
 
-<<<<<<< HEAD
-      <Engine x={74} y={105} index={1} />
-      <Valve x={111} y={150} open={engine1Valve >= 0.5} />
-
-      <Engine x={236} y={81} index={2} />
-      <Valve x={273} y={123} open={engine2Valve >= 0.5} />
-
-      <Engine x={456} y={81} index={3} />
-      <Valve x={493} y={123} open={engine3Valve >= 0.5} />
-
-      <Engine x={618} y={105} index={4} />
-      <Valve x={655} y={144} open={engine4Valve >= 0.5} />
-
-      <image x={7} y={168} width={751} height={310} xlinkHref="/Images/SD_FUEL_BG.png" preserveAspectRatio="none" />
-
-      {/* FEED TANK 1 */}
-      <TankQuantity x={154} y={300} quantity={feed1TankWeight} />
-      {showMore && (
-        // FEED TANK 1 collector cell (inop.)
-        <TankQuantity x={138} y={268} smallFont quantity={1200} />
-      )}
-      <Pump x={95} y={227} running={false} />
-      {showMore && <Pump x={127} y={227} running={false} normallyOff />}
-
-      {/* Line.9 & Line.10 & Line.17 -> Engine1LPValve (via Junction.1) = ALWAYS ON */}
-      <FuelLine x1={111} y1={212} x2={111} y2={164} active displayWhenInactive={showMore} />
-      <FuelLine x1={111} y1={179} x2={139} y2={179} active displayWhenInactive={showMore} />
-
-      {/* Crossfeed valve 1 - Pump.28 */}
-      <Valve x={154} y={179} horizontal open={crossFeed1ValveOpen >= 0.5} normallyClosed />
-=======
       {/* Engines and LP valves */}
       <Engine x={74} y={105} index={1} />
       <Valve x={111} y={150} open={engine1Valve >= 0.5} />
@@ -927,7 +858,6 @@
         open={crossFeed1ValveOpen >= CROSS_FEED_VALVE_CLOSED_THRESHOLD}
         normallyClosed
       />
->>>>>>> 154a4f3c
 
       {/* LEFT OUTER/MID/INNER */}
       <TankQuantity x={102} y={434} quantity={leftOuterTankWeight} />
@@ -935,24 +865,6 @@
       <TankQuantity x={302} y={430} quantity={leftInnerTankWeight} />
 
       {/* FEED TANK 2 */}
-<<<<<<< HEAD
-      <TankQuantity x={322} y={288} quantity={feed2TankWeight} />
-      {showMore && (
-        // FEED TANK 1 collector cell (inop.)
-        <TankQuantity x={310} y={252} smallFont quantity={1200} />
-      )}
-
-      {/* Line.9 & Line.10 & Line.17 -> Engine1LPValve (via Junction.1) = ALWAYS ON */}
-      <FuelLine x1={273} y1={191} x2={273} y2={137} active displayWhenInactive={showMore} />
-      <FuelLine x1={273} y1={152} x2={301} y2={152} active displayWhenInactive={showMore} />
-
-      {/* FEED TANK 3 */}
-      <TankQuantity x={528} y={288} quantity={feed3TankWeight} />
-      {showMore && (
-        // FEED TANK 1 collector cell (inop.)
-        <TankQuantity x={518} y={252} smallFont quantity={1200} />
-      )}
-=======
       <TankQuantity
         x={322}
         y={288}
@@ -1023,7 +935,6 @@
         open={crossFeed3ValveOpen >= CROSS_FEED_VALVE_CLOSED_THRESHOLD}
         normallyClosed
       />
->>>>>>> 154a4f3c
 
       {/* RIGHT INNER/MID/OUTER */}
       <TankQuantity x={548} y={430} quantity={rightInnerTankWeight} />
@@ -1031,13 +942,6 @@
       <TankQuantity x={748} y={434} quantity={rightOuterTankWeight} />
 
       {/* FEED TANK 4 */}
-<<<<<<< HEAD
-      <TankQuantity x={696} y={300} quantity={feed4TankWeight} />
-      {showMore && (
-        // FEED TANK 1 collector cell (inop.)
-        <TankQuantity x={690} y={268} smallFont quantity={1200} />
-      )}
-=======
       <TankQuantity
         x={696}
         y={300}
@@ -1072,7 +976,6 @@
         open={crossFeed4ValveOpen >= CROSS_FEED_VALVE_CLOSED_THRESHOLD}
         normallyClosed
       />
->>>>>>> 154a4f3c
 
       <text x={10} y={620} className="White T2">
         ALL ENG FF
@@ -1091,32 +994,6 @@
         y={571}
         width={227}
         height={80}
-<<<<<<< HEAD
-        xlinkHref="/Images/SD_FUEL_BG_TRIM.png"
-        preserveAspectRatio="none"
-      />
-
-      {/* TRIM TANK */}
-      <TankQuantity x={418} y={640} quantity={trimTankWeight} />
-    </>
-  );
-};
-
-interface FuelLineProps {
-  x1: number;
-  y1: number;
-  x2: number;
-  y2: number;
-  startArrow?: 'in' | 'out' | 'break';
-  endArrow?: 'in' | 'out' | 'break';
-  active: boolean;
-  displayWhenInactive: boolean;
-}
-
-const FuelLine: FC<FuelLineProps> = ({ x1, y1, x2, y2, active, displayWhenInactive }) => {
-  let color: string;
-  if (active) {
-=======
         xlinkHref="/Images/fbw-a380x/SD_FUEL_BG_TRIM.png"
         preserveAspectRatio="none"
       />
@@ -1544,17 +1421,11 @@
   if (hasFault) {
     color = 'Amber';
   } else if (active) {
->>>>>>> 154a4f3c
     color = 'Green';
   } else {
     color = displayWhenInactive ? 'White' : 'Transparent';
   }
 
-<<<<<<< HEAD
-  return (
-    <g className={color} strokeWidth={2}>
-      <line x1={x1} y1={y1} x2={x2} y2={y2} />
-=======
   let startRotation = (Math.atan2(x2 - x1, y1 - y2) * 180) / Math.PI;
   let endRotation = (Math.atan2(x2 - x1, y1 - y2) * 180) / Math.PI;
   if (startArrow === 'out') {
@@ -1619,7 +1490,6 @@
           points={`${x2 - endArrowSize / 2},${y2} ${x2 + endArrowSize / 2},${y2} ${x2},${y2 - endArrowSize}`}
         />
       )}
->>>>>>> 154a4f3c
     </g>
   );
 };
@@ -1632,15 +1502,6 @@
 
 const Valve: FC<ValveProps> = ({ x, y, open, horizontal = false, normallyClosed = false }) => {
   const color = !open && !normallyClosed ? 'Amber' : 'Green';
-<<<<<<< HEAD
-  const rotation = !open && !horizontal ? 90 : 0;
-
-  return (
-    <g className={color} strokeWidth={2} transform={`rotate(${rotation} ${x} ${y})`}>
-      <circle cx={x} cy={y} r={14} />
-
-      <line x1={x} y1={y - 14} x2={x} y2={y + 14} />
-=======
   const rotation = open !== !horizontal ? 90 : 0;
   const radius = 16;
 
@@ -1649,24 +1510,12 @@
       <circle cx={x} cy={y} r={radius} />
 
       <line x1={x} y1={y - radius} x2={x} y2={y + radius} />
->>>>>>> 154a4f3c
     </g>
   );
 };
 
 interface PumpProps extends Position {
   running: boolean;
-<<<<<<< HEAD
-  normallyOff?: boolean;
-}
-
-const Pump: FC<PumpProps> = ({ x, y, running, normallyOff }) => {
-  let color: string;
-  if (running) {
-    color = 'Green';
-  } else {
-    color = normallyOff ? 'White' : 'Amber';
-=======
   hasFault?: boolean;
   displayWhenInactive?: boolean;
 }
@@ -1679,17 +1528,12 @@
     color = 'Green';
   } else {
     color = displayWhenInactive ? 'White' : 'Transparent';
->>>>>>> 154a4f3c
   }
 
   const width = 28;
 
   return (
-<<<<<<< HEAD
-    <g className={color} strokeWidth={2}>
-=======
     <g className={`${color} LineJoinRound`} strokeWidth={2.8}>
->>>>>>> 154a4f3c
       <rect x={x - width / 2} y={y - width / 2} width={width} height={width} />
 
       {running ? (
@@ -1705,17 +1549,6 @@
   index: number;
 }
 
-<<<<<<< HEAD
-const Engine: FC<EngineProps> = ({ x, y, index }) => (
-  <>
-    <image x={x} y={y} width={75} height={96} xlinkHref="/Images/SD_FUEL_ENG_L.png" preserveAspectRatio="none" />
-
-    <text x={x + 8} y={y + 25} className="White T4">
-      {index}
-    </text>
-  </>
-);
-=======
 const Engine: FC<EngineProps> = ({ x, y, index }) => {
   const [engineState] = useSimVar(`L:A32NX_ENGINE_N3:${index}`, 'number', 500);
   const isRunning = engineState > 50;
@@ -1737,23 +1570,10 @@
     </>
   );
 };
->>>>>>> 154a4f3c
 
 interface TankQuantityProps extends Position {
   smallFont?: boolean;
   quantity: number;
-<<<<<<< HEAD
-}
-
-const TankQuantity: FC<TankQuantityProps> = ({ x, y, smallFont = false, quantity }) => {
-  const displayQuantity = Math.floor(quantity / 20) * 20;
-
-  return (
-    <text x={x} y={y} className={`Green ${smallFont ? 'T3' : 'T4'}`} textAnchor="end">
-      {displayQuantity}
-    </text>
-  );
-=======
   hasFault?: boolean;
 }
 
@@ -1835,5 +1655,4 @@
   }, [weight]);
 
   return isCollectorCellNotFull;
->>>>>>> 154a4f3c
 };