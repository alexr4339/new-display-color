import React, { FC } from 'react';
import { useSimVar } from '@instruments/common/simVars';
import { Triangle } from '@instruments/common/Shapes';
import { GaugeMarkerComponent } from '@instruments/common/gauges';

interface BleedMixerUnitProps {
  x: number;
  y: number;
  sdacDatum: boolean;
}

<<<<<<< HEAD
const BleedMixerUnit: FC<BleedMixerUnitProps> = ({ x, y }) => {
  // TODO Add Air supplied to cabin and cockpit simvar
  const [hpValve1] = useSimVar('L:A32NX_PNEU_ENG_1_HP_VALVE_OPEN', 'bool', 500);
  const [hpValve2] = useSimVar('L:A32NX_PNEU_ENG_2_HP_VALVE_OPEN', 'bool', 500);
  const airSuppliedToCabinAndCockpit = hpValve1 || hpValve2;
  const ramInletOpen = false;
=======
const BleedMixerUnit: FC<BleedMixerUnitProps> = ({ x, y, sdacDatum }) => {
    // TODO Add Air supplied to cabin and cockpit simvar
    const [hpValve1] = useSimVar('L:A32NX_PNEU_ENG_1_HP_VALVE_OPEN', 'bool', 500);
    const [hpValve2] = useSimVar('L:A32NX_PNEU_ENG_2_HP_VALVE_OPEN', 'bool', 500);
    const airSuppliedToCabinAndCockpit = hpValve1 || hpValve2;
    // TODO: Replace with signal from systems once implemented
    const [ramInletOpen] = useSimVar('L:A32NX_OVHD_COND_RAM_AIR_PB_IS_ON', 'bool', 100);
>>>>>>> 325db1f1

  return (
    <g id="MixerUnit">
      <path className="Grey SW2" d={`M ${x},${y} l -228,0 l 0,16 l 102,0`} />
      <path className="Grey SW2" d={`M ${x},${y} l 210,0 l 0,16 l -100,0`} />
      <path className="Grey SW2" d={`M ${x - 74},${y + 16} l 133,0`} />

      <GaugeMarkerComponent
        value={ramInletOpen ? 1 : 2}
        x={x - 80}
        y={y + 16}
        min={0}
        max={2}
        radius={44}
        startAngle={180}
        endAngle={270}
        className="Green Line"
        indicator
        multiplierOuter={1}
      />
      <circle className="Green SW2 BackgroundFill" cx={x - 80} cy={y + 16} r={3} />

      <GaugeMarkerComponent
        value={ramInletOpen ? 1 : 2}
        x={x + 105}
        y={y + 16}
        min={0}
        max={2}
        radius={44}
        startAngle={180}
        endAngle={270}
        className="Green Line"
        indicator
        multiplierOuter={1}
      />
      <circle className="Green SW2 BackgroundFill" cx={x + 104} cy={y + 16} r={3} />

      <Triangle
        x={x - 116}
        y={y - 22}
        colour={airSuppliedToCabinAndCockpit ? 'Green' : 'Amber'}
        fill={0}
        orientation={0}
        scale={1.2}
      />
      <Triangle
        x={x + 98}
        y={y - 22}
        colour={airSuppliedToCabinAndCockpit ? 'Green' : 'Amber'}
        fill={0}
        orientation={0}
        scale={1.2}
      />
    </g>
  );
};

export default BleedMixerUnit;<|MERGE_RESOLUTION|>--- conflicted
+++ resolved
@@ -4,19 +4,11 @@
 import { GaugeMarkerComponent } from '@instruments/common/gauges';
 
 interface BleedMixerUnitProps {
-  x: number;
-  y: number;
-  sdacDatum: boolean;
+    x: number,
+    y: number,
+    sdacDatum: boolean,
 }
 
-<<<<<<< HEAD
-const BleedMixerUnit: FC<BleedMixerUnitProps> = ({ x, y }) => {
-  // TODO Add Air supplied to cabin and cockpit simvar
-  const [hpValve1] = useSimVar('L:A32NX_PNEU_ENG_1_HP_VALVE_OPEN', 'bool', 500);
-  const [hpValve2] = useSimVar('L:A32NX_PNEU_ENG_2_HP_VALVE_OPEN', 'bool', 500);
-  const airSuppliedToCabinAndCockpit = hpValve1 || hpValve2;
-  const ramInletOpen = false;
-=======
 const BleedMixerUnit: FC<BleedMixerUnitProps> = ({ x, y, sdacDatum }) => {
     // TODO Add Air supplied to cabin and cockpit simvar
     const [hpValve1] = useSimVar('L:A32NX_PNEU_ENG_1_HP_VALVE_OPEN', 'bool', 500);
@@ -24,62 +16,47 @@
     const airSuppliedToCabinAndCockpit = hpValve1 || hpValve2;
     // TODO: Replace with signal from systems once implemented
     const [ramInletOpen] = useSimVar('L:A32NX_OVHD_COND_RAM_AIR_PB_IS_ON', 'bool', 100);
->>>>>>> 325db1f1
 
-  return (
-    <g id="MixerUnit">
-      <path className="Grey SW2" d={`M ${x},${y} l -228,0 l 0,16 l 102,0`} />
-      <path className="Grey SW2" d={`M ${x},${y} l 210,0 l 0,16 l -100,0`} />
-      <path className="Grey SW2" d={`M ${x - 74},${y + 16} l 133,0`} />
+    return (
+        <g id='MixerUnit'>
+            <path className='Grey SW2' d={`M ${x},${y} l -228,0 l 0,16 l 102,0`} />
+            <path className='Grey SW2' d={`M ${x},${y} l 210,0 l 0,16 l -100,0`} />
+            <path className='Grey SW2' d={`M ${x - 74},${y + 16} l 133,0`} />
 
-      <GaugeMarkerComponent
-        value={ramInletOpen ? 1 : 2}
-        x={x - 80}
-        y={y + 16}
-        min={0}
-        max={2}
-        radius={44}
-        startAngle={180}
-        endAngle={270}
-        className="Green Line"
-        indicator
-        multiplierOuter={1}
-      />
-      <circle className="Green SW2 BackgroundFill" cx={x - 80} cy={y + 16} r={3} />
+            <GaugeMarkerComponent
+                value={ramInletOpen ? 1 : 2}
+                x={x - 80}
+                y={y + 16}
+                min={0}
+                max={2}
+                radius={44}
+                startAngle={180}
+                endAngle={270}
+                className='Green Line'
+                indicator
+                multiplierOuter={1}
+            />
+            <circle className='Green SW2 BackgroundFill' cx={x - 80} cy={y + 16} r={3} />
 
-      <GaugeMarkerComponent
-        value={ramInletOpen ? 1 : 2}
-        x={x + 105}
-        y={y + 16}
-        min={0}
-        max={2}
-        radius={44}
-        startAngle={180}
-        endAngle={270}
-        className="Green Line"
-        indicator
-        multiplierOuter={1}
-      />
-      <circle className="Green SW2 BackgroundFill" cx={x + 104} cy={y + 16} r={3} />
+            <GaugeMarkerComponent
+                value={ramInletOpen ? 1 : 2}
+                x={x + 105}
+                y={y + 16}
+                min={0}
+                max={2}
+                radius={44}
+                startAngle={180}
+                endAngle={270}
+                className='Green Line'
+                indicator
+                multiplierOuter={1}
+            />
+            <circle className='Green SW2 BackgroundFill' cx={x + 104} cy={y + 16} r={3} />
 
-      <Triangle
-        x={x - 116}
-        y={y - 22}
-        colour={airSuppliedToCabinAndCockpit ? 'Green' : 'Amber'}
-        fill={0}
-        orientation={0}
-        scale={1.2}
-      />
-      <Triangle
-        x={x + 98}
-        y={y - 22}
-        colour={airSuppliedToCabinAndCockpit ? 'Green' : 'Amber'}
-        fill={0}
-        orientation={0}
-        scale={1.2}
-      />
-    </g>
-  );
+            <Triangle x={x - 116} y={y - 22} colour={airSuppliedToCabinAndCockpit ? 'Green' : 'Amber'} fill={0} orientation={0} scale={1.2} />
+            <Triangle x={x + 98} y={y - 22} colour={airSuppliedToCabinAndCockpit ? 'Green' : 'Amber'} fill={0} orientation={0} scale={1.2} />
+        </g>
+    );
 };
 
 export default BleedMixerUnit;