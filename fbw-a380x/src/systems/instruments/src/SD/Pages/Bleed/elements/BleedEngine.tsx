import React from 'react';
import { useSimVar } from '@instruments/common/simVars';

import Valve from './Valve';
import BleedGauge from './BleedGauge';

import '../../../../index.scss';

interface BleedPageProps {
  x: number;
  y: number;
  engine: number;
  sdacDatum: boolean;
}

const BleedEngine: React.FC<BleedPageProps> = ({ x, y, engine, sdacDatum }) => {
  const packIndex = engine > 2 ? 2 : 1;
  const packFlowValveIndex = engine > 2 ? engine - 2 : engine;

  const [engineState] = useSimVar(`L:A32NX_ENGINE_STATE:${engine}`, 'Enum', 1000);
  const isEngineRunning = engineState === 1;
  const [engineBleedValveOpen] = useSimVar(`L:A32NX_PNEU_ENG_${engine}_PR_VALVE_OPEN`, 'bool', 500);
  const [engineHpValveOpen] = useSimVar(`L:A32NX_PNEU_ENG_${engine}_HP_VALVE_OPEN`, 'bool', 500);
  const [precoolerOutletTemp] = useSimVar(`L:A32NX_PNEU_ENG_${engine}_PRECOOLER_OUTLET_TEMPERATURE`, 'celsius', 100);
  const precoolerOutletTempFive = Math.round(precoolerOutletTemp / 5) * 5;
  const [precoolerInletPress] = useSimVar(`L:A32NX_PNEU_ENG_${engine}_REGULATED_TRANSDUCER_PRESSURE`, 'psi', 10);
  const precoolerInletPressTwo = Math.round(precoolerInletPress / 2) * 2;
  const [packFlowValveOpen] = useSimVar(
    `L:A32NX_COND_PACK_${packIndex}_FLOW_VALVE_${packFlowValveIndex}_IS_OPEN`,
    'bool',
    500,
  );
  const [packFlowValveRate] = useSimVar(
    `L:A32NX_PNEU_PACK_${packIndex}_FLOW_VALVE_${packFlowValveIndex}_FLOW_RATE`,
    'number',
    100,
  );

  // TODO: Connect these up properly, so the valves can be shown in amber once we have failure conditions.
  // For now, we pretend the valves are always in the commanded state.
  const shouldHpValveBeOpen = engineHpValveOpen;
  const shouldBleedValveBeOpen = engineBleedValveOpen;

  // TODO Degraded accuracy indication for fuel flow and used

  return (
    <>
      <text x={x - 22} y={y + 28} className="White F29">
        {engine}
      </text>
      <image
        x={x}
        y={y}
        width={80}
        height={124}
<<<<<<< HEAD
        xlinkHref="/Images/Engine-Hyd-Bleed-Dithered.png"
=======
        xlinkHref="/Images/fbw-a380x/Engine-Hyd-Bleed-Dithered.png"
>>>>>>> 154a4f3c
        preserveAspectRatio="none"
      />

      <g className={engine === 1 ? 'Show' : 'Hide'}>
        {/* x=75   y=525 */}
        <rect className="BackgroundFill" height={19} width={28} x={x + 35} y={y + 82} />
        <rect className="BackgroundFill" height={19} width={28} x={x + 5} y={y + 40} />
        <text className="White F22" x={x + 6} y={y + 58}>
          IP
        </text>
        <text className="White F22" x={x + 37} y={y + 100}>
          HP
        </text>
      </g>

      {/* Engine Bleed valve */}
      <Valve
        x={x + 29}
        y={y - 29}
        radius={19}
        css={`Line ${shouldBleedValveBeOpen === engineBleedValveOpen && (engineHpValveOpen || isEngineRunning) ? 'Green' : 'Amber'}`}
        position={engineBleedValveOpen ? 'V' : 'H'}
        sdacDatum={sdacDatum}
      />
      <path
        className={`SW2 ${shouldBleedValveBeOpen === engineBleedValveOpen && (engineHpValveOpen || isEngineRunning) ? 'Green' : 'Amber'}`}
        d={`M ${x + 29},${y - 10} l 0,46`}
      />
      <path className={`${engineBleedValveOpen ? 'SW2 Green' : 'Hide'}`} d={`M ${x + 29},${y - 69} l 0,20`} />

      {/* HP valve */}
      <Valve
        x={x + 61}
        y={y + 40}
        radius={19}
        css={`Line ${shouldHpValveBeOpen === engineHpValveOpen && (engineHpValveOpen || isEngineRunning) ? 'Green' : 'Amber'}`}
        position={engineHpValveOpen ? 'V' : 'H'}
        sdacDatum={sdacDatum}
      />
      <path
        className={`SW2 ${shouldHpValveBeOpen === engineHpValveOpen && (engineHpValveOpen || isEngineRunning) ? 'Green' : 'Amber'}`}
        d={`M ${x + 61},${y + 59} l 0,20`}
      />

      {/* Engine Bleed temp */}
      <path className="Grey SW2" d={`M ${x + 30},${y - 145} l -40,0 l 0,75 l 80,0 l 0,-75 l -40,0`} />
      <g className={engine % 2 === 0 ? 'Hide' : 'Show'}>
        <text x={x + 78} y={y - 117} className="Cyan F23">
          PSI
        </text>
        <text x={x + 80} y={y - 75} className="Cyan F23">
          °C
        </text>
      </g>
      {/* Precooler inlet pressure */}
      <text
        x={x + 28}
        y={y - 125}
        className={`F29 MiddleAlign ${!sdacDatum || precoolerInletPressTwo <= 4 || precoolerInletPressTwo > 60 ? 'Amber' : 'Green'}`}
      >
        {!sdacDatum || precoolerInletPressTwo < 0 ? 'XX' : precoolerInletPressTwo}
      </text>
      {/* Precooler outlet temperature */}
      <text
        x={sdacDatum ? x + 28 : x}
        y={y - 86}
        className={`F29 MiddleAlign ${!sdacDatum || precoolerOutletTempFive < 150 || precoolerOutletTempFive > 257 ? 'Amber' : 'Green'}`}
      >
        {!sdacDatum ? 'XX' : precoolerOutletTempFive}
      </text>

      <path className={`${packFlowValveOpen ? 'SW2 Green' : 'Hide'}`} d={`M ${x + 29},${y - 240} l 0,94`} />

      {/* Pack valve */}
      <BleedGauge
        x={x + 29}
        y={y - 260}
        engine={engine}
        sdacDatum={sdacDatum}
        packValveOpen={packFlowValveOpen}
        packFlowRate={packFlowValveRate}
      />
    </>
  );
};

export default BleedEngine;<|MERGE_RESOLUTION|>--- conflicted
+++ resolved
@@ -53,11 +53,7 @@
         y={y}
         width={80}
         height={124}
-<<<<<<< HEAD
-        xlinkHref="/Images/Engine-Hyd-Bleed-Dithered.png"
-=======
         xlinkHref="/Images/fbw-a380x/Engine-Hyd-Bleed-Dithered.png"
->>>>>>> 154a4f3c
         preserveAspectRatio="none"
       />
 
