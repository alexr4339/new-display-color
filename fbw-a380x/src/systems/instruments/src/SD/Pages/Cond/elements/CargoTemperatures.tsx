import React from 'react';
import { useSimVar } from '@instruments/common/simVars';
import { Position } from '@instruments/common/types';
import { useArinc429Var } from '@flybywiresim/fbw-sdk';

const CargoTemperatures: React.FC<Position> = ({ x, y }) => {
  const [fwdCargoTemp] = useSimVar('L:A32NX_COND_CARGO_FWD_TEMP', 'celsius', 1000);
  const [bulkCargoTemp] = useSimVar('L:A32NX_COND_CARGO_BULK_TEMP', 'celsius', 1000);
<<<<<<< HEAD
  // TODO: Replace with actual LVars when failures simulated
  const fwdCargoOverheat = false;
  const fwdCargoSmoke = false;
  const bulkHeaterFault = false;
=======

  const vcsB1DiscreteWord = useArinc429Var('L:A32NX_COND_CPIOM_B1_VCS_DISCRETE_WORD');
  const vcsB2DiscreteWord = useArinc429Var('L:A32NX_COND_CPIOM_B2_VCS_DISCRETE_WORD');
  const vcsB3DiscreteWord = useArinc429Var('L:A32NX_COND_CPIOM_B3_VCS_DISCRETE_WORD');
  const vcsB4DiscreteWord = useArinc429Var('L:A32NX_COND_CPIOM_B4_VCS_DISCRETE_WORD');

  let vcsDiscreteWordToUse;

  if (vcsB1DiscreteWord.isNormalOperation()) {
    vcsDiscreteWordToUse = vcsB1DiscreteWord;
  } else if (vcsB2DiscreteWord.isNormalOperation()) {
    vcsDiscreteWordToUse = vcsB2DiscreteWord;
  } else if (vcsB3DiscreteWord.isNormalOperation()) {
    vcsDiscreteWordToUse = vcsB3DiscreteWord;
  } else {
    vcsDiscreteWordToUse = vcsB4DiscreteWord;
  }

  const bulkHeaterFault = vcsDiscreteWordToUse.bitValueOr(22, true);
  // TODO: Replace with actual LVars when failures simulated
  const fwdCargoOverheat = false;
  const fwdCargoSmoke = false;
>>>>>>> 325db1f1
  const bulkCargoSmoke = false;

  return (
    <g id="CondCargo">
      <text x={x} y={y} className="F26 Green">
        {fwdCargoTemp.toFixed(0)}
      </text>
      <text x={x + 410} y={y} className="F26 Green">
        {bulkCargoTemp.toFixed(0)}
      </text>

      {/* Forward cargo warnings */}
      <text x={340} y={329} className={`Amber F22 MiddleAlign ${fwdCargoOverheat ? 'Show' : 'Hide'}`}>
        OVHT
      </text>
      <text x={340} y={380} className={`Red F22 MiddleAlign ${fwdCargoSmoke ? 'Show' : 'Hide'}`}>
        SMOKE
      </text>

      {/* Bulk cargo warnings */}
      <text x={680} y={329} className={`Amber F22 MiddleAlign ${bulkHeaterFault ? 'Show' : 'Hide'}`}>
        HEATER
      </text>
      <text x={640} y={380} className={`Red F22 MiddleAlign ${bulkCargoSmoke ? 'Show' : 'Hide'}`}>
        SMOKE
      </text>
    </g>
  );
};

export default CargoTemperatures;<|MERGE_RESOLUTION|>--- conflicted
+++ resolved
@@ -6,12 +6,6 @@
 const CargoTemperatures: React.FC<Position> = ({ x, y }) => {
   const [fwdCargoTemp] = useSimVar('L:A32NX_COND_CARGO_FWD_TEMP', 'celsius', 1000);
   const [bulkCargoTemp] = useSimVar('L:A32NX_COND_CARGO_BULK_TEMP', 'celsius', 1000);
-<<<<<<< HEAD
-  // TODO: Replace with actual LVars when failures simulated
-  const fwdCargoOverheat = false;
-  const fwdCargoSmoke = false;
-  const bulkHeaterFault = false;
-=======
 
   const vcsB1DiscreteWord = useArinc429Var('L:A32NX_COND_CPIOM_B1_VCS_DISCRETE_WORD');
   const vcsB2DiscreteWord = useArinc429Var('L:A32NX_COND_CPIOM_B2_VCS_DISCRETE_WORD');
@@ -34,7 +28,6 @@
   // TODO: Replace with actual LVars when failures simulated
   const fwdCargoOverheat = false;
   const fwdCargoSmoke = false;
->>>>>>> 325db1f1
   const bulkCargoSmoke = false;
 
   return (
