--- conflicted
+++ resolved
@@ -14,32 +14,15 @@
     });
 
     return (
-<<<<<<< HEAD
-        <g ref={ref} id="mailbox">
-            <rect x={0} y={768} width={768} height={256} fill="transparent" />
-=======
         <>
         <Layer ref={ref} x={0} y={0}>
             <rect x={0} y={768} width={768} height={256} fill='transparent' />
->>>>>>> 1921b10b
             {/* Lower status */}
-            <path className="SW2 White" d="m 99 768 v 256" />
-            <path className="SW2 White" d="m 360 992 v 32" />
-            <path className="SW2 White" d="m 617 768 v 256" />
-            <path className="SW2 White" d="m 99 992 h 518" />
+            <path className='SW2 White' d='m 99 768 v 256' />
+            <path className='SW2 White' d='m 360 992 v 32' />
+            <path className='SW2 White' d='m 617 768 v 256' />
+            <path className='SW2 White' d='m 99 992 h 518' />
 
-<<<<<<< HEAD
-            {/* ATC thing */}
-            <text className="F26 Amber" x={110} y={843}>ATC DATALINK COM</text>
-            <text className="F26 Amber" x={110} y={880}>NOT AVAIL</text>
-
-            {/* Recall */}
-            {/* <Button x={0} y={972} width={100} height={50} onClick={() => { }}> */}
-            {/*    <text x={5} y={25} style={{ dominantBaseline: 'middle' }} fontSize={24} fill='white'>RECALL</text> */}
-            {/* </Button> */}
-            {/* {mouse.isOver && <Cursor x={mouse.x!} y={mouse.pageY!} />} */}
-        </g>
-=======
             {/* Message area */}
             <text className='F26 Green' x={110} y={795} />
             <text className='F26 Amber' x={110} y={833}>ATC DATALINK COM</text>
@@ -67,6 +50,5 @@
             {/*{mouse.isOver && <Cursor x={mouse.x!} y={mouse.pageY!} />}*/}
         </Layer>
         </>
->>>>>>> 1921b10b
     );
 };