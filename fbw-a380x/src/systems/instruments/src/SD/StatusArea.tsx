import React, { useEffect, useState } from 'react';

import { useSimVar } from '@instruments/common/simVars';
import { useArinc429Var } from '@instruments/common/arinc429';
import { NXUnits } from '@shared/NXUnits';
import { Layer } from '@instruments/common/utils';
import { MathUtils } from '@flybywiresim/fbw-sdk';

export const StatusArea = () => {
<<<<<<< HEAD
  const [airDataSwitchingKnob] = useSimVar('L:A32NX_AIR_DATA_SWITCHING_KNOB', 'Enum');

  const getStatusAirDataReferenceSource = () => {
    const ADIRS_3_TO_CAPTAIN = 0;

    return airDataSwitchingKnob === ADIRS_3_TO_CAPTAIN ? 3 : 1;
  };

  const [isaVisible, setIsaVisible] = useState(false);

  const airDataReferenceSource = getStatusAirDataReferenceSource();
  const sat = useArinc429Var(`L:A32NX_ADIRS_ADR_${airDataReferenceSource}_STATIC_AIR_TEMPERATURE`, 6000);
  const tat = useArinc429Var(`L:A32NX_ADIRS_ADR_${airDataReferenceSource}_TOTAL_AIR_TEMPERATURE`, 6000);
  const zp = useArinc429Var(`L:A32NX_ADIRS_ADR_${airDataReferenceSource}_ALTITUDE`, 6000);
  const isa = sat.valueOr(0) + Math.min(36089, zp.valueOr(0)) / 500 - 15;

  const getValuePrefix = (value: number) => (value >= 0 ? '+' : '');

  const gLoad = useArinc429Var(`L:A32NX_ADIRS_IR_${airDataReferenceSource}_BODY_NORMAL_ACC`, 300);
  const [gLoadIsAbnormal, setGLoadIsAbnormal] = useState(false);

  useEffect(() => {
    if (gLoad.isNormalOperation() && (gLoad.value < 0.7 || gLoad.value > 1.4)) {
      const timeout = setTimeout(() => {
        setGLoadIsAbnormal(true);
      }, 2_000);
      return () => clearTimeout(timeout);
    }
    setGLoadIsAbnormal(false);

    return () => {};
  }, [gLoad.value]);

  const userWeightUnit = NXUnits.userWeightUnit();

  const [cg] = useSimVar('CG PERCENT', 'percent');
  const [emptyWeight] = useSimVar('EMPTY WEIGHT', 'kg');
  const [payloadCount] = useSimVar('PAYLOAD STATION COUNT', 'number');

  const getPayloadWeight = () => {
    let payloadWeight = 0;

    for (let i = 1; i <= payloadCount; i++) {
      payloadWeight += SimVar.GetSimVarValue(`PAYLOAD STATION WEIGHT:${i}`, 'kg');
    }

    return payloadWeight;
  };

  const [fuelWeight] = useSimVar('FUEL TOTAL QUANTITY WEIGHT', 'kg');
  const gw = emptyWeight + fuelWeight + getPayloadWeight();

  const [seconds] = useSimVar('E:ZULU TIME', 'seconds');

  const getCurrentHHMMSS = () => {
    const hours = Math.floor(seconds / 3600);
    const minutes = Math.floor((seconds % 3600) / 60);
    const secondsLeft = (seconds - hours * 3600 - minutes * 60).toFixed(0);
    return `${hours.toString().padStart(2, '0')}:${minutes.toString().padStart(2, '0')}:${secondsLeft.toString().padStart(2, '0')}`;
  };

  useEffect(() => {
    const baroMode = SimVar.GetSimVarValue('L:XMLVAR_Baro1_Mode', 'number');
    const isInStdMode = baroMode !== 0 && baroMode !== 1;
    const isaShouldBeVisible = isInStdMode && zp.isNormalOperation() && sat.isNormalOperation();
    setIsaVisible(isaShouldBeVisible);
  }, [isa, sat, zp]);

  return (
    <Layer x={0} y={0}>
      {/* Frame */}
      <path className="SW4 White StrokeRound" d="M 7,667 l 754,0" />
      <path className="SW4 White" d="M 0,765 l 768,0" />
      <path className="SW4 White StrokeRound" d="M 257,667 l 0,92" />
      <path className="SW4 White StrokeRound" d="M 512,667 l 0,92" />

      {/* <path className='ecam-thicc-line LineRound' d='m 518 690 v 90' /> */}

      {/* Temps */}
      <text x={34} y={696} className="F26 White LS1">
        TAT
      </text>
      <text x={158} y={696} className={`F25 ${tat.isNormalOperation() ? 'Green' : 'Amber'} EndAlign`}>
        {tat.isNormalOperation() ? getValuePrefix(tat.value) + tat.value.toFixed(0) : 'XX'}
      </text>
      <text x={185} y={696} className="F26 Cyan">
        &#176;C
      </text>

      <text x={34} y={725} className="F26 White LS1">
        SAT
      </text>
      <text x={158} y={725} className={`F25 ${sat.isNormalOperation() ? 'Green' : 'Amber'} EndAlign`}>
        {sat.isNormalOperation() ? getValuePrefix(sat.value) + sat.value.toFixed(0) : 'XX'}
      </text>
      <text x={185} y={725} className="F26 Cyan">
        &#176;C
      </text>

      {isaVisible ? (
        <>
          <text x={34} y={754} className="F26 White LS1">
            ISA
          </text>
          <text x={158} y={754} className={'F25 Green EndAlign'}>
            {getValuePrefix(isa) + isa.toFixed(0)}
          </text>
          <text x={185} y={754} className="F26 Cyan">
            &#176;C
          </text>
        </>
      ) : null}

      {/* G Load Indication */}
      {gLoadIsAbnormal && (
        <>
          <text x={296} y={702} className="F27 Amber">
            G LOAD
          </text>
          <text x={410} y={702} className="F27 Amber">
            {getValuePrefix(gLoad.value)}
            {gLoad.value.toFixed(1)}
          </text>
        </>
      )}

      {/* Clock */}
      <text x={296} y={730} className="F29 Green LS-1">
        {getCurrentHHMMSS().substring(0, 6)}
      </text>
      <text x={394} y={730} className="F26 Green">
        {getCurrentHHMMSS().substring(6)}
      </text>
      <text x={434} y={729} className="F22 Green">
        GPS
      </text>

      {/* Weights / Fuel */}
      <text x={529} y={696} className="F25 White">
        GW
      </text>
      <text x={529} y={724} className="F25 White">
        GWCG
      </text>
      <text x={529} y={752} className="F25 White">
        FOB
      </text>

      <text x={705} y={696} className="F27 Green EndAlign">
        {MathUtils.round(NXUnits.kgToUser(gw), 100)}
      </text>
      <text x={705} y={724} className="F27 Green EndAlign">
        {Number.parseFloat(cg).toFixed(1)}
      </text>
      <text x={705} y={752} className="F27 Green EndAlign">
        {MathUtils.round(NXUnits.kgToUser(fuelWeight), 100)}
      </text>

      <text x={711} y={696} className="F22 Cyan">
        {userWeightUnit}
      </text>
      <text x={711} y={724} className="F22 Cyan">
        %
      </text>
      <text x={711} y={752} className="F22 Cyan">
        {userWeightUnit}
      </text>
    </Layer>
  );
=======
    const [airDataSwitchingKnob] = useSimVar('L:A32NX_AIR_DATA_SWITCHING_KNOB', 'Enum');

    const getStatusAirDataReferenceSource = () => {
        const ADIRS_3_TO_CAPTAIN = 0;

        return airDataSwitchingKnob === ADIRS_3_TO_CAPTAIN ? 3 : 1;
    };

    const [isaVisible, setIsaVisible] = useState(false);

    const airDataReferenceSource = getStatusAirDataReferenceSource();
    const sat = useArinc429Var(`L:A32NX_ADIRS_ADR_${airDataReferenceSource}_STATIC_AIR_TEMPERATURE`, 6000);
    const tat = useArinc429Var(`L:A32NX_ADIRS_ADR_${airDataReferenceSource}_TOTAL_AIR_TEMPERATURE`, 6000);
    const zp = useArinc429Var(`L:A32NX_ADIRS_ADR_${airDataReferenceSource}_ALTITUDE`, 6000);
    const isa = sat.valueOr(0) + Math.min(36089, zp.valueOr(0)) / 500 - 15;

    const getValuePrefix = (value: number) => (value >= 0 ? '+' : '');

    const gLoad = useArinc429Var(`L:A32NX_ADIRS_IR_${airDataReferenceSource}_BODY_NORMAL_ACC`, 300);
    const [gLoadIsAbnormal, setGLoadIsAbnormal] = useState(false);

    useEffect(() => {
        if (gLoad.isNormalOperation() && (gLoad.value < 0.7 || gLoad.value > 1.4)) {
            const timeout = setTimeout(() => {
                setGLoadIsAbnormal(true);
            }, 2_000);
            return () => clearTimeout(timeout);
        }
        setGLoadIsAbnormal(false);

        return () => { };
    }, [gLoad.value]);

    const userWeightUnit = NXUnits.userWeightUnit();

    const [cg] = useSimVar('CG PERCENT', 'percent');
    const [emptyWeight] = useSimVar('EMPTY WEIGHT', 'kg');
    const [payloadCount] = useSimVar('PAYLOAD STATION COUNT', 'number');

    const getPayloadWeight = () => {
        let payloadWeight = 0;

        for (let i = 1; i <= payloadCount; i++) {
            payloadWeight += SimVar.GetSimVarValue(`PAYLOAD STATION WEIGHT:${i}`, 'kg');
        }

        return payloadWeight;
    };

    const [fuelWeight] = useSimVar('FUEL TOTAL QUANTITY WEIGHT', 'kg');
    const roundedFuelWeight = Math.round(NXUnits.kgToUser(fuelWeight) / 100) * 100;

    const gw = NXUnits.kgToUser(emptyWeight + fuelWeight + getPayloadWeight());
    const roundedGw = Math.round(gw / 100) * 100;

    const [seconds] = useSimVar('E:ZULU TIME', 'seconds');

    const getCurrentHHMMSS = () => {
        const hours = Math.floor(seconds / 3600);
        const minutes = Math.floor((seconds % 3600) / 60);
        const secondsLeft = (seconds - (hours * 3600) - (minutes * 60)).toFixed(0);
        return `${hours.toString().padStart(2, '0')}:${minutes.toString().padStart(2, '0')}:${secondsLeft.toString().padStart(2, '0')}`;
    };

    useEffect(() => {
      const baroMode = SimVar.GetSimVarValue('L:XMLVAR_Baro1_Mode', 'number');
      const isInStdMode = baroMode !== 0 && baroMode !== 1;
      const isaShouldBeVisible = isInStdMode && zp.isNormalOperation() && sat.isNormalOperation();
      setIsaVisible(isaShouldBeVisible);
    }, [isa, sat, zp]);

    const isaPrefix = isa > 0 ? '+' : '';

    return (
        <Layer x={0} y={0}>
            {/* Frame */}
            <path className='SW4 White StrokeRound' d='M 7,667 l 754,0' />
            <path className='SW4 White' d='M 0,765 l 768,0' />
            <path className='SW4 White StrokeRound' d='M 257,667 l 0,92' />
            <path className='SW4 White StrokeRound' d='M 512,667 l 0,92' />

            {/* <path className='ecam-thicc-line LineRound' d='m 518 690 v 90' /> */}

            {/* Temps */}
            <text x={34} y={696} className='F26 White LS1'>TAT</text>
            <text x={158} y={696} className={`F25 ${tat.isNormalOperation() ? 'Green' : 'Amber'} EndAlign`}>
                {tat.isNormalOperation() ? getValuePrefix(tat.value) + tat.value.toFixed(0) : 'XX'}
            </text>
            <text x={185} y={696} className='F26 Cyan'>&#176;C</text>

            <text x={34} y={725} className='F26 White LS1'>SAT</text>
            <text x={158} y={725} className={`F25 ${sat.isNormalOperation() ? 'Green' : 'Amber'} EndAlign`}>
                {sat.isNormalOperation() ? getValuePrefix(sat.value) + sat.value.toFixed(0) : 'XX'}
            </text>
            <text x={185} y={725} className='F26 Cyan'>&#176;C</text>

            {
              isaVisible ?
                <>
                  <text x={34} y={754} className='F26 White LS1'>ISA</text>
                  <text x={158} y={754} className={'F25 Green EndAlign'}>
                      {getValuePrefix(isa) + isa.toFixed(0)}
                  </text>
                  <text x={185} y={754} className='F26 Cyan'>&#176;C</text>
                </>
                : null
            }

            {/* G Load Indication */}
            {gLoadIsAbnormal && (
                <>
                    <text x={296} y={702} className='F27 Amber'>G LOAD</text>
                    <text x={410} y={702} className='F27 Amber'>
                        {getValuePrefix(gLoad.value)}
                        {gLoad.value.toFixed(1)}
                    </text>
                </>
            )}

            {/* Clock */}
            <text x={296} y={730} className='F29 Green LS-1'>{getCurrentHHMMSS().substring(0, 6)}</text>
            <text x={394} y={730} className='F26 Green'>{getCurrentHHMMSS().substring(6)}</text>
            <text x={434} y={729} className='F22 Green'>GPS</text>

            {/* Weights / Fuel */}
            <text x={529} y={696} className='F25 White'>GW</text>
            <text x={529} y={724} className='F25 White'>GWCG</text>
            <text x={529} y={752} className='F25 White'>FOB</text>

            <text x={705} y={696} className='F27 Green EndAlign'>{roundedGw.toFixed(0)}</text>
            <text x={705} y={724} className='F27 Green EndAlign'>{Number.parseFloat(cg).toFixed(1)}</text>
            <text x={705} y={752} className='F27 Green EndAlign'>{roundedFuelWeight.toFixed(0)}</text>

            <text x={711} y={696} className='F22 Cyan'>{userWeightUnit}</text>
            <text x={711} y={724} className='F22 Cyan'>%</text>
            <text x={711} y={752} className='F22 Cyan'>{userWeightUnit}</text>
        </Layer>
    );
>>>>>>> 154a4f3c
};<|MERGE_RESOLUTION|>--- conflicted
+++ resolved
@@ -7,177 +7,6 @@
 import { MathUtils } from '@flybywiresim/fbw-sdk';
 
 export const StatusArea = () => {
-<<<<<<< HEAD
-  const [airDataSwitchingKnob] = useSimVar('L:A32NX_AIR_DATA_SWITCHING_KNOB', 'Enum');
-
-  const getStatusAirDataReferenceSource = () => {
-    const ADIRS_3_TO_CAPTAIN = 0;
-
-    return airDataSwitchingKnob === ADIRS_3_TO_CAPTAIN ? 3 : 1;
-  };
-
-  const [isaVisible, setIsaVisible] = useState(false);
-
-  const airDataReferenceSource = getStatusAirDataReferenceSource();
-  const sat = useArinc429Var(`L:A32NX_ADIRS_ADR_${airDataReferenceSource}_STATIC_AIR_TEMPERATURE`, 6000);
-  const tat = useArinc429Var(`L:A32NX_ADIRS_ADR_${airDataReferenceSource}_TOTAL_AIR_TEMPERATURE`, 6000);
-  const zp = useArinc429Var(`L:A32NX_ADIRS_ADR_${airDataReferenceSource}_ALTITUDE`, 6000);
-  const isa = sat.valueOr(0) + Math.min(36089, zp.valueOr(0)) / 500 - 15;
-
-  const getValuePrefix = (value: number) => (value >= 0 ? '+' : '');
-
-  const gLoad = useArinc429Var(`L:A32NX_ADIRS_IR_${airDataReferenceSource}_BODY_NORMAL_ACC`, 300);
-  const [gLoadIsAbnormal, setGLoadIsAbnormal] = useState(false);
-
-  useEffect(() => {
-    if (gLoad.isNormalOperation() && (gLoad.value < 0.7 || gLoad.value > 1.4)) {
-      const timeout = setTimeout(() => {
-        setGLoadIsAbnormal(true);
-      }, 2_000);
-      return () => clearTimeout(timeout);
-    }
-    setGLoadIsAbnormal(false);
-
-    return () => {};
-  }, [gLoad.value]);
-
-  const userWeightUnit = NXUnits.userWeightUnit();
-
-  const [cg] = useSimVar('CG PERCENT', 'percent');
-  const [emptyWeight] = useSimVar('EMPTY WEIGHT', 'kg');
-  const [payloadCount] = useSimVar('PAYLOAD STATION COUNT', 'number');
-
-  const getPayloadWeight = () => {
-    let payloadWeight = 0;
-
-    for (let i = 1; i <= payloadCount; i++) {
-      payloadWeight += SimVar.GetSimVarValue(`PAYLOAD STATION WEIGHT:${i}`, 'kg');
-    }
-
-    return payloadWeight;
-  };
-
-  const [fuelWeight] = useSimVar('FUEL TOTAL QUANTITY WEIGHT', 'kg');
-  const gw = emptyWeight + fuelWeight + getPayloadWeight();
-
-  const [seconds] = useSimVar('E:ZULU TIME', 'seconds');
-
-  const getCurrentHHMMSS = () => {
-    const hours = Math.floor(seconds / 3600);
-    const minutes = Math.floor((seconds % 3600) / 60);
-    const secondsLeft = (seconds - hours * 3600 - minutes * 60).toFixed(0);
-    return `${hours.toString().padStart(2, '0')}:${minutes.toString().padStart(2, '0')}:${secondsLeft.toString().padStart(2, '0')}`;
-  };
-
-  useEffect(() => {
-    const baroMode = SimVar.GetSimVarValue('L:XMLVAR_Baro1_Mode', 'number');
-    const isInStdMode = baroMode !== 0 && baroMode !== 1;
-    const isaShouldBeVisible = isInStdMode && zp.isNormalOperation() && sat.isNormalOperation();
-    setIsaVisible(isaShouldBeVisible);
-  }, [isa, sat, zp]);
-
-  return (
-    <Layer x={0} y={0}>
-      {/* Frame */}
-      <path className="SW4 White StrokeRound" d="M 7,667 l 754,0" />
-      <path className="SW4 White" d="M 0,765 l 768,0" />
-      <path className="SW4 White StrokeRound" d="M 257,667 l 0,92" />
-      <path className="SW4 White StrokeRound" d="M 512,667 l 0,92" />
-
-      {/* <path className='ecam-thicc-line LineRound' d='m 518 690 v 90' /> */}
-
-      {/* Temps */}
-      <text x={34} y={696} className="F26 White LS1">
-        TAT
-      </text>
-      <text x={158} y={696} className={`F25 ${tat.isNormalOperation() ? 'Green' : 'Amber'} EndAlign`}>
-        {tat.isNormalOperation() ? getValuePrefix(tat.value) + tat.value.toFixed(0) : 'XX'}
-      </text>
-      <text x={185} y={696} className="F26 Cyan">
-        &#176;C
-      </text>
-
-      <text x={34} y={725} className="F26 White LS1">
-        SAT
-      </text>
-      <text x={158} y={725} className={`F25 ${sat.isNormalOperation() ? 'Green' : 'Amber'} EndAlign`}>
-        {sat.isNormalOperation() ? getValuePrefix(sat.value) + sat.value.toFixed(0) : 'XX'}
-      </text>
-      <text x={185} y={725} className="F26 Cyan">
-        &#176;C
-      </text>
-
-      {isaVisible ? (
-        <>
-          <text x={34} y={754} className="F26 White LS1">
-            ISA
-          </text>
-          <text x={158} y={754} className={'F25 Green EndAlign'}>
-            {getValuePrefix(isa) + isa.toFixed(0)}
-          </text>
-          <text x={185} y={754} className="F26 Cyan">
-            &#176;C
-          </text>
-        </>
-      ) : null}
-
-      {/* G Load Indication */}
-      {gLoadIsAbnormal && (
-        <>
-          <text x={296} y={702} className="F27 Amber">
-            G LOAD
-          </text>
-          <text x={410} y={702} className="F27 Amber">
-            {getValuePrefix(gLoad.value)}
-            {gLoad.value.toFixed(1)}
-          </text>
-        </>
-      )}
-
-      {/* Clock */}
-      <text x={296} y={730} className="F29 Green LS-1">
-        {getCurrentHHMMSS().substring(0, 6)}
-      </text>
-      <text x={394} y={730} className="F26 Green">
-        {getCurrentHHMMSS().substring(6)}
-      </text>
-      <text x={434} y={729} className="F22 Green">
-        GPS
-      </text>
-
-      {/* Weights / Fuel */}
-      <text x={529} y={696} className="F25 White">
-        GW
-      </text>
-      <text x={529} y={724} className="F25 White">
-        GWCG
-      </text>
-      <text x={529} y={752} className="F25 White">
-        FOB
-      </text>
-
-      <text x={705} y={696} className="F27 Green EndAlign">
-        {MathUtils.round(NXUnits.kgToUser(gw), 100)}
-      </text>
-      <text x={705} y={724} className="F27 Green EndAlign">
-        {Number.parseFloat(cg).toFixed(1)}
-      </text>
-      <text x={705} y={752} className="F27 Green EndAlign">
-        {MathUtils.round(NXUnits.kgToUser(fuelWeight), 100)}
-      </text>
-
-      <text x={711} y={696} className="F22 Cyan">
-        {userWeightUnit}
-      </text>
-      <text x={711} y={724} className="F22 Cyan">
-        %
-      </text>
-      <text x={711} y={752} className="F22 Cyan">
-        {userWeightUnit}
-      </text>
-    </Layer>
-  );
-=======
     const [airDataSwitchingKnob] = useSimVar('L:A32NX_AIR_DATA_SWITCHING_KNOB', 'Enum');
 
     const getStatusAirDataReferenceSource = () => {
@@ -316,5 +145,4 @@
             <text x={711} y={752} className='F22 Cyan'>{userWeightUnit}</text>
         </Layer>
     );
->>>>>>> 154a4f3c
 };