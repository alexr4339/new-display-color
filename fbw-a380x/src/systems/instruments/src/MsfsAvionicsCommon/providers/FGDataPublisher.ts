--- conflicted
+++ resolved
@@ -1,12 +1,5 @@
 import { EventBus, SimVarPublisher, SimVarValueType } from '@microsoft/msfs-sdk';
 import { LateralMode, VerticalMode } from '@shared/autopilot';
-<<<<<<< HEAD
-
-export interface FGVars {
-  'fg.fma.lateralMode': LateralMode;
-  'fg.fma.lateralArmedBitmask': number;
-  'fg.fma.verticalMode': VerticalMode;
-=======
 
 export enum FgLateralArmedFlags {
   None = 0,
@@ -30,7 +23,6 @@
   'fg.fma.lateralArmedBitmask': FgLateralArmedFlags;
   'fg.fma.verticalMode': VerticalMode;
   'fg.fma.verticalArmedBitmask': FgVerticalArmedFlags;
->>>>>>> 7c6f3d2e
 }
 
 export class FGDataPublisher extends SimVarPublisher<FGVars> {
@@ -40,10 +32,7 @@
         ['fg.fma.lateralMode', { name: 'L:A32NX_FMA_LATERAL_MODE', type: SimVarValueType.Number }],
         ['fg.fma.lateralArmedBitmask', { name: 'L:A32NX_FMA_LATERAL_ARMED', type: SimVarValueType.Number }],
         ['fg.fma.verticalMode', { name: 'L:A32NX_FMA_VERTICAL_MODE', type: SimVarValueType.Number }],
-<<<<<<< HEAD
-=======
         ['fg.fma.verticalArmedBitmask', { name: 'L:A32NX_FMA_VERTICAL_ARMED', type: SimVarValueType.Number }],
->>>>>>> 7c6f3d2e
       ]),
       bus,
     );
