--- conflicted
+++ resolved
@@ -1,10 +1,6 @@
 @font-face {
   font-family: 'Ecam';
-<<<<<<< HEAD
-  src: url(/Fonts/FBW-Display-EIS-A380.ttf);
-=======
   src: url("/Fonts/FBW-Display-EIS-A380.ttf");
->>>>>>> 5d351484
 }
 
 $font-size-small: 14px;
