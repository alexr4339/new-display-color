/* eslint-disable no-underscore-dangle */
/* eslint-disable camelcase */
// TODO remove this once Rust implementation is up and running
import { Arinc429Word } from '@flybywiresim/fbw-sdk';

enum FwcFlightPhase {
  ElecPwr = 1,
  FirstEngineStarted = 2,
  SecondEngineTakeOffPower = 3,
  AtOrAboveEightyKnots = 4,
  AtOrAboveV1 = 5,
  LiftOff = 6,
  AtOrAbove400Feet = 7,
  AtOrAbove1500FeetTo800Feet = 8,
  AtOrBelow800Feet = 9,
  TouchDown = 10,
  AtOrBelowEightyKnots = 11,
  EnginesShutdown = 12,
}

/**
 * This 1:1 port from the A32NX's FWC serves as temporary replacement, until a more sophisticated system simulation is in place.
 * After merge of PR #4872 (https://github.com/flybywiresim/aircraft/pull/4872) (intended for A32NX), the FWS architecture has to
 * be ported to the A380X, then this class can be removed.
 */
export class LegacyFwc {
  toConfigTest: boolean;

  flightPhase: FwcFlightPhase;

  ldgMemo: boolean;

  toMemo: boolean;

  gndMemo: NXLogic_ConfirmNode;

  oneEngineRunningConf: NXLogic_ConfirmNode;

  speedAbove80KtsMemo: NXLogic_MemoryNode;

  speedAboveV1Memo: NXLogic_MemoryNode;

  mctMemo: NXLogic_ConfirmNode;

  firePBOutConf: NXLogic_ConfirmNode;

  firePBOutMemo: NXLogic_TriggeredMonostableNode;

  firePBClear12: NXLogic_MemoryNode;

  phase112Memo: NXLogic_TriggeredMonostableNode;

  phase10GroundMemo: NXLogic_TriggeredMonostableNode;

  ac80KtsMemo: NXLogic_TriggeredMonostableNode;

  prevPhase11InvertMemo: NXLogic_TriggeredMonostableNode;

  twoEnginesTOPowerInvertMemo: NXLogic_TriggeredMonostableNode;

  phase9Nvm: NXLogic_MemoryNode;

  prevPhase11: boolean;

  groundImmediateMemo: NXLogic_TriggeredMonostableNode;

  phase6Memo: NXLogic_TriggeredMonostableNode;

  phase7Memo: NXLogic_TriggeredMonostableNode;

  phase89Memo: NXLogic_TriggeredMonostableNode;

  memoTo_conf01: NXLogic_ConfirmNode;

  memoTo_memo: NXLogic_MemoryNode;

  memoLdgMemo_conf01: NXLogic_ConfirmNode;

  memoLdgMemo_inhibit: NXLogic_MemoryNode;

  memoLdgMemo_conf02: NXLogic_ConfirmNode;

  memoLdgMemo_below2000ft: NXLogic_MemoryNode;

  memoToInhibit_conf01: NXLogic_ConfirmNode;

  memoLdgInhibit_conf01: NXLogic_ConfirmNode;

  warningPressed: boolean;

  cautionPressed: boolean;

  previousTargetAltitude: number;

  _wasBellowThreshold: boolean;

  _wasAboveThreshold: boolean;

  _wasInRange: boolean;

  _wasReach200ft: boolean;

  aircraft: Aircraft;

  constructor() {
    // momentary
    this.toConfigTest = null; // WTOCT

    // persistent
    this.flightPhase = null;
    this.ldgMemo = null;
    this.toMemo = null;

    // ESDL 1. 0. 60
    this.gndMemo = new NXLogic_ConfirmNode(1); // outptuts ZGND

    // ESDL 1. 0. 60
    this.oneEngineRunningConf = new NXLogic_ConfirmNode(30);

    // ESDL 1. 0. 73
    this.speedAbove80KtsMemo = new NXLogic_MemoryNode(true);

    this.speedAboveV1Memo = new NXLogic_MemoryNode();

    // ESDL 1. 0. 79 / ESDL 1. 0. 80
    this.mctMemo = new NXLogic_ConfirmNode(60, false);

    // ESDL 1. 0.100
    this.firePBOutConf = new NXLogic_ConfirmNode(0.2); // CONF01
    this.firePBOutMemo = new NXLogic_TriggeredMonostableNode(2); // MTRIG 05
    this.firePBClear12 = new NXLogic_MemoryNode(false);
    this.phase112Memo = new NXLogic_TriggeredMonostableNode(300); // MTRIG 03
    this.phase10GroundMemo = new NXLogic_TriggeredMonostableNode(2); // MTRIG 06
    this.ac80KtsMemo = new NXLogic_TriggeredMonostableNode(2); // MTRIG 04
    this.prevPhase11InvertMemo = new NXLogic_TriggeredMonostableNode(3, false); // MTRIG 02
    this.twoEnginesTOPowerInvertMemo = new NXLogic_TriggeredMonostableNode(1, false); // MTRIG 01
    this.phase9Nvm = new NXLogic_MemoryNode(true, true);
    this.prevPhase11 = false;

    // ESDL 1. 0.110
    this.groundImmediateMemo = new NXLogic_TriggeredMonostableNode(2); // MTRIG 03
    this.phase6Memo = new NXLogic_TriggeredMonostableNode(15);
    this.phase7Memo = new NXLogic_TriggeredMonostableNode(120);
    this.phase89Memo = new NXLogic_TriggeredMonostableNode(180); // MTRIG 02

    // ESDL 1. 0.180
    this.memoTo_conf01 = new NXLogic_ConfirmNode(120, true); // CONF 01
    this.memoTo_memo = new NXLogic_MemoryNode(false);

    // ESDL 1. 0.190
    this.memoLdgMemo_conf01 = new NXLogic_ConfirmNode(1, true); // CONF 01
    this.memoLdgMemo_inhibit = new NXLogic_MemoryNode(false);
    this.memoLdgMemo_conf02 = new NXLogic_ConfirmNode(10, true); // CONF 01
    this.memoLdgMemo_below2000ft = new NXLogic_MemoryNode(true);

    // ESDL 1. 0.310
    this.memoToInhibit_conf01 = new NXLogic_ConfirmNode(3, true); // CONF 01

    // ESDL 1. 0.320
    this.memoLdgInhibit_conf01 = new NXLogic_ConfirmNode(3, true); // CONF 01

    // master warning & caution buttons
    this.warningPressed = false;
    this.cautionPressed = false;

    // altitude warning
    this.previousTargetAltitude = NaN;
    this._wasBellowThreshold = false;
    this._wasAboveThreshold = false;
    this._wasInRange = false;
    this._wasReach200ft = false;
  }

  update(_deltaTime: number) {
    this._updateFlightPhase(_deltaTime);
    this._updateTakeoffMemo(_deltaTime);
    this._updateLandingMemo(_deltaTime);
    this._updateAltitudeWarning();
  }

  _updateFlightPhase(_deltaTime: number) {
    const radioHeight1 = Arinc429Word.fromSimVarValue('L:A32NX_RA_1_RADIO_ALTITUDE');
    const radioHeight2 = Arinc429Word.fromSimVarValue('L:A32NX_RA_2_RADIO_ALTITUDE');
    const radioHeight3 = Arinc429Word.fromSimVarValue('L:A32NX_RA_3_RADIO_ALTITUDE');

    const raHeight1InValid = radioHeight1.isFailureWarning() || radioHeight1.isNoComputedData();
    const raHeight2InValid = radioHeight2.isFailureWarning() || radioHeight2.isNoComputedData();
    let radioHeight;
    if (raHeight1InValid) {
      if (raHeight2InValid) {
        radioHeight = radioHeight3;
      } else {
        radioHeight = radioHeight2;
      }
    } else {
      radioHeight = radioHeight1;
    }
    const eng1N1 = SimVar.GetSimVarValue('ENG N1 RPM:1', 'Percent');
    const eng2N1 = SimVar.GetSimVarValue('ENG N1 RPM:2', 'Percent');
    const eng3N1 = SimVar.GetSimVarValue('ENG N1 RPM:3', 'Percent');
    const eng4N1 = SimVar.GetSimVarValue('ENG N1 RPM:4', 'Percent');
    // TODO find a better source for the following value ("core speed at or above idle")
    // Note that N1 starts below idle on spawn on the runway, so this should be below 16 to not jump back to phase 1
    const oneEngRunning = eng1N1 > 15 || eng2N1 > 15 || eng3N1 > 15 || eng4N1 > 15;
    const oneEngineRunning = this.oneEngineRunningConf.write(oneEngRunning, _deltaTime);
    const noEngineRunning = !oneEngineRunning;
    const hFail = radioHeight1.isFailureWarning() && radioHeight2.isFailureWarning() && radioHeight3.isFailureWarning();
    const adcTestInhib = false;

    // ESLD 1.0.60
    const groundImmediate = Simplane.getIsGrounded();
    const ground = this.gndMemo.write(groundImmediate, _deltaTime);

    // ESLD 1.0.73
    const ias = SimVar.GetSimVarValue('AIRSPEED INDICATED', 'knots');
    const acSpeedAbove80kts = this.speedAbove80KtsMemo.write(ias > 83, ias < 77);

    const v1 = SimVar.GetSimVarValue('L:AIRLINER_V1_SPEED', 'knots');
    let acAboveV1;
    if (v1) {
      acAboveV1 = this.speedAboveV1Memo.write(ias > v1 + 3, ias < v1 - 3);
    } else {
      acAboveV1 = false;
    }

    // ESLD 1.0.90
    const hAbv1500 = radioHeight.isNoComputedData() || radioHeight.value > 1500;
    const hAbv800 = radioHeight.isNoComputedData() || radioHeight.value > 800;
    const hAbv400 = radioHeight.isNoComputedData() || radioHeight.value > 400;

    // ESLD 1.0.79 + 1.0.80
    const eng1TLA = SimVar.GetSimVarValue('L:A32NX_AUTOTHRUST_TLA:1', 'number');
    const eng1TLAFTO = SimVar.GetSimVarValue('L:A32NX_AIRLINER_TO_FLEX_TEMP', 'number') !== 0; // is a flex temp is set?
    const eng1MCT = eng1TLA > 33.3 && eng1TLA < 36.7;
    const eng1TLAFullPwr = eng1TLA > 43.3;
    const eng1MCL = eng1TLA > 22.9;
    const eng1SupMCT = !(eng1TLA < 36.7);

    const eng2TLA = SimVar.GetSimVarValue('L:A32NX_AUTOTHRUST_TLA:2', 'number');
    const eng2TLAFTO = eng1TLAFTO; // until we have proper FADECs
    const eng2MCT = eng2TLA > 33.3 && eng2TLA < 36.7;
    const eng2TLAFullPwr = eng2TLA > 43.3;
    const eng2MCL = eng2TLA > 22.9;
    const eng2SupMCT = !(eng2TLA < 36.7);

    const eng3TLA = SimVar.GetSimVarValue('L:A32NX_AUTOTHRUST_TLA:3', 'number');
    const eng3TLAFTO = eng1TLAFTO; // until we have proper FADECs
    const eng3MCT = eng3TLA > 33.3 && eng3TLA < 36.7;
    const eng3TLAFullPwr = eng3TLA > 43.3;
    const eng3MCL = eng3TLA > 22.9;
    const eng3SupMCT = !(eng3TLA < 36.7);

    const eng4TLA = SimVar.GetSimVarValue('L:A32NX_AUTOTHRUST_TLA:5', 'number');
    const eng4TLAFTO = eng1TLAFTO; // until we have proper FADECs
    const eng4MCT = eng3TLA > 33.3 && eng3TLA < 36.7;
    const eng4TLAFullPwr = eng3TLA > 43.3;
    const eng4MCL = eng3TLA > 22.9;
    const eng4SupMCT = !(eng4TLA < 36.7);

    const twoEnginesMcl = [eng1MCL, eng2MCL, eng3MCL, eng4MCL].filter(Boolean).length >= 2;
    const eng1TOPowerSignal = (eng1TLAFTO && eng1MCT) || eng1TLAFullPwr || eng1SupMCT;
    const eng2TOPowerSignal = (eng2TLAFTO && eng2MCT) || eng2TLAFullPwr || eng2SupMCT;
    const eng3TOPowerSignal = (eng3TLAFTO && eng3MCT) || eng3TLAFullPwr || eng3SupMCT;
    const eng4TOPowerSignal = (eng4TLAFTO && eng4MCT) || eng4TLAFullPwr || eng4SupMCT;

    const twoEnginesTOPowerSignal =
      [eng1TOPowerSignal, eng2TOPowerSignal, eng3TOPowerSignal, eng4TOPowerSignal].filter(Boolean).length >= 2;

    const twoEnginesTOPower =
      twoEnginesTOPowerSignal ||
      (this.mctMemo.write(twoEnginesTOPowerSignal, _deltaTime) && !hAbv1500 && twoEnginesMcl);

    // ESLD 1.0.100
    const eng1FirePbOut = SimVar.GetSimVarValue('L:A32NX_FIRE_BUTTON_ENG1', 'Bool');
    const eng1FirePbMemo = this.firePBOutMemo.write(this.firePBOutConf.write(eng1FirePbOut, _deltaTime), _deltaTime);
    const resetFirePbClear12 = eng1FirePbMemo && ground;

    const phase10 =
      (this.phase10GroundMemo.write(groundImmediate, _deltaTime) || groundImmediate) &&
      !twoEnginesTOPower &&
      acSpeedAbove80kts;

    const phase345Cond = ground && twoEnginesTOPower;
    const phase3 = !acSpeedAbove80kts && oneEngRunning && phase345Cond;
    const phase4 = acSpeedAbove80kts && phase345Cond && !acAboveV1;
    const phase5 = acSpeedAbove80kts && phase345Cond && acAboveV1;

    const setPhase11Nvm = phase3 || phase10;
    const resetPhase11Nvm =
      (!this.ac80KtsMemo.write(!acSpeedAbove80kts, _deltaTime) &&
        ((ground && this.prevPhase11InvertMemo.write(this.prevPhase11, _deltaTime)) ||
          resetFirePbClear12 ||
          (ground && this.twoEnginesTOPowerInvertMemo.write(twoEnginesTOPower, _deltaTime))) &&
        !this.prevPhase11) ||
      adcTestInhib;
    const phase11Nvm = this.phase9Nvm.write(setPhase11Nvm, resetPhase11Nvm); // S* / R (NVM)
    const phase211Cond = ground && !twoEnginesTOPower && !acSpeedAbove80kts;
    const phase11 = oneEngRunning && phase11Nvm && phase211Cond;
    const phase2 = phase211Cond && !phase11Nvm && oneEngRunning;

    const phase112MemoA = this.firePBClear12.write(phase11, resetFirePbClear12); // S / R*
    const phase112Cond = !phase11 && noEngineRunning && groundImmediate;
    const phase112Memo = this.phase112Memo.write(phase112MemoA && phase112Cond, _deltaTime); // MTRIG 03
    const phase1 = phase112Cond && !phase112Memo;
    const phase12 = phase112Cond && phase112Memo;

    this.prevPhase11 = phase11;

    // ESLD 1.0.110
    const ground2sMemorized = this.groundImmediateMemo.write(groundImmediate, _deltaTime) || groundImmediate;

    const phase6Cond = !hAbv400 && twoEnginesTOPower && !hFail && !ground2sMemorized;
    const phase6 = this.phase6Memo.write(phase6Cond, _deltaTime) && phase6Cond;

    const phase7Cond = !phase6 && !hAbv1500 && twoEnginesTOPower && !hFail && !ground2sMemorized;
    const phase7 = this.phase7Memo.write(phase7Cond, _deltaTime) && phase7Cond;

    const phase89Cond = !ground2sMemorized && !hFail && !twoEnginesTOPower && !hAbv1500 && !hAbv800;
    const phase89Memo = this.phase89Memo.write(phase89Cond, _deltaTime) && phase89Cond;

    const phase8 = !phase7 && !ground2sMemorized && !phase89Memo;
    const phase9 = phase89Memo && !phase10;

    /** * End of ESLD logic ** */

    // consolidate into single variable (just to be safe)
    const phases = [phase1, phase2, phase3, phase4, phase5, phase6, phase7, phase8, phase9, phase10, phase11, phase12];

    if (this.flightPhase === null && phases.indexOf(true) !== -1) {
      // if we aren't initialized, just grab the first one that is valid
      this._setFlightPhase(phases.indexOf(true) + 1);
      console.log(`FWC flight phase: ${this.flightPhase}`);
      return;
    }

    const activePhases = phases
      .map((x, i) => [x ? 1 : 0, i + 1])
      .filter((y) => y[0] === 1)
      .map((z) => z[1]);

    // the usual and easy case: only one flight phase is valid
    if (activePhases.length === 1) {
      if (activePhases[0] !== this.flightPhase) {
        console.log(`FWC flight phase: ${this.flightPhase} => ${activePhases[0]}`);
        this._setFlightPhase(activePhases[0]);
      }
      return;
    }

    // the mixed case => warn
    if (activePhases.length > 1) {
      console.warn(`Multiple FWC flight phases are valid: ${activePhases.join(', ')}`);
      if (activePhases.indexOf(this.flightPhase) !== -1) {
        // if the currently active one is present, keep it
        console.warn(`Remaining in FWC flight phase ${this.flightPhase}`);
        return;
      }
      // pick the earliest one
      this._setFlightPhase(activePhases[0]);
      console.log(`Resolving by switching FWC flight phase: ${this.flightPhase} => ${activePhases[0]}`);
      return;
    }

    // otherwise, no flight phase is valid => warn
    console.warn('No valid FWC flight phase');
    if (this.flightPhase === null) {
      this._setFlightPhase(null);
    }
  }

  _setFlightPhase(flightPhase: FwcFlightPhase) {
    if (flightPhase === this.flightPhase) {
      return;
    }

    // update flight phase
    this.flightPhase = flightPhase;
    SimVar.SetSimVarValue('L:A32NX_FWC_FLIGHT_PHASE', 'Enum', this.flightPhase || 0);
  }

  _updateTakeoffMemo(_deltaTime: number) {
    /// FWC ESLD 1.0.180
    const setFlightPhaseMemo = this.flightPhase === FwcFlightPhase.FirstEngineStarted && this.toConfigTest;
    const resetFlightPhaseMemo =
      this.flightPhase === FwcFlightPhase.EnginesShutdown ||
      this.flightPhase === FwcFlightPhase.SecondEngineTakeOffPower ||
      this.flightPhase === FwcFlightPhase.ElecPwr ||
      this.flightPhase === FwcFlightPhase.AtOrAbove1500FeetTo800Feet;
    const flightPhaseMemo = this.memoTo_memo.write(setFlightPhaseMemo, resetFlightPhaseMemo);

    const eng1NotRunning = SimVar.GetSimVarValue('ENG N1 RPM:1', 'Percent') < 15;
    const eng2NotRunning = SimVar.GetSimVarValue('ENG N1 RPM:2', 'Percent') < 15;
    const eng3NotRunning = SimVar.GetSimVarValue('ENG N1 RPM:3', 'Percent') < 15;
    const eng4NotRunning = SimVar.GetSimVarValue('ENG N1 RPM:4', 'Percent') < 15;
    const toTimerElapsed = this.memoTo_conf01.write(
      !eng1NotRunning && !eng2NotRunning && !eng3NotRunning && !eng4NotRunning,
      _deltaTime,
    );

    this.toMemo = flightPhaseMemo || (this.flightPhase === FwcFlightPhase.FirstEngineStarted && toTimerElapsed);
    SimVar.SetSimVarValue('L:A32NX_FWC_TOMEMO', 'Bool', this.toMemo);
  }

  _updateLandingMemo(_deltaTime: number) {
    const radioHeight1 = Arinc429Word.fromSimVarValue('L:A32NX_RA_1_RADIO_ALTITUDE');
    const radioHeight2 = Arinc429Word.fromSimVarValue('L:A32NX_RA_2_RADIO_ALTITUDE');
    const radioHeight3 = Arinc429Word.fromSimVarValue('L:A32NX_RA_3_RADIO_ALTITUDE');
    const radioHeight1Invalid = radioHeight1.isFailureWarning() || radioHeight1.isNoComputedData();
    const radioHeight2Invalid = radioHeight2.isFailureWarning() || radioHeight2.isNoComputedData();
    const radioHeight3Invalid = radioHeight3.isFailureWarning() || radioHeight3.isNoComputedData();
    const gearDownlocked = SimVar.GetSimVarValue('GEAR TOTAL PCT EXTENDED', 'percent') > 0.95;

    // FWC ESLD 1.0.190
    const setBelow2000ft =
      (radioHeight1.value < 2000 && !radioHeight1Invalid) ||
      (radioHeight2.value < 2000 && !radioHeight2Invalid) ||
      (radioHeight3.value < 2000 && !radioHeight3Invalid);
    const resetBelow2000ft =
      (radioHeight1.value > 2200 || radioHeight1Invalid) &&
      (radioHeight2.value > 2200 || radioHeight2Invalid) &&
      (radioHeight3.value > 2200 || radioHeight3Invalid);
    const memo2 = this.memoLdgMemo_below2000ft.write(setBelow2000ft, resetBelow2000ft);

    const setInhibitMemo = this.memoLdgMemo_conf01.write(
      resetBelow2000ft && !radioHeight1Invalid && !radioHeight2Invalid && !radioHeight3Invalid,
      _deltaTime,
    );
    const resetInhibitMemo = !(
      this.flightPhase === FwcFlightPhase.AtOrBelow800Feet ||
      this.flightPhase === FwcFlightPhase.TouchDown ||
      this.flightPhase === FwcFlightPhase.AtOrAbove1500FeetTo800Feet
    );
    const memo1 = this.memoLdgMemo_inhibit.write(setInhibitMemo, resetInhibitMemo);

    const showInApproach = memo1 && memo2 && this.flightPhase === FwcFlightPhase.AtOrAbove1500FeetTo800Feet;

    const invalidRadioMemo = this.memoLdgMemo_conf02.write(
      radioHeight1Invalid &&
        radioHeight2Invalid &&
        radioHeight3Invalid &&
        gearDownlocked &&
        this.flightPhase === FwcFlightPhase.AtOrAbove1500FeetTo800Feet,
      _deltaTime,
    );

    this.ldgMemo =
      showInApproach ||
      invalidRadioMemo ||
      this.flightPhase === FwcFlightPhase.TouchDown ||
      this.flightPhase === FwcFlightPhase.AtOrBelow800Feet;
    SimVar.SetSimVarValue('L:A32NX_FWC_LDGMEMO', 'Bool', this.ldgMemo);
  }

  _updateAltitudeWarning() {
    const indicatedAltitude = Simplane.getAltitude();
    const shortAlert = SimVar.GetSimVarValue('L:A32NX_ALT_DEVIATION_SHORT', 'Bool');
    if (shortAlert === 1) {
      SimVar.SetSimVarValue('L:A32NX_ALT_DEVIATION_SHORT', 'Bool', false);
    }

    if (this.warningPressed === true) {
      this._wasBellowThreshold = false;
      this._wasAboveThreshold = false;
      this._wasInRange = false;
      SimVar.SetSimVarValue('L:A32NX_ALT_DEVIATION', 'Bool', false);
      return;
    }

<<<<<<< HEAD
        // ROW
        SimVar.SetSimVarValue('L:A32NX_AUDIO_ROW_RWY_TOO_SHORT', 'bool', w.bitValueOr(15, false));

        // ROP
        // MAX BRAKING, only for manual braking, if maximum pedal braking is not applied
        const maxBrakingSet = SimVar.GetSimVarValue('L:A32NX_LEFT_BRAKE_PEDAL_INPUT', 'number') > 90 || SimVar.GetSimVarValue('L:A32NX_RIGHT_BRAKE_PEDAL_INPUT', 'number') > 90;
        const maxBraking = w.bitValueOr(13, false) && !maxBrakingSet;
        SimVar.SetSimVarValue('L:A32NX_AUDIO_ROP_MAX_BRAKING', 'bool', maxBraking);

        // SET MAX REVERSE, if not already max. reverse set and !MAX_BRAKING
        const maxReverseSet = SimVar.GetSimVarValue('L:XMLVAR_Throttle2Position', 'number') < 0.1 && SimVar.GetSimVarValue('L:XMLVAR_Throttle3Position', 'number') < 0.1;
        const maxReverse = (w.bitValueOr(12, false) || w.bitValueOr(13, false)) && !maxReverseSet;
        SimVar.SetSimVarValue('L:A32NX_AUDIO_ROW_SET_MAX_REVERSE', 'bool', !maxBraking && maxReverse);

        // At 80kt, KEEP MAX REVERSE once, if max. reversers deployed
        const ias = SimVar.GetSimVarValue('AIRSPEED INDICATED', 'knots');
        SimVar.SetSimVarValue('L:A32NX_AUDIO_ROP_KEEP_MAX_REVERSE', 'bool', (ias <= 80 && ias > 4) && (w.bitValueOr(12, false) || w.bitValueOr(13, false)));
=======
    if (Simplane.getIsGrounded()) {
      SimVar.SetSimVarValue('L:A32NX_ALT_DEVIATION', 'Bool', false);
    }

    // Use FCU displayed value
    const currentAltitudeConstraint = SimVar.GetSimVarValue('L:A32NX_FG_ALTITUDE_CONSTRAINT', 'feet');
    const currentFCUAltitude = SimVar.GetSimVarValue('AUTOPILOT ALTITUDE LOCK VAR:3', 'feet');
    const targetAltitude =
      currentAltitudeConstraint && !this.hasAltitudeConstraint() ? currentAltitudeConstraint : currentFCUAltitude;

    // Exit when selected altitude is being changed
    if (this.previousTargetAltitude !== targetAltitude) {
      this.previousTargetAltitude = targetAltitude;
      this._wasBellowThreshold = false;
      this._wasAboveThreshold = false;
      this._wasInRange = false;
      this._wasReach200ft = false;
      SimVar.SetSimVarValue('L:A32NX_ALT_DEVIATION_SHORT', 'Bool', false);
      SimVar.SetSimVarValue('L:A32NX_ALT_DEVIATION', 'Bool', false);
      return;
    }

    // Exit when:
    // - Landing gear down & slats extended
    // - Glide slope captured
    // - Landing locked down

    const landingGearIsDown =
      SimVar.GetSimVarValue('L:A32NX_FLAPS_HANDLE_INDEX', 'Enum') >= 1 &&
      SimVar.GetSimVarValue('L:A32NX_GEAR_HANDLE_POSITION', 'Percent over 100') > 0.5;
    const verticalMode = SimVar.GetSimVarValue('L:A32NX_FMA_VERTICAL_MODE', 'Number');
    const glideSlopeCaptured = verticalMode >= 30 && verticalMode <= 34;
    const landingGearIsLockedDown = SimVar.GetSimVarValue('GEAR POSITION:0', 'Enum') > 0.9;
    const isTcasResolutionAdvisoryActive = SimVar.GetSimVarValue('L:A32NX_TCAS_STATE', 'Enum') > 1;
    if (landingGearIsDown || glideSlopeCaptured || landingGearIsLockedDown || isTcasResolutionAdvisoryActive) {
      this._wasBellowThreshold = false;
      this._wasAboveThreshold = false;
      this._wasInRange = false;
      this._wasReach200ft = false;
      SimVar.SetSimVarValue('L:A32NX_ALT_DEVIATION_SHORT', 'Bool', false);
      SimVar.SetSimVarValue('L:A32NX_ALT_DEVIATION', 'Bool', false);
      return;
    }

    const delta = Math.abs(indicatedAltitude - targetAltitude);
>>>>>>> 5625f5cd

    if (delta < 200) {
      this._wasBellowThreshold = true;
      this._wasAboveThreshold = false;
      this._wasReach200ft = true;
    }
    if (delta > 750) {
      this._wasAboveThreshold = true;
      this._wasBellowThreshold = false;
    }
    if (delta >= 200 && delta <= 750) {
      this._wasInRange = true;
    }

    if (this._wasBellowThreshold && this._wasReach200ft) {
      if (delta >= 200) {
        SimVar.SetSimVarValue('L:A32NX_ALT_DEVIATION', 'Bool', true);
      } else if (delta < 200) {
        SimVar.SetSimVarValue('L:A32NX_ALT_DEVIATION', 'Bool', false);
      }
    } else if (this._wasAboveThreshold && delta <= 750 && !this._wasReach200ft) {
      if (
        !SimVar.GetSimVarValue('L:A32NX_AUTOPILOT_1_ACTIVE', 'Bool') &&
        !SimVar.GetSimVarValue('L:A32NX_AUTOPILOT_2_ACTIVE', 'Bool')
      ) {
        SimVar.SetSimVarValue('L:A32NX_ALT_DEVIATION', 'Bool', false);
        SimVar.SetSimVarValue('L:A32NX_ALT_DEVIATION_SHORT', 'Bool', true);
      }
    } else if (delta > 750 && this._wasInRange && !this._wasReach200ft) {
      if (delta > 750) {
        SimVar.SetSimVarValue('L:A32NX_ALT_DEVIATION', 'Bool', true);
      } else if (delta >= 750) {
        SimVar.SetSimVarValue('L:A32NX_ALT_DEVIATION', 'Bool', false);
      }
    }
  }

  hasAltitudeConstraint() {
    if (
      Simplane.getAutoPilotAltitudeManaged() &&
      SimVar.GetSimVarValue('L:AP_CURRENT_TARGET_ALTITUDE_IS_CONSTRAINT', 'number') !== 0
    ) {
      return false;
    }
    return true;
  }
}

/*
 * This file contains various nodes that can be used for logical processing. Systems like the FWC may use them to
 * accurately implement their functionality.
 */

/**
 * The following class represents a monostable circuit. It is inspired by the MTRIG nodes as described in the ESLD and
 * used by the FWC.
 * When it detects either a rising or a falling edge (depending on it's type) it will emit a signal for a certain time t
 * after the detection. It is not retriggerable, so a rising/falling edge within t will not reset the timer.
 */
class NXLogic_TriggeredMonostableNode {
  t: number;

  risingEdge: boolean;

  _timer: number;

  _previousValue: boolean;

  constructor(t: number, risingEdge = true) {
    this.t = t;
    this.risingEdge = risingEdge;
    this._timer = 0;
    this._previousValue = null;
  }

  write(value: boolean, _deltaTime: number) {
    if (this._previousValue === null && SimVar.GetSimVarValue('L:A32NX_FWC_SKIP_STARTUP', 'Bool')) {
      this._previousValue = value;
    }
    if (this.risingEdge) {
      if (this._timer > 0) {
        this._timer = Math.max(this._timer - _deltaTime / 1000, 0);
        this._previousValue = value;
        return true;
      }
      if (!this._previousValue && value) {
        this._timer = this.t;
        this._previousValue = value;
        return true;
      }
    } else {
      if (this._timer > 0) {
        this._timer = Math.max(this._timer - _deltaTime / 1000, 0);
        this._previousValue = value;
        return true;
      }
      if (this._previousValue && !value) {
        this._timer = this.t;
        this._previousValue = value;
        return true;
      }
    }
    this._previousValue = value;
    return false;
  }
}

/**
 * The following class represents a "confirmation" circuit, which only passes a signal once it has been stable for a
 * certain amount of time. It is inspired by the CONF nodes as described in the ESLD and used by the FWC.
 * When it detects either a rising or falling edge (depending on it's type) it will wait for up to time t and emit the
 * incoming signal if it was stable throughout t. If at any point the signal reverts during t the state is fully reset,
 * and the original signal will be emitted again.
 */
class NXLogic_ConfirmNode {
  t: number;

  risingEdge: boolean;

  _timer: number;

  _previousInput: boolean;

  _previousOutput: boolean;

  constructor(t: number, risingEdge = true) {
    this.t = t;
    this.risingEdge = risingEdge;
    this._timer = 0;
    this._previousInput = null;
    this._previousOutput = null;
  }

  write(value: boolean, _deltaTime: number) {
    if (this._previousInput === null && SimVar.GetSimVarValue('L:A32NX_FWC_SKIP_STARTUP', 'Bool')) {
      this._previousInput = value;
      this._previousOutput = value;
    }
    if (this.risingEdge) {
      if (!value) {
        this._timer = 0;
      } else if (this._timer > 0) {
        this._timer = Math.max(this._timer - _deltaTime / 1000, 0);
        this._previousInput = value;
        this._previousOutput = !value;
        return !value;
      } else if (!this._previousInput && value) {
        this._timer = this.t;
        this._previousInput = value;
        this._previousOutput = !value;
        return !value;
      }
    } else if (value) {
      this._timer = 0;
    } else if (this._timer > 0) {
      this._timer = Math.max(this._timer - _deltaTime / 1000, 0);
      this._previousInput = value;
      this._previousOutput = !value;
      return !value;
    } else if (this._previousInput && !value) {
      this._timer = this.t;
      this._previousInput = value;
      this._previousOutput = !value;
      return !value;
    }
    this._previousInput = value;
    this._previousOutput = value;
    return value;
  }

  read() {
    return this._previousOutput;
  }
}

/**
 * The following class represents a flip-flop or memory circuit that can be used to store a single bit. It is inspired
 * by the S+R nodes as described in the ESLD.
 * It has two inputs: Set and Reset. At first it will always emit a falsy value, until it receives a signal on the set
 * input, at which point it will start emitting a truthy value. This will continue until a signal is received on the
 * reset input, at which point it reverts to the original falsy output. It a signal is sent on both set and reset at the
 * same time, the input with a star will have precedence.
 * The NVM flag is not implemented right now but can be used to indicate non-volatile memory storage, which means the
 * value will persist even when power is lost and subsequently restored.
 */
class NXLogic_MemoryNode {
  setStar: boolean;

  nvm: boolean;

  _value: boolean;

  /**
   * @param setStar Whether set has precedence over reset if both are applied simultaneously.
   * @param nvm Whether the is non-volatile and will be kept even when power is lost.
   */
  constructor(setStar = true, nvm = false) {
    this.setStar = setStar;
    this.nvm = nvm; // TODO in future, reset non-nvm on power cycle
    this._value = false;
  }

  write(set, reset) {
    if (set && reset) {
      this._value = this.setStar;
    } else if (set && !this._value) {
      this._value = true;
    } else if (reset && this._value) {
      this._value = false;
    }
    return this._value;
  }

  read() {
    return this._value;
  }
}<|MERGE_RESOLUTION|>--- conflicted
+++ resolved
@@ -466,25 +466,6 @@
       return;
     }
 
-<<<<<<< HEAD
-        // ROW
-        SimVar.SetSimVarValue('L:A32NX_AUDIO_ROW_RWY_TOO_SHORT', 'bool', w.bitValueOr(15, false));
-
-        // ROP
-        // MAX BRAKING, only for manual braking, if maximum pedal braking is not applied
-        const maxBrakingSet = SimVar.GetSimVarValue('L:A32NX_LEFT_BRAKE_PEDAL_INPUT', 'number') > 90 || SimVar.GetSimVarValue('L:A32NX_RIGHT_BRAKE_PEDAL_INPUT', 'number') > 90;
-        const maxBraking = w.bitValueOr(13, false) && !maxBrakingSet;
-        SimVar.SetSimVarValue('L:A32NX_AUDIO_ROP_MAX_BRAKING', 'bool', maxBraking);
-
-        // SET MAX REVERSE, if not already max. reverse set and !MAX_BRAKING
-        const maxReverseSet = SimVar.GetSimVarValue('L:XMLVAR_Throttle2Position', 'number') < 0.1 && SimVar.GetSimVarValue('L:XMLVAR_Throttle3Position', 'number') < 0.1;
-        const maxReverse = (w.bitValueOr(12, false) || w.bitValueOr(13, false)) && !maxReverseSet;
-        SimVar.SetSimVarValue('L:A32NX_AUDIO_ROW_SET_MAX_REVERSE', 'bool', !maxBraking && maxReverse);
-
-        // At 80kt, KEEP MAX REVERSE once, if max. reversers deployed
-        const ias = SimVar.GetSimVarValue('AIRSPEED INDICATED', 'knots');
-        SimVar.SetSimVarValue('L:A32NX_AUDIO_ROP_KEEP_MAX_REVERSE', 'bool', (ias <= 80 && ias > 4) && (w.bitValueOr(12, false) || w.bitValueOr(13, false)));
-=======
     if (Simplane.getIsGrounded()) {
       SimVar.SetSimVarValue('L:A32NX_ALT_DEVIATION', 'Bool', false);
     }
@@ -530,7 +511,6 @@
     }
 
     const delta = Math.abs(indicatedAltitude - targetAltitude);
->>>>>>> 5625f5cd
 
     if (delta < 200) {
       this._wasBellowThreshold = true;
