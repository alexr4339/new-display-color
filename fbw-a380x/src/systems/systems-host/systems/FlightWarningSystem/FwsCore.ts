--- conflicted
+++ resolved
@@ -84,7 +84,7 @@
 
   private readonly startupTimer = new DebounceTimer();
 
-  private readonly startupCompleted = Subject.create(false);
+  public readonly startupCompleted = Subject.create(false);
 
   public readonly soundManager = new FwsSoundManager(this.bus, this.startupCompleted);
 
@@ -208,12 +208,6 @@
   public readonly apDiscInputBuffer = new NXLogicMemoryNode(false);
 
   /* PSEUDO FWC VARIABLES */
-<<<<<<< HEAD
-  private readonly startupTimer = new DebounceTimer();
-
-  public readonly startupCompleted = Subject.create(false);
-=======
->>>>>>> 22b58541
 
   /** Keys/IDs of all failures currently active, irrespective they are already cleared or not */
   public readonly allCurrentFailures: string[] = [];
@@ -1031,12 +1025,8 @@
   public readonly yellowElecAandBPumpOff = Subject.create(false);
 
   /* 31 - FWS */
-<<<<<<< HEAD
-  public readonly fwcFlightPhase = Subject.create(-1);
-=======
 
   public readonly flightPhase = Subject.create<FwcFlightPhase | null>(null);
->>>>>>> 22b58541
 
   public readonly flightPhase128 = Subject.create(false);
 
@@ -1853,15 +1843,8 @@
 
     // Inputs update
     this.flightPhaseEndedPulseNode.write(false, deltaTime);
-<<<<<<< HEAD
-    this.fwcFlightPhase.set(SimVar.GetSimVarValue('L:A32NX_FWC_FLIGHT_PHASE', 'Enum'));
-
-    const phase3 = this.fwcFlightPhase.get() === 3;
-    const phase6 = this.fwcFlightPhase.get() === 6;
-=======
     const phase3 = this.flightPhase.get() === 3;
     const phase6 = this.flightPhase.get() === 6;
->>>>>>> 22b58541
     this.flightPhase3PulseNode.write(phase3, deltaTime);
     // flight phase convenience vars
     this.flightPhase128.set([1, 2, 8].includes(this.flightPhase.get()));
