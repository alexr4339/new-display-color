// Copyright (c) 2021-2024 FlyByWire Simulations
//
// SPDX-License-Identifier: GPL-3.0

import {
  Subject,
  MappedSubject,
  DebounceTimer,
  ConsumerValue,
  EventBus,
  ConsumerSubject,
  SimVarValueType,
  SubscribableMapFunctions,
  StallWarningEvents,
  Instrument,
  MapSubject,
} from '@microsoft/msfs-sdk';

import {
  Arinc429Register,
  Arinc429RegisterSubject,
  Arinc429SignStatusMatrix,
  Arinc429Word,
  FrequencyMode,
  NXLogicConfirmNode,
  NXLogicMemoryNode,
  NXLogicPulseNode,
  NXLogicTriggeredMonostableNode,
} from '@flybywiresim/fbw-sdk';
import { VerticalMode } from '@shared/autopilot';
import { VhfComManagerDataEvents } from '@flybywiresim/rmp';
import { PseudoFwcSimvars } from 'instruments/src/MsfsAvionicsCommon/providers/PseudoFwcPublisher';
import { FuelSystemEvents } from 'instruments/src/MsfsAvionicsCommon/providers/FuelSystemPublisher';
import {
  AbnormalProcedure,
  EcamAbnormalSensedProcedures,
  EcamMemos,
  pfdMemoDisplay,
} from '../../../instruments/src/MsfsAvionicsCommon/EcamMessages';
import PitchTrimUtils from '@shared/PitchTrimUtils';
import { FwsEwdAbnormalSensedEntry } from '../../../instruments/src/MsfsAvionicsCommon/providers/FwsEwdPublisher';
import { FwsMemos } from 'systems-host/systems/FlightWarningSystem/FwsMemos';
import { FwsNormalChecklists } from 'systems-host/systems/FlightWarningSystem/FwsNormalChecklists';
import { EwdAbnormalItem, FwsAbnormalSensed } from 'systems-host/systems/FlightWarningSystem/FwsAbnormalSensed';
import { FwsAbnormalNonSensed } from 'systems-host/systems/FlightWarningSystem/FwsAbnormalNonSensed';
import { MfdSurvEvents } from 'instruments/src/MsfsAvionicsCommon/providers/MfdSurvPublisher';
import { Mle, Mmo, VfeF1, VfeF1F, VfeF2, VfeF3, VfeFF, Vle, Vmo } from '@shared/PerformanceConstants';

export function xor(a: boolean, b: boolean): boolean {
  return !!((a ? 1 : 0) ^ (b ? 1 : 0));
}

/**
 * Counts the number of truthy values in an array of booleans
 * @param args
 * @returns
 */
function countTrue(...args: boolean[]): number {
  return args.reduce((accu, b) => (b ? accu + 1 : accu), 0);
}

export enum FwcAuralWarning {
  None,
  SingleChime,
  Crc,
}

export class FwsCore implements Instrument {
  public readonly sub = this.bus.getSubscriber<PseudoFwcSimvars & StallWarningEvents & MfdSurvEvents>();
  public readonly vhfSub = this.bus.getSubscriber<VhfComManagerDataEvents>();
  /** Time to inhibit master warnings and cautions during startup in ms */
  private static readonly FWC_STARTUP_TIME = 5000;

  /** Time to inhibit SCs after one is trigger in ms */
  private static readonly AURAL_SC_INHIBIT_TIME = 5000;

  /** The time to play the single chime sound in ms */
  private static readonly AURAL_SC_PLAY_TIME = 500;

  private static readonly EWD_MESSAGE_LINES = 10;

  private static readonly PFD_MEMO_LINES = 3;

  private static readonly PFD_LIMITATIONS_LINES = 8;

  private static readonly EWD_LIMITATIONS_LINES = 10;

  private static readonly SD_STATUS_INFO_MAX_LINES = 5;

  private static readonly SD_STATUS_INOP_SYS_MAX_LINES = 10;

  private static readonly ewdMessageSimVarsLeft = Array.from(
    { length: FwsCore.EWD_MESSAGE_LINES },
    (_, i) => `L:A32NX_EWD_LOWER_LEFT_LINE_${i + 1}`,
  );

  private readonly ewdMessageLinesLeft = Array.from({ length: FwsCore.EWD_MESSAGE_LINES }, (_, _i) =>
    Subject.create(''),
  );

  private static readonly ewdMessageSimVarsRight = Array.from(
    { length: FwsCore.EWD_MESSAGE_LINES },
    (_, i) => `L:A32NX_EWD_LOWER_RIGHT_LINE_${i + 1}`,
  );

  private readonly ewdMessageLinesRight = Array.from({ length: FwsCore.EWD_MESSAGE_LINES }, (_, _i) =>
    Subject.create(''),
  );

  private static readonly pfdMemoSimVars = Array.from(
    { length: FwsCore.PFD_MEMO_LINES },
    (_, i) => `L:A32NX_PFD_MEMO_LINE_${i + 1}`,
  );

  private readonly pfdMemoLines = Array.from({ length: FwsCore.PFD_MEMO_LINES }, (_, _i) => Subject.create(''));

  private static readonly sdStatusInfoSimVars = Array.from(
    { length: FwsCore.SD_STATUS_INFO_MAX_LINES },
    (_, i) => `L:A32NX_SD_STATUS_INFO_LINE_${i + 1}`,
  );

  private readonly sdStatusInfoLines = Array.from({ length: FwsCore.SD_STATUS_INFO_MAX_LINES }, (_, _i) =>
    Subject.create(''),
  );

  private static readonly sdStatusInopAllPhasesSimVars = Array.from(
    { length: FwsCore.SD_STATUS_INOP_SYS_MAX_LINES },
    (_, i) => `L:A32NX_SD_STATUS_INOP_ALL_LINE_${i + 1}`,
  );

  private readonly sdStatusInopAllPhasesLines = Array.from({ length: FwsCore.SD_STATUS_INOP_SYS_MAX_LINES }, (_, _i) =>
    Subject.create(''),
  );

  private static readonly sdStatusInopApprLdgSimVars = Array.from(
    { length: FwsCore.SD_STATUS_INOP_SYS_MAX_LINES },
    (_, i) => `L:A32NX_SD_STATUS_INOP_LDG_LINE_${i + 1}`,
  );

  private readonly sdStatusInopApprLdgLines = Array.from({ length: FwsCore.SD_STATUS_INOP_SYS_MAX_LINES }, (_, _i) =>
    Subject.create(''),
  );

  private static readonly pfdLimitationsSimVars = Array.from(
    { length: FwsCore.PFD_LIMITATIONS_LINES },
    (_, i) => `L:A32NX_PFD_LIMITATIONS_LINE_${i + 1}`,
  );

  private readonly pfdLimitationsLines = Array.from({ length: FwsCore.PFD_LIMITATIONS_LINES }, (_, _i) =>
    Subject.create(''),
  );

  private static readonly ewdLimitationsAllPhasesSimVars = Array.from(
    { length: FwsCore.EWD_LIMITATIONS_LINES },
    (_, i) => `L:A32NX_EWD_LIMITATIONS_ALL_LINE_${i + 1}`,
  );

  private readonly ewdLimitationsAllPhasesLines = Array.from({ length: FwsCore.EWD_LIMITATIONS_LINES }, (_, _i) =>
    Subject.create(''),
  );

  private static readonly ewdLimitationsApprLdgSimVars = Array.from(
    { length: FwsCore.EWD_LIMITATIONS_LINES },
    (_, i) => `L:A32NX_EWD_LIMITATIONS_LDG_LINE_${i + 1}`,
  );

  private readonly ewdLimitationsApprLdgLines = Array.from({ length: FwsCore.EWD_LIMITATIONS_LINES }, (_, _i) =>
    Subject.create(''),
  );

  // SD STATUS NORMAL
  private readonly statusNormal = MappedSubject.create(
    ([limAll, limAppr, inopAll, inopAppr]) => !limAll && !limAppr && !inopAll && !inopAppr,
    this.ewdLimitationsAllPhasesLines[0],
    this.ewdLimitationsApprLdgLines[0],
    this.sdStatusInopAllPhasesLines[0],
    this.sdStatusInopApprLdgLines[0],
  );

  /* PSEUDO FWC VARIABLES */
  private readonly startupTimer = new DebounceTimer();

  private readonly startupCompleted = Subject.create(false);

  /** Keys/IDs of all failures currently active, irrespective they are already cleared or not */
  public readonly allCurrentFailures: string[] = [];

  /** Keys/IDs of only the failures which are currently presented on the EWD */
  public readonly presentedFailures: string[] = [];

  /** Map to hold all failures which are currently active */
  public readonly activeAbnormalSensedList = MapSubject.create<string, FwsEwdAbnormalSensedEntry>();

  public recallFailures: string[] = [];

  private auralCrcKeys: string[] = [];

  private auralScKeys: string[] = [];

  public readonly auralCrcActive = Subject.create(false);

  private auralSingleChimePending = false;

  public readonly auralSingleChimeInhibitTimer = new DebounceTimer();

  public readonly auralSingleChimePlayingTimer = new DebounceTimer();

  public readonly masterWarning = Subject.create(false);

  public readonly masterCaution = Subject.create(false);

  public readonly fireActive = Subject.create(false);

  private nonCancellableWarningCount = 0;

  public readonly stallWarning = Subject.create(false);

  public readonly masterWarningOutput = MappedSubject.create(
    SubscribableMapFunctions.or(),
    this.masterWarning,
    this.fireActive,
    this.stallWarning,
  );

  public readonly auralCrcOutput = MappedSubject.create(
    ([auralCrc, fireActive]) => auralCrc || fireActive,
    this.auralCrcActive,
    this.fireActive,
  );

  public readonly ecamStsNormal = Subject.create(true);

  public readonly fwcOut126 = Arinc429RegisterSubject.createEmpty();

  /* MISC STUFF */

  public readonly airKnob = Subject.create(0);

  public readonly airDataCaptOn3 = this.airKnob.map((it) => it === 0);

  public readonly airDataFoOn3 = this.airKnob.map((it) => it === 0);

  public readonly attKnob = Subject.create(0);

  public readonly compMesgCount = Subject.create(0);

  public readonly fmsSwitchingKnob = Subject.create(0);

  public readonly landAsapRed = Subject.create(false);

  public readonly ndXfrKnob = Subject.create(0);

  public readonly manLandingElevation = Subject.create(false);

  public readonly noMobileSwitchPosition = Subject.create(0);

  public readonly predWSOn = Subject.create(false);

  public readonly seatBelt = Subject.create(0);

  public readonly strobeLightsOn = Subject.create(0);

  public readonly tcasFault = Subject.create(false);

  public readonly tcasSensitivity = Subject.create(0);

  public readonly toConfigNormal = Subject.create(false);

  public readonly wingAntiIce = Subject.create(false);

  public readonly voiceVhf3 = Subject.create(false);

  /* 21 - AIR CONDITIONING AND PRESSURIZATION */

  public readonly acsc1DiscreteWord1 = Arinc429Register.empty();

  public readonly acsc1DiscreteWord2 = Arinc429Register.empty();

  public readonly acsc2DiscreteWord1 = Arinc429Register.empty();

  public readonly acsc2DiscreteWord2 = Arinc429Register.empty();

  public readonly cpc1DiscreteWord = Arinc429Register.empty();

  public readonly cpc2DiscreteWord = Arinc429Register.empty();

  public readonly apuBleedValveOpen = Subject.create(false);

  public readonly cabAltSetReset1 = new NXLogicMemoryNode();

  public readonly cabAltSetReset2 = new NXLogicMemoryNode();

  public readonly cabAltSetResetState1 = Subject.create(false);

  public readonly cabAltSetResetState2 = Subject.create(false);

  public readonly cabFanHasFault1 = Subject.create(false);

  public readonly cabFanHasFault2 = Subject.create(false);

  public readonly excessPressure = Subject.create(false);

  public readonly enginesOffAndOnGroundSignal = new NXLogicConfirmNode(7);

  public readonly excessResidualPrConfirm = new NXLogicConfirmNode(5);

  public readonly excessResidualPr = Subject.create(false);

  public readonly lowDiffPress = Subject.create(false);

  public readonly acsc1Lane1Fault = Subject.create(false);

  public readonly acsc1Lane2Fault = Subject.create(false);

  public readonly acsc2Lane1Fault = Subject.create(false);

  public readonly acsc2Lane2Fault = Subject.create(false);

  public readonly acsc1Fault = Subject.create(false);

  public readonly acsc2Fault = Subject.create(false);

  public readonly pack1And2Fault = Subject.create(false);

  public readonly ramAirOn = Subject.create(false);

  public readonly hotAirDisagrees = Subject.create(false);

  public readonly hotAirOpen = Subject.create(false);

  public readonly hotAirPbOn = Subject.create(false);

  public readonly trimAirFault = Subject.create(false);

  public readonly ckptTrimFault = Subject.create(false);

  public readonly fwdTrimFault = Subject.create(false);

  public readonly aftTrimFault = Subject.create(false);

  public readonly trimAirHighPressure = Subject.create(false);

  public readonly ckptDuctOvht = Subject.create(false);

  public readonly fwdDuctOvht = Subject.create(false);

  public readonly aftDuctOvht = Subject.create(false);

  public readonly anyDuctOvht = Subject.create(false);

  public readonly lavGalleyFanFault = Subject.create(false);

  public readonly pack1On = Subject.create(false);

  public readonly pack2On = Subject.create(false);

  public readonly packOffBleedAvailable1 = new NXLogicConfirmNode(5, false);

  public readonly packOffBleedAvailable2 = new NXLogicConfirmNode(5, false);

  public readonly packOffNotFailed1 = new NXLogicConfirmNode(60);

  public readonly packOffNotFailed1Status = Subject.create(false);

  public readonly packOffNotFailed2 = new NXLogicConfirmNode(60);

  public readonly packOffNotFailed2Status = Subject.create(false);

  public readonly cpc1Fault = Subject.create(false);

  public readonly cpc2Fault = Subject.create(false);

  public readonly bothCpcFault = new NXLogicConfirmNode(3, false);

  public readonly bothCpcFaultOutput = Subject.create(false);

  public readonly pressurizationAuto = Subject.create(false);

  public readonly outflowValveOpenAmount = Subject.create(0);

  public readonly outflowValveNotOpen = new NXLogicConfirmNode(70);

  public readonly outflowValveResetCondition = new NXLogicConfirmNode(30);

  public readonly outflowValveNotOpenOutput = Subject.create(false);

  public readonly outflowValveNotOpenSetReset = new NXLogicMemoryNode();

  public readonly safetyValveNotClosedAir = new NXLogicConfirmNode(60);

  public readonly safetyValveNotClosedOutput = Subject.create(false);

  public readonly cabinDeltaPressure = Subject.create(0);

  /* 22 - AUTOFLIGHT */

  public readonly toConfigAndNoToSpeedsPulseNode = new NXLogicPulseNode();

  /** TO speeds not inserted RS */
  public toSpeedsNotInserted = false;

  public readonly toSpeedsNotInsertedWarning = Subject.create(false);

  /** TO CONF pressed in phase 2 or 3 SR */
  private toConfigCheckedInPhase2Or3 = false;

  public readonly toSpeedsTooLowWarning = Subject.create(false);

  public readonly toV2VRV2DisagreeWarning = Subject.create(false);

  public readonly fmcAFault = Subject.create(false);

  public readonly fmcBFault = Subject.create(false);

  public readonly fmcCFault = Subject.create(false);

  public readonly fms1Fault = Subject.create(false);

  public readonly fms2Fault = Subject.create(false);

  /* 23 - COMMUNICATION */
  public readonly rmp1Fault = Subject.create(false);

  public readonly rmp2Fault = Subject.create(false);

  public readonly rmp3Fault = Subject.create(false);

  public readonly rmp1Off = Subject.create(false);

  public readonly rmp2Off = Subject.create(false);

  public readonly rmp3Off = Subject.create(false);

  public readonly rmp3ActiveMode = ConsumerSubject.create(this.vhfSub.on(`vhf_com_active_mode_3`), FrequencyMode.Data);

  /* 24 - ELECTRICAL */

  public readonly ac1BusPowered = Subject.create(false);

  public readonly ac2BusPowered = Subject.create(false);

  public readonly ac3BusPowered = Subject.create(false);

  public readonly ac4BusPowered = Subject.create(false);

  public readonly acESSBusPowered = Subject.create(false);

  public readonly dcESSBusPowered = Subject.create(false);

  public readonly dc2BusPowered = Subject.create(false);

  public readonly extPwrConnected = Subject.create(false);

  public readonly engine1Running = Subject.create(false);

  public readonly engine2Running = Subject.create(false);

  public readonly engine3Running = Subject.create(false);

  public readonly engine4Running = Subject.create(false);

  public readonly allBatteriesOff = Subject.create(false);

  /* 26 - FIRE */

  public readonly fduDiscreteWord = Arinc429Register.empty();

  public readonly apuFireDetected = Subject.create(false);

  public readonly eng1FireDetected = Subject.create(false);

  public readonly eng2FireDetected = Subject.create(false);

  public readonly eng3FireDetected = Subject.create(false);

  public readonly eng4FireDetected = Subject.create(false);

  public readonly mlgFireDetected = Subject.create(false);

  public readonly apuAgentDischarged = Subject.create(false);

  public readonly eng1Agent1Discharged = Subject.create(false);

  public readonly eng1Agent2Discharged = Subject.create(false);

  public readonly eng2Agent1Discharged = Subject.create(false);

  public readonly eng2Agent2Discharged = Subject.create(false);

  public readonly eng3Agent1Discharged = Subject.create(false);

  public readonly eng3Agent2Discharged = Subject.create(false);

  public readonly eng4Agent1Discharged = Subject.create(false);

  public readonly eng4Agent2Discharged = Subject.create(false);

  public readonly apuLoopAFault = Subject.create(false);

  public readonly apuLoopBFault = Subject.create(false);

  public readonly eng1LoopAFault = Subject.create(false);

  public readonly eng1LoopBFault = Subject.create(false);

  public readonly eng2LoopAFault = Subject.create(false);

  public readonly eng2LoopBFault = Subject.create(false);

  public readonly eng3LoopAFault = Subject.create(false);

  public readonly eng3LoopBFault = Subject.create(false);

  public readonly eng4LoopAFault = Subject.create(false);

  public readonly eng4LoopBFault = Subject.create(false);

  public readonly mlgLoopAFault = Subject.create(false);

  public readonly mlgLoopBFault = Subject.create(false);

  public readonly evacCommand = Subject.create(false);

  public readonly cargoFireAgentDisch = Subject.create(false);

  public readonly cargoFireTest = Subject.create(false);

  public readonly fireButtonEng1 = Subject.create(false);

  public readonly fireButtonEng2 = Subject.create(false);

  public readonly fireButtonEng3 = Subject.create(false);

  public readonly fireButtonEng4 = Subject.create(false);

  public readonly fireButtonAPU = Subject.create(false);

  public readonly allFireButtons = Subject.create(false);

  /* 27 - FLIGHT CONTROLS */

  public readonly altn1LawConfirmNode = new NXLogicConfirmNode(0.3, true);

  public readonly altn1LawConfirmNodeOutput = Subject.create(false);

  public readonly altn2LawConfirmNode = new NXLogicConfirmNode(0.3, true);

  public readonly altn2LawConfirmNodeOutput = Subject.create(false);

  public readonly directLawCondition = Subject.create(false);

  public readonly elac1HydConfirmNode = new NXLogicConfirmNode(3, false);

  public readonly elac1FaultConfirmNode = new NXLogicConfirmNode(0.6, true);

  public readonly elac1FaultConfirmNodeOutput = Subject.create(false);

  public readonly elac1FaultLine123Display = Subject.create(false);

  public readonly elac1FaultLine45Display = Subject.create(false);

  public readonly elac1HydConfirmNodeOutput = Subject.create(false);

  public readonly elac2FaultConfirmNode = new NXLogicConfirmNode(0.6, true);

  public readonly elac2FaultConfirmNodeOutput = Subject.create(false);

  public readonly elac2FaultLine123Display = Subject.create(false);

  public readonly elac2FaultLine45Display = Subject.create(false);

  public readonly elac2HydConfirmNode = new NXLogicConfirmNode(3, false);

  public readonly elac2HydConfirmNodeOutput = Subject.create(false);

  public readonly fcdc1FaultCondition = Subject.create(false);

  public readonly fcdc12FaultCondition = Subject.create(false);

  public readonly fcdc2FaultCondition = Subject.create(false);

  public readonly flapsAngle = Subject.create(0);

  public readonly flapsHandle = Subject.create(0);

  public readonly lrElevFaultCondition = Subject.create(false);

  public readonly sec1FaultCondition = Subject.create(false);

  public readonly sec2FaultCondition = Subject.create(false);

  public readonly sec3FaultCondition = Subject.create(false);

  public readonly sec1FaultLine123Display = Subject.create(false);

  public readonly sec1FaultLine45Display = Subject.create(false);

  public readonly sec2FaultLine123Display = Subject.create(false);

  public readonly sec3FaultLine123Display = Subject.create(false);

  public readonly prim2Healthy = Subject.create(false);

  public readonly prim3Healthy = Subject.create(false);

  public readonly showLandingInhibit = Subject.create(false);

  public readonly showTakeoffInhibit = Subject.create(false);

  public readonly slatsAngle = Subject.create(0);

  public readonly speedBrakeCommand = Subject.create(false);

  public readonly spoilersArmed = Subject.create(false);

  public slatFlapSelectionS0F0 = false;

  public slatFlapSelectionS18F10 = false;

  public slatFlapSelectionS22F15 = false;

  public slatFlapSelectionS22F20 = false;

  public readonly flapsInferiorTo8Deg = Subject.create(false);

  public readonly flapsSuperiorTo8Deg = Subject.create(false);

  public readonly flapsSuperiorTo17Deg = Subject.create(false);

  public readonly flapsSuperiorTo26Deg = Subject.create(false);

  public readonly slatsInferiorTo20Deg = Subject.create(false);

  public readonly flapsInConf3OrFull = Subject.create(false);

  public readonly flapsNotTo = Subject.create(false);

  public readonly flapsNotToMemo = Subject.create(false);

  public readonly flapConfigSr = new NXLogicMemoryNode(true);

  public readonly flapConfigAural = Subject.create(false);

  public readonly flapConfigWarning = Subject.create(false);

  public readonly slatsNotTo = Subject.create(false);

  public readonly slatConfigSr = new NXLogicMemoryNode(true);

  public readonly slatConfigAural = Subject.create(false);

  public readonly slatConfigWarning = Subject.create(false);

  public readonly speedbrakesNotTo = Subject.create(false);

  public readonly speedbrakesConfigSr = new NXLogicMemoryNode(true);

  public readonly speedbrakesConfigAural = Subject.create(false);

  public readonly speedbrakesConfigWarning = Subject.create(false);

  public readonly flapsMcduDisagree = Subject.create(false);

  public readonly flapsAndPitchMcduDisagreeEnable = Subject.create(false);

  public readonly pitchConfigInPhase3or4or5Sr = new NXLogicMemoryNode(true);

  public readonly pitchTrimNotTo = Subject.create(false);

  public readonly pitchTrimNotToAudio = Subject.create(false);

  public readonly pitchTrimNotToWarning = Subject.create(false);

  public readonly pitchTrimMcduCgDisagree = Subject.create(false);

  public readonly trimDisagreeMcduStabConf = new NXLogicConfirmNode(1, true);

  public readonly rudderTrimConfigInPhase3or4or5Sr = new NXLogicMemoryNode(true);

  public readonly rudderTrimNotTo = Subject.create(false);

  public readonly rudderTrimNotToAudio = Subject.create(false);

  public readonly rudderTrimNotToWarning = Subject.create(false);

  public readonly flapsLeverNotZeroWarning = Subject.create(false);

  public readonly speedBrakeCommand5sConfirm = new NXLogicConfirmNode(5, true);

  public readonly speedBrakeCommand50sConfirm = new NXLogicConfirmNode(50, true);

  public readonly speedBrakeCaution1Confirm = new NXLogicConfirmNode(30, true);

  public readonly engAboveIdleWithSpeedBrakeConfirm = new NXLogicConfirmNode(10, false);

  public readonly apTcasRaNoseUpConfirm = new NXLogicConfirmNode(4, true);

  public readonly speedBrakeCaution3Confirm = new NXLogicConfirmNode(3, true);

  public readonly speedBrakeCaution3Monostable = new NXLogicTriggeredMonostableNode(1.5, true);

  public readonly speedBrakeCaution1Pulse = new NXLogicPulseNode(true);

  public readonly speedBrakeCaution2Pulse = new NXLogicPulseNode(true);

  public readonly speedBrakeStillOutWarning = Subject.create(false);

  public readonly amberSpeedBrake = Subject.create(false);

  public readonly phase104s5Trigger = new NXLogicTriggeredMonostableNode(4.5, false);

  public readonly groundSpoiler5sDelayed = new NXLogicConfirmNode(5, false);

  public readonly speedBrake5sDelayed = new NXLogicConfirmNode(5, false);

  public readonly groundSpoilerNotArmedWarning = Subject.create(false);

  public readonly taxiInFlap0Check = new NXLogicConfirmNode(60, false);

  /* FUEL */

  public readonly allFuelPumpsOff = Subject.create(false);

  public readonly centerFuelPump1Auto = ConsumerValue.create(null, false);

  public readonly feedTank1Low = Subject.create(false);

  public readonly centerFuelPump2Auto = ConsumerValue.create(null, false);

  public readonly feedTank1LowConfirm = new NXLogicConfirmNode(30, true);

  public readonly feedTank2Low = Subject.create(false);

  public readonly feedTank2LowConfirm = new NXLogicConfirmNode(30, true);

  public readonly leftOuterInnerValve = ConsumerSubject.create(null, 0);

  public readonly feedTank3Low = Subject.create(false);

  public readonly feedTank3LowConfirm = new NXLogicConfirmNode(30, true);

  public readonly feedTank4Low = Subject.create(false);

  public readonly leftFuelPump1Auto = ConsumerValue.create(null, false);

  public readonly leftFuelPump2Auto = ConsumerValue.create(null, false);

  public readonly rightOuterInnerValve = ConsumerSubject.create(null, 0);

  public readonly rightFuelLow = Subject.create(false);

  public readonly rightFuelLowConfirm = new NXLogicConfirmNode(30, true);

  public readonly rightFuelPump1Auto = ConsumerValue.create(null, false);

  public readonly rightFuelPump2Auto = ConsumerValue.create(null, false);

  public readonly feedTank4LowConfirm = new NXLogicConfirmNode(30, true);

  public readonly crossFeed1ValveOpen = Subject.create(false);
  public readonly crossFeed2ValveOpen = Subject.create(false);
  public readonly crossFeed3ValveOpen = Subject.create(false);
  public readonly crossFeed4ValveOpen = Subject.create(false);
  public readonly allCrossFeedValvesOpen = MappedSubject.create(
    SubscribableMapFunctions.and(),
    this.crossFeed1ValveOpen,
    this.crossFeed2ValveOpen,
    this.crossFeed3ValveOpen,
    this.crossFeed4ValveOpen,
  );

  public readonly fuelCtrTankModeSelMan = ConsumerValue.create(null, false);

  public readonly fmsZeroFuelWeight = Arinc429Register.empty();
  public readonly fmsZeroFuelWeightCg = Arinc429Register.empty();

  public readonly fmsZfwOrZfwCgNotSet = Subject.create(false);

  /* HYDRAULICS */

  public readonly ratDeployed = Subject.create(0);

  public readonly greenAPumpOn = Subject.create(false);

  public readonly greenBPumpOn = Subject.create(false);

  public readonly greenAPumpAuto = Subject.create(false);

  private readonly greenAPumpLoPressConfNode = new NXLogicConfirmNode(3);

  public readonly greenAPumpFault = Subject.create(false);

  private readonly greenBPumpLoPressConfNode = new NXLogicConfirmNode(3);

  public readonly greenBPumpFault = Subject.create(false);

  public readonly greenBPumpAuto = Subject.create(false);

  public readonly yellowAPumpOn = Subject.create(false);

  public readonly yellowBPumpOn = Subject.create(false);

  public readonly yellowAPumpAuto = Subject.create(false);

  public readonly yellowBPumpAuto = Subject.create(false);

  public readonly yellowAPumpFault = Subject.create(false);

  private readonly yellowAPumpLoPressConfNode = new NXLogicConfirmNode(3);

  public readonly yellowBPumpFault = Subject.create(false);

  private readonly yellowBPumpLoPressConfNode = new NXLogicConfirmNode(3);

  public readonly eng1APumpAuto = Subject.create(false);

  private readonly eng1APumpOffConfirmationNode = new NXLogicConfirmNode(10);

  public readonly eng1BPumpAuto = Subject.create(false);

  private readonly eng1BPumpOffConfirmationNode = new NXLogicConfirmNode(10);

  public readonly eng1APumpFault = Subject.create(false);

  public readonly eng1BPumpFault = Subject.create(false);

  public readonly eng1PumpDisc = Subject.create(false);

  public readonly eng2APumpAuto = Subject.create(false);

  private readonly eng2APumpOffConfirmationNode = new NXLogicConfirmNode(10);

  public readonly eng2BPumpAuto = Subject.create(false);

  private readonly eng2BPumpOffConfirmationNode = new NXLogicConfirmNode(10);

  public readonly eng2APumpFault = Subject.create(false);

  public readonly eng2BPumpFault = Subject.create(false);

  public readonly eng2PumpDisc = Subject.create(false);

  public readonly eng3APumpAuto = Subject.create(false);

  private readonly eng3APumpOffConfirmationNode = new NXLogicConfirmNode(10);

  public readonly eng3BPumpAuto = Subject.create(false);

  public readonly eng3APumpFault = Subject.create(false);

  public readonly eng3BPumpFault = Subject.create(false);

  private readonly eng3BPumpOffConfirmationNode = new NXLogicConfirmNode(10);

  public readonly eng3PumpDisc = Subject.create(false);

  public readonly eng4APumpAuto = Subject.create(false);

  private readonly eng4APumpOffConfirmationNode = new NXLogicConfirmNode(10);

  public readonly eng4BPumpAuto = Subject.create(false);

  private readonly eng4BPumpOffConfirmationNode = new NXLogicConfirmNode(10);

  public readonly eng4APumpFault = Subject.create(false);

  public readonly eng4BPumpFault = Subject.create(false);

  public readonly eng4PumpDisc = Subject.create(false);

  public readonly yellowAbnormLoPressure = Subject.create(false);

  public readonly yellowRsvLoAirPressure = Subject.create(false);

  public readonly yellowRsvOverheat = Subject.create(false);

  public readonly yellowRsvLoLevel = Subject.create(false);

  public readonly greenAbnormLoPressure = Subject.create(false);

  public readonly greenRsvLoAirPressure = Subject.create(false);

  public readonly greenRsvOverheat = Subject.create(false);

  public readonly greenRsvLoLevel = Subject.create(false);

  public readonly greenYellowAbnormLoPressure = Subject.create(false);

  private readonly eng1Or2RunningAndPhaseConfirmationNode = new NXLogicConfirmNode(1);

  private readonly eng3Or4RunningAndPhaseConfirmationNode = new NXLogicConfirmNode(1);

  public readonly threeYellowPumpsFailed = Subject.create(false);

  public readonly yellowElecAandBPumpOff = Subject.create(false);

  /* 31 - FWS */

  public readonly fwcFlightPhase = Subject.create(-1);

  public readonly flightPhase128 = Subject.create(false);

  public readonly flightPhase23 = Subject.create(false);

  public readonly flightPhase345 = Subject.create(false);

  public readonly flightPhase34567 = Subject.create(false);

  public readonly flightPhase1211 = Subject.create(false);

  public readonly flightPhase89 = Subject.create(false);

  public readonly flightPhase910 = Subject.create(false);

  public readonly ldgInhibitTimer = new NXLogicConfirmNode(3);

  public readonly toInhibitTimer = new NXLogicConfirmNode(3);

  /** TO CONFIG TEST raw button input */
  private toConfigTestRaw = false;

  /** TO CONFIG TEST pulse with 0.5s monostable trigger */
  private toConfigTest = false;

  public readonly toConfigPulseNode = new NXLogicPulseNode();

  public readonly toConfigTriggerNode = new NXLogicTriggeredMonostableNode(0.5, true);

  public readonly toConfigTestHeldMin1s5PulseNode = new NXLogicTriggeredMonostableNode(1.5, true);

  /** this will be true whenever the TO CONFIG TEST button is pressed, and stays on for a minimum of 1.5s */
  public readonly toConfigTestHeldMin1s5Pulse = Subject.create(false);

  private toConfigNormalConf = new NXLogicConfirmNode(0.3, false);

  public readonly clr1PulseNode = new NXLogicPulseNode();

  public readonly clr2PulseNode = new NXLogicPulseNode();

  public readonly clrPulseUpTrigger = new NXLogicTriggeredMonostableNode(0.5, true);

  public clrTriggerRisingEdge = false;

  public readonly rclUpPulseNode = new NXLogicPulseNode();

  public readonly rclUpTriggerNode = new NXLogicTriggeredMonostableNode(0.5, true);

  public recallTriggerRisingEdge = false;

  public readonly clPulseNode = new NXLogicPulseNode();
  public readonly clTrigger = new NXLogicTriggeredMonostableNode(0.5, true);
  public clTriggerRisingEdge = false;

  public readonly clCheckLeftPulseNode = new NXLogicPulseNode();
  public readonly clCheckRightPulseNode = new NXLogicPulseNode();
  public readonly clCheckTrigger = new NXLogicTriggeredMonostableNode(0.5, true);
  public clCheckTriggerRisingEdge = false;

  public readonly clUpPulseNode = new NXLogicPulseNode();
  public readonly clUpTrigger = new NXLogicTriggeredMonostableNode(0.5, true);
  public clUpTriggerRisingEdge = false;

  public readonly clDownPulseNode = new NXLogicPulseNode();
  public readonly clDownTrigger = new NXLogicTriggeredMonostableNode(0.5, true);
  public clDownTriggerRisingEdge = false;

  public readonly flightPhase3PulseNode = new NXLogicPulseNode();

  public readonly flightPhaseEndedPulseNode = new NXLogicPulseNode();

  public readonly flightPhaseInhibitOverrideNode = new NXLogicMemoryNode(false);

  /* LANDING GEAR AND LIGHTS */

  public readonly aircraftOnGround = Subject.create(false);

  public readonly antiskidActive = Subject.create(false);

  public readonly brakeFan = Subject.create(false);

  public readonly brakesHot = Subject.create(false);

  public readonly leftLandingLightExtended = Subject.create(false);

  public readonly rightlandingLightExtended = Subject.create(false);

  public readonly lgciu1Fault = Subject.create(false);

  public readonly lgciu2Fault = Subject.create(false);

  public readonly lgciu1DiscreteWord1 = Arinc429Register.empty();

  public readonly lgciu2DiscreteWord1 = Arinc429Register.empty();

  public readonly lgciu1DiscreteWord2 = Arinc429Register.empty();

  public readonly lgciu2DiscreteWord2 = Arinc429Register.empty();

  public isAllGearDownlocked = false;

  public readonly nwSteeringDisc = Subject.create(false);

  public readonly parkBrake = Subject.create(false);

  public readonly lgNotDown = Subject.create(false);

  public readonly lgNotDownNoCancel = Subject.create(false);

  public readonly lgLeverRedArrow = Subject.create(false);

  public readonly lgNotDownPulse1 = new NXLogicPulseNode();

  public readonly lgNotDownPulse2 = new NXLogicPulseNode();

  public readonly lgciu1OnGroundDisagreeConf = new NXLogicConfirmNode(1, true);

  public readonly lgciu1OnGroundAgreeConf = new NXLogicConfirmNode(0.5, true);

  public readonly lgciu1OnGroundDisagreeMem = new NXLogicMemoryNode(true);

  public readonly lgciu2OnGroundDisagreeConf = new NXLogicConfirmNode(1, true);

  public readonly lgciu2OnGroundAgreeConf = new NXLogicConfirmNode(0.5, true);

  public readonly lgciu2OnGroundDisagreeMem = new NXLogicMemoryNode(true);

  public readonly ra1OnGroundMem = new NXLogicMemoryNode(true);

  public readonly ra2OnGroundMem = new NXLogicMemoryNode(true);

  public readonly ra3OnGroundMem = new NXLogicMemoryNode(true);

  public readonly ignoreRaOnGroundTrigger = new NXLogicTriggeredMonostableNode(10, true);

  public readonly onGroundConf = new NXLogicConfirmNode(1, true);

  private onGroundImmediate = false;

  public readonly gearLeverPos = Subject.create(false);

  public readonly autoBrakeDeactivatedNode = new NXLogicTriggeredMonostableNode(8, false); // When ABRK deactivated, emit this for 8 sec

  public readonly autoBrakeOff = Subject.create(false);

  /* NAVIGATION */

  public readonly adirsRemainingAlignTime = Subject.create(0);

  public readonly adiru1State = Subject.create(0);
  public readonly adiru1ModeSelector = Subject.create(0);

  public readonly adiru2State = Subject.create(0);
  public readonly adiru2ModeSelector = Subject.create(0);

  public readonly adiru3State = Subject.create(0);
  public readonly adiru3ModeSelector = Subject.create(0);

  public readonly adr1Cas = Arinc429RegisterSubject.createEmpty();
  public readonly adr2Cas = Arinc429RegisterSubject.createEmpty();
  public readonly adr3Cas = Arinc429RegisterSubject.createEmpty();

  public readonly adr1Mach = Arinc429RegisterSubject.createEmpty();
  public readonly adr2Mach = Arinc429RegisterSubject.createEmpty();
  public readonly adr3Mach = Arinc429RegisterSubject.createEmpty();

  public readonly adr1Faulty = Subject.create(false);
  public readonly adr2Faulty = Subject.create(false);
  public readonly adr3Faulty = Subject.create(false);

  public readonly computedAirSpeedToNearest2 = MappedSubject.create(
    ([cas1, cas2, cas3, sideOn3]) =>
      Math.round((sideOn3 ? cas3.value : this.fwsNumber === 2 ? cas2.value : cas1.value) / 2) * 2,
    this.adr1Cas,
    this.adr2Cas,
    this.adr3Cas,
    this.fwsNumber === 2 ? this.airDataFoOn3 : this.airDataCaptOn3,
  );

  public readonly machSelectedFromAdr = MappedSubject.create(
    ([mach1, mach2, mach3, sideOn3]) =>
      Math.round((sideOn3 ? mach3.value : this.fwsNumber === 2 ? mach2.value : mach1.value) / 2) * 2,
    this.adr1Mach,
    this.adr2Mach,
    this.adr3Mach,
    this.fwsNumber === 2 ? this.airDataFoOn3 : this.airDataCaptOn3,
  );

  public readonly ir1MaintWord = Arinc429Register.empty();
  public readonly ir2MaintWord = Arinc429Register.empty();
  public readonly ir3MaintWord = Arinc429Register.empty();

  public readonly ir1Pitch = Arinc429Register.empty();
  public readonly ir2Pitch = Arinc429Register.empty();
  public readonly ir3Pitch = Arinc429Register.empty();

  public readonly ir1Fault = Subject.create(false);
  public readonly ir2Fault = Subject.create(false);
  public readonly ir3Fault = Subject.create(false);

  public readonly irExcessMotion = Subject.create(false);

  public readonly extremeLatitudeAlert = Subject.create(false);

  public readonly height1Failed = Subject.create(false);

  public readonly height2Failed = Subject.create(false);

  public readonly height3Failed = Subject.create(false);

  private adr3OverspeedWarning = new NXLogicMemoryNode(false, false);

  public readonly overspeedVmo = Subject.create(false);

  public readonly overspeedVle = Subject.create(false);

  public readonly overspeedVfeConf1 = Subject.create(false);

  public readonly overspeedVfeConf1F = Subject.create(false);

  public readonly overspeedVfeConf2 = Subject.create(false);

  public readonly overspeedVfeConf3 = Subject.create(false);

  public readonly overspeedVfeConfFull = Subject.create(false);

  public readonly flapsIndex = Subject.create(0);

  private stallWarningRaw = ConsumerValue.create(this.sub.on('stall_warning_on'), false);

  public readonly trueNorthRef = Subject.create(false);

  /* SURVEILLANCE */

  public readonly gpwsFlapModeOff = Subject.create(false);

  public readonly gpwsSysOff = Subject.create(false);

  public readonly gpwsGsOff = Subject.create(false);

  public readonly gpwsTerrOff = Subject.create(false);

  public readonly xpdrAltReportingRequest = ConsumerSubject.create(this.sub.on('mfd_xpdr_set_alt_reporting'), true); // fixme signal should come from XPDR?

  public readonly xpdrStby = Subject.create(false);

  public readonly xpdrAltReporting = Subject.create(false);

  /** 35 OXYGEN */
  public readonly paxOxyMasksDeployed = Subject.create(false);

  /** ENGINE AND THROTTLE */

  public readonly engine1Master = ConsumerSubject.create(this.sub.on('engine1Master'), 0);

  public readonly engine2Master = ConsumerSubject.create(this.sub.on('engine2Master'), 0);

  public readonly engine3Master = ConsumerSubject.create(this.sub.on('engine3Master'), 0);

  public readonly engine4Master = ConsumerSubject.create(this.sub.on('engine4Master'), 0);

  public readonly engine1State = Subject.create(0);

  public readonly engine2State = Subject.create(0);

  public readonly engine3State = Subject.create(0);

  public readonly engine4State = Subject.create(0);

  public readonly N1Eng1 = Subject.create(0);

  public readonly N1Eng2 = Subject.create(0);

  public readonly N2Eng1 = Subject.create(0);

  public readonly N2Eng2 = Subject.create(0);

  public readonly N1IdleEng = Subject.create(0);

  // FIXME ECU should provide this in a discrete word
  public readonly engine1AboveIdle = MappedSubject.create(
    ([n1, idleN1]) => n1 > idleN1 + 2,
    this.N1Eng1,
    this.N1IdleEng,
  );

  public readonly engine2AboveIdle = MappedSubject.create(
    ([n1, idleN1]) => n1 > idleN1 + 2,
    this.N1Eng2,
    this.N1IdleEng,
  );

  // FIXME ECU should provide this in a discrete word, and calculate based on f(OAT)
  // this is absolute min at low temperatures
  public readonly engine1CoreAtOrAboveMinIdle = MappedSubject.create(
    ([n2]) => n2 >= (100 * 10630) / 16645,
    this.N2Eng1,
  );

  public readonly engine2CoreAtOrAboveMinIdle = MappedSubject.create(
    ([n2]) => n2 >= (100 * 10630) / 16645,
    this.N2Eng2,
  );

  public readonly engDualFault = Subject.create(false);

  public readonly engine1Generator = Subject.create(false);

  public readonly engine2Generator = Subject.create(false);

  public readonly emergencyElectricGeneratorPotential = Subject.create(0);

  public readonly emergencyGeneratorOn = this.emergencyElectricGeneratorPotential.map((it) => it > 0);

  public readonly apuMasterSwitch = Subject.create(0);

  public readonly apuAvail = Subject.create(0);

  public readonly radioHeight1 = Arinc429Register.empty();

  public readonly radioHeight2 = Arinc429Register.empty();

  public readonly radioHeight3 = Arinc429Register.empty();

  public readonly fac1Failed = Subject.create(0);

  public readonly toMemo = Subject.create(0);

  public readonly ldgMemo = Subject.create(0);

  public readonly autoBrake = Subject.create(0);

  public readonly usrStartRefueling = Subject.create(false);

  public readonly engSelectorPosition = Subject.create(0);

  public readonly eng1AntiIce = Subject.create(false);

  public readonly eng2AntiIce = Subject.create(false);

  public readonly eng3AntiIce = Subject.create(false);

  public readonly eng4AntiIce = Subject.create(false);

  public readonly throttle1Position = Subject.create(0);

  public readonly throttle2Position = Subject.create(0);

  public readonly throttle3Position = Subject.create(0);

  public readonly throttle4Position = Subject.create(0);

  public readonly allThrottleIdle = Subject.create(false);

  public readonly engine1ValueSwitch = ConsumerValue.create(null, false);

  public readonly engine2ValueSwitch = ConsumerValue.create(null, false);

  public readonly engine3ValueSwitch = ConsumerValue.create(null, false);

  public readonly engine4ValueSwitch = ConsumerValue.create(null, false);

  public readonly allEngineSwitchOff = Subject.create(false);

  public readonly autoThrustStatus = Subject.create(0);

  public readonly autothrustLeverWarningFlex = Subject.create(false);

  public readonly autothrustLeverWarningToga = Subject.create(false);

  public readonly thrustLeverNotSet = Subject.create(false);

  public readonly eng1Or2TakeoffPowerConfirm = new NXLogicConfirmNode(60, false);

  public readonly eng1Or2TakeoffPower = Subject.create(false);

  /* ICE */

  public readonly iceDetectedTimer1 = new NXLogicConfirmNode(40, false);

  public readonly iceDetectedTimer2 = new NXLogicConfirmNode(5);

  public readonly iceDetectedTimer2Status = Subject.create(false);

  public readonly iceNotDetTimer1 = new NXLogicConfirmNode(60);

  public readonly iceNotDetTimer2 = new NXLogicConfirmNode(130);

  public readonly iceNotDetTimer2Status = Subject.create(false);

  public readonly iceSevereDetectedTimer = new NXLogicConfirmNode(40, false);

  public readonly iceSevereDetectedTimerStatus = Subject.create(false);

  private static pushKeyUnique(val: () => string[] | undefined, pushTo: string[]) {
    if (val) {
      // Push only unique keys
      for (const key of val()) {
        if (!pushTo.includes(key)) {
          pushTo.push(key);
        }
      }
    }
  }

  public readonly memos = new FwsMemos(this);
  public readonly normalChecklists = new FwsNormalChecklists(this);
  public readonly abnormalSensed = new FwsAbnormalSensed(this);
  public readonly abnormalNonSensed = new FwsAbnormalNonSensed(this);

  constructor(
    public readonly fwsNumber: 1 | 2,
    public readonly bus: EventBus,
    public readonly instrument: BaseInstrument,
  ) {
    this.ewdMessageLinesLeft.forEach((ls, i) =>
      ls.sub((l) => {
        SimVar.SetSimVarValue(FwsCore.ewdMessageSimVarsLeft[i], 'string', l ?? '');
      }),
    );

    this.ewdMessageLinesRight.forEach((ls, i) =>
      ls.sub((l) => {
        SimVar.SetSimVarValue(FwsCore.ewdMessageSimVarsRight[i], 'string', l ?? '');
      }),
    );

    this.pfdMemoLines.forEach((ls, i) =>
      ls.sub((l) => {
        SimVar.SetSimVarValue(FwsCore.pfdMemoSimVars[i], 'string', l ?? '');
      }),
    );

    this.sdStatusInfoLines.forEach((ls, i) =>
      ls.sub((l) => {
        SimVar.SetSimVarValue(FwsCore.sdStatusInfoSimVars[i], 'string', l ?? '');
      }),
    );

    this.sdStatusInopAllPhasesLines.forEach((ls, i) =>
      ls.sub((l) => {
        SimVar.SetSimVarValue(FwsCore.sdStatusInopAllPhasesSimVars[i], 'string', l ?? '');
      }),
    );

    this.sdStatusInopApprLdgLines.forEach((ls, i) =>
      ls.sub((l) => {
        SimVar.SetSimVarValue(FwsCore.sdStatusInopApprLdgSimVars[i], 'string', l ?? '');
      }),
    );

    this.pfdLimitationsLines.forEach((ls, i) =>
      ls.sub((l) => {
        SimVar.SetSimVarValue(FwsCore.pfdLimitationsSimVars[i], 'string', l ?? '');
      }),
    );

    this.ewdLimitationsAllPhasesLines.forEach((ls, i) =>
      ls.sub((l) => {
        SimVar.SetSimVarValue(FwsCore.ewdLimitationsAllPhasesSimVars[i], 'string', l ?? '');
      }),
    );

    this.ewdLimitationsApprLdgLines.forEach((ls, i) =>
      ls.sub((l) => {
        SimVar.SetSimVarValue(FwsCore.ewdLimitationsApprLdgSimVars[i], 'string', l ?? '');
      }),
    );

    this.statusNormal.sub((s) => SimVar.SetSimVarValue('L:A32NX_STATUS_NORMAL', 'boolean', s));

    SimVar.SetSimVarValue('L:A32NX_STATUS_LEFT_LINE_8', 'string', '000000001');

    const ecamMemoKeys = Object.keys(EcamMemos);
    Object.keys(this.memos.ewdToLdgMemos).forEach((key) => {
      this.memos.ewdToLdgMemos[key].codesToReturn.forEach((code) => {
        const found = ecamMemoKeys.find((it) => it === code);
        if (!found) {
          console.log(
            `ECAM message from PseudoFWC not found in EcamMemos: ${key}.\nIf MEMO, delete from PseudoFWC. If ECAM alert / ABN proc, move to ABN procs in the future.`,
          );
        }
      });
    });
  }

  init(): void {
    this.toConfigNormal.sub((normal) => SimVar.SetSimVarValue('L:A32NX_TO_CONFIG_NORMAL', 'bool', normal));
    this.fwcFlightPhase.sub(() => this.flightPhaseEndedPulseNode.write(true, 0));

    this.auralCrcOutput.sub(
      (crc) => SimVar.SetSimVarValue('L:A32NX_FWC_CRC', 'bool', this.startupCompleted.get() ? crc : false),
      true,
    );

    this.masterCaution.sub((caution) => {
      // Inhibit master warning/cautions until FWC startup has been completed
      SimVar.SetSimVarValue('L:A32NX_MASTER_CAUTION', 'bool', this.startupCompleted.get() ? caution : false);
    }, true);

    this.masterWarningOutput.sub((warning) => {
      // Inhibit master warning/cautions until FWC startup has been completed
      SimVar.SetSimVarValue('L:A32NX_MASTER_WARNING', 'bool', this.startupCompleted.get() ? warning : false);
    }, true);

    this.startupCompleted.sub((completed) => {
      if (completed) {
        // Check if warnings or cautions have to be set
        SimVar.SetSimVarValue('L:A32NX_MASTER_CAUTION', 'bool', this.masterCaution.get());
        SimVar.SetSimVarValue('L:A32NX_MASTER_WARNING', 'bool', this.masterWarningOutput.get());
        SimVar.SetSimVarValue('L:A32NX_FWC_CRC', 'bool', this.auralCrcOutput.get());
      }
    }, true);

    // L/G lever red arrow sinking outputs
    this.lgLeverRedArrow.sub((on) => {
      // TODO FWCs need to be powered...
      SimVar.SetSimVarValue('L:A32NX_FWC_1_LG_RED_ARROW', SimVarValueType.Bool, on);
      SimVar.SetSimVarValue('L:A32NX_FWC_2_LG_RED_ARROW', SimVarValueType.Bool, on);
    }, true);

    this.stallWarning.sub((v) => {
      this.fwcOut126.setBitValue(17, v);
      // set the sound on/off
      SimVar.SetSimVarValue('L:A32NX_AUDIO_STALL_WARNING', 'bool', v);
    }, true);
    this.aircraftOnGround.sub((v) => this.fwcOut126.setBitValue(28, v));

    this.fwcOut126.sub((v) => {
      Arinc429Word.toSimVarValue('L:A32NX_FWC_1_DISCRETE_WORD_126', v.value, v.ssm);
      Arinc429Word.toSimVarValue('L:A32NX_FWC_2_DISCRETE_WORD_126', v.value, v.ssm);
    }, true);

    // FIXME depend on FWC state
    this.fwcOut126.setSsm(Arinc429SignStatusMatrix.NormalOperation);

    const sub = this.bus.getSubscriber<FuelSystemEvents>();

    this.fuelCtrTankModeSelMan.setConsumer(sub.on('fuel_ctr_tk_mode_sel_man'));
    this.engine1ValueSwitch.setConsumer(sub.on('fuel_valve_switch_1'));
    this.engine2ValueSwitch.setConsumer(sub.on('fuel_valve_switch_2'));
    this.engine3ValueSwitch.setConsumer(sub.on('fuel_valve_switch_3'));
    this.engine4ValueSwitch.setConsumer(sub.on('fuel_valve_switch_4'));
    this.centerFuelPump1Auto.setConsumer(sub.on('fuel_pump_switch_1'));
    this.centerFuelPump2Auto.setConsumer(sub.on('fuel_pump_switch_4'));
    this.leftOuterInnerValve.setConsumer(sub.on('fuel_valve_open_4'));
    this.leftFuelPump1Auto.setConsumer(sub.on('fuel_pump_switch_2'));
    this.leftFuelPump2Auto.setConsumer(sub.on('fuel_pump_switch_5'));
    this.rightOuterInnerValve.setConsumer(sub.on('fuel_valve_open_5'));
    this.rightFuelPump1Auto.setConsumer(sub.on('fuel_pump_switch_3'));
    this.rightFuelPump2Auto.setConsumer(sub.on('fuel_pump_switch_6'));
    this.allEngineSwitchOff.set(
      !(
        this.engine1ValueSwitch.get() ||
        this.engine2ValueSwitch.get() ||
        this.engine3ValueSwitch.get() ||
        this.engine4ValueSwitch.get()
      ),
    );
    this.allFuelPumpsOff.set(
      !this.engine1ValueSwitch.get() &&
        !this.engine2ValueSwitch.get() &&
        !this.engine3ValueSwitch.get() &&
        !this.engine4ValueSwitch.get() &&
        !this.centerFuelPump1Auto.get() &&
        !this.centerFuelPump2Auto.get() &&
        !this.leftOuterInnerValve.get() &&
        !this.leftFuelPump1Auto.get() &&
        !this.leftFuelPump2Auto.get() &&
        !this.rightOuterInnerValve.get() &&
        !this.rightFuelPump1Auto.get() &&
        !this.rightFuelPump2Auto.get() &&
        this.allEngineSwitchOff.get(),
    );

    // Inhibit single chimes for the first two seconds after power-on
    this.auralSingleChimeInhibitTimer.schedule(
      () => (this.auralSingleChimePending = false),
      FwsCore.AURAL_SC_INHIBIT_TIME,
    );

    this.acESSBusPowered.sub((v) => {
      if (v) {
        this.startupTimer.schedule(() => {
          this.startupCompleted.set(true);
          console.log('PseudoFWC startup completed.');
        }, FwsCore.FWC_STARTUP_TIME);
      } else {
        this.startupTimer.clear();
        this.startupCompleted.set(false);
        console.log('PseudoFWC shut down.');
      }
    });
  }

  healthInjector(): void {
    SimVar.SetSimVarValue('L:A32NX_NO_SMOKING_MEMO', SimVarValueType.Bool, true);
    SimVar.SetSimVarValue('L:A32NX_CABIN_READY', SimVarValueType.Bool, true);

    const empty = Arinc429Register.empty();
    empty.setSsm(Arinc429SignStatusMatrix.NormalOperation);

    Arinc429Word.toSimVarValue('L:A32NX_COND_ACSC_1_DISCRETE_WORD_1', empty.value, empty.ssm);
    Arinc429Word.toSimVarValue('L:A32NX_COND_ACSC_1_DISCRETE_WORD_2', empty.value, empty.ssm);
    Arinc429Word.toSimVarValue('L:A32NX_COND_ACSC_2_DISCRETE_WORD_1', empty.value, empty.ssm);
    Arinc429Word.toSimVarValue('L:A32NX_COND_ACSC_2_DISCRETE_WORD_2', empty.value, empty.ssm);

    Arinc429Word.toSimVarValue('L:A32NX_PRESS_CPC_1_DISCRETE_WORD', empty.value, empty.ssm);
    Arinc429Word.toSimVarValue('L:A32NX_PRESS_CPC_2_DISCRETE_WORD', empty.value, empty.ssm);

    [1, 2].forEach((i) => {
      const dw = Arinc429Register.empty();
      dw.setSsm(Arinc429SignStatusMatrix.NormalOperation);
      dw.setBitValue(11, true);
      dw.setBitValue(16, true);
      Arinc429Word.toSimVarValue(`L:A32NX_FCDC_${i}_DISCRETE_WORD_1`, dw.value, dw.ssm);
      dw.setValue(0);
      Arinc429Word.toSimVarValue(`L:A32NX_FCDC_${i}_DISCRETE_WORD_2`, dw.value, dw.ssm);
      [11, 12, 13, 14, 15, 16, 17, 18, 21, 22, 23, 24, 25].forEach((i) => dw.setBitValue(i, true));
      Arinc429Word.toSimVarValue(`L:A32NX_FCDC_${i}_DISCRETE_WORD_3`, dw.value, dw.ssm);
      dw.setValue(0);
      dw.setBitValue(27, SimVar.GetSimVarValue('L:A32NX_SPOILERS_ARMED', SimVarValueType.Bool));
      Arinc429Word.toSimVarValue(`L:A32NX_FCDC_${i}_DISCRETE_WORD_4`, dw.value, dw.ssm);
      Arinc429Word.toSimVarValue(`L:A32NX_FCDC_${i}_DISCRETE_WORD_5`, dw.value, dw.ssm);
    });
  }

  mapOrder(array, order): [] {
    array.sort((a, b) => {
      if (order.indexOf(a) > order.indexOf(b)) {
        return 1;
      }
      return -1;
    });
    return array;
  }

  public adirsMessage1(adirs, engineRunning) {
    let rowChoice = 0;

    switch (true) {
      case Math.ceil(adirs / 60) >= 7 && !engineRunning:
        rowChoice = 0;
        break;
      case Math.ceil(adirs / 60) >= 7 && engineRunning:
        rowChoice = 1;
        break;
      case Math.ceil(adirs / 60) === 6 && !engineRunning:
        rowChoice = 2;
        break;
      case Math.ceil(adirs / 60) === 6 && engineRunning:
        rowChoice = 3;
        break;
      case Math.ceil(adirs / 60) === 5 && !engineRunning:
        rowChoice = 4;
        break;
      case Math.ceil(adirs / 60) === 5 && engineRunning:
        rowChoice = 5;
        break;
      case Math.ceil(adirs / 60) === 4 && !engineRunning:
        rowChoice = 6;
        break;
      case Math.ceil(adirs / 60) === 4 && engineRunning:
        rowChoice = 7;
        break;
      default:
        break;
    }

    return rowChoice;
  }

  public adirsMessage2(adirs, engineRunning) {
    let rowChoice = 0;

    switch (true) {
      case Math.ceil(adirs / 60) === 3 && !engineRunning:
        rowChoice = 0;
        break;
      case Math.ceil(adirs / 60) === 3 && engineRunning:
        rowChoice = 1;
        break;
      case Math.ceil(adirs / 60) === 2 && !engineRunning:
        rowChoice = 2;
        break;
      case Math.ceil(adirs / 60) === 2 && engineRunning:
        rowChoice = 3;
        break;
      case Math.ceil(adirs / 60) === 1 && !engineRunning:
        rowChoice = 4;
        break;
      case Math.ceil(adirs / 60) === 1 && engineRunning:
        rowChoice = 5;
        break;
      default:
        break;
    }

    return rowChoice;
  }

  /**
   * Periodic update
   */
  onUpdate() {
    const deltaTime = this.instrument.deltaTime;

    // A380X hack: Inject healthy messages for some systems which are not yet implemented
    this.healthInjector();

    // Inputs update
    this.flightPhaseEndedPulseNode.write(false, deltaTime);

    this.fwcFlightPhase.set(SimVar.GetSimVarValue('L:A32NX_FWC_FLIGHT_PHASE', 'Enum'));
    this.flightPhase3PulseNode.write(this.fwcFlightPhase.get() === 3, deltaTime);
    // flight phase convenience vars
    this.flightPhase128.set([1, 2, 8].includes(this.fwcFlightPhase.get()));
    this.flightPhase23.set([2, 3].includes(this.fwcFlightPhase.get()));
    this.flightPhase345.set([3, 4, 5].includes(this.fwcFlightPhase.get()));
    this.flightPhase34567.set(
      this.flightPhase345.get() || this.fwcFlightPhase.get() === 6 || this.fwcFlightPhase.get() === 7,
    );
    this.flightPhase1211.set([1, 2, 11].includes(this.fwcFlightPhase.get()));
    this.flightPhase89.set([8, 9].includes(this.fwcFlightPhase.get()));
    this.flightPhase910.set([9, 10].includes(this.fwcFlightPhase.get()));
    const flightPhase6789 = [6, 7, 8, 9].includes(this.fwcFlightPhase.get());

    // TO CONFIG button
    this.toConfigTestRaw = SimVar.GetSimVarValue('L:A32NX_BTN_TOCONFIG', 'bool') > 0;
    this.toConfigPulseNode.write(this.toConfigTestRaw, deltaTime);
    const toConfigTest = this.toConfigTriggerNode.write(this.toConfigPulseNode.read(), deltaTime);
    if (toConfigTest !== this.toConfigTest) {
      // temporary var for the old FWC stuff
      SimVar.SetSimVarValue('L:A32NX_FWS_TO_CONFIG_TEST', 'boolean', toConfigTest);
      this.toConfigTest = toConfigTest;
    }
    this.toConfigTestHeldMin1s5Pulse.set(
      this.toConfigTestHeldMin1s5PulseNode.write(this.toConfigTestRaw, deltaTime) || this.toConfigTestRaw,
    );

    // CLR buttons
    const clearButtonLeft = SimVar.GetSimVarValue('L:A32NX_BTN_CLR', 'bool');
    const clearButtonRight = SimVar.GetSimVarValue('L:A32NX_BTN_CLR2', 'bool');
    this.clr1PulseNode.write(clearButtonLeft, deltaTime);
    this.clr2PulseNode.write(clearButtonRight, deltaTime);
    const previousClrPulseUpTrigger = this.clrPulseUpTrigger.read();
    this.clrPulseUpTrigger.write(this.clr1PulseNode.read() || this.clr2PulseNode.read(), deltaTime);
    this.clrTriggerRisingEdge = !previousClrPulseUpTrigger && this.clrPulseUpTrigger.read();

    // RCL button
    const recallButton = SimVar.GetSimVarValue('L:A32NX_BTN_RCL', 'bool');
    this.rclUpPulseNode.write(recallButton, deltaTime);
    const previousRclUpTriggerNode = this.rclUpTriggerNode.read();
    this.rclUpTriggerNode.write(recallButton, deltaTime);

    // C/L buttons
    this.clPulseNode.write(SimVar.GetSimVarValue('L:A32NX_BTN_CL', 'bool'), deltaTime);
    const previousClTrigger = this.clTrigger.read();
    this.clTrigger.write(this.clPulseNode.read(), deltaTime);
    this.clTriggerRisingEdge = !previousClTrigger && this.clTrigger.read();

    this.clCheckLeftPulseNode.write(SimVar.GetSimVarValue('L:A32NX_BTN_CHECK_LH', 'bool'), deltaTime);
    this.clCheckRightPulseNode.write(SimVar.GetSimVarValue('L:A32NX_BTN_CHECK_RH', 'bool'), deltaTime);
    const previousClCheckTrigger = this.clCheckTrigger.read();
    this.clCheckTrigger.write(this.clCheckLeftPulseNode.read() || this.clCheckRightPulseNode.read(), deltaTime);
    this.clCheckTriggerRisingEdge = !previousClCheckTrigger && this.clCheckTrigger.read();

    this.clUpPulseNode.write(SimVar.GetSimVarValue('L:A32NX_BTN_UP', 'bool'), deltaTime);
    const previousClUpTrigger = this.clUpTrigger.read();
    this.clUpTrigger.write(this.clUpPulseNode.read(), deltaTime);
    this.clUpTriggerRisingEdge = !previousClUpTrigger && this.clUpTrigger.read();

    this.clDownPulseNode.write(SimVar.GetSimVarValue('L:A32NX_BTN_DOWN', 'bool'), deltaTime);
    const previousClDownTrigger = this.clDownTrigger.read();
    this.clDownTrigger.write(this.clDownPulseNode.read(), deltaTime);
    this.clDownTriggerRisingEdge = !previousClDownTrigger && this.clDownTrigger.read();

    this.recallTriggerRisingEdge = !previousRclUpTriggerNode && this.rclUpTriggerNode.read();

    this.flightPhaseInhibitOverrideNode.write(this.rclUpPulseNode.read(), this.flightPhaseEndedPulseNode.read());

    this.showTakeoffInhibit.set(
      this.toInhibitTimer.write(this.flightPhase34567.get() && !this.flightPhaseInhibitOverrideNode.read(), deltaTime),
    );
    this.showLandingInhibit.set(
      this.ldgInhibitTimer.write(this.flightPhase910.get() && !this.flightPhaseInhibitOverrideNode.read(), deltaTime),
    );

    this.flapsIndex.set(SimVar.GetSimVarValue('L:A32NX_FLAPS_CONF_INDEX', 'number'));

    this.adr1Cas.setWord(SimVar.GetSimVarValue('L:A32NX_ADIRS_ADR_1_COMPUTED_AIRSPEED', 'number'));
    this.adr2Cas.setWord(SimVar.GetSimVarValue('L:A32NX_ADIRS_ADR_2_COMPUTED_AIRSPEED', 'number'));
    this.adr3Cas.setWord(SimVar.GetSimVarValue('L:A32NX_ADIRS_ADR_3_COMPUTED_AIRSPEED', 'number'));

    this.adr1Mach.setWord(SimVar.GetSimVarValue('L:A32NX_ADIRS_ADR_1_MACH', 'number'));
    this.adr2Mach.setWord(SimVar.GetSimVarValue('L:A32NX_ADIRS_ADR_2_MACH', 'number'));
    this.adr3Mach.setWord(SimVar.GetSimVarValue('L:A32NX_ADIRS_ADR_3_MACH', 'number'));

    this.ir1Pitch.setFromSimVar('L:A32NX_ADIRS_IR_1_PITCH');
    this.ir2Pitch.setFromSimVar('L:A32NX_ADIRS_IR_2_PITCH');
    this.ir3Pitch.setFromSimVar('L:A32NX_ADIRS_IR_3_PITCH');

    this.ir1MaintWord.setFromSimVar('L:A32NX_ADIRS_IR_1_MAINT_WORD');
    this.ir2MaintWord.setFromSimVar('L:A32NX_ADIRS_IR_2_MAINT_WORD');
    this.ir3MaintWord.setFromSimVar('L:A32NX_ADIRS_IR_3_MAINT_WORD');

    this.extremeLatitudeAlert.set(
      (this.ir1MaintWord.bitValueOr(15, false) ||
        this.ir2MaintWord.bitValueOr(15, false) ||
        this.ir3MaintWord.bitValueOr(15, false)) &&
        !SimVar.GetSimVarValue('L:A32NX_PUSH_TRUE_REF', 'bool'),
    );

    /* ELECTRICAL acquisition */
    this.dcESSBusPowered.set(SimVar.GetSimVarValue('L:A32NX_ELEC_DC_ESS_BUS_IS_POWERED', 'bool'));
    this.dc2BusPowered.set(SimVar.GetSimVarValue('L:A32NX_ELEC_DC_2_BUS_IS_POWERED', 'bool'));
    this.ac1BusPowered.set(SimVar.GetSimVarValue('L:A32NX_ELEC_AC_1_BUS_IS_POWERED', 'bool'));
    this.ac2BusPowered.set(SimVar.GetSimVarValue('L:A32NX_ELEC_AC_2_BUS_IS_POWERED', 'bool'));
    this.ac3BusPowered.set(SimVar.GetSimVarValue('L:A32NX_ELEC_AC_3_BUS_IS_POWERED', 'bool'));
    this.ac4BusPowered.set(SimVar.GetSimVarValue('L:A32NX_ELEC_AC_4_BUS_IS_POWERED', 'bool'));
    this.acESSBusPowered.set(SimVar.GetSimVarValue('L:A32NX_ELEC_AC_ESS_BUS_IS_POWERED', 'bool'));

    /* ENGINE AND THROTTLE acquisition */

    const engine1StatesimVar = SimVar.GetSimVarValue('L:A32NX_ENGINE_STATE:1', 'Enum');
    const engine2StateSimVar = SimVar.GetSimVarValue('L:A32NX_ENGINE_STATE:2', 'Enum');
    const engine3StateSiMVar = SimVar.GetSimVarValue('L:A32NX_ENGINE_STATE:3', 'Enum');
    const engine4StateSiMVar = SimVar.GetSimVarValue('L:A32NX_ENGINE_STATE:4', 'Enum');

    this.engine1State.set(engine1StatesimVar);
    this.engine2State.set(engine2StateSimVar);
    this.engine3State.set(engine3StateSiMVar);
    this.engine4State.set(engine4StateSiMVar);

    this.engine1Running.set(engine1StatesimVar == 1);
    this.engine2Running.set(engine2StateSimVar == 1);
    this.engine3Running.set(engine3StateSiMVar == 1);
    this.engine4Running.set(engine4StateSiMVar == 1);

    this.N1Eng1.set(SimVar.GetSimVarValue('L:A32NX_ENGINE_N1:1', 'number'));
    this.N1Eng2.set(SimVar.GetSimVarValue('L:A32NX_ENGINE_N1:2', 'number'));
    this.N2Eng1.set(SimVar.GetSimVarValue('L:A32NX_ENGINE_N2:1', 'number'));
    this.N2Eng2.set(SimVar.GetSimVarValue('L:A32NX_ENGINE_N2:2', 'number'));
    this.N1IdleEng.set(SimVar.GetSimVarValue('L:A32NX_ENGINE_IDLE_N1', 'number'));

    // Flaps
    this.flapsAngle.set(SimVar.GetSimVarValue('L:A32NX_LEFT_FLAPS_ANGLE', 'degrees'));
    this.flapsHandle.set(SimVar.GetSimVarValue('L:A32NX_FLAPS_HANDLE_INDEX', 'enum'));
    this.slatsAngle.set(SimVar.GetSimVarValue('L:A32NX_LEFT_SLATS_ANGLE', 'degrees'));

    // FIXME move out of acquisition to logic below
    const oneEngineAboveMinPower = this.engine1AboveIdle.get() || this.engine2AboveIdle.get();

    this.engine1Generator.set(SimVar.GetSimVarValue('L:A32NX_ELEC_ENG_GEN_1_POTENTIAL_NORMAL', 'bool'));
    this.engine2Generator.set(SimVar.GetSimVarValue('L:A32NX_ELEC_ENG_GEN_2_POTENTIAL_NORMAL', 'bool'));
    this.emergencyElectricGeneratorPotential.set(SimVar.GetSimVarValue('L:A32NX_ELEC_EMER_GEN_POTENTIAL', 'number'));

    this.apuMasterSwitch.set(SimVar.GetSimVarValue('L:A32NX_OVHD_APU_MASTER_SW_PB_IS_ON', 'bool'));

    this.apuAvail.set(SimVar.GetSimVarValue('L:A32NX_OVHD_APU_START_PB_IS_AVAILABLE', 'bool'));
    this.apuBleedValveOpen.set(SimVar.GetSimVarValue('L:A32NX_APU_BLEED_AIR_VALVE_OPEN', 'bool'));

    this.fac1Failed.set(SimVar.GetSimVarValue('L:A32NX_FBW_FAC_FAILED:1', 'boost psi'));

    this.toMemo.set(SimVar.GetSimVarValue('L:A32NX_FWC_TOMEMO', 'bool'));

    this.autoBrake.set(SimVar.GetSimVarValue('L:A32NX_AUTOBRAKES_ARMED_MODE', 'enum'));

    this.ldgMemo.set(SimVar.GetSimVarValue('L:A32NX_FWC_LDGMEMO', 'bool'));

    this.usrStartRefueling.set(SimVar.GetSimVarValue('L:A32NX_REFUEL_STARTED_BY_USR', 'bool'));
    this.engSelectorPosition.set(SimVar.GetSimVarValue('L:XMLVAR_ENG_MODE_SEL', 'Enum'));
    this.eng1AntiIce.set(SimVar.GetSimVarValue('A:ENG ANTI ICE:1', 'bool'));
    this.eng2AntiIce.set(SimVar.GetSimVarValue('A:ENG ANTI ICE:2', 'bool'));
    this.eng3AntiIce.set(SimVar.GetSimVarValue('A:ENG ANTI ICE:3', 'bool'));
    this.eng4AntiIce.set(SimVar.GetSimVarValue('A:ENG ANTI ICE:4', 'bool'));
    this.wingAntiIce.set(SimVar.GetSimVarValue('A:STRUCTURAL DEICE SWITCH', 'bool'));
    this.throttle1Position.set(SimVar.GetSimVarValue('L:A32NX_AUTOTHRUST_TLA:1', 'number'));
    this.throttle2Position.set(SimVar.GetSimVarValue('L:A32NX_AUTOTHRUST_TLA:2', 'number'));
    this.throttle3Position.set(SimVar.GetSimVarValue('L:A32NX_AUTOTHRUST_TLA:3', 'number'));
    this.throttle4Position.set(SimVar.GetSimVarValue('L:A32NX_AUTOTHRUST_TLA:4', 'number'));
    this.autoThrustStatus.set(SimVar.GetSimVarValue('L:A32NX_AUTOTHRUST_STATUS', 'enum'));
    this.autothrustLeverWarningFlex.set(SimVar.GetSimVarValue('L:A32NX_AUTOTHRUST_THRUST_LEVER_WARNING_FLEX', 'bool'));
    this.autothrustLeverWarningToga.set(SimVar.GetSimVarValue('L:A32NX_AUTOTHRUST_THRUST_LEVER_WARNING_TOGA', 'bool'));
    this.allThrottleIdle.set(
      this.throttle1Position.get() == 0 &&
        this.throttle2Position.get() == 0 &&
        this.throttle3Position.get() == 0 &&
        this.throttle4Position.get() == 0,
    );

    /* HYDRAULICS acquisition */

    const greenSysPressurised = SimVar.GetSimVarValue('L:A32NX_HYD_GREEN_SYSTEM_1_SECTION_PRESSURE_SWITCH', 'bool');
    const yellowSysPressurised = SimVar.GetSimVarValue('L:A32NX_HYD_YELLOW_SYSTEM_1_SECTION_PRESSURE_SWITCH', 'bool');

    const gLoPressure = !greenSysPressurised;
    const yLoPressure = !yellowSysPressurised;

    this.eng1Or2RunningAndPhaseConfirmationNode.write(
      this.engine1Running.get() || this.engine2Running.get() || ![1, 2, 11, 12].includes(this.fwcFlightPhase.get()),
      deltaTime,
    );

    this.eng3Or4RunningAndPhaseConfirmationNode.write(
      this.engine3Running.get() || this.engine4Running.get() || ![1, 2, 11, 12].includes(this.fwcFlightPhase.get()),
      deltaTime,
    );

    const greenAbnormLoPressure = gLoPressure && this.eng1Or2RunningAndPhaseConfirmationNode.read();
    const yellowAbnormLoPressure = yLoPressure && this.eng3Or4RunningAndPhaseConfirmationNode.read();

    this.greenAbnormLoPressure.set(greenAbnormLoPressure);
    this.yellowAbnormLoPressure.set(yellowAbnormLoPressure);
    this.greenYellowAbnormLoPressure.set(greenAbnormLoPressure && yellowAbnormLoPressure);

    // fixme OVHT signal should come from HSMU
    this.yellowRsvOverheat.set(SimVar.GetSimVarValue('L:A32NX_HYD_YELLOW_RESERVOIR_OVHT', 'bool'));
    const yellowHydralicRsvLoAirPressure = SimVar.GetSimVarValue(
      'L:A32NX_HYD_YELLOW_RESERVOIR_AIR_PRESSURE_IS_LOW',
      'bool',
    );
    this.yellowRsvLoAirPressure.set(yellowHydralicRsvLoAirPressure && !this.greenYellowAbnormLoPressure.get());
    this.yellowRsvLoLevel.set(SimVar.GetSimVarValue('L:A32NX_HYD_YELLOW_RESERVOIR_LEVEL_IS_LOW', 'bool'));
    this.greenRsvLoLevel.set(SimVar.GetSimVarValue('L:A32NX_HYD_GREEN_RESERVOIR_LEVEL_IS_LOW', 'bool'));

    this.greenRsvOverheat.set(SimVar.GetSimVarValue('L:A32NX_HYD_GREEN_RESERVOIR_OVHT', 'bool'));
    this.greenRsvLoAirPressure.set(
      SimVar.GetSimVarValue('L:A32NX_HYD_GREEN_RESERVOIR_AIR_PRESSURE_IS_LOW', 'bool') &&
        !this.greenYellowAbnormLoPressure.get(),
    );

    this.greenAPumpOn.set(SimVar.GetSimVarValue('L:A32NX_HYD_GA_EPUMP_ACTIVE', 'bool'));
    this.greenBPumpOn.set(SimVar.GetSimVarValue('L:A32NX_HYD_GB_EPUMP_ACTIVE', 'bool'));

    this.greenAPumpAuto.set(SimVar.GetSimVarValue('L:A32NX_OVHD_HYD_EPUMPGA_OFF_PB_IS_AUTO', 'bool'));
    this.greenBPumpAuto.set(SimVar.GetSimVarValue('L:A32NX_OVHD_HYD_EPUMPGB_OFF_PB_IS_AUTO', 'bool'));

    const yellowAPumpAuto = SimVar.GetSimVarValue('L:A32NX_OVHD_HYD_EPUMPYA_OFF_PB_IS_AUTO', 'bool');
    const yellowBPumpAuto = SimVar.GetSimVarValue('L:A32NX_OVHD_HYD_EPUMPYB_OFF_PB_IS_AUTO', 'bool');
    this.yellowAPumpAuto.set(yellowAPumpAuto);
    this.yellowBPumpAuto.set(yellowBPumpAuto);

    // fixme add fault signal condition of elec pump fault when implemented
    const greenAPumpLoPress = SimVar.GetSimVarValue('L:A32NX_HYD_GA_EPUMP_LOW_PRESS', 'bool');
    const greenAPumpOverheat = SimVar.GetSimVarValue('L:A32NX_HYD_GA_EPUMP_OVHT', 'bool');
    this.greenAPumpLoPressConfNode.write(greenAPumpLoPress, deltaTime);
    this.greenAPumpFault.set(this.ac1BusPowered.get() && (this.greenAPumpLoPressConfNode.read() || greenAPumpOverheat));

    const greenBPumpLoPress = SimVar.GetSimVarValue('L:A32NX_HYD_GB_EPUMP_LOW_PRESS', 'bool');
    const greenBPumpOverheat = SimVar.GetSimVarValue('L:A32NX_HYD_GB_EPUMP_OVHT', 'bool');
    this.greenBPumpLoPressConfNode.write(greenBPumpLoPress, deltaTime);
    this.greenBPumpFault.set(this.ac2BusPowered.get() && (this.greenBPumpLoPressConfNode.read() || greenBPumpOverheat));

    const yellowAPumpLoPress = SimVar.GetSimVarValue('L:A32NX_HYD_YA_EPUMP_LOW_PRESS', 'bool');
    const yellowAPumpOverheat = SimVar.GetSimVarValue('L:A32NX_HYD_YA_EPUMP_OVHT', 'bool');
    this.yellowAPumpLoPressConfNode.write(yellowAPumpLoPress, deltaTime);
    this.yellowAPumpFault.set(
      this.ac3BusPowered.get() && (this.yellowAPumpLoPressConfNode.read() || yellowAPumpOverheat),
    );

    const yellowBPumpLoPress = SimVar.GetSimVarValue('L:A32NX_HYD_YB_EPUMP_LOW_PRESS', 'bool');
    const yellowBPumpOverheat = SimVar.GetSimVarValue('L:A32NX_HYD_YB_EPUMP_OVHT', 'bool');
    this.yellowBPumpLoPressConfNode.write(yellowBPumpLoPress, deltaTime);
    this.yellowBPumpFault.set(
      this.ac4BusPowered.get() && (this.yellowBPumpLoPressConfNode.read() || yellowBPumpOverheat),
    );

    this.yellowElecAandBPumpOff.set(
      !yellowAPumpAuto &&
        !yellowBPumpAuto &&
        !yellowHydralicRsvLoAirPressure &&
        (!this.yellowAPumpFault.get() || !this.yellowBPumpFault.get()),
    );

    this.yellowAPumpOn.set(SimVar.GetSimVarValue('L:A32NX_HYD_YA_EPUMP_ACTIVE', 'bool'));
    this.yellowBPumpOn.set(SimVar.GetSimVarValue('L:A32NX_HYD_YB_EPUMP_ACTIVE', 'bool'));

    this.eng1APumpAuto.set(SimVar.GetSimVarValue('L:A32NX_OVHD_HYD_ENG_1A_PUMP_PB_IS_AUTO', 'bool'));
    this.eng1BPumpAuto.set(SimVar.GetSimVarValue('L:A32NX_OVHD_HYD_ENG_1B_PUMP_PB_IS_AUTO', 'bool'));
    this.eng1PumpDisc.set(SimVar.GetSimVarValue('L:A32NX_HYD_ENG_1AB_PUMP_DISC', 'bool'));

    this.eng1APumpOffConfirmationNode.write(
      !this.greenRsvLoAirPressure.get() &&
        !this.greenRsvOverheat.get() &&
        !this.greenAbnormLoPressure.get() &&
        [2].includes(this.fwcFlightPhase.get()) &&
        !this.eng1APumpAuto.get(),
      deltaTime,
    );
    const eng1APumpBelow2900 = !SimVar.GetSimVarValue('L:A32NX_HYD_GREEN_PUMP_1_SECTION_PRESSURE_SWITCH', 'bool');
    this.eng1APumpFault.set(
      this.eng1APumpOffConfirmationNode.read() ||
        (this.engine1Running.get() && eng1APumpBelow2900 && !this.greenYellowAbnormLoPressure.get()),
    );

    this.eng1BPumpOffConfirmationNode.write(
      !this.greenRsvLoAirPressure.get() &&
        !this.greenRsvOverheat.get() &&
        !this.greenAbnormLoPressure.get() &&
        [2].includes(this.fwcFlightPhase.get()) &&
        !this.eng1BPumpAuto.get(),
      deltaTime,
    );
    const eng1BPumpBelow2900 = !SimVar.GetSimVarValue('L:A32NX_HYD_GREEN_PUMP_2_SECTION_PRESSURE_SWITCH', 'bool');
    this.eng1BPumpFault.set(
      this.eng1BPumpOffConfirmationNode.read() ||
        (this.engine1Running.get() && eng1BPumpBelow2900 && !this.greenYellowAbnormLoPressure.get()),
    );

    this.eng2APumpAuto.set(SimVar.GetSimVarValue('L:A32NX_OVHD_HYD_ENG_2A_PUMP_PB_IS_AUTO', 'bool'));
    this.eng2BPumpAuto.set(SimVar.GetSimVarValue('L:A32NX_OVHD_HYD_ENG_2B_PUMP_PB_IS_AUTO', 'bool'));
    this.eng2PumpDisc.set(SimVar.GetSimVarValue('L:A32NX_HYD_ENG_2AB_PUMP_DISC', 'bool'));

    this.eng2APumpOffConfirmationNode.write(
      !this.greenRsvLoAirPressure.get() &&
        !this.greenRsvOverheat.get() &&
        !this.greenAbnormLoPressure.get() &&
        [2].includes(this.fwcFlightPhase.get()) &&
        !this.eng2APumpAuto.get(),
      deltaTime,
    );

    const eng2APumpBelow2900 = !SimVar.GetSimVarValue('L:A32NX_HYD_GREEN_PUMP_3_SECTION_PRESSURE_SWITCH', 'bool');
    this.eng2APumpFault.set(
      this.eng2APumpOffConfirmationNode.read() ||
        (this.engine2Running.get() && eng2APumpBelow2900 && !this.greenYellowAbnormLoPressure.get()),
    );

    this.eng2BPumpOffConfirmationNode.write(
      !this.greenRsvLoAirPressure.get() &&
        !this.greenRsvOverheat.get() &&
        !this.greenAbnormLoPressure.get() &&
        [2].includes(this.fwcFlightPhase.get()) &&
        !this.eng2BPumpAuto.get(),
      deltaTime,
    );

    const eng2BPumpBelow2900 = !SimVar.GetSimVarValue('L:A32NX_HYD_GREEN_PUMP_4_SECTION_PRESSURE_SWITCH', 'bool');
    this.eng2BPumpFault.set(
      this.eng2BPumpOffConfirmationNode.read() ||
        (this.engine2Running.get() && eng2BPumpBelow2900 && !this.greenYellowAbnormLoPressure.get()),
    );

    this.eng3APumpAuto.set(SimVar.GetSimVarValue('L:A32NX_OVHD_HYD_ENG_3A_PUMP_PB_IS_AUTO', 'bool'));

    this.eng3APumpOffConfirmationNode.write(
      !this.yellowRsvLoAirPressure.get() &&
        !this.yellowRsvOverheat.get() &&
        !this.yellowAbnormLoPressure.get() &&
        [2].includes(this.fwcFlightPhase.get()) &&
        !this.eng3APumpAuto.get(),
      deltaTime,
    );

    this.eng3BPumpAuto.set(SimVar.GetSimVarValue('L:A32NX_OVHD_HYD_ENG_3B_PUMP_PB_IS_AUTO', 'bool'));
    this.eng3PumpDisc.set(SimVar.GetSimVarValue('L:A32NX_HYD_ENG_3AB_PUMP_DISC', 'bool'));

    const eng3APumpBelow2900 = !SimVar.GetSimVarValue('L:A32NX_HYD_YELLOW_PUMP_1_SECTION_PRESSURE_SWITCH', 'bool');
    this.eng3APumpFault.set(
      this.eng3APumpOffConfirmationNode.read() ||
        (this.engine3Running.get() && eng3APumpBelow2900 && !this.greenYellowAbnormLoPressure.get()),
    );

    this.eng3BPumpOffConfirmationNode.write(
      !this.yellowRsvLoAirPressure.get() &&
        !this.yellowRsvOverheat.get() &&
        !this.yellowAbnormLoPressure.get() &&
        [2].includes(this.fwcFlightPhase.get()) &&
        !this.eng3BPumpAuto.get(),
      deltaTime,
    );

    const eng3BPumpBelow2900 = !SimVar.GetSimVarValue('L:A32NX_HYD_YELLOW_PUMP_2_SECTION_PRESSURE_SWITCH', 'bool');
    this.eng3BPumpFault.set(
      this.eng3BPumpOffConfirmationNode.read() ||
        (this.engine3Running.get() && eng3BPumpBelow2900 && !this.greenYellowAbnormLoPressure.get()),
    );

    this.eng4APumpAuto.set(SimVar.GetSimVarValue('L:A32NX_OVHD_HYD_ENG_4A_PUMP_PB_IS_AUTO', 'bool'));
    this.eng4BPumpAuto.set(SimVar.GetSimVarValue('L:A32NX_OVHD_HYD_ENG_4B_PUMP_PB_IS_AUTO', 'bool'));
    this.eng4PumpDisc.set(SimVar.GetSimVarValue('L:A32NX_HYD_ENG_4AB_PUMP_DISC', 'bool'));

    this.eng4APumpOffConfirmationNode.write(
      !this.yellowRsvLoAirPressure.get() &&
        !this.yellowRsvOverheat.get() &&
        !this.yellowAbnormLoPressure.get() &&
        [2].includes(this.fwcFlightPhase.get()) &&
        !this.eng4APumpAuto,
      deltaTime,
    );

    const eng4APumpBelow2900 = !SimVar.GetSimVarValue('L:A32NX_HYD_YELLOW_PUMP_3_SECTION_PRESSURE_SWITCH', 'bool');

    this.eng4APumpFault.set(
      this.eng4APumpOffConfirmationNode.read() ||
        (this.engine4Running && eng4APumpBelow2900 && !this.greenYellowAbnormLoPressure),
    );

    this.eng4BPumpOffConfirmationNode.write(
      !this.yellowRsvLoAirPressure.get() &&
        !this.yellowRsvOverheat.get() &&
        !this.yellowAbnormLoPressure.get() &&
        [2].includes(this.fwcFlightPhase.get()) &&
        !this.eng4BPumpAuto.get(),
      deltaTime,
    );

    const eng4BPumpBelow2900 = !SimVar.GetSimVarValue('L:A32NX_HYD_YELLOW_PUMP_4_SECTION_PRESSURE_SWITCH', 'bool');
    this.eng4BPumpFault.set(
      this.eng4BPumpOffConfirmationNode.read() ||
        (this.engine4Running.get() && eng4BPumpBelow2900 && !this.greenYellowAbnormLoPressure.get()),
    );

    this.threeYellowPumpsFailed.set(
      [eng3APumpBelow2900, eng3BPumpBelow2900, eng4APumpBelow2900, eng4BPumpBelow2900].filter((v) => v).length > 3,
    );

    /* ADIRS acquisition */
    /* NAVIGATION */

<<<<<<< HEAD
    this.ir1Fault.set(
      ![1, 12].includes(this.fwcFlightPhase.get()) &&
        (this.ir1Pitch.isFailureWarning() || this.ir1MaintWord.bitValueOr(9, true)),
    );
    this.ir2Fault.set(
      ![1, 12].includes(this.fwcFlightPhase.get()) &&
        (this.ir2Pitch.isFailureWarning() || this.ir2MaintWord.bitValueOr(9, true)),
    );
    this.ir3Fault.set(
      ![1, 12].includes(this.fwcFlightPhase.get()) &&
        (this.ir3Pitch.isFailureWarning() || this.ir3MaintWord.bitValueOr(9, true)),
    );

    const adr1PressureAltitude = Arinc429Word.fromSimVarValue('L:A32NX_ADIRS_ADR_1_ALTITUDE');
    const adr2PressureAltitude = Arinc429Word.fromSimVarValue('L:A32NX_ADIRS_ADR_2_ALTITUDE');
    const adr3PressureAltitude = Arinc429Word.fromSimVarValue('L:A32NX_ADIRS_ADR_3_ALTITUDE');
=======
    const adr1Discrete1 = Arinc429Word.fromSimVarValue('L:A32NX_ADIRS_ADR_1_DISCRETE_WORD_1');
    const adr2Discrete1 = Arinc429Word.fromSimVarValue('L:A32NX_ADIRS_ADR_2_DISCRETE_WORD_1');
    const adr3Discrete1 = Arinc429Word.fromSimVarValue('L:A32NX_ADIRS_ADR_3_DISCRETE_WORD_1');

    this.ir1Fault.set(this.ir1Pitch.isFailureWarning() || this.ir1MaintWord.bitValueOr(9, true));
    this.ir2Fault.set(this.ir2Pitch.isFailureWarning() || this.ir2MaintWord.bitValueOr(9, true));
    this.ir3Fault.set(this.ir3Pitch.isFailureWarning() || this.ir3MaintWord.bitValueOr(9, true));
>>>>>>> 53c9f3cd

    const adr1PressureAltitude = Arinc429Word.fromSimVarValue('L:A32NX_ADIRS_ADR_1_ALTITUDE');
    const adr2PressureAltitude = Arinc429Word.fromSimVarValue('L:A32NX_ADIRS_ADR_2_ALTITUDE');
    const adr3PressureAltitude = Arinc429Word.fromSimVarValue('L:A32NX_ADIRS_ADR_3_ALTITUDE');

    this.irExcessMotion.set(
      this.ir1MaintWord.bitValueOr(13, false) ||
        this.ir2MaintWord.bitValueOr(13, false) ||
        this.ir3MaintWord.bitValueOr(13, false),
    );

<<<<<<< HEAD
    this.adr1Fault.set(this.adr1Cas.get().isFailureWarning() || this.ir1MaintWord.bitValueOr(8, false));
    this.adr2Fault.set(this.adr2Cas.isFailureWarning() || this.ir2MaintWord.bitValueOr(8, false));
    this.adr3Fault.set(this.adr3Cas.isFailureWarning() || this.ir3MaintWord.bitValueOr(8, false));
=======
    this.adr1Faulty.set(
      !(!this.acESSBusPowered.get() || [1, 12].includes(this.fwcFlightPhase.get())) &&
        (adr1Discrete1.isFailureWarning() || adr1Discrete1.bitValueOr(3, false)),
    );
    this.adr2Faulty.set(
      !(!this.acESSBusPowered.get() || [1, 12].includes(this.fwcFlightPhase.get())) &&
        (adr2Discrete1.isFailureWarning() || adr2Discrete1.bitValueOr(3, false)),
    );
    this.adr3Faulty.set(
      !(!this.acESSBusPowered.get() || [1, 12].includes(this.fwcFlightPhase.get())) &&
        (adr3Discrete1.isFailureWarning() || adr3Discrete1.bitValueOr(3, false)),
    );
>>>>>>> 53c9f3cd

    this.adirsRemainingAlignTime.set(SimVar.GetSimVarValue('L:A32NX_ADIRS_REMAINING_IR_ALIGNMENT_TIME', 'Seconds'));

    // TODO use GPS alt if ADRs not available
    const pressureAltitude =
      adr1PressureAltitude.valueOr(null) ?? adr2PressureAltitude.valueOr(null) ?? adr3PressureAltitude.valueOr(null);
    this.adiru1State.set(SimVar.GetSimVarValue('L:A32NX_ADIRS_ADIRU_1_STATE', 'enum'));
    this.adiru2State.set(SimVar.GetSimVarValue('L:A32NX_ADIRS_ADIRU_2_STATE', 'enum'));
    this.adiru3State.set(SimVar.GetSimVarValue('L:A32NX_ADIRS_ADIRU_3_STATE', 'enum'));
    this.adiru1ModeSelector.set(SimVar.GetSimVarValue('L:A32NX_OVHD_ADIRS_IR_1_MODE_SELECTOR_KNOB', 'enum'));
    this.adiru2ModeSelector.set(SimVar.GetSimVarValue('L:A32NX_OVHD_ADIRS_IR_2_MODE_SELECTOR_KNOB', 'enum'));
    this.adiru3ModeSelector.set(SimVar.GetSimVarValue('L:A32NX_OVHD_ADIRS_IR_3_MODE_SELECTOR_KNOB', 'enum'));
    // RA acquisition
    this.radioHeight1.setFromSimVar('L:A32NX_RA_1_RADIO_ALTITUDE');
    this.radioHeight2.setFromSimVar('L:A32NX_RA_2_RADIO_ALTITUDE');
    this.radioHeight3.setFromSimVar('L:A32NX_RA_3_RADIO_ALTITUDE');
    this.height1Failed.set(this.radioHeight1.isFailureWarning());
    this.height2Failed.set(this.radioHeight2.isFailureWarning());
    this.height3Failed.set(this.radioHeight3.isFailureWarning());
    // overspeed
    const adr3MaxCas = Arinc429Word.fromSimVarValue('L:A32NX_ADIRS_ADR_3_MAX_AIRSPEED');

    this.trueNorthRef.set(SimVar.GetSimVarValue('L:A32NX_PUSH_TRUE_REF', 'number'));

    /* LANDING GEAR AND LIGHTS acquisition */

    this.antiskidActive.set(SimVar.GetSimVarValue('ANTISKID BRAKES ACTIVE', 'bool'));
    this.brakeFan.set(SimVar.GetSimVarValue('L:A32NX_BRAKE_FAN', 'bool'));
    this.brakesHot.set(SimVar.GetSimVarValue('L:A32NX_BRAKES_HOT', 'bool'));
    // FIX ME ldg lt extended signal should come from SDAC
    const leftLdgLtPosition = SimVar.GetSimVarValue('L:A32NX_LANDING_2_POSITION', 'number');
    const rightLdgLtPosition = SimVar.GetSimVarValue('L:A32NX_LANDING_3_POSITION', 'number');
    this.leftLandingLightExtended.set(leftLdgLtPosition >= 30);
    this.rightlandingLightExtended.set(rightLdgLtPosition >= 30);
    this.lgciu1Fault.set(SimVar.GetSimVarValue('L:A32NX_LGCIU_1_FAULT', 'bool'));
    this.lgciu2Fault.set(SimVar.GetSimVarValue('L:A32NX_LGCIU_2_FAULT', 'bool'));
    this.lgciu1DiscreteWord1.setFromSimVar('L:A32NX_LGCIU_1_DISCRETE_WORD_1');
    this.lgciu2DiscreteWord1.setFromSimVar('L:A32NX_LGCIU_2_DISCRETE_WORD_1');
    this.lgciu1DiscreteWord2.setFromSimVar('L:A32NX_LGCIU_1_DISCRETE_WORD_2');
    this.lgciu2DiscreteWord2.setFromSimVar('L:A32NX_LGCIU_2_DISCRETE_WORD_2');
    this.parkBrake.set(SimVar.GetSimVarValue('L:A32NX_PARK_BRAKE_LEVER_POS', 'Bool'));
    this.nwSteeringDisc.set(SimVar.GetSimVarValue('L:A32NX_HYD_NW_STRG_DISC_ECAM_MEMO', 'Bool'));
    const leftCompressedHardwireLgciu1 =
      this.dcESSBusPowered.get() && SimVar.GetSimVarValue('L:A32NX_LGCIU_1_L_GEAR_COMPRESSED', 'bool') > 0;
    const leftCompressedHardwireLgciu2 =
      this.dc2BusPowered.get() && SimVar.GetSimVarValue('L:A32NX_LGCIU_2_L_GEAR_COMPRESSED', 'bool') > 0;
    this.gearLeverPos.set(SimVar.GetSimVarValue('GEAR HANDLE POSITION', 'bool'));

    // General logic
    const mainGearDownlocked =
      (this.lgciu1DiscreteWord1.bitValueOr(23, false) || this.lgciu2DiscreteWord1.bitValueOr(23, false)) &&
      (this.lgciu1DiscreteWord1.bitValueOr(24, false) || this.lgciu2DiscreteWord1.bitValueOr(24, false));
    // eslint-disable-next-line @typescript-eslint/no-unused-vars
    this.isAllGearDownlocked =
      mainGearDownlocked &&
      (this.lgciu1DiscreteWord1.bitValueOr(25, false) || this.lgciu2DiscreteWord1.bitValueOr(25, false));

    // on ground logic
    const lgciu1Disagree = xor(leftCompressedHardwireLgciu1, this.lgciu1DiscreteWord2.bitValue(13));
    this.lgciu1OnGroundDisagreeConf.write(lgciu1Disagree, deltaTime);
    this.lgciu1OnGroundAgreeConf.write(!lgciu1Disagree, deltaTime);
    this.lgciu1OnGroundDisagreeMem.write(
      (!this.lgciu1DiscreteWord2.isNormalOperation() && !this.lgciu1DiscreteWord2.isFunctionalTest()) ||
        this.lgciu1OnGroundDisagreeConf.read(),
      this.lgciu1OnGroundAgreeConf.read(),
    );
    const lgciu2Disagree = xor(leftCompressedHardwireLgciu2, this.lgciu2DiscreteWord2.bitValue(13));
    this.lgciu2OnGroundDisagreeConf.write(lgciu2Disagree, deltaTime);
    this.lgciu2OnGroundAgreeConf.write(!lgciu2Disagree, deltaTime);
    this.lgciu2OnGroundDisagreeMem.write(
      (!this.lgciu2DiscreteWord2.isNormalOperation() && !this.lgciu2DiscreteWord2.isFunctionalTest()) ||
        this.lgciu2OnGroundDisagreeConf.read(),
      this.lgciu2OnGroundAgreeConf.read(),
    );
    const lgciuOnGroundDisagree = this.lgciu1OnGroundDisagreeMem.read() || this.lgciu2OnGroundDisagreeMem.read();
    const onGroundA =
      leftCompressedHardwireLgciu1 &&
      this.lgciu1DiscreteWord2.bitValue(13) &&
      leftCompressedHardwireLgciu2 &&
      this.lgciu2DiscreteWord2.bitValue(13);

    // TODO some renaming
    this.ignoreRaOnGroundTrigger.write(
      this.radioHeight1.isNoComputedData() &&
        this.radioHeight2.isNoComputedData() &&
        this.radioHeight3.isNoComputedData() &&
        !lgciuOnGroundDisagree,
      deltaTime,
    );
    this.ra1OnGroundMem.write(
      this.radioHeight1.value < 5,
      !leftCompressedHardwireLgciu1 || !leftCompressedHardwireLgciu2,
    );
    this.ra2OnGroundMem.write(
      this.radioHeight2.value < 5,
      !leftCompressedHardwireLgciu1 || !leftCompressedHardwireLgciu2,
    );
    this.ra3OnGroundMem.write(
      this.radioHeight3.value < 5,
      !leftCompressedHardwireLgciu1 || !leftCompressedHardwireLgciu2,
    );
    const ra1OnGround =
      (this.radioHeight1.isNormalOperation() || this.radioHeight1.isFunctionalTest()) &&
      (this.radioHeight1.value < 5 || this.ra1OnGroundMem.read());
    const ra2OnGround =
      (this.radioHeight2.isNormalOperation() || this.radioHeight2.isFunctionalTest()) &&
      (this.radioHeight2.value < 5 || this.ra2OnGroundMem.read());
    const ra3OnGround =
      (this.radioHeight3.isNormalOperation() || this.radioHeight3.isFunctionalTest()) &&
      (this.radioHeight3.value < 5 || this.ra3OnGroundMem.read());
    const onGroundCount = countTrue(
      leftCompressedHardwireLgciu1,
      leftCompressedHardwireLgciu2,
      ra1OnGround,
      ra2OnGround,
      ra3OnGround,
    );
    const raInvalid =
      this.radioHeight1.isFailureWarning() ||
      this.radioHeight2.isFailureWarning() ||
      this.radioHeight3.isFailureWarning();
    this.onGroundImmediate =
      (onGroundA && this.ignoreRaOnGroundTrigger.read()) ||
      (onGroundCount > 2 && !raInvalid) ||
      (onGroundCount > 1 && raInvalid);
    this.aircraftOnGround.set(this.onGroundConf.write(this.onGroundImmediate, deltaTime));

    // AUTO BRAKE OFF
    this.autoBrakeDeactivatedNode.write(!!SimVar.GetSimVarValue('L:A32NX_AUTOBRAKES_ACTIVE', 'boolean'), deltaTime);
    this.autoBrakeOff.set(this.autoBrakeDeactivatedNode.read());
    SimVar.SetSimVarValue('L:A32NX_AUDIO_AUTOBRAKE_OFF', SimVarValueType.Bool, this.autoBrakeOff.get());

    // Engine Logic
    this.thrustLeverNotSet.set(this.autothrustLeverWarningFlex.get() || this.autothrustLeverWarningToga.get());
    // FIXME ECU doesn't have the necessary output words so we go purely on TLA
    const flexThrustLimit = SimVar.GetSimVarValue('L:A32NX_AUTOTHRUST_THRUST_LIMIT_TYPE', 'number') === 3;
    const toPower =
      this.throttle1Position.get() >= 45 ||
      (this.throttle1Position.get() >= 35 && flexThrustLimit) ||
      this.throttle2Position.get() >= 45 ||
      (this.throttle2Position.get() >= 35 && flexThrustLimit);
    this.eng1Or2TakeoffPowerConfirm.write(toPower, deltaTime);
    const raAbove1500 =
      this.radioHeight1.valueOr(0) > 1500 || this.radioHeight2.valueOr(0) > 1500 || this.radioHeight3.valueOr(0) > 1500;
    this.eng1Or2TakeoffPower.set(toPower || (this.eng1Or2TakeoffPowerConfirm.read() && !raAbove1500));

    this.engDualFault.set(
      !this.aircraftOnGround.get() &&
        ((this.fireButtonEng1.get() && this.fireButtonEng2.get()) ||
          (!this.engine1ValueSwitch.get() && !this.engine2ValueSwitch.get()) ||
          (this.engine1State.get() === 0 && this.engine2State.get() === 0) ||
          (!this.engine1CoreAtOrAboveMinIdle.get() && !this.engine2CoreAtOrAboveMinIdle.get())),
    );

    /* 22 - AUTOFLIGHT */
    const fm1DiscreteWord3 = Arinc429Word.fromSimVarValue('L:A32NX_FM1_DISCRETE_WORD_3');
    const fm2DiscreteWord3 = Arinc429Word.fromSimVarValue('L:A32NX_FM2_DISCRETE_WORD_3');

    if (!this.flightPhase23.get()) {
      this.toConfigCheckedInPhase2Or3 = false;
    } else if (this.toConfigTestRaw) {
      this.toConfigCheckedInPhase2Or3 = true;
    }

    let overspeedWarning = this.adr3OverspeedWarning.write(
      this.adr3Cas.get().isNormalOperation() &&
        adr3MaxCas.isNormalOperation() &&
        this.adr3Cas.get().value > adr3MaxCas.value + 8,
      this.aircraftOnGround.get() ||
        !(this.adr3Cas.get().isNormalOperation() && adr3MaxCas.isNormalOperation()) ||
        this.adr3Cas.get().value < adr3MaxCas.value + 4,
    );
    if (
      !(adr1Discrete1.isNormalOperation() || adr1Discrete1.isFunctionalTest()) ||
      !(adr2Discrete1.isNormalOperation() || adr2Discrete1.isFunctionalTest())
    ) {
      const adr3Discrete1 = Arinc429Word.fromSimVarValue('L:A32NX_ADIRS_ADR_3_DISCRETE_WORD_1');
      overspeedWarning ||= adr3Discrete1.bitValueOr(9, false);
    }
    overspeedWarning ||= adr1Discrete1.bitValueOr(9, false) || adr2Discrete1.bitValueOr(9, false);
    const isOverspeed = (limit: number) => this.computedAirSpeedToNearest2.get() > limit + 4;
    const isOverMach = (limit: number) => this.machSelectedFromAdr.get() > limit + 0.006;
    this.overspeedVmo.set(
      !this.isAllGearDownlocked && this.flapsIndex.get() === 0 && (isOverspeed(Vmo) || isOverMach(Mmo)),
    );
    this.overspeedVle.set(
      this.isAllGearDownlocked && this.flapsIndex.get() === 0 && (isOverspeed(Vle) || isOverMach(Mle)),
    );
    this.overspeedVfeConf1.set(this.flapsIndex.get() === 1 && isOverspeed(VfeF1));
    this.overspeedVfeConf1F.set(this.flapsIndex.get() === 2 && isOverspeed(VfeF1F));
    this.overspeedVfeConf2.set(this.flapsIndex.get() === 3 && isOverspeed(VfeF2));
    this.overspeedVfeConf3.set((this.flapsIndex.get() === 4 || this.flapsIndex.get() === 5) && isOverspeed(VfeF3));
    this.overspeedVfeConfFull.set(this.flapsIndex.get() === 6 && isOverspeed(VfeFF));

    // TO SPEEDS NOT INSERTED
    const fmToSpeedsNotInserted = fm1DiscreteWord3.bitValueOr(18, false) && fm2DiscreteWord3.bitValueOr(18, false);

    this.toConfigAndNoToSpeedsPulseNode.write(fmToSpeedsNotInserted && this.toConfigTestRaw, deltaTime);

    if (
      fmToSpeedsNotInserted &&
      (this.toConfigTestRaw || this.fwcFlightPhase.get() === 3) &&
      !this.toSpeedsNotInserted
    ) {
      this.toSpeedsNotInserted = true;
    }
    if (!(this.flightPhase23.get() && fmToSpeedsNotInserted) && this.toSpeedsNotInserted) {
      this.toSpeedsNotInserted = false;
    }

    this.toSpeedsNotInsertedWarning.set(
      !this.toConfigAndNoToSpeedsPulseNode.read() && this.toSpeedsNotInserted && !this.flightPhase3PulseNode.read(),
    );

    // TO SPEEDS TOO LOW
    const toSpeedsTooLow = fm1DiscreteWord3.bitValueOr(17, false) && fm2DiscreteWord3.bitValueOr(17, false);
    this.toSpeedsTooLowWarning.set(
      (this.toConfigCheckedInPhase2Or3 || this.fwcFlightPhase.get() === 3) &&
        !this.toConfigPulseNode.read() &&
        !this.flightPhase3PulseNode.read() &&
        toSpeedsTooLow,
    );

    // TO V1/VR/V2 DISAGREE
    const toV2VRV2Disagree = fm1DiscreteWord3.bitValueOr(16, false) && fm2DiscreteWord3.bitValueOr(16, false);
    this.toV2VRV2DisagreeWarning.set(
      (this.toConfigCheckedInPhase2Or3 || this.fwcFlightPhase.get() === 3) &&
        !this.toConfigPulseNode.read() &&
        !this.flightPhase3PulseNode.read() &&
        toV2VRV2Disagree,
    );

    // FMS takeoff flap settings
    const fm1DiscreteWord2 = Arinc429Word.fromSimVarValue('L:A32NX_FM1_DISCRETE_WORD_2');
    const fm2DiscreteWord2 = Arinc429Word.fromSimVarValue('L:A32NX_FM2_DISCRETE_WORD_2');

    /** MCDU TO CONF 0 selected */
    const mcduToFlapPos0 = fm1DiscreteWord2.bitValueOr(13, false) || fm2DiscreteWord2.bitValueOr(13, false);
    /** MCDU TO CONF 1 selected */
    const mcduToFlapPos1 = fm1DiscreteWord2.bitValueOr(14, false) || fm2DiscreteWord2.bitValueOr(14, false);
    /** MCDU TO CONF 2 selected */
    const mcduToFlapPos2 = fm1DiscreteWord2.bitValueOr(15, false) || fm2DiscreteWord2.bitValueOr(15, false);
    /** MCDU TO CONF 3 selected */
    const mcduToFlapPos3 = fm1DiscreteWord2.bitValueOr(16, false) || fm2DiscreteWord2.bitValueOr(16, false);

    this.fmcAFault.set(!SimVar.GetSimVarValue('L:A32NX_FMC_A_IS_HEALTHY', 'bool'));
    this.fmcBFault.set(!SimVar.GetSimVarValue('L:A32NX_FMC_B_IS_HEALTHY', 'bool'));
    this.fmcCFault.set(!SimVar.GetSimVarValue('L:A32NX_FMC_C_IS_HEALTHY', 'bool'));
    this.fms1Fault.set(this.fmcAFault.get() && this.fmcCFault.get());
    this.fms2Fault.set(this.fmcBFault.get() && this.fmcCFault.get());

    /* 21 - AIR CONDITIONING AND PRESSURIZATION */

    this.acsc1DiscreteWord1.setFromSimVar('L:A32NX_COND_ACSC_1_DISCRETE_WORD_1');
    this.acsc1DiscreteWord2.setFromSimVar('L:A32NX_COND_ACSC_1_DISCRETE_WORD_2');
    this.acsc2DiscreteWord1.setFromSimVar('L:A32NX_COND_ACSC_2_DISCRETE_WORD_1');
    this.acsc2DiscreteWord2.setFromSimVar('L:A32NX_COND_ACSC_2_DISCRETE_WORD_2');

    this.acsc1Lane1Fault.set(this.acsc1DiscreteWord1.bitValueOr(21, false));
    this.acsc1Lane2Fault.set(this.acsc1DiscreteWord1.bitValueOr(22, false));
    this.acsc2Lane1Fault.set(this.acsc2DiscreteWord1.bitValueOr(21, false));
    this.acsc2Lane2Fault.set(this.acsc2DiscreteWord1.bitValueOr(22, false));

    const acsc1FT = this.acsc1DiscreteWord1.isFailureWarning();
    const acsc2FT = this.acsc2DiscreteWord1.isFailureWarning();
    this.acsc1Fault.set(acsc1FT && !acsc2FT);
    this.acsc2Fault.set(!acsc1FT && acsc2FT);
    const acscBothFault = acsc1FT && acsc2FT;

    this.ramAirOn.set(SimVar.GetSimVarValue('L:A32NX_AIRCOND_RAMAIR_TOGGLE', 'bool'));

    this.cabFanHasFault1.set(
      this.acsc1DiscreteWord1.bitValueOr(25, false) || this.acsc2DiscreteWord1.bitValueOr(25, false),
    );
    this.cabFanHasFault2.set(
      this.acsc1DiscreteWord1.bitValueOr(26, false) || this.acsc2DiscreteWord1.bitValueOr(26, false),
    );

    this.hotAirDisagrees.set(
      this.acsc1DiscreteWord1.bitValueOr(27, false) && this.acsc2DiscreteWord1.bitValueOr(27, false),
    );
    this.hotAirOpen.set(
      !this.acsc1DiscreteWord1.bitValueOr(20, false) || !this.acsc2DiscreteWord1.bitValueOr(20, false),
    );
    this.hotAirPbOn.set(this.acsc1DiscreteWord1.bitValueOr(23, false) || this.acsc2DiscreteWord1.bitValueOr(23, false));

    this.trimAirFault.set(
      this.acsc1DiscreteWord1.bitValueOr(28, false) || this.acsc2DiscreteWord1.bitValueOr(28, false),
    );
    this.ckptTrimFault.set(
      this.acsc1DiscreteWord2.bitValueOr(18, false) || this.acsc2DiscreteWord2.bitValueOr(18, false),
    );
    this.fwdTrimFault.set(
      this.acsc1DiscreteWord2.bitValueOr(19, false) || this.acsc2DiscreteWord2.bitValueOr(19, false),
    );
    this.aftTrimFault.set(
      this.acsc1DiscreteWord2.bitValueOr(20, false) || this.acsc2DiscreteWord2.bitValueOr(20, false),
    );
    this.trimAirHighPressure.set(
      this.acsc1DiscreteWord1.bitValueOr(18, false) || this.acsc2DiscreteWord1.bitValueOr(18, false),
    );

    this.ckptDuctOvht.set(
      this.acsc1DiscreteWord1.bitValueOr(11, false) || this.acsc2DiscreteWord1.bitValueOr(11, false),
    );
    this.fwdDuctOvht.set(
      this.acsc1DiscreteWord1.bitValueOr(12, false) || this.acsc2DiscreteWord1.bitValueOr(12, false),
    );
    this.aftDuctOvht.set(
      this.acsc1DiscreteWord1.bitValueOr(13, false) || this.acsc2DiscreteWord1.bitValueOr(13, false),
    );
    this.anyDuctOvht.set(this.ckptDuctOvht.get() || this.fwdDuctOvht.get() || this.aftDuctOvht.get());

    this.lavGalleyFanFault.set(
      this.acsc1DiscreteWord1.bitValueOr(24, false) || this.acsc2DiscreteWord1.bitValueOr(24, false),
    );

    const crossbleedFullyClosed = SimVar.GetSimVarValue('L:A32NX_PNEU_XBLEED_VALVE_FULLY_CLOSED', 'bool');
    const eng1Bleed = SimVar.GetSimVarValue('L:A32NX_OVHD_PNEU_ENG_1_BLEED_PB_IS_AUTO', 'bool');
    const eng1BleedPbFault = SimVar.GetSimVarValue('L:A32NX_OVHD_PNEU_ENG_1_BLEED_PB_HAS_FAULT', 'bool');
    const eng2Bleed = SimVar.GetSimVarValue('L:A32NX_OVHD_PNEU_ENG_1_BLEED_PB_IS_AUTO', 'bool');
    const eng2BleedPbFault = SimVar.GetSimVarValue('L:A32NX_OVHD_PNEU_ENG_2_BLEED_PB_HAS_FAULT', 'bool');
    const pack1Fault = SimVar.GetSimVarValue('L:A32NX_OVHD_COND_PACK_1_PB_HAS_FAULT', 'bool');
    const pack2Fault = SimVar.GetSimVarValue('L:A32NX_OVHD_COND_PACK_2_PB_HAS_FAULT', 'bool');
    this.pack1On.set(SimVar.GetSimVarValue('L:A32NX_OVHD_COND_PACK_1_PB_IS_ON', 'bool'));
    this.pack2On.set(SimVar.GetSimVarValue('L:A32NX_OVHD_COND_PACK_2_PB_IS_ON', 'bool'));

    this.cpc1DiscreteWord.setFromSimVar('L:A32NX_PRESS_CPC_1_DISCRETE_WORD');
    this.cpc2DiscreteWord.setFromSimVar('L:A32NX_PRESS_CPC_2_DISCRETE_WORD');

    const activeCpcNumber = this.cpc1DiscreteWord.bitValueOr(11, false) ? 1 : 2;
    const activeCpc = activeCpcNumber === 1 ? this.cpc1DiscreteWord : this.cpc2DiscreteWord;

    this.cpc1Fault.set(this.cpc1DiscreteWord.isFailureWarning());
    this.cpc2Fault.set(this.cpc2DiscreteWord.isFailureWarning());
    this.bothCpcFaultOutput.set(this.bothCpcFault.write(this.cpc1Fault.get() && this.cpc2Fault.get(), deltaTime));

    const manExcessAltitude = SimVar.GetSimVarValue('L:A32NX_PRESS_MAN_EXCESSIVE_CABIN_ALTITUDE', 'bool');
    this.excessPressure.set(activeCpc.bitValueOr(14, false) || manExcessAltitude);

    const engNotRunning =
      !this.engine1Running.get() &&
      !this.engine2Running.get() &&
      !this.engine3Running.get() &&
      !this.engine4Running.get();
    this.enginesOffAndOnGroundSignal.write(this.aircraftOnGround.get() && engNotRunning, deltaTime); // FIXME eng running should use core speed at above min idle
    const residualPressureSignal = SimVar.GetSimVarValue('L:A32NX_PRESS_EXCESS_RESIDUAL_PR', 'bool');
    this.excessResidualPr.set(
      this.excessResidualPrConfirm.write(this.enginesOffAndOnGroundSignal.read() && residualPressureSignal, deltaTime),
    );

    this.lowDiffPress.set(activeCpc.bitValueOr(15, false));

    this.pressurizationAuto.set(SimVar.GetSimVarValue('L:A32NX_OVHD_PRESS_MODE_SEL_PB_IS_AUTO', 'bool'));

    this.cabAltSetResetState1.set(
      this.cabAltSetReset1.write(
        (pressureAltitude ?? 0) > 10000 && this.excessPressure.get(),
        this.excessPressure.get() && [3, 12].includes(this.fwcFlightPhase.get()),
      ),
    );
    this.cabAltSetResetState2.set(
      this.cabAltSetReset2.write(
        (pressureAltitude ?? 0) > 16000 && this.excessPressure.get(),
        this.excessPressure.get() && [3, 12].includes(this.fwcFlightPhase.get()),
      ),
    );
    this.packOffBleedAvailable1.write((eng1Bleed === 1 && !eng1BleedPbFault) || !crossbleedFullyClosed, deltaTime);
    this.packOffBleedAvailable2.write((eng2Bleed === 1 && !eng2BleedPbFault) || !crossbleedFullyClosed, deltaTime);
    this.packOffNotFailed1Status.set(
      this.packOffNotFailed1.write(
        !this.pack1On.get() && !pack1Fault && this.packOffBleedAvailable1.read() && this.fwcFlightPhase.get() === 8,
        deltaTime,
      ),
    );
    this.packOffNotFailed2Status.set(
      this.packOffNotFailed2.write(
        !this.pack2On.get() && !pack2Fault && this.packOffBleedAvailable2.read() && this.fwcFlightPhase.get() === 8,
        deltaTime,
      ),
    );
    this.pack1And2Fault.set(
      acscBothFault ||
        (this.packOffNotFailed1Status.get() && this.acsc2Fault.get()) ||
        (this.packOffNotFailed2Status.get() && this.acsc1Fault.get()),
    );

    const manOutflowValueOpenPercentage = SimVar.GetSimVarValue(
      'L:A32NX_PRESS_MAN_OUTFLOW_VALVE_OPEN_PERCENTAGE',
      'percent',
    );
    this.outflowValveOpenAmount.set(
      Arinc429Word.fromSimVarValue(`L:A32NX_PRESS_CPC_${activeCpcNumber}_OUTFLOW_VALVE_OPEN_PERCENTAGE`).valueOr(
        manOutflowValueOpenPercentage,
      ),
    );
    this.outflowValveNotOpenOutput.set(
      this.outflowValveNotOpenSetReset.write(
        this.outflowValveNotOpen.write(
          this.outflowValveOpenAmount.get() < 85 && [10, 11, 12].includes(this.fwcFlightPhase.get()),
          deltaTime,
        ),
        this.outflowValveOpenAmount.get() > 95 ||
          this.outflowValveResetCondition.write(this.fwcFlightPhase.get() === 1, deltaTime),
      ),
    );

    const safetyValveNotClosed = SimVar.GetSimVarValue('L:A32NX_PRESS_SAFETY_VALVE_OPEN_PERCENTAGE', 'percent') > 0;
    this.safetyValveNotClosedAir.write(safetyValveNotClosed, deltaTime);
    this.safetyValveNotClosedOutput.set(
      (safetyValveNotClosed && [1, 2, 3].includes(this.fwcFlightPhase.get())) ||
        (this.safetyValveNotClosedAir.read() && this.fwcFlightPhase.get() === 8),
    );

    const manCabinDeltaPressure = SimVar.GetSimVarValue('L:A32NX_PRESS_MAN_CABIN_DELTA_PRESSURE', 'percent');
    this.cabinDeltaPressure.set(
      Arinc429Word.fromSimVarValue(`L:A32NX_PRESS_CPC_${activeCpcNumber}_CABIN_DELTA_PRESSURE`).valueOr(
        manCabinDeltaPressure,
      ),
    );

    /* 23 - COMMUNICATION */
    this.rmp1Fault.set(false); // Don't want to use failure consumer here, rather use health signal
    this.rmp1Off.set(SimVar.GetSimVarValue('L:A380X_RMP_1_BRIGHTNESS_KNOB', 'number') === 0);

    this.rmp2Fault.set(false);
    this.rmp2Off.set(SimVar.GetSimVarValue('L:A380X_RMP_2_BRIGHTNESS_KNOB', 'number') === 0);

    this.rmp3Fault.set(false);
    this.rmp3Off.set(SimVar.GetSimVarValue('L:A380X_RMP_3_BRIGHTNESS_KNOB', 'number') === 0);

    /* 24 - Electrical */
    this.extPwrConnected.set(
      SimVar.GetSimVarValue('L:A32NX_ELEC_CONTACTOR_990XG1_IS_CLOSED', 'bool') ||
        SimVar.GetSimVarValue('L:A32NX_ELEC_CONTACTOR_990XG2_IS_CLOSED', 'bool') ||
        SimVar.GetSimVarValue('L:A32NX_ELEC_CONTACTOR_990XG3_IS_CLOSED', 'bool') ||
        SimVar.GetSimVarValue('L:A32NX_ELEC_CONTACTOR_990XG4_IS_CLOSED', 'bool'),
    );

    this.allBatteriesOff.set(
      !(
        SimVar.GetSimVarValue('L:A32NX_OVHD_ELEC_BAT_1_PB_IS_AUTO', 'bool') ||
        SimVar.GetSimVarValue('L:A32NX_OVHD_ELEC_BAT_2_PB_IS_AUTO', 'bool') ||
        SimVar.GetSimVarValue('L:A32NX_OVHD_ELEC_BAT_ESS_PB_IS_AUTO', 'bool') ||
        SimVar.GetSimVarValue('L:A32NX_OVHD_ELEC_BAT_APU_PB_IS_AUTO', 'bool')
      ),
    );

    /* OTHER STUFF */

    this.airKnob.set(SimVar.GetSimVarValue('L:A32NX_AIR_DATA_SWITCHING_KNOB', 'enum'));
    this.attKnob.set(SimVar.GetSimVarValue('L:A32NX_ATT_HDG_SWITCHING_KNOB', 'enum'));
    this.compMesgCount.set(SimVar.GetSimVarValue('L:A32NX_COMPANY_MSG_COUNT', 'number'));
    this.fmsSwitchingKnob.set(SimVar.GetSimVarValue('L:A32NX_FMS_SWITCHING_KNOB', 'enum'));
    this.manLandingElevation.set(activeCpc.bitValueOr(17, false));
    this.seatBelt.set(SimVar.GetSimVarValue('A:CABIN SEATBELTS ALERT SWITCH', 'bool'));
    this.ndXfrKnob.set(SimVar.GetSimVarValue('L:A32NX_ECAM_ND_XFR_SWITCHING_KNOB', 'enum'));
    this.noMobileSwitchPosition.set(SimVar.GetSimVarValue('L:XMLVAR_SWITCH_OVHD_INTLT_NOSMOKING_Position', 'number'));
    this.strobeLightsOn.set(SimVar.GetSimVarValue('L:LIGHTING_STROBE_0', 'Bool'));
    this.tcasFault.set(SimVar.GetSimVarValue('L:A32NX_TCAS_FAULT', 'bool'));
    this.tcasSensitivity.set(SimVar.GetSimVarValue('L:A32NX_TCAS_SENSITIVITY', 'Enum'));
    this.voiceVhf3.set(this.rmp3ActiveMode.get() !== FrequencyMode.Data);

    /* FUEL */
    const feedTank1Low = SimVar.GetSimVarValue('FUELSYSTEM TANK WEIGHT:2', 'kilogram') < 1375;
    this.feedTank1Low.set(this.feedTank1LowConfirm.write(feedTank1Low, deltaTime));

    const feedTank2Low = SimVar.GetSimVarValue('FUELSYSTEM TANK WEIGHT:5', 'kilogram') < 1375;
    this.feedTank2Low.set(this.feedTank1LowConfirm.write(feedTank2Low, deltaTime));

    const feedTank3Low = SimVar.GetSimVarValue('FUELSYSTEM TANK WEIGHT:6', 'kilogram') < 1375;
    this.feedTank3Low.set(this.feedTank1LowConfirm.write(feedTank3Low, deltaTime));

    const feedTank4Low = SimVar.GetSimVarValue('FUELSYSTEM TANK WEIGHT:9', 'kilogram') < 1375;
    this.feedTank4Low.set(this.feedTank1LowConfirm.write(feedTank4Low, deltaTime));

    this.crossFeed1ValveOpen.set(SimVar.GetSimVarValue('FUELSYSTEM VALVE OPEN:46', 'kilogram') > 0.1);
    this.crossFeed2ValveOpen.set(SimVar.GetSimVarValue('FUELSYSTEM VALVE OPEN:47', 'kilogram') > 0.1);
    this.crossFeed3ValveOpen.set(SimVar.GetSimVarValue('FUELSYSTEM VALVE OPEN:48', 'kilogram') > 0.1);
    this.crossFeed4ValveOpen.set(SimVar.GetSimVarValue('FUELSYSTEM VALVE OPEN:49', 'kilogram') > 0.1);

    this.fmsZeroFuelWeight.setFromSimVar(`L:A32NX_FM${this.fwsNumber}_ZERO_FUEL_WEIGHT`);
    this.fmsZeroFuelWeightCg.setFromSimVar(`L:A32NX_FM${this.fwsNumber}_ZERO_FUEL_WEIGHT_CG`);

    this.fmsZfwOrZfwCgNotSet.set(
      this.fmsZeroFuelWeight.isNoComputedData() || this.fmsZeroFuelWeightCg.isNoComputedData(),
    );

    /* F/CTL */
    const fcdc1DiscreteWord1 = Arinc429Word.fromSimVarValue('L:A32NX_FCDC_1_DISCRETE_WORD_1');
    const fcdc2DiscreteWord1 = Arinc429Word.fromSimVarValue('L:A32NX_FCDC_2_DISCRETE_WORD_1');
    const fcdc1DiscreteWord2 = Arinc429Word.fromSimVarValue('L:A32NX_FCDC_1_DISCRETE_WORD_2');
    const fcdc2DiscreteWord2 = Arinc429Word.fromSimVarValue('L:A32NX_FCDC_2_DISCRETE_WORD_2');
    const fcdc1DiscreteWord3 = Arinc429Word.fromSimVarValue('L:A32NX_FCDC_1_DISCRETE_WORD_3');
    const fcdc2DiscreteWord3 = Arinc429Word.fromSimVarValue('L:A32NX_FCDC_2_DISCRETE_WORD_3');
    const fcdc1DiscreteWord4 = Arinc429Word.fromSimVarValue('L:A32NX_FCDC_1_DISCRETE_WORD_4');
    const fcdc2DiscreteWord4 = Arinc429Word.fromSimVarValue('L:A32NX_FCDC_2_DISCRETE_WORD_4');
    const fcdc1DiscreteWord5 = Arinc429Word.fromSimVarValue('L:A32NX_FCDC_1_DISCRETE_WORD_5');
    const fcdc2DiscreteWord5 = Arinc429Word.fromSimVarValue('L:A32NX_FCDC_2_DISCRETE_WORD_5');

    this.prim2Healthy.set(SimVar.GetSimVarValue('L:A32NX_PRIM_2_HEALTHY', 'bool'));
    this.prim3Healthy.set(SimVar.GetSimVarValue('L:A32NX_PRIM_3_HEALTHY', 'bool'));

    // ELAC 1 FAULT computation
    const se1f =
      (fcdc1DiscreteWord1.bitValueOr(19, false) || fcdc2DiscreteWord1.bitValueOr(19, false)) &&
      (fcdc1DiscreteWord1.bitValueOr(20, false) || fcdc2DiscreteWord1.bitValueOr(20, false));
    const elac1FaultCondition =
      !(
        [1, 12].includes(this.fwcFlightPhase.get()) &&
        (fcdc1DiscreteWord3.bitValueOr(19, false) || fcdc2DiscreteWord3.bitValueOr(19, false))
      ) &&
      this.dcESSBusPowered.get() &&
      (fcdc1DiscreteWord1.bitValueOr(23, false) ||
        fcdc2DiscreteWord1.bitValueOr(23, false) ||
        (!this.elac1HydConfirmNodeOutput.get() && se1f));
    this.elac1FaultLine123Display.set(
      !(fcdc1DiscreteWord3.bitValueOr(19, false) || fcdc2DiscreteWord3.bitValueOr(19, false)) &&
        (fcdc1DiscreteWord1.bitValueOr(23, false) || fcdc2DiscreteWord1.bitValueOr(23, false)),
    );
    this.elac1HydConfirmNodeOutput.set(this.elac1HydConfirmNode.write(!greenSysPressurised, deltaTime));
    this.elac1FaultConfirmNodeOutput.set(this.elac1FaultConfirmNode.write(elac1FaultCondition, deltaTime));

    // ELAC 2 FAULT computation
    const se2f =
      (fcdc1DiscreteWord1.bitValueOr(21, false) || fcdc2DiscreteWord1.bitValueOr(21, false)) &&
      (fcdc1DiscreteWord1.bitValueOr(22, false) || fcdc2DiscreteWord1.bitValueOr(22, false));
    const elac2FaultCondition =
      !(
        [1, 12].includes(this.fwcFlightPhase.get()) &&
        (fcdc1DiscreteWord3.bitValueOr(20, false) || fcdc2DiscreteWord3.bitValueOr(20, false))
      ) &&
      this.dc2BusPowered.get() &&
      (fcdc1DiscreteWord1.bitValueOr(24, false) ||
        fcdc2DiscreteWord1.bitValueOr(24, false) ||
        (!this.elac2HydConfirmNodeOutput.get() && se2f));
    this.elac2FaultLine123Display.set(
      !(fcdc1DiscreteWord3.bitValueOr(20, false) || fcdc2DiscreteWord3.bitValueOr(20, false)) &&
        (fcdc1DiscreteWord1.bitValueOr(24, false) || fcdc2DiscreteWord1.bitValueOr(24, false)),
    );
    this.elac2HydConfirmNodeOutput.set(
      this.elac2HydConfirmNode.write(!greenSysPressurised || !yellowSysPressurised, deltaTime),
    );
    this.elac2FaultConfirmNodeOutput.set(this.elac2FaultConfirmNode.write(elac2FaultCondition, deltaTime));

    // SEC 1 FAULT computation
    const ss1f = fcdc1DiscreteWord1.bitValueOr(25, false) || fcdc2DiscreteWord1.bitValueOr(25, false);
    this.sec1FaultCondition.set(
      !(
        [1, 12].includes(this.fwcFlightPhase.get()) &&
        (fcdc1DiscreteWord3.bitValueOr(27, false) || fcdc2DiscreteWord3.bitValueOr(27, false))
      ) &&
        this.dcESSBusPowered.get() &&
        ss1f,
    );
    this.sec1FaultLine123Display.set(
      !(fcdc1DiscreteWord3.bitValueOr(27, false) || fcdc2DiscreteWord3.bitValueOr(27, false)),
    );

    // SEC 2 FAULT computation
    const ss2f = fcdc1DiscreteWord1.bitValueOr(26, false) || fcdc2DiscreteWord1.bitValueOr(26, false);
    this.sec2FaultCondition.set(
      !(
        [1, 12].includes(this.fwcFlightPhase.get()) &&
        (fcdc1DiscreteWord3.bitValueOr(28, false) || fcdc2DiscreteWord3.bitValueOr(28, false))
      ) &&
        this.dc2BusPowered.get() &&
        ss2f,
    );
    this.sec2FaultLine123Display.set(
      !(fcdc1DiscreteWord3.bitValueOr(28, false) || fcdc2DiscreteWord3.bitValueOr(28, false)),
    );

    // SEC 3 FAULT computation
    const ss3f = fcdc1DiscreteWord1.bitValueOr(29, false) || fcdc2DiscreteWord1.bitValueOr(29, false);
    this.sec3FaultCondition.set(
      !(
        [1, 12].includes(this.fwcFlightPhase.get()) &&
        (fcdc1DiscreteWord3.bitValueOr(29, false) || fcdc2DiscreteWord3.bitValueOr(29, false))
      ) &&
        this.dc2BusPowered.get() &&
        ss3f,
    );
    this.sec3FaultLine123Display.set(
      !(fcdc1DiscreteWord3.bitValueOr(29, false) || fcdc2DiscreteWord3.bitValueOr(29, false)),
    );

    // FCDC 1+2 FAULT computation
    const SFCDC1FT =
      fcdc1DiscreteWord1.isFailureWarning() &&
      fcdc1DiscreteWord2.isFailureWarning() &&
      fcdc1DiscreteWord3.isFailureWarning();
    const SFCDC2FT =
      fcdc2DiscreteWord1.isFailureWarning() &&
      fcdc2DiscreteWord2.isFailureWarning() &&
      fcdc2DiscreteWord3.isFailureWarning();
    const SFCDC12FT = SFCDC1FT && SFCDC2FT;
    this.fcdc12FaultCondition.set(SFCDC12FT && this.dc2BusPowered.get());
    this.fcdc1FaultCondition.set(SFCDC1FT && !SFCDC12FT);
    this.fcdc2FaultCondition.set(SFCDC2FT && !(SFCDC12FT || !this.dc2BusPowered.get()));

    // ALTN LAW 2 computation
    const SPA2 = fcdc1DiscreteWord1.bitValueOr(13, false) || fcdc2DiscreteWord1.bitValueOr(13, false);
    this.altn2LawConfirmNodeOutput.set(
      this.altn2LawConfirmNode.write(SPA2 && ![1, 12].includes(this.fwcFlightPhase.get()), deltaTime),
    );

    // ALTN LAW 1 computation
    const SPA1 = fcdc1DiscreteWord1.bitValueOr(12, false) || fcdc2DiscreteWord1.bitValueOr(12, false);
    this.altn1LawConfirmNodeOutput.set(
      this.altn1LawConfirmNode.write(SPA1 && ![1, 12].includes(this.fwcFlightPhase.get()), deltaTime),
    );

    // DIRECT LAW computation
    const SPBUL =
      (false && SFCDC12FT) || fcdc1DiscreteWord1.bitValueOr(15, false) || fcdc2DiscreteWord1.bitValueOr(15, false);
    this.directLawCondition.set(SPBUL && ![1, 12].includes(this.fwcFlightPhase.get()));

    // L+R ELEV FAULT computation
    const lhElevBlueFail =
      (fcdc1DiscreteWord3.isNormalOperation() && !fcdc1DiscreteWord3.bitValueOr(15, false)) ||
      (fcdc2DiscreteWord3.isNormalOperation() && !fcdc2DiscreteWord3.bitValueOr(15, false));
    const lhElevGreenFail =
      (fcdc1DiscreteWord3.isNormalOperation() && !fcdc1DiscreteWord3.bitValueOr(16, false)) ||
      (fcdc2DiscreteWord3.isNormalOperation() && !fcdc2DiscreteWord3.bitValueOr(16, false));
    const rhElevBlueFail =
      (fcdc1DiscreteWord3.isNormalOperation() && !fcdc1DiscreteWord3.bitValueOr(17, false)) ||
      (fcdc2DiscreteWord3.isNormalOperation() && !fcdc2DiscreteWord3.bitValueOr(17, false));
    const rhElevGreenFail =
      (fcdc1DiscreteWord3.isNormalOperation() && !fcdc1DiscreteWord3.bitValueOr(18, false)) ||
      (fcdc2DiscreteWord3.isNormalOperation() && !fcdc2DiscreteWord3.bitValueOr(18, false));
    this.lrElevFaultCondition.set(
      lhElevBlueFail &&
        lhElevGreenFail &&
        rhElevBlueFail &&
        rhElevGreenFail &&
        ![1, 12].includes(this.fwcFlightPhase.get()),
    );

    // GND SPLRS FAULT status
    const sec1GroundSpoilerFault = fcdc1DiscreteWord5.bitValue(14) || fcdc2DiscreteWord5.bitValue(14);
    const sec2GroundSpoilerFault = fcdc1DiscreteWord5.bitValue(15) || fcdc2DiscreteWord5.bitValue(15);
    const sec3GroundSpoilerFault = fcdc1DiscreteWord5.bitValue(16) || fcdc2DiscreteWord5.bitValue(16);
    const sec1SpeedbrakeLeverFault = fcdc1DiscreteWord5.bitValue(11) || fcdc2DiscreteWord5.bitValue(11);
    const sec2SpeedbrakeLeverFault = fcdc1DiscreteWord5.bitValue(12) || fcdc2DiscreteWord5.bitValue(12);
    const sec3SpeedbrakeLeverFault = fcdc1DiscreteWord5.bitValue(13) || fcdc2DiscreteWord5.bitValue(13);
    const allGroundSpoilersInop =
      (sec1GroundSpoilerFault || sec1SpeedbrakeLeverFault) &&
      (sec2GroundSpoilerFault || sec2SpeedbrakeLeverFault) &&
      (sec3GroundSpoilerFault || sec3SpeedbrakeLeverFault);

    this.spoilersArmed.set(fcdc1DiscreteWord4.bitValueOr(27, false) || fcdc2DiscreteWord4.bitValueOr(27, false));
    this.speedBrakeCommand.set(fcdc1DiscreteWord4.bitValueOr(28, false) || fcdc2DiscreteWord4.bitValueOr(28, false));

    // FIXME these should be split between the two systems and the two sides
    const flapsPos = Arinc429Word.fromSimVarValue('L:A32NX_SFCC_FLAP_ACTUAL_POSITION_WORD');
    const slatsPos = Arinc429Word.fromSimVarValue('L:A32NX_SFCC_SLAT_ACTUAL_POSITION_WORD');

    // WARNING these vary for other variants... A320 CFM LEAP values here
    // flap/slat internal signals
    this.flapsInferiorTo8Deg.set(flapsPos.isNormalOperation() && flapsPos.value < 50);
    this.flapsSuperiorTo8Deg.set(flapsPos.isNormalOperation() && flapsPos.value > 120);
    this.flapsSuperiorTo17Deg.set(flapsPos.isNormalOperation() && flapsPos.value > 179);
    this.flapsSuperiorTo26Deg.set(flapsPos.isNormalOperation() && flapsPos.value > 203);
    this.slatsInferiorTo20Deg.set(slatsPos.isNormalOperation() && slatsPos.value < 240);
    this.flapsInConf3OrFull.set(
      this.flapsSuperiorTo17Deg.get() || (slatsPos.isNormalOperation() && slatsPos.value > 255),
    );

    // flap, slat and speedbrake config warning logic
    const flapsNotInToPos = this.flapsSuperiorTo26Deg.get() || this.flapsInferiorTo8Deg.get();
    this.flapConfigSr.write(
      this.flightPhase345.get() && flapsNotInToPos,
      !flapsNotInToPos || this.fwcFlightPhase.get() === 6 || this.fwcFlightPhase.get() === 7,
    );
    this.flapsNotTo.set(this.flightPhase1211.get() && flapsNotInToPos);
    this.flapsNotToMemo.set(this.flapConfigSr.read() || this.flapsNotTo.get());
    this.flapConfigAural.set(
      (this.toConfigTestHeldMin1s5Pulse.get() && this.flapsNotTo.get()) ||
        (this.flightPhase345.get() && flapsNotInToPos),
    );
    this.flapConfigWarning.set(
      (this.toConfigTestHeldMin1s5Pulse.get() && this.flapsNotTo.get()) || this.slatConfigSr.read(),
    );

    const slatsNotInToPos = this.slatsInferiorTo20Deg.get();
    this.slatConfigSr.write(
      this.flightPhase345.get() && slatsNotInToPos,
      !slatsNotInToPos || this.fwcFlightPhase.get() === 6 || this.fwcFlightPhase.get() === 7,
    );
    this.slatsNotTo.set(this.flightPhase1211.get() && slatsNotInToPos);
    this.slatConfigAural.set(
      (this.toConfigTestHeldMin1s5Pulse.get() && this.slatsNotTo.get()) ||
        (this.flightPhase345.get() && slatsNotInToPos),
    );
    this.slatConfigWarning.set(
      (this.toConfigTestHeldMin1s5Pulse.get() && this.slatsNotTo.get()) || this.slatConfigSr.read(),
    );

    const speedbrakesNotInToPos = fcdc1DiscreteWord4.bitValueOr(28, false) || fcdc2DiscreteWord4.bitValueOr(28, false);
    this.speedbrakesConfigSr.write(
      this.flightPhase345.get() && speedbrakesNotInToPos,
      !speedbrakesNotInToPos || this.fwcFlightPhase.get() === 6 || this.fwcFlightPhase.get() === 7,
    );
    this.speedbrakesNotTo.set(this.flightPhase1211.get() && speedbrakesNotInToPos);
    this.speedbrakesConfigAural.set(
      (this.toConfigTestHeldMin1s5Pulse.get() && this.speedbrakesNotTo.get()) ||
        (this.flightPhase345.get() && speedbrakesNotInToPos),
    );
    this.speedbrakesConfigWarning.set(
      (this.toConfigTestHeldMin1s5Pulse.get() && this.speedbrakesNotTo.get()) || this.speedbrakesConfigSr.read(),
    );

    // flap/slat MCDU disagree
    // FIXME should come from SDAC via ARINC429
    this.slatFlapSelectionS0F0 = this.flapsHandle.get() === 0;
    this.slatFlapSelectionS18F10 = this.flapsHandle.get() === 1; // FIXME assuming 1+F and not considering 1
    this.slatFlapSelectionS22F15 = this.flapsHandle.get() === 2;
    this.slatFlapSelectionS22F20 = this.flapsHandle.get() === 3;

    const flapsMcduPos1Disagree = xor(this.slatFlapSelectionS18F10, mcduToFlapPos1);
    const flapsMcduPos2Disagree = xor(this.slatFlapSelectionS22F15, mcduToFlapPos2);
    const flapsMcduPos3Disagree = xor(this.slatFlapSelectionS22F20, mcduToFlapPos3);

    this.flapsAndPitchMcduDisagreeEnable.set(
      !this.flightPhase3PulseNode.read() &&
        !this.toConfigPulseNode.read() &&
        (this.fwcFlightPhase.get() === 3 || this.toConfigCheckedInPhase2Or3),
    );

    // taxi in flap 0 one minute check
    this.taxiInFlap0Check.write(this.slatFlapSelectionS0F0 && this.fwcFlightPhase.get() == 11, deltaTime);

    this.flapsMcduDisagree.set(
      (flapsMcduPos1Disagree || flapsMcduPos2Disagree || flapsMcduPos3Disagree) &&
        (mcduToFlapPos0 || mcduToFlapPos1 || mcduToFlapPos2 || mcduToFlapPos3) &&
        this.flapsAndPitchMcduDisagreeEnable.get(),
    );

    // pitch trim not takeoff
    const stabPos = SimVar.GetSimVarValue('ELEVATOR TRIM POSITION', 'degree');
    const cgPercent = SimVar.GetSimVarValue('CG PERCENT', 'number') * 100;

    // A320neo config
    const pitchConfig = !PitchTrimUtils.pitchTrimInGreenBand(stabPos);
    this.pitchTrimNotTo.set(this.flightPhase1211.get() && pitchConfig);
    const pitchConfigTestInPhase1211 =
      pitchConfig && this.toConfigTestHeldMin1s5Pulse.get() && this.flightPhase1211.get();
    const pitchConfigInPhase3or4or5 = this.flightPhase345.get() && pitchConfig;
    this.pitchConfigInPhase3or4or5Sr.write(
      pitchConfigInPhase3or4or5,
      this.fwcFlightPhase.get() === 6 || this.fwcFlightPhase.get() === 7 || !pitchConfig,
    );
    this.pitchTrimNotToAudio.set(pitchConfigTestInPhase1211 || pitchConfigInPhase3or4or5);
    this.pitchTrimNotToWarning.set(pitchConfigTestInPhase1211 || this.pitchConfigInPhase3or4or5Sr.read());

    // pitch trim/mcdu disagree
    // we don't check the trim calculated from CG as it's not available yet. Need FQMS implementation for that
    const fm1PitchTrim = Arinc429Word.fromSimVarValue('L:A32NX_FM1_TO_PITCH_TRIM');
    const fm2PitchTrim = Arinc429Word.fromSimVarValue('L:A32NX_FM2_TO_PITCH_TRIM');
    const fmPitchTrim =
      !fm1PitchTrim.isNormalOperation() && fm2PitchTrim.isNormalOperation() ? fm2PitchTrim : fm1PitchTrim;
    this.trimDisagreeMcduStabConf.write(
      fmPitchTrim.isNormalOperation() &&
        (!PitchTrimUtils.pitchTrimInCyanBand(cgPercent, stabPos) ||
          !(Math.abs(fmPitchTrim.valueOr(0) - cgPercent) < 1)),
      deltaTime,
    );
    this.pitchTrimMcduCgDisagree.set(
      !this.pitchTrimNotToWarning.get() &&
        this.trimDisagreeMcduStabConf.read() &&
        this.flapsAndPitchMcduDisagreeEnable.get(),
    );

    // rudder trim not takeoff
    const fac1RudderTrimPosition = Arinc429Word.fromSimVarValue('L:A32NX_FAC_1_RUDDER_TRIM_POS');
    const fac2RudderTrimPosition = Arinc429Word.fromSimVarValue('L:A32NX_FAC_2_RUDDER_TRIM_POS');
    const fac1Healthy = SimVar.GetSimVarValue('L:A32NX_FAC_1_HEALTHY', 'boolean') > 0;
    const fac2Healthy = SimVar.GetSimVarValue('L:A32NX_FAC_2_HEALTHY', 'boolean') > 0;

    const rudderTrimConfig =
      (fac1Healthy && Math.abs(fac1RudderTrimPosition.valueOr(0)) > 3.6) ||
      (fac2Healthy && Math.abs(fac2RudderTrimPosition.valueOr(0)) > 3.6);

    this.rudderTrimNotTo.set(this.flightPhase1211.get() && rudderTrimConfig);
    const rudderTrimConfigTestInPhase129 =
      this.toConfigTestHeldMin1s5Pulse.get() && this.flightPhase1211.get() && rudderTrimConfig;
    const rudderTrimConfigInPhase3or4or5 = this.flightPhase345.get() && rudderTrimConfig;
    this.rudderTrimConfigInPhase3or4or5Sr.write(
      rudderTrimConfigInPhase3or4or5,
      this.fwcFlightPhase.get() === 6 || !rudderTrimConfig,
    );
    this.rudderTrimNotToAudio.set(rudderTrimConfigTestInPhase129 || rudderTrimConfigInPhase3or4or5);
    this.rudderTrimNotToWarning.set(rudderTrimConfigTestInPhase129 || this.rudderTrimConfigInPhase3or4or5Sr.read());

    // flaps lvr not zero
    this.flapsLeverNotZeroWarning.set(
      (adr1PressureAltitude.valueOr(0) >= 22000 ||
        adr2PressureAltitude.valueOr(0) >= 22000 ||
        adr3PressureAltitude.valueOr(0) >= 22000) &&
        this.fwcFlightPhase.get() === 8 &&
        !this.slatFlapSelectionS0F0,
    );

    // spd brk still out
    this.speedBrakeCommand5sConfirm.write(this.speedBrakeCommand.get(), deltaTime);
    this.speedBrakeCommand50sConfirm.write(this.speedBrakeCommand.get(), deltaTime);
    this.engAboveIdleWithSpeedBrakeConfirm.write(
      this.speedBrakeCommand50sConfirm.read() && !oneEngineAboveMinPower,
      deltaTime,
    );
    this.speedBrakeCaution1Confirm.write(
      this.fwcFlightPhase.get() === 8 &&
        this.speedBrakeCommand50sConfirm.read() &&
        !this.engAboveIdleWithSpeedBrakeConfirm.read(),
      deltaTime,
    );
    const speedBrakeCaution1 = this.speedBrakeCaution1Confirm.read();
    const speedBrakeCaution2 = this.fwcFlightPhase.get() === 9 && this.speedBrakeCommand5sConfirm.read();
    // FIXME FCU does not provide the bit, so we synthesize it
    const apVerticalMode = SimVar.GetSimVarValue('L:A32NX_FMA_VERTICAL_MODE', 'number');
    const apTcasRaNoseUp =
      apVerticalMode === VerticalMode.TCAS &&
      SimVar.GetSimVarValue('L:A32NX_TCAS_RA_CORRECTIVE', 'bool') > 0 &&
      SimVar.GetSimVarValue('L:A32NX_TCAS_VSPEED_GREEN:1', 'number') > 0;
    this.apTcasRaNoseUpConfirm.write(apTcasRaNoseUp, deltaTime);
    this.speedBrakeCaution3Confirm.write(
      this.speedBrakeCommand.get() &&
        this.fwcFlightPhase.get() === 8 &&
        oneEngineAboveMinPower &&
        this.apTcasRaNoseUpConfirm.read(),
      deltaTime,
    );
    this.speedBrakeCaution3Monostable.write(this.speedBrakeCaution3Confirm.read(), deltaTime);
    const speedBrakeCaution3 = this.speedBrakeCaution3Confirm.read() || this.speedBrakeCaution3Monostable.read();
    this.amberSpeedBrake.set(
      this.speedBrakeCaution1Confirm.previousInput ||
        speedBrakeCaution2 ||
        speedBrakeCaution3 ||
        !this.flightPhase89.get(),
    );
    const speedBrakeDoNotUse = fcdc1DiscreteWord5.bitValue(27) || fcdc2DiscreteWord5.bitValue(27);
    this.speedBrakeCaution1Pulse.write(speedBrakeCaution1, deltaTime);
    this.speedBrakeCaution2Pulse.write(speedBrakeCaution2, deltaTime);
    const speedBrakeCaution = speedBrakeCaution1 || speedBrakeCaution2 || speedBrakeCaution3;
    this.speedBrakeStillOutWarning.set(
      !this.speedBrakeCaution1Pulse.read() &&
        !this.speedBrakeCaution2Pulse.read() &&
        speedBrakeCaution &&
        !speedBrakeDoNotUse,
    );

    // gnd splr not armed
    const raBelow500 =
      this.radioHeight1.valueOr(Infinity) < 500 ||
      this.radioHeight2.valueOr(Infinity) < 500 ||
      this.radioHeight3.valueOr(Infinity) < 500;

    const lgDown =
      this.lgciu1DiscreteWord1.bitValueOr(29, false) ||
      (this.lgciu2DiscreteWord1.bitValueOr(29, false) && mainGearDownlocked);
    this.phase104s5Trigger.write(this.fwcFlightPhase.get() === 10, deltaTime);
    this.groundSpoiler5sDelayed.write(
      fcdc1DiscreteWord4.bitValueOr(27, false) || fcdc2DiscreteWord4.bitValueOr(27, false),
      deltaTime,
    );
    this.speedBrake5sDelayed.write(
      fcdc1DiscreteWord4.bitValueOr(28, false) || fcdc2DiscreteWord4.bitValueOr(28, false),
      deltaTime,
    );

    this.groundSpoilerNotArmedWarning.set(
      raBelow500 &&
        lgDown &&
        this.flightPhase89.get() &&
        !this.phase104s5Trigger.read() &&
        !this.eng1Or2TakeoffPower.get() &&
        !allGroundSpoilersInop &&
        !(this.groundSpoiler5sDelayed.read() || this.speedBrake5sDelayed.read()) &&
        (fcdc1DiscreteWord4.isNormalOperation() || fcdc2DiscreteWord4.isNormalOperation()),
    );

    // l/g gear not down
    const fwcFlightPhase = this.fwcFlightPhase.get();
    const flightPhase4567 =
      fwcFlightPhase === 4 || fwcFlightPhase === 5 || fwcFlightPhase === 6 || fwcFlightPhase === 7;
    const flightPhase8 = fwcFlightPhase === 8;
    const below750Ra =
      Math.min(
        this.radioHeight1.valueOr(Infinity),
        this.radioHeight2.valueOr(Infinity),
        this.radioHeight3.valueOr(Infinity),
      ) < 750;
    const altInhibit =
      (pressureAltitude ?? 0) > 18500 &&
      !this.radioHeight1.isNoComputedData() &&
      !this.radioHeight1.isNormalOperation() &&
      !this.radioHeight2.isNoComputedData() &&
      !this.radioHeight2.isNormalOperation() &&
      !this.radioHeight3.isNoComputedData() &&
      !this.radioHeight3.isNormalOperation();
    const gearNotDownlocked = !mainGearDownlocked && (!this.lgciu1Fault.get() || !this.lgciu2Fault.get());
    const below750Condition =
      this.flapsInConf3OrFull.get() && !this.eng1Or2TakeoffPower.get() && below750Ra && gearNotDownlocked;
    const allRaInvalid =
      this.radioHeight1.isFailureWarning() &&
      this.radioHeight2.isFailureWarning() &&
      this.radioHeight3.isFailureWarning();
    const allRaInvalidOrNcd =
      (this.radioHeight1.isNoComputedData || this.radioHeight1.isFailureWarning()) &&
      (this.radioHeight2.isNoComputedData() || this.radioHeight2.isFailureWarning()) &&
      (this.radioHeight3.isNoComputedData() || this.radioHeight3.isFailureWarning());
    const flapsApprCondition =
      ((this.flapsSuperiorTo8Deg.get() && !this.flapsSuperiorTo17Deg.get() && allRaInvalid) ||
        (this.flapsSuperiorTo17Deg.get() && allRaInvalidOrNcd)) &&
      flightPhase8 &&
      gearNotDownlocked;
    const lgNotDownResetPulse =
      this.lgNotDownPulse1.write(below750Condition, deltaTime) ||
      this.lgNotDownPulse2.write(flapsApprCondition, deltaTime);
    this.lgNotDownNoCancel.set((below750Condition || flapsApprCondition) && !lgNotDownResetPulse);
    const n1Eng1 = this.N1Eng1.get();
    const n1Eng2 = this.N1Eng2.get();
    const apprN1 =
      (n1Eng1 < 75 && n1Eng2 < 75) ||
      (n1Eng1 < 97 && n1Eng2 < 97 && !this.engine1Master.get() && !this.engine2Master.get());
    this.lgNotDown.set(gearNotDownlocked && !altInhibit && !this.eng1Or2TakeoffPower.get() && apprN1 && below750Ra);
    // goes to discrete out (RMP02B) and out word 126-11/25
    const redArrow =
      !((flightPhase8 && !allRaInvalid) || flightPhase4567) && (this.lgNotDownNoCancel.get() || this.lgNotDown.get());
    this.lgLeverRedArrow.set(redArrow);

    // 32 - Surveillance Logic
    this.gpwsFlapModeOff.set(SimVar.GetSimVarValue('L:A32NX_GPWS_FLAPS_OFF', 'Bool'));
    this.gpwsTerrOff.set(SimVar.GetSimVarValue('L:A32NX_GPWS_TERR_OFF', 'Bool'));
    this.gpwsGsOff.set(SimVar.GetSimVarValue('L:A32NX_GPWS_GS_OFF', 'Bool'));
    this.gpwsSysOff.set(SimVar.GetSimVarValue('L:A32NX_GPWS_SYS_OFF', 'Bool'));

    // fix me check for fault condition when implemented
    const transponder1State = SimVar.GetSimVarValue('TRANSPONDER STATE:1', 'Enum');
    this.xpdrStby.set(transponder1State === 1);
    this.xpdrAltReporting.set(
      this.aircraftOnGround.get()
        ? this.xpdrAltReportingRequest.get()
        : transponder1State === 5 || transponder1State === 4,
    ); // mode S or mode C
    const isNormalLaw = fcdc1DiscreteWord1.bitValue(11) || fcdc2DiscreteWord1.bitValue(11);
    // we need to check this since the MSFS SDK stall warning does not.
    const isCasAbove60 =
      this.adr1Cas.get().valueOr(0) > 60 || this.adr2Cas.get().valueOr(0) > 60 || this.adr3Cas.get().valueOr(0) > 60;
    this.stallWarning.set(
      !isNormalLaw &&
        isCasAbove60 &&
        this.stallWarningRaw.get() &&
        flightPhase6789 &&
        this.radioHeight1.valueOr(Infinity) > 1500 &&
        this.radioHeight2.valueOr(Infinity) > 1500 &&
        this.radioHeight3.valueOr(Infinity) > 1500,
    );

    /* 26 - FIRE */

    this.fduDiscreteWord.setFromSimVar('L:A32NX_FIRE_FDU_DISCRETE_WORD');

    this.apuFireDetected.set(this.fduDiscreteWord.bitValueOr(15, false));
    this.eng1FireDetected.set(this.fduDiscreteWord.bitValueOr(11, false));
    this.eng2FireDetected.set(this.fduDiscreteWord.bitValueOr(12, false));
    this.eng3FireDetected.set(this.fduDiscreteWord.bitValueOr(13, false));
    this.eng4FireDetected.set(this.fduDiscreteWord.bitValueOr(14, false));
    this.mlgFireDetected.set(this.fduDiscreteWord.bitValueOr(16, false));

    this.apuLoopAFault.set(this.fduDiscreteWord.bitValueOr(26, false));
    this.apuLoopBFault.set(this.fduDiscreteWord.bitValueOr(27, false));
    this.eng1LoopAFault.set(this.fduDiscreteWord.bitValueOr(18, false));
    this.eng1LoopBFault.set(this.fduDiscreteWord.bitValueOr(19, false));
    this.eng2LoopAFault.set(this.fduDiscreteWord.bitValueOr(20, false));
    this.eng2LoopBFault.set(this.fduDiscreteWord.bitValueOr(21, false));
    this.eng3LoopAFault.set(this.fduDiscreteWord.bitValueOr(22, false));
    this.eng3LoopBFault.set(this.fduDiscreteWord.bitValueOr(23, false));
    this.eng4LoopAFault.set(this.fduDiscreteWord.bitValueOr(24, false));
    this.eng4LoopBFault.set(this.fduDiscreteWord.bitValueOr(25, false));
    this.mlgLoopAFault.set(this.fduDiscreteWord.bitValueOr(28, false));
    this.mlgLoopBFault.set(this.fduDiscreteWord.bitValueOr(29, false));

    this.apuAgentDischarged.set(SimVar.GetSimVarValue('L:A32NX_FIRE_SQUIB_1_APU_1_IS_DISCHARGED', 'bool'));
    this.eng1Agent1Discharged.set(SimVar.GetSimVarValue('L:A32NX_FIRE_SQUIB_1_ENG_1_IS_DISCHARGED', 'bool'));
    this.eng1Agent2Discharged.set(SimVar.GetSimVarValue('L:A32NX_FIRE_SQUIB_2_ENG_1_IS_DISCHARGED', 'bool'));
    this.eng2Agent1Discharged.set(SimVar.GetSimVarValue('L:A32NX_FIRE_SQUIB_1_ENG_2_IS_DISCHARGED', 'bool'));
    this.eng2Agent2Discharged.set(SimVar.GetSimVarValue('L:A32NX_FIRE_SQUIB_2_ENG_2_IS_DISCHARGED', 'bool'));
    this.eng3Agent1Discharged.set(SimVar.GetSimVarValue('L:A32NX_FIRE_SQUIB_1_ENG_3_IS_DISCHARGED', 'bool'));
    this.eng3Agent2Discharged.set(SimVar.GetSimVarValue('L:A32NX_FIRE_SQUIB_2_ENG_3_IS_DISCHARGED', 'bool'));
    this.eng4Agent1Discharged.set(SimVar.GetSimVarValue('L:A32NX_FIRE_SQUIB_1_ENG_4_IS_DISCHARGED', 'bool'));
    this.eng4Agent2Discharged.set(SimVar.GetSimVarValue('L:A32NX_FIRE_SQUIB_2_ENG_4_IS_DISCHARGED', 'bool'));

    this.fireButtonEng1.set(SimVar.GetSimVarValue('L:A32NX_FIRE_BUTTON_ENG1', 'bool'));
    this.fireButtonEng2.set(SimVar.GetSimVarValue('L:A32NX_FIRE_BUTTON_ENG2', 'bool'));
    this.fireButtonEng3.set(SimVar.GetSimVarValue('L:A32NX_FIRE_BUTTON_ENG3', 'bool'));
    this.fireButtonEng4.set(SimVar.GetSimVarValue('L:A32NX_FIRE_BUTTON_ENG4', 'bool'));
    this.fireButtonAPU.set(SimVar.GetSimVarValue('L:A32NX_FIRE_BUTTON_APU', 'bool'));
    this.allFireButtons.set(
      this.fireButtonEng1.get() &&
        this.fireButtonEng2.get() &&
        this.fireButtonEng3.get() &&
        this.fireButtonEng4.get() &&
        this.fireButtonAPU.get(),
    );

    this.evacCommand.set(SimVar.GetSimVarValue('L:A32NX_EVAC_COMMAND_TOGGLE', 'bool'));

    this.cargoFireTest.set(SimVar.GetSimVarValue('L:A32NX_FIRE_TEST_CARGO', 'bool'));
    this.cargoFireAgentDisch.set(SimVar.GetSimVarValue('L:A32NX_CARGOSMOKE_FWD_DISCHARGED', 'bool'));

    /* ANTI ICE */

    const icePercentage = SimVar.GetSimVarValue('STRUCTURAL ICE PCT', 'percent over 100');
    const tat = SimVar.GetSimVarValue('TOTAL AIR TEMPERATURE', 'celsius');
    const inCloud = SimVar.GetSimVarValue('AMBIENT IN CLOUD', 'boolean');
    const iceDetected1 = this.iceDetectedTimer1.write(
      icePercentage >= 0.1 && tat < 10 && !this.aircraftOnGround.get(),
      deltaTime,
    );
    this.iceDetectedTimer2Status.set(
      this.iceDetectedTimer2.write(
        iceDetected1 &&
          !(this.eng1AntiIce.get() && this.eng2AntiIce.get() && this.eng3AntiIce.get() && this.eng4AntiIce.get()),
        deltaTime,
      ),
    );
    this.iceSevereDetectedTimerStatus.set(
      this.iceSevereDetectedTimer.write(icePercentage >= 0.5 && tat < 10 && !this.aircraftOnGround.get(), deltaTime),
    );
    const iceNotDetected1 = this.iceNotDetTimer1.write(
      this.eng1AntiIce.get() ||
        this.eng2AntiIce.get() ||
        this.eng3AntiIce.get() ||
        this.eng4AntiIce.get() ||
        this.wingAntiIce.get(),
      deltaTime,
    );
    this.iceNotDetTimer2Status.set(
      this.iceNotDetTimer2.write(iceNotDetected1 && !(icePercentage >= 0.1 || (tat < 10 && inCloud === 1)), deltaTime),
    );

    /* OXYGEN */
    this.paxOxyMasksDeployed.set(SimVar.GetSimVarValue('L:A32NX_OXYGEN_MASKS_DEPLOYED', 'Bool'));

    /* CABIN READY */

    const callPushAft = SimVar.GetSimVarValue('L:PUSH_OVHD_CALLS_AFT', 'bool');
    const callPushAll = SimVar.GetSimVarValue('L:PUSH_OVHD_CALLS_ALL', 'bool');
    const callPushFwd = SimVar.GetSimVarValue('L:PUSH_OVHD_CALLS_FWD', 'bool');
    if (callPushAft || callPushAll || callPushFwd) {
      SimVar.SetSimVarValue('L:A32NX_CABIN_READY', 'bool', 1);
    }

    /* MASTER CAUT/WARN BUTTONS */

    const masterCautionButtonLeft = SimVar.GetSimVarValue('L:PUSH_AUTOPILOT_MASTERCAUT_L', 'bool');
    const masterCautionButtonRight = SimVar.GetSimVarValue('L:PUSH_AUTOPILOT_MASTERCAUT_R', 'bool');
    const masterWarningButtonLeft = SimVar.GetSimVarValue('L:PUSH_AUTOPILOT_MASTERAWARN_L', 'bool');
    const masterWarningButtonRight = SimVar.GetSimVarValue('L:PUSH_AUTOPILOT_MASTERAWARN_R', 'bool');
    if (masterCautionButtonLeft || masterCautionButtonRight) {
      this.masterCaution.set(false);
      this.auralSingleChimePending = false;
    }
    if ((masterWarningButtonLeft || masterWarningButtonRight) && this.nonCancellableWarningCount === 0) {
      this.masterWarning.set(false);
      this.auralCrcActive.set(false);
    }

    /* T.O. CONFIG CHECK */

    if (this.toMemo.get() && this.toConfigTestRaw) {
      // TODO Note that fuel tank low pressure and gravity feed warnings are not included
      const systemStatus = this.engine1Generator.get() && this.engine2Generator.get();

      const cabin = SimVar.GetSimVarValue('INTERACTIVE POINT OPEN:0', 'percent');
      const catering = SimVar.GetSimVarValue('INTERACTIVE POINT OPEN:3', 'percent');
      const cargofwdLocked = SimVar.GetSimVarValue('L:A32NX_FWD_DOOR_CARGO_LOCKED', 'bool');
      const cargoaftLocked = SimVar.GetSimVarValue('L:A32NX_AFT_DOOR_CARGO_LOCKED', 'bool');
      const brakesHot = SimVar.GetSimVarValue('L:A32NX_BRAKES_HOT', 'bool');

      const speeds = !toSpeedsTooLow && !toV2VRV2Disagree && !fmToSpeedsNotInserted;
      const doors = !!(cabin === 0 && catering === 0 && cargoaftLocked && cargofwdLocked);
      const surfacesNotTo =
        flapsNotInToPos ||
        slatsNotInToPos ||
        this.speedbrakesNotTo.get() ||
        this.rudderTrimNotTo.get() ||
        this.pitchTrimNotTo.get();

      const toConfigNormal =
        systemStatus && speeds && !brakesHot && doors && !this.flapsMcduDisagree.get() && !surfacesNotTo;

      this.toConfigNormal.set(this.toConfigNormalConf.write(toConfigNormal, deltaTime));
    }

    /* CLEAR AND RECALL */
    if (this.clrTriggerRisingEdge) {
      // delete the first failure
      this.presentedFailures.splice(0, 1);
      this.recallFailures = this.allCurrentFailures.filter((item) => !this.presentedFailures.includes(item));
    }

    if (this.recallTriggerRisingEdge) {
      if (this.recallFailures.length > 0) {
        this.presentedFailures.push(this.recallFailures.shift());
      }
    }

    // Output logic

    this.landAsapRed.set(
      !this.aircraftOnGround.get() &&
        (this.apuFireDetected.get() ||
          this.eng1FireDetected.get() ||
          this.eng2FireDetected.get() ||
          this.eng3FireDetected.get() ||
          this.eng4FireDetected.get() ||
          this.mlgFireDetected.get() ||
          this.emergencyGeneratorOn.get() ||
          (this.engine1State.get() === 0 && this.engine2State.get() === 0)),
    );

    // fire always forces the master warning and SC aural on
    this.fireActive.set(
      [
        this.apuFireDetected.get(),
        this.eng1FireDetected.get(),
        this.eng2FireDetected.get(),
        this.eng3FireDetected.get(),
        this.eng4FireDetected.get(),
        this.mlgFireDetected.get(),
        this.cargoFireTest.get(),
      ].some((e) => e),
    );

    const flightPhase = this.fwcFlightPhase.get();
    let tempMemoArrayLeft: string[] = [];
    let tempMemoArrayRight: string[] = [];
    const allFailureKeys: string[] = [];
    const stsInfoKeys: string[] = [];
    const stsInopAllPhasesKeys: string[] = [];
    const stsInopApprLdgKeys: string[] = [];
    const ewdLimitationsAllPhasesKeys: string[] = [];
    const ewdLimitationsApprLdgKeys: string[] = [];
    const pfdLimitationsKeys: string[] = [];
    let failureKeys: string[] = this.presentedFailures;
    let recallFailureKeys: string[] = this.recallFailures;
    let failureSystemCount = 0;
    const rightFailureSystemCount = 0;
    const auralCrcKeys: string[] = [];
    const auralScKeys: string[] = [];

    // Update memos and failures list in case failure has been resolved
    for (const [key, value] of Object.entries(this.abnormalSensed.ewdAbnormalSensed)) {
      if (!value.simVarIsActive.get() || value.flightPhaseInhib.some((e) => e === flightPhase)) {
        failureKeys = failureKeys.filter((e) => e !== key);
        recallFailureKeys = recallFailureKeys.filter((e) => e !== key);
      }
    }

    this.recallFailures.length = 0;
    this.recallFailures.push(...recallFailureKeys);
    this.nonCancellableWarningCount = 0;

    // Abnormal sensed procedures
    const ewdAbnormalEntries: [string, EwdAbnormalItem][] = Object.entries(this.abnormalSensed.ewdAbnormalSensed);
    for (const [key, value] of ewdAbnormalEntries) {
      if (value.flightPhaseInhib.some((e) => e === flightPhase)) {
        continue;
      }

      // new warning?
      const newWarning = !this.presentedFailures.includes(key) && !recallFailureKeys.includes(key);
      const proc = EcamAbnormalSensedProcedures[key] as AbnormalProcedure;

      if (value.simVarIsActive.get()) {
        // Skip if other fault overrides this one
        let overridden = false;
        value.notActiveWhenFaults.forEach((val) => {
          if (val && this.abnormalSensed.ewdAbnormalSensed[val]) {
            const otherFault = this.abnormalSensed.ewdAbnormalSensed[val] as EwdAbnormalItem;
            if (otherFault.simVarIsActive.get()) {
              overridden = true;
            }
          }
        });
        if (overridden) {
          continue;
        }
        const itemsChecked = value.whichItemsChecked().map((v, i) => (proc.items[i].sensed === false ? false : v));
        const itemsToShow = value.whichItemsToShow ? value.whichItemsToShow() : Array(itemsChecked.length).fill(true);
        const itemsActive = value.whichItemsActive ? value.whichItemsActive() : Array(itemsChecked.length).fill(true);

        if (newWarning) {
          failureKeys.push(key);

          if (value.failure === 3) {
            this.masterWarning.set(true);
          }
          if (value.failure === 2) {
            this.masterCaution.set(true);
          }
        }

        if (!this.activeAbnormalSensedList.has(key) && !this.recallFailures.includes(key)) {
          // Insert into internal map
          if (value.whichItemsActive) {
            if (proc.items.length !== value.whichItemsActive().length) {
              console.warn(
                proc.title,
                'ECAM alert definition error: whichItemsActive() not the same size as number of procedure items',
              );
            }
          }
          if (value.whichItemsToShow) {
            if (proc.items.length !== value.whichItemsToShow().length) {
              console.warn(
                proc.title,
                'ECAM alert definition error: whichItemsToShow() not the same size as number of procedure items',
              );
            }
          }
          if (proc.items.length !== value.whichItemsChecked().length) {
            console.warn(
              proc.title,
              'ECAM alert definition error: whichItemsChecked() not the same size as number of procedure items',
            );
          }
          this.activeAbnormalSensedList.setValue(key, {
            id: key,
            itemsActive: itemsActive,
            itemsChecked: itemsChecked,
            itemsToShow: itemsToShow,
          });
        } else if (this.activeAbnormalSensedList.has(key)) {
          // Update internal map
          const prevEl = this.activeAbnormalSensedList.get().get(key);
          const itemUpdated = proc.items.some((item, idx) => {
            if (item.sensed === true) {
              if (
                prevEl.itemsToShow[idx] !== itemsToShow[idx] ||
                prevEl.itemsActive[idx] !== itemsActive[idx] ||
                prevEl.itemsChecked[idx] !== itemsChecked[idx]
              ) {
                return true;
              }
            }
          });

          if (itemUpdated) {
            this.activeAbnormalSensedList.setValue(key, {
              id: key,
              itemsChecked: [...prevEl.itemsChecked].map((val, index) =>
                proc.items[index].sensed ? itemsChecked[index] : val,
              ),
              itemsActive: [...prevEl.itemsActive].map((val, index) =>
                proc.items[index].sensed ? itemsActive[index] : val,
              ),
              itemsToShow: [...prevEl.itemsToShow].map((val, index) =>
                proc.items[index].sensed ? itemsToShow[index] : val,
              ),
            });
          }
        }

        if (value.cancel === false && value.failure === 3) {
          this.nonCancellableWarningCount++;
        }

        // if the warning is the same as the aural
        if (value.auralWarning === undefined && value.failure === 3) {
          if (newWarning) {
            this.auralCrcActive.set(true);
          }
          auralCrcKeys.push(key);
        }
        if (value.auralWarning === undefined && value.failure === 2) {
          if (newWarning) {
            this.auralSingleChimePending = true;
            console.log('single chime pending');
          }
          auralScKeys.push(key);
        }

        allFailureKeys.push(key);

        // Add keys for STS page
        FwsCore.pushKeyUnique(value.info, stsInfoKeys);
        FwsCore.pushKeyUnique(value.inopSysAllPhases, stsInopAllPhasesKeys);
        FwsCore.pushKeyUnique(value.inopSysApprLdg, stsInopApprLdgKeys);
        FwsCore.pushKeyUnique(value.limitationsAllPhases, ewdLimitationsAllPhasesKeys);
        FwsCore.pushKeyUnique(value.limitationsApprLdg, ewdLimitationsApprLdgKeys);
        FwsCore.pushKeyUnique(value.limitationsPfd, pfdLimitationsKeys);

        if (!recallFailureKeys.includes(key)) {
          if (value.sysPage > -1) {
            failureSystemCount++;
          }
        }

        if (value.sysPage > -1) {
          SimVar.SetSimVarValue('L:A32NX_ECAM_SFAIL', 'number', value.sysPage);
        }
      }

      if (value.auralWarning?.get() === FwcAuralWarning.Crc) {
        if (!this.auralCrcKeys.includes(key)) {
          this.auralCrcActive.set(true);
        }
        auralCrcKeys.push(key);
      }

      if (value.auralWarning?.get() === FwcAuralWarning.SingleChime) {
        if (!this.auralScKeys.includes(key)) {
          this.auralSingleChimePending = true;
        }
        auralScKeys.push(key);
      }
    }

    // Delete inactive failures from internal map
    this.activeAbnormalSensedList.get().forEach((_, key) => {
      if (!allFailureKeys.includes(key.toString()) || this.recallFailures.includes(key)) {
        this.activeAbnormalSensedList.delete(key);
      }
    });

    this.auralCrcKeys = auralCrcKeys;
    this.auralScKeys = auralScKeys;

    if (this.auralCrcKeys.length === 0) {
      this.auralCrcActive.set(false);
    }

    if (this.auralScKeys.length === 0) {
      this.auralSingleChimePending = false;
    }

    const failOrder: string[] = [];

    for (const [key] of Object.entries(this.abnormalSensed.ewdAbnormalSensed)) {
      failOrder.push(...key);
    }

    this.allCurrentFailures.length = 0;
    this.allCurrentFailures.push(...allFailureKeys);

    this.presentedFailures.length = 0;
    this.presentedFailures.push(...failureKeys);

    // MEMOs (except T.O and LDG)
    for (const [, value] of Object.entries(this.memos.ewdMemos)) {
      if (
        value.simVarIsActive.get() &&
        !value.memoInhibit() &&
        !value.flightPhaseInhib.some((e) => e === flightPhase)
      ) {
        const newCode: string[] = [];

        const codeIndex = value.whichCodeToReturn().filter((e) => e !== null);
        codeIndex.forEach((e: number) => {
          newCode.push(value.codesToReturn[e]);
        });
        const tempArrayRight = tempMemoArrayRight.filter((e) => !value.codesToReturn.includes(e));
        tempMemoArrayRight = tempArrayRight.concat(newCode);

        if (value.sysPage > -1) {
          SimVar.SetSimVarValue('L:A32NX_ECAM_SFAIL', 'number', value.sysPage);
        }
      }
    }

    // T.O and LDG MEMOs
    for (const [, value] of Object.entries(this.memos.ewdToLdgMemos)) {
      if (
        value.simVarIsActive.get() &&
        !value.memoInhibit() &&
        !value.flightPhaseInhib.some((e) => e === flightPhase)
      ) {
        const newCode: string[] = [];

        const codeIndex = value.whichCodeToReturn().filter((e) => e !== null);
        codeIndex.forEach((e: number) => {
          newCode.push(value.codesToReturn[e]);
        });

        tempMemoArrayLeft = tempMemoArrayLeft.concat(newCode);
        if (value.sysPage > -1) {
          SimVar.SetSimVarValue('L:A32NX_ECAM_SFAIL', 'number', value.sysPage);
        }
      }
    }

    const memoOrderLeft: string[] = [];
    const memoOrderRight: string[] = [];

    for (const [, value] of Object.entries(this.memos.ewdToLdgMemos)) {
      if (value.side === 'LEFT') {
        memoOrderLeft.push(...value.codesToReturn);
      } else {
        memoOrderRight.push(...value.codesToReturn);
      }
    }

    const orderedMemoArrayLeft = this.mapOrder(tempMemoArrayLeft, memoOrderLeft);
    const orderedMemoArrayRight: string[] = this.mapOrder(tempMemoArrayRight, memoOrderRight);

    if (this.allCurrentFailures.length === 0) {
      this.masterCaution.set(false);
      if (this.nonCancellableWarningCount === 0) {
        this.masterWarning.set(false);
      }
    }

    if (failureSystemCount + rightFailureSystemCount === 0) {
      SimVar.SetSimVarValue('L:A32NX_ECAM_SFAIL', 'number', -1);
    }

    this.ewdMessageLinesLeft.forEach((l, i) => l.set(orderedMemoArrayLeft[i]));
    this.ewdMessageLinesRight.forEach((l, i) => l.set(orderedMemoArrayRight[i]));

    // TODO order by decreasing importance
    this.pfdMemoLines.forEach((l, i) => l.set(orderedMemoArrayRight.filter((it) => pfdMemoDisplay.includes(it))[i]));

    // TODO order by decreasing importance
    this.sdStatusInfoLines.forEach((l, i) => l.set(stsInfoKeys[i]));
    this.sdStatusInopAllPhasesLines.forEach((l, i) => l.set(stsInopAllPhasesKeys[i]));
    this.sdStatusInopApprLdgLines.forEach((l, i) => l.set(stsInopApprLdgKeys[i]));

    // TODO order by decreasing importance
    this.ewdLimitationsAllPhasesLines.forEach((l, i) => l.set(ewdLimitationsAllPhasesKeys[i]));
    this.ewdLimitationsApprLdgLines.forEach((l, i) => l.set(ewdLimitationsApprLdgKeys[i]));

    // For now, also push EWD limitations to PFD, until EWD limitations are implemented
    const pfdLimitationsCombined = [
      ...new Set(pfdLimitationsKeys.concat(ewdLimitationsAllPhasesKeys).concat(ewdLimitationsApprLdgKeys)),
    ];
    this.pfdLimitationsLines.forEach((l, i) => l.set(pfdLimitationsCombined[i]));

    this.ecamStsNormal.set(
      !stsInfoKeys.length &&
        !stsInopAllPhasesKeys.length &&
        !stsInopApprLdgKeys.length &&
        !ewdLimitationsAllPhasesKeys.length &&
        !ewdLimitationsApprLdgKeys.length,
    );

    // This does not consider interrupting c-chord, priority of synthetic voice etc.
    // We shall wait for the rust FWC for those nice things!
    if (this.auralSingleChimePending && !this.auralCrcActive.get() && !this.auralSingleChimeInhibitTimer.isPending()) {
      this.auralSingleChimePending = false;
      SimVar.SetSimVarValue('L:A32NX_FWC_SC', 'bool', true);
      // there can only be one SC per 2 seconds, non-cumulative, so clear any pending ones at the end of that inhibit period
      this.auralSingleChimeInhibitTimer.schedule(
        () => (this.auralSingleChimePending = false),
        FwsCore.AURAL_SC_INHIBIT_TIME,
      );
      this.auralSingleChimePlayingTimer.schedule(
        () => SimVar.SetSimVarValue('L:A32NX_FWC_SC', 'bool', false),
        FwsCore.AURAL_SC_PLAY_TIME,
      );
    }

    this.normalChecklists.onUpdate();
    this.abnormalSensed.onUpdate();
    this.updateRowRopWarnings();
  }

  updateRowRopWarnings() {
    const w = Arinc429Word.fromSimVarValue('L:A32NX_ROW_ROP_WORD_1');

    // ROW
    SimVar.SetSimVarValue('L:A32NX_AUDIO_ROW_RWY_TOO_SHORT', 'bool', w.bitValueOr(15, false));

    // ROP
    // MAX BRAKING, only for manual braking, if maximum pedal braking is not applied
    const maxBrakingSet =
      SimVar.GetSimVarValue('L:A32NX_LEFT_BRAKE_PEDAL_INPUT', 'number') > 90 ||
      SimVar.GetSimVarValue('L:A32NX_RIGHT_BRAKE_PEDAL_INPUT', 'number') > 90;
    const maxBraking = w.bitValueOr(13, false) && !maxBrakingSet;
    SimVar.SetSimVarValue('L:A32NX_AUDIO_ROP_MAX_BRAKING', 'bool', maxBraking);

    // SET MAX REVERSE, if not already max. reverse set and !MAX_BRAKING
    const maxReverseSet =
      SimVar.GetSimVarValue('L:XMLVAR_Throttle1Position', 'number') < 0.1 &&
      SimVar.GetSimVarValue('L:XMLVAR_Throttle2Position', 'number') < 0.1;
    const maxReverse = (w.bitValueOr(12, false) || w.bitValueOr(13, false)) && !maxReverseSet;
    SimVar.SetSimVarValue('L:A32NX_AUDIO_ROW_SET_MAX_REVERSE', 'bool', !maxBraking && maxReverse);

    // At 80kt, KEEP MAX REVERSE once, if max. reversers deployed
    const ias = SimVar.GetSimVarValue('AIRSPEED INDICATED', 'knots');
    SimVar.SetSimVarValue(
      'L:A32NX_AUDIO_ROP_KEEP_MAX_REVERSE',
      'bool',
      ias <= 80 && ias > 4 && (w.bitValueOr(12, false) || w.bitValueOr(13, false)),
    );
  }
}<|MERGE_RESOLUTION|>--- conflicted
+++ resolved
@@ -2018,7 +2018,10 @@
     /* ADIRS acquisition */
     /* NAVIGATION */
 
-<<<<<<< HEAD
+    const adr1Discrete1 = Arinc429Word.fromSimVarValue('L:A32NX_ADIRS_ADR_1_DISCRETE_WORD_1');
+    const adr2Discrete1 = Arinc429Word.fromSimVarValue('L:A32NX_ADIRS_ADR_2_DISCRETE_WORD_1');
+    const adr3Discrete1 = Arinc429Word.fromSimVarValue('L:A32NX_ADIRS_ADR_3_DISCRETE_WORD_1');
+
     this.ir1Fault.set(
       ![1, 12].includes(this.fwcFlightPhase.get()) &&
         (this.ir1Pitch.isFailureWarning() || this.ir1MaintWord.bitValueOr(9, true)),
@@ -2031,19 +2034,6 @@
       ![1, 12].includes(this.fwcFlightPhase.get()) &&
         (this.ir3Pitch.isFailureWarning() || this.ir3MaintWord.bitValueOr(9, true)),
     );
-
-    const adr1PressureAltitude = Arinc429Word.fromSimVarValue('L:A32NX_ADIRS_ADR_1_ALTITUDE');
-    const adr2PressureAltitude = Arinc429Word.fromSimVarValue('L:A32NX_ADIRS_ADR_2_ALTITUDE');
-    const adr3PressureAltitude = Arinc429Word.fromSimVarValue('L:A32NX_ADIRS_ADR_3_ALTITUDE');
-=======
-    const adr1Discrete1 = Arinc429Word.fromSimVarValue('L:A32NX_ADIRS_ADR_1_DISCRETE_WORD_1');
-    const adr2Discrete1 = Arinc429Word.fromSimVarValue('L:A32NX_ADIRS_ADR_2_DISCRETE_WORD_1');
-    const adr3Discrete1 = Arinc429Word.fromSimVarValue('L:A32NX_ADIRS_ADR_3_DISCRETE_WORD_1');
-
-    this.ir1Fault.set(this.ir1Pitch.isFailureWarning() || this.ir1MaintWord.bitValueOr(9, true));
-    this.ir2Fault.set(this.ir2Pitch.isFailureWarning() || this.ir2MaintWord.bitValueOr(9, true));
-    this.ir3Fault.set(this.ir3Pitch.isFailureWarning() || this.ir3MaintWord.bitValueOr(9, true));
->>>>>>> 53c9f3cd
 
     const adr1PressureAltitude = Arinc429Word.fromSimVarValue('L:A32NX_ADIRS_ADR_1_ALTITUDE');
     const adr2PressureAltitude = Arinc429Word.fromSimVarValue('L:A32NX_ADIRS_ADR_2_ALTITUDE');
@@ -2055,11 +2045,6 @@
         this.ir3MaintWord.bitValueOr(13, false),
     );
 
-<<<<<<< HEAD
-    this.adr1Fault.set(this.adr1Cas.get().isFailureWarning() || this.ir1MaintWord.bitValueOr(8, false));
-    this.adr2Fault.set(this.adr2Cas.isFailureWarning() || this.ir2MaintWord.bitValueOr(8, false));
-    this.adr3Fault.set(this.adr3Cas.isFailureWarning() || this.ir3MaintWord.bitValueOr(8, false));
-=======
     this.adr1Faulty.set(
       !(!this.acESSBusPowered.get() || [1, 12].includes(this.fwcFlightPhase.get())) &&
         (adr1Discrete1.isFailureWarning() || adr1Discrete1.bitValueOr(3, false)),
@@ -2072,7 +2057,6 @@
       !(!this.acESSBusPowered.get() || [1, 12].includes(this.fwcFlightPhase.get())) &&
         (adr3Discrete1.isFailureWarning() || adr3Discrete1.bitValueOr(3, false)),
     );
->>>>>>> 53c9f3cd
 
     this.adirsRemainingAlignTime.set(SimVar.GetSimVarValue('L:A32NX_ADIRS_REMAINING_IR_ALIGNMENT_TIME', 'Seconds'));
 
