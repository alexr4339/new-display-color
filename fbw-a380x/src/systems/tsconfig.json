--- conflicted
+++ resolved
@@ -10,19 +10,6 @@
       "moduleResolution": "node",
       "allowSyntheticDefaultImports": true,
       "jsx": "react",
-<<<<<<< HEAD
-        "paths": {
-          "@shared/*": ["./shared/src/*"],
-          "@instruments/common/*": ["./instruments/src/Common/*"],
-          "@atsu/*": ["./atsu/src/*"],
-          "@fmgc/*": ["../../../fbw-a32nx/src/systems/fmgc/src/*"],
-          "@simbridge/*": ["../../../fbw-a32nx/src/systems/simbridge-client/src/*"],
-          "@flybywiresim/failures": ["failures"],
-          "@flybywiresim/fbw-sdk": ["../../../fbw-common/src/systems/index.ts"],
-          "@tcas/*": ["./tcas/src/*"],
-          "@typings/*": ["../../../fbw-common/src/typings/*"],
-        }
-=======
       "paths": {
         "@shared/*": ["./shared/src/*"],
         "@instruments/common/*": ["./instruments/src/Common/*"],
@@ -33,6 +20,5 @@
         "@typings/*": ["../typings"],
         "@flybywiresim/fbw-sdk": ["../../../fbw-common/src/systems/index.ts"]
       }
->>>>>>> 1cbb1d2e
     }
 }