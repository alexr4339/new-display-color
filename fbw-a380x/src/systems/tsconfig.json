{
    "compilerOptions": {
<<<<<<< HEAD
        "target": "ESNext",
        "baseUrl": ".",
        "typeRoots": ["../../../fbw-common/src/typings", "../node_modules/@types"],
        "moduleResolution": "node",
=======
      "target": "ES2017",
      "baseUrl": ".",
      "resolveJsonModule" : true,
      "skipLibCheck": true,
      "typeRoots": [
        "../../../fbw-common/src/typings"
      ],
      "moduleResolution": "node",
      "allowSyntheticDefaultImports": true,
      "jsx": "react",
>>>>>>> 406c9adb
        "paths": {
            "@shared/*": ["./shared/src/*"],
            "@instruments/common/*": ["./instruments/src/Common/*"],
            "@atsu/*": ["./atsu/src/*"],
            "@fmgc/*": ["../../../fbw-a32nx/src/systems/fmgc/src/*"],
            "@flybywiresim/failures": ["failures"],
            "@flybywiresim/fbw-sdk": ["../../../fbw-common/src/systems/index.ts"],
            "@tcas/*": ["./tcas/src/*"],
<<<<<<< HEAD
            "@typings/*": ["../../../fbw-common/src/typings/*"],
=======
            "@typings/*": ["../typings"],
            "@flybywiresim/fbw-sdk": ["../../../fbw-common/src/systems/index.ts"]
>>>>>>> 406c9adb
        }
    }
}<|MERGE_RESOLUTION|>--- conflicted
+++ resolved
@@ -1,11 +1,5 @@
 {
     "compilerOptions": {
-<<<<<<< HEAD
-        "target": "ESNext",
-        "baseUrl": ".",
-        "typeRoots": ["../../../fbw-common/src/typings", "../node_modules/@types"],
-        "moduleResolution": "node",
-=======
       "target": "ES2017",
       "baseUrl": ".",
       "resolveJsonModule" : true,
@@ -16,7 +10,6 @@
       "moduleResolution": "node",
       "allowSyntheticDefaultImports": true,
       "jsx": "react",
->>>>>>> 406c9adb
         "paths": {
             "@shared/*": ["./shared/src/*"],
             "@instruments/common/*": ["./instruments/src/Common/*"],
@@ -25,12 +18,7 @@
             "@flybywiresim/failures": ["failures"],
             "@flybywiresim/fbw-sdk": ["../../../fbw-common/src/systems/index.ts"],
             "@tcas/*": ["./tcas/src/*"],
-<<<<<<< HEAD
             "@typings/*": ["../../../fbw-common/src/typings/*"],
-=======
-            "@typings/*": ["../typings"],
-            "@flybywiresim/fbw-sdk": ["../../../fbw-common/src/systems/index.ts"]
->>>>>>> 406c9adb
         }
     }
 }