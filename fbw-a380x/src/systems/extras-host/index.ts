// Copyright (c) 2022 FlyByWire Simulations
// SPDX-License-Identifier: GPL-3.0

import { Clock, EventBus, HEventPublisher, InstrumentBackplane } from '@microsoft/msfs-sdk';
import { FlightDeckBounds, NotificationManager, PilotSeatManager } from '@flybywiresim/fbw-sdk';
import { ExtrasSimVarPublisher } from 'extras-host/modules/common/ExtrasSimVarPublisher';
import { PushbuttonCheck } from 'extras-host/modules/pushbutton_check/PushbuttonCheck';
import { KeyInterceptor } from './modules/key_interceptor/KeyInterceptor';
import { VersionCheck } from './modules/version_check/VersionCheck';
import { AircraftSync } from 'extras-host/modules/aircraft_sync/AircraftSync';
<<<<<<< HEAD
import { LightSync } from 'extras-host/modules/light_sync/LightSync';
=======
import { TelexCheck } from 'extras-host/modules/telex_check/TelexCheck';
>>>>>>> d9d8066d

/**
 * This is the main class for the extras-host instrument.
 *
 * It provides an environment for non-aircraft non-wasm systems/modules to run in.
 *
 * Usage:
 *  - Add new modules as private readonly members of this class.
 *  - Add the modules to the constructor if not constructed in the definition.
 *  - If the modules do implement Instrument or Publisher (preferred):
 *    - Add the modules to the backplane, init and update will be taken care of by the backplane.
 *  - If the modules do not implement Instrument or Publisher:
 *    - Add the modules to the connectedCallback() method.
 *    - Add the modules to the Update() method.
 *
 * Each module not on the backplane must implement the following methods:
 * - `constructor` to get access to the system-wide EventBus
 * - `connectedCallback` which is called after the simulator set up everything. These functions will also add the subscribtion to special events.
 * - `startPublish` which is called as soon as the simulator starts running. It will also start publishing the simulator variables onto the EventBus
 * - `update` is called in every update call of the simulator, but only after `startPublish` is called
 */
class ExtrasHost extends BaseInstrument {
  private static readonly flightDeckBounds: FlightDeckBounds = {
    minX: -0.92,
    maxX: 0.92,
    minY: 2,
    maxY: 3.5,
    minZ: 30.8,
    maxZ: 32.85,
  };

  private readonly bus = new EventBus();

  private readonly backplane = new InstrumentBackplane();

  private readonly clock = new Clock(this.bus);

  private readonly notificationManager: NotificationManager;

  private readonly hEventPublisher: HEventPublisher;

  private readonly simVarPublisher: ExtrasSimVarPublisher;

  private readonly pushbuttonCheck: PushbuttonCheck;

  private readonly versionCheck: VersionCheck;

  private readonly keyInterceptor: KeyInterceptor;

  private readonly aircraftSync: AircraftSync;

  private readonly pilotSeatManager = new PilotSeatManager(ExtrasHost.flightDeckBounds);

<<<<<<< HEAD
  private readonly lightSync: LightSync = new LightSync(this.bus);
=======
  private readonly telexCheck = new TelexCheck();
>>>>>>> d9d8066d

  /**
   * "mainmenu" = 0
   * "loading" = 1
   * "briefing" = 2
   * "ingame" = 3
   */
  private gameState = 0;

  constructor() {
    super();

    this.hEventPublisher = new HEventPublisher(this.bus);
    this.simVarPublisher = new ExtrasSimVarPublisher(this.bus);

    this.notificationManager = new NotificationManager(this.bus);

    this.pushbuttonCheck = new PushbuttonCheck(this.bus, this.notificationManager);
    this.keyInterceptor = new KeyInterceptor(this.bus, this.notificationManager);
    this.versionCheck = new VersionCheck(process.env.AIRCRAFT_PROJECT_PREFIX, this.bus);
    this.aircraftSync = new AircraftSync(process.env.AIRCRAFT_PROJECT_PREFIX, this.bus);

    this.backplane.addInstrument('Clock', this.clock);
    this.backplane.addInstrument('PilotSeatManager', this.pilotSeatManager);
    this.backplane.addInstrument('LightSync', this.lightSync);

    console.log('A380X_EXTRASHOST: Created');
  }

  get templateID(): string {
    return 'A380X_EXTRASHOST';
  }

  public getDeltaTime() {
    return this.deltaTime;
  }

  public onInteractionEvent(args: string[]): void {
    this.hEventPublisher.dispatchHEvent(args[0]);
  }

  public connectedCallback(): void {
    super.connectedCallback();

    this.pushbuttonCheck.connectedCallback();
    this.aircraftSync.connectedCallback();

    this.backplane.init();
  }

  public parseXMLConfig(): void {
    super.parseXMLConfig();
    this.aircraftSync.parseXMLConfig(this.xmlConfig);
  }

  public Update(): void {
    super.Update();

    if (this.gameState !== GameState.ingame) {
      const gs = this.getGameState();
      if (gs === GameState.ingame) {
        // Start the modules
        this.hEventPublisher.startPublish();
        this.versionCheck.startPublish();
        this.keyInterceptor.startPublish();
        this.simVarPublisher.startPublish();
        this.aircraftSync.startPublish();
        this.telexCheck.showPopup();

        // Signal that the aircraft is ready via L:A32NX_IS_READY
        SimVar.SetSimVarValue('L:A32NX_IS_READY', 'number', 1);
        console.log('A380X_EXTRASHOST: Aircraft is ready');
      }
      this.gameState = gs;
    } else {
      this.simVarPublisher.onUpdate();
    }

    this.backplane.onUpdate();
  }
}

registerInstrument('extras-host', ExtrasHost);<|MERGE_RESOLUTION|>--- conflicted
+++ resolved
@@ -8,11 +8,8 @@
 import { KeyInterceptor } from './modules/key_interceptor/KeyInterceptor';
 import { VersionCheck } from './modules/version_check/VersionCheck';
 import { AircraftSync } from 'extras-host/modules/aircraft_sync/AircraftSync';
-<<<<<<< HEAD
 import { LightSync } from 'extras-host/modules/light_sync/LightSync';
-=======
 import { TelexCheck } from 'extras-host/modules/telex_check/TelexCheck';
->>>>>>> d9d8066d
 
 /**
  * This is the main class for the extras-host instrument.
@@ -66,11 +63,9 @@
 
   private readonly pilotSeatManager = new PilotSeatManager(ExtrasHost.flightDeckBounds);
 
-<<<<<<< HEAD
+  private readonly telexCheck = new TelexCheck();
+
   private readonly lightSync: LightSync = new LightSync(this.bus);
-=======
-  private readonly telexCheck = new TelexCheck();
->>>>>>> d9d8066d
 
   /**
    * "mainmenu" = 0
