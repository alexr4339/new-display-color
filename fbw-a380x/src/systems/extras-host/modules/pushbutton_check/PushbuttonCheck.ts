--- conflicted
+++ resolved
@@ -10,53 +10,6 @@
  * the external writer failed to set them back to 0.
  */
 export class PushbuttonCheck {
-<<<<<<< HEAD
-  /** Maximum time in ms that TO CONF can be pressed before it is considered "stuck" */
-  private static readonly TO_CONFIG_MAX_PRESS_TIME = 30000;
-
-  private readonly sub = this.bus.getSubscriber<ExtrasSimVarEvents>();
-
-  private readonly fwcFlightPhase = ConsumerSubject.create(null, 1);
-
-  private readonly toConfButton = ConsumerSubject.create(null, false);
-
-  private readonly toConfTimer = new DebounceTimer();
-
-  private readonly toConfButtonInCruise = MappedSubject.create(
-    ([toConf, phase]) => toConf && phase === 6,
-    this.toConfButton,
-    this.fwcFlightPhase,
-  );
-
-  private toConfMessageShown = false;
-
-  constructor(
-    private readonly bus: EventBus,
-    private readonly notification: NotificationManager,
-  ) {}
-
-  public connectedCallback(): void {
-    this.toConfButtonInCruise.sub(this.onToConfigPushbutton.bind(this));
-
-    this.fwcFlightPhase.setConsumer(this.sub.on('fwc_flight_phase'));
-    this.toConfButton.setConsumer(this.sub.on('ecp_to_config_pushbutton'));
-  }
-
-  private onToConfigPushbutton(pressed: boolean): void {
-    if (pressed && !this.toConfTimer.isPending() && !this.toConfMessageShown) {
-      this.toConfTimer.schedule(() => {
-        this.toConfMessageShown = true;
-        this.notification.showNotification({
-          title: 'ECP Pushbutton Held',
-          // eslint-disable-next-line max-len
-          message:
-            'The TO CONF pushbutton has been held for a long time!\n\nIf you have external hardware or software controlling this variable (L:A32NX_BTN_TOCONFIG), please check that it is setup to write the variable to 0 when the button is released.',
-          theme: NotificationTheme.Tips,
-        });
-      }, PushbuttonCheck.TO_CONFIG_MAX_PRESS_TIME);
-    } else if (!pressed) {
-      this.toConfTimer.clear();
-=======
     /** Maximum time in ms that TO CONF can be pressed before it is considered "stuck" */
     private static readonly TO_CONFIG_MAX_PRESS_TIME = 30000;
 
@@ -95,7 +48,5 @@
         } else if (!pressed) {
             this.toConfTimer.clear();
         }
->>>>>>> 7ec2702e
     }
-  }
 }