// Copyright (c) 2022 FlyByWire Simulations
// SPDX-License-Identifier: GPL-3.0

import { EventBus, KeyEvents, KeyEventManager, KeyEventData, ComRadioIndex } from '@microsoft/msfs-sdk';
import {
  FrequencyMode,
  InterRmpBusEvents,
  NotificationManager,
  NotificationType,
  PopUpDialog,
  RadioUtils,
} from '@flybywiresim/fbw-sdk';
import { AircraftPresetsList } from '../common/AircraftPresetsList';

/**
 * This class is used to intercept the key events for the engine auto start and engine auto shutdown.
 *
 * Additional key events can be added in the registerIntercepts() method.
 */
export class KeyInterceptor {
<<<<<<< HEAD
  private eventBus: EventBus;

  private keyInterceptManager: KeyEventManager;

  private dialogVisible = false;

=======
  private readonly keys: Record<string, { handler?: (data: KeyEventData) => void; passThrough?: true; log?: true }> = {
    ENGINE_AUTO_START: { handler: this.engineAutoStartAction.bind(this), log: true },
    ENGINE_AUTO_SHUTDOWN: { handler: this.engineAutoStopAction.bind(this), log: true },
    // --- RADIO NAVIGATION COM events ---
    COM_RADIO: {}, // INOP
    COM_RADIO_FRACT_DEC: { handler: this.onComFractIncrement.bind(this, 1, -1, false) },
    COM2_RADIO_FRACT_DEC: { handler: this.onComFractIncrement.bind(this, 2, -1, false) },
    COM3_RADIO_FRACT_DEC: { handler: this.onComFractIncrement.bind(this, 3, -1, false) },
    COM_RADIO_FRACT_DEC_CARRY: { handler: this.onComFractIncrement.bind(this, 1, -1, true) },
    COM2_RADIO_FRACT_DEC_CARRY: { handler: this.onComFractIncrement.bind(this, 2, -1, true) },
    COM3_RADIO_FRACT_DEC_CARRY: { handler: this.onComFractIncrement.bind(this, 3, -1, true) },
    COM_RADIO_FRACT_INC: { handler: this.onComFractIncrement.bind(this, 1, 1, false) },
    COM2_RADIO_FRACT_INC: { handler: this.onComFractIncrement.bind(this, 2, 1, false) },
    COM3_RADIO_FRACT_INC: { handler: this.onComFractIncrement.bind(this, 3, 1, false) },
    COM_RADIO_FRACT_INC_CARRY: { handler: this.onComFractIncrement.bind(this, 1, 1, true) },
    COM2_RADIO_FRACT_INC_CARRY: { handler: this.onComFractIncrement.bind(this, 2, 1, true) },
    COM3_RADIO_FRACT_INC_CARRY: { handler: this.onComFractIncrement.bind(this, 3, 1, true) },
    COM_RADIO_SET: { handler: this.onComActiveSet.bind(this, 1, false) },
    COM2_RADIO_SET: { handler: this.onComActiveSet.bind(this, 2, false) },
    COM3_RADIO_SET: { handler: this.onComActiveSet.bind(this, 3, false) },
    COM_RADIO_SET_HZ: { handler: this.onComActiveSet.bind(this, 1, true) },
    COM2_RADIO_SET_HZ: { handler: this.onComActiveSet.bind(this, 2, true) },
    COM3_RADIO_SET_HZ: { handler: this.onComActiveSet.bind(this, 3, true) },
    COM_STBY_RADIO_SET: { handler: this.onComStandbySet.bind(this, 1, false) },
    COM2_STBY_RADIO_SET: { handler: this.onComStandbySet.bind(this, 2, false) },
    COM3_STBY_RADIO_SET: { handler: this.onComStandbySet.bind(this, 3, false) },
    COM_STBY_RADIO_SET_HZ: { handler: this.onComStandbySet.bind(this, 1, true) },
    COM2_STBY_RADIO_SET_HZ: { handler: this.onComStandbySet.bind(this, 2, true) },
    COM3_STBY_RADIO_SET_HZ: { handler: this.onComStandbySet.bind(this, 3, true) },
    COM_STBY_RADIO_SWAP: { handler: this.onComSwap.bind(this, 1) },
    COM_RADIO_WHOLE_DEC: { handler: this.onComWholeIncrement.bind(this, 1, -1) },
    COM2_RADIO_WHOLE_DEC: { handler: this.onComWholeIncrement.bind(this, 2, -1) },
    COM3_RADIO_WHOLE_DEC: { handler: this.onComWholeIncrement.bind(this, 3, -1) },
    COM_RADIO_WHOLE_INC: { handler: this.onComWholeIncrement.bind(this, 1, 1) },
    COM2_RADIO_WHOLE_INC: { handler: this.onComWholeIncrement.bind(this, 2, 1) },
    COM3_RADIO_WHOLE_INC: { handler: this.onComWholeIncrement.bind(this, 3, 1) },
    COM_RADIO_SWAP: { handler: this.onComSwap.bind(this, 1) },
    COM1_RADIO_SWAP: { handler: this.onComSwap.bind(this, 1) },
    COM2_RADIO_SWAP: { handler: this.onComSwap.bind(this, 2) },
    COM3_RADIO_SWAP: { handler: this.onComSwap.bind(this, 3) },
    COM1_RECEIVE_SELECT: { handler: this.onComRxSelect.bind(this, 1) },
    COM2_RECEIVE_SELECT: { handler: this.onComRxSelect.bind(this, 2) },
    COM3_RECEIVE_SELECT: { handler: this.onComRxSelect.bind(this, 3) },
    COM_1_SPACING_MODE_SWITCH: {}, // INOP
    COM_2_SPACING_MODE_SWITCH: {}, // INOP
    COM_3_SPACING_MODE_SWITCH: {}, // INOP
    COM1_TRANSMIT_SELECT: { handler: this.onComTxSelect.bind(this, { key: 'PILOT_TRANSMITTER_SET', data0: 0 }) }, // deprecated by MS
    COM2_TRANSMIT_SELECT: { handler: this.onComTxSelect.bind(this, { key: 'PILOT_TRANSMITTER_SET', data0: 1 }) }, // deprecated by MS
    COM1_VOLUME_SET: { handler: this.onComVolumeSet.bind(this, 1) },
    COM2_VOLUME_SET: { handler: this.onComVolumeSet.bind(this, 2) },
    COM3_VOLUME_SET: { handler: this.onComVolumeSet.bind(this, 3) },
    COM1_VOLUME_INC: { handler: this.onComVolumeInc.bind(this, 1, 1) },
    COM2_VOLUME_INC: { handler: this.onComVolumeInc.bind(this, 2, 1) },
    COM3_VOLUME_INC: { handler: this.onComVolumeInc.bind(this, 3, 1) },
    COM1_VOLUME_DEC: { handler: this.onComVolumeInc.bind(this, 1, -1) },
    COM2_VOLUME_DEC: { handler: this.onComVolumeInc.bind(this, 2, -1) },
    COM3_VOLUME_DEC: { handler: this.onComVolumeInc.bind(this, 3, -1) },
    COM_RECEIVE_ALL_SET: { handler: this.onComReceiveAll.bind(this, false) },
    COM_RECEIVE_ALL_TOGGLE: { handler: this.onComReceiveAll.bind(this, true) },
    // --- RADIO NAVIGATION MISC events ---
    COPILOT_TRANSMITTER_SET: { handler: this.onComTxSelect.bind(this) },
    PILOT_TRANSMITTER_SET: { handler: this.onComTxSelect.bind(this) },
  };

  private publisher = this.bus.getPublisher<InterRmpBusEvents>();

  private keyInterceptManager: KeyEventManager;

  private dialogVisible = false;

>>>>>>> 154a4f3c
  constructor(
    private readonly bus: EventBus,
    private readonly notification: NotificationManager,
  ) {
<<<<<<< HEAD
    this.eventBus = bus;
    KeyEventManager.getManager(this.eventBus).then((manager) => {
=======
    KeyEventManager.getManager(this.bus).then((manager) => {
>>>>>>> 154a4f3c
      this.keyInterceptManager = manager;
      this.registerIntercepts();
    });
    console.log('KeyInterceptor: Created');
  }
<<<<<<< HEAD

  public startPublish(): void {
    console.log('KeyInterceptor: startPublish()');
  }

  private registerIntercepts() {
    this.keyInterceptManager.interceptKey('ENGINE_AUTO_START', false);
    this.keyInterceptManager.interceptKey('ENGINE_AUTO_SHUTDOWN', false);

    const subscriber = this.eventBus.getSubscriber<KeyEvents>();
    subscriber.on('key_intercept').handle((keyData) => {
      switch (keyData.key) {
        case 'ENGINE_AUTO_START':
          console.log('KeyInterceptor: ENGINE_AUTO_START');
          this.engineAutoStartAction();
          break;
        case 'ENGINE_AUTO_SHUTDOWN':
          console.log('KeyInterceptor: ENGINE_AUTO_SHUTDOWN');
          this.engineAutoStopAction();
          break;
        default:
          break;
      }
    });
  }

=======

  public startPublish(): void {
    console.log('KeyInterceptor: startPublish()');
  }

  private registerIntercepts() {
    for (const [key, config] of Object.entries(this.keys)) {
      this.keyInterceptManager.interceptKey(key, !!config.passThrough);
    }

    const subscriber = this.bus.getSubscriber<KeyEvents>();
    subscriber.on('key_intercept').handle(this.onKeyIntercepted.bind(this));
  }

  private onKeyIntercepted(data: KeyEventData): void {
    const config = this.keys[data.key];
    if (!config) {
      return;
    }

    if (config.log) {
      console.log(`KeyInterceptor: ${data.key}`);
    }

    config.handler?.(data);
  }

>>>>>>> 154a4f3c
  private engineAutoStartAction() {
    if (!this.dialogVisible) {
      // If loading already in progress show a notification and return
      if (this.isAlreadyLoading()) return;
      // Show a dialog to ask user to load a preset or cancel
      this.dialogVisible = true;
      const dialog = new PopUpDialog();
      const presetID = 4; // "Ready for Taxi"
      dialog.showPopUp(
        'Ctrl+E Not supported',
        `<div style="font-size: 120%; text-align: left;">
                           Engine Auto Start is not supported by the A380X.<br/>
                           <br/>
                           Do you want to you use the flyPad's Aircraft Presets to set the aircraft to
                           <strong>"${AircraftPresetsList.getPresetName(presetID)}"</strong>?
                         </div>`,
        'small',
        () => this.loadPreset(presetID),
        () => (this.dialogVisible = false),
      );
    }
  }

  private engineAutoStopAction() {
    if (this.isAlreadyLoading()) return;
    // If engines are running show a dialog to ask user to load a preset or cancel
    if (!this.dialogVisible && this.isOneEngineRunning()) {
      this.dialogVisible = true;
      const dialog = new PopUpDialog();
      const presetID = 2;
      dialog.showPopUp(
        'Shift+Ctrl+E Not supported',
        `<div style="font-size: 120%; text-align: left;">
                               Engine Auto Shutdown is not supported by the A380X.<br/>
                               <br/>
                               Do you want to you use the flyPad's Aircraft Presets to set the aircraft to
                               <strong>"${AircraftPresetsList.getPresetName(presetID)}"</strong>?
                             </div>`,
        'small',
        () => this.loadPreset(presetID),
        () => (this.dialogVisible = false),
      );
    }
  }

  private isAlreadyLoading() {
    const loadingInProgress = SimVar.GetSimVarValue('L:A32NX_AIRCRAFT_PRESET_LOAD', 'Number');
    if (loadingInProgress > 0) {
      this.notification.showNotification({
        title: 'Aircraft Presets',
        message: `Loading Preset is already in progress "${AircraftPresetsList.getPresetName(loadingInProgress)}"`,
        type: NotificationType.Message,
        timeout: 1500,
      });
      return true;
    }
    return false;
  }

  private isOneEngineRunning() {
    const engine1N1 = SimVar.GetSimVarValue('L:A32NX_ENGINE_N1:1', 'Number');
    const engine2N1 = SimVar.GetSimVarValue('L:A32NX_ENGINE_N1:2', 'Number');
    return engine1N1 > 0.1 || engine2N1 > 0.1;
  }

  private loadPreset(presetID: number) {
    console.log(`Setting aircraft preset to ${AircraftPresetsList.getPresetName(presetID)}`);
    SimVar.SetSimVarValue('L:A32NX_AIRCRAFT_PRESET_LOAD', 'Number', presetID);
    this.dialogVisible = false;
  }
<<<<<<< HEAD
=======

  private onComFractIncrement(index: ComRadioIndex, sign: 1 | -1, carry: boolean): void {
    // FIXME implement, inop for now
  }

  private onComWholeIncrement(index: ComRadioIndex, sign: 1 | -1): void {
    // FIXME implement, inop for now
  }

  private onComActiveSet(index: ComRadioIndex, isHertz: boolean, data: KeyEventData): void {
    const frequencyEvent: keyof InterRmpBusEvents = `inter_rmp_set_vhf_active_${index}`;
    const modeEvent: keyof InterRmpBusEvents = `inter_rmp_set_vhf_active_mode_${index}`;
    const frequency = isHertz ? RadioUtils.packBcd32(data.value0) : RadioUtils.bcd16ToBcd32(data.value0);
    this.publisher.pub(frequencyEvent, frequency, true);
    this.publisher.pub(modeEvent, FrequencyMode.Frequency, true);
  }

  private onComStandbySet(index: ComRadioIndex, isHertz: boolean, data: KeyEventData): void {
    const frequencyEvent: keyof InterRmpBusEvents = `inter_rmp_set_vhf_standby_${index}`;
    const modeEvent: keyof InterRmpBusEvents = `inter_rmp_set_vhf_standby_mode_${index}`;
    const frequency = isHertz ? RadioUtils.packBcd32(data.value0) : RadioUtils.bcd16ToBcd32(data.value0);
    this.publisher.pub(frequencyEvent, frequency, true);
    this.publisher.pub(modeEvent, FrequencyMode.Frequency, true);
  }

  private onComSwap(index: ComRadioIndex): void {
    // FIXME implement, inop for now
  }

  private onComRxSelect(index: ComRadioIndex, data: KeyEventData): void {
    // FIXME implement, inop for now
  }

  private onComTxSelect(data: KeyEventData): void {
    // FIXME implement, inop for now
  }

  private onComVolumeSet(index: ComRadioIndex, data: KeyEventData): void {
    // FIXME implement, inop for now
  }

  private onComVolumeInc(index: ComRadioIndex, sign: 1 | -1, data: KeyEventData): void {
    // FIXME implement, inop for now
  }

  private onComReceiveAll(toggle: boolean): void {
    // FIXME implement, inop for now
  }
>>>>>>> 154a4f3c
}<|MERGE_RESOLUTION|>--- conflicted
+++ resolved
@@ -18,14 +18,6 @@
  * Additional key events can be added in the registerIntercepts() method.
  */
 export class KeyInterceptor {
-<<<<<<< HEAD
-  private eventBus: EventBus;
-
-  private keyInterceptManager: KeyEventManager;
-
-  private dialogVisible = false;
-
-=======
   private readonly keys: Record<string, { handler?: (data: KeyEventData) => void; passThrough?: true; log?: true }> = {
     ENGINE_AUTO_START: { handler: this.engineAutoStartAction.bind(this), log: true },
     ENGINE_AUTO_SHUTDOWN: { handler: this.engineAutoStopAction.bind(this), log: true },
@@ -96,50 +88,16 @@
 
   private dialogVisible = false;
 
->>>>>>> 154a4f3c
   constructor(
     private readonly bus: EventBus,
     private readonly notification: NotificationManager,
   ) {
-<<<<<<< HEAD
-    this.eventBus = bus;
-    KeyEventManager.getManager(this.eventBus).then((manager) => {
-=======
     KeyEventManager.getManager(this.bus).then((manager) => {
->>>>>>> 154a4f3c
       this.keyInterceptManager = manager;
       this.registerIntercepts();
     });
     console.log('KeyInterceptor: Created');
   }
-<<<<<<< HEAD
-
-  public startPublish(): void {
-    console.log('KeyInterceptor: startPublish()');
-  }
-
-  private registerIntercepts() {
-    this.keyInterceptManager.interceptKey('ENGINE_AUTO_START', false);
-    this.keyInterceptManager.interceptKey('ENGINE_AUTO_SHUTDOWN', false);
-
-    const subscriber = this.eventBus.getSubscriber<KeyEvents>();
-    subscriber.on('key_intercept').handle((keyData) => {
-      switch (keyData.key) {
-        case 'ENGINE_AUTO_START':
-          console.log('KeyInterceptor: ENGINE_AUTO_START');
-          this.engineAutoStartAction();
-          break;
-        case 'ENGINE_AUTO_SHUTDOWN':
-          console.log('KeyInterceptor: ENGINE_AUTO_SHUTDOWN');
-          this.engineAutoStopAction();
-          break;
-        default:
-          break;
-      }
-    });
-  }
-
-=======
 
   public startPublish(): void {
     console.log('KeyInterceptor: startPublish()');
@@ -167,7 +125,6 @@
     config.handler?.(data);
   }
 
->>>>>>> 154a4f3c
   private engineAutoStartAction() {
     if (!this.dialogVisible) {
       // If loading already in progress show a notification and return
@@ -238,8 +195,6 @@
     SimVar.SetSimVarValue('L:A32NX_AIRCRAFT_PRESET_LOAD', 'Number', presetID);
     this.dialogVisible = false;
   }
-<<<<<<< HEAD
-=======
 
   private onComFractIncrement(index: ComRadioIndex, sign: 1 | -1, carry: boolean): void {
     // FIXME implement, inop for now
@@ -288,5 +243,4 @@
   private onComReceiveAll(toggle: boolean): void {
     // FIXME implement, inop for now
   }
->>>>>>> 154a4f3c
 }