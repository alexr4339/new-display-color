; Copyright (c) 2023-2024 FlyByWire Simulations
; SPDX-License-Identifier: GPL-3.0

; Panel Configuration File

[Default View]
X=0
Y=0
SIZE_X=8192
SIZE_Y=2800

[Color]
Day=255,255,255
Night=233,166,134
Luminous=201,64,64

[VCockpit01]
size_mm=1646,1024
pixel_size=1646,1024
texture=$SCREEN_DU_MFD

<<<<<<< HEAD
htmlgauge00=A380X/MFD/mfd.html?duID=2, 0,0,1646,1024
=======
htmlgauge00=A380X/MFD/mfd.html?duID=2, 0,0,768,1024
>>>>>>> 0cc0c710

; To enable both MFD screens without fms-v2 rpc sync, we map one texture across both screens,
; and render both MFD screens within one texture/instrument. Gap of 110px between screens
; for no mouse cursor overlap

; FIXME delete
[VCockpit02]
size_mm=768,1024
pixel_size=768,1024
texture=NO_TEXTURE

; No separate MFDR, see above

[VCockpit03]
size_mm=768,1024
pixel_size=768,1024
texture=$SCREEN_DU_EWD

htmlgauge00=A380X/EWD/ewd.html?duID=6, 0,0,768,1024

[VCockpit04]
size_mm=768,1024
pixel_size=768,1024
texture=$SCREEN_DU_SD

htmlgauge00=A380X/SD/sd.html?duID=7, 0,0,768,1024

[VCockpit05]
size_mm=768,1024
pixel_size=768,1024
texture=$SCREEN_DU_PFDL

htmlgauge00=A380X/PFD/pfd.html?Index=1&duID=0, 0,0,768,1024

[VCockpit06]
size_mm=768,1024
pixel_size=768,1024
texture=$SCREEN_DU_PFDR

htmlgauge00=A380X/PFD/pfd.html?Index=2&duID=3, 0,0,768,1024

[VCockpit07]
size_mm=768,1024
pixel_size=768,1024
texture=$SCREEN_DU_NDL

htmlgauge00=A380X/ND/nd.html?Index=1&duID=1, 0,0,768,1024

[VCockpit08]
size_mm=768,1024
pixel_size=768,1024
texture=$SCREEN_DU_NDR

htmlgauge00=A380X/ND/nd.html?Index=2?duID=4, 0,0,768,1024

[VCockpit09]
size_mm=5120,5120
pixel_size=5120,5120
texture=$FCU

htmlgauge00=LegacyA380X/FCU/A380_FCU.html, 0,0,5120,5120

[VCockpit10]
size_mm=512,512
pixel_size=512,512
texture=$ISIS1

htmlgauge00=A32NX/ISIS/isis.html, 0,0,512,512

[VCockpit11]
size_mm=512,512
pixel_size=512,512
texture=$ISIS2

;htmlgauge00=A32NX/ISIS/isis.html, 0,0,512,512
; FIXME re-enable second ISIS when A380X ISIS implementation is in place

[VCockpit12]
size_mm=256,256
pixel_size=256,256
texture=$Clock

htmlgauge00=A380X/Clock/clock.html,	0,0, 256, 256

[VCockpit13]
size_mm=338,128
pixel_size=338,128
texture=$RTPI

htmlgauge00=A32NX/RTPI/rtpi.html, 0,0,338,128

[VCockpit14]
size_mm=256,128
pixel_size=256,128
texture=$BAT

htmlgauge00=A380X/BAT/bat.html, 0,0,256,128

[VCockpit15]
size_mm=1430,1000
pixel_size=1430,1000
texture=$SCREEN_EFB

htmlgauge00=A380X/EFB/efb.html, 0,0,1430,1000

[VCockpit16]
size_mm=1664,1024
pixel_size=1664,1024
texture=$SCREEN_DU_RMPL

htmlgauge00=A380X/RMP/rmp.html, 0,0,1664,1024

[VCockpit17]
size_mm=1664,1024
pixel_size=1664,1024
texture=$SCREEN_DU_RMPR

htmlgauge00=A380X/RMP/rmp.html, 0,0,1664,1024

[VCockpit18]
size_mm=1664,1024
pixel_size=1664,1024
texture=$SCREEN_DU_RMP_OVHD

htmlgauge00=A380X/RMP/rmp.html, 0,0,1664,1024

[VCockpit19]
size_mm=0,0
pixel_size=0,0
texture=NO_TEXTURE
background_color=0,0,0

htmlgauge00=WasmInstrument/WasmInstrument.html?wasm_module=systems.wasm&wasm_gauge=systems, 0,0,1,1
htmlgauge01=WasmInstrument/WasmInstrument.html?wasm_module=fbw.wasm&wasm_gauge=fbw, 0,0,1,1
htmlgauge02=WasmInstrument/WasmInstrument.html?wasm_module=fadec-a380x.wasm&wasm_gauge=Gauge_Fadec,0,0,1,1
htmlgauge03=WasmInstrument/WasmInstrument.html?wasm_module=extra-backend-a380x.wasm&wasm_gauge=Gauge_Extra_Backend,0,0,1,1

[VCockpit20]
size_mm=0,0
pixel_size=0,0
texture=NO_TEXTURE
background_color=0,0,0

htmlgauge00=A380X/SystemsHost/systems-host.html,0,0,1,1

[VCockpit21]
size_mm=0,0
pixel_size=0,0
texture=NO_TEXTURE
background_color=0,0,0

htmlgauge04=A380X/ExtrasHost/extras-host.html<|MERGE_RESOLUTION|>--- conflicted
+++ resolved
@@ -19,11 +19,7 @@
 pixel_size=1646,1024
 texture=$SCREEN_DU_MFD
 
-<<<<<<< HEAD
 htmlgauge00=A380X/MFD/mfd.html?duID=2, 0,0,1646,1024
-=======
-htmlgauge00=A380X/MFD/mfd.html?duID=2, 0,0,768,1024
->>>>>>> 0cc0c710
 
 ; To enable both MFD screens without fms-v2 rpc sync, we map one texture across both screens,
 ; and render both MFD screens within one texture/instrument. Gap of 110px between screens
