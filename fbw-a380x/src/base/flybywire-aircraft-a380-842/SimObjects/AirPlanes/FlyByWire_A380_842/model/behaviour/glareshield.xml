<!-- Copyright (c) 2023-2024 FlyByWire Simulations -->
<!-- SPDX-License-Identifier: GPL-3.0 -->

<ModelBehaviors>
    <Template Name="FBW_A380X_Components_Glareshield">
        <!-- CAPT side -->

        <!-- ATC MSG -->
        <UseTemplate Name="FBW_Push_Toggle">
            <NODE_ID>PUSH_GLARESHIELD_CS_ATCMSG</NODE_ID>
            <TOOLTIPID>ACKNOWLEDGE ATC MSG</TOOLTIPID>
            <LEFT_SINGLE_CODE>1 (&gt;L:A32NX_DCDU_ATC_MSG_ACK)</LEFT_SINGLE_CODE>
            <!-- FIXME korry should be split in two, and each half connected to correct CPIOM + power supply  -->
            <SEQ1_CODE>(L:A32NX_DCDU_ATC_MSG_WAITING)</SEQ1_CODE>
            <SEQ1_POWERED>(L:A32NX_ELEC_DC_ESS_BUS_IS_POWERED) (L:A32NX_ELEC_DC_2_BUS_IS_POWERED) or</SEQ1_POWERED>
            <DISABLE_SEQ2/>
        </UseTemplate>

        <!-- AUTO LAND -->
        <UseTemplate Name="FBW_Push_Toggle">
            <NODE_ID>PUSH_GLARESHIELD_CS_AUTOLAND</NODE_ID>
            <!-- FIXME korry should be split in two, and each half connected to correct CPIOM + power supply  -->
            <INDICATOR_CODE>(L:A32NX_AUTOPILOT_AUTOLAND_WARNING, bool) (E:ABSOLUTE TIME, seconds) 1 % 0.4 &gt; and</INDICATOR_CODE>
            <SEQ1_POWERED>(L:A32NX_ELEC_DC_ESS_BUS_IS_POWERED) (L:A32NX_ELEC_DC_2_BUS_IS_POWERED) or</SEQ1_POWERED>
            <DISABLE_SEQ2/>
        </UseTemplate>

        <!-- MASTER WARN -->
<<<<<<< HEAD
        <UseTemplate Name="FBW_Anim_Interactions">
            <ANIM_TYPE>KORRY_BUTTON</ANIM_TYPE>
            <ANIM_TEMPLATE>FBW_Push_Held</ANIM_TEMPLATE>
            <NODE_ID>PUSH_GLARESHIELD_CS_MASTERWARN</NODE_ID>
            <PART_ID>PUSH_GLARESHIELD_CS_MASTERWARN</PART_ID>
            <LEFT_SINGLE_CODE>
                1 (&gt;L:PUSH_AUTOPILOT_MASTERAWARN_L)
            </LEFT_SINGLE_CODE>
            <LEFT_LEAVE_CODE>
                0 (&gt;L:PUSH_AUTOPILOT_MASTERAWARN_L)
            </LEFT_LEAVE_CODE>
            <SEQ1_POWERED>(L:A32NX_ELEC_DC_ESS_BUS_IS_POWERED)</SEQ1_POWERED>
            <SEQ1_CODE>(L:A32NX_MASTER_WARNING) (L:A32NX_OVHD_INTLT_ANN) 0 == (L:A32NX_ELEC_DC_ESS_BUS_IS_POWERED, Bool) and or</SEQ1_CODE>
            <SEQ1_EMISSIVE_DRIVES_VISIBILITY>False</SEQ1_EMISSIVE_DRIVES_VISIBILITY>
            <SEQ1_CODE_DRIVES_VISIBILITY>False</SEQ1_CODE_DRIVES_VISIBILITY>
            <TOOLTIPID>TT:COCKPIT.TOOLTIPS.MASTER_WARNING_ACKNOWLEDGE</TOOLTIPID>
        </UseTemplate>

        <!-- MASTER CAUT -->
        <UseTemplate Name="FBW_Anim_Interactions">
            <ANIM_TYPE>KORRY_BUTTON</ANIM_TYPE>
            <ANIM_TEMPLATE>FBW_Push_Held</ANIM_TEMPLATE>
            <NODE_ID>PUSH_GLARESHIELD_CS_MASTERCAUT</NODE_ID>
            <PART_ID>PUSH_GLARESHIELD_CS_MASTERCAUT</PART_ID>
            <LEFT_SINGLE_CODE>
                1 (&gt;L:PUSH_AUTOPILOT_MASTERCAUT_L)
            </LEFT_SINGLE_CODE>
            <LEFT_LEAVE_CODE>
                0 (&gt;L:PUSH_AUTOPILOT_MASTERCAUT_L)
            </LEFT_LEAVE_CODE>
            <SEQ1_POWERED>(L:A32NX_ELEC_DC_ESS_BUS_IS_POWERED)</SEQ1_POWERED>
            <SEQ1_CODE>(L:A32NX_MASTER_CAUTION) (L:A32NX_OVHD_INTLT_ANN) 0 == (L:A32NX_ELEC_DC_ESS_BUS_IS_POWERED, Bool) and or</SEQ1_CODE>
            <SEQ1_EMISSIVE_DRIVES_VISIBILITY>False</SEQ1_EMISSIVE_DRIVES_VISIBILITY>
            <SEQ1_CODE_DRIVES_VISIBILITY>False</SEQ1_CODE_DRIVES_VISIBILITY>
            <TOOLTIPID>TT:COCKPIT.TOOLTIPS.MASTER_CAUTION_ACKNOWLEDGE</TOOLTIPID>
=======
        <UseTemplate Name="FBW_Push_Held">
            <NODE_ID>PUSH_GLARESHIELD_CS_MASTERWARN</NODE_ID>
            <TOOLTIPID>ACKNOWLEDGE MASTER WARNING</TOOLTIPID>
            <HOLD_SIMVAR>L:PUSH_AUTOPILOT_MASTERAWARN_L</HOLD_SIMVAR>
            <!-- FIXME korry should be split in two, and each half connected to correct CPIOM + power supply  -->
            <SEQ1_CODE>(L:A32NX_MASTER_WARNING)</SEQ1_CODE>
            <SEQ1_POWERED>(L:A32NX_ELEC_DC_ESS_BUS_IS_POWERED) (L:A32NX_ELEC_DC_2_BUS_IS_POWERED) or</SEQ1_POWERED>
            <DISABLE_SEQ2/>
        </UseTemplate>

        <!-- MASTER CAUT -->
        <UseTemplate Name="FBW_Push_Held">
            <NODE_ID>PUSH_GLARESHIELD_CS_MASTERCAUT</NODE_ID>
            <TOOLTIPID>ACKNOWLEDGE MASTER CAUTION</TOOLTIPID>
            <HOLD_SIMVAR>L:PUSH_AUTOPILOT_MASTERCAUT_L</HOLD_SIMVAR>
            <!-- FIXME korry should be split in two, and each half connected to correct CPIOM + power supply  -->
            <SEQ1_CODE>(L:A32NX_MASTER_CAUTION)</SEQ1_CODE>
            <SEQ1_POWERED>(L:A32NX_ELEC_DC_ESS_BUS_IS_POWERED) (L:A32NX_ELEC_DC_2_BUS_IS_POWERED) or</SEQ1_POWERED>
            <DISABLE_SEQ2/>
>>>>>>> 03620e98
        </UseTemplate>

        <!-- SIDESTICK PROPRITY -->
        <UseTemplate Name="FBW_Push_Toggle">
            <NODE_ID>PUSH_GLARESHIELD_CS_SIDESTICK</NODE_ID>
            <TOOLTIPID>SIDESTICK PRIORITY (INOP.)</TOOLTIPID>
            <!-- FIXME korry should be split in two, and each half connected to correct CPIOM + power supply  -->
            <DISABLE_SEQ1/>
            <DISABLE_SEQ2/>
        </UseTemplate>

        <!-- FO side -->

        <!-- ATC MSG -->
        <UseTemplate Name="FBW_Push_Toggle">
            <NODE_ID>PUSH_GLARESHIELD_FO_ATCMSG</NODE_ID>
            <TOOLTIPID>ACKNOWLEDGE ATC MSG</TOOLTIPID>
            <LEFT_SINGLE_CODE>1 (&gt;L:A32NX_DCDU_ATC_MSG_ACK)</LEFT_SINGLE_CODE>
            <!-- FIXME korry should be split in two, and each half connected to correct CPIOM + power supply  -->
            <SEQ1_CODE>(L:A32NX_DCDU_ATC_MSG_WAITING)</SEQ1_CODE>
            <SEQ1_POWERED>(L:A32NX_ELEC_DC_ESS_BUS_IS_POWERED) (L:A32NX_ELEC_DC_2_BUS_IS_POWERED) or</SEQ1_POWERED>
            <DISABLE_SEQ2/>
        </UseTemplate>

        <!-- AUTO LAND -->
        <UseTemplate Name="FBW_Push_Toggle">
            <NODE_ID>PUSH_GLARESHIELD_FO_AUTOLAND</NODE_ID>
            <!-- FIXME korry should be split in two, and each half connected to correct CPIOM + power supply  -->
            <INDICATOR_CODE>(L:A32NX_AUTOPILOT_AUTOLAND_WARNING, bool) (E:ABSOLUTE TIME, seconds) 1 % 0.4 &gt; and</INDICATOR_CODE>
            <SEQ1_POWERED>(L:A32NX_ELEC_DC_ESS_BUS_IS_POWERED) (L:A32NX_ELEC_DC_2_BUS_IS_POWERED) or</SEQ1_POWERED>
            <DISABLE_SEQ2/>
        </UseTemplate>

        <!-- MASTER WARN -->
<<<<<<< HEAD
        <UseTemplate Name="FBW_Anim_Interactions">
            <ANIM_TYPE>KORRY_BUTTON</ANIM_TYPE>
            <ANIM_TEMPLATE>FBW_Push_Held</ANIM_TEMPLATE>
            <NODE_ID>PUSH_GLARESHIELD_FO_MASTERWARN</NODE_ID>
            <PART_ID>PUSH_GLARESHIELD_FO_MASTERWARN</PART_ID>
            <LEFT_SINGLE_CODE>
                1 (&gt;L:PUSH_AUTOPILOT_MASTERAWARN_L)
            </LEFT_SINGLE_CODE>
            <LEFT_LEAVE_CODE>
                0 (&gt;L:PUSH_AUTOPILOT_MASTERAWARN_L)
            </LEFT_LEAVE_CODE>
            <SEQ1_POWERED>(L:A32NX_ELEC_DC_ESS_BUS_IS_POWERED)</SEQ1_POWERED>
            <SEQ1_CODE>(L:A32NX_MASTER_WARNING) (L:A32NX_OVHD_INTLT_ANN) 0 == (L:A32NX_ELEC_DC_ESS_BUS_IS_POWERED, Bool) and or</SEQ1_CODE>
            <SEQ1_EMISSIVE_DRIVES_VISIBILITY>False</SEQ1_EMISSIVE_DRIVES_VISIBILITY>
            <SEQ1_CODE_DRIVES_VISIBILITY>False</SEQ1_CODE_DRIVES_VISIBILITY>
            <TOOLTIPID>TT:COCKPIT.TOOLTIPS.MASTER_WARNING_ACKNOWLEDGE</TOOLTIPID>
        </UseTemplate>

        <!-- MASTER CAUT -->
        <UseTemplate Name="FBW_Anim_Interactions">
            <ANIM_TYPE>KORRY_BUTTON</ANIM_TYPE>
            <ANIM_TEMPLATE>FBW_Push_Held</ANIM_TEMPLATE>
            <NODE_ID>PUSH_GLARESHIELD_FO_MASTERCAUT</NODE_ID>
            <PART_ID>PUSH_GLARESHIELD_FO_MASTERCAUT</PART_ID>
            <LEFT_SINGLE_CODE>
                1 (&gt;L:PUSH_AUTOPILOT_MASTERCAUT_L)
            </LEFT_SINGLE_CODE>
            <LEFT_LEAVE_CODE>
                0 (&gt;L:PUSH_AUTOPILOT_MASTERCAUT_L)
            </LEFT_LEAVE_CODE>
            <SEQ1_POWERED>(L:A32NX_ELEC_DC_ESS_BUS_IS_POWERED)</SEQ1_POWERED>
            <SEQ1_CODE>(L:A32NX_MASTER_CAUTION) (L:A32NX_OVHD_INTLT_ANN) 0 == (L:A32NX_ELEC_DC_ESS_BUS_IS_POWERED, Bool) and or</SEQ1_CODE>
            <SEQ1_EMISSIVE_DRIVES_VISIBILITY>False</SEQ1_EMISSIVE_DRIVES_VISIBILITY>
            <SEQ1_CODE_DRIVES_VISIBILITY>False</SEQ1_CODE_DRIVES_VISIBILITY>
            <TOOLTIPID>TT:COCKPIT.TOOLTIPS.MASTER_CAUTION_ACKNOWLEDGE</TOOLTIPID>
=======
        <UseTemplate Name="FBW_Push_Held">
            <NODE_ID>PUSH_GLARESHIELD_FO_MASTERWARN</NODE_ID> <!-- this typo is intentional, it's like that in the gltf -->
            <TOOLTIPID>ACKNOWLEDGE MASTER WARNING</TOOLTIPID>
            <HOLD_SIMVAR>L:PUSH_AUTOPILOT_MASTERAWARN_R</HOLD_SIMVAR>
            <!-- FIXME korry should be split in two, and each half connected to correct CPIOM + power supply  -->
            <SEQ1_CODE>(L:A32NX_MASTER_WARNING)</SEQ1_CODE>
            <SEQ1_POWERED>(L:A32NX_ELEC_DC_ESS_BUS_IS_POWERED) (L:A32NX_ELEC_DC_2_BUS_IS_POWERED) or</SEQ1_POWERED>
            <DISABLE_SEQ2/>
        </UseTemplate>

        <!-- MASTER CAUT -->
        <UseTemplate Name="FBW_Push_Held">
            <NODE_ID>PUSH_GLARESHIELD_FO_MASTERCAUT</NODE_ID>
            <TOOLTIPID>ACKNOWLEDGE MASTER CAUTION</TOOLTIPID>
            <HOLD_SIMVAR>L:PUSH_AUTOPILOT_MASTERCAUT_R</HOLD_SIMVAR>
            <!-- FIXME korry should be split in two, and each half connected to correct CPIOM + power supply  -->
            <SEQ1_CODE>(L:A32NX_MASTER_CAUTION)</SEQ1_CODE>
            <SEQ1_POWERED>(L:A32NX_ELEC_DC_ESS_BUS_IS_POWERED) (L:A32NX_ELEC_DC_2_BUS_IS_POWERED) or</SEQ1_POWERED>
            <DISABLE_SEQ2/>
>>>>>>> 03620e98
        </UseTemplate>

        <!-- SIDESTICK PROPRITY -->
        <UseTemplate Name="FBW_Push_Toggle">
            <NODE_ID>PUSH_GLARESHIELD_FO_SIDESTICK</NODE_ID>
            <TOOLTIPID>SIDESTICK PRIORITY (INOP.)</TOOLTIPID>
            <!-- FIXME korry should be split in two, and each half connected to correct CPIOM + power supply  -->
        </UseTemplate>
    </Template>
</ModelBehaviors><|MERGE_RESOLUTION|>--- conflicted
+++ resolved
@@ -26,43 +26,6 @@
         </UseTemplate>
 
         <!-- MASTER WARN -->
-<<<<<<< HEAD
-        <UseTemplate Name="FBW_Anim_Interactions">
-            <ANIM_TYPE>KORRY_BUTTON</ANIM_TYPE>
-            <ANIM_TEMPLATE>FBW_Push_Held</ANIM_TEMPLATE>
-            <NODE_ID>PUSH_GLARESHIELD_CS_MASTERWARN</NODE_ID>
-            <PART_ID>PUSH_GLARESHIELD_CS_MASTERWARN</PART_ID>
-            <LEFT_SINGLE_CODE>
-                1 (&gt;L:PUSH_AUTOPILOT_MASTERAWARN_L)
-            </LEFT_SINGLE_CODE>
-            <LEFT_LEAVE_CODE>
-                0 (&gt;L:PUSH_AUTOPILOT_MASTERAWARN_L)
-            </LEFT_LEAVE_CODE>
-            <SEQ1_POWERED>(L:A32NX_ELEC_DC_ESS_BUS_IS_POWERED)</SEQ1_POWERED>
-            <SEQ1_CODE>(L:A32NX_MASTER_WARNING) (L:A32NX_OVHD_INTLT_ANN) 0 == (L:A32NX_ELEC_DC_ESS_BUS_IS_POWERED, Bool) and or</SEQ1_CODE>
-            <SEQ1_EMISSIVE_DRIVES_VISIBILITY>False</SEQ1_EMISSIVE_DRIVES_VISIBILITY>
-            <SEQ1_CODE_DRIVES_VISIBILITY>False</SEQ1_CODE_DRIVES_VISIBILITY>
-            <TOOLTIPID>TT:COCKPIT.TOOLTIPS.MASTER_WARNING_ACKNOWLEDGE</TOOLTIPID>
-        </UseTemplate>
-
-        <!-- MASTER CAUT -->
-        <UseTemplate Name="FBW_Anim_Interactions">
-            <ANIM_TYPE>KORRY_BUTTON</ANIM_TYPE>
-            <ANIM_TEMPLATE>FBW_Push_Held</ANIM_TEMPLATE>
-            <NODE_ID>PUSH_GLARESHIELD_CS_MASTERCAUT</NODE_ID>
-            <PART_ID>PUSH_GLARESHIELD_CS_MASTERCAUT</PART_ID>
-            <LEFT_SINGLE_CODE>
-                1 (&gt;L:PUSH_AUTOPILOT_MASTERCAUT_L)
-            </LEFT_SINGLE_CODE>
-            <LEFT_LEAVE_CODE>
-                0 (&gt;L:PUSH_AUTOPILOT_MASTERCAUT_L)
-            </LEFT_LEAVE_CODE>
-            <SEQ1_POWERED>(L:A32NX_ELEC_DC_ESS_BUS_IS_POWERED)</SEQ1_POWERED>
-            <SEQ1_CODE>(L:A32NX_MASTER_CAUTION) (L:A32NX_OVHD_INTLT_ANN) 0 == (L:A32NX_ELEC_DC_ESS_BUS_IS_POWERED, Bool) and or</SEQ1_CODE>
-            <SEQ1_EMISSIVE_DRIVES_VISIBILITY>False</SEQ1_EMISSIVE_DRIVES_VISIBILITY>
-            <SEQ1_CODE_DRIVES_VISIBILITY>False</SEQ1_CODE_DRIVES_VISIBILITY>
-            <TOOLTIPID>TT:COCKPIT.TOOLTIPS.MASTER_CAUTION_ACKNOWLEDGE</TOOLTIPID>
-=======
         <UseTemplate Name="FBW_Push_Held">
             <NODE_ID>PUSH_GLARESHIELD_CS_MASTERWARN</NODE_ID>
             <TOOLTIPID>ACKNOWLEDGE MASTER WARNING</TOOLTIPID>
@@ -82,7 +45,6 @@
             <SEQ1_CODE>(L:A32NX_MASTER_CAUTION)</SEQ1_CODE>
             <SEQ1_POWERED>(L:A32NX_ELEC_DC_ESS_BUS_IS_POWERED) (L:A32NX_ELEC_DC_2_BUS_IS_POWERED) or</SEQ1_POWERED>
             <DISABLE_SEQ2/>
->>>>>>> 03620e98
         </UseTemplate>
 
         <!-- SIDESTICK PROPRITY -->
@@ -117,43 +79,6 @@
         </UseTemplate>
 
         <!-- MASTER WARN -->
-<<<<<<< HEAD
-        <UseTemplate Name="FBW_Anim_Interactions">
-            <ANIM_TYPE>KORRY_BUTTON</ANIM_TYPE>
-            <ANIM_TEMPLATE>FBW_Push_Held</ANIM_TEMPLATE>
-            <NODE_ID>PUSH_GLARESHIELD_FO_MASTERWARN</NODE_ID>
-            <PART_ID>PUSH_GLARESHIELD_FO_MASTERWARN</PART_ID>
-            <LEFT_SINGLE_CODE>
-                1 (&gt;L:PUSH_AUTOPILOT_MASTERAWARN_L)
-            </LEFT_SINGLE_CODE>
-            <LEFT_LEAVE_CODE>
-                0 (&gt;L:PUSH_AUTOPILOT_MASTERAWARN_L)
-            </LEFT_LEAVE_CODE>
-            <SEQ1_POWERED>(L:A32NX_ELEC_DC_ESS_BUS_IS_POWERED)</SEQ1_POWERED>
-            <SEQ1_CODE>(L:A32NX_MASTER_WARNING) (L:A32NX_OVHD_INTLT_ANN) 0 == (L:A32NX_ELEC_DC_ESS_BUS_IS_POWERED, Bool) and or</SEQ1_CODE>
-            <SEQ1_EMISSIVE_DRIVES_VISIBILITY>False</SEQ1_EMISSIVE_DRIVES_VISIBILITY>
-            <SEQ1_CODE_DRIVES_VISIBILITY>False</SEQ1_CODE_DRIVES_VISIBILITY>
-            <TOOLTIPID>TT:COCKPIT.TOOLTIPS.MASTER_WARNING_ACKNOWLEDGE</TOOLTIPID>
-        </UseTemplate>
-
-        <!-- MASTER CAUT -->
-        <UseTemplate Name="FBW_Anim_Interactions">
-            <ANIM_TYPE>KORRY_BUTTON</ANIM_TYPE>
-            <ANIM_TEMPLATE>FBW_Push_Held</ANIM_TEMPLATE>
-            <NODE_ID>PUSH_GLARESHIELD_FO_MASTERCAUT</NODE_ID>
-            <PART_ID>PUSH_GLARESHIELD_FO_MASTERCAUT</PART_ID>
-            <LEFT_SINGLE_CODE>
-                1 (&gt;L:PUSH_AUTOPILOT_MASTERCAUT_L)
-            </LEFT_SINGLE_CODE>
-            <LEFT_LEAVE_CODE>
-                0 (&gt;L:PUSH_AUTOPILOT_MASTERCAUT_L)
-            </LEFT_LEAVE_CODE>
-            <SEQ1_POWERED>(L:A32NX_ELEC_DC_ESS_BUS_IS_POWERED)</SEQ1_POWERED>
-            <SEQ1_CODE>(L:A32NX_MASTER_CAUTION) (L:A32NX_OVHD_INTLT_ANN) 0 == (L:A32NX_ELEC_DC_ESS_BUS_IS_POWERED, Bool) and or</SEQ1_CODE>
-            <SEQ1_EMISSIVE_DRIVES_VISIBILITY>False</SEQ1_EMISSIVE_DRIVES_VISIBILITY>
-            <SEQ1_CODE_DRIVES_VISIBILITY>False</SEQ1_CODE_DRIVES_VISIBILITY>
-            <TOOLTIPID>TT:COCKPIT.TOOLTIPS.MASTER_CAUTION_ACKNOWLEDGE</TOOLTIPID>
-=======
         <UseTemplate Name="FBW_Push_Held">
             <NODE_ID>PUSH_GLARESHIELD_FO_MASTERWARN</NODE_ID> <!-- this typo is intentional, it's like that in the gltf -->
             <TOOLTIPID>ACKNOWLEDGE MASTER WARNING</TOOLTIPID>
@@ -173,7 +98,6 @@
             <SEQ1_CODE>(L:A32NX_MASTER_CAUTION)</SEQ1_CODE>
             <SEQ1_POWERED>(L:A32NX_ELEC_DC_ESS_BUS_IS_POWERED) (L:A32NX_ELEC_DC_2_BUS_IS_POWERED) or</SEQ1_POWERED>
             <DISABLE_SEQ2/>
->>>>>>> 03620e98
         </UseTemplate>
 
         <!-- SIDESTICK PROPRITY -->
