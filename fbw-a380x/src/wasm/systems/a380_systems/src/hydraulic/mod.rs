--- conflicted
+++ resolved
@@ -43,15 +43,9 @@
         trimmable_horizontal_stabilizer::{
             TrimmableHorizontalStabilizerActuator, TrimmableHorizontalStabilizerMotorController,
         },
-<<<<<<< HEAD
         Accumulator, ElectricPump, EngineDrivenPump, HeatingElement, HydraulicCircuit,
-        HydraulicCircuitController, HydraulicPressureSensors, PressureSwitch, PressureSwitchType,
-        PriorityValve, PumpController, Reservoir,
-=======
-        Accumulator, ElectricPump, EngineDrivenPump, HydraulicCircuit, HydraulicCircuitController,
-        HydraulicPressureSensors, ManualPump, PressureSwitch, PressureSwitchType, PriorityValve,
-        PumpController, Reservoir,
->>>>>>> ae9d7050
+        HydraulicCircuitController, HydraulicPressureSensors, ManualPump, PressureSwitch,
+        PressureSwitchType, PriorityValve, PumpController, Reservoir,
     },
     landing_gear::{GearSystemSensors, LandingGearControlInterfaceUnitSet, TiltingGear},
     overhead::{AutoOffFaultPushButton, AutoOnFaultPushButton},
