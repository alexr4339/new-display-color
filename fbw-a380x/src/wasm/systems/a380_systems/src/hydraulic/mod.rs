--- conflicted
+++ resolved
@@ -25,12 +25,8 @@
             AutobrakeDecelerationGovernor, AutobrakeMode, AutobrakePanel,
             BrakeAccumulatorCharacteristics, BrakeCircuit, BrakeCircuitController,
         },
-<<<<<<< HEAD
+        cargo_doors::{CargoDoor, HydraulicDoorController},
         flap_slat::{FlapSlatAssy, FlapSlatElement, FlapSlatGroup},
-=======
-        cargo_doors::{CargoDoor, HydraulicDoorController},
-        flap_slat::FlapSlatAssembly,
->>>>>>> c111a33c
         landing_gear::{GearGravityExtension, GearSystemController, HydraulicGearSystem},
         linear_actuator::{
             Actuator, BoundedLinearLength, ElectroHydrostaticActuatorType,
@@ -54,20 +50,12 @@
     landing_gear::{GearSystemSensors, LandingGearControlInterfaceUnitSet, TiltingGear},
     overhead::{AutoOffFaultPushButton, AutoOnFaultPushButton},
     shared::{
-<<<<<<< HEAD
-        interpolation, litre_per_minute::litre_per_minute, low_pass_filter::LowPassFilter,
-        random_from_range, update_iterator::MaxStepLoop, ActuatorSide, AdirsDiscreteOutputs,
-        AirDataSource, AirbusElectricPumpId, AirbusEngineDrivenPumpId, DelayedFalseLogicGate,
+        interpolation, litre_per_minute::litre_per_minute, random_from_range,
+        update_iterator::MaxStepLoop, ActuatorSide, AdirsDiscreteOutputs, AirDataSource,
+        AirbusElectricPumpId, AirbusEngineDrivenPumpId, DelayedFalseLogicGate,
         DelayedPulseTrueLogicGate, DelayedTrueLogicGate, ElectricalBusType, ElectricalBuses,
         EngineFirePushButtons, GearWheel, HighLiftDevices, HydraulicColor, LandingGearHandle,
         LgciuInterface, LgciuWeightOnWheels, ReservoirAirPressure, SFCCChannel, SectionPressure,
-=======
-        interpolation, random_from_range, update_iterator::MaxStepLoop, AdirsDiscreteOutputs,
-        AirbusElectricPumpId, AirbusEngineDrivenPumpId, DelayedFalseLogicGate,
-        DelayedPulseTrueLogicGate, DelayedTrueLogicGate, ElectricalBusType, ElectricalBuses,
-        EngineFirePushButtons, GearWheel, HydraulicColor, LandingGearHandle, LgciuInterface,
-        LgciuWeightOnWheels, ReservoirAirPressure, SectionPressure,
->>>>>>> c111a33c
     },
     simulation::{
         InitContext, Read, Reader, SimulationElement, SimulationElementVisitor, SimulatorReader,
