use systems::{
    fuel::FuelPayload,
    shared::{random_from_range, SurfacesPositions},
    simulation::{
        InitContext, Read, SimulationElement, SimulationElementVisitor, SimulatorReader,
        SimulatorWriter, UpdateContext, VariableIdentifier, Write,
    },
    structural_flex::{
        elevator_flex::FlexibleElevators,
        engine_wobble::EnginesFlexiblePhysics,
        wing_flex::{
            FlexPhysicsNG, GearStrutId, WingAnimationMapper, WingFuelNodeMapper, WingLift,
            WingRootAcceleration,
        },
        SurfaceVibrationGenerator,
    },
};

use crate::fuel::A380FuelTankType;

use uom::si::{
    f64::*,
    force::newton,
    length::meter,
    mass::kilogram,
    ratio::ratio,
    velocity::{knot, meter_per_second},
};

use nalgebra::{Vector3, Vector5};

pub struct CockpitVibration {
    output: f64,

    last_impact_time: Option<f64>,
    impact_in_progress: bool,
}

impl CockpitVibration {
    const POSITION_OFFSET_AT_0_VIBRATION: f64 = 0.1;

    const GROUND_NOISE_MIN_MAGNITUDE: f64 = 0. - Self::POSITION_OFFSET_AT_0_VIBRATION;
    const GROUND_NOISE_MAX_MAGNITUDE: f64 = 0.13;
    const GROUND_NOISE_MIN_SPEED_FOR_MAX_MAGNITUDE_KNOT: f64 = 40.;

    const MIN_NOSE_WEIGHT_FOR_MAX_IMPACT_AMPLITUDE_KG: f64 = 10000.;

    const IMPACT_NOISE_MAGNITUDE_GAIN: f64 = 0.13;
    const IMPACT_MIN_RANDOM_MAGNITUDE: f64 = 0.8; // Max is fixed to 1, scaled with IMPACT_NOISE_MAGNITUDE_GAIN
    const CENTERLINE_LIGHTS_SPACING_METERS: f64 = 20.0;
    const IMPACT_DURATION_S: f64 = 0.1;

    pub fn default() -> Self {
        CockpitVibration {
            output: 0.,

            last_impact_time: None,
            impact_in_progress: false,
        }
    }

    pub fn update(
        &mut self,
        context: &UpdateContext,
        current_speed: Velocity,
        ground_weight_ratio: Ratio,
        nose_ground_weight: Mass,
    ) {
        // Speed factor so vibration kicks in from an empirical ground speed function
        let speed_factor = f64::min(
            1.0,
            f64::max(0.0, 0.00001 * current_speed.get::<knot>().powi(3)),
        );

        let ground_noise = self.ground_noise_amplitude(current_speed);
        let runway_lights_impact_amplitude =
            self.runway_lights_impact_amplitude(context, current_speed, nose_ground_weight);

        self.output = Self::POSITION_OFFSET_AT_0_VIBRATION
            + (ground_noise + runway_lights_impact_amplitude)
                * speed_factor
                * ground_weight_ratio.get::<ratio>();
    }

    fn ground_noise_amplitude(&self, current_speed: Velocity) -> f64 {
        random_from_range(
            Self::GROUND_NOISE_MIN_MAGNITUDE,
            Self::GROUND_NOISE_MAX_MAGNITUDE,
        ) * (current_speed.get::<knot>() / Self::GROUND_NOISE_MIN_SPEED_FOR_MAX_MAGNITUDE_KNOT)
            .min(1.)
    }

    // TODO figure a way to compute if we are on a runway centerline
    fn runway_lights_impact_amplitude(
        &mut self,
        context: &UpdateContext,
        current_speed: Velocity,
        nose_ground_weight: Mass,
    ) -> f64 {
        let impact_signal_raw = if current_speed > Velocity::default() {
            let time_between_impacts =
                Self::CENTERLINE_LIGHTS_SPACING_METERS / current_speed.get::<meter_per_second>();

            self.square_pulse(context, time_between_impacts)
        } else {
            0.0
        };

        let nose_mass_ratio = (nose_ground_weight.get::<kilogram>()
            / Self::MIN_NOSE_WEIGHT_FOR_MAX_IMPACT_AMPLITUDE_KG)
            .clamp(0., 1.);
        impact_signal_raw * nose_mass_ratio * Self::IMPACT_NOISE_MAGNITUDE_GAIN
    }

    fn square_pulse(&mut self, context: &UpdateContext, time_between_impacts: f64) -> f64 {
        if self.impact_in_progress {
            if context.simulation_time() - self.last_impact_time.unwrap_or(0.0)
                > Self::IMPACT_DURATION_S
            {
                self.impact_in_progress = false;
            }
            random_from_range(Self::IMPACT_MIN_RANDOM_MAGNITUDE, 1.)
        } else if self.last_impact_time.is_none()
            || context.simulation_time() - self.last_impact_time.unwrap() >= time_between_impacts
        {
            self.last_impact_time = Some(context.simulation_time());
            self.impact_in_progress = true;
            random_from_range(Self::IMPACT_MIN_RANDOM_MAGNITUDE, 1.)
        } else {
            0.
        }
    }

    fn output(&self) -> f64 {
        self.output
    }
}

pub struct A380StructuralFlex {
    ground_speed_id: VariableIdentifier,
    ground_weight_ratio_id: VariableIdentifier,
    cockpit_rumble_id: VariableIdentifier,

    engines_flex_physics: EnginesFlexiblePhysics<4>,
    elevators_flex_physics: FlexibleElevators,
    wing_flex: WingFlexA380,

    surface_vibrations: SurfaceVibrationGenerator,

    cockpit_rumble: CockpitVibration,
    ground_speed: Velocity,
}
impl A380StructuralFlex {
    pub fn new(context: &mut InitContext) -> Self {
        Self {
            ground_speed_id: context.get_identifier("GPS GROUND SPEED".to_owned()),
            ground_weight_ratio_id: context
                .get_identifier("GROUND_WEIGHT_ON_WHEELS_RATIO".to_owned()),
            cockpit_rumble_id: context.get_identifier("GLARESHIELD_FLEX_CTR".to_owned()),

            engines_flex_physics: EnginesFlexiblePhysics::new(context),
            elevators_flex_physics: FlexibleElevators::new(context),
            wing_flex: WingFlexA380::new(context),

            surface_vibrations: SurfaceVibrationGenerator::default_generator(),

            cockpit_rumble: CockpitVibration::default(),

            ground_speed: Velocity::default(),
        }
    }

    pub fn update(
        &mut self,
        context: &UpdateContext,
        outer_inner_elevator_aero_torques: [(Torque, Torque); 2],
        up_down_rudder_aero_torques: (Torque, Torque),
        surfaces_positions: &impl SurfacesPositions,
        fuel_mass: &impl FuelPayload,
    ) {
        self.cockpit_rumble.update(
            context,
            self.ground_speed,
            self.wing_flex.ground_weight_ratio(),
            self.wing_flex.ground_weight_per_wheel(GearStrutId::Nose),
        );

        self.elevators_flex_physics.update(
            context,
            outer_inner_elevator_aero_torques,
            up_down_rudder_aero_torques,
            self.surface_vibrations.surface_vibration_acceleration(),
        );

        self.wing_flex.update(
            context,
            self.surface_vibrations.surface_vibration_acceleration(),
            surfaces_positions,
            fuel_mass,
        );

        self.engines_flex_physics
            .update(context, self.wing_flex.accelerations_at_engines_pylons());

        self.surface_vibrations
            .update(context, self.wing_flex.ground_weight_ratio());
    }
}
impl SimulationElement for A380StructuralFlex {
    fn accept<T: SimulationElementVisitor>(&mut self, visitor: &mut T) {
        self.elevators_flex_physics.accept(visitor);
        self.engines_flex_physics.accept(visitor);
        self.wing_flex.accept(visitor);

        visitor.visit(self);
    }

    fn write(&self, writer: &mut SimulatorWriter) {
        writer.write(
            &self.ground_weight_ratio_id,
            self.wing_flex.ground_weight_ratio().get::<ratio>(),
        );

        writer.write(&self.cockpit_rumble_id, self.cockpit_rumble.output());
    }

    fn read(&mut self, reader: &mut SimulatorReader) {
        self.ground_speed = reader.read(&self.ground_speed_id);
    }
}

struct A380WingLiftModifier {
    lateral_offset: Ratio,

    left_wing_lift: Force,
    right_wing_lift: Force,

    standard_lift_spread: Vector5<f64>,
    lift_left_table_newton: Vector5<f64>,
    lift_right_table_newton: Vector5<f64>,
}
impl A380WingLiftModifier {
    const LATERAL_OFFSET_GAIN: f64 = 0.25;

    // Ratio of the total lift on each wing section.
    // Sum shall be 1.
    const NOMINAL_WING_LIFT_SPREAD_RATIOS: [f64; 5] = [0., 0.42, 0.40, 0.15, 0.03];

    // GAIN to determine how much a surface spoils lift when deployed. 0.3 means a fully deployed surface reduce lift by 30%
    const SPOILER_SURFACES_SPOIL_GAIN: f64 = 0.4;
    const AILERON_SURFACES_SPOIL_GAIN: f64 = 0.2;
    const FLAPS_SURFACES_SPOIL_GAIN: f64 = 0.3;

    fn update(&mut self, total_lift: Force, surfaces_positions: &impl SurfacesPositions) {
        self.compute_lift_modifiers(total_lift, surfaces_positions);
    }

    fn compute_lift_modifiers(
        &mut self,
        total_lift: Force,
        surfaces_positions: &impl SurfacesPositions,
    ) {
        let wing_base_left_spoilers = surfaces_positions.left_spoilers_positions()[0..=1]
            .iter()
            .sum::<f64>()
            / 2.;
        let wing_mid_left_spoilers = surfaces_positions.left_spoilers_positions()[2..=7]
            .iter()
            .sum::<f64>()
            / 6.;

        let wing_base_right_spoilers = surfaces_positions.left_spoilers_positions()[0..=1]
            .iter()
            .sum::<f64>()
            / 2.;
        let wing_mid_right_spoilers = surfaces_positions.left_spoilers_positions()[2..=7]
            .iter()
            .sum::<f64>()
            / 6.;

        // Aileron position is converted from [0 1] to [-1 1] then we take the mean value
        // ((position1 - 0.5) * 2. + (position2 - 0.5) * 2.) / 2. <=> position1+position2 - 1
        let left_ailerons_mid = surfaces_positions.left_ailerons_positions()[0..=1]
            .iter()
            .sum::<f64>()
            - 1.;
        let right_ailerons_mid = surfaces_positions.right_ailerons_positions()[0..=1]
            .iter()
            .sum::<f64>()
            - 1.;

        let left_ailerons_tip = 2. * surfaces_positions.left_ailerons_positions()[2] - 1.;
        let right_ailerons_tip = 2. * surfaces_positions.right_ailerons_positions()[2] - 1.;

        self.lateral_offset = Ratio::new::<ratio>(
            ((wing_base_right_spoilers - wing_base_left_spoilers)
                + (wing_mid_right_spoilers - wing_mid_left_spoilers)
                + (right_ailerons_mid - left_ailerons_mid)
                + (right_ailerons_tip - left_ailerons_tip))
                / 4.,
        );

        self.lateral_offset *= Self::LATERAL_OFFSET_GAIN;

        self.left_wing_lift = 0.5 * (total_lift + self.lateral_offset() * total_lift);
        self.right_wing_lift = total_lift - self.left_wing_lift;

        let left_flap_lift_factor = surfaces_positions.left_flaps_position();
        let right_flap_lift_factor = surfaces_positions.right_flaps_position();

        // Lift factor is 1 - spoil factor. We consider positive position for a surface is spoiling lift
        // Spoiler panel deployed will be 1. Aileron Up will be 1. Aileron down will be -1 thus (1 - -1) = 2 adds lift
        let left_wing_lift_factor = Vector5::from([
            0.,
            (1. - wing_base_left_spoilers) * Self::SPOILER_SURFACES_SPOIL_GAIN
                + left_flap_lift_factor * Self::FLAPS_SURFACES_SPOIL_GAIN,
            (1. - wing_mid_left_spoilers) * Self::SPOILER_SURFACES_SPOIL_GAIN
                + left_flap_lift_factor * Self::FLAPS_SURFACES_SPOIL_GAIN,
            (1. - left_ailerons_mid) * Self::AILERON_SURFACES_SPOIL_GAIN,
            (1. - left_ailerons_tip) * Self::AILERON_SURFACES_SPOIL_GAIN,
        ]);
        let right_wing_lift_factor = Vector5::from([
            0.,
            (1. - wing_base_right_spoilers) * Self::SPOILER_SURFACES_SPOIL_GAIN
                + right_flap_lift_factor * Self::FLAPS_SURFACES_SPOIL_GAIN,
            (1. - wing_mid_right_spoilers) * Self::SPOILER_SURFACES_SPOIL_GAIN
                + right_flap_lift_factor * Self::FLAPS_SURFACES_SPOIL_GAIN,
            (1. - right_ailerons_mid) * Self::AILERON_SURFACES_SPOIL_GAIN,
            (1. - right_ailerons_tip) * Self::AILERON_SURFACES_SPOIL_GAIN,
        ]);

        let raw_left_total_factor = left_wing_lift_factor.component_mul(&self.standard_lift_spread);
        let raw_right_total_factor =
            right_wing_lift_factor.component_mul(&self.standard_lift_spread);

        let left_lift_factor_normalized = raw_left_total_factor / raw_left_total_factor.sum();
        let right_lift_factor_normalized = raw_right_total_factor / raw_right_total_factor.sum();

        self.lift_left_table_newton =
            left_lift_factor_normalized * self.left_wing_lift.get::<newton>();

        self.lift_right_table_newton =
            right_lift_factor_normalized * self.right_wing_lift.get::<newton>();
    }

    fn lateral_offset(&self) -> Ratio {
        self.lateral_offset
    }

    fn per_node_lift_left_wing_newton(&self) -> Vector5<f64> {
        self.lift_left_table_newton
    }

    fn per_node_lift_right_wing_newton(&self) -> Vector5<f64> {
        self.lift_right_table_newton
    }
}
impl Default for A380WingLiftModifier {
    fn default() -> Self {
        assert!(Vector5::from(Self::NOMINAL_WING_LIFT_SPREAD_RATIOS).sum() == 1.);

        Self {
            lateral_offset: Ratio::default(),

            left_wing_lift: Force::default(),
            right_wing_lift: Force::default(),

            standard_lift_spread: Vector5::from(Self::NOMINAL_WING_LIFT_SPREAD_RATIOS),
            lift_left_table_newton: Vector5::default(),
            lift_right_table_newton: Vector5::default(),
        }
    }
}

const WING_FLEX_NODE_NUMBER: usize = 5;
const WING_FLEX_LINK_NUMBER: usize = WING_FLEX_NODE_NUMBER - 1;
const FUEL_TANKS_NUMBER: usize = 5;

pub struct WingFlexA380 {
    left_flex_inboard_id: VariableIdentifier,
    left_flex_inboard_mid_id: VariableIdentifier,
    left_flex_outboard_mid_id: VariableIdentifier,
    left_flex_outboard_id: VariableIdentifier,

    right_flex_inboard_id: VariableIdentifier,
    right_flex_inboard_mid_id: VariableIdentifier,
    right_flex_outboard_mid_id: VariableIdentifier,
    right_flex_outboard_id: VariableIdentifier,

    wing_lift: WingLift,
    wing_lift_dynamic: A380WingLiftModifier,

    left_wing_fuel_mass: [Mass; FUEL_TANKS_NUMBER],
    right_wing_fuel_mass: [Mass; FUEL_TANKS_NUMBER],

    fuel_mapper: WingFuelNodeMapper<FUEL_TANKS_NUMBER, WING_FLEX_NODE_NUMBER>,
    animation_mapper: WingAnimationMapper<WING_FLEX_NODE_NUMBER>,

    flex_physics: [FlexPhysicsNG<WING_FLEX_NODE_NUMBER, WING_FLEX_LINK_NUMBER>; 2],

    left_right_wing_root_position: [WingRootAcceleration; 2],
}
impl WingFlexA380 {
    const FLEX_COEFFICIENTS: [f64; WING_FLEX_LINK_NUMBER] =
        [20000000., 8000000., 5000000., 500000.];
    const DAMPING_COEFFICIENTS: [f64; WING_FLEX_LINK_NUMBER] = [800000., 400000., 150000., 6000.];

    const EMPTY_MASS_KG: [f64; WING_FLEX_NODE_NUMBER] = [0., 25000., 20000., 5000., 400.];

    const FUEL_MAPPING: [usize; FUEL_TANKS_NUMBER] = [1, 1, 2, 2, 3];

    const WING_NODES_X_COORDINATES: [f64; WING_FLEX_NODE_NUMBER] = [0., 11.5, 22.05, 29., 36.85];

<<<<<<< HEAD
    const ELEVATOR_TO_CG_LENGTH_METERS: f64 = 30.;
=======
    // Section defining points for collision detection of wing tips and outter engines
    const OUTTER_ENGINE_VERTICAL_OFFSET: f64 = -2.3;
    const WING_TIP_VERTICAL_OFFSET: f64 = 2.2;

    const RIGHT_OUTTER_ENGINE_COORDINATES: [f64; 3] =
        [25.60, Self::OUTTER_ENGINE_VERTICAL_OFFSET, 1.22];
    const LEFT_OUTTER_ENGINE_COORDINATES: [f64; 3] =
        [-25.60, Self::OUTTER_ENGINE_VERTICAL_OFFSET, 1.22];

    const RIGHT_WING_TIP_COORDINATES: [f64; 3] = [39.624, Self::WING_TIP_VERTICAL_OFFSET, -13.716];
    const LEFT_WING_TIP_COORDINATES: [f64; 3] = [-39.624, Self::WING_TIP_VERTICAL_OFFSET, -13.716];
>>>>>>> 154a4f3c

    pub fn new(context: &mut InitContext) -> Self {
        let empty_mass = Self::EMPTY_MASS_KG.map(Mass::new::<kilogram>);

        Self {
            left_flex_inboard_id: context.get_identifier("WING_FLEX_LEFT_INBOARD".to_owned()),
            left_flex_inboard_mid_id: context
                .get_identifier("WING_FLEX_LEFT_INBOARD_MID".to_owned()),
            left_flex_outboard_mid_id: context
                .get_identifier("WING_FLEX_LEFT_OUTBOARD_MID".to_owned()),
            left_flex_outboard_id: context.get_identifier("WING_FLEX_LEFT_OUTBOARD".to_owned()),

            right_flex_inboard_id: context.get_identifier("WING_FLEX_RIGHT_INBOARD".to_owned()),
            right_flex_inboard_mid_id: context
                .get_identifier("WING_FLEX_RIGHT_INBOARD_MID".to_owned()),
            right_flex_outboard_mid_id: context
                .get_identifier("WING_FLEX_RIGHT_OUTBOARD_MID".to_owned()),
            right_flex_outboard_id: context.get_identifier("WING_FLEX_RIGHT_OUTBOARD".to_owned()),

            wing_lift: WingLift::new(
                context,
                Length::new::<meter>(Self::ELEVATOR_TO_CG_LENGTH_METERS),
            ),
            wing_lift_dynamic: A380WingLiftModifier::default(),

            left_wing_fuel_mass: [Mass::default(); FUEL_TANKS_NUMBER],
            right_wing_fuel_mass: [Mass::default(); FUEL_TANKS_NUMBER],

            fuel_mapper: WingFuelNodeMapper::new(Self::FUEL_MAPPING),
            animation_mapper: WingAnimationMapper::new(Self::WING_NODES_X_COORDINATES),

            flex_physics: ['L', 'R'].map(|side| {
                FlexPhysicsNG::new(
                    context,
                    empty_mass,
                    Self::FLEX_COEFFICIENTS,
                    Self::DAMPING_COEFFICIENTS,
                    [
                        None,
                        None,
                        Some(if side == 'L' {
                            Vector3::from(Self::LEFT_OUTTER_ENGINE_COORDINATES)
                        } else {
                            Vector3::from(Self::RIGHT_OUTTER_ENGINE_COORDINATES)
                        }),
                        None,
                        Some(if side == 'L' {
                            Vector3::from(Self::LEFT_WING_TIP_COORDINATES)
                        } else {
                            Vector3::from(Self::RIGHT_WING_TIP_COORDINATES)
                        }),
                    ],
                )
            }),

            left_right_wing_root_position: [-1., 1.]
                .map(|xneg| WingRootAcceleration::new(Vector3::new(xneg * 3.33668, -0.273, 6.903))),
        }
    }

    fn update_fuel_masses(&mut self, fuel_mass: &impl FuelPayload) {
        self.left_wing_fuel_mass = [
            fuel_mass.tank_mass(A380FuelTankType::LeftInner as usize),
            fuel_mass.tank_mass(A380FuelTankType::FeedTwo as usize),
            fuel_mass.tank_mass(A380FuelTankType::LeftMid as usize),
            fuel_mass.tank_mass(A380FuelTankType::FeedOne as usize),
            fuel_mass.tank_mass(A380FuelTankType::LeftOuter as usize),
        ];
        self.right_wing_fuel_mass = [
            fuel_mass.tank_mass(A380FuelTankType::RightInner as usize),
            fuel_mass.tank_mass(A380FuelTankType::FeedThree as usize),
            fuel_mass.tank_mass(A380FuelTankType::RightMid as usize),
            fuel_mass.tank_mass(A380FuelTankType::FeedFour as usize),
            fuel_mass.tank_mass(A380FuelTankType::RightOuter as usize),
        ];
    }

    pub fn update(
        &mut self,
        context: &UpdateContext,
        surface_vibration_acceleration: Acceleration,
        surfaces_positions: &impl SurfacesPositions,
        fuel_mass: &impl FuelPayload,
    ) {
        self.wing_lift.update(context);
        self.wing_lift_dynamic
            .update(self.wing_lift.total_plane_lift(), surfaces_positions);

        self.left_right_wing_root_position[0].update(context);
        self.left_right_wing_root_position[1].update(context);

        self.update_fuel_masses(fuel_mass);

        self.flex_physics[0].update(
            context,
            self.wing_lift_dynamic
                .per_node_lift_left_wing_newton()
                .as_slice(),
            self.fuel_mapper.fuel_masses(self.left_wing_fuel_mass),
            surface_vibration_acceleration + self.left_right_wing_root_position[0].acceleration(),
        );

        self.flex_physics[1].update(
            context,
            self.wing_lift_dynamic
                .per_node_lift_right_wing_newton()
                .as_slice(),
            self.fuel_mapper.fuel_masses(self.right_wing_fuel_mass),
            surface_vibration_acceleration + self.left_right_wing_root_position[1].acceleration(),
        );
    }

    pub fn ground_weight_ratio(&self) -> Ratio {
        self.wing_lift.ground_weight_ratio()
    }

    pub fn ground_weight_per_wheel(&self, wheel_id: GearStrutId) -> Mass {
        self.wing_lift.ground_weight_per_wheel(wheel_id)
    }

    // Accelerations (vertical) of engines pylons from eng1 to eng4
    pub fn accelerations_at_engines_pylons(&self) -> [Acceleration; 4] {
        [(0, 2), (0, 1), (1, 1), (1, 2)].map(|(phys_idx, node_idx)| {
            self.flex_physics[phys_idx].acceleration_at_node_idx(node_idx)
        })
    }

    #[cfg(test)]
    fn left_node_position(&self, node_id: usize) -> f64 {
        self.flex_physics[0].nodes_height_meters()[node_id]
    }
    #[cfg(test)]
    fn right_node_position(&self, node_id: usize) -> f64 {
        self.flex_physics[1].nodes_height_meters()[node_id]
    }
}
impl SimulationElement for WingFlexA380 {
    fn accept<T: SimulationElementVisitor>(&mut self, visitor: &mut T) {
        self.wing_lift.accept(visitor);

        // Calling only left wing as this is only used for dev purpose : live tuning of flex properties
        self.flex_physics[0].accept(visitor);

        visitor.visit(self);
    }

    fn write(&self, writer: &mut SimulatorWriter) {
        let bones_angles_left = self
            .animation_mapper
            .animation_angles(self.flex_physics[0].nodes_height_meters());

        writer.write(&self.left_flex_inboard_id, bones_angles_left[1]);
        writer.write(&self.left_flex_inboard_mid_id, bones_angles_left[2]);
        writer.write(&self.left_flex_outboard_mid_id, bones_angles_left[3]);
        writer.write(&self.left_flex_outboard_id, bones_angles_left[4]);

        let bones_angles_right = self
            .animation_mapper
            .animation_angles(self.flex_physics[1].nodes_height_meters());

        writer.write(&self.right_flex_inboard_id, bones_angles_right[1]);
        writer.write(&self.right_flex_inboard_mid_id, bones_angles_right[2]);
        writer.write(&self.right_flex_outboard_mid_id, bones_angles_right[3]);
        writer.write(&self.right_flex_outboard_id, bones_angles_right[4]);
    }
}

#[cfg(test)]
mod tests {
    use super::*;

    use crate::systems::simulation::test::{ElementCtorFn, WriteByName};
    use crate::systems::simulation::test::{SimulationTestBed, TestBed};
    use crate::systems::simulation::{Aircraft, SimulationElement, SimulationElementVisitor};
    use std::time::Duration;

    use systems::simulation::test::ReadByName;
    use uom::si::{angle::degree, velocity::knot};

    use ntest::assert_about_eq;

    struct TestSurfacesPositions {
        left_ailerons: [f64; 3],
        right_ailerons: [f64; 3],
        left_spoilers: [f64; 8],
        right_spoilers: [f64; 8],
        left_flaps: f64,
        right_flaps: f64,
    }
    impl TestSurfacesPositions {
        fn default() -> Self {
            Self {
                left_ailerons: [0.5; 3],
                right_ailerons: [0.5; 3],
                left_spoilers: [0.; 8],
                right_spoilers: [0.; 8],
                left_flaps: 0.,
                right_flaps: 0.,
            }
        }
    }
    impl SurfacesPositions for TestSurfacesPositions {
        fn left_ailerons_positions(&self) -> &[f64] {
            &self.left_ailerons
        }

        fn right_ailerons_positions(&self) -> &[f64] {
            &self.right_ailerons
        }

        fn left_spoilers_positions(&self) -> &[f64] {
            &self.left_spoilers
        }

        fn right_spoilers_positions(&self) -> &[f64] {
            &self.right_spoilers
        }

        fn left_flaps_position(&self) -> f64 {
            self.left_flaps
        }

        fn right_flaps_position(&self) -> f64 {
            self.right_flaps
        }
    }

    struct TestFuelPayload {
        fuel_mass: [Mass; 11],
    }
    impl TestFuelPayload {
        fn default() -> Self {
            Self {
                fuel_mass: [Mass::default(); 11],
            }
        }

        fn set_fuel(&mut self, tank_id: A380FuelTankType, mass: Mass) {
            self.fuel_mass[tank_id as usize] = mass;
        }
    }
    impl FuelPayload for TestFuelPayload {
        fn fore_aft_center_of_gravity(&self) -> f64 {
            0.
        }

        fn total_load(&self) -> Mass {
            Mass::default()
        }

        fn tank_mass(&self, t: usize) -> Mass {
            self.fuel_mass[t]
        }
    }

    struct WingFlexTestAircraft {
        wing_flex: WingFlexA380,
        surfaces_position: TestSurfacesPositions,
        fuel_payload: TestFuelPayload,
    }
    impl WingFlexTestAircraft {
        fn new(context: &mut InitContext) -> Self {
            Self {
                wing_flex: WingFlexA380::new(context),
                surfaces_position: TestSurfacesPositions::default(),
                fuel_payload: TestFuelPayload::default(),
            }
        }

        fn set_left_flaps(&mut self, position: f64) {
            self.surfaces_position.left_flaps = position;
        }

        fn set_right_flaps(&mut self, position: f64) {
            self.surfaces_position.right_flaps = position;
        }

        fn set_left_spoilers(&mut self, positions: [f64; 8]) {
            self.surfaces_position.left_spoilers = positions;
        }

        fn set_right_spoilers(&mut self, positions: [f64; 8]) {
            self.surfaces_position.right_spoilers = positions;
        }

        fn set_left_ailerons(&mut self, positions: [f64; 3]) {
            self.surfaces_position.left_ailerons = positions;
        }

        fn set_right_ailerons(&mut self, positions: [f64; 3]) {
            self.surfaces_position.right_ailerons = positions;
        }

        fn set_fuel(&mut self, tank_id: A380FuelTankType, mass: Mass) {
            self.fuel_payload.set_fuel(tank_id, mass);
        }
    }
    impl Aircraft for WingFlexTestAircraft {
        fn update_after_power_distribution(&mut self, context: &UpdateContext) {
            self.wing_flex.update(
                context,
                Acceleration::default(),
                &self.surfaces_position,
                &self.fuel_payload,
            );

            println!(
                "WING HEIGHTS L/O\\R => {:.2}_{:.2}_{:.2}_{:.2}_{:.2}/O\\{:.2}_{:.2}_{:.2}_{:.2}_{:.2}",
                self.wing_flex.left_node_position(4),
                self.wing_flex.left_node_position(3),
                self.wing_flex.left_node_position(2),
                self.wing_flex.left_node_position(1),
                self.wing_flex.left_node_position(0),
                self.wing_flex.right_node_position(0),
                self.wing_flex.right_node_position(1),
                self.wing_flex.right_node_position(2),
                self.wing_flex.right_node_position(3),
                self.wing_flex.right_node_position(4),
            );
        }
    }
    impl SimulationElement for WingFlexTestAircraft {
        fn accept<V: SimulationElementVisitor>(&mut self, visitor: &mut V) {
            self.wing_flex.accept(visitor);

            visitor.visit(self);
        }
    }

    struct WingFlexTestBed {
        test_bed: SimulationTestBed<WingFlexTestAircraft>,
    }
    impl WingFlexTestBed {
        const NOMINAL_WEIGHT_KG: f64 = 400000.;

        fn new() -> Self {
            Self {
                test_bed: SimulationTestBed::new(WingFlexTestAircraft::new),
            }
            .with_nominal_height()
        }

        fn left_wing_lift_per_node(&self) -> Vector5<f64> {
            self.query(|a| {
                a.wing_flex
                    .wing_lift_dynamic
                    .per_node_lift_left_wing_newton()
            })
        }

        fn right_wing_lift_per_node(&self) -> Vector5<f64> {
            self.query(|a| {
                a.wing_flex
                    .wing_lift_dynamic
                    .per_node_lift_right_wing_newton()
            })
        }

        fn current_total_lift(&self) -> Force {
            self.query(|a| a.wing_flex.wing_lift.total_lift())
        }

        fn current_left_wing_lift(&self) -> Force {
            self.query(|a| a.wing_flex.wing_lift_dynamic.left_wing_lift)
        }

        fn current_right_wing_lift(&self) -> Force {
            self.query(|a| a.wing_flex.wing_lift_dynamic.right_wing_lift)
        }

        fn with_nominal_weight(mut self) -> Self {
            self.write_by_name(
                "TOTAL WEIGHT",
                Mass::new::<kilogram>(Self::NOMINAL_WEIGHT_KG),
            );
            self
        }

        fn with_nominal_height(mut self) -> Self {
            self.write_by_name("PLANE ALT ABOVE GROUND", 20.);
            self
        }

        fn with_max_fuel(mut self) -> Self {
            self.command(|a| {
                a.set_fuel(A380FuelTankType::LeftInner, Mass::new::<kilogram>(32000.))
            });
            self.command(|a| a.set_fuel(A380FuelTankType::FeedTwo, Mass::new::<kilogram>(20000.)));
            self.command(|a| a.set_fuel(A380FuelTankType::LeftMid, Mass::new::<kilogram>(28000.)));
            self.command(|a| a.set_fuel(A380FuelTankType::FeedOne, Mass::new::<kilogram>(20000.)));
            self.command(|a| a.set_fuel(A380FuelTankType::LeftOuter, Mass::new::<kilogram>(7200.)));

            self.command(|a| {
                a.set_fuel(A380FuelTankType::RightInner, Mass::new::<kilogram>(32000.))
            });
            self.command(|a| {
                a.set_fuel(A380FuelTankType::FeedThree, Mass::new::<kilogram>(20000.))
            });
            self.command(|a| a.set_fuel(A380FuelTankType::RightMid, Mass::new::<kilogram>(28000.)));
            self.command(|a| a.set_fuel(A380FuelTankType::FeedFour, Mass::new::<kilogram>(20000.)));
            self.command(|a| {
                a.set_fuel(A380FuelTankType::RightOuter, Mass::new::<kilogram>(7200.))
            });

            self
        }

        fn rotate_for_takeoff(mut self) -> Self {
            self.write_by_name("TOTAL WEIGHT", Mass::new::<kilogram>(400000.));
            self.write_by_name("AIRSPEED TRUE", Velocity::new::<knot>(150.));

            self.write_by_name("CONTACT POINT COMPRESSION", 0.);
            self.write_by_name("CONTACT POINT COMPRESSION:1", 30.);
            self.write_by_name("CONTACT POINT COMPRESSION:2", 30.);
            self.write_by_name("CONTACT POINT COMPRESSION:3", 20.);
            self.write_by_name("CONTACT POINT COMPRESSION:4", 20.);

            self.command(|a| a.set_left_flaps(0.5));
            self.command(|a| a.set_right_flaps(0.5));
            self
        }

        fn in_1g_flight(mut self) -> Self {
            self = self.neutral_ailerons();
            self = self.spoilers_retracted();
            self.write_by_name("TOTAL WEIGHT", Mass::new::<kilogram>(400000.));
            self.write_by_name("AIRSPEED TRUE", Velocity::new::<knot>(200.));
            self.write_by_name("CONTACT POINT COMPRESSION", 0.);
            self.write_by_name("CONTACT POINT COMPRESSION:1", 0.);
            self.write_by_name("CONTACT POINT COMPRESSION:2", 0.);
            self.write_by_name("CONTACT POINT COMPRESSION:3", 0.);
            self.write_by_name("CONTACT POINT COMPRESSION:4", 0.);

            self
        }

        fn steady_on_ground(mut self) -> Self {
            self.write_by_name("TOTAL WEIGHT", Mass::new::<kilogram>(400000.));
            self.write_by_name("CONTACT POINT COMPRESSION", 80.);
            self.write_by_name("CONTACT POINT COMPRESSION:1", 80.);
            self.write_by_name("CONTACT POINT COMPRESSION:2", 80.);
            self.write_by_name("CONTACT POINT COMPRESSION:3", 80.);
            self.write_by_name("CONTACT POINT COMPRESSION:4", 80.);

            self
        }

        fn left_turn_ailerons(mut self) -> Self {
            self.command(|a| a.set_right_ailerons([0.2, 0.2, 0.2]));
            self.command(|a| a.set_left_ailerons([0.8, 0.8, 0.8]));

            self
        }

        fn right_turn_ailerons(mut self) -> Self {
            self.command(|a| a.set_left_ailerons([0.2, 0.2, 0.2]));
            self.command(|a| a.set_right_ailerons([0.8, 0.8, 0.8]));

            self
        }

        fn neutral_ailerons(mut self) -> Self {
            self.command(|a| a.set_left_ailerons([0.5, 0.5, 0.5]));
            self.command(|a| a.set_right_ailerons([0.5, 0.5, 0.5]));

            self
        }

        fn spoilers_retracted(mut self) -> Self {
            self.command(|a| a.set_left_spoilers([0., 0., 0., 0., 0., 0., 0., 0.]));
            self.command(|a| a.set_right_spoilers([0., 0., 0., 0., 0., 0., 0., 0.]));

            self
        }

        fn spoilers_left_turn(mut self) -> Self {
            self.command(|a| a.set_left_spoilers([0., 0., 0., 0.5, 0.5, 0.5, 0.5, 0.5]));
            self.command(|a| a.set_right_spoilers([0., 0., 0., 0., 0., 0., 0., 0.]));

            self
        }

        fn spoilers_right_turn(mut self) -> Self {
            self.command(|a| a.set_right_spoilers([0., 0., 0., 0.5, 0.5, 0.5, 0.5, 0.5]));
            self.command(|a| a.set_left_spoilers([0., 0., 0., 0., 0., 0., 0., 0.]));

            self
        }

        fn run_waiting_for(mut self, delta: Duration) -> Self {
            self.test_bed.run_multiple_frames(delta);
            self
        }
    }
    impl TestBed for WingFlexTestBed {
        type Aircraft = WingFlexTestAircraft;

        fn test_bed(&self) -> &SimulationTestBed<WingFlexTestAircraft> {
            &self.test_bed
        }

        fn test_bed_mut(&mut self) -> &mut SimulationTestBed<WingFlexTestAircraft> {
            &mut self.test_bed
        }
    }

    #[test]
    fn fuel_mapping_tanks_1_2_left_wing() {
        let mut test_bed = SimulationTestBed::new(WingFlexTestAircraft::new);

        test_bed.run_with_delta(Duration::from_secs(1));

        let mut node0_mass = test_bed.query(|a| a.wing_flex.flex_physics[0].node_fuel_mass(0));
        let mut node1_mass = test_bed.query(|a| a.wing_flex.flex_physics[0].node_fuel_mass(1));
        let mut node2_mass = test_bed.query(|a| a.wing_flex.flex_physics[0].node_fuel_mass(2));
        let mut node3_mass = test_bed.query(|a| a.wing_flex.flex_physics[0].node_fuel_mass(3));
        let mut node4_mass = test_bed.query(|a| a.wing_flex.flex_physics[0].node_fuel_mass(4));

        println!(
            "FUELMASSES empty: {:.0}/{:.0}/{:.0}/{:.0}/{:.0}",
            node0_mass.get::<kilogram>(),
            node1_mass.get::<kilogram>(),
            node2_mass.get::<kilogram>(),
            node3_mass.get::<kilogram>(),
            node4_mass.get::<kilogram>(),
        );

        assert!(
            node0_mass.get::<kilogram>()
                + node1_mass.get::<kilogram>()
                + node2_mass.get::<kilogram>()
                + node3_mass.get::<kilogram>()
                + node4_mass.get::<kilogram>()
                <= 0.1
        );

        test_bed.command(|a| a.set_fuel(A380FuelTankType::LeftInner, Mass::new::<kilogram>(3000.)));

        test_bed.run_with_delta(Duration::from_secs(1));

        node0_mass = test_bed.query(|a| a.wing_flex.flex_physics[0].node_fuel_mass(0));
        node1_mass = test_bed.query(|a| a.wing_flex.flex_physics[0].node_fuel_mass(1));
        node2_mass = test_bed.query(|a| a.wing_flex.flex_physics[0].node_fuel_mass(2));
        node3_mass = test_bed.query(|a| a.wing_flex.flex_physics[0].node_fuel_mass(3));
        node4_mass = test_bed.query(|a| a.wing_flex.flex_physics[0].node_fuel_mass(4));

        println!(
            "FUELMASSES after fueling inner: {:.0}/{:.0}/{:.0}/{:.0}/{:.0}",
            node0_mass.get::<kilogram>(),
            node1_mass.get::<kilogram>(),
            node2_mass.get::<kilogram>(),
            node3_mass.get::<kilogram>(),
            node4_mass.get::<kilogram>(),
        );

        assert!(
            node0_mass.get::<kilogram>()
                + node2_mass.get::<kilogram>()
                + node3_mass.get::<kilogram>()
                + node4_mass.get::<kilogram>()
                <= 0.1
        );
        assert!(node1_mass.get::<kilogram>() >= 3000. && node1_mass.get::<kilogram>() <= 3100.);

        test_bed.command(|a| a.set_fuel(A380FuelTankType::FeedTwo, Mass::new::<kilogram>(3000.)));

        test_bed.run_with_delta(Duration::from_secs(1));

        node0_mass = test_bed.query(|a| a.wing_flex.flex_physics[0].node_fuel_mass(0));
        node1_mass = test_bed.query(|a| a.wing_flex.flex_physics[0].node_fuel_mass(1));
        node2_mass = test_bed.query(|a| a.wing_flex.flex_physics[0].node_fuel_mass(2));
        node3_mass = test_bed.query(|a| a.wing_flex.flex_physics[0].node_fuel_mass(3));
        node4_mass = test_bed.query(|a| a.wing_flex.flex_physics[0].node_fuel_mass(4));
        //Second tank should map to same node

        println!(
            "FUELMASSES after fueling feed 2: {:.0}/{:.0}/{:.0}/{:.0}/{:.0}",
            node0_mass.get::<kilogram>(),
            node1_mass.get::<kilogram>(),
            node2_mass.get::<kilogram>(),
            node3_mass.get::<kilogram>(),
            node4_mass.get::<kilogram>(),
        );

        assert!(
            node0_mass.get::<kilogram>()
                + node2_mass.get::<kilogram>()
                + node3_mass.get::<kilogram>()
                + node4_mass.get::<kilogram>()
                <= 0.1
        );
        assert!(node1_mass.get::<kilogram>() >= 6000. && node1_mass.get::<kilogram>() <= 6200.);
    }

    #[test]
    fn fuel_mapping_tanks_3_4_left_wing() {
        let mut test_bed = SimulationTestBed::new(WingFlexTestAircraft::new);

        test_bed.run_with_delta(Duration::from_secs(1));

        let mut node0_mass = test_bed.query(|a| a.wing_flex.flex_physics[0].node_fuel_mass(0));
        let mut node1_mass = test_bed.query(|a| a.wing_flex.flex_physics[0].node_fuel_mass(1));
        let mut node2_mass = test_bed.query(|a| a.wing_flex.flex_physics[0].node_fuel_mass(2));
        let mut node3_mass = test_bed.query(|a| a.wing_flex.flex_physics[0].node_fuel_mass(3));
        let mut node4_mass = test_bed.query(|a| a.wing_flex.flex_physics[0].node_fuel_mass(4));

        println!(
            "FUELMASSES empty: {:.0}/{:.0}/{:.0}/{:.0}/{:.0}",
            node0_mass.get::<kilogram>(),
            node1_mass.get::<kilogram>(),
            node2_mass.get::<kilogram>(),
            node3_mass.get::<kilogram>(),
            node4_mass.get::<kilogram>(),
        );

        assert!(
            node0_mass.get::<kilogram>()
                + node1_mass.get::<kilogram>()
                + node2_mass.get::<kilogram>()
                + node3_mass.get::<kilogram>()
                + node4_mass.get::<kilogram>()
                <= 0.1
        );

        test_bed.command(|a| a.set_fuel(A380FuelTankType::LeftMid, Mass::new::<kilogram>(3000.)));

        test_bed.run_with_delta(Duration::from_secs(1));

        node0_mass = test_bed.query(|a| a.wing_flex.flex_physics[0].node_fuel_mass(0));
        node1_mass = test_bed.query(|a| a.wing_flex.flex_physics[0].node_fuel_mass(1));
        node2_mass = test_bed.query(|a| a.wing_flex.flex_physics[0].node_fuel_mass(2));
        node3_mass = test_bed.query(|a| a.wing_flex.flex_physics[0].node_fuel_mass(3));
        node4_mass = test_bed.query(|a| a.wing_flex.flex_physics[0].node_fuel_mass(4));

        println!(
            "FUELMASSES after fueling left mid: {:.0}/{:.0}/{:.0}/{:.0}/{:.0}",
            node0_mass.get::<kilogram>(),
            node1_mass.get::<kilogram>(),
            node2_mass.get::<kilogram>(),
            node3_mass.get::<kilogram>(),
            node4_mass.get::<kilogram>(),
        );

        assert!(
            node0_mass.get::<kilogram>()
                + node1_mass.get::<kilogram>()
                + node3_mass.get::<kilogram>()
                + node4_mass.get::<kilogram>()
                <= 0.1
        );
        assert!(node2_mass.get::<kilogram>() >= 3000. && node2_mass.get::<kilogram>() <= 3100.);

        test_bed.command(|a| a.set_fuel(A380FuelTankType::FeedOne, Mass::new::<kilogram>(3000.)));

        test_bed.run_with_delta(Duration::from_secs(1));

        node0_mass = test_bed.query(|a| a.wing_flex.flex_physics[0].node_fuel_mass(0));
        node1_mass = test_bed.query(|a| a.wing_flex.flex_physics[0].node_fuel_mass(1));
        node2_mass = test_bed.query(|a| a.wing_flex.flex_physics[0].node_fuel_mass(2));
        node3_mass = test_bed.query(|a| a.wing_flex.flex_physics[0].node_fuel_mass(3));
        node4_mass = test_bed.query(|a| a.wing_flex.flex_physics[0].node_fuel_mass(4));

        //Second tank should map to same node

        println!(
            "FUELMASSES after fueling left feed 1: {:.0}/{:.0}/{:.0}/{:.0}/{:.0}",
            node0_mass.get::<kilogram>(),
            node1_mass.get::<kilogram>(),
            node2_mass.get::<kilogram>(),
            node3_mass.get::<kilogram>(),
            node4_mass.get::<kilogram>(),
        );

        assert!(
            node0_mass.get::<kilogram>()
                + node1_mass.get::<kilogram>()
                + node3_mass.get::<kilogram>()
                + node4_mass.get::<kilogram>()
                <= 0.1
        );
        assert!(node2_mass.get::<kilogram>() >= 6000. && node1_mass.get::<kilogram>() <= 6200.);
    }

    #[test]
    fn fuel_mapping_tanks_5_left_wing() {
        let mut test_bed = SimulationTestBed::new(WingFlexTestAircraft::new);

        test_bed.run_with_delta(Duration::from_secs(1));

        let mut node0_mass = test_bed.query(|a| a.wing_flex.flex_physics[0].node_fuel_mass(0));
        let mut node1_mass = test_bed.query(|a| a.wing_flex.flex_physics[0].node_fuel_mass(1));
        let mut node2_mass = test_bed.query(|a| a.wing_flex.flex_physics[0].node_fuel_mass(2));
        let mut node3_mass = test_bed.query(|a| a.wing_flex.flex_physics[0].node_fuel_mass(3));
        let mut node4_mass = test_bed.query(|a| a.wing_flex.flex_physics[0].node_fuel_mass(4));

        println!(
            "FUELMASSES empty: {:.0}/{:.0}/{:.0}/{:.0}/{:.0}",
            node0_mass.get::<kilogram>(),
            node1_mass.get::<kilogram>(),
            node2_mass.get::<kilogram>(),
            node3_mass.get::<kilogram>(),
            node4_mass.get::<kilogram>(),
        );

        assert!(
            node0_mass.get::<kilogram>()
                + node1_mass.get::<kilogram>()
                + node2_mass.get::<kilogram>()
                + node3_mass.get::<kilogram>()
                + node4_mass.get::<kilogram>()
                <= 0.1
        );

        test_bed.command(|a| a.set_fuel(A380FuelTankType::LeftOuter, Mass::new::<kilogram>(3000.)));

        test_bed.run_with_delta(Duration::from_secs(1));

        node0_mass = test_bed.query(|a| a.wing_flex.flex_physics[0].node_fuel_mass(0));
        node1_mass = test_bed.query(|a| a.wing_flex.flex_physics[0].node_fuel_mass(1));
        node2_mass = test_bed.query(|a| a.wing_flex.flex_physics[0].node_fuel_mass(2));
        node3_mass = test_bed.query(|a| a.wing_flex.flex_physics[0].node_fuel_mass(3));
        node4_mass = test_bed.query(|a| a.wing_flex.flex_physics[0].node_fuel_mass(4));

        println!(
            "FUELMASSES after fueling left outer: {:.0}/{:.0}/{:.0}/{:.0}/{:.0}",
            node0_mass.get::<kilogram>(),
            node1_mass.get::<kilogram>(),
            node2_mass.get::<kilogram>(),
            node3_mass.get::<kilogram>(),
            node4_mass.get::<kilogram>(),
        );

        assert!(
            node0_mass.get::<kilogram>()
                + node1_mass.get::<kilogram>()
                + node2_mass.get::<kilogram>()
                + node4_mass.get::<kilogram>()
                <= 0.1
        );
        assert!(node3_mass.get::<kilogram>() >= 3000. && node2_mass.get::<kilogram>() <= 3100.);
    }

    #[test]
    fn animation_angles_with_0_heights_gives_zero_angles() {
        let test_bed = SimulationTestBed::from(ElementCtorFn(|_| {
            WingAnimationMapper::<5>::new([0., 1., 2., 3., 4.])
        }));

        let anim_angles = test_bed.query_element(|e| e.animation_angles([0.0, 0.0, 0.0, 0., 0.]));

        assert!(anim_angles[0] == Angle::default());
        assert!(anim_angles[1] == Angle::default());
        assert!(anim_angles[2] == Angle::default());
        assert!(anim_angles[3] == Angle::default());
        assert!(anim_angles[4] == Angle::default());
    }

    #[test]
    fn animation_angles_with_last_node_moved_1_up_gives_correct_angles() {
        let test_bed = SimulationTestBed::from(ElementCtorFn(|_| {
            WingAnimationMapper::<5>::new([0., 1., 2., 3., 4.])
        }));

        let anim_angles = test_bed.query_element(|e| e.animation_angles([0.0, 0.0, 0.0, 0., 1.]));

        assert!(anim_angles[0] == Angle::default());
        assert!(anim_angles[1] == Angle::default());
        assert!(anim_angles[2] == Angle::default());
        assert!(anim_angles[3] == Angle::default());
        assert!(anim_angles[4].get::<degree>() >= 44. && anim_angles[4].get::<degree>() <= 46.);
    }

    #[test]
    fn animation_angles_with_last_node_moved_1_down_gives_correct_angles() {
        let test_bed = SimulationTestBed::from(ElementCtorFn(|_| {
            WingAnimationMapper::<5>::new([0., 1., 2., 3., 4.])
        }));

        let anim_angles = test_bed.query_element(|e| e.animation_angles([0.0, 0.0, 0.0, 0., -1.]));

        assert!(anim_angles[0] == Angle::default());
        assert!(anim_angles[1] == Angle::default());
        assert!(anim_angles[2] == Angle::default());
        assert!(anim_angles[3] == Angle::default());
        assert!(anim_angles[4].get::<degree>() >= -46. && anim_angles[4].get::<degree>() <= -44.);
    }

    #[test]
    fn animation_angles_with_first_node_moved_1_up_gives_correct_angles() {
        let test_bed = SimulationTestBed::from(ElementCtorFn(|_| {
            WingAnimationMapper::<5>::new([0., 1., 2., 3., 4.])
        }));

        let anim_angles = test_bed.query_element(|e| e.animation_angles([0., 1., 1., 1., 1.]));

        assert_about_eq!(
            anim_angles[0].get::<degree>(),
            Angle::default().get::<degree>(),
            1.0e-3
        );
        assert!(anim_angles[1].get::<degree>() >= 44. && anim_angles[0].get::<degree>() <= 46.);
        assert_about_eq!(
            anim_angles[2].get::<degree>(),
            Angle::default().get::<degree>(),
            1.0e-3
        );
        assert_about_eq!(
            anim_angles[3].get::<degree>(),
            Angle::default().get::<degree>(),
            1.0e-3
        );
        assert_about_eq!(
            anim_angles[4].get::<degree>(),
            Angle::default().get::<degree>(),
            1.0e-3
        );
    }

    #[test]
    fn animation_angles_with_first_node_moved_1_down_gives_correct_angles() {
        let test_bed = SimulationTestBed::from(ElementCtorFn(|_| {
            WingAnimationMapper::<5>::new([0., 1., 2., 3., 4.])
        }));

        let anim_angles = test_bed.query_element(|e| e.animation_angles([0., -1., -1., -1., -1.]));

        assert!(anim_angles[0] == Angle::default());
        assert!(anim_angles[1].get::<degree>() <= -44. && anim_angles[1].get::<degree>() >= -46.);
        assert_about_eq!(
            anim_angles[2].get::<degree>(),
            Angle::default().get::<degree>(),
            1.0e-3
        );
        assert_about_eq!(
            anim_angles[3].get::<degree>(),
            Angle::default().get::<degree>(),
            1.0e-3
        );
        assert_about_eq!(
            anim_angles[4].get::<degree>(),
            Angle::default().get::<degree>(),
            1.0e-3
        );
    }

    #[test]
    fn steady_on_ground() {
        let mut test_bed = WingFlexTestBed::new()
            .with_nominal_weight()
            .steady_on_ground();

        test_bed = test_bed.run_waiting_for(Duration::from_secs(3));

        assert!(test_bed.current_total_lift().get::<newton>() / 9.8 < 1000.);
        assert!(test_bed.current_total_lift().get::<newton>() / 9.8 > -1000.);
    }

    #[test]
    fn steady_on_ground_full_fuel() {
        let mut test_bed = WingFlexTestBed::new()
            .with_nominal_weight()
            .with_max_fuel()
            .steady_on_ground();

        test_bed = test_bed.run_waiting_for(Duration::from_secs(3));

        assert!(test_bed.current_total_lift().get::<newton>() / 9.8 < 1000.);
        assert!(test_bed.current_total_lift().get::<newton>() / 9.8 > -1000.);
    }

    #[test]
    fn with_some_lift_on_ground_rotation() {
        let mut test_bed = WingFlexTestBed::new()
            .with_nominal_weight()
            .rotate_for_takeoff();

        test_bed = test_bed.run_waiting_for(Duration::from_secs(1));

        assert!(
            test_bed.current_total_lift().get::<newton>() / 9.8
                < WingFlexTestBed::NOMINAL_WEIGHT_KG
        );
        assert!(
            test_bed.current_total_lift().get::<newton>() / 9.8
                > WingFlexTestBed::NOMINAL_WEIGHT_KG * 0.5
        );
    }

    #[test]
    fn in_straight_flight_has_plane_lift_equal_to_weight() {
        let mut test_bed = WingFlexTestBed::new().with_nominal_weight().in_1g_flight();

        test_bed = test_bed.run_waiting_for(Duration::from_secs(1));

        assert!(
            test_bed.current_total_lift().get::<newton>() / 9.8
                < WingFlexTestBed::NOMINAL_WEIGHT_KG * 1.1
        );
        assert!(
            test_bed.current_total_lift().get::<newton>() / 9.8
                > WingFlexTestBed::NOMINAL_WEIGHT_KG * 0.9
        );
    }

    #[test]
    fn in_straight_flight_at_max_fuel_has_plane_lift_equal_to_weight() {
        let mut test_bed = WingFlexTestBed::new().with_max_fuel().in_1g_flight();

        test_bed = test_bed.run_waiting_for(Duration::from_secs(1));

        assert!(
            test_bed.current_total_lift().get::<newton>() / 9.8
                < WingFlexTestBed::NOMINAL_WEIGHT_KG * 1.1
        );
        assert!(
            test_bed.current_total_lift().get::<newton>() / 9.8
                > WingFlexTestBed::NOMINAL_WEIGHT_KG * 0.9
        );
    }

    #[test]
    fn in_left_turn_flight_has_more_right_lift() {
        let mut test_bed = WingFlexTestBed::new()
            .with_nominal_weight()
            .in_1g_flight()
            .left_turn_ailerons()
            .spoilers_left_turn();

        test_bed = test_bed.run_waiting_for(Duration::from_secs(1));

        assert!(
            test_bed.current_left_wing_lift().get::<newton>()
                < test_bed.current_right_wing_lift().get::<newton>()
        );
    }

    #[test]
    fn in_right_turn_flight_has_more_left_lift() {
        let mut test_bed = WingFlexTestBed::new()
            .with_nominal_weight()
            .in_1g_flight()
            .right_turn_ailerons()
            .spoilers_right_turn();

        test_bed = test_bed.run_waiting_for(Duration::from_secs(1));

        assert!(
            test_bed.current_left_wing_lift().get::<newton>()
                > test_bed.current_right_wing_lift().get::<newton>()
        );
    }

    #[test]
    fn in_straight_flight_all_left_lifts_all_right_lifts_equals_total_lift() {
        let mut test_bed = WingFlexTestBed::new().with_nominal_weight().in_1g_flight();

        test_bed = test_bed.run_waiting_for(Duration::from_secs(1));

        // One percent precision check on total lift value
        assert!(
            test_bed.left_wing_lift_per_node().sum() + test_bed.right_wing_lift_per_node().sum()
                <= test_bed.current_total_lift().get::<newton>() * 1.01
        );

        assert!(
            test_bed.left_wing_lift_per_node().sum() + test_bed.right_wing_lift_per_node().sum()
                >= test_bed.current_total_lift().get::<newton>() * 0.99
        );
    }

    #[test]
    fn in_right_turn_all_left_lifts_all_right_lifts_equals_total_lift() {
        let mut test_bed = WingFlexTestBed::new()
            .with_nominal_weight()
            .in_1g_flight()
            .right_turn_ailerons()
            .spoilers_right_turn();

        test_bed = test_bed.run_waiting_for(Duration::from_secs(1));

        // One percent precision check on total lift value
        assert!(
            test_bed.left_wing_lift_per_node().sum() + test_bed.right_wing_lift_per_node().sum()
                <= test_bed.current_total_lift().get::<newton>() * 1.01
        );

        assert!(
            test_bed.left_wing_lift_per_node().sum() + test_bed.right_wing_lift_per_node().sum()
                >= test_bed.current_total_lift().get::<newton>() * 0.99
        );
    }

    #[test]
    fn in_left_turn_all_left_lifts_all_right_lifts_equals_total_lift() {
        let mut test_bed = WingFlexTestBed::new()
            .with_nominal_weight()
            .in_1g_flight()
            .left_turn_ailerons()
            .spoilers_left_turn();

        test_bed = test_bed.run_waiting_for(Duration::from_secs(1));

        // One percent precision check on total lift value
        assert!(
            test_bed.left_wing_lift_per_node().sum() + test_bed.right_wing_lift_per_node().sum()
                <= test_bed.current_total_lift().get::<newton>() * 1.01
        );

        assert!(
            test_bed.left_wing_lift_per_node().sum() + test_bed.right_wing_lift_per_node().sum()
                >= test_bed.current_total_lift().get::<newton>() * 0.99
        );
    }

    // Check that provided following XML formula, final animation value matches expected values
    // Need to set XML code according to those formulas
    #[test]
    fn util_to_compute_xml_offsets_from_desired_angles_in_flight() {
        let mut test_bed = WingFlexTestBed::new().with_nominal_weight().in_1g_flight();

        test_bed = test_bed.run_waiting_for(Duration::from_secs(2));

        let inboard_angle: Angle = test_bed.read_by_name("WING_FLEX_LEFT_INBOARD");
        let inboard_mid_angle: Angle = test_bed.read_by_name("WING_FLEX_LEFT_INBOARD_MID");
        let outboard_mid_angle: Angle = test_bed.read_by_name("WING_FLEX_LEFT_OUTBOARD_MID");
        let outboard_angle: Angle = test_bed.read_by_name("WING_FLEX_LEFT_OUTBOARD");

        println!(
            "ANGLES => /O/--{:.1}--{:.1}--{:.1}--{:.1}",
            inboard_angle.get::<degree>(),
            inboard_mid_angle.get::<degree>(),
            outboard_mid_angle.get::<degree>(),
            outboard_angle.get::<degree>()
        );

        //Input formula from XML code
        let animation_position_inboard = inboard_angle.get::<degree>() * 23.25 + 55.35;
        let animation_position_inboard_mid = inboard_mid_angle.get::<degree>() * 16.125 + 67.;
        let animation_position_outboard_mid = outboard_mid_angle.get::<degree>() * 29.41 + 31.9;
        let animation_position_outboard = outboard_angle.get::<degree>() * 29.41 + 50.;

        println!(
            "ANIMATIONS => /O/--{:.1}--{:.1}--{:.1}--{:.1}",
            animation_position_inboard,
            animation_position_inboard_mid,
            animation_position_outboard_mid,
            animation_position_outboard
        );

        // Check against expected animation values : reference => @Repsol
        assert!((63.8..=64.2).contains(&animation_position_inboard));
        assert!((76.3..=76.7).contains(&animation_position_inboard_mid));
        assert!((53.1..=53.3).contains(&animation_position_outboard_mid));
        assert!((55. ..=57.).contains(&animation_position_outboard));
    }

    #[test]
    fn right_wing_is_higher_if_wing_strike_turning_right() {
        let mut test_bed = WingFlexTestBed::new().with_nominal_weight().in_1g_flight();

        test_bed = test_bed.run_waiting_for(Duration::from_secs(2));

        let mut outboard_angle_left: Angle = test_bed.read_by_name("WING_FLEX_LEFT_OUTBOARD");
        let mut outboard_angle_right: Angle = test_bed.read_by_name("WING_FLEX_RIGHT_OUTBOARD");

        println!(
            "ANGLES => LEFT TIP {:.1} RIGHT TIP {:.1}",
            outboard_angle_left.get::<degree>(),
            outboard_angle_right.get::<degree>(),
        );

        assert!(
            (outboard_angle_left.get::<degree>() - outboard_angle_right.get::<degree>()).abs()
                < 0.1
        );

        test_bed.write_by_name("PLANE BANK DEGREES", -45.);
        test_bed = test_bed.run_waiting_for(Duration::from_secs(2));

        outboard_angle_right = test_bed.read_by_name("WING_FLEX_RIGHT_OUTBOARD");
        outboard_angle_left = test_bed.read_by_name("WING_FLEX_LEFT_OUTBOARD");

        println!(
            "!!!!WING STRIKE RIGHT!!!! ANGLES => LEFT TIP {:.1} RIGHT TIP {:.1}",
            outboard_angle_left.get::<degree>(),
            outboard_angle_right.get::<degree>(),
        );

        assert!(outboard_angle_right.get::<degree>() - outboard_angle_left.get::<degree>() > 5.);
    }

    #[test]
    fn left_wing_is_higher_if_wing_strike_turning_left() {
        let mut test_bed = WingFlexTestBed::new().with_nominal_weight().in_1g_flight();

        test_bed = test_bed.run_waiting_for(Duration::from_secs(2));

        let mut outboard_angle_left: Angle = test_bed.read_by_name("WING_FLEX_LEFT_OUTBOARD");
        let mut outboard_angle_right: Angle = test_bed.read_by_name("WING_FLEX_RIGHT_OUTBOARD");

        println!(
            "ANGLES => LEFT TIP {:.1} RIGHT TIP {:.1}",
            outboard_angle_left.get::<degree>(),
            outboard_angle_right.get::<degree>(),
        );

        assert!(
            (outboard_angle_left.get::<degree>() - outboard_angle_right.get::<degree>()).abs()
                < 0.1
        );

        test_bed.write_by_name("PLANE BANK DEGREES", 45.);
        test_bed = test_bed.run_waiting_for(Duration::from_secs(2));

        outboard_angle_right = test_bed.read_by_name("WING_FLEX_RIGHT_OUTBOARD");
        outboard_angle_left = test_bed.read_by_name("WING_FLEX_LEFT_OUTBOARD");

        println!(
            "!!!!WING STRIKE LEFT!!!! ANGLES => LEFT TIP {:.1} RIGHT TIP {:.1}",
            outboard_angle_left.get::<degree>(),
            outboard_angle_right.get::<degree>(),
        );

        assert!(outboard_angle_right.get::<degree>() - outboard_angle_left.get::<degree>() < 5.);
    }
}<|MERGE_RESOLUTION|>--- conflicted
+++ resolved
@@ -411,9 +411,8 @@
 
     const WING_NODES_X_COORDINATES: [f64; WING_FLEX_NODE_NUMBER] = [0., 11.5, 22.05, 29., 36.85];
 
-<<<<<<< HEAD
     const ELEVATOR_TO_CG_LENGTH_METERS: f64 = 30.;
-=======
+
     // Section defining points for collision detection of wing tips and outter engines
     const OUTTER_ENGINE_VERTICAL_OFFSET: f64 = -2.3;
     const WING_TIP_VERTICAL_OFFSET: f64 = 2.2;
@@ -425,7 +424,6 @@
 
     const RIGHT_WING_TIP_COORDINATES: [f64; 3] = [39.624, Self::WING_TIP_VERTICAL_OFFSET, -13.716];
     const LEFT_WING_TIP_COORDINATES: [f64; 3] = [-39.624, Self::WING_TIP_VERTICAL_OFFSET, -13.716];
->>>>>>> 154a4f3c
 
     pub fn new(context: &mut InitContext) -> Self {
         let empty_mass = Self::EMPTY_MASS_KG.map(Mass::new::<kilogram>);
