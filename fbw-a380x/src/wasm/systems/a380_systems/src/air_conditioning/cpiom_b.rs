--- conflicted
+++ resolved
@@ -9,6 +9,7 @@
         PressurizationConstants, PressurizationOverheadShared, VcmShared, ZoneType,
     },
     failures::{Failure, FailureType},
+    integrated_modular_avionics::AvionicsDataCommunicationNetwork,
     shared::{
         arinc429::{Arinc429Word, SignStatus},
         low_pass_filter::LowPassFilter,
@@ -22,8 +23,7 @@
     },
 };
 
-<<<<<<< HEAD
-use crate::avionics_data_communication_network::CoreProcessingInputOutputModuleShared;
+use crate::avionics_data_communication_network::A380AvionicsDataCommunicationNetworkMessageData;
 
 use super::{
     local_controllers::{
@@ -31,13 +31,6 @@
         trim_air_drive_device::TaddShared,
     },
     A380AirConditioningSystem,
-=======
-use crate::avionics_data_communication_network::A380AvionicsDataCommunicationNetworkMessageData;
-
-use super::local_controllers::{
-    outflow_valve_control_module::{CpcsShared, OcsmShared},
-    trim_air_drive_device::TaddShared,
->>>>>>> 0ec66ef0
 };
 
 use uom::si::{
@@ -81,27 +74,23 @@
         }
     }
 
-    pub(super) fn update(
+    pub(super) fn update<'a>(
         &mut self,
         context: &UpdateContext,
         adirs: &impl AdirsToAirCondInterface,
         acs_overhead: &impl AirConditioningOverheadShared,
         cabin_temperature: &impl CabinSimulation,
         cargo_door_open: &impl CargoDoorLocked,
-<<<<<<< HEAD
-        cpiom_b: &impl CoreProcessingInputOutputModuleShared,
-=======
-        cpiom_b: [&CoreProcessingInputOutputModule<A380AvionicsDataCommunicationNetworkMessageData>;
-            4],
->>>>>>> 0ec66ef0
+        cpiom_b: &impl AvionicsDataCommunicationNetwork<
+            'a,
+            A380AvionicsDataCommunicationNetworkMessageData,
+        >,
         engines: &[&impl EngineCorrectedN1],
         lgciu: [&impl LgciuWeightOnWheels; 2],
         pneumatic: &(impl EngineStartState + PackFlowValveState + PneumaticBleed),
         local_controllers: &(impl TaddShared + VcmShared),
     ) {
-        self.cpiom_is_active = cpiom_b
-            .core_processing_input_output_module(&self.cpiom_id.to_string())
-            .is_available();
+        self.cpiom_is_active = cpiom_b.get_cpiom(&self.cpiom_id.to_string()).is_available();
 
         // We check if any CPIOM B is available to run the applications
         if self.cpiom_is_active {
