use cpiom_b::CpiomBInterfaceUnit;
use systems::{
    accept_iterable,
    air_conditioning::{
        acs_controller::Pack,
        cabin_air::CabinAirSimulation,
        pressure_valve::{NegativeRelieveValveSignal, SafetyValve},
        AdirsToAirCondInterface, Air, AirConditioningOverheadShared, AirConditioningPack,
        AirHeater, CabinFan, CpiomId, DuctTemperature, FdacId, MixerUnit, OcsmId, OutletAir,
        OverheadFlowSelector, PackFlow, PackFlowControllers, PressurizationConstants,
        PressurizationOverheadShared, TrimAirSystem, VcmId, VcmShared, ZoneType,
    },
    integrated_modular_avionics::AvionicsDataCommunicationNetwork,
    overhead::{
        AutoManFaultPushButton, NormalOnPushButton, OnOffFaultPushButton, OnOffPushButton,
        ValueKnob,
    },
    payload::NumberOfPassengers,
    pneumatic::PneumaticContainer,
    shared::{
        update_iterator::MaxStepLoop, CabinSimulation, CargoDoorLocked, ControllerSignal,
        ElectricalBusType, EngineBleedPushbutton, EngineCorrectedN1, EngineFirePushButtons,
        EngineStartState, LgciuWeightOnWheels, PackFlowValveState, PneumaticBleed,
    },
    simulation::{
        InitContext, Read, SimulationElement, SimulationElementVisitor, SimulatorReader,
        SimulatorWriter, UpdateContext, VariableIdentifier, Write,
    },
};

use std::time::Duration;
use uom::si::{
    f64::*, length::foot, thermodynamic_temperature::degree_celsius, velocity::foot_per_minute,
    volume::cubic_meter, volume_rate::liter_per_second,
};

use crate::{
    avionics_data_communication_network::A380AvionicsDataCommunicationNetworkMessageData,
    payload::A380Pax,
};

use self::{
    cpiom_b::CoreProcessingInputOutputModuleB,
    local_controllers::{
        full_digital_agu_controller::FullDigitalAGUController,
        outflow_valve_control_module::{OcsmShared, OutflowValveControlModule},
        trim_air_drive_device::{TaddShared, TrimAirDriveDevice},
        ventilation_control_module::VentilationControlModule,
    },
};

mod cpiom_b;
mod local_controllers;

pub(super) struct A380AirConditioning {
    a380_cabin: A380Cabin,
    a380_air_conditioning_system: A380AirConditioningSystem,
    a380_pressurization_system: A380PressurizationSystem,

    cpiom_b: [CoreProcessingInputOutputModuleB; 4],
    cpiom_b_interface: [CpiomBInterfaceUnit; 4],

    pressurization_updater: MaxStepLoop,
}

impl A380AirConditioning {
    const PRESSURIZATION_SIM_MAX_TIME_STEP: Duration = Duration::from_millis(50);

    pub(super) fn new(context: &mut InitContext) -> Self {
        let cabin_zones: [ZoneType; 18] = [
            ZoneType::Cockpit,
            ZoneType::Cabin(11), // MAIN_DECK_1
            ZoneType::Cabin(12), // MAIN_DECK_2
            ZoneType::Cabin(13), // MAIN_DECK_3
            ZoneType::Cabin(14), // MAIN_DECK_4
            ZoneType::Cabin(15), // MAIN_DECK_5
            ZoneType::Cabin(16), // MAIN_DECK_6
            ZoneType::Cabin(17), // MAIN_DECK_7
            ZoneType::Cabin(18), // MAIN_DECK_8
            ZoneType::Cabin(21), // UPPER_DECK_1
            ZoneType::Cabin(22), // UPPER_DECK_2
            ZoneType::Cabin(23), // UPPER_DECK_3
            ZoneType::Cabin(24), // UPPER_DECK_4
            ZoneType::Cabin(25), // UPPER_DECK_5
            ZoneType::Cabin(26), // UPPER_DECK_6
            ZoneType::Cabin(27), // UPPER_DECK_7
            ZoneType::Cargo(1),  // CARGO_FWD
            ZoneType::Cargo(2),  // CARGO_BULK
        ];

        let cpiom_b_id = [CpiomId::B1, CpiomId::B2, CpiomId::B3, CpiomId::B4];

        Self {
            a380_cabin: A380Cabin::new(context, &cabin_zones),
            a380_air_conditioning_system: A380AirConditioningSystem::new(context, &cabin_zones),
            a380_pressurization_system: A380PressurizationSystem::new(context),

            cpiom_b: cpiom_b_id
                .map(|cpiom| CoreProcessingInputOutputModuleB::new(context, cpiom, &cabin_zones)),

            cpiom_b_interface: cpiom_b_id.map(|cpiom| CpiomBInterfaceUnit::new(context, cpiom)),

            pressurization_updater: MaxStepLoop::new(Self::PRESSURIZATION_SIM_MAX_TIME_STEP),
        }
    }

    pub(super) fn update<'a>(
        &mut self,
        context: &UpdateContext,
        adirs: &impl AdirsToAirCondInterface,
        cargo_door_open: &impl CargoDoorLocked,
        cpiom_b: &impl AvionicsDataCommunicationNetwork<
            'a,
            A380AvionicsDataCommunicationNetworkMessageData,
        >,
        engines: [&impl EngineCorrectedN1; 4],
        engine_fire_push_buttons: &impl EngineFirePushButtons,
        number_of_passengers: &impl NumberOfPassengers,
        pneumatic: &(impl EngineStartState + PackFlowValveState + PneumaticBleed),
        pneumatic_overhead: &impl EngineBleedPushbutton<4>,
        pressurization_overhead: &A380PressurizationOverheadPanel,
        lgciu: [&impl LgciuWeightOnWheels; 2],
    ) {
        self.pressurization_updater.update(context);

<<<<<<< HEAD
        self.cpiom_b.iter_mut().for_each(|cpiom| {
            cpiom.update(
                context,
                adirs,
                self.a380_air_conditioning_system
                    .air_conditioning_overhead(),
                &self.a380_cabin,
                cargo_door_open,
                cpiom_b,
                &engines,
                lgciu,
                pneumatic,
                &self.a380_air_conditioning_system,
            )
        });
=======
        let cpiom = ["B1", "B2", "B3", "B4"].map(|name| cpiom_b.get_cpiom(name));
>>>>>>> 0ec66ef0

        self.cpiom_b_interface
            .iter_mut()
            .zip(&self.cpiom_b)
            .for_each(|(interface, cpiom)| {
                interface.update(cpiom, &self.a380_air_conditioning_system)
            });

        self.a380_air_conditioning_system.update(
            context,
            &self.a380_cabin,
            &self.cpiom_b,
            engines,
            engine_fire_push_buttons,
            self.a380_cabin.number_of_open_doors(),
            self.a380_pressurization_system
                .outflow_valve_control_module(),
            pneumatic,
            pneumatic_overhead,
            pressurization_overhead,
        );

        // This is here due to the ADIRS updating at a different rate than the pressurization system
        self.update_pressurization_ambient_conditions(context, adirs);

        for cur_time_step in self.pressurization_updater {
            self.a380_cabin.update(
                &context.with_delta(cur_time_step),
                &self.a380_air_conditioning_system,
                lgciu,
                number_of_passengers,
                &self.a380_pressurization_system,
            );
            self.cpiom_b.iter_mut().for_each(|cpiom| {
                cpiom.update_cpcs(
                    &context.with_delta(cur_time_step),
                    adirs,
                    &engines,
                    lgciu,
                    self.a380_pressurization_system
                        .outflow_valve_control_module(),
                    pressurization_overhead,
                )
            });
            self.a380_pressurization_system.update(
                &context.with_delta(cur_time_step),
                &self.cpiom_b,
                adirs,
                pressurization_overhead,
                &self.a380_cabin,
            );
        }
    }

    pub(super) fn mix_packs_air_update(
        &mut self,
        pack_container: &mut [impl PneumaticContainer; 2],
    ) {
        self.a380_air_conditioning_system
            .mix_packs_air_update(pack_container);
    }

    fn update_pressurization_ambient_conditions(
        &mut self,
        context: &UpdateContext,
        adirs: &impl AdirsToAirCondInterface,
    ) {
        self.cpiom_b
            .iter_mut()
            .for_each(|cpiom| cpiom.update_cpcs_ambient_conditions(context, adirs));
    }

    pub(crate) fn fcv_to_pack_id(fcv_id: usize) -> usize {
        match fcv_id {
            1 | 2 => 0,
            3 | 4 => 1,
            _ => panic!("Invalid fcv_id!"),
        }
    }
}

impl PackFlowControllers for A380AirConditioning {
    type PackFlowControllerSignal =
        <A380AirConditioningSystem as PackFlowControllers>::PackFlowControllerSignal;

    fn pack_flow_controller(&self, fcv_id: usize) -> &Self::PackFlowControllerSignal {
        self.a380_air_conditioning_system
            .pack_flow_controller(fcv_id)
    }
}

impl SimulationElement for A380AirConditioning {
    fn accept<T: SimulationElementVisitor>(&mut self, visitor: &mut T) {
        self.a380_cabin.accept(visitor);
        self.a380_air_conditioning_system.accept(visitor);
        self.a380_pressurization_system.accept(visitor);
        accept_iterable!(self.cpiom_b, visitor);
        accept_iterable!(self.cpiom_b_interface, visitor);

        visitor.visit(self);
    }
}

struct A380Cabin {
    fwd_door_id: VariableIdentifier,
    rear_door_id: VariableIdentifier,

    fwd_door_is_open: bool,
    rear_door_is_open: bool,
    number_of_passengers: [u8; 18],
    cabin_air_simulation: CabinAirSimulation<A380PressurizationConstants, 18>,
}

impl A380Cabin {
    const FWD_DOOR: &'static str = "INTERACTIVE POINT OPEN:0";
    const REAR_DOOR: &'static str = "INTERACTIVE POINT OPEN:3";

    fn new(context: &mut InitContext, cabin_zones: &[ZoneType; 18]) -> Self {
        let mut number_of_passengers: [u8; 18] = [0; 18];
        number_of_passengers[0] = 2;

        Self {
            fwd_door_id: context.get_identifier(Self::FWD_DOOR.to_owned()),
            rear_door_id: context.get_identifier(Self::REAR_DOOR.to_owned()),

            fwd_door_is_open: false,
            rear_door_is_open: false,
            number_of_passengers,
            cabin_air_simulation: CabinAirSimulation::new(context, cabin_zones),
        }
    }

    fn update(
        &mut self,
        context: &UpdateContext,
        air_conditioning_system: &(impl OutletAir + DuctTemperature + VcmShared),
        lgciu: [&impl LgciuWeightOnWheels; 2],
        number_of_passengers: &impl NumberOfPassengers,
        pressurization: &A380PressurizationSystem,
    ) {
        let lgciu_gears_compressed = lgciu
            .iter()
            .all(|&a| a.left_and_right_gear_compressed(true));

        self.update_number_of_passengers(number_of_passengers);

        self.cabin_air_simulation.update(
            context,
            air_conditioning_system,
            pressurization.ofv_total_open_area(),
            pressurization.safety_valve_open_amount()
                + air_conditioning_system.overpressure_relief_valve_open_amount(),
            lgciu_gears_compressed,
            self.number_of_passengers,
            self.number_of_open_doors(),
        );
    }

    fn number_of_open_doors(&self) -> u8 {
        self.fwd_door_is_open as u8 + self.rear_door_is_open as u8
    }

    fn update_number_of_passengers(&mut self, number_of_passengers: &impl NumberOfPassengers) {
        for (zone_id, pax) in self.number_of_passengers.iter_mut().enumerate() {
            *pax = match zone_id {
                0 => 2,
                1 => number_of_passengers.number_of_passengers(A380Pax::MainFwdA.into()),
                2 => number_of_passengers.number_of_passengers(A380Pax::MainFwdB.into()),
                3 => {
                    number_of_passengers.number_of_passengers(A380Pax::MainMid1A.into())
                        + number_of_passengers.number_of_passengers(A380Pax::MainMid1B.into()) / 2
                }
                4 => {
                    number_of_passengers.number_of_passengers(A380Pax::MainMid1C.into())
                        + number_of_passengers.number_of_passengers(A380Pax::MainMid1B.into()) / 2
                }
                5 => {
                    number_of_passengers.number_of_passengers(A380Pax::MainMid2A.into())
                        + number_of_passengers.number_of_passengers(A380Pax::MainMid2B.into()) / 2
                }
                6 => {
                    number_of_passengers.number_of_passengers(A380Pax::MainMid2C.into())
                        + number_of_passengers.number_of_passengers(A380Pax::MainMid2B.into()) / 2
                }
                7 => number_of_passengers.number_of_passengers(A380Pax::MainAftA.into()),
                8 => number_of_passengers.number_of_passengers(A380Pax::MainAftB.into()),
                9 => number_of_passengers.number_of_passengers(A380Pax::UpperFwd.into()) / 2,
                10 => number_of_passengers.number_of_passengers(A380Pax::UpperFwd.into()) / 2,
                11 => number_of_passengers.number_of_passengers(A380Pax::UpperMidA.into()) / 2,
                12 => number_of_passengers.number_of_passengers(A380Pax::UpperMidA.into()) / 2,
                13 => number_of_passengers.number_of_passengers(A380Pax::UpperMidB.into()) / 2,
                14 => number_of_passengers.number_of_passengers(A380Pax::UpperMidB.into()) / 2,
                15 => number_of_passengers.number_of_passengers(A380Pax::UpperAft.into()),
                _ => 0,
            } as u8
        }
    }
}

impl CabinSimulation for A380Cabin {
    fn cabin_temperature(&self) -> Vec<ThermodynamicTemperature> {
        self.cabin_air_simulation.cabin_temperature()
    }

    fn exterior_pressure(&self) -> Pressure {
        self.cabin_air_simulation.exterior_pressure()
    }

    fn cabin_pressure(&self) -> Pressure {
        self.cabin_air_simulation.cabin_pressure()
    }
}

impl SimulationElement for A380Cabin {
    fn read(&mut self, reader: &mut SimulatorReader) {
        let rear_door_read: Ratio = reader.read(&self.rear_door_id);
        self.rear_door_is_open = rear_door_read > Ratio::default();
        let fwd_door_read: Ratio = reader.read(&self.fwd_door_id);
        self.fwd_door_is_open = fwd_door_read > Ratio::default();
    }

    fn accept<T: SimulationElementVisitor>(&mut self, visitor: &mut T) {
        self.cabin_air_simulation.accept(visitor);

        visitor.visit(self);
    }
}

pub(super) struct A380AirConditioningSystem {
    // Local controllers
    fdac: [FullDigitalAGUController<4>; 2],
    tadd: TrimAirDriveDevice<18, 4>,
    vcm: [VentilationControlModule; 2],

    cabin_fans: [CabinFan; 4],
    cargo_air_heater: AirHeater,
    mixer_unit: MixerUnit<18>,
    // Temporary structure until packs are simulated
    packs: [AirConditioningPack; 2],
    trim_air_system: TrimAirSystem<18, 4>,

    air_conditioning_overhead: A380AirConditioningSystemOverhead,
}

impl A380AirConditioningSystem {
    const CAB_FAN_DESIGN_FLOW_RATE_L_S: f64 = 550.; // litres/sec

    fn new(context: &mut InitContext, cabin_zones: &[ZoneType; 18]) -> Self {
        Self {
            fdac: [
                FullDigitalAGUController::new(
                    context,
                    FdacId::One,
                    [
                        ElectricalBusType::AlternatingCurrentEssential, // 403XP
                        ElectricalBusType::AlternatingCurrent(2),       // 117XP
                    ],
                ),
                FullDigitalAGUController::new(
                    context,
                    FdacId::Two,
                    [
                        ElectricalBusType::AlternatingCurrentEssential, // 403XP
                        ElectricalBusType::AlternatingCurrent(4),       // 204XP
                    ],
                ),
            ],
            tadd: TrimAirDriveDevice::new(
                context,
                [
                    ElectricalBusType::AlternatingCurrent(2), // 117XP
                    ElectricalBusType::AlternatingCurrent(4), // 206XP
                ],
            ),
            vcm: [
                VentilationControlModule::new(
                    context,
                    VcmId::Fwd,
                    [
                        ElectricalBusType::DirectCurrent(1),       // 411PP
                        ElectricalBusType::DirectCurrentEssential, // 109PP
                    ],
                ),
                VentilationControlModule::new(
                    context,
                    VcmId::Aft,
                    [
                        ElectricalBusType::DirectCurrent(2),       // 214PP
                        ElectricalBusType::DirectCurrentEssential, // 109PP
                    ],
                ),
            ],

            cabin_fans: [
                1, // Left Hand - 100XP1
                2, // Left Hand - 100XP2
                3, // Right Hand - 200XP3
                4, // Right Hand - 200XP4
            ]
            .map(|id| {
                CabinFan::new(
                    id,
                    VolumeRate::new::<liter_per_second>(Self::CAB_FAN_DESIGN_FLOW_RATE_L_S),
                    ElectricalBusType::AlternatingCurrent(id),
                )
            }),

            cargo_air_heater: AirHeater::new(ElectricalBusType::AlternatingCurrent(2)), // 200XP4
            mixer_unit: MixerUnit::new(cabin_zones),
            packs: [
                AirConditioningPack::new(context, Pack(1)),
                AirConditioningPack::new(context, Pack(2)),
            ],
            trim_air_system: TrimAirSystem::new(
                context,
                cabin_zones,
                &[1, 2],
                Volume::new::<cubic_meter>(7.),
                Volume::new::<cubic_meter>(0.2),
            ),

            air_conditioning_overhead: A380AirConditioningSystemOverhead::new(context),
        }
    }

    fn update(
        &mut self,
        context: &UpdateContext,
        cabin_simulation: &impl CabinSimulation,
        cpiom_b: &[CoreProcessingInputOutputModuleB; 4],
        engines: [&impl EngineCorrectedN1; 4],
        engine_fire_push_buttons: &impl EngineFirePushButtons,
        number_of_open_doors: u8,
        ocsm: [&impl OcsmShared; 4],
        pneumatic: &(impl EngineStartState + PackFlowValveState + PneumaticBleed),
        pneumatic_overhead: &impl EngineBleedPushbutton<4>,
        pressurization_overhead: &A380PressurizationOverheadPanel,
    ) {
        self.update_local_controllers(
            context,
            cpiom_b,
            engines,
            engine_fire_push_buttons,
            number_of_open_doors,
            ocsm,
            pneumatic,
            pneumatic_overhead,
            pressurization_overhead,
        );

        self.update_fans(cabin_simulation, cpiom_b);

        self.update_packs(context, cpiom_b);

        self.update_mixer_unit();

        self.update_trim_air_system(context);

        self.update_cargo_heater(cabin_simulation, cpiom_b);

        self.update_overhead();
    }

    fn update_local_controllers(
        &mut self,
        context: &UpdateContext,
        cpiom_b: &[CoreProcessingInputOutputModuleB; 4],
        engines: [&impl EngineCorrectedN1; 4],
        engine_fire_push_buttons: &impl EngineFirePushButtons,
        number_of_open_doors: u8,
        ocsm: [&impl OcsmShared; 4],
        pneumatic: &(impl EngineStartState + PackFlowValveState + PneumaticBleed),
        pneumatic_overhead: &impl EngineBleedPushbutton<4>,
        pressurization_overhead: &A380PressurizationOverheadPanel,
    ) {
        // CPIOM B1 and B3 calculate the LH AGU Flow Demand
        // CPIOM B2 and B4 calculate the RH AGU Flow Demand
        self.fdac
            .iter_mut()
            .enumerate()
            .for_each(|(id, controller)| {
                controller.update(
                    context,
                    &self.air_conditioning_overhead,
                    number_of_open_doors > 0,
                    engine_fire_push_buttons,
                    engines,
                    if !cpiom_b[id].ags_has_fault() {
                        &cpiom_b[id]
                    } else {
                        &cpiom_b[id + 2]
                    },
                    pneumatic,
                    pneumatic_overhead,
                    pressurization_overhead,
                );
            });

        let cpiom_to_use = if cpiom_b[0].tcs_has_fault() {
            &cpiom_b[0]
        } else if cpiom_b[1].tcs_has_fault() {
            &cpiom_b[1]
        } else if cpiom_b[2].tcs_has_fault() {
            &cpiom_b[2]
        } else {
            &cpiom_b[3]
        };

        self.tadd.update(
            context,
            &self.air_conditioning_overhead,
            cpiom_to_use,
            &self.trim_air_system,
            pneumatic,
            cpiom_to_use.should_close_taprv(),
            &self.trim_air_system,
        );

        self.vcm.iter_mut().for_each(|module| {
            module.update(
                &self.air_conditioning_overhead,
                ocsm,
                pressurization_overhead,
            )
        });
    }

    fn update_packs(
        &mut self,
        context: &UpdateContext,
        cpiom_b: &[CoreProcessingInputOutputModuleB; 4],
    ) {
        for (id, (pack, pack_flow)) in self
            .packs
            .iter_mut()
            .zip(self.fdac.iter().map(|fdac| fdac.pack_flow()))
            .enumerate()
        {
            let duct_demand = if !cpiom_b[id].tcs_has_fault() {
                cpiom_b[id].duct_demand_temperature()
            } else {
                cpiom_b[id + 2].duct_demand_temperature()
            };
            // TODO: Failures
            pack.update(context, pack_flow, &duct_demand, false)
        }
    }

    fn update_mixer_unit(&mut self) {
        let mut mixer_intakes: Vec<&dyn OutletAir> = vec![&self.packs[0], &self.packs[1]];
        for fan in self.cabin_fans.iter() {
            mixer_intakes.push(fan)
        }
        self.mixer_unit.update(mixer_intakes);
    }

    fn update_trim_air_system(&mut self, context: &UpdateContext) {
        self.trim_air_system.update(
            context,
            &self.mixer_unit,
            [
                self.tadd.taprv_controller()[0],
                self.tadd.taprv_controller()[1],
            ],
            &[&self.tadd; 18],
        );
    }

    fn update_cargo_heater(
        &mut self,
        cabin_simulation: &impl CabinSimulation,
        cpiom_b: &[CoreProcessingInputOutputModuleB; 4],
    ) {
        // For the bulk cargo, air flows from the LD and is warmed up by an electric heater
        // The heater is controlled by CPIOM B1 and B3
        self.cargo_air_heater.update(
            cabin_simulation,
            &self.trim_air_system,
            if !cpiom_b[0].vcs_has_fault() {
                cpiom_b[0].bulk_heater_on_signal()
            } else {
                cpiom_b[2].bulk_heater_on_signal()
            },
        );
    }

    fn update_overhead(&mut self) {
        self.air_conditioning_overhead
            .set_pack_pushbutton_fault(self.pack_fault_determination());

        self.air_conditioning_overhead.set_isol_valves_fault([
            self.vcm[0].fwd_isolation_valve_has_failed(),
            self.vcm[1].bulk_isolation_valve_has_failed(),
        ]);

        self.air_conditioning_overhead
            .set_cargo_heater_fault(self.vcm[1].cargo_heater_has_failed());
    }

    fn pack_fault_determination(&self) -> [bool; 2] {
        [
            self.fdac[0].fcv_status_determination(1) || self.fdac[0].fcv_status_determination(2),
            self.fdac[1].fcv_status_determination(3) || self.fdac[1].fcv_status_determination(4),
        ]
    }

    fn update_fans(
        &mut self,
        cabin_simulation: &impl CabinSimulation,
        cpiom_b: &[CoreProcessingInputOutputModuleB; 4],
    ) {
        // The VCM FWD controls all LH recirculation fans and the VCM AFT controls all RH recirculation.
        // The signal to update the fans comes from the CPIOM when the selector is in AUTO and from the VCM in the other positions
        // The signal for the LH fans coms from CPIOM B1 and 3, and RH from B2 and 4
        for (id, fan) in self.cabin_fans.iter_mut().enumerate() {
            if id < 2 {
                if cpiom_b[0].hp_recirculation_fans_signal().signal().is_some() {
                    fan.update(cabin_simulation, cpiom_b[0].hp_recirculation_fans_signal());
                } else if cpiom_b[2].hp_recirculation_fans_signal().signal().is_some() {
                    fan.update(cabin_simulation, cpiom_b[2].hp_recirculation_fans_signal());
                } else {
                    fan.update(
                        cabin_simulation,
                        self.vcm
                            .iter()
                            .find(|module| matches!(module.id(), VcmId::Fwd))
                            .expect("The Ventilation Control Module failed to find the required module for the recirculation fans"),
                    )
                }
            } else if cpiom_b[1].hp_recirculation_fans_signal().signal().is_some() {
                fan.update(cabin_simulation, cpiom_b[1].hp_recirculation_fans_signal());
            } else if cpiom_b[3].hp_recirculation_fans_signal().signal().is_some() {
                fan.update(cabin_simulation, cpiom_b[3].hp_recirculation_fans_signal());
            } else {
                fan.update(
                     cabin_simulation,
                     self.vcm
                         .iter()
                         .find(|module| matches!(module.id(), VcmId::Aft))
                         .expect("The Ventilation Control Module failed to find the required module for the recirculation fans"),
                 )
            }
        }
    }

    fn mix_packs_air_update(&mut self, pack_container: &mut [impl PneumaticContainer; 2]) {
        self.trim_air_system.mix_packs_air_update(pack_container);
    }

    fn air_conditioning_overhead(&self) -> &A380AirConditioningSystemOverhead {
        &self.air_conditioning_overhead
    }

    fn cabin_fan_has_failed(&self, fan_id: usize) -> bool {
        self.cabin_fans[fan_id - 1].has_fault()
    }

    fn cargo_heater_has_failed(&self) -> bool {
        self.vcm[1].cargo_heater_has_failed()
    }

    fn hot_air_valve_disagrees(&self, hot_air_id: usize) -> bool {
        self.tadd.taprv_disagree_status_monitor(hot_air_id)
    }
}

impl PackFlowControllers for A380AirConditioningSystem {
    type PackFlowControllerSignal =
        <FullDigitalAGUController<4> as PackFlowControllers>::PackFlowControllerSignal;

    fn pack_flow_controller(&self, fcv_id: usize) -> &Self::PackFlowControllerSignal {
        self.fdac[(fcv_id > 2) as usize].pack_flow_controller(fcv_id)
    }
}

impl DuctTemperature for A380AirConditioningSystem {
    fn duct_temperature(&self) -> Vec<ThermodynamicTemperature> {
        // The bulk cargo zone of the A380 is fed with recirculated air from the cabin flowing through the heater
        let mut duct_temp_vec = self.trim_air_system.duct_temperature();
        duct_temp_vec[ZoneType::Cargo(2).id()] = self.cargo_air_heater.outlet_air().temperature();
        duct_temp_vec
    }
}

impl OutletAir for A380AirConditioningSystem {
    fn outlet_air(&self) -> Air {
        self.trim_air_system.outlet_air()
    }
}

impl TaddShared for A380AirConditioningSystem {
    fn hot_air_is_enabled(&self, hot_air_id: usize) -> bool {
        self.tadd.hot_air_is_enabled(hot_air_id)
    }
    fn trim_air_pressure_regulating_valve_is_open(&self, taprv_id: usize) -> bool {
        self.tadd
            .trim_air_pressure_regulating_valve_is_open(taprv_id)
    }
}

impl VcmShared for A380AirConditioningSystem {
    fn hp_cabin_fans_are_enabled(&self) -> bool {
        // If one of the VCMs is not returning cabin fans enabled we return false here
        // This will force the VCMs to take control of the fans instead of the CPIOM B
        self.vcm
            .iter()
            .all(|module| module.hp_cabin_fans_are_enabled())
    }
    fn fwd_extraction_fan_is_on(&self) -> bool {
        // The Fwd VCM controls the forward ventilation
        self.vcm[0].fwd_extraction_fan_is_on()
    }
    fn fwd_isolation_valves_open_allowed(&self) -> bool {
        self.vcm[0].fwd_isolation_valves_open_allowed()
    }
    fn bulk_duct_heater_on_allowed(&self) -> bool {
        // The Aft VCM controls the bulk ventilation and heating
        self.vcm[1].bulk_duct_heater_on_allowed()
    }
    fn bulk_extraction_fan_is_on(&self) -> bool {
        self.vcm[1].bulk_extraction_fan_is_on()
    }
    fn bulk_isolation_valves_open_allowed(&self) -> bool {
        self.vcm[1].bulk_isolation_valves_open_allowed()
    }
    fn overpressure_relief_valve_open_amount(&self) -> Ratio {
        self.vcm[1].overpressure_relief_valve_open_amount()
    }
}

impl SimulationElement for A380AirConditioningSystem {
    fn accept<V: SimulationElementVisitor>(&mut self, visitor: &mut V) {
        accept_iterable!(self.fdac, visitor);
        self.tadd.accept(visitor);
        accept_iterable!(self.vcm, visitor);

        self.trim_air_system.accept(visitor);
        accept_iterable!(self.cabin_fans, visitor);
        accept_iterable!(self.packs, visitor);
        self.cargo_air_heater.accept(visitor);

        self.air_conditioning_overhead.accept(visitor);

        visitor.visit(self);
    }
}

struct A380AirConditioningSystemOverhead {
    flow_selector_id: VariableIdentifier,
    purs_sel_temp_id: VariableIdentifier,
    purs_sel_temperature: ThermodynamicTemperature,

    // Air panel
    flow_selector: OverheadFlowSelector,
    hot_air_pbs: [OnOffFaultPushButton; 2],
    temperature_selectors: [ValueKnob; 2], // This might need to change due to both knobs not being the same
    ram_air_pb: OnOffPushButton,
    pack_pbs: [OnOffFaultPushButton; 2],

    // Vent panel
    cabin_fans_pb: OnOffPushButton,

    // Cargo air cond panel
    isol_valves_pbs: [OnOffFaultPushButton; 2],
    cargo_temperature_regulators: [ValueKnob; 2],
    cargo_heater_pb: OnOffFaultPushButton,
}

impl A380AirConditioningSystemOverhead {
    fn new(context: &mut InitContext) -> Self {
        Self {
            flow_selector_id: context
                .get_identifier("KNOB_OVHD_AIRCOND_PACKFLOW_Position".to_owned()),
            purs_sel_temp_id: context.get_identifier("COND_PURS_SEL_TEMPERATURE".to_owned()),
            purs_sel_temperature: ThermodynamicTemperature::new::<degree_celsius>(24.),

            // Air panel
            flow_selector: OverheadFlowSelector::Norm,
            hot_air_pbs: [
                OnOffFaultPushButton::new_on(context, "COND_HOT_AIR_1"),
                OnOffFaultPushButton::new_on(context, "COND_HOT_AIR_2"),
            ],
            temperature_selectors: [
                ValueKnob::new_with_value(context, "COND_CKPT_SELECTOR", 150.),
                ValueKnob::new_with_value(context, "COND_CABIN_SELECTOR", 200.),
            ],
            ram_air_pb: OnOffPushButton::new_off(context, "COND_RAM_AIR"),
            pack_pbs: [
                OnOffFaultPushButton::new_on(context, "COND_PACK_1"),
                OnOffFaultPushButton::new_on(context, "COND_PACK_2"),
            ],

            // Vent panel
            cabin_fans_pb: OnOffPushButton::new_on(context, "VENT_CAB_FANS"),

            // Cargo air cond panel
            isol_valves_pbs: [
                OnOffFaultPushButton::new_on(context, "CARGO_AIR_ISOL_VALVES_FWD"),
                OnOffFaultPushButton::new_on(context, "CARGO_AIR_ISOL_VALVES_BULK"),
            ],
            cargo_temperature_regulators: [
                ValueKnob::new_with_value(context, "CARGO_AIR_FWD_SELECTOR", 150.),
                ValueKnob::new_with_value(context, "CARGO_AIR_BULK_SELECTOR", 150.),
            ],
            cargo_heater_pb: OnOffFaultPushButton::new_on(context, "CARGO_AIR_HEATER"),
        }
    }

    fn set_pack_pushbutton_fault(&mut self, pb_has_fault: [bool; 2]) {
        self.pack_pbs
            .iter_mut()
            .enumerate()
            .for_each(|(index, pushbutton)| pushbutton.set_fault(pb_has_fault[index]));
    }

    fn set_isol_valves_fault(&mut self, isol_valves_fault: [bool; 2]) {
        self.isol_valves_pbs
            .iter_mut()
            .zip(isol_valves_fault)
            .for_each(|(pushbutton, fault)| pushbutton.set_fault(fault));
    }

    fn set_cargo_heater_fault(&mut self, cargo_heater_fault: bool) {
        self.cargo_heater_pb.set_fault(cargo_heater_fault);
    }
}

impl AirConditioningOverheadShared for A380AirConditioningSystemOverhead {
    fn selected_cabin_temperature(&self, zone_id: usize) -> ThermodynamicTemperature {
        // The A380 has 16 cabin zones but only one knob
        let knob_value = if zone_id > 0 {
            // We modify the cabin value to account for multiple rotations and for the "dead band" of the purser selection
            &self.temperature_selectors[1].value() % 400. - 50.
        } else {
            self.temperature_selectors[0].value()
        };
        if zone_id > 0 && !(0. ..=300.).contains(&knob_value) {
            // The knob is in PURS SEL
            self.purs_sel_temperature
        } else {
            // Map from knob range 0-300 to 18-30 degrees C
            ThermodynamicTemperature::new::<degree_celsius>(knob_value * 0.04 + 18.)
        }
    }

    fn selected_cargo_temperature(&self, zone_id: ZoneType) -> ThermodynamicTemperature {
        let knob = if matches!(zone_id, ZoneType::Cargo(1)) {
            &self.cargo_temperature_regulators[0]
        } else {
            &self.cargo_temperature_regulators[1]
        };
        // Map from knob range 0-300 to 5-25 degrees C
        ThermodynamicTemperature::new::<degree_celsius>(knob.value() * 0.0667 + 5.)
    }

    fn pack_pushbuttons_state(&self) -> Vec<bool> {
        self.pack_pbs.iter().map(|pack| pack.is_on()).collect()
    }

    fn hot_air_pushbutton_is_on(&self, hot_air_id: usize) -> bool {
        self.hot_air_pbs[hot_air_id - 1].is_on()
    }

    fn cabin_fans_is_on(&self) -> bool {
        self.cabin_fans_pb.is_on()
    }

    fn flow_selector_position(&self) -> OverheadFlowSelector {
        self.flow_selector
    }

    fn fwd_cargo_isolation_valve_is_on(&self) -> bool {
        self.isol_valves_pbs[0].is_on()
    }

    fn bulk_isolation_valve_is_on(&self) -> bool {
        self.isol_valves_pbs[1].is_on()
    }

    fn bulk_cargo_heater_is_on(&self) -> bool {
        self.cargo_heater_pb.is_on()
    }
}

impl SimulationElement for A380AirConditioningSystemOverhead {
    fn read(&mut self, reader: &mut SimulatorReader) {
        let selector_position: f64 = reader.read(&self.flow_selector_id);
        self.flow_selector = match selector_position as u8 {
            0 => OverheadFlowSelector::Man,
            1 => OverheadFlowSelector::Lo,
            2 => OverheadFlowSelector::Norm,
            3 => OverheadFlowSelector::Hi,
            _ => panic!("Overhead flow selector position not recognized."),
        };

        self.purs_sel_temperature = reader.read(&self.purs_sel_temp_id);
    }

    fn accept<T: SimulationElementVisitor>(&mut self, visitor: &mut T) {
        accept_iterable!(self.hot_air_pbs, visitor);
        accept_iterable!(self.temperature_selectors, visitor);
        self.ram_air_pb.accept(visitor);
        accept_iterable!(self.pack_pbs, visitor);

        self.cabin_fans_pb.accept(visitor);

        accept_iterable!(self.isol_valves_pbs, visitor);
        accept_iterable!(self.cargo_temperature_regulators, visitor);
        self.cargo_heater_pb.accept(visitor);

        visitor.visit(self);
    }
}

struct A380PressurizationSystem {
    ocsm: [OutflowValveControlModule; 4],

    negative_relief_valves_id: VariableIdentifier,
    negative_relief_valves: SafetyValve,
    negative_relief_valves_signal: NegativeRelieveValveSignal<A380PressurizationConstants>,
}

impl A380PressurizationSystem {
    fn new(context: &mut InitContext) -> Self {
        Self {
            ocsm: [
                OutflowValveControlModule::new(
                    context,
                    OcsmId::One,
                    [
                        ElectricalBusType::DirectCurrent(1),       // 107PP
                        ElectricalBusType::DirectCurrentEssential, // 417PP
                    ],
                ),
                OutflowValveControlModule::new(
                    context,
                    OcsmId::Two,
                    [
                        ElectricalBusType::DirectCurrent(1),       // 107PP
                        ElectricalBusType::DirectCurrentEssential, // 417PP
                    ],
                ),
                OutflowValveControlModule::new(
                    context,
                    OcsmId::Three,
                    [
                        ElectricalBusType::DirectCurrent(2),       // 210PP
                        ElectricalBusType::DirectCurrentEssential, // 411PP
                    ],
                ),
                OutflowValveControlModule::new(
                    context,
                    OcsmId::Four,
                    [
                        ElectricalBusType::DirectCurrent(2),       // 210PP
                        ElectricalBusType::DirectCurrentEssential, // 411PP
                    ],
                ),
            ],

            negative_relief_valves_id: context
                .get_identifier("PRESS_SAFETY_VALVE_OPEN_PERCENTAGE".to_owned()),
            negative_relief_valves: SafetyValve::new(),
            negative_relief_valves_signal: NegativeRelieveValveSignal::new(),
        }
    }

    fn update(
        &mut self,
        context: &UpdateContext,
        cpiom_b: &[CoreProcessingInputOutputModuleB; 4],
        adirs: &impl AdirsToAirCondInterface,
        press_overhead: &A380PressurizationOverheadPanel,
        cabin_simulation: &impl CabinSimulation,
    ) {
        let at_least_three_cpiom_failed =
            cpiom_b.iter().filter(|cpcs| cpcs.cpcs_has_fault()).count() > 2;
        // The OCSMs can cross-communicate via an RS-422 bus (here we just use data)
        // This takes the first non-None auto vertical speed target (coming from a CPIOM B)
        let first_not_failed_auto_vs = self.ocsm[0]
            .auto_cabin_vertical_speed_demand()
            .or(self.ocsm[1].auto_cabin_vertical_speed_demand())
            .or(self.ocsm[2].auto_cabin_vertical_speed_demand())
            .or(self.ocsm[3].auto_cabin_vertical_speed_demand());

        let index_first_not_failed_ocsm = self
            .ocsm
            .iter()
            .position(|controller| !controller.has_failed());

        for (controller, cpiom_id) in self.ocsm.iter_mut().zip([2, 0, 3, 1].iter()) {
            controller.update(
                context,
                adirs,
                cabin_simulation,
                &cpiom_b[*cpiom_id as usize],
                at_least_three_cpiom_failed,
                index_first_not_failed_ocsm,
                first_not_failed_auto_vs,
                press_overhead,
                self.negative_relief_valves.open_amount(),
            );
        }

        self.negative_relief_valves_signal.update(
            context,
            cabin_simulation.cabin_pressure(),
            self.negative_relief_valves.open_amount(),
        );
        // TODO Add check for failure
        self.negative_relief_valves
            .update(context, &self.negative_relief_valves_signal);
    }

    fn safety_valve_open_amount(&self) -> Ratio {
        self.negative_relief_valves.open_amount()
    }

    fn outflow_valve_control_module(&self) -> [&impl OcsmShared; 4] {
        [&self.ocsm[0], &self.ocsm[1], &self.ocsm[2], &self.ocsm[3]]
    }

    fn ofv_total_open_area(&self) -> Ratio {
        // This can be area or ratio and then multiplied by the ofv area
        self.ocsm
            .iter()
            .map(|controller| controller.outflow_valve_open_amount())
            .sum()
    }
}

impl SimulationElement for A380PressurizationSystem {
    fn write(&self, writer: &mut SimulatorWriter) {
        writer.write(
            &self.negative_relief_valves_id,
            self.safety_valve_open_amount(),
        );
    }

    fn accept<T: SimulationElementVisitor>(&mut self, visitor: &mut T) {
        accept_iterable!(self.ocsm, visitor);

        visitor.visit(self);
    }
}

struct A380PressurizationConstants;

impl PressurizationConstants for A380PressurizationConstants {
    // Volume data from A380 AIRCRAFT CHARACTERISTICS - AIRPORT AND MAINTENANCE PLANNING
    // Not all cabin zones have the exact same volume. Main deck 775 m3, upper deck 530 m3.
    // For now we average it as an approximation
    const CABIN_ZONE_VOLUME_CUBIC_METER: f64 = 86.3; // m3
    const COCKPIT_VOLUME_CUBIC_METER: f64 = 12.; // m3
    const FWD_CARGO_ZONE_VOLUME_CUBIC_METER: f64 = 131.; // m3
    const BULK_CARGO_ZONE_VOLUME_CUBIC_METER: f64 = 17.3; // m3
    const PRESSURIZED_FUSELAGE_VOLUME_CUBIC_METER: f64 = 2100.; // m3
    const CABIN_LEAKAGE_AREA: f64 = 0.002; // m2
    const OUTFLOW_VALVE_SIZE: f64 = 0.28; // m2 This is total opening area (4 OFV)
    const SAFETY_VALVE_SIZE: f64 = 0.1; // m2
    const DOOR_OPENING_AREA: f64 = 1.5; // m2

    const MAX_CLIMB_RATE: f64 = 1000.; // fpm
    const MAX_CLIMB_RATE_IN_DESCENT: f64 = 500.; // fpm
    const MAX_DESCENT_RATE: f64 = -350.; // fpm
    const MAX_ABORT_DESCENT_RATE: f64 = -500.; //fpm
    const MAX_TAKEOFF_DELTA_P: f64 = 0.1; // PSI
    const MAX_CLIMB_DELTA_P: f64 = 8.6; // PSI
    const MAX_CLIMB_CABIN_ALTITUDE: f64 = 7500.; // feet
    const MAX_SAFETY_DELTA_P: f64 = 9.; // PSI
    const MIN_SAFETY_DELTA_P: f64 = -0.725; // PSI
    const TAKEOFF_RATE: f64 = -300.;
    const DEPRESS_RATE: f64 = 500.;
    const EXCESSIVE_ALT_WARNING: f64 = 9550.; // feet
    const EXCESSIVE_RESIDUAL_PRESSURE_WARNING: f64 = 0.072; // PSI
    const LOW_DIFFERENTIAL_PRESSURE_WARNING: f64 = 1.45; // PSI
}

pub(crate) struct A380PressurizationOverheadPanel {
    altitude_man_sel: AutoManFaultPushButton,
    altitude_knob: ValueKnob,
    vertical_speed_man_sel: AutoManFaultPushButton,
    vertical_speed_knob: ValueKnob,
    cabin_air_extract_pb: NormalOnPushButton,
    ditching: NormalOnPushButton,
}

impl A380PressurizationOverheadPanel {
    pub(crate) fn new(context: &mut InitContext) -> Self {
        Self {
            altitude_man_sel: AutoManFaultPushButton::new_auto(context, "PRESS_MAN_ALTITUDE"),
            altitude_knob: ValueKnob::new(context, "PRESS_MAN_ALTITUDE"),
            vertical_speed_man_sel: AutoManFaultPushButton::new_auto(context, "PRESS_MAN_VS_CTL"),
            vertical_speed_knob: ValueKnob::new(context, "PRESS_MAN_VS_CTL"),
            cabin_air_extract_pb: NormalOnPushButton::new_normal(context, "VENT_AIR_EXTRACT"),
            ditching: NormalOnPushButton::new_normal(context, "PRESS_DITCHING"),
        }
    }
}

impl PressurizationOverheadShared for A380PressurizationOverheadPanel {
    fn ditching_is_on(&self) -> bool {
        self.ditching.is_on()
    }

    fn is_alt_man_sel(&self) -> bool {
        self.altitude_man_sel.is_man()
    }

    fn is_vs_man_sel(&self) -> bool {
        self.vertical_speed_man_sel.is_man()
    }

    fn alt_knob_value(&self) -> Length {
        Length::new::<foot>(self.altitude_knob.value())
    }

    fn vs_knob_value(&self) -> Velocity {
        Velocity::new::<foot_per_minute>(self.vertical_speed_knob.value().clamp(-1500., 2500.))
    }

    fn extract_is_forced_open(&self) -> bool {
        self.cabin_air_extract_pb.is_on()
    }
}

impl SimulationElement for A380PressurizationOverheadPanel {
    fn accept<T: SimulationElementVisitor>(&mut self, visitor: &mut T) {
        self.altitude_man_sel.accept(visitor);
        self.altitude_knob.accept(visitor);
        self.vertical_speed_man_sel.accept(visitor);
        self.vertical_speed_knob.accept(visitor);
        self.cabin_air_extract_pb.accept(visitor);
        self.ditching.accept(visitor);

        visitor.visit(self);
    }
}

#[cfg(test)]
mod tests {
    use self::local_controllers::outflow_valve_control_module::CpcsShared;
    use super::*;
    use fxhash::FxHashMap;
    use ntest::assert_about_eq;
    use systems::{
        air_conditioning::{Channel, PackFlow},
        electrical::{test::TestElectricitySource, ElectricalBus, Electricity},
<<<<<<< HEAD
        failures::FailureType,
        integrated_modular_avionics::core_processing_input_output_module::CoreProcessingInputOutputModule,
=======
        integrated_modular_avionics::{
            avionics_full_duplex_switch::AvionicsFullDuplexSwitch,
            core_processing_input_output_module::CoreProcessingInputOutputModule,
            input_output_module::InputOutputModule,
        },
>>>>>>> 0ec66ef0
        overhead::AutoOffFaultPushButton,
        pneumatic::{
            valve::{DefaultValve, ElectroPneumaticValve, PneumaticExhaust},
            ControllablePneumaticValve, EngineModeSelector, EngineState, PneumaticPipe, Precooler,
            PressureTransducer,
        },
        shared::{
            arinc429::{Arinc429Word, SignStatus},
            InternationalStandardAtmosphere, PneumaticValve, PotentialOrigin,
        },
        simulation::{
            test::{ReadByName, SimulationTestBed, TestBed, WriteByName},
            Aircraft, Read, SimulationElement, SimulationElementVisitor, SimulatorReader,
            UpdateContext,
        },
    };

    use uom::si::{
        length::{foot, meter},
        mass_rate::kilogram_per_second,
        pressure::{hectopascal, psi},
        ratio::percent,
        thermodynamic_temperature::degree_celsius,
        velocity::{foot_per_minute, knot, meter_per_second},
        volume::cubic_meter,
    };

    struct TestAdirs {
        ground_speed: Velocity,
        true_airspeed: Velocity,
        baro_correction: Pressure,
        baro_correction_ssm: SignStatus,
        ambient_pressure: Pressure,
    }
    impl TestAdirs {
        fn new() -> Self {
            Self {
                ground_speed: Velocity::default(),
                true_airspeed: Velocity::default(),
                baro_correction: Pressure::new::<hectopascal>(1013.25),
                baro_correction_ssm: SignStatus::NormalOperation,
                ambient_pressure: Pressure::new::<hectopascal>(1013.25),
            }
        }
        fn set_true_airspeed(&mut self, airspeed: Velocity) {
            self.true_airspeed = airspeed;
        }
        fn set_baro_correction(&mut self, altimeter_setting: Pressure) {
            self.baro_correction = altimeter_setting;
        }
        fn set_baro_correction_fault(&mut self, fault: bool) {
            self.baro_correction_ssm = if fault {
                SignStatus::FailureWarning
            } else {
                SignStatus::NormalOperation
            }
        }
        fn set_ambient_pressure(&mut self, pressure: Pressure) {
            self.ambient_pressure = pressure;
        }
    }
    impl AdirsToAirCondInterface for TestAdirs {
        fn ground_speed(&self, _adiru_number: usize) -> Arinc429Word<Velocity> {
            Arinc429Word::new(self.ground_speed, SignStatus::NormalOperation)
        }
        fn true_airspeed(&self, _adiru_number: usize) -> Arinc429Word<Velocity> {
            Arinc429Word::new(self.true_airspeed, SignStatus::NormalOperation)
        }
        fn baro_correction(&self, _adiru_number: usize) -> Arinc429Word<Pressure> {
            Arinc429Word::new(self.baro_correction, self.baro_correction_ssm)
        }
        fn ambient_static_pressure(&self, _adiru_number: usize) -> Arinc429Word<Pressure> {
            Arinc429Word::new(self.ambient_pressure, SignStatus::NormalOperation)
        }
    }

    struct TestAdcn {
        cpiom_b: FxHashMap<
            &'static str,
            CoreProcessingInputOutputModule<A380AvionicsDataCommunicationNetworkMessageData>,
        >,
    }
    impl TestAdcn {
        fn new(context: &mut InitContext) -> Self {
            Self {
                cpiom_b: FxHashMap::from_iter(
                    [
                        ("B1", ElectricalBusType::DirectCurrent(1)),
                        ("B2", ElectricalBusType::DirectCurrentEssential),
                        ("B3", ElectricalBusType::DirectCurrentEssential),
                        ("B4", ElectricalBusType::DirectCurrent(2)),
                    ]
                    .map(|(name, bus)| {
                        (
                            name,
                            CoreProcessingInputOutputModule::new(context, name, bus, vec![]),
                        )
                    }),
                ),
            }
        }
    }
    impl AvionicsDataCommunicationNetwork<'_, A380AvionicsDataCommunicationNetworkMessageData>
        for TestAdcn
    {
        type NetworkEndpoint =
            AvionicsFullDuplexSwitch<A380AvionicsDataCommunicationNetworkMessageData>;
        type NetworkEndpointRef = &'static Self::NetworkEndpoint; // Not needed therefore this works

        fn get_message_identifier(
            &mut self,
            _name: String,
        ) -> systems::integrated_modular_avionics::AvionicsDataCommunicationNetworkMessageIdentifier
        {
            unimplemented!()
        }

        fn get_endpoint(&'_ self, _id: u8) -> Self::NetworkEndpointRef {
            unimplemented!()
        }

        fn get_cpiom(
            &self,
            name: &str,
        ) -> &CoreProcessingInputOutputModule<A380AvionicsDataCommunicationNetworkMessageData>
        {
            // If the string is not found this will panic
            self.cpiom_b.get(name).unwrap()
        }

        fn get_iom(
            &self,
            _name: &str,
        ) -> &InputOutputModule<A380AvionicsDataCommunicationNetworkMessageData> {
            unimplemented!()
        }
    }
    impl SimulationElement for TestAdcn {
        fn accept<T: SimulationElementVisitor>(&mut self, visitor: &mut T) {
            for cpiom in self.cpiom_b.values_mut() {
                cpiom.accept(visitor);
            }
            visitor.visit(self);
        }
    }

    struct TestEngine {
        corrected_n1: Ratio,
    }
    impl TestEngine {
        fn new(engine_corrected_n1: Ratio) -> Self {
            Self {
                corrected_n1: engine_corrected_n1,
            }
        }
        fn set_engine_n1(&mut self, n: Ratio) {
            self.corrected_n1 = n;
        }
    }
    impl EngineCorrectedN1 for TestEngine {
        fn corrected_n1(&self) -> Ratio {
            self.corrected_n1
        }
    }

    struct TestEngineFirePushButtons {
        is_released: [bool; 4],
    }
    impl TestEngineFirePushButtons {
        fn new() -> Self {
            Self {
                is_released: [false; 4],
            }
        }

        fn release(&mut self, engine_number: usize) {
            self.is_released[engine_number - 1] = true;
        }
    }
    impl EngineFirePushButtons for TestEngineFirePushButtons {
        fn is_released(&self, engine_number: usize) -> bool {
            self.is_released[engine_number - 1]
        }
    }

    struct TestPayload {
        number_of_passengers: u32,
    }
    impl TestPayload {
        fn new() -> Self {
            Self {
                number_of_passengers: 0,
            }
        }

        fn update_number_of_passengers(&mut self, number_of_passengers: u32) {
            self.number_of_passengers = number_of_passengers;
        }
    }
    impl NumberOfPassengers for TestPayload {
        fn number_of_passengers(&self, _ps: usize) -> i8 {
            (self.number_of_passengers / 15).try_into().unwrap()
        }
    }

    struct TestFadec {
        engine_1_state_id: VariableIdentifier,
        engine_2_state_id: VariableIdentifier,
        engine_3_state_id: VariableIdentifier,
        engine_4_state_id: VariableIdentifier,

        engine_1_state: EngineState,
        engine_2_state: EngineState,
        engine_3_state: EngineState,
        engine_4_state: EngineState,

        engine_mode_selector_id: VariableIdentifier,
        engine_mode_selector_position: EngineModeSelector,
    }
    impl TestFadec {
        fn new(context: &mut InitContext) -> Self {
            Self {
                engine_1_state_id: context.get_identifier("ENGINE_STATE:1".to_owned()),
                engine_2_state_id: context.get_identifier("ENGINE_STATE:2".to_owned()),
                engine_3_state_id: context.get_identifier("ENGINE_STATE:3".to_owned()),
                engine_4_state_id: context.get_identifier("ENGINE_STATE:4".to_owned()),
                engine_1_state: EngineState::Off,
                engine_2_state: EngineState::Off,
                engine_3_state: EngineState::Off,
                engine_4_state: EngineState::Off,
                engine_mode_selector_id: context
                    .get_identifier("TURB ENG IGNITION SWITCH EX1:1".to_owned()),
                engine_mode_selector_position: EngineModeSelector::Norm,
            }
        }

        fn engine_state(&self, number: usize) -> EngineState {
            match number {
                1 => self.engine_1_state,
                2 => self.engine_2_state,
                3 => self.engine_3_state,
                4 => self.engine_4_state,
                _ => panic!("Invalid engine number"),
            }
        }

        fn engine_mode_selector(&self) -> EngineModeSelector {
            self.engine_mode_selector_position
        }
    }
    impl SimulationElement for TestFadec {
        fn read(&mut self, reader: &mut SimulatorReader) {
            self.engine_1_state = reader.read(&self.engine_1_state_id);
            self.engine_2_state = reader.read(&self.engine_2_state_id);
            self.engine_3_state = reader.read(&self.engine_3_state_id);
            self.engine_4_state = reader.read(&self.engine_4_state_id);
            self.engine_mode_selector_position = reader.read(&self.engine_mode_selector_id);
        }
    }

    struct TestPneumatic {
        apu_bleed_air_valve: DefaultValve,
        engine_bleed: [TestEngineBleed; 2],
        cross_bleed_valve: DefaultValve,
        fadec: TestFadec,
        packs: [TestPneumaticPackComplex; 2],
    }

    impl TestPneumatic {
        fn new(context: &mut InitContext) -> Self {
            Self {
                apu_bleed_air_valve: DefaultValve::new_closed(),
                engine_bleed: [TestEngineBleed::new(), TestEngineBleed::new()],
                cross_bleed_valve: DefaultValve::new_closed(),
                fadec: TestFadec::new(context),
                packs: [
                    TestPneumaticPackComplex::new(1),
                    TestPneumaticPackComplex::new(2),
                ],
            }
        }

        fn update(
            &mut self,
            context: &UpdateContext,
            pack_flow_valve_signals: &impl PackFlowControllers,
            engine_bleed: [&impl EngineCorrectedN1; 2],
        ) {
            self.engine_bleed
                .iter_mut()
                .for_each(|b| b.update(context, engine_bleed));
            self.packs
                .iter_mut()
                .zip(self.engine_bleed.iter_mut())
                .for_each(|(pack, engine_bleed)| {
                    pack.update(context, engine_bleed, pack_flow_valve_signals)
                });
        }

        fn set_apu_bleed_air_valve_open(&mut self) {
            self.apu_bleed_air_valve = DefaultValve::new_open();
        }

        fn set_apu_bleed_air_valve_closed(&mut self) {
            self.apu_bleed_air_valve = DefaultValve::new_closed();
        }

        fn set_cross_bleed_valve_open(&mut self) {
            self.cross_bleed_valve = DefaultValve::new_open();
        }

        fn packs(&mut self) -> &mut [TestPneumaticPackComplex; 2] {
            &mut self.packs
        }
    }

    impl PneumaticBleed for TestPneumatic {
        fn apu_bleed_is_on(&self) -> bool {
            self.apu_bleed_air_valve.is_open()
        }
        fn engine_crossbleed_is_on(&self) -> bool {
            self.cross_bleed_valve.is_open()
        }
    }
    impl EngineStartState for TestPneumatic {
        fn engine_state(&self, engine_number: usize) -> EngineState {
            self.fadec.engine_state(engine_number)
        }
        fn engine_mode_selector(&self) -> EngineModeSelector {
            self.fadec.engine_mode_selector()
        }
    }
    impl PackFlowValveState for TestPneumatic {
        fn pack_flow_valve_is_open(&self, fcv_id: usize) -> bool {
            let id = A380AirConditioning::fcv_to_pack_id(fcv_id);
            if fcv_id % 2 == 0 {
                self.packs[id].right_pack_flow_valve_is_open()
            } else {
                self.packs[id].left_pack_flow_valve_is_open()
            }
        }
        fn pack_flow_valve_air_flow(&self, fcv_id: usize) -> MassRate {
            let id = A380AirConditioning::fcv_to_pack_id(fcv_id);
            if fcv_id % 2 == 0 {
                self.packs[id].right_pack_flow_valve_air_flow()
            } else {
                self.packs[id].left_pack_flow_valve_air_flow()
            }
        }
        fn pack_flow_valve_inlet_pressure(&self, fcv_id: usize) -> Option<Pressure> {
            let id = A380AirConditioning::fcv_to_pack_id(fcv_id);
            if fcv_id % 2 == 0 {
                self.packs[id].right_pack_flow_valve_inlet_pressure()
            } else {
                self.packs[id].left_pack_flow_valve_inlet_pressure()
            }
        }
    }
    impl SimulationElement for TestPneumatic {
        fn accept<V: SimulationElementVisitor>(&mut self, visitor: &mut V) {
            self.fadec.accept(visitor);
            accept_iterable!(self.packs, visitor);

            visitor.visit(self);
        }
    }

    struct TestEngineBleed {
        precooler: Precooler,
        precooler_outlet_pipe: PneumaticPipe,
    }
    impl TestEngineBleed {
        fn new() -> Self {
            Self {
                precooler: Precooler::new(180. * 2.),
                precooler_outlet_pipe: PneumaticPipe::new(
                    Volume::new::<cubic_meter>(5.),
                    Pressure::new::<psi>(14.7),
                    ThermodynamicTemperature::new::<degree_celsius>(15.),
                ),
            }
        }

        fn update(&mut self, context: &UpdateContext, engine_bleed: [&impl EngineCorrectedN1; 2]) {
            let mut precooler_inlet_pipe = if engine_bleed
                .iter()
                .any(|e| e.corrected_n1() > Ratio::new::<percent>(10.))
            {
                PneumaticPipe::new(
                    Volume::new::<cubic_meter>(8.),
                    Pressure::new::<psi>(44.),
                    ThermodynamicTemperature::new::<degree_celsius>(200.),
                )
            } else {
                PneumaticPipe::new(
                    Volume::new::<cubic_meter>(8.),
                    Pressure::new::<psi>(14.7),
                    ThermodynamicTemperature::new::<degree_celsius>(15.),
                )
            };
            let mut precooler_supply_pipe = if engine_bleed
                .iter()
                .any(|e| e.corrected_n1() > Ratio::new::<percent>(10.))
            {
                PneumaticPipe::new(
                    Volume::new::<cubic_meter>(16.),
                    Pressure::new::<psi>(14.7),
                    ThermodynamicTemperature::new::<degree_celsius>(200.),
                )
            } else {
                PneumaticPipe::new(
                    Volume::new::<cubic_meter>(16.),
                    Pressure::new::<psi>(14.7),
                    ThermodynamicTemperature::new::<degree_celsius>(15.),
                )
            };
            self.precooler.update(
                context,
                &mut precooler_inlet_pipe,
                &mut precooler_supply_pipe,
                &mut self.precooler_outlet_pipe,
            );
        }
    }
    impl PneumaticContainer for TestEngineBleed {
        fn pressure(&self) -> Pressure {
            self.precooler_outlet_pipe.pressure()
        }

        fn volume(&self) -> Volume {
            self.precooler_outlet_pipe.volume()
        }

        fn temperature(&self) -> ThermodynamicTemperature {
            self.precooler_outlet_pipe.temperature()
        }

        fn mass(&self) -> Mass {
            self.precooler_outlet_pipe.mass()
        }

        fn change_fluid_amount(
            &mut self,
            fluid_amount: Mass,
            fluid_temperature: ThermodynamicTemperature,
            fluid_pressure: Pressure,
        ) {
            self.precooler_outlet_pipe.change_fluid_amount(
                fluid_amount,
                fluid_temperature,
                fluid_pressure,
            )
        }

        fn update_temperature(&mut self, temperature: TemperatureInterval) {
            self.precooler_outlet_pipe.update_temperature(temperature);
        }
    }

    struct TestPneumaticPackComplex {
        pack_number: usize,
        pack_container: PneumaticPipe,
        exhaust: PneumaticExhaust,
        left_pack_flow_valve: ElectroPneumaticValve,
        right_pack_flow_valve: ElectroPneumaticValve,
        left_inlet_pressure_sensor: PressureTransducer,
        right_inlet_pressure_sensor: PressureTransducer,
    }
    impl TestPneumaticPackComplex {
        fn new(pack_number: usize) -> Self {
            Self {
                pack_number,
                pack_container: PneumaticPipe::new(
                    Volume::new::<cubic_meter>(12.),
                    Pressure::new::<psi>(14.7),
                    ThermodynamicTemperature::new::<degree_celsius>(15.),
                ),
                exhaust: PneumaticExhaust::new(0.3, 0.3, Pressure::default()),
                left_pack_flow_valve: ElectroPneumaticValve::new(
                    ElectricalBusType::DirectCurrentEssential,
                ),
                right_pack_flow_valve: ElectroPneumaticValve::new(
                    ElectricalBusType::DirectCurrentEssential,
                ),
                left_inlet_pressure_sensor: PressureTransducer::new(
                    ElectricalBusType::DirectCurrentEssentialShed,
                ),
                right_inlet_pressure_sensor: PressureTransducer::new(
                    ElectricalBusType::DirectCurrentEssentialShed,
                ),
            }
        }
        fn update(
            &mut self,
            context: &UpdateContext,
            from: &mut impl PneumaticContainer,
            pack_flow_valve_signals: &impl PackFlowControllers,
        ) {
            // TODO: Should come from two different sources
            self.left_inlet_pressure_sensor.update(context, from);
            self.right_inlet_pressure_sensor.update(context, from);

            self.left_pack_flow_valve.update_open_amount(
                pack_flow_valve_signals
                    .pack_flow_controller(1 + ((self.pack_number == 2) as usize * 2)),
            );

            self.right_pack_flow_valve.update_open_amount(
                pack_flow_valve_signals
                    .pack_flow_controller(2 + ((self.pack_number == 2) as usize * 2)),
            );

            self.left_pack_flow_valve
                .update_move_fluid(context, from, &mut self.pack_container);

            self.right_pack_flow_valve
                .update_move_fluid(context, from, &mut self.pack_container);

            self.exhaust
                .update_move_fluid(context, &mut self.pack_container);
        }
        fn left_pack_flow_valve_is_open(&self) -> bool {
            self.left_pack_flow_valve.is_open()
        }
        fn right_pack_flow_valve_is_open(&self) -> bool {
            self.right_pack_flow_valve.is_open()
        }
        fn left_pack_flow_valve_air_flow(&self) -> MassRate {
            self.left_pack_flow_valve.fluid_flow()
        }
        fn right_pack_flow_valve_air_flow(&self) -> MassRate {
            self.right_pack_flow_valve.fluid_flow()
        }
        fn left_pack_flow_valve_inlet_pressure(&self) -> Option<Pressure> {
            self.left_inlet_pressure_sensor.signal()
        }
        fn right_pack_flow_valve_inlet_pressure(&self) -> Option<Pressure> {
            self.right_inlet_pressure_sensor.signal()
        }
    }
    impl PneumaticContainer for TestPneumaticPackComplex {
        fn pressure(&self) -> Pressure {
            self.pack_container.pressure()
        }

        fn volume(&self) -> Volume {
            self.pack_container.volume()
        }

        fn temperature(&self) -> ThermodynamicTemperature {
            self.pack_container.temperature()
        }

        fn mass(&self) -> Mass {
            self.pack_container.mass()
        }

        fn change_fluid_amount(
            &mut self,
            fluid_amount: Mass,
            fluid_temperature: ThermodynamicTemperature,
            fluid_pressure: Pressure,
        ) {
            self.pack_container
                .change_fluid_amount(fluid_amount, fluid_temperature, fluid_pressure)
        }

        fn update_temperature(&mut self, temperature: TemperatureInterval) {
            self.pack_container.update_temperature(temperature);
        }
    }
    impl SimulationElement for TestPneumaticPackComplex {
        fn accept<V: SimulationElementVisitor>(&mut self, visitor: &mut V) {
            self.left_pack_flow_valve.accept(visitor);
            self.right_pack_flow_valve.accept(visitor);
            self.left_inlet_pressure_sensor.accept(visitor);
            self.right_inlet_pressure_sensor.accept(visitor);

            visitor.visit(self);
        }
    }

    struct TestPneumaticOverhead {
        engine_1_bleed: AutoOffFaultPushButton,
        engine_2_bleed: AutoOffFaultPushButton,
    }
    impl TestPneumaticOverhead {
        fn new(context: &mut InitContext) -> Self {
            Self {
                engine_1_bleed: AutoOffFaultPushButton::new_auto(context, "PNEU_ENG_1_BLEED"),
                engine_2_bleed: AutoOffFaultPushButton::new_auto(context, "PNEU_ENG_2_BLEED"),
            }
        }
    }
    impl EngineBleedPushbutton<4> for TestPneumaticOverhead {
        fn engine_bleed_pushbuttons_are_auto(&self) -> [bool; 4] {
            [
                self.engine_1_bleed.is_auto(),
                self.engine_2_bleed.is_auto(),
                self.engine_1_bleed.is_auto(),
                self.engine_2_bleed.is_auto(),
            ]
        }
    }

    struct TestDsms {
        aft_cargo_door_open: bool,
    }
    impl TestDsms {
        fn new() -> Self {
            Self {
                aft_cargo_door_open: false,
            }
        }
        fn open_aft_cargo_door(&mut self, open: bool) {
            self.aft_cargo_door_open = open;
        }
    }
    impl CargoDoorLocked for TestDsms {
        fn aft_cargo_door_locked(&self) -> bool {
            !self.aft_cargo_door_open
        }
        fn fwd_cargo_door_locked(&self) -> bool {
            true
        }
    }

    struct TestLgciu {
        compressed: bool,
    }
    impl TestLgciu {
        fn new(compressed: bool) -> Self {
            Self { compressed }
        }

        fn set_on_ground(&mut self, on_ground: bool) {
            self.compressed = on_ground;
        }
    }
    impl LgciuWeightOnWheels for TestLgciu {
        fn left_and_right_gear_compressed(&self, _treat_ext_pwr_as_ground: bool) -> bool {
            self.compressed
        }
        fn right_gear_compressed(&self, _treat_ext_pwr_as_ground: bool) -> bool {
            true
        }
        fn right_gear_extended(&self, _treat_ext_pwr_as_ground: bool) -> bool {
            false
        }
        fn left_gear_compressed(&self, _treat_ext_pwr_as_ground: bool) -> bool {
            true
        }
        fn left_gear_extended(&self, _treat_ext_pwr_as_ground: bool) -> bool {
            false
        }
        fn left_and_right_gear_extended(&self, _treat_ext_pwr_as_ground: bool) -> bool {
            false
        }
        fn nose_gear_compressed(&self, _treat_ext_pwr_as_ground: bool) -> bool {
            true
        }
        fn nose_gear_extended(&self, _treat_ext_pwr_as_ground: bool) -> bool {
            false
        }
    }

    struct TestAircraft {
        a380_cabin_air: A380AirConditioning,
        adcn: TestAdcn,
        adirs: TestAdirs,
        dsms: TestDsms,
        engine_1: TestEngine,
        engine_2: TestEngine,
        engine_3: TestEngine,
        engine_4: TestEngine,
        engine_fire_push_buttons: TestEngineFirePushButtons,
        payload: TestPayload,
        pneumatic: TestPneumatic,
        pneumatic_overhead: TestPneumaticOverhead,
        pressurization_overhead: A380PressurizationOverheadPanel,
        lgciu1: TestLgciu,
        lgciu2: TestLgciu,
        powered_dc_source_1: TestElectricitySource,
        powered_dc_source_ess: TestElectricitySource,
        powered_ac_source_ess: TestElectricitySource,
        powered_ac_source_1: TestElectricitySource,
        powered_dc_source_2: TestElectricitySource,
        powered_ac_source_2: TestElectricitySource,
        powered_ac_source_3: TestElectricitySource,
        powered_ac_source_4: TestElectricitySource,
        dc_1_bus: ElectricalBus,
        ac_1_bus: ElectricalBus,
        dc_2_bus: ElectricalBus,
        ac_2_bus: ElectricalBus,
        ac_3_bus: ElectricalBus,
        ac_4_bus: ElectricalBus,
        ac_ess_bus: ElectricalBus,
        dc_ess_bus: ElectricalBus,
        dc_bat_bus: ElectricalBus,
    }

    impl TestAircraft {
        // Atmospheric constants
        const R: f64 = 287.058; // Specific gas constant for air - m2/s2/K
        const G: f64 = 9.80665; // Gravity - m/s2
        const T_0: f64 = 288.2; // ISA standard temperature - K
        const P_0: f64 = 1013.25; // ISA standard pressure at sea level - hPa
        const L: f64 = -0.00651; // Adiabatic lapse rate - K/m

        fn new(context: &mut InitContext) -> Self {
            Self {
                a380_cabin_air: A380AirConditioning::new(context),
                adcn: TestAdcn::new(context),
                adirs: TestAdirs::new(),
                dsms: TestDsms::new(),
                engine_1: TestEngine::new(Ratio::default()),
                engine_2: TestEngine::new(Ratio::default()),
                engine_3: TestEngine::new(Ratio::default()),
                engine_4: TestEngine::new(Ratio::default()),
                engine_fire_push_buttons: TestEngineFirePushButtons::new(),
                payload: TestPayload::new(),
                pneumatic: TestPneumatic::new(context),
                pneumatic_overhead: TestPneumaticOverhead::new(context),
                pressurization_overhead: A380PressurizationOverheadPanel::new(context),
                lgciu1: TestLgciu::new(false),
                lgciu2: TestLgciu::new(false),
                powered_dc_source_1: TestElectricitySource::powered(
                    context,
                    PotentialOrigin::Battery(1),
                ),
                powered_dc_source_ess: TestElectricitySource::powered(
                    context,
                    PotentialOrigin::EmergencyGenerator,
                ),
                powered_ac_source_ess: TestElectricitySource::powered(
                    context,
                    PotentialOrigin::EmergencyGenerator,
                ),
                powered_ac_source_1: TestElectricitySource::powered(
                    context,
                    PotentialOrigin::EngineGenerator(1),
                ),
                powered_dc_source_2: TestElectricitySource::powered(
                    context,
                    PotentialOrigin::Battery(2),
                ),
                powered_ac_source_2: TestElectricitySource::powered(
                    context,
                    PotentialOrigin::EngineGenerator(2),
                ),
                powered_ac_source_3: TestElectricitySource::powered(
                    context,
                    PotentialOrigin::EngineGenerator(3),
                ),
                powered_ac_source_4: TestElectricitySource::powered(
                    context,
                    PotentialOrigin::EngineGenerator(4),
                ),
                dc_1_bus: ElectricalBus::new(context, ElectricalBusType::DirectCurrent(1)),
                ac_1_bus: ElectricalBus::new(context, ElectricalBusType::AlternatingCurrent(1)),
                dc_2_bus: ElectricalBus::new(context, ElectricalBusType::DirectCurrent(2)),
                ac_2_bus: ElectricalBus::new(context, ElectricalBusType::AlternatingCurrent(2)),
                ac_3_bus: ElectricalBus::new(context, ElectricalBusType::AlternatingCurrent(3)),
                ac_4_bus: ElectricalBus::new(context, ElectricalBusType::AlternatingCurrent(4)),
                ac_ess_bus: ElectricalBus::new(
                    context,
                    ElectricalBusType::AlternatingCurrentEssential,
                ),
                dc_ess_bus: ElectricalBus::new(context, ElectricalBusType::DirectCurrentEssential),
                dc_bat_bus: ElectricalBus::new(context, ElectricalBusType::DirectCurrentBattery),
            }
        }

        fn set_on_ground(&mut self, on_ground: bool) {
            self.lgciu1.set_on_ground(on_ground);
            self.lgciu2.set_on_ground(on_ground);
        }

        fn set_engine_n1(&mut self, n: Ratio) {
            self.engine_1.set_engine_n1(n);
            self.engine_2.set_engine_n1(n);
            self.engine_3.set_engine_n1(n);
            self.engine_4.set_engine_n1(n);
        }

        fn set_one_engine_on(&mut self) {
            self.engine_1.set_engine_n1(Ratio::new::<percent>(15.));
            self.engine_2.set_engine_n1(Ratio::default());
            self.engine_3.set_engine_n1(Ratio::default());
            self.engine_4.set_engine_n1(Ratio::default());
        }

        fn set_cross_bleed_valve_open(&mut self) {
            self.pneumatic.set_cross_bleed_valve_open();
        }

        fn set_apu_bleed_air_valve_open(&mut self) {
            self.pneumatic.set_apu_bleed_air_valve_open();
        }

        fn set_apu_bleed_air_valve_closed(&mut self) {
            self.pneumatic.set_apu_bleed_air_valve_closed();
        }

        fn run_with_vertical_speed_of(&mut self, delta: Duration, vertical_speed: Velocity) {
            let distance: Length = Length::new::<meter>(
                vertical_speed.get::<meter_per_second>() * delta.as_secs_f64(),
            );
            self.set_pressure_based_on_vs(distance);
        }

        fn unpower_ac_ess_bus(&mut self) {
            self.powered_ac_source_ess.unpower();
        }

        fn power_ac_ess_bus(&mut self) {
            self.powered_ac_source_ess.power();
        }

        fn unpower_dc_1_bus(&mut self) {
            self.powered_dc_source_1.unpower();
        }

        fn unpower_dc_ess_bus(&mut self) {
            self.powered_dc_source_ess.unpower();
        }

        fn power_dc_ess_bus(&mut self) {
            self.powered_dc_source_ess.power();
        }

        fn power_dc_1_bus(&mut self) {
            self.powered_dc_source_1.power();
        }

        fn unpower_dc_2_bus(&mut self) {
            self.powered_dc_source_2.unpower();
        }

        fn power_dc_2_bus(&mut self) {
            self.powered_dc_source_2.power();
        }

        fn unpower_ac_1_bus(&mut self) {
            self.powered_ac_source_1.unpower();
        }

        fn unpower_ac_2_bus(&mut self) {
            self.powered_ac_source_2.unpower();
        }

        fn power_ac_2_bus(&mut self) {
            self.powered_ac_source_2.power();
        }

        fn unpower_ac_3_bus(&mut self) {
            self.powered_ac_source_3.unpower();
        }

        fn power_ac_4_bus(&mut self) {
            self.powered_ac_source_4.power();
        }

        fn unpower_ac_4_bus(&mut self) {
            self.powered_ac_source_4.unpower();
        }

        fn update_number_of_passengers(&mut self, number_of_passengers: u32) {
            self.payload
                .update_number_of_passengers(number_of_passengers);
        }

        fn set_pressure_based_on_vs(&mut self, alt_diff: Length) {
            // We find the atmospheric pressure that would give us the desired v/s
            let init_pressure_ratio: f64 =
                self.adirs.ambient_pressure.get::<hectopascal>() / Self::P_0;

            let init_altitude: Length = Length::new::<meter>(
                ((Self::T_0 / init_pressure_ratio.powf((Self::L * Self::R) / Self::G)) - Self::T_0)
                    / Self::L,
            );
            let final_altitude: Length = init_altitude + alt_diff;
            let final_pressure_ratio: f64 = (1.
                / (final_altitude.get::<meter>() * Self::L / Self::T_0 + 1.))
                .powf(Self::G / (Self::L * Self::R));
            let final_pressure: Pressure =
                Pressure::new::<hectopascal>(final_pressure_ratio * Self::P_0);

            self.adirs.set_ambient_pressure(final_pressure);
        }
    }
    impl Aircraft for TestAircraft {
        fn update_before_power_distribution(
            &mut self,
            _context: &UpdateContext,
            electricity: &mut Electricity,
        ) {
            electricity.supplied_by(&self.powered_dc_source_1);
            electricity.supplied_by(&self.powered_ac_source_1);
            electricity.supplied_by(&self.powered_dc_source_2);
            electricity.supplied_by(&self.powered_dc_source_ess);
            electricity.supplied_by(&self.powered_ac_source_2);
            electricity.supplied_by(&self.powered_ac_source_3);
            electricity.supplied_by(&self.powered_ac_source_4);
            electricity.supplied_by(&self.powered_ac_source_ess);
            electricity.supplied_by(&self.powered_dc_source_ess);
            electricity.flow(&self.powered_dc_source_1, &self.dc_1_bus);
            electricity.flow(&self.powered_ac_source_1, &self.ac_1_bus);
            electricity.flow(&self.powered_dc_source_2, &self.dc_2_bus);
            electricity.flow(&self.powered_ac_source_2, &self.ac_2_bus);
            electricity.flow(&self.powered_ac_source_3, &self.ac_3_bus);
            electricity.flow(&self.powered_ac_source_4, &self.ac_4_bus);
            electricity.flow(&self.powered_ac_source_ess, &self.ac_ess_bus);
            electricity.flow(&self.powered_dc_source_ess, &self.dc_ess_bus);
            electricity.flow(&self.powered_dc_source_1, &self.dc_bat_bus);
        }
        fn update_after_power_distribution(&mut self, context: &UpdateContext) {
            self.pneumatic.update(
                context,
                &self.a380_cabin_air,
                [&self.engine_1, &self.engine_2],
            );
            self.a380_cabin_air
                .mix_packs_air_update(self.pneumatic.packs());
            self.a380_cabin_air.update(
                context,
                &self.adirs,
                &self.dsms,
                &self.adcn,
                [
                    &self.engine_1,
                    &self.engine_2,
                    &self.engine_3,
                    &self.engine_4,
                ],
                &self.engine_fire_push_buttons,
                &self.payload,
                &self.pneumatic,
                &self.pneumatic_overhead,
                &self.pressurization_overhead,
                [&self.lgciu1, &self.lgciu2],
            );
        }
    }
    impl SimulationElement for TestAircraft {
        fn accept<V: SimulationElementVisitor>(&mut self, visitor: &mut V) {
            self.a380_cabin_air.accept(visitor);
            self.adcn.accept(visitor);
            self.pneumatic.accept(visitor);
            self.pressurization_overhead.accept(visitor);

            visitor.visit(self);
        }
    }

    struct CabinAirTestBed {
        test_bed: SimulationTestBed<TestAircraft>,
        stored_pressure: Option<Pressure>,
        stored_ofv_open_amount: Option<Ratio>,
        vertical_speed: Velocity,
    }
    impl CabinAirTestBed {
        fn new() -> Self {
            let mut test_bed = CabinAirTestBed {
                test_bed: SimulationTestBed::new(TestAircraft::new),
                stored_pressure: None,
                stored_ofv_open_amount: None,
                vertical_speed: Velocity::default(),
            };
            test_bed.set_indicated_altitude(Length::default());
            test_bed.indicated_airspeed(Velocity::new::<knot>(250.));
            test_bed.set_ambient_temperature(ThermodynamicTemperature::new::<degree_celsius>(24.));
            test_bed.command_pack_flow_selector_position(0);
            test_bed.command_engine_n1(Ratio::new::<percent>(30.));

            test_bed
        }

        fn on_ground(mut self) -> Self {
            self.set_ambient_pressure(Pressure::new::<hectopascal>(1013.25));
            self.indicated_airspeed(Velocity::default());
            self.set_indicated_altitude(Length::default());
            self.set_vertical_speed(Velocity::default());
            self.command_on_ground(true);
            self.command_sea_level_pressure(Pressure::new::<hectopascal>(1013.25));
            self.command_destination_qnh(Pressure::new::<hectopascal>(1013.25));
            self.run_with_vertical_speed(Duration::from_secs(1));
            self
        }

        fn and(self) -> Self {
            self
        }

        fn then(self) -> Self {
            self
        }

        fn run_and(mut self) -> Self {
            self.run_with_vertical_speed(Duration::from_secs(1));
            self
        }

        fn and_run(mut self) -> Self {
            self.run_with_vertical_speed(Duration::from_secs(1));
            self
        }

        fn with(self) -> Self {
            self
        }

        fn iterate(mut self, iterations: usize) -> Self {
            for _ in 0..iterations {
                self.run_with_vertical_speed(Duration::from_secs(1));
            }
            self
        }

        fn iterate_with_delta(mut self, iterations: usize, delta: Duration) -> Self {
            for _ in 0..iterations {
                self.run_with_vertical_speed(delta);
            }
            self
        }

        fn run_with_vertical_speed(&mut self, delta: Duration) {
            let vertical_speed = self.vertical_speed;
            self.command(|a| a.run_with_vertical_speed_of(delta, vertical_speed));
            self.run_with_delta(delta);
        }

        fn memorize_cabin_pressure(mut self) -> Self {
            self.stored_pressure = Some(self.cabin_pressure());
            self
        }

        fn memorize_outflow_valve_open_amount(mut self) -> Self {
            self.stored_ofv_open_amount = Some(self.outflow_valve_open_amount(1));
            self
        }

        fn initial_pressure(&self) -> Pressure {
            self.stored_pressure.unwrap()
        }

        fn command_ambient_pressure(&mut self, pressure: Pressure) {
            self.set_ambient_pressure(pressure);
            self.command(|a| a.adirs.set_ambient_pressure(pressure));
        }

        fn ambient_pressure_of(mut self, pressure: Pressure) -> Self {
            self.command_ambient_pressure(pressure);
            self
        }

        fn ambient_temperature_of(mut self, temperature: ThermodynamicTemperature) -> Self {
            self.set_ambient_temperature(temperature);
            self
        }

        fn indicated_airspeed(&mut self, velocity: Velocity) {
            self.set_indicated_airspeed(velocity);
            self.command(|a| a.adirs.set_true_airspeed(velocity));
        }

        fn indicated_airspeed_of(mut self, velocity: Velocity) -> Self {
            self.set_indicated_airspeed(velocity);
            self.command(|a| a.adirs.set_true_airspeed(velocity));
            self
        }

        fn vertical_speed_of(mut self, velocity: Velocity) -> Self {
            self.set_vertical_speed(velocity);
            self
        }

        fn set_on_ground(mut self) -> Self {
            self.command_on_ground(true);
            self
        }

        fn set_takeoff_power(mut self) -> Self {
            self.command_engine_n1(Ratio::new::<percent>(95.));
            self
        }

        fn engines_idle(mut self) -> Self {
            self.write_by_name("ENGINE_STATE:1", 1);
            self.write_by_name("ENGINE_STATE:2", 1);
            self.write_by_name("ENGINE_STATE:3", 1);
            self.write_by_name("ENGINE_STATE:4", 1);
            self.command_engine_n1(Ratio::new::<percent>(15.));
            self
        }

        fn engines_off(mut self) -> Self {
            self.write_by_name("ENGINE_STATE:1", 0);
            self.write_by_name("ENGINE_STATE:2", 0);
            self.write_by_name("ENGINE_STATE:3", 0);
            self.write_by_name("ENGINE_STATE:4", 0);
            self.command_engine_n1(Ratio::new::<percent>(0.));
            self
        }

        fn one_engine_on(mut self) -> Self {
            self.command(|a| a.set_one_engine_on());
            self
        }

        fn command_crossbleed_on(mut self) -> Self {
            self.command(|a| a.set_cross_bleed_valve_open());
            self
        }

        fn command_apu_bleed_on(mut self) -> Self {
            self.command(|a| a.set_apu_bleed_air_valve_open());
            self
        }

        fn command_apu_bleed_off(mut self) -> Self {
            self.command(|a| a.set_apu_bleed_air_valve_closed());
            self
        }

        fn unpowered_ac_ess_bus(mut self) -> Self {
            self.command(|a| a.unpower_ac_ess_bus());
            self
        }

        fn powered_ac_ess_bus(mut self) -> Self {
            self.command(|a| a.power_ac_ess_bus());
            self
        }

        fn unpowered_dc_ess_bus(mut self) -> Self {
            self.command(|a| a.unpower_dc_ess_bus());
            self
        }

        fn powered_dc_ess_bus(mut self) -> Self {
            self.command(|a| a.power_dc_ess_bus());
            self
        }

        fn unpowered_dc_1_bus(mut self) -> Self {
            self.command(|a| a.unpower_dc_1_bus());
            self
        }

        fn powered_dc_1_bus(mut self) -> Self {
            self.command(|a| a.power_dc_1_bus());
            self
        }

        fn unpowered_dc_2_bus(mut self) -> Self {
            self.command(|a| a.unpower_dc_2_bus());
            self
        }

        fn powered_dc_2_bus(mut self) -> Self {
            self.command(|a| a.power_dc_2_bus());
            self
        }

        fn powered_ac_2_bus(mut self) -> Self {
            self.command(|a| a.power_ac_2_bus());
            self
        }

        fn powered_ac_4_bus(mut self) -> Self {
            self.command(|a| a.power_ac_4_bus());
            self
        }

        fn unpowered_ac_1_bus(mut self) -> Self {
            self.command(|a| a.unpower_ac_1_bus());
            self
        }

        fn unpowered_ac_2_bus(mut self) -> Self {
            self.command(|a| a.unpower_ac_2_bus());
            self
        }

        fn unpowered_ac_3_bus(mut self) -> Self {
            self.command(|a| a.unpower_ac_3_bus());
            self
        }

        fn unpowered_ac_4_bus(mut self) -> Self {
            self.command(|a| a.unpower_ac_4_bus());
            self
        }

        fn set_vertical_speed(&mut self, vertical_speed: Velocity) {
            self.vertical_speed = vertical_speed;
        }

        fn command_measured_temperature(mut self, temp: ThermodynamicTemperature) -> Self {
            self.command(|a| {
                a.a380_cabin_air
                    .a380_cabin
                    .cabin_air_simulation
                    .command_cabin_temperature(temp)
            });
            self
        }

        fn command_pack_flow_selector_position(&mut self, value: u8) {
            self.write_by_name("KNOB_OVHD_AIRCOND_PACKFLOW_Position", value);
        }

        fn command_sea_level_pressure(&mut self, value: Pressure) {
            self.write_by_name("SEA LEVEL PRESSURE", value.get::<hectopascal>());
        }

        fn command_destination_qnh(&mut self, value: Pressure) {
            self.write_by_name("DESTINATION_QNH", value);
        }

        fn command_ditching_pb_on(mut self) -> Self {
            self.write_by_name("OVHD_PRESS_DITCHING_PB_IS_ON", true);
            self
        }

        fn command_alt_mode_sel_pb_auto(mut self) -> Self {
            self.write_by_name("OVHD_PRESS_MAN_ALTITUDE_PB_IS_AUTO", true);
            self
        }

        fn command_alt_mode_sel_pb_man(mut self) -> Self {
            self.write_by_name("OVHD_PRESS_MAN_ALTITUDE_PB_IS_AUTO", false);
            self
        }

        fn command_vs_mode_sel_pb_auto(mut self) -> Self {
            self.write_by_name("OVHD_PRESS_MAN_VS_CTL_PB_IS_AUTO", true);
            self
        }

        fn command_vs_mode_sel_pb_man(mut self) -> Self {
            self.write_by_name("OVHD_PRESS_MAN_VS_CTL_PB_IS_AUTO", false);
            self
        }

        fn command_alt_sel_knob_value(mut self, value: f64) -> Self {
            self.write_by_name("OVHD_PRESS_MAN_ALTITUDE_KNOB", value);
            self
        }

        fn command_vs_sel_knob_value(mut self, value: f64) -> Self {
            self.write_by_name("OVHD_PRESS_MAN_VS_CTL_KNOB", value);
            self
        }

        fn command_air_extract_pb_on_normal(mut self, on_off: bool) -> Self {
            self.write_by_name("OVHD_VENT_AIR_EXTRACT_PB_IS_ON", on_off);
            self
        }

        fn command_packs_on_off(mut self, on_off: bool) -> Self {
            self.write_by_name("OVHD_COND_PACK_1_PB_IS_ON", on_off);
            self.write_by_name("OVHD_COND_PACK_2_PB_IS_ON", on_off);
            self
        }

        fn command_one_pack_on(mut self, pack_id: usize) -> Self {
            let opposite_pack_id = 1 + (pack_id == 1) as usize;
            self.write_by_name(
                format!("OVHD_COND_PACK_{}_PB_IS_ON", pack_id).as_str(),
                true,
            );
            self.write_by_name(
                format!("OVHD_COND_PACK_{}_PB_IS_ON", opposite_pack_id).as_str(),
                false,
            );
            self
        }

        fn command_cab_fans_pb_on(mut self, on_off: bool) -> Self {
            self.write_by_name("OVHD_VENT_CAB_FANS_PB_IS_ON", on_off);
            self
        }

        fn command_hot_air_pb_on(mut self, on_off: bool, pb_id: usize) -> Self {
            self.write_by_name(
                format!("OVHD_COND_HOT_AIR_{}_PB_IS_ON", pb_id).as_str(),
                on_off,
            );
            self
        }

        fn hot_air_pbs_on(mut self) -> Self {
            self = self.command_hot_air_pb_on(true, 1);
            self = self.command_hot_air_pb_on(true, 2);
            self
        }

        fn hot_air_pbs_off(mut self) -> Self {
            self = self.command_hot_air_pb_on(false, 1);
            self = self.command_hot_air_pb_on(false, 2);
            self
        }

        fn command_fwd_isolation_valves_pb_on(mut self, on_off: bool) -> Self {
            self.write_by_name("OVHD_CARGO_AIR_ISOL_VALVES_FWD_PB_IS_ON", on_off);
            self
        }

        fn command_bulk_isolation_valves_pb_on(mut self, on_off: bool) -> Self {
            self.write_by_name("OVHD_CARGO_AIR_ISOL_VALVES_BULK_PB_IS_ON", on_off);
            self
        }

        fn command_bulk_heater_pb_on(mut self, on_off: bool) -> Self {
            self.write_by_name("OVHD_CARGO_AIR_HEATER_PB_IS_ON", on_off);
            self
        }

        fn command_selected_temperature(mut self, temperature: ThermodynamicTemperature) -> Self {
            let knob_value: f64 = (temperature.get::<degree_celsius>() - 18.) / 0.04;
            self.write_by_name("OVHD_COND_CKPT_SELECTOR_KNOB", knob_value);
            self.write_by_name("OVHD_COND_CABIN_SELECTOR_KNOB", knob_value + 50.);
            self
        }

        fn command_cabin_selected_temperature(
            mut self,
            temperature: ThermodynamicTemperature,
        ) -> Self {
            let knob_value: f64 = (temperature.get::<degree_celsius>() - 18.) / 0.04 + 50.;
            self.write_by_name("OVHD_COND_CABIN_SELECTOR_KNOB", knob_value);
            self
        }

        fn command_cabin_knob_in_purs_sel(mut self) -> Self {
            self.write_by_name("OVHD_COND_CABIN_SELECTOR_KNOB", -50.);
            self
        }

        fn command_purs_sel_temperature(mut self, temperature: ThermodynamicTemperature) -> Self {
            self.write_by_name(
                "COND_PURS_SEL_TEMPERATURE",
                temperature.get::<degree_celsius>(),
            );
            self
        }

        fn command_cargo_selected_temperature(
            mut self,
            temperature: ThermodynamicTemperature,
        ) -> Self {
            let knob_value: f64 = (temperature.get::<degree_celsius>() - 5.) / 0.0667;
            self.write_by_name("OVHD_CARGO_AIR_FWD_SELECTOR_KNOB", knob_value);
            self.write_by_name("OVHD_CARGO_AIR_BULK_SELECTOR_KNOB", knob_value);
            self
        }

        fn command_open_door(mut self) -> Self {
            self.write_by_name("INTERACTIVE POINT OPEN:0", Ratio::new::<percent>(100.));
            self
        }

        fn command_nav_cruise_altitude(mut self, target_altitude: Length) -> Self {
            self.write_by_name("FMA_LATERAL_MODE", 20);
            self.write_by_name("AIRLINER_CRUISE_ALTITUDE", target_altitude.get::<foot>());
            self
        }

        fn command_open_aft_cargo_door(mut self, open: bool) -> Self {
            self.command(|a| {
                a.dsms.open_aft_cargo_door(open);
            });
            self
        }

        fn command_number_of_passengers(mut self, number_of_passengers: u32) -> Self {
            self.write_by_name("FMS_PAX_NUMBER", number_of_passengers);
            self.command(|a| a.update_number_of_passengers(number_of_passengers));
            self
        }

        fn command_engine_in_start_mode(mut self) -> Self {
            self.write_by_name("ENGINE_STATE:1", 2);
            self.write_by_name("ENGINE_STATE:2", 2);
            self.write_by_name("ENGINE_STATE:3", 2);
            self.write_by_name("ENGINE_STATE:4", 2);
            self
        }

        fn command_engine_on_fire(mut self) -> Self {
            self.command(|a| a.engine_fire_push_buttons.release(1));
            self.command(|a| a.engine_fire_push_buttons.release(2));
            self.command(|a| a.engine_fire_push_buttons.release(3));
            self.command(|a| a.engine_fire_push_buttons.release(4));
            self
        }

        fn command_altimeter_setting(mut self, altimeter: Pressure) -> Self {
            self.command(|a| a.adirs.set_baro_correction(altimeter));
            self
        }

        fn command_altimeter_setting_fault(mut self, fault: bool) -> Self {
            self.command(|a| a.adirs.set_baro_correction_fault(fault));
            self
        }

        fn command_on_ground(&mut self, on_ground: bool) {
            self.command(|a| a.set_on_ground(on_ground));
        }

        fn command_engine_n1(&mut self, n1: Ratio) {
            self.command(|a| a.set_engine_n1(n1));
        }

        fn command_aircraft_climb(mut self, init_altitude: Length, final_altitude: Length) -> Self {
            const KPA_FT: f64 = 0.0205; //KPa/ft ASL
            const PRESSURE_CONSTANT: f64 = 911.47;

            self.command_on_ground(false);
            self.set_vertical_speed(Velocity::new::<foot_per_minute>(1000.));
            self.indicated_airspeed(Velocity::new::<knot>(150.));
            self.command_ambient_pressure(InternationalStandardAtmosphere::pressure_at_altitude(
                init_altitude,
            ));

            for i in ((init_altitude.get::<foot>() / 1000.) as u32)
                ..((final_altitude.get::<foot>() / 1000.) as u32)
            {
                self.command_ambient_pressure(Pressure::new::<hectopascal>(
                    PRESSURE_CONSTANT - (((i * 1000) as f64) * (KPA_FT)),
                ));
                self = self.iterate(45)
            }
            self.command_ambient_pressure(InternationalStandardAtmosphere::pressure_at_altitude(
                final_altitude,
            ));
            self.set_vertical_speed(Velocity::default());
            self.set_indicated_altitude(final_altitude);
            self.run_with_vertical_speed(Duration::from_secs(1));
            self
        }

        fn command_ags_failure(mut self, cpiom_id: CpiomId) -> Self {
            self.fail(FailureType::AgsApp(cpiom_id));
            self
        }

        fn command_vcs_failure(mut self, cpiom_id: CpiomId) -> Self {
            self.fail(FailureType::VcsApp(cpiom_id));
            self
        }

        fn command_ocsm_auto_failure(mut self, ocsm_id: OcsmId) -> Self {
            self.fail(FailureType::OcsmAutoPartition(ocsm_id));
            self
        }

        fn command_ocsm_failure(mut self, ocsm_id: OcsmId, channel: Channel) -> Self {
            self.fail(FailureType::Ocsm(ocsm_id, channel));
            self
        }

        fn command_cpcs_failure(mut self, cpiom_id: CpiomId) -> Self {
            self.fail(FailureType::CpcsApp(cpiom_id));
            self
        }

        fn initial_outflow_valve_open_amount(&self) -> Ratio {
            self.stored_ofv_open_amount.unwrap()
        }

        fn cabin_altitude(&self) -> Length {
            self.query(|a| a.a380_cabin_air.cpiom_b[0].cabin_altitude())
        }

        fn cabin_pressure(&self) -> Pressure {
            self.query(|a| {
                a.a380_cabin_air
                    .a380_cabin
                    .cabin_air_simulation
                    .cabin_pressure()
            })
        }

        fn cabin_temperature(&self) -> ThermodynamicTemperature {
            self.query(|a| {
                a.a380_cabin_air
                    .a380_cabin
                    .cabin_air_simulation
                    .cabin_temperature()[1]
            })
        }

        fn cabin_vs(&self) -> Velocity {
            self.query(|a| a.a380_cabin_air.cpiom_b[0].cabin_vertical_speed())
        }

        fn cabin_delta_p(&self) -> Pressure {
            self.query(|a| {
                a.a380_cabin_air.a380_pressurization_system.ocsm[0].cabin_delta_pressure()
            })
        }

        fn outflow_valve_open_amount(&self, ofv: usize) -> Ratio {
            self.query(|a| {
                a.a380_cabin_air.a380_pressurization_system.ocsm[ofv - 1]
                    .outflow_valve_open_amount()
            })
        }

        fn aft_outflow_valve_open_amount(&self) -> Ratio {
            self.query(|a| {
                (a.a380_cabin_air.a380_pressurization_system.ocsm[2].outflow_valve_open_amount()
                    + a.a380_cabin_air.a380_pressurization_system.ocsm[2]
                        .outflow_valve_open_amount())
                    / 2.
            })
        }

        fn safety_valve_open_amount(&self) -> Ratio {
            self.query(|a| {
                a.a380_cabin_air
                    .a380_pressurization_system
                    .negative_relief_valves
                    .open_amount()
            })
        }

        fn pack_flow_valve_is_open(&self, pfv: usize) -> bool {
            self.query(|a| a.pneumatic.pack_flow_valve_is_open(pfv))
        }

        fn all_pack_flow_valves_are_open(&self) -> bool {
            self.pack_flow_valve_is_open(1)
                && self.pack_flow_valve_is_open(2)
                && self.pack_flow_valve_is_open(3)
                && self.pack_flow_valve_is_open(4)
        }

        fn duct_demand_temperature(&self) -> Vec<ThermodynamicTemperature> {
            self.query(|a| a.a380_cabin_air.cpiom_b[0].duct_demand_temperature())
        }

        fn duct_temperature(&self) -> Vec<ThermodynamicTemperature> {
            self.query(|a| {
                a.a380_cabin_air
                    .a380_air_conditioning_system
                    .duct_temperature()
            })
        }

        fn measured_temperature(&mut self) -> ThermodynamicTemperature {
            self.read_by_name("COND_MAIN_DECK_1_TEMP")
        }

        fn measured_temperature_by_zone(&mut self) -> Vec<ThermodynamicTemperature> {
            [
                "CKPT",
                "MAIN_DECK_1",
                "MAIN_DECK_2",
                "MAIN_DECK_3",
                "MAIN_DECK_4",
                "MAIN_DECK_5",
                "MAIN_DECK_6",
                "MAIN_DECK_7",
                "MAIN_DECK_8",
                "UPPER_DECK_1",
                "UPPER_DECK_2",
                "UPPER_DECK_3",
                "UPPER_DECK_4",
                "UPPER_DECK_5",
                "UPPER_DECK_6",
                "UPPER_DECK_7",
            ]
            .iter()
            .map(|zone_id| self.read_by_name(&format!("COND_{}_TEMP", zone_id)))
            .collect()
        }

        fn fwd_cargo_measured_temperature(&mut self) -> ThermodynamicTemperature {
            self.read_by_name("COND_CARGO_FWD_TEMP")
        }

        fn bulk_cargo_measured_temperature(&mut self) -> ThermodynamicTemperature {
            self.read_by_name("COND_CARGO_BULK_TEMP")
        }

        fn is_alt_man_mode_auto(&mut self) -> bool {
            self.read_by_name("OVHD_PRESS_MAN_ALTITUDE_PB_IS_AUTO")
        }

        fn is_vs_man_mode_auto(&mut self) -> bool {
            self.read_by_name("OVHD_PRESS_MAN_VS_CTL_PB_IS_AUTO")
        }

        fn cabin_target_altitude(&mut self) -> Length {
            self.read_arinc429_by_name("PRESS_CABIN_ALTITUDE_TARGET_B1")
                .value()
        }

        fn cabin_target_vertical_speed(&mut self) -> Velocity {
            Velocity::new::<foot_per_minute>(
                self.read_arinc429_by_name("PRESS_CABIN_VS_TARGET_B1")
                    .value(),
            )
        }

        fn reference_pressure(&self) -> Pressure {
            self.query(|a| a.a380_cabin_air.cpiom_b[0].reference_pressure())
        }

        fn pack_1_has_fault(&mut self) -> bool {
            self.read_by_name("OVHD_COND_PACK_1_PB_HAS_FAULT")
        }

        fn pack_2_has_fault(&mut self) -> bool {
            self.read_by_name("OVHD_COND_PACK_2_PB_HAS_FAULT")
        }

        fn pack_flow(&self) -> MassRate {
            self.query(|a| {
                a.a380_cabin_air.a380_air_conditioning_system.fdac[0].pack_flow()
                    + a.a380_cabin_air.a380_air_conditioning_system.fdac[1].pack_flow()
            })
        }

        fn recirculated_air_flow(&self) -> MassRate {
            MassRate::new::<kilogram_per_second>(self.query(|a| {
                a.a380_cabin_air
                    .a380_air_conditioning_system
                    .cabin_fans
                    .iter()
                    .map(|fan| fan.outlet_air().flow_rate().get::<kilogram_per_second>())
                    .sum()
            }))
        }

        fn pack_flow_by_pack(&self, pack_id: usize) -> MassRate {
            self.query(|a| {
                a.a380_cabin_air.a380_air_conditioning_system.fdac[pack_id - 1].pack_flow()
            })
        }

        fn trim_air_valves_open_amount(&self) -> Ratio {
            self.query(|a| {
                a.a380_cabin_air
                    .a380_air_conditioning_system
                    .trim_air_system
                    .trim_air_valves_open_amount()[1]
            })
        }

        fn hot_air_is_enabled(&self) -> bool {
            self.query(|a| {
                a.a380_cabin_air
                    .a380_air_conditioning_system
                    .tadd
                    .hot_air_is_enabled(1)
                    && a.a380_cabin_air
                        .a380_air_conditioning_system
                        .tadd
                        .hot_air_is_enabled(2)
            })
        }

        fn hp_cabin_fans_are_enabled(&self) -> bool {
            self.query(|a| {
                a.a380_cabin_air.a380_air_conditioning_system.vcm[0].hp_cabin_fans_are_enabled()
                    && a.a380_cabin_air.a380_air_conditioning_system.vcm[1]
                        .hp_cabin_fans_are_enabled()
            })
        }

        fn fwd_extraction_fan_is_on(&self) -> bool {
            self.query(|a| {
                a.a380_cabin_air.a380_air_conditioning_system.vcm[0].fwd_extraction_fan_is_on()
            })
        }

        fn fwd_isolation_valves_are_open(&self) -> bool {
            self.query(|a| {
                a.a380_cabin_air.a380_air_conditioning_system.vcm[0]
                    .fwd_isolation_valves_open_allowed()
            })
        }

        fn bulk_extraction_fan_is_on(&self) -> bool {
            self.query(|a| {
                a.a380_cabin_air.a380_air_conditioning_system.vcm[1].bulk_extraction_fan_is_on()
            })
        }

        fn bulk_isolation_valves_are_open(&self) -> bool {
            self.query(|a| {
                a.a380_cabin_air.a380_air_conditioning_system.vcm[1]
                    .bulk_isolation_valves_open_allowed()
            })
        }

        fn bulk_duct_heater_on_allowed(&self) -> bool {
            self.query(|a| {
                a.a380_cabin_air.a380_air_conditioning_system.vcm[1].bulk_duct_heater_on_allowed()
            })
        }

        fn bulk_duct_heater_is_on(&self) -> bool {
            self.query(|a| {
                a.a380_cabin_air
                    .a380_air_conditioning_system
                    .cargo_air_heater
                    .is_on()
            })
        }

        fn mixer_unit_outlet_air(&self) -> Air {
            self.query(|a| {
                a.a380_cabin_air
                    .a380_air_conditioning_system
                    .mixer_unit
                    .outlet_air()
            })
        }

        fn trim_air_system_outlet_air(&self, id: usize) -> Air {
            self.query(|a| {
                a.a380_cabin_air
                    .a380_air_conditioning_system
                    .trim_air_system
                    .trim_air_system_valve_outlet_air(id)
            })
        }

        fn trim_air_outlet_temperature(&self) -> ThermodynamicTemperature {
            self.query(|a| {
                a.a380_cabin_air
                    .a380_air_conditioning_system
                    .trim_air_system
                    .duct_temperature()[1]
            })
        }
    }
    impl TestBed for CabinAirTestBed {
        type Aircraft = TestAircraft;

        fn test_bed(&self) -> &SimulationTestBed<TestAircraft> {
            &self.test_bed
        }

        fn test_bed_mut(&mut self) -> &mut SimulationTestBed<TestAircraft> {
            &mut self.test_bed
        }
    }

    fn test_bed() -> CabinAirTestBed {
        CabinAirTestBed::new()
    }

    fn test_bed_in_cruise() -> CabinAirTestBed {
        let mut test_bed =
            test_bed().command_aircraft_climb(Length::default(), Length::new::<foot>(20000.));
        test_bed.set_indicated_altitude(Length::new::<foot>(20000.));
        test_bed.command_ambient_pressure(Pressure::new::<hectopascal>(472.));
        test_bed.set_vertical_speed(Velocity::default());
        test_bed = test_bed.iterate(55);
        test_bed
    }

    fn test_bed_in_descent() -> CabinAirTestBed {
        test_bed_in_cruise()
            .vertical_speed_of(Velocity::new::<foot_per_minute>(-260.))
            .iterate(40)
    }

    mod a380_pressurization_tests {
        use super::*;

        #[test]
        fn conversion_from_pressure_to_altitude_works() {
            let test_bed = test_bed()
                .on_ground()
                .run_and()
                .command_packs_on_off(false)
                .ambient_pressure_of(InternationalStandardAtmosphere::pressure_at_altitude(
                    Length::new::<foot>(10000.),
                ))
                .iterate(100);

            assert!(
                (test_bed.cabin_altitude() - Length::new::<foot>(10000.)).abs()
                    < Length::new::<foot>(20.)
            );
        }

        #[test]
        fn pressure_initialization_works() {
            let test_bed = test_bed()
                .ambient_pressure_of(InternationalStandardAtmosphere::pressure_at_altitude(
                    Length::new::<foot>(39000.),
                ))
                .ambient_temperature_of(ThermodynamicTemperature::new::<degree_celsius>(-50.))
                .iterate(2);

            assert!(
                (test_bed.cabin_altitude() - Length::new::<foot>(7800.)).abs()
                    < Length::new::<foot>(50.)
            );
            assert!(
                (test_bed.cabin_pressure()
                    - InternationalStandardAtmosphere::pressure_at_altitude(Length::new::<foot>(
                        7800.
                    )))
                .get::<hectopascal>()
                .abs()
                    < 20.
            );
        }

        #[test]
        fn positive_cabin_vs_reduces_cabin_pressure() {
            let test_bed = test_bed()
                .run_and()
                .memorize_cabin_pressure()
                .then()
                .command_aircraft_climb(Length::new::<foot>(0.), Length::new::<foot>(10000.));

            assert!(test_bed.initial_pressure() > test_bed.cabin_pressure());
        }

        #[test]
        fn fifty_five_seconds_after_landing_outflow_valve_opens() {
            let mut test_bed = test_bed_in_descent()
                .indicated_airspeed_of(Velocity::new::<knot>(99.))
                .then()
                .set_on_ground()
                .iterate(54);

            assert!(test_bed.outflow_valve_open_amount(1) < Ratio::new::<percent>(99.));

            test_bed = test_bed.iterate(10);

            assert!(test_bed.outflow_valve_open_amount(1) > Ratio::new::<percent>(99.));

            test_bed = test_bed.iterate(11);

            assert!(test_bed.outflow_valve_open_amount(1) > Ratio::new::<percent>(99.));
        }

        #[test]
        fn going_to_ground_and_ground_again_resets_valve_opening() {
            let mut test_bed = test_bed_in_descent()
                .indicated_airspeed_of(Velocity::new::<knot>(99.))
                .then()
                .set_on_ground()
                .iterate(54);

            assert!(test_bed.outflow_valve_open_amount(1) < Ratio::new::<percent>(99.));

            test_bed = test_bed.iterate(10);

            assert!(test_bed.outflow_valve_open_amount(1) > Ratio::new::<percent>(99.));

            test_bed.command_on_ground(false);
            test_bed = test_bed
                .indicated_airspeed_of(Velocity::new::<knot>(101.))
                .iterate(5);

            assert!(test_bed.outflow_valve_open_amount(1) < Ratio::new::<percent>(99.));

            test_bed = test_bed
                .indicated_airspeed_of(Velocity::new::<knot>(99.))
                .then()
                .set_on_ground()
                .iterate(54);

            assert!(test_bed.outflow_valve_open_amount(1) < Ratio::new::<percent>(99.));

            test_bed = test_bed.iterate(61);

            assert!(test_bed.outflow_valve_open_amount(1) > Ratio::new::<percent>(99.));
        }

        #[test]
        fn outflow_valve_closes_when_ditching_pb_is_on() {
            let mut test_bed = test_bed().iterate(50);

            assert!(test_bed.outflow_valve_open_amount(1) > Ratio::new::<percent>(1.));

            test_bed = test_bed.command_ditching_pb_on().iterate(10);

            assert!(test_bed.outflow_valve_open_amount(1) < Ratio::new::<percent>(1.));
        }

        #[test]
        fn fifty_five_seconds_after_landing_outflow_valve_doesnt_open_if_ditching_pb_is_on() {
            let mut test_bed = test_bed_in_descent()
                .indicated_airspeed_of(Velocity::new::<knot>(99.))
                .then()
                .set_on_ground()
                .iterate(54);

            assert!(test_bed.outflow_valve_open_amount(1) < Ratio::new::<percent>(99.));

            test_bed = test_bed.command_ditching_pb_on().iterate(5);

            assert!(test_bed.outflow_valve_open_amount(1) <= Ratio::new::<percent>(99.));
            assert!(test_bed.outflow_valve_open_amount(1) < Ratio::new::<percent>(1.));
        }

        #[test]
        fn both_mode_sel_start_in_auto() {
            let mut test_bed = test_bed();

            assert!(test_bed.is_alt_man_mode_auto());
            assert!(test_bed.is_vs_man_mode_auto());
        }

        #[test]
        fn target_altitude_is_auto_when_in_auto_mode() {
            let mut test_bed = test_bed_in_cruise().iterate(10);

            assert!(test_bed.cabin_target_altitude() > Length::default());
        }

        #[test]
        fn target_altitude_is_knob_when_in_man_mode() {
            let mut test_bed = test_bed()
                .iterate(10)
                .command_alt_mode_sel_pb_man()
                .iterate(10);

            assert_eq!(test_bed.cabin_target_altitude(), Length::default());

            test_bed = test_bed.command_alt_sel_knob_value(5000.).iterate(10);

            assert!(
                (test_bed.cabin_target_altitude() - Length::new::<foot>(5000.)).abs()
                    < Length::new::<foot>(10.)
            );
        }

        #[test]
        fn cabin_targets_knob_altitude_when_in_man_mode() {
            let mut test_bed = test_bed()
                .ambient_pressure_of(InternationalStandardAtmosphere::pressure_at_altitude(
                    Length::new::<foot>(20000.),
                ))
                .iterate(10)
                .command_alt_mode_sel_pb_man()
                .command_alt_sel_knob_value(7000.)
                .iterate(100);

            assert!(
                (test_bed.cabin_target_vertical_speed() - Velocity::new::<foot_per_minute>(500.))
                    .abs()
                    < Velocity::new::<foot_per_minute>(5.)
            );
            assert!(
                (test_bed.cabin_vs() - Velocity::new::<foot_per_minute>(500.)).abs()
                    < Velocity::new::<foot_per_minute>(50.)
            );

            test_bed = test_bed.iterate(500);

            assert!(
                (test_bed.cabin_altitude() - Length::new::<foot>(7000.)).abs()
                    < Length::new::<foot>(50.)
            );
        }

        #[test]
        fn target_altitude_resets_to_auto() {
            let mut test_bed = test_bed_in_cruise()
                .iterate(10)
                .command_alt_mode_sel_pb_man()
                .iterate(10);

            assert_eq!(test_bed.cabin_target_altitude(), Length::default());

            test_bed = test_bed.command_alt_sel_knob_value(1000.).iterate(10);

            test_bed = test_bed.command_alt_mode_sel_pb_auto().iterate(10);

            assert!(test_bed.cabin_target_altitude() > Length::default());
        }

        #[test]
        fn hdg_cabin_target_altitude_matches_references() {
            let mut test_bed = test_bed()
                .iterate(10)
                .command_aircraft_climb(Length::default(), Length::new::<foot>(29000.))
                .iterate(100);

            assert_about_eq!(test_bed.cabin_target_altitude().get::<foot>(), 3600., 150.);

            test_bed = test_bed
                .command_aircraft_climb(Length::new::<foot>(29000.), Length::new::<foot>(33000.))
                .iterate(100);

            assert_about_eq!(test_bed.cabin_target_altitude().get::<foot>(), 4900., 150.);
        }

        #[test]
        fn nav_cabin_target_altitude_matches_references() {
            let mut test_bed = test_bed()
                .iterate(10)
                .command_nav_cruise_altitude(Length::new::<foot>(33000.))
                .iterate(100);

            assert_about_eq!(test_bed.cabin_target_altitude().get::<foot>(), 4900., 150.);

            test_bed = test_bed
                .command_nav_cruise_altitude(Length::new::<foot>(35000.))
                .iterate(100);

            assert_about_eq!(test_bed.cabin_target_altitude().get::<foot>(), 5500., 150.);

            test_bed = test_bed
                .command_nav_cruise_altitude(Length::new::<foot>(36000.))
                .iterate(100);

            assert_about_eq!(test_bed.cabin_target_altitude().get::<foot>(), 5800., 150.);
        }

        #[test]
        fn cabin_targets_knob_vertical_speed_when_in_man_mode() {
            let mut test_bed = test_bed()
                .ambient_pressure_of(InternationalStandardAtmosphere::pressure_at_altitude(
                    Length::new::<foot>(20000.),
                ))
                .iterate(10)
                .command_vs_mode_sel_pb_man()
                .command_vs_sel_knob_value(200.)
                .iterate(100);

            assert!(
                (test_bed.cabin_target_vertical_speed() - Velocity::new::<foot_per_minute>(200.))
                    .abs()
                    < Velocity::new::<foot_per_minute>(5.)
            );

            test_bed = test_bed.command_vs_sel_knob_value(400.).iterate(100);

            assert!(
                (test_bed.cabin_target_vertical_speed() - Velocity::new::<foot_per_minute>(400.))
                    .abs()
                    < Velocity::new::<foot_per_minute>(5.)
            );
        }

        #[test]
        fn target_vs_resets_to_auto() {
            let mut test_bed = test_bed_in_cruise()
                .iterate(10)
                .command_vs_mode_sel_pb_man()
                .command_vs_sel_knob_value(400.)
                .iterate(100);

            assert!(
                (test_bed.cabin_target_vertical_speed() - Velocity::new::<foot_per_minute>(400.))
                    .abs()
                    < Velocity::new::<foot_per_minute>(5.)
            );

            test_bed = test_bed.command_vs_mode_sel_pb_auto().iterate(300);

            assert!(
                (test_bed.cabin_target_vertical_speed() - Velocity::default()).abs()
                    < Velocity::new::<foot_per_minute>(5.)
            );
        }

        #[test]
        fn aircraft_vs_starts_at_0() {
            let test_bed = test_bed().set_on_ground().iterate(300);

            assert!((test_bed.cabin_vs()).abs() < Velocity::new::<foot_per_minute>(1.));
        }

        #[test]
        fn outflow_valve_stays_open_on_ground() {
            let mut test_bed = test_bed().set_on_ground().iterate(10);

            assert_eq!(
                test_bed.outflow_valve_open_amount(1),
                Ratio::new::<percent>(100.)
            );

            test_bed = test_bed.iterate(10);

            assert_eq!(
                test_bed.outflow_valve_open_amount(1),
                Ratio::new::<percent>(100.)
            );
        }

        #[test]
        fn cabin_vs_changes_to_takeoff() {
            let test_bed = test_bed()
                .set_on_ground()
                .iterate(50)
                .set_takeoff_power()
                .iterate_with_delta(400, Duration::from_millis(50));
            assert!(
                (test_bed.cabin_vs() - Velocity::new::<foot_per_minute>(-300.)).abs()
                    < Velocity::new::<foot_per_minute>(30.)
            );
        }

        #[test]
        fn aft_ofv_close_during_takeoff() {
            let test_bed = test_bed()
                .set_on_ground()
                .iterate(50)
                .set_takeoff_power()
                .iterate_with_delta(400, Duration::from_millis(50));
            assert_eq!(test_bed.aft_outflow_valve_open_amount(), Ratio::default());
        }

        #[test]
        fn aft_ofv_open_in_flight() {
            let test_bed = test_bed()
                .set_on_ground()
                .iterate(50)
                .set_takeoff_power()
                .iterate_with_delta(400, Duration::from_millis(50))
                .vertical_speed_of(Velocity::new::<foot_per_minute>(1000.))
                .then()
                .command_aircraft_climb(Length::new::<foot>(0.), Length::new::<foot>(10000.))
                .and()
                .iterate(10);

            assert!(test_bed.aft_outflow_valve_open_amount() > Ratio::default());
        }

        #[test]
        fn cabin_delta_p_does_not_exceed_0_1_during_takeoff() {
            let test_bed = test_bed()
                .on_ground()
                .iterate(20)
                .set_takeoff_power()
                .iterate_with_delta(400, Duration::from_millis(100));

            assert!(
                (test_bed.cabin_delta_p() - Pressure::new::<psi>(0.1)).abs()
                    < Pressure::new::<psi>(0.01)
            );
            assert!(test_bed.cabin_vs().abs() < Velocity::new::<foot_per_minute>(10.));
        }

        #[test]
        fn cabin_vs_changes_to_climb() {
            let test_bed = test_bed()
                .iterate(10)
                .vertical_speed_of(Velocity::new::<foot_per_minute>(1000.))
                .ambient_pressure_of(Pressure::new::<hectopascal>(900.))
                .iterate_with_delta(200, Duration::from_millis(100));

            assert!(test_bed.cabin_vs() > Velocity::default());
        }

        #[test]
        fn cabin_vs_changes_to_cruise() {
            let test_bed = test_bed_in_cruise().iterate_with_delta(600, Duration::from_millis(500));

            assert!(test_bed.cabin_vs().abs() < Velocity::new::<foot_per_minute>(10.));
        }

        #[test]
        fn cabin_vs_maintains_stability_in_cruise() {
            let mut test_bed = test_bed_in_cruise().iterate(400);

            assert!(test_bed.cabin_vs().abs() < Velocity::new::<foot_per_minute>(1.));

            test_bed = test_bed.iterate(200);

            assert!(test_bed.cabin_vs().abs() < Velocity::new::<foot_per_minute>(1.));

            test_bed = test_bed.iterate(3000);

            assert!(test_bed.cabin_vs().abs() < Velocity::new::<foot_per_minute>(1.));

            test_bed = test_bed.iterate(10000);

            assert!(test_bed.cabin_vs().abs() < Velocity::new::<foot_per_minute>(1.));
        }

        #[test]
        fn cabin_vs_changes_to_descent() {
            let test_bed = test_bed_in_cruise()
                .vertical_speed_of(Velocity::new::<foot_per_minute>(-260.))
                .iterate(45);

            assert!(test_bed.cabin_vs() > Velocity::new::<foot_per_minute>(-750.));
            assert!(test_bed.cabin_vs() < Velocity::new::<foot_per_minute>(0.));
        }

        #[test]
        fn cabin_vs_changes_to_ground() {
            let test_bed = test_bed_in_descent()
                .indicated_airspeed_of(Velocity::new::<knot>(99.))
                .then()
                .set_on_ground()
                .iterate(20);

            assert!(
                (test_bed.cabin_vs() - Velocity::new::<foot_per_minute>(500.)).abs()
                    < Velocity::new::<foot_per_minute>(10.)
            );
        }

        #[test]
        fn cabin_delta_p_does_not_exceed_8_6_psi_in_climb() {
            let test_bed = test_bed()
                .and_run()
                .with()
                .vertical_speed_of(Velocity::new::<foot_per_minute>(1000.))
                .iterate(5)
                .then()
                .command_aircraft_climb(Length::new::<foot>(1000.), Length::new::<foot>(39000.))
                .with()
                .vertical_speed_of(Velocity::default())
                .iterate(10);

            assert!(test_bed.cabin_delta_p() < Pressure::new::<psi>(8.6));
        }

        #[test]
        fn outflow_valve_closes_to_compensate_packs_off() {
            let test_bed = test_bed_in_cruise()
                .iterate(200)
                .memorize_outflow_valve_open_amount()
                .then()
                .command_packs_on_off(false)
                .iterate(100);

            assert!(
                test_bed.initial_outflow_valve_open_amount()
                    > test_bed.outflow_valve_open_amount(1)
            );
        }

        #[test]
        fn pressure_decreases_when_ofv_closed_and_packs_off() {
            let test_bed = test_bed()
                .with()
                .ambient_pressure_of(InternationalStandardAtmosphere::pressure_at_altitude(
                    Length::new::<foot>(20000.),
                ))
                .iterate(40)
                .then()
                .command_ditching_pb_on()
                .command_packs_on_off(false)
                .iterate(50)
                .memorize_cabin_pressure()
                .iterate(50);

            assert!(test_bed.cabin_pressure() < test_bed.initial_pressure());
        }

        #[test]
        fn pressure_is_constant_when_ofv_closed_and_packs_off_with_no_delta_p() {
            let test_bed = test_bed()
                .with()
                .iterate(40)
                .ambient_pressure_of(test_bed().cabin_pressure())
                .command_ditching_pb_on()
                .command_packs_on_off(false)
                .iterate(40)
                .memorize_cabin_pressure()
                .iterate(100);

            assert!(
                (test_bed.cabin_pressure() - test_bed.initial_pressure())
                    < Pressure::new::<psi>(0.1)
            );
        }

        #[test]
        fn pressure_never_goes_below_ambient() {
            let test_bed = test_bed()
                .with()
                .vertical_speed_of(Velocity::new::<foot_per_minute>(1000.))
                .command_aircraft_climb(Length::new::<foot>(0.), Length::new::<foot>(20000.))
                .then()
                .vertical_speed_of(Velocity::default())
                .iterate(10)
                .command_air_extract_pb_on_normal(true)
                .command_packs_on_off(false)
                .and_run()
                .iterate(500);

            assert!(
                (test_bed.cabin_pressure() - Pressure::new::<hectopascal>(465.63)).abs()
                    < Pressure::new::<hectopascal>(10.)
            );
        }

        #[test]
        fn outflow_valve_opens_when_delta_p_above_9_psi() {
            let mut test_bed = test_bed()
                .and_run()
                .with()
                .vertical_speed_of(Velocity::new::<foot_per_minute>(1000.))
                .iterate(5)
                .then()
                .command_aircraft_climb(Length::new::<foot>(1000.), Length::new::<foot>(30000.))
                .with()
                .vertical_speed_of(Velocity::default())
                .iterate(10);

            assert!(test_bed.cabin_vs() < Velocity::new::<foot_per_minute>(2000.));

            test_bed = test_bed
                .ambient_pressure_of(
                    InternationalStandardAtmosphere::pressure_at_altitude(Length::new::<foot>(
                        30000.,
                    )) - Pressure::new::<psi>(4.),
                )
                .iterate(10);

            assert!(test_bed.cabin_vs() > Velocity::new::<foot_per_minute>(2000.));
        }

        #[test]
        fn negative_relief_valves_open_when_delta_p_below_minus_0725_psi() {
            let test_bed = test_bed()
                .command_packs_on_off(false)
                .iterate(100)
                .ambient_pressure_of(
                    InternationalStandardAtmosphere::pressure_at_altitude(Length::default())
                        + Pressure::new::<psi>(4.),
                )
                .iterate(2);

            assert!(test_bed.safety_valve_open_amount() > Ratio::default());
        }

        #[test]
        fn negative_relief_valves_close_when_condition_is_not_met() {
            let mut test_bed = test_bed()
                .command_packs_on_off(false)
                .iterate(100)
                .ambient_pressure_of(
                    InternationalStandardAtmosphere::pressure_at_altitude(Length::default())
                        + Pressure::new::<psi>(4.),
                )
                .iterate(2);

            assert!(test_bed.safety_valve_open_amount() > Ratio::default());

            test_bed = test_bed
                .ambient_pressure_of(InternationalStandardAtmosphere::pressure_at_altitude(
                    Length::default(),
                ))
                .iterate(20);

            assert_eq!(test_bed.safety_valve_open_amount(), Ratio::default());
        }

        #[test]
        fn opening_doors_affects_cabin_pressure() {
            let test_bed = test_bed_in_cruise()
                .command_aircraft_climb(Length::new::<foot>(0.), Length::new::<foot>(10000.))
                .and()
                .iterate(50)
                .memorize_cabin_pressure()
                .command_open_door()
                .iterate(100);

            assert!(test_bed.cabin_pressure() < test_bed.initial_pressure());
            assert_about_eq!(
                test_bed.cabin_pressure().get::<psi>(),
                InternationalStandardAtmosphere::pressure_at_altitude(Length::new::<foot>(10000.))
                    .get::<psi>(),
                1.
            );
        }

        #[test]
        fn opening_doors_affects_cabin_temperature() {
            let mut test_bed = test_bed()
                .on_ground()
                .with()
                .command_packs_on_off(false)
                .ambient_temperature_of(ThermodynamicTemperature::new::<degree_celsius>(24.))
                .iterate(10)
                .then()
                .ambient_temperature_of(ThermodynamicTemperature::new::<degree_celsius>(0.))
                .command_open_door()
                .iterate(1000);

            assert_about_eq!(
                test_bed.cabin_temperature().get::<degree_celsius>(),
                test_bed.ambient_temperature().get::<degree_celsius>(),
                1.
            );
        }

        #[test]
        fn pushing_air_extract_pb_opens_valve() {
            let mut test_bed = test_bed()
                .and_run()
                .with()
                .vertical_speed_of(Velocity::new::<foot_per_minute>(1000.))
                .iterate(5)
                .then()
                .command_aircraft_climb(Length::new::<foot>(1000.), Length::new::<foot>(30000.))
                .with()
                .vertical_speed_of(Velocity::default())
                .iterate(50);

            test_bed = test_bed.command_air_extract_pb_on_normal(true).iterate(10);

            assert!(test_bed.cabin_vs() > Velocity::new::<foot_per_minute>(6000.));
        }

        #[test]
        fn pushing_air_extract_pb_twice_closes_valve() {
            let mut test_bed = test_bed()
                .and_run()
                .with()
                .vertical_speed_of(Velocity::new::<foot_per_minute>(1000.))
                .iterate(5)
                .then()
                .command_aircraft_climb(Length::new::<foot>(1000.), Length::new::<foot>(30000.))
                .with()
                .vertical_speed_of(Velocity::default())
                .iterate(50);

            test_bed = test_bed.command_air_extract_pb_on_normal(true).iterate(10);

            assert!(test_bed.cabin_vs() > Velocity::new::<foot_per_minute>(6000.));

            test_bed = test_bed.command_air_extract_pb_on_normal(false).iterate(10);

            assert!(test_bed.cabin_vs() < Velocity::new::<foot_per_minute>(6000.));
        }

        #[test]
        fn when_on_ground_pressure_diff_is_less_than_excessive() {
            let test_bed = test_bed()
                .on_ground()
                .command_packs_on_off(true)
                .iterate(100);

            assert!(
                test_bed.cabin_delta_p()
                    < Pressure::new::<psi>(
                        A380PressurizationConstants::EXCESSIVE_RESIDUAL_PRESSURE_WARNING
                    )
            );
        }

        #[test]
        fn outflow_valve_closes_when_cabin_altitude_excessive() {
            let mut test_bed = test_bed()
                .and_run()
                .with()
                .vertical_speed_of(Velocity::new::<foot_per_minute>(1000.))
                .iterate(5)
                .then()
                .command_aircraft_climb(Length::new::<foot>(1000.), Length::new::<foot>(30000.))
                .with()
                .vertical_speed_of(Velocity::default())
                .iterate(50);

            assert!(test_bed.cabin_altitude() < Length::new::<foot>(7500.));

            test_bed = test_bed.command_air_extract_pb_on_normal(true).iterate(100);

            assert!(test_bed.cabin_altitude() > Length::new::<foot>(22000.));
            assert_eq!(test_bed.outflow_valve_open_amount(1), Ratio::default());
        }

        mod cabin_pressure_controller_tests {
            use super::*;

            #[test]
            fn altitude_calculation_uses_local_altimeter() {
                let mut test_bed = test_bed()
                    .on_ground()
                    .run_and()
                    .command_packs_on_off(false)
                    .ambient_pressure_of(Pressure::new::<hectopascal>(1020.))
                    .iterate(100);

                assert!(
                    (test_bed.cabin_altitude() - Length::default()).abs()
                        > Length::new::<foot>(25.)
                );

                test_bed = test_bed
                    .command_altimeter_setting(Pressure::new::<hectopascal>(1020.))
                    .iterate(100);
                assert!(
                    (test_bed.cabin_altitude() - Length::default()).abs()
                        < Length::new::<foot>(25.)
                );
            }

            #[test]
            fn altitude_calculation_uses_standard_if_no_altimeter_data() {
                let mut test_bed = test_bed()
                    .on_ground()
                    .run_and()
                    .command_packs_on_off(false)
                    .ambient_pressure_of(Pressure::new::<hectopascal>(1020.))
                    .iterate(100);

                let initial_altitude = test_bed.cabin_altitude();

                assert!(
                    (test_bed.cabin_altitude() - Length::default()).abs()
                        > Length::new::<foot>(20.)
                );

                test_bed = test_bed
                    .command_altimeter_setting(Pressure::new::<hectopascal>(1020.))
                    .command_altimeter_setting_fault(true)
                    .iterate(100);
                assert!(
                    (test_bed.cabin_altitude() - Length::default()).abs()
                        > Length::new::<foot>(20.)
                );
                assert_about_eq!(
                    test_bed.cabin_altitude().get::<foot>(),
                    initial_altitude.get::<foot>(),
                    20.
                );
            }

            #[test]
            fn altitude_calculation_uses_local_altimeter_when_not_at_sea_level() {
                let mut test_bed = test_bed()
                    .on_ground()
                    .run_and()
                    .command_packs_on_off(false)
                    .ambient_pressure_of(
                        InternationalStandardAtmosphere::pressure_at_altitude(Length::new::<foot>(
                            10000.,
                        )) + Pressure::new::<hectopascal>(6.6),
                    ) // To simulate 1023 hpa in the altimeter
                    .iterate(100);

                assert!(
                    (test_bed.cabin_altitude() - Length::new::<foot>(10000.)).abs()
                        > Length::new::<foot>(20.)
                );
                assert_about_eq!(
                    test_bed.reference_pressure().get::<hectopascal>(),
                    1013.,
                    1.,
                );

                test_bed = test_bed
                    .command_altimeter_setting(Pressure::new::<hectopascal>(1023.))
                    .iterate(100);

                assert_about_eq!(
                    test_bed.reference_pressure().get::<hectopascal>(),
                    1023.,
                    1.,
                );
                assert_about_eq!(test_bed.cabin_altitude().get::<foot>(), 10000., 20.,);
            }

            #[test]
            fn altitude_calculation_uses_local_altimeter_during_climb() {
                let mut test_bed = test_bed()
                    .on_ground()
                    .run_and()
                    .command_packs_on_off(false)
                    .ambient_pressure_of(
                        InternationalStandardAtmosphere::pressure_at_altitude(Length::new::<foot>(
                            10000.,
                        )) + Pressure::new::<hectopascal>(6.6),
                    ) // To simulate 1023 hpa in the altimeter
                    .command_altimeter_setting(Pressure::new::<hectopascal>(1023.))
                    .iterate(100);

                assert_about_eq!(test_bed.cabin_altitude().get::<foot>(), 10000., 20.,);
                assert_about_eq!(
                    test_bed.reference_pressure().get::<hectopascal>(),
                    1023.,
                    1.,
                );

                test_bed = test_bed
                    .command_aircraft_climb(
                        Length::new::<foot>(10000.),
                        Length::new::<foot>(14000.),
                    )
                    .ambient_pressure_of(
                        InternationalStandardAtmosphere::pressure_at_altitude(Length::new::<foot>(
                            14000.,
                        )) + Pressure::new::<hectopascal>(5.8),
                    ) // To simulate 1023 hpa in the altimeter
                    .iterate(100);

                assert_about_eq!(
                    test_bed.reference_pressure().get::<hectopascal>(),
                    1023.,
                    1.,
                );
            }

            #[test]
            fn altitude_calculation_uses_isa_altimeter_when_over_5000_ft_from_airport() {
                let mut test_bed = test_bed()
                    .on_ground()
                    .run_and()
                    .command_packs_on_off(false)
                    .ambient_pressure_of(
                        InternationalStandardAtmosphere::pressure_at_altitude(Length::new::<foot>(
                            10000.,
                        )) + Pressure::new::<hectopascal>(6.6),
                    ) // To simulate 1023 hpa in the altimeter
                    .command_altimeter_setting(Pressure::new::<hectopascal>(1023.))
                    .iterate(100);

                assert_about_eq!(test_bed.cabin_altitude().get::<foot>(), 10000., 20.,);
                assert_about_eq!(
                    test_bed.reference_pressure().get::<hectopascal>(),
                    1023.,
                    1.,
                );

                test_bed = test_bed
                    .command_aircraft_climb(
                        Length::new::<foot>(10000.),
                        Length::new::<foot>(16000.),
                    )
                    .ambient_pressure_of(
                        InternationalStandardAtmosphere::pressure_at_altitude(Length::new::<foot>(
                            16000.,
                        )) + Pressure::new::<hectopascal>(5.4),
                    ) // To simulate 1023 hpa in the altimeter
                    .iterate(100);

                assert_about_eq!(
                    test_bed.reference_pressure().get::<hectopascal>(),
                    1013.,
                    1.,
                );
            }

            #[test]
            fn altitude_calculation_uses_standard_if_man_mode_is_on() {
                let mut test_bed = test_bed()
                    .on_ground()
                    .command_packs_on_off(false)
                    .ambient_pressure_of(Pressure::new::<hectopascal>(1020.))
                    .iterate(100);

                let initial_altitude = test_bed.cabin_altitude();

                assert!(
                    (test_bed.cabin_altitude() - Length::default()).abs()
                        > Length::new::<foot>(25.)
                );

                test_bed = test_bed
                    .command_altimeter_setting(Pressure::new::<hectopascal>(1020.))
                    .iterate(10);

                assert_about_eq!(test_bed.cabin_altitude().get::<foot>(), 0., 25.);

                test_bed = test_bed
                    .command_alt_mode_sel_pb_man()
                    .command_vs_mode_sel_pb_man()
                    .iterate(100);

                assert!(
                    (test_bed.cabin_altitude() - Length::default()).abs()
                        > Length::new::<foot>(20.)
                );
                assert_about_eq!(
                    test_bed.cabin_altitude().get::<foot>(),
                    initial_altitude.get::<foot>(),
                    20.
                );
            }
        }
    }

    mod a380_air_conditioning_tests {
        use super::*;

        mod pack_flow_controller_tests {
            use super::*;

            #[test]
            fn pack_flow_starts_at_zero() {
                let test_bed = test_bed();

                assert_eq!(test_bed.pack_flow(), MassRate::default());
            }

            #[test]
            fn pack_flow_is_not_zero_when_conditions_are_met() {
                let test_bed = test_bed()
                    .with()
                    .command_packs_on_off(true)
                    .and()
                    .engines_idle()
                    .iterate(200);

                assert!(test_bed.pack_flow() > MassRate::default());
            }

            #[test]
            fn all_fcv_open_when_conditions_are_met() {
                let test_bed = test_bed()
                    .with()
                    .command_packs_on_off(true)
                    .and()
                    .engines_idle()
                    .iterate(20);

                assert!(test_bed.all_pack_flow_valves_are_open());
            }

            #[test]
            fn pack_flow_increases_when_knob_on_hi_setting() {
                let mut test_bed = test_bed()
                    .with()
                    .command_packs_on_off(true)
                    .and()
                    .engines_idle()
                    .iterate(200);

                let initial_flow = test_bed.pack_flow();

                test_bed.command_pack_flow_selector_position(3);
                test_bed = test_bed.iterate(4);

                assert!(test_bed.pack_flow() > initial_flow);
            }

            #[test]
            fn pack_flow_decreases_when_knob_on_lo_setting() {
                let mut test_bed = test_bed()
                    .with()
                    .command_packs_on_off(true)
                    .and()
                    .engines_idle()
                    .iterate(200);

                let initial_flow = test_bed.pack_flow();

                test_bed.command_pack_flow_selector_position(1);
                test_bed = test_bed.iterate(4);

                assert!(test_bed.pack_flow() < initial_flow);
            }

            #[test]
            fn pack_flow_adjusts_to_the_number_of_pax_when_in_norm() {
                let mut test_bed = test_bed()
                    .with()
                    .command_packs_on_off(true)
                    .and()
                    .engines_idle()
                    .iterate(200);
                let initial_flow = test_bed.pack_flow();

                test_bed.command_pack_flow_selector_position(2);
                test_bed = test_bed.iterate(100);
                let flow_zero_pax = test_bed.pack_flow();
                // When number of pax is 0, the flow is adjusted for max number of passengers
                assert!(test_bed.pack_flow() > initial_flow);

                test_bed = test_bed.command_number_of_passengers(400).iterate(100);
                assert!(test_bed.pack_flow() < initial_flow);
                assert!(test_bed.pack_flow() < flow_zero_pax);
            }

            #[test]
            fn pack_flow_increases_when_opposite_engine_and_xbleed() {
                let mut test_bed = test_bed()
                    .with()
                    .command_packs_on_off(true)
                    .and()
                    .one_engine_on()
                    .iterate(200);

                let initial_flow = test_bed.pack_flow();

                test_bed = test_bed.command_crossbleed_on().iterate(4);

                assert!(test_bed.pack_flow() > initial_flow);
            }

            #[test]
            fn pack_flow_increases_if_apu_bleed_is_on() {
                let mut test_bed = test_bed()
                    .with()
                    .command_packs_on_off(true)
                    .and()
                    .engines_idle()
                    .iterate(200);

                let initial_flow = test_bed.pack_flow();
                test_bed = test_bed.command_apu_bleed_on().iterate(4);

                assert!(test_bed.pack_flow() > initial_flow);
            }

            #[test]
            fn pack_flow_increases_when_pack_in_start_condition() {
                let mut test_bed = test_bed()
                    .with()
                    .command_packs_on_off(true)
                    .and()
                    .engines_idle();

                test_bed.command_pack_flow_selector_position(1);
                test_bed = test_bed.iterate(29);

                let initial_flow = test_bed.pack_flow();

                test_bed = test_bed.iterate(200);

                assert!(test_bed.pack_flow() < initial_flow);
            }

            #[test]
            fn pack_flow_reduces_when_single_pack_operation() {
                let mut test_bed = test_bed()
                    .with()
                    .command_packs_on_off(true)
                    .and()
                    .engines_idle()
                    .iterate(200);

                let initial_flow = test_bed.pack_flow();

                test_bed = test_bed.command_one_pack_on(1).iterate(4);

                assert!(test_bed.pack_flow() < initial_flow);
            }

            #[test]
            fn pack_flow_reduces_when_in_takeoff() {
                let mut test_bed = test_bed()
                    .on_ground()
                    .and()
                    .command_packs_on_off(true)
                    .and()
                    .engines_idle()
                    .iterate(200);

                let initial_flow = test_bed.pack_flow();

                test_bed = test_bed.set_takeoff_power().iterate(4);

                assert!(test_bed.pack_flow() < initial_flow);
            }

            #[test]
            fn pack_flow_stops_when_engine_in_start_mode() {
                let test_bed = test_bed()
                    .with()
                    .command_packs_on_off(true)
                    .and()
                    .engines_idle()
                    .iterate(20)
                    .then()
                    .command_engine_in_start_mode()
                    .iterate(4);

                assert_eq!(test_bed.pack_flow(), MassRate::default());
            }

            #[test]
            fn pack_flow_stops_when_engine_on_fire() {
                let test_bed = test_bed()
                    .with()
                    .command_packs_on_off(true)
                    .and()
                    .engines_idle()
                    .iterate(20)
                    .then()
                    .command_engine_on_fire()
                    .iterate(4);

                assert_eq!(test_bed.pack_flow(), MassRate::default());
            }

            #[test]
            fn pack_flow_stops_when_doors_open_with_engines() {
                let test_bed = test_bed()
                    .with()
                    .command_packs_on_off(true)
                    .and()
                    .engines_idle()
                    .iterate(20)
                    .then()
                    .command_open_door()
                    .iterate(4);

                assert_eq!(test_bed.pack_flow(), MassRate::default());
            }

            #[test]
            fn pack_flow_does_not_stop_when_doors_open_with_no_engines() {
                let test_bed = test_bed()
                    .with()
                    .command_packs_on_off(true)
                    .and()
                    .engines_off()
                    .iterate(20)
                    .then()
                    .command_open_door()
                    .iterate(4);

                assert_eq!(test_bed.pack_flow(), MassRate::default());
            }

            #[test]
            fn pack_flow_stops_when_ditching_on() {
                let test_bed = test_bed()
                    .with()
                    .command_packs_on_off(true)
                    .and()
                    .engines_idle()
                    .iterate(20)
                    .then()
                    .command_ditching_pb_on()
                    .iterate(4);

                assert_eq!(test_bed.pack_flow(), MassRate::default());
                assert!(!test_bed.all_pack_flow_valves_are_open());
            }

            #[test]
            fn pack_flow_valve_has_fault_when_no_bleed() {
                let mut test_bed = test_bed()
                    .with()
                    .engines_off()
                    .command_packs_on_off(true)
                    .iterate(4);

                assert!(test_bed.pack_1_has_fault());
                assert!(test_bed.pack_2_has_fault());
            }

            #[test]
            fn pack_flow_valve_doesnt_have_fault_when_bleed_on() {
                let mut test_bed = test_bed()
                    .with()
                    .engines_off()
                    .command_packs_on_off(true)
                    .then()
                    .command_apu_bleed_on()
                    .iterate(4);

                assert!(!test_bed.pack_1_has_fault());
                assert!(!test_bed.pack_2_has_fault());
            }

            #[test]
            fn pack_flow_valve_doesnt_have_fault_when_bleed_and_ditching_mode() {
                let mut test_bed = test_bed()
                    .with()
                    .engines_off()
                    .command_packs_on_off(true)
                    .command_apu_bleed_on()
                    .command_ditching_pb_on()
                    .iterate(4);

                assert!(!test_bed.pack_1_has_fault());
                assert!(!test_bed.pack_2_has_fault());
            }

            #[test]
            fn pack_flow_light_resets_after_condition() {
                let mut test_bed = test_bed()
                    .with()
                    .engines_off()
                    .command_packs_on_off(true)
                    .iterate(4);

                assert!(test_bed.pack_1_has_fault());
                assert!(test_bed.pack_2_has_fault());

                test_bed = test_bed.command_apu_bleed_on().iterate(4);

                assert!(!test_bed.pack_1_has_fault());
                assert!(!test_bed.pack_2_has_fault());

                test_bed = test_bed.command_apu_bleed_off().iterate(4);

                assert!(test_bed.pack_1_has_fault());
                assert!(test_bed.pack_2_has_fault());
            }

            #[test]
            fn pack_flow_valve_closes_when_fdac_unpowered() {
                let mut test_bed = test_bed()
                    .with()
                    .command_packs_on_off(true)
                    .and()
                    .engines_idle()
                    .iterate(4);

                assert!(test_bed.pack_flow() > MassRate::default());

                test_bed = test_bed
                    .unpowered_ac_ess_bus()
                    .unpowered_ac_2_bus()
                    .unpowered_ac_4_bus()
                    .iterate(4);

                assert_eq!(test_bed.pack_flow(), MassRate::default());
            }

            #[test]
            fn upowering_one_fdac_disables_two_pfv_on_one_side() {
                let mut test_bed = test_bed()
                    .with()
                    .command_packs_on_off(true)
                    .and()
                    .engines_idle()
                    .iterate(20);

                assert!(test_bed.all_pack_flow_valves_are_open());

                test_bed = test_bed
                    .unpowered_ac_ess_bus()
                    .unpowered_ac_2_bus()
                    .iterate(4);

                assert!(test_bed.pack_flow() > MassRate::default());
                assert!(!test_bed.all_pack_flow_valves_are_open());
                assert!(
                    test_bed.pack_flow_by_pack(1) == MassRate::default()
                        && test_bed.pack_flow_by_pack(2) > MassRate::default()
                );
                assert!(
                    !test_bed.pack_flow_valve_is_open(1)
                        && !test_bed.pack_flow_valve_is_open(2)
                        && test_bed.pack_flow_valve_is_open(3)
                        && test_bed.pack_flow_valve_is_open(4)
                );
            }

            #[test]
            fn unpowering_one_channel_doesnt_unpower_system() {
                let mut test_bed = test_bed()
                    .with()
                    .command_packs_on_off(true)
                    .and()
                    .engines_idle()
                    .iterate(4);

                assert!(test_bed.pack_flow() > MassRate::default());

                test_bed = test_bed
                    .unpowered_ac_ess_bus()
                    .command_ditching_pb_on()
                    .iterate(4);

                assert_eq!(test_bed.pack_flow(), MassRate::default());
            }

            #[test]
            fn pack_flow_controller_signals_resets_after_power_reset() {
                let mut test_bed = test_bed()
                    .with()
                    .command_packs_on_off(true)
                    .and()
                    .engines_idle()
                    .iterate(4);
                assert!(test_bed.pack_flow() > MassRate::default());

                test_bed = test_bed
                    .unpowered_ac_ess_bus()
                    .unpowered_ac_2_bus()
                    .unpowered_ac_4_bus()
                    .iterate(4);

                assert_eq!(test_bed.pack_flow(), MassRate::default());

                test_bed = test_bed
                    .powered_ac_ess_bus()
                    .powered_ac_2_bus()
                    .powered_ac_4_bus()
                    .iterate(4);
                assert!(test_bed.pack_flow() > MassRate::default());
            }
        }

        mod zone_controller_tests {
            use super::*;

            const A380_ZONE_IDS: [&str; 16] = [
                "CKPT",
                "MAIN_DECK_1",
                "MAIN_DECK_2",
                "MAIN_DECK_3",
                "MAIN_DECK_4",
                "MAIN_DECK_5",
                "MAIN_DECK_6",
                "MAIN_DECK_7",
                "MAIN_DECK_8",
                "UPPER_DECK_1",
                "UPPER_DECK_2",
                "UPPER_DECK_3",
                "UPPER_DECK_4",
                "UPPER_DECK_5",
                "UPPER_DECK_6",
                "UPPER_DECK_7",
            ];

            #[test]
            fn duct_temperature_starts_at_24_c_in_all_zones() {
                let test_bed = test_bed();

                for id in 0..A380_ZONE_IDS.len() {
                    assert_eq!(
                        test_bed.duct_demand_temperature()[id],
                        ThermodynamicTemperature::new::<degree_celsius>(24.)
                    );
                    assert_eq!(
                        test_bed.duct_temperature()[id],
                        ThermodynamicTemperature::new::<degree_celsius>(24.)
                    );
                }
            }

            #[test]
            fn duct_temp_starts_and_stays_at_24_c_with_no_input() {
                let mut test_bed = test_bed()
                    .with()
                    .command_packs_on_off(false)
                    .and()
                    .command_cab_fans_pb_on(false)
                    .command_selected_temperature(ThermodynamicTemperature::new::<degree_celsius>(
                        24.,
                    ));

                test_bed
                    .set_ambient_temperature(ThermodynamicTemperature::new::<degree_celsius>(24.));

                test_bed = test_bed.iterate(2);

                for id in 0..A380_ZONE_IDS.len() {
                    assert_eq!(
                        test_bed.duct_temperature()[id],
                        ThermodynamicTemperature::new::<degree_celsius>(24.)
                    );
                }

                test_bed = test_bed.iterate(200);

                for id in 0..A380_ZONE_IDS.len() {
                    assert_eq!(
                        test_bed.duct_temperature()[id],
                        ThermodynamicTemperature::new::<degree_celsius>(24.)
                    );
                }
            }

            #[test]
            fn system_maintains_24_in_cabin_with_no_inputs() {
                let mut test_bed = test_bed()
                    .with()
                    .command_packs_on_off(true)
                    .and()
                    .command_selected_temperature(ThermodynamicTemperature::new::<degree_celsius>(
                        24.,
                    ))
                    .iterate(1000);

                assert!((test_bed.measured_temperature().get::<degree_celsius>() - 24.).abs() < 1.);
            }

            #[test]
            fn system_gets_to_temperature_in_all_zones() {
                let mut test_bed = test_bed()
                    .with()
                    .command_packs_on_off(true)
                    .and()
                    .command_selected_temperature(ThermodynamicTemperature::new::<degree_celsius>(
                        20.,
                    ))
                    .iterate(1000);

                for id in 0..A380_ZONE_IDS.len() {
                    assert!(
                        (test_bed.measured_temperature_by_zone()[id].get::<degree_celsius>() - 20.)
                            .abs()
                            < 1.
                    );
                }
            }

            #[test]
            fn cabin_temperature_targets_purser() {
                let mut test_bed = test_bed()
                    .with()
                    .command_packs_on_off(true)
                    .and()
                    .command_cabin_knob_in_purs_sel()
                    .command_purs_sel_temperature(ThermodynamicTemperature::new::<degree_celsius>(
                        20.,
                    ))
                    .iterate(1000);

                for id in 1..A380_ZONE_IDS.len() {
                    assert!(
                        (test_bed.measured_temperature_by_zone()[id].get::<degree_celsius>() - 20.)
                            .abs()
                            < 1.
                    );
                }
                assert!(
                    (test_bed.measured_temperature_by_zone()[0].get::<degree_celsius>() - 24.)
                        .abs()
                        < 1.
                );
            }

            #[test]
            fn duct_temperature_is_cabin_temp_when_no_flow() {
                let mut test_bed = test_bed()
                    .with()
                    .command_packs_on_off(false)
                    .and()
                    .command_selected_temperature(ThermodynamicTemperature::new::<degree_celsius>(
                        18.,
                    ))
                    .iterate(1000);

                assert!(
                    (test_bed.duct_temperature()[1].get::<degree_celsius>()
                        - test_bed.measured_temperature().get::<degree_celsius>())
                    .abs()
                        < 1.
                );
            }

            #[test]
            fn increasing_selected_temp_increases_duct_demand_temp() {
                let mut test_bed = test_bed()
                    .with()
                    .command_packs_on_off(true)
                    .and()
                    .engines_idle()
                    .and()
                    .command_selected_temperature(ThermodynamicTemperature::new::<degree_celsius>(
                        30.,
                    ));

                let initial_temperature = test_bed.duct_demand_temperature()[1];
                test_bed = test_bed.iterate_with_delta(100, Duration::from_secs(10));

                assert!(test_bed.duct_demand_temperature()[1] > initial_temperature);
            }

            #[test]
            fn increasing_measured_temp_reduces_duct_demand_temp() {
                let test_bed = test_bed()
                    .with()
                    .command_packs_on_off(true)
                    .and()
                    .engines_idle()
                    .run_and()
                    .command_selected_temperature(ThermodynamicTemperature::new::<degree_celsius>(
                        24.,
                    ))
                    .iterate_with_delta(100, Duration::from_secs(10))
                    .then()
                    .command_measured_temperature(ThermodynamicTemperature::new::<degree_celsius>(
                        30.,
                    ))
                    .iterate(4);

                assert!(
                    test_bed.duct_demand_temperature()[1]
                        < ThermodynamicTemperature::new::<degree_celsius>(24.)
                );
            }

            #[test]
            fn duct_demand_temp_reaches_equilibrium() {
                let mut test_bed = test_bed()
                    .with()
                    .command_packs_on_off(true)
                    .and()
                    .engines_idle()
                    .run_and()
                    .command_selected_temperature(ThermodynamicTemperature::new::<degree_celsius>(
                        26.,
                    ))
                    .iterate(100);

                let mut previous_temp = test_bed.duct_demand_temperature()[1];
                test_bed.run();
                let initial_temp_diff = test_bed.duct_demand_temperature()[1]
                    .get::<degree_celsius>()
                    - previous_temp.get::<degree_celsius>();
                test_bed = test_bed.iterate(100);
                previous_temp = test_bed.duct_demand_temperature()[1];
                test_bed.run();
                let final_temp_diff = test_bed.duct_demand_temperature()[1].get::<degree_celsius>()
                    - previous_temp.get::<degree_celsius>();

                assert!(initial_temp_diff.abs() > final_temp_diff.abs());
            }

            #[test]
            fn duct_temp_increases_with_altitude() {
                let mut test_bed = test_bed()
                    .with()
                    .command_packs_on_off(true)
                    .and()
                    .engines_idle()
                    .and()
                    .command_selected_temperature(ThermodynamicTemperature::new::<degree_celsius>(
                        24.,
                    ))
                    .iterate(100);

                let initial_temperature = test_bed.duct_temperature()[1];

                test_bed = test_bed
                    .command_aircraft_climb(Length::new::<foot>(0.), Length::new::<foot>(30000.));

                assert!(test_bed.duct_temperature()[1] > initial_temperature);
            }

            #[test]
            fn duct_demand_limit_changes_with_measured_temperature() {
                let mut test_bed = test_bed()
                    .with()
                    .command_packs_on_off(true)
                    .and()
                    .engines_idle()
                    .and()
                    .command_selected_temperature(ThermodynamicTemperature::new::<degree_celsius>(
                        10.,
                    ))
                    .command_measured_temperature(ThermodynamicTemperature::new::<degree_celsius>(
                        24.,
                    ))
                    .iterate_with_delta(200, Duration::from_secs(1));

                assert!(
                    (test_bed.duct_demand_temperature()[1].get::<degree_celsius>() - 8.).abs() < 1.
                );

                test_bed = test_bed
                    .command_measured_temperature(ThermodynamicTemperature::new::<degree_celsius>(
                        27.,
                    ))
                    .and_run();

                assert!(
                    (test_bed.duct_demand_temperature()[1].get::<degree_celsius>() - 5.).abs() < 1.
                );

                test_bed = test_bed
                    .command_measured_temperature(ThermodynamicTemperature::new::<degree_celsius>(
                        29.,
                    ))
                    .and_run();

                assert!(
                    (test_bed.duct_demand_temperature()[1].get::<degree_celsius>() - 2.).abs() < 1.
                );
            }

            #[test]
            fn knobs_dont_affect_duct_temperature_when_cpiom_unpowered() {
                let mut test_bed = test_bed()
                    .with()
                    .command_packs_on_off(true)
                    .and()
                    .engines_idle()
                    .and()
                    .unpowered_dc_1_bus()
                    .unpowered_dc_2_bus()
                    .unpowered_dc_ess_bus()
                    .command_selected_temperature(ThermodynamicTemperature::new::<degree_celsius>(
                        30.,
                    ));

                test_bed = test_bed.iterate(1000);

                assert!((test_bed.duct_temperature()[1].get::<degree_celsius>() - 24.).abs() < 1.);
            }
        }

        mod trim_air_drive_device_tests {
            use super::*;

            #[test]
            fn hot_air_starts_disabled() {
                let test_bed = test_bed();

                assert!(!test_bed.hot_air_is_enabled());
            }

            #[test]
            fn hot_air_enables_when_all_conditions_met() {
                let test_bed = test_bed()
                    .with()
                    .command_packs_on_off(true)
                    .hot_air_pbs_on()
                    .and()
                    .engines_idle()
                    .iterate(32);

                assert!(test_bed.hot_air_is_enabled());
            }

            #[test]
            fn hot_air_stays_disabled_if_one_condition_is_not_met() {
                let mut test_bed = test_bed()
                    .with()
                    .command_packs_on_off(true)
                    .hot_air_pbs_on()
                    .and()
                    .engines_idle()
                    .iterate(32);
                assert!(test_bed.hot_air_is_enabled());

                test_bed = test_bed.hot_air_pbs_off().iterate(4);
                assert!(!test_bed.hot_air_is_enabled());

                test_bed = test_bed.hot_air_pbs_on().iterate(4);
                assert!(test_bed.hot_air_is_enabled());

                // Tadd is unpowered
                test_bed = test_bed
                    .unpowered_ac_2_bus()
                    .unpowered_ac_4_bus()
                    .iterate(4);
                assert!(!test_bed.hot_air_is_enabled());

                test_bed = test_bed.powered_ac_2_bus().powered_ac_4_bus().iterate(32);
                assert!(test_bed.hot_air_is_enabled());
            }

            #[test]
            fn unpowering_the_tadd_closes_trim_air_pressure_regulating_valves() {
                let mut test_bed = test_bed()
                    .with()
                    .command_packs_on_off(true)
                    .and()
                    .engines_idle()
                    .iterate(20)
                    .and()
                    .unpowered_ac_2_bus()
                    .unpowered_ac_4_bus()
                    .command_selected_temperature(ThermodynamicTemperature::new::<degree_celsius>(
                        30.,
                    ));

                test_bed = test_bed.iterate_with_delta(100, Duration::from_secs(10));

                assert!(test_bed.trim_air_valves_open_amount() < Ratio::new::<percent>(1.))
            }
        }

        mod mixer_unit_tests {
            use uom::si::mass_rate::kilogram_per_second;

            use super::*;

            #[test]
            fn hp_cabin_fans_start_disabled() {
                let test_bed = test_bed();

                assert!(!test_bed.hp_cabin_fans_are_enabled());
            }

            #[test]
            fn hp_cabin_fans_enable_when_all_conditions_met() {
                let test_bed = test_bed().with().command_cab_fans_pb_on(true).iterate(4);

                assert!(test_bed.hp_cabin_fans_are_enabled());
            }

            #[test]
            fn cabin_fan_controller_stays_disabled_if_one_condition_is_not_met() {
                let mut test_bed = test_bed().with().command_cab_fans_pb_on(true).iterate(4);
                assert!(test_bed.hp_cabin_fans_are_enabled());

                test_bed = test_bed.command_cab_fans_pb_on(false).iterate(4);
                assert!(!test_bed.hp_cabin_fans_are_enabled());

                // Unpower both channels of both vcm's
                test_bed = test_bed.command_cab_fans_pb_on(true);
                test_bed = test_bed
                    .unpowered_dc_1_bus()
                    .unpowered_dc_2_bus()
                    .unpowered_dc_ess_bus()
                    .iterate(4);
                assert!(!test_bed.hp_cabin_fans_are_enabled());

                test_bed = test_bed
                    .powered_dc_1_bus()
                    .powered_dc_2_bus()
                    .powered_dc_ess_bus()
                    .iterate(4);
                assert!(test_bed.hp_cabin_fans_are_enabled());

                test_bed = test_bed.command_ditching_pb_on().iterate(4);
                assert!(!test_bed.hp_cabin_fans_are_enabled());
            }

            #[test]
            fn mixer_unit_outlet_air_doesnt_move_without_inlets() {
                let test_bed = test_bed()
                    .with()
                    .command_cab_fans_pb_on(false)
                    .and()
                    .command_packs_on_off(false)
                    .and_run();

                assert_eq!(
                    test_bed.mixer_unit_outlet_air().flow_rate(),
                    MassRate::default(),
                );
            }

            #[test]
            fn mixer_unit_outlet_is_same_as_packs_without_cab_fans() {
                let test_bed = test_bed()
                    .with()
                    .command_cab_fans_pb_on(false)
                    .and()
                    .command_packs_on_off(true)
                    .and()
                    .engines_idle()
                    .iterate(50);
                assert!(
                    (test_bed.mixer_unit_outlet_air().flow_rate() - test_bed.pack_flow()).abs()
                        < MassRate::new::<kilogram_per_second>(0.1)
                )
            }

            #[test]
            fn changing_pack_flow_changes_mixer_unit_outlet() {
                let mut test_bed = test_bed()
                    .with()
                    .command_cab_fans_pb_on(false)
                    .and()
                    .command_packs_on_off(true)
                    .and()
                    .engines_idle()
                    .iterate(50);

                let initial_flow = test_bed.mixer_unit_outlet_air().flow_rate();
                test_bed.command_pack_flow_selector_position(3);
                test_bed = test_bed.iterate(50);

                assert!(test_bed.mixer_unit_outlet_air().flow_rate() > initial_flow);
            }

            #[test]
            fn mixer_unit_outlet_is_same_as_fan_without_packs() {
                let test_bed = test_bed()
                    .with()
                    .command_cab_fans_pb_on(true)
                    .and()
                    .command_packs_on_off(false)
                    .and()
                    .engines_idle()
                    .iterate(50);

                assert!(
                    test_bed.mixer_unit_outlet_air().flow_rate()
                        > MassRate::new::<kilogram_per_second>(0.)
                );
                assert_ne!(
                    test_bed.mixer_unit_outlet_air().flow_rate(),
                    test_bed.pack_flow()
                );
            }

            #[test]
            fn mixer_unit_outlet_adds_packs_and_fans() {
                let test_bed = test_bed()
                    .with()
                    .command_cab_fans_pb_on(true)
                    .and()
                    .command_packs_on_off(true)
                    .and()
                    .engines_idle()
                    .iterate(50);

                assert!(
                    (test_bed.mixer_unit_outlet_air().flow_rate()
                        - (test_bed.recirculated_air_flow() + test_bed.pack_flow()))
                    .abs()
                        < MassRate::new::<kilogram_per_second>(0.1)
                )
            }

            #[test]
            fn mixer_unit_flow_outputs_match_amm() {
                // No data available for A380 so we use the volume of air per pax from A320 as estimation
                // Total mixed air per cabin occupant: 9.9 g/s -> (for 517 occupants) 5.1183
                let test_bed = test_bed()
                    .with()
                    .command_cab_fans_pb_on(true)
                    .and()
                    .command_packs_on_off(true)
                    .and()
                    .engines_idle()
                    .iterate(50);

                assert!(
                    (test_bed.mixer_unit_outlet_air().flow_rate()
                        - MassRate::new::<kilogram_per_second>(5.1183))
                    .abs()
                        < MassRate::new::<kilogram_per_second>(0.1)
                )
            }

            #[test]
            fn mixer_unit_flow_outputs_match_amm_at_different_pack_flows() {
                // This tests checks that the cabin fans recirculation speed changes according to the pack flow
                let mut test_bed = test_bed()
                    .with()
                    .command_cab_fans_pb_on(true)
                    .and()
                    .command_packs_on_off(true)
                    .and()
                    .engines_idle()
                    .iterate(50);

                test_bed.command_pack_flow_selector_position(1);
                test_bed = test_bed.iterate(50);

                assert!(
                    (test_bed.mixer_unit_outlet_air().flow_rate()
                        - (MassRate::new::<kilogram_per_second>(5.1183) * 0.8))
                        .abs()
                        < MassRate::new::<kilogram_per_second>(0.1)
                );

                test_bed.command_pack_flow_selector_position(2);
                test_bed = test_bed.iterate(50);

                assert!(
                    (test_bed.mixer_unit_outlet_air().flow_rate()
                        - MassRate::new::<kilogram_per_second>(5.1183))
                    .abs()
                        < MassRate::new::<kilogram_per_second>(0.1)
                );

                test_bed.command_pack_flow_selector_position(3);
                test_bed = test_bed.iterate(50);

                assert!(
                    (test_bed.mixer_unit_outlet_air().flow_rate()
                        - (MassRate::new::<kilogram_per_second>(5.1183) * 1.2))
                        .abs()
                        < MassRate::new::<kilogram_per_second>(0.2)
                );
            }

            #[test]
            fn mixer_unit_flow_outputs_dont_match_amm_if_cpiom_unpowered() {
                // This tests checks that the control of the fans goes to the vcm if the cpiom is unpowered
                let mut test_bed = test_bed()
                    .with()
                    .command_cab_fans_pb_on(true)
                    .and()
                    .command_packs_on_off(true)
                    .and()
                    .engines_idle()
                    .unpowered_dc_2_bus()
                    .unpowered_dc_ess_bus()
                    .iterate(50);

                test_bed.command_pack_flow_selector_position(1);
                test_bed = test_bed.iterate(50);

                assert!(
                    ((test_bed.mixer_unit_outlet_air().flow_rate()
                        - (MassRate::new::<kilogram_per_second>(5.1183) * 0.8))
                        .abs()
                        >= MassRate::new::<kilogram_per_second>(0.1))
                );

                assert!(
                    (test_bed.mixer_unit_outlet_air().flow_rate() - test_bed.pack_flow()).abs()
                        > MassRate::new::<kilogram_per_second>(0.1)
                );

                test_bed = test_bed.powered_dc_2_bus().powered_dc_ess_bus();
                test_bed = test_bed.iterate(50);

                assert!(
                    (test_bed.mixer_unit_outlet_air().flow_rate()
                        - (MassRate::new::<kilogram_per_second>(5.1183) * 0.8))
                        .abs()
                        < MassRate::new::<kilogram_per_second>(0.1)
                );
            }

            #[test]
            fn mixer_unit_mixes_air_temperatures() {
                let test_bed = test_bed()
                    .with()
                    .engines_idle()
                    .and()
                    .command_selected_temperature(ThermodynamicTemperature::new::<degree_celsius>(
                        18.,
                    ))
                    .iterate(50);

                assert!(
                    (test_bed
                        .mixer_unit_outlet_air()
                        .temperature()
                        .get::<degree_celsius>()
                        - test_bed.duct_demand_temperature()[1].get::<degree_celsius>())
                        > 4.
                )
            }

            #[test]
            fn cabin_fans_dont_work_without_power() {
                let mut test_bed = test_bed()
                    .with()
                    .command_cab_fans_pb_on(true)
                    .and()
                    .command_packs_on_off(true)
                    .and()
                    .engines_idle()
                    .iterate(50);

                assert!(
                    (test_bed.mixer_unit_outlet_air().flow_rate() - test_bed.pack_flow())
                        > MassRate::new::<kilogram_per_second>(0.1)
                );

                test_bed = test_bed
                    .unpowered_ac_1_bus()
                    .unpowered_ac_2_bus()
                    .unpowered_ac_3_bus()
                    .unpowered_ac_4_bus()
                    .iterate(50);

                assert!(
                    (test_bed.mixer_unit_outlet_air().flow_rate() - test_bed.pack_flow())
                        < MassRate::new::<kilogram_per_second>(0.1)
                )
            }
        }

        mod trim_air_tests {
            use super::*;

            #[test]
            fn trim_air_system_delivers_mixer_air_temp_if_no_hot_air() {
                let test_bed = test_bed()
                    .with()
                    .hot_air_pbs_off()
                    .and()
                    .engines_idle()
                    .iterate(50);
                assert!(
                    (test_bed
                        .trim_air_outlet_temperature()
                        .get::<degree_celsius>()
                        - test_bed
                            .mixer_unit_outlet_air()
                            .temperature()
                            .get::<degree_celsius>())
                    .abs()
                        < 1.
                )
            }

            #[test]
            fn trim_air_system_delivers_hot_air_if_on() {
                let test_bed = test_bed()
                    .with()
                    .hot_air_pbs_on()
                    .and()
                    .engines_idle()
                    .command_cabin_selected_temperature(ThermodynamicTemperature::new::<
                        degree_celsius,
                    >(30.))
                    .iterate(500);

                // If both zones get the temperature raised at the same time the packs deliver hotter air and the
                // effect of hot air valves is negligible
                assert!((test_bed.trim_air_system_outlet_air(1).flow_rate()) > MassRate::default());
                assert!(
                    (test_bed.trim_air_system_outlet_air(1).temperature())
                        > ThermodynamicTemperature::new::<degree_celsius>(25.)
                );
            }

            #[test]
            fn trim_valves_close_if_selected_temp_below_measured() {
                let test_bed = test_bed()
                    .with()
                    .engines_idle()
                    .and()
                    .command_selected_temperature(ThermodynamicTemperature::new::<degree_celsius>(
                        18.,
                    ))
                    .then()
                    .command_measured_temperature(ThermodynamicTemperature::new::<degree_celsius>(
                        30.,
                    ))
                    .iterate(100);

                assert!(
                    (test_bed.trim_air_system_outlet_air(1).flow_rate())
                        < MassRate::new::<kilogram_per_second>(0.01)
                );
            }

            #[test]
            fn trim_valves_react_to_only_one_pack_operative() {
                let mut test_bed = test_bed()
                    .with()
                    .command_packs_on_off(true)
                    .and()
                    .engines_idle()
                    .command_selected_temperature(ThermodynamicTemperature::new::<degree_celsius>(
                        24.,
                    ))
                    .command_cabin_selected_temperature(ThermodynamicTemperature::new::<
                        degree_celsius,
                    >(22.))
                    .iterate(200);

                let initial_open = test_bed.trim_air_valves_open_amount();

                test_bed = test_bed.command_one_pack_on(1).iterate(50);

                assert!(test_bed.trim_air_valves_open_amount() > initial_open);
            }

            #[test]
            fn when_engine_in_start_condition_air_is_recirculated() {
                // This test is redundant but it's to target a specific condition that was failing in sim
                let mut test_bed = test_bed()
                    .with()
                    .command_packs_on_off(true)
                    .and()
                    .engines_idle()
                    .command_selected_temperature(ThermodynamicTemperature::new::<degree_celsius>(
                        18.,
                    ))
                    .iterate(100)
                    .then()
                    .command_engine_in_start_mode()
                    .iterate(4);

                assert_eq!(test_bed.pack_flow(), MassRate::default());
                assert!(
                    (test_bed
                        .trim_air_outlet_temperature()
                        .get::<degree_celsius>()
                        - test_bed
                            .mixer_unit_outlet_air()
                            .temperature()
                            .get::<degree_celsius>())
                    .abs()
                        < 1.
                );
                assert!(
                    (test_bed.duct_temperature()[1].get::<degree_celsius>()
                        - test_bed.measured_temperature().get::<degree_celsius>())
                    .abs()
                        < 1.
                );
            }
        }

        mod cargo_ventilation_tests {
            use super::*;

            #[test]
            fn all_fans_and_isolation_valves_start_disabled() {
                let test_bed = test_bed();

                assert!(!test_bed.fwd_extraction_fan_is_on());
                assert!(!test_bed.fwd_isolation_valves_are_open());
                assert!(!test_bed.bulk_extraction_fan_is_on());
                assert!(!test_bed.bulk_isolation_valves_are_open());
                assert!(!test_bed.bulk_duct_heater_is_on());
            }

            #[test]
            fn fwd_isolation_and_fans_are_on_when_conditions_met() {
                let test_bed = test_bed()
                    .command_fwd_isolation_valves_pb_on(true)
                    .iterate(5);

                assert!(test_bed.fwd_extraction_fan_is_on());
                assert!(test_bed.fwd_isolation_valves_are_open());
            }

            #[test]
            fn fwd_isolation_and_fans_are_off_when_conditions_not_met() {
                let mut test_bed = test_bed()
                    .command_fwd_isolation_valves_pb_on(false)
                    .iterate(5);

                assert!(!test_bed.fwd_extraction_fan_is_on());
                assert!(!test_bed.fwd_isolation_valves_are_open());

                test_bed = test_bed
                    .command_fwd_isolation_valves_pb_on(true)
                    .command_ditching_pb_on()
                    .iterate(5);

                assert!(!test_bed.fwd_extraction_fan_is_on());
                assert!(!test_bed.fwd_isolation_valves_are_open());
            }

            #[test]
            fn bulk_isolation_and_fans_are_on_when_conditions_met() {
                let test_bed = test_bed()
                    .command_bulk_isolation_valves_pb_on(true)
                    .iterate(5);

                assert!(test_bed.bulk_extraction_fan_is_on());
                assert!(test_bed.bulk_isolation_valves_are_open());
            }

            #[test]
            fn bulk_isolation_and_fans_are_off_when_conditions_not_met() {
                let mut test_bed = test_bed()
                    .command_bulk_isolation_valves_pb_on(false)
                    .iterate(5);

                assert!(!test_bed.bulk_extraction_fan_is_on());
                assert!(!test_bed.bulk_isolation_valves_are_open());

                test_bed = test_bed
                    .command_bulk_isolation_valves_pb_on(true)
                    .command_ditching_pb_on()
                    .iterate(5);

                assert!(!test_bed.bulk_extraction_fan_is_on());
                assert!(!test_bed.bulk_isolation_valves_are_open());
            }

            #[test]
            fn bulk_heater_allowed_on_when_conditions_met() {
                let mut test_bed = test_bed()
                    .command_bulk_isolation_valves_pb_on(true)
                    .command_bulk_heater_pb_on(true)
                    .iterate(5);

                assert!(test_bed.bulk_duct_heater_on_allowed());

                test_bed = test_bed.command_bulk_heater_pb_on(false).iterate(5);

                assert!(!test_bed.bulk_duct_heater_on_allowed());
            }

            #[test]
            fn bulk_heater_turns_on_when_conditions_met() {
                let mut test_bed = test_bed()
                    .and_run()
                    .command_measured_temperature(ThermodynamicTemperature::new::<degree_celsius>(
                        10.,
                    ))
                    .iterate(5);

                assert!(test_bed.bulk_duct_heater_is_on());

                test_bed = test_bed
                    .command_measured_temperature(ThermodynamicTemperature::new::<degree_celsius>(
                        15.5,
                    ))
                    .iterate(5);

                assert!(test_bed.bulk_duct_heater_is_on());

                test_bed = test_bed
                    .command_measured_temperature(ThermodynamicTemperature::new::<degree_celsius>(
                        17.,
                    ))
                    .iterate(5);

                assert!(!test_bed.bulk_duct_heater_is_on());
            }

            #[test]
            fn bulk_heater_switches_off_when_on_ground_and_door_open() {
                let mut test_bed = test_bed()
                    .on_ground()
                    .command_open_aft_cargo_door(true)
                    .command_measured_temperature(ThermodynamicTemperature::new::<degree_celsius>(
                        10.,
                    ))
                    .iterate(5);

                assert!(!test_bed.bulk_duct_heater_is_on());

                test_bed = test_bed
                    .command_open_aft_cargo_door(false)
                    .command_measured_temperature(ThermodynamicTemperature::new::<degree_celsius>(
                        10.,
                    ))
                    .iterate(5);

                assert!(test_bed.bulk_duct_heater_is_on());
            }

            #[test]
            fn bulk_heater_warms_up_the_zone() {
                let mut test_bed = test_bed()
                    .on_ground()
                    .ambient_temperature_of(ThermodynamicTemperature::new::<degree_celsius>(-30.))
                    .command_measured_temperature(ThermodynamicTemperature::new::<degree_celsius>(
                        5.,
                    ))
                    .command_cargo_selected_temperature(ThermodynamicTemperature::new::<
                        degree_celsius,
                    >(20.))
                    .command_bulk_heater_pb_on(false)
                    .iterate(100);

                assert!(!test_bed.bulk_duct_heater_is_on());
                assert!(test_bed.measured_temperature().get::<degree_celsius>() > 15.);
                assert!(
                    test_bed
                        .bulk_cargo_measured_temperature()
                        .get::<degree_celsius>()
                        < 15.
                );

                test_bed = test_bed.command_bulk_heater_pb_on(true).iterate(200);

                assert!(test_bed.bulk_duct_heater_is_on());
                assert!(test_bed.measured_temperature().get::<degree_celsius>() > 15.);
                assert!(
                    test_bed
                        .bulk_cargo_measured_temperature()
                        .get::<degree_celsius>()
                        > 15.
                );
            }

            #[test]
            fn bulk_heater_stops_when_temperature_achieved() {
                let mut test_bed = test_bed()
                    .on_ground()
                    .ambient_temperature_of(ThermodynamicTemperature::new::<degree_celsius>(0.))
                    .command_measured_temperature(ThermodynamicTemperature::new::<degree_celsius>(
                        5.,
                    ))
                    .command_cargo_selected_temperature(ThermodynamicTemperature::new::<
                        degree_celsius,
                    >(20.))
                    .command_bulk_heater_pb_on(true)
                    .iterate(500);

                assert!(!test_bed.bulk_duct_heater_is_on());
                assert!(test_bed.measured_temperature().get::<degree_celsius>() > 15.);
                assert!(
                    (test_bed
                        .bulk_cargo_measured_temperature()
                        .get::<degree_celsius>()
                        - 20.)
                        .abs()
                        < 2.
                );
            }

            #[test]
            fn fwd_cargo_uses_tav_to_warm_up_zone() {
                let mut test_bed = test_bed()
                    .on_ground()
                    .ambient_temperature_of(ThermodynamicTemperature::new::<degree_celsius>(-30.))
                    .command_measured_temperature(ThermodynamicTemperature::new::<degree_celsius>(
                        5.,
                    ))
                    .command_cargo_selected_temperature(ThermodynamicTemperature::new::<
                        degree_celsius,
                    >(15.))
                    .iterate(500);

                assert!(test_bed.measured_temperature().get::<degree_celsius>() > 20.);
                assert!(
                    test_bed
                        .fwd_cargo_measured_temperature()
                        .get::<degree_celsius>()
                        < 20.
                );
            }

            #[test]
            fn fwd_cargo_lowers_pack_outlet_to_cool_zone() {
                let mut test_bed = test_bed()
                    .on_ground()
                    .ambient_temperature_of(ThermodynamicTemperature::new::<degree_celsius>(30.))
                    .command_measured_temperature(ThermodynamicTemperature::new::<degree_celsius>(
                        24.,
                    ))
                    .command_cargo_selected_temperature(ThermodynamicTemperature::new::<
                        degree_celsius,
                    >(15.))
                    .iterate(500);

                assert!(test_bed.measured_temperature().get::<degree_celsius>() > 20.);
                assert!(
                    (test_bed
                        .fwd_cargo_measured_temperature()
                        .get::<degree_celsius>()
                        - 15.)
                        .abs()
                        < 2.
                );
            }

            #[test]
            fn air_stops_when_isol_valves_closed() {
                let mut test_bed = test_bed()
                    .on_ground()
                    .ambient_temperature_of(ThermodynamicTemperature::new::<degree_celsius>(0.))
                    .command_measured_temperature(ThermodynamicTemperature::new::<degree_celsius>(
                        5.,
                    ))
                    .command_cargo_selected_temperature(ThermodynamicTemperature::new::<
                        degree_celsius,
                    >(20.))
                    .command_bulk_isolation_valves_pb_on(false)
                    .command_fwd_isolation_valves_pb_on(false)
                    .iterate(500);

                assert!(!test_bed.bulk_duct_heater_is_on());
                assert!(test_bed.measured_temperature().get::<degree_celsius>() > 15.);
                assert!(
                    test_bed
                        .bulk_cargo_measured_temperature()
                        .get::<degree_celsius>()
                        < 15.
                );
                assert!(
                    test_bed
                        .fwd_cargo_measured_temperature()
                        .get::<degree_celsius>()
                        < 15.
                );
            }
        }

        mod cpiom_b_failures_tests {
            use super::*;

            #[test]
            fn pack_temperature_demand_is_degraded_when_two_ags_apps_failed() {
                let mut test_bed = test_bed()
                    .ambient_temperature_of(ThermodynamicTemperature::new::<degree_celsius>(24.))
                    .command_measured_temperature(ThermodynamicTemperature::new::<degree_celsius>(
                        28.,
                    ))
                    .command_selected_temperature(ThermodynamicTemperature::new::<degree_celsius>(
                        28.,
                    ))
                    .command_ags_failure(CpiomId::B1)
                    .command_ags_failure(CpiomId::B3)
                    .iterate(1000);

                assert!((test_bed.measured_temperature().get::<degree_celsius>() - 28.).abs() > 1.);
            }

            #[test]
            fn pack_temperature_demand_is_not_degraded_when_two_ags_failed_different_pack() {
                let mut test_bed = test_bed()
                    .ambient_temperature_of(ThermodynamicTemperature::new::<degree_celsius>(24.))
                    .command_measured_temperature(ThermodynamicTemperature::new::<degree_celsius>(
                        28.,
                    ))
                    .command_selected_temperature(ThermodynamicTemperature::new::<degree_celsius>(
                        28.,
                    ))
                    .command_ags_failure(CpiomId::B1)
                    .command_ags_failure(CpiomId::B2)
                    .iterate(1000);

                assert!((test_bed.measured_temperature().get::<degree_celsius>() - 28.).abs() < 1.);
            }

            #[test]
            fn pack_temperature_demand_is_not_degraded_when_one_ags_app_failed() {
                let mut test_bed = test_bed()
                    .ambient_temperature_of(ThermodynamicTemperature::new::<degree_celsius>(24.))
                    .command_measured_temperature(ThermodynamicTemperature::new::<degree_celsius>(
                        28.,
                    ))
                    .command_selected_temperature(ThermodynamicTemperature::new::<degree_celsius>(
                        28.,
                    ))
                    .command_ags_failure(CpiomId::B1)
                    .iterate(1000);

                assert!((test_bed.measured_temperature().get::<degree_celsius>() - 28.).abs() < 1.);
            }

            #[test]
            fn air_flow_remains_constant_with_changing_passengers() {
                // The flow rate changes, and the recirculation demand adjusts to maintain a constant air flow
                let mut test_bed = test_bed()
                    .with()
                    .command_cab_fans_pb_on(true)
                    .and()
                    .command_packs_on_off(true)
                    .and()
                    .engines_idle()
                    .and()
                    .command_number_of_passengers(200);

                test_bed.command_pack_flow_selector_position(2);
                test_bed = test_bed.iterate(200);
                let initial_flow = test_bed.mixer_unit_outlet_air().flow_rate();
                let initial_pack_flow = test_bed.pack_flow();

                test_bed = test_bed.command_number_of_passengers(500).iterate(200);

                assert!(
                    (initial_flow - test_bed.mixer_unit_outlet_air().flow_rate())
                        .get::<kilogram_per_second>()
                        .abs()
                        < 0.1
                );
                assert!(
                    (initial_pack_flow - test_bed.pack_flow())
                        .get::<kilogram_per_second>()
                        .abs()
                        > 0.1
                );
            }

            #[test]
            fn air_flow_is_degraded_when_two_cpiom_b_fail() {
                // The flow rate changes, and the recirculation demand adjusts to maintain a constant air flow
                let mut test_bed = test_bed()
                    .with()
                    .command_cab_fans_pb_on(true)
                    .and()
                    .command_packs_on_off(true)
                    .and()
                    .engines_idle()
                    .and()
                    .command_number_of_passengers(500);

                test_bed.command_pack_flow_selector_position(2);
                test_bed = test_bed.iterate(200);
                let initial_flow = test_bed.mixer_unit_outlet_air().flow_rate();
                let initial_pack_flow = test_bed.pack_flow();

                test_bed = test_bed
                    .command_vcs_failure(CpiomId::B1)
                    .command_vcs_failure(CpiomId::B3)
                    .iterate(200);

                assert!(
                    (initial_flow - test_bed.mixer_unit_outlet_air().flow_rate())
                        .get::<kilogram_per_second>()
                        .abs()
                        > 0.1
                );
                assert!(
                    (initial_pack_flow - test_bed.pack_flow())
                        .get::<kilogram_per_second>()
                        .abs()
                        < 0.1
                );
            }

            #[test]
            fn air_flow_is_not_degraded_when_one_cpiom_b_fail() {
                // The flow rate changes, and the recirculation demand adjusts to maintain a constant air flow
                let mut test_bed = test_bed()
                    .with()
                    .command_cab_fans_pb_on(true)
                    .and()
                    .command_packs_on_off(true)
                    .and()
                    .engines_idle()
                    .and()
                    .command_number_of_passengers(500);

                test_bed.command_pack_flow_selector_position(2);
                test_bed = test_bed.iterate(200);
                let initial_flow = test_bed.mixer_unit_outlet_air().flow_rate();
                let initial_pack_flow = test_bed.pack_flow();

                test_bed = test_bed.command_vcs_failure(CpiomId::B1).iterate(200);

                assert!(
                    (initial_flow - test_bed.mixer_unit_outlet_air().flow_rate())
                        .get::<kilogram_per_second>()
                        .abs()
                        < 0.1
                );
                assert!(
                    (initial_pack_flow - test_bed.pack_flow())
                        .get::<kilogram_per_second>()
                        .abs()
                        < 0.1
                );
            }

            #[test]
            fn cabin_climb_is_not_degraded_if_no_failures() {
                let test_bed_1 = test_bed_in_cruise();
                let auto_cabin_altitude = test_bed_1.cabin_altitude();

                let mut test_bed_2 = test_bed()
                    .command_aircraft_climb(Length::default(), Length::new::<foot>(20000.));
                test_bed_2.set_indicated_altitude(Length::new::<foot>(20000.));
                test_bed_2.command_ambient_pressure(Pressure::new::<hectopascal>(472.));
                test_bed_2.set_vertical_speed(Velocity::default());
                test_bed_2 = test_bed_2.iterate(55);

                assert!(
                    (auto_cabin_altitude - test_bed_2.cabin_altitude())
                        .abs()
                        .get::<foot>()
                        < 500.
                );
            }

            #[test]
            fn cabin_climb_is_degraded_when_all_auto_modes_fail() {
                let test_bed_1 = test_bed_in_cruise();
                let auto_cabin_altitude = test_bed_1.cabin_altitude();

                let mut test_bed_2 = test_bed()
                    .command_ocsm_auto_failure(OcsmId::One)
                    .command_ocsm_auto_failure(OcsmId::Two)
                    .command_ocsm_auto_failure(OcsmId::Three)
                    .command_ocsm_auto_failure(OcsmId::Four)
                    .command_aircraft_climb(Length::default(), Length::new::<foot>(20000.));
                test_bed_2.set_indicated_altitude(Length::new::<foot>(20000.));
                test_bed_2.command_ambient_pressure(Pressure::new::<hectopascal>(472.));
                test_bed_2.set_vertical_speed(Velocity::default());
                test_bed_2 = test_bed_2.iterate(55);

                assert!(
                    (auto_cabin_altitude - test_bed_2.cabin_altitude())
                        .abs()
                        .get::<foot>()
                        > 500.
                );
            }

            #[test]
            fn cabin_climb_is_not_degraded_with_individual_auto_mode_failures() {
                let test_bed_1 = test_bed_in_cruise();
                let auto_cabin_altitude = test_bed_1.cabin_altitude();

                let mut test_bed_2 = test_bed()
                    .command_ocsm_auto_failure(OcsmId::One)
                    .command_ocsm_auto_failure(OcsmId::Four)
                    .command_aircraft_climb(Length::default(), Length::new::<foot>(20000.));
                test_bed_2.set_indicated_altitude(Length::new::<foot>(20000.));
                test_bed_2.command_ambient_pressure(Pressure::new::<hectopascal>(472.));
                test_bed_2.set_vertical_speed(Velocity::default());
                test_bed_2 = test_bed_2.iterate(55);

                assert!(
                    (auto_cabin_altitude - test_bed_2.cabin_altitude())
                        .abs()
                        .get::<foot>()
                        < 500.
                );
            }

            #[test]
            fn cabin_climb_is_not_degraded_with_one_cpiom_failed() {
                let test_bed_1 = test_bed_in_cruise();
                let auto_cabin_altitude = test_bed_1.cabin_altitude();

                let mut test_bed_2 = test_bed()
                    .command_cpcs_failure(CpiomId::B1)
                    .command_aircraft_climb(Length::default(), Length::new::<foot>(20000.));
                test_bed_2.set_indicated_altitude(Length::new::<foot>(20000.));
                test_bed_2.command_ambient_pressure(Pressure::new::<hectopascal>(472.));
                test_bed_2.set_vertical_speed(Velocity::default());
                test_bed_2 = test_bed_2.iterate(55);

                assert!(
                    (auto_cabin_altitude - test_bed_2.cabin_altitude())
                        .abs()
                        .get::<foot>()
                        < 500.
                );
            }

            #[test]
            fn cabin_climb_is_degraded_with_three_or_more_cpiom_failed() {
                let test_bed_1 = test_bed_in_cruise();
                let auto_cabin_altitude = test_bed_1.cabin_altitude();

                let mut test_bed_2 = test_bed()
                    .command_cpcs_failure(CpiomId::B1)
                    .command_cpcs_failure(CpiomId::B2)
                    .command_cpcs_failure(CpiomId::B4)
                    .command_aircraft_climb(Length::default(), Length::new::<foot>(20000.));
                test_bed_2.set_indicated_altitude(Length::new::<foot>(20000.));
                test_bed_2.command_ambient_pressure(Pressure::new::<hectopascal>(472.));
                test_bed_2.set_vertical_speed(Velocity::default());
                test_bed_2 = test_bed_2.iterate(55);

                assert!(
                    (auto_cabin_altitude - test_bed_2.cabin_altitude())
                        .abs()
                        .get::<foot>()
                        > 500.
                );
            }

            #[test]
            fn ofv_closes_if_both_channels_of_ocsm_fail() {
                let test_bed = test_bed_in_cruise()
                    .command_ocsm_failure(OcsmId::One, Channel::ChannelOne)
                    .command_ocsm_failure(OcsmId::One, Channel::ChannelTwo)
                    .iterate(50);

                assert_eq!(test_bed.outflow_valve_open_amount(1).get::<percent>(), 0.);
            }

            #[test]
            fn when_one_ofv_is_closed_press_system_still_works() {
                let mut test_bed = test_bed_in_cruise()
                    .command_ocsm_failure(OcsmId::One, Channel::ChannelOne)
                    .command_ocsm_failure(OcsmId::One, Channel::ChannelTwo)
                    .iterate(50)
                    .command_aircraft_climb(
                        Length::new::<foot>(20000.),
                        Length::new::<foot>(30000.),
                    )
                    .iterate(200);

                assert!(
                    (test_bed.cabin_altitude().get::<foot>()
                        - test_bed.cabin_target_altitude().get::<foot>())
                    .abs()
                        < 50.
                )
            }

            #[test]
            fn when_two_ofv_are_closed_press_system_still_works() {
                let mut test_bed = test_bed_in_cruise()
                    .command_ocsm_failure(OcsmId::One, Channel::ChannelOne)
                    .command_ocsm_failure(OcsmId::One, Channel::ChannelTwo)
                    .command_ocsm_failure(OcsmId::Two, Channel::ChannelOne)
                    .command_ocsm_failure(OcsmId::Two, Channel::ChannelTwo)
                    .iterate(50)
                    .command_aircraft_climb(
                        Length::new::<foot>(20000.),
                        Length::new::<foot>(30000.),
                    )
                    .iterate(200);

                assert!(
                    (test_bed.cabin_altitude().get::<foot>()
                        - test_bed.cabin_target_altitude().get::<foot>())
                    .abs()
                        < 50.
                )
            }
        }
    }
}<|MERGE_RESOLUTION|>--- conflicted
+++ resolved
@@ -123,7 +123,6 @@
     ) {
         self.pressurization_updater.update(context);
 
-<<<<<<< HEAD
         self.cpiom_b.iter_mut().for_each(|cpiom| {
             cpiom.update(
                 context,
@@ -139,9 +138,6 @@
                 &self.a380_air_conditioning_system,
             )
         });
-=======
-        let cpiom = ["B1", "B2", "B3", "B4"].map(|name| cpiom_b.get_cpiom(name));
->>>>>>> 0ec66ef0
 
         self.cpiom_b_interface
             .iter_mut()
@@ -1190,16 +1186,12 @@
     use systems::{
         air_conditioning::{Channel, PackFlow},
         electrical::{test::TestElectricitySource, ElectricalBus, Electricity},
-<<<<<<< HEAD
         failures::FailureType,
-        integrated_modular_avionics::core_processing_input_output_module::CoreProcessingInputOutputModule,
-=======
         integrated_modular_avionics::{
             avionics_full_duplex_switch::AvionicsFullDuplexSwitch,
             core_processing_input_output_module::CoreProcessingInputOutputModule,
             input_output_module::InputOutputModule,
         },
->>>>>>> 0ec66ef0
         overhead::AutoOffFaultPushButton,
         pneumatic::{
             valve::{DefaultValve, ElectroPneumaticValve, PneumaticExhaust},
