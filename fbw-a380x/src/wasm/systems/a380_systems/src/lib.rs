--- conflicted
+++ resolved
@@ -11,12 +11,8 @@
 mod power_consumption;
 
 use self::{
-<<<<<<< HEAD
     air_conditioning::{A380AirConditioning, A380PressurizationOverheadPanel},
-=======
-    air_conditioning::A380AirConditioning,
     avionics_data_communication_network::A380AvionicsDataCommunicationNetwork,
->>>>>>> c06b1704
     control_display_system::A380ControlDisplaySystem,
     fuel::A380Fuel,
     pneumatic::{A380Pneumatic, A380PneumaticOverheadPanel},
