extern crate systems;

mod air_conditioning;
mod control_display_system;
mod electrical;
mod fuel;
pub mod hydraulic;
mod navigation;
mod pneumatic;
mod power_consumption;

use self::{
<<<<<<< HEAD
    air_conditioning::{A380AirConditioning, A380PressurizationOverheadPanel},
=======
    air_conditioning::A380AirConditioning,
    control_display_system::A380ControlDisplaySystem,
>>>>>>> e1d8983e
    fuel::A380Fuel,
    pneumatic::{A380Pneumatic, A380PneumaticOverheadPanel},
};
use electrical::{
    A380Electrical, A380ElectricalOverheadPanel, A380EmergencyElectricalOverheadPanel,
    APU_START_MOTOR_BUS_TYPE,
};
use hydraulic::{A380Hydraulic, A380HydraulicOverheadPanel};
use navigation::A380RadioAltimeters;
use power_consumption::A380PowerConsumption;
use systems::simulation::InitContext;

use systems::{
    apu::{
        Aps3200ApuGenerator, Aps3200StartMotor, AuxiliaryPowerUnit, AuxiliaryPowerUnitFactory,
        AuxiliaryPowerUnitFireOverheadPanel, AuxiliaryPowerUnitOverheadPanel,
    },
    electrical::{Electricity, ElectricitySource, ExternalPowerSource},
    engine::engine_wing_flex::EnginesFlexiblePhysics,
    engine::{leap_engine::LeapEngine, EngineFireOverheadPanel},
    hydraulic::brake_circuit::AutobrakePanel,
    landing_gear::{LandingGear, LandingGearControlInterfaceUnitSet},
    navigation::adirs::{
        AirDataInertialReferenceSystem, AirDataInertialReferenceSystemOverheadPanel,
    },
    shared::ElectricalBusType,
    simulation::{Aircraft, SimulationElement, SimulationElementVisitor, UpdateContext},
};

pub struct A380 {
    adirs: AirDataInertialReferenceSystem,
    adirs_overhead: AirDataInertialReferenceSystemOverheadPanel,
    air_conditioning: A380AirConditioning,
    apu: AuxiliaryPowerUnit<Aps3200ApuGenerator, Aps3200StartMotor>,
    apu_fire_overhead: AuxiliaryPowerUnitFireOverheadPanel,
    apu_overhead: AuxiliaryPowerUnitOverheadPanel,
    pneumatic_overhead: A380PneumaticOverheadPanel,
    pressurization_overhead: A380PressurizationOverheadPanel,
    electrical_overhead: A380ElectricalOverheadPanel,
    emergency_electrical_overhead: A380EmergencyElectricalOverheadPanel,
    fuel: A380Fuel,
    engine_1: LeapEngine,
    engine_2: LeapEngine,
    engine_3: LeapEngine,
    engine_4: LeapEngine,
    engine_fire_overhead: EngineFireOverheadPanel<4>,
    electrical: A380Electrical,
    power_consumption: A380PowerConsumption,
    ext_pwr: ExternalPowerSource,
    lgcius: LandingGearControlInterfaceUnitSet,
    hydraulic: A380Hydraulic,
    hydraulic_overhead: A380HydraulicOverheadPanel,
    autobrake_panel: AutobrakePanel,
    landing_gear: LandingGear,
    pneumatic: A380Pneumatic,
    radio_altimeters: A380RadioAltimeters,
    engines_flex_physics: EnginesFlexiblePhysics<4>,
    cds: A380ControlDisplaySystem,
}
impl A380 {
    pub fn new(context: &mut InitContext) -> A380 {
        A380 {
            adirs: AirDataInertialReferenceSystem::new(context),
            adirs_overhead: AirDataInertialReferenceSystemOverheadPanel::new(context),
            air_conditioning: A380AirConditioning::new(context),
            apu: AuxiliaryPowerUnitFactory::new_aps3200(
                context,
                1,
                APU_START_MOTOR_BUS_TYPE,
                ElectricalBusType::DirectCurrentBattery,
                ElectricalBusType::DirectCurrentBattery,
            ),
            apu_fire_overhead: AuxiliaryPowerUnitFireOverheadPanel::new(context),
            apu_overhead: AuxiliaryPowerUnitOverheadPanel::new(context),
            pneumatic_overhead: A380PneumaticOverheadPanel::new(context),
            pressurization_overhead: A380PressurizationOverheadPanel::new(context),
            electrical_overhead: A380ElectricalOverheadPanel::new(context),
            emergency_electrical_overhead: A380EmergencyElectricalOverheadPanel::new(context),
            fuel: A380Fuel::new(context),
            engine_1: LeapEngine::new(context, 1),
            engine_2: LeapEngine::new(context, 2),
            engine_3: LeapEngine::new(context, 3),
            engine_4: LeapEngine::new(context, 4),
            engine_fire_overhead: EngineFireOverheadPanel::new(context),
            electrical: A380Electrical::new(context),
            power_consumption: A380PowerConsumption::new(context),
            ext_pwr: ExternalPowerSource::new(context),
            lgcius: LandingGearControlInterfaceUnitSet::new(
                context,
                ElectricalBusType::DirectCurrentEssential,
                ElectricalBusType::DirectCurrentGndFltService,
            ),
            hydraulic: A380Hydraulic::new(context),
            hydraulic_overhead: A380HydraulicOverheadPanel::new(context),
            autobrake_panel: AutobrakePanel::new(context),
            landing_gear: LandingGear::new(context),
            pneumatic: A380Pneumatic::new(context),
            radio_altimeters: A380RadioAltimeters::new(context),
            engines_flex_physics: EnginesFlexiblePhysics::new(context),
            cds: A380ControlDisplaySystem::new(context),
        }
    }
}
impl Aircraft for A380 {
    fn update_before_power_distribution(
        &mut self,
        context: &UpdateContext,
        electricity: &mut Electricity,
    ) {
        self.apu.update_before_electrical(
            context,
            &self.apu_overhead,
            &self.apu_fire_overhead,
            self.pneumatic_overhead.apu_bleed_is_on(),
            // This will be replaced when integrating the whole electrical system.
            // For now we use the same logic as found in the JavaScript code; ignoring whether or not
            // the engine generators are supplying electricity.
            self.electrical_overhead.apu_generator_is_on()
                && !(self.electrical_overhead.external_power_is_on()
                    && self.electrical_overhead.external_power_is_available()),
            self.pneumatic.apu_bleed_air_valve(),
            self.fuel.left_inner_tank_has_fuel_remaining(),
        );

        self.electrical.update(
            context,
            electricity,
            &self.ext_pwr,
            &self.electrical_overhead,
            &self.emergency_electrical_overhead,
            &mut self.apu,
            &self.apu_overhead,
            &self.engine_fire_overhead,
            [&self.engine_1, &self.engine_2],
            self.lgcius.lgciu1(),
        );

        self.electrical_overhead
            .update_after_electrical(&self.electrical, electricity);
        self.emergency_electrical_overhead
            .update_after_electrical(context, &self.electrical);
    }

    fn update_after_power_distribution(&mut self, context: &UpdateContext) {
        self.apu.update_after_power_distribution();
        self.apu_overhead.update_after_apu(&self.apu);

        self.lgcius.update(
            context,
            &self.landing_gear,
            self.hydraulic.gear_system(),
            self.ext_pwr.output_potential().is_powered(),
        );

        self.radio_altimeters.update(context);

        self.hydraulic.update(
            context,
            [
                &self.engine_1,
                &self.engine_2,
                &self.engine_3,
                &self.engine_4,
            ],
            &self.hydraulic_overhead,
            &self.autobrake_panel,
            &self.engine_fire_overhead,
            &self.lgcius,
            &self.pneumatic,
            &self.adirs,
        );

        self.pneumatic.update_hydraulic_reservoir_spatial_volumes(
            self.hydraulic.green_reservoir(),
            self.hydraulic.yellow_reservoir(),
        );

        self.hydraulic_overhead.update(&self.hydraulic);

        self.adirs.update(context, &self.adirs_overhead);
        self.adirs_overhead.update(context, &self.adirs);

        self.power_consumption.update(context);

        self.pneumatic.update(
            context,
            [
                &self.engine_1,
                &self.engine_2,
                &self.engine_3,
                &self.engine_4,
            ],
            &self.pneumatic_overhead,
            &self.engine_fire_overhead,
            &self.apu,
            &self.air_conditioning,
        );
        self.air_conditioning
            .mix_packs_air_update(self.pneumatic.packs());
        self.air_conditioning.update(
            context,
            &self.adirs,
            [
                &self.engine_1,
                &self.engine_2,
                &self.engine_3,
                &self.engine_4,
            ],
            &self.engine_fire_overhead,
            &self.pneumatic,
            &self.pneumatic_overhead,
            &self.pressurization_overhead,
            [self.lgcius.lgciu1(), self.lgcius.lgciu2()],
        );

        self.engines_flex_physics.update(context);

        self.cds.update();
    }
}
impl SimulationElement for A380 {
    fn accept<T: SimulationElementVisitor>(&mut self, visitor: &mut T) {
        self.adirs.accept(visitor);
        self.adirs_overhead.accept(visitor);
        self.air_conditioning.accept(visitor);
        self.apu.accept(visitor);
        self.apu_fire_overhead.accept(visitor);
        self.apu_overhead.accept(visitor);
        self.electrical_overhead.accept(visitor);
        self.emergency_electrical_overhead.accept(visitor);
        self.fuel.accept(visitor);
        self.pneumatic_overhead.accept(visitor);
        self.pressurization_overhead.accept(visitor);
        self.engine_1.accept(visitor);
        self.engine_2.accept(visitor);
        self.engine_3.accept(visitor);
        self.engine_4.accept(visitor);
        self.engine_fire_overhead.accept(visitor);
        self.electrical.accept(visitor);
        self.power_consumption.accept(visitor);
        self.ext_pwr.accept(visitor);
        self.lgcius.accept(visitor);
        self.radio_altimeters.accept(visitor);
        self.autobrake_panel.accept(visitor);
        self.hydraulic.accept(visitor);
        self.hydraulic_overhead.accept(visitor);
        self.landing_gear.accept(visitor);
        self.pneumatic.accept(visitor);
        self.engines_flex_physics.accept(visitor);
        self.cds.accept(visitor);

        visitor.visit(self);
    }
}<|MERGE_RESOLUTION|>--- conflicted
+++ resolved
@@ -10,12 +10,8 @@
 mod power_consumption;
 
 use self::{
-<<<<<<< HEAD
     air_conditioning::{A380AirConditioning, A380PressurizationOverheadPanel},
-=======
-    air_conditioning::A380AirConditioning,
     control_display_system::A380ControlDisplaySystem,
->>>>>>> e1d8983e
     fuel::A380Fuel,
     pneumatic::{A380Pneumatic, A380PneumaticOverheadPanel},
 };
