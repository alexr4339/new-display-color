--- conflicted
+++ resolved
@@ -253,9 +253,6 @@
         );
 
         self.engines_flex_physics.update(context);
-<<<<<<< HEAD
-        self.elevators_flex_physics.update(context);
-=======
         self.elevators_flex_physics.update(
             context,
             [
@@ -264,7 +261,6 @@
             ],
             self.hydraulic.up_down_rudder_aero_torques(),
         );
->>>>>>> 708979e9
         self.cds.update();
 
         self.egpwc.update(&self.adirs, self.lgcius.lgciu1());
