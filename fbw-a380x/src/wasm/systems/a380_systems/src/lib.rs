extern crate systems;

mod air_conditioning;
mod avionics_data_communication_network;
mod control_display_system;
mod electrical;
mod fuel;
pub mod hydraulic;
mod navigation;
mod pneumatic;
mod power_consumption;
mod structural_flex;

use self::{
    air_conditioning::{A380AirConditioning, A380PressurizationOverheadPanel},
    avionics_data_communication_network::A380AvionicsDataCommunicationNetwork,
    control_display_system::A380ControlDisplaySystem,
    fuel::A380Fuel,
    pneumatic::{A380Pneumatic, A380PneumaticOverheadPanel},
    structural_flex::A380StructuralFlex,
};
use electrical::{
    A380Electrical, A380ElectricalOverheadPanel, A380EmergencyElectricalOverheadPanel,
    APU_START_MOTOR_BUS_TYPE,
};
use hydraulic::{A380Hydraulic, A380HydraulicOverheadPanel};
use navigation::A380RadioAltimeters;
use power_consumption::A380PowerConsumption;
use systems::{
    accept_iterable, enhanced_gpwc::EnhancedGroundProximityWarningComputer, simulation::InitContext,
};
use uom::si::{f64::Length, length::nautical_mile};

use systems::{
    apu::{
        Aps3200ApuGenerator, Aps3200StartMotor, AuxiliaryPowerUnit, AuxiliaryPowerUnitFactory,
        AuxiliaryPowerUnitFireOverheadPanel, AuxiliaryPowerUnitOverheadPanel,
    },
    electrical::{Electricity, ElectricitySource, ExternalPowerSource},
<<<<<<< HEAD
    engine::{leap_engine::LeapEngine, EngineFireOverheadPanel},
=======
    engine::engine_wing_flex::EnginesFlexiblePhysics,
    engine::{trent_engine::TrentEngine, EngineFireOverheadPanel},
>>>>>>> 44323873
    hydraulic::brake_circuit::AutobrakePanel,
    landing_gear::{LandingGear, LandingGearControlInterfaceUnitSet},
    navigation::adirs::{
        AirDataInertialReferenceSystem, AirDataInertialReferenceSystemOverheadPanel,
    },
    shared::ElectricalBusType,
    simulation::{Aircraft, SimulationElement, SimulationElementVisitor, UpdateContext},
};

pub struct A380 {
    adcn: A380AvionicsDataCommunicationNetwork,
    adirs: AirDataInertialReferenceSystem,
    adirs_overhead: AirDataInertialReferenceSystemOverheadPanel,
    air_conditioning: A380AirConditioning,
    apu: AuxiliaryPowerUnit<Aps3200ApuGenerator, Aps3200StartMotor, 2>,
    apu_fire_overhead: AuxiliaryPowerUnitFireOverheadPanel,
    apu_overhead: AuxiliaryPowerUnitOverheadPanel,
    pneumatic_overhead: A380PneumaticOverheadPanel,
    pressurization_overhead: A380PressurizationOverheadPanel,
    electrical_overhead: A380ElectricalOverheadPanel,
    emergency_electrical_overhead: A380EmergencyElectricalOverheadPanel,
    fuel: A380Fuel,
    engine_1: TrentEngine,
    engine_2: TrentEngine,
    engine_3: TrentEngine,
    engine_4: TrentEngine,
    engine_fire_overhead: EngineFireOverheadPanel<4>,
    electrical: A380Electrical,
    power_consumption: A380PowerConsumption,
    ext_pwrs: [ExternalPowerSource; 4],
    lgcius: LandingGearControlInterfaceUnitSet,
    hydraulic: A380Hydraulic,
    hydraulic_overhead: A380HydraulicOverheadPanel,
    autobrake_panel: AutobrakePanel,
    landing_gear: LandingGear,
    pneumatic: A380Pneumatic,
    radio_altimeters: A380RadioAltimeters,
    cds: A380ControlDisplaySystem,
    egpwc: EnhancedGroundProximityWarningComputer,
    structural_flex: A380StructuralFlex,
}
impl A380 {
    pub fn new(context: &mut InitContext) -> A380 {
        A380 {
            adcn: A380AvionicsDataCommunicationNetwork::new(context),
            adirs: AirDataInertialReferenceSystem::new(context),
            adirs_overhead: AirDataInertialReferenceSystemOverheadPanel::new(context),
            air_conditioning: A380AirConditioning::new(context),
            apu: AuxiliaryPowerUnitFactory::new_pw980(
                context,
                APU_START_MOTOR_BUS_TYPE,
                ElectricalBusType::DirectCurrentEssential,
                ElectricalBusType::DirectCurrentEssential,
            ),
            apu_fire_overhead: AuxiliaryPowerUnitFireOverheadPanel::new(context),
            apu_overhead: AuxiliaryPowerUnitOverheadPanel::new(context),
            pneumatic_overhead: A380PneumaticOverheadPanel::new(context),
            pressurization_overhead: A380PressurizationOverheadPanel::new(context),
            electrical_overhead: A380ElectricalOverheadPanel::new(context),
            emergency_electrical_overhead: A380EmergencyElectricalOverheadPanel::new(context),
            fuel: A380Fuel::new(context),
            engine_1: TrentEngine::new(context, 1),
            engine_2: TrentEngine::new(context, 2),
            engine_3: TrentEngine::new(context, 3),
            engine_4: TrentEngine::new(context, 4),
            engine_fire_overhead: EngineFireOverheadPanel::new(context),
            electrical: A380Electrical::new(context),
            power_consumption: A380PowerConsumption::new(context),
            ext_pwrs: [1, 2, 3, 4].map(|i| ExternalPowerSource::new(context, i)),
            lgcius: LandingGearControlInterfaceUnitSet::new(
                context,
                ElectricalBusType::DirectCurrentEssential,
                ElectricalBusType::DirectCurrentGndFltService,
            ),
            hydraulic: A380Hydraulic::new(context),
            hydraulic_overhead: A380HydraulicOverheadPanel::new(context),
            autobrake_panel: AutobrakePanel::new(context),
            landing_gear: LandingGear::new(context),
            pneumatic: A380Pneumatic::new(context),
            radio_altimeters: A380RadioAltimeters::new(context),
            cds: A380ControlDisplaySystem::new(context),
            egpwc: EnhancedGroundProximityWarningComputer::new(
                context,
                ElectricalBusType::DirectCurrent(1),
                vec![
                    Length::new::<nautical_mile>(10.0),
                    Length::new::<nautical_mile>(20.0),
                    Length::new::<nautical_mile>(40.0),
                    Length::new::<nautical_mile>(80.0),
                    Length::new::<nautical_mile>(160.0),
                    Length::new::<nautical_mile>(320.0),
                    Length::new::<nautical_mile>(640.0),
                ],
                1,
            ),
            structural_flex: A380StructuralFlex::new(context),
        }
    }
}
impl Aircraft for A380 {
    fn update_before_power_distribution(
        &mut self,
        context: &UpdateContext,
        electricity: &mut Electricity,
    ) {
        self.apu.update_before_electrical(
            context,
            &self.apu_overhead,
            &self.apu_fire_overhead,
            self.pneumatic_overhead.apu_bleed_is_on(),
            // This will be replaced when integrating the whole electrical system.
            // For now we use the same logic as found in the JavaScript code; ignoring whether or not
            // the engine generators are supplying electricity.
            (self.electrical_overhead.apu_generator_is_on(1)
                || self.electrical_overhead.apu_generator_is_on(2))
                && !(self.electrical_overhead.external_power_is_on(1)
                    && self.electrical_overhead.external_power_is_available(1)),
            self.pneumatic.apu_bleed_air_valve(),
            self.fuel.left_inner_tank_has_fuel_remaining(),
        );

        self.electrical.update(
            context,
            electricity,
            &self.ext_pwrs,
            &self.electrical_overhead,
            &self.emergency_electrical_overhead,
            &mut self.apu,
            &self.engine_fire_overhead,
            [
                &self.engine_1,
                &self.engine_2,
                &self.engine_3,
                &self.engine_4,
            ],
            self.lgcius.lgciu1(),
            &self.adirs,
        );

        self.electrical_overhead
            .update_after_electrical(&self.electrical, electricity);
        self.emergency_electrical_overhead
            .update_after_electrical(context, &self.electrical);
    }

    fn update_after_power_distribution(&mut self, context: &UpdateContext) {
        self.apu.update_after_power_distribution();
        self.apu_overhead.update_after_apu(&self.apu);

        self.adcn.update();
        self.lgcius.update(
            context,
            &self.landing_gear,
            self.hydraulic.gear_system(),
            self.ext_pwrs[0].output_potential().is_powered(),
        );

        self.radio_altimeters.update(context);

        self.hydraulic.update(
            context,
            [
                &self.engine_1,
                &self.engine_2,
                &self.engine_3,
                &self.engine_4,
            ],
            &self.hydraulic_overhead,
            &self.autobrake_panel,
            &self.engine_fire_overhead,
            &self.lgcius,
            &self.pneumatic,
            &self.adirs,
        );

        self.pneumatic.update_hydraulic_reservoir_spatial_volumes(
            self.hydraulic.green_reservoir(),
            self.hydraulic.yellow_reservoir(),
        );

        self.hydraulic_overhead.update(&self.hydraulic);

        self.adirs.update(context, &self.adirs_overhead);
        self.adirs_overhead.update(context, &self.adirs);

        self.power_consumption.update(context);

        self.pneumatic.update(
            context,
            [
                &self.engine_1,
                &self.engine_2,
                &self.engine_3,
                &self.engine_4,
            ],
            &self.pneumatic_overhead,
            &self.engine_fire_overhead,
            &self.apu,
            &self.air_conditioning,
        );
        self.air_conditioning
            .mix_packs_air_update(self.pneumatic.packs());
        self.air_conditioning.update(
            context,
            &self.adirs,
            [
                &self.engine_1,
                &self.engine_2,
                &self.engine_3,
                &self.engine_4,
            ],
            &self.engine_fire_overhead,
            &self.pneumatic,
            &self.pneumatic_overhead,
            &self.pressurization_overhead,
            [self.lgcius.lgciu1(), self.lgcius.lgciu2()],
        );

        self.cds.update();

        self.egpwc.update(&self.adirs, self.lgcius.lgciu1());

        self.structural_flex.update(
            context,
            [
                self.hydraulic.left_elevator_aero_torques(),
                self.hydraulic.right_elevator_aero_torques(),
            ],
            self.hydraulic.up_down_rudder_aero_torques(),
        );
    }
}
impl SimulationElement for A380 {
    fn accept<T: SimulationElementVisitor>(&mut self, visitor: &mut T) {
        self.adcn.accept(visitor);
        self.adirs.accept(visitor);
        self.adirs_overhead.accept(visitor);
        self.air_conditioning.accept(visitor);
        self.apu.accept(visitor);
        self.apu_fire_overhead.accept(visitor);
        self.apu_overhead.accept(visitor);
        self.electrical_overhead.accept(visitor);
        self.emergency_electrical_overhead.accept(visitor);
        self.fuel.accept(visitor);
        self.pneumatic_overhead.accept(visitor);
        self.pressurization_overhead.accept(visitor);
        self.engine_1.accept(visitor);
        self.engine_2.accept(visitor);
        self.engine_3.accept(visitor);
        self.engine_4.accept(visitor);
        self.engine_fire_overhead.accept(visitor);
        self.electrical.accept(visitor);
        self.power_consumption.accept(visitor);
        accept_iterable!(self.ext_pwrs, visitor);
        self.lgcius.accept(visitor);
        self.radio_altimeters.accept(visitor);
        self.autobrake_panel.accept(visitor);
        self.hydraulic.accept(visitor);
        self.hydraulic_overhead.accept(visitor);
        self.landing_gear.accept(visitor);
        self.pneumatic.accept(visitor);
        self.cds.accept(visitor);
        self.egpwc.accept(visitor);
        self.structural_flex.accept(visitor);

        visitor.visit(self);
    }
}<|MERGE_RESOLUTION|>--- conflicted
+++ resolved
@@ -37,12 +37,7 @@
         AuxiliaryPowerUnitFireOverheadPanel, AuxiliaryPowerUnitOverheadPanel,
     },
     electrical::{Electricity, ElectricitySource, ExternalPowerSource},
-<<<<<<< HEAD
     engine::{leap_engine::LeapEngine, EngineFireOverheadPanel},
-=======
-    engine::engine_wing_flex::EnginesFlexiblePhysics,
-    engine::{trent_engine::TrentEngine, EngineFireOverheadPanel},
->>>>>>> 44323873
     hydraulic::brake_circuit::AutobrakePanel,
     landing_gear::{LandingGear, LandingGearControlInterfaceUnitSet},
     navigation::adirs::{
