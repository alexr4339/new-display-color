--- conflicted
+++ resolved
@@ -130,13 +130,7 @@
   "${DIR}/src/model/look1_binlxpw.cpp" \
   "${DIR}/src/model/look2_binlxpw.cpp" \
   "${DIR}/src/model/look2_pbinlxpw.cpp" \
-<<<<<<< HEAD
-  "${DIR}/src/model/mod_2RcCQkwc.cpp" \
-  "${DIR}/src/model/mod_mvZvttxs.cpp" \
-  "${DIR}/src/model/mod_2RcCQkwc.cpp" \
-=======
   "${DIR}/src/model/mod_OlzklkXq.cpp" \
->>>>>>> 154a4f3c
   "${DIR}/src/model/MultiWordIor.cpp" \
   "${DIR}/src/model/plook_binx.cpp" \
   "${DIR}/src/model/rt_modd.cpp" \
