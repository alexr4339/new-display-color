# <img src="https://raw.githubusercontent.com/flybywiresim/fbw-branding/master/svg/FBW-Logo.svg" placeholder="FlyByWire" width="400"/>


[![Discord](https://img.shields.io/discord/738864299392630914.svg?label=&logo=discord&logoColor=ffffff&color=7389D8&labelColor=6A7EC2)](https://discord.gg/UjzuHMU)

#### Socials
[![Twitter](https://img.shields.io/badge/-@FlyByWireSim-e84393?label=&logo=twitter&logoColor=ffffff&color=6399AE&labelColor=00C2CB)](https://twitter.com/FlybywireSim)
[![Instagram](https://img.shields.io/badge/-@FlyByWireSim-e84393?label=&logo=instagram&logoColor=ffffff&color=6399AE&labelColor=00C2CB)](https://instagram.com/flybywiresim)
[![YouTube](https://img.shields.io/badge/-FlyByWireSimulations-e84393?label=&logo=youtube&logoColor=ffffff&color=6399AE&labelColor=00C2CB)](https://www.youtube.com/c/FlyByWire-Simulations)
[![Facebook](https://img.shields.io/badge/-FlyByWireSimulations-e84393?label=&logo=facebook&logoColor=ffffff&color=6399AE&labelColor=00C2CB)](https://www.facebook.com/FlyByWireSimulations/)

[![GitHub latest release version](https://img.shields.io/github/v/release/flybywiresim/a32nx.svg?style=flat)](https://github.com/flybywiresim/a32nx/releases/latest)
[![Github All Releases download count](https://img.shields.io/github/downloads/flybywiresim/a32nx/total.svg?style=flat)](https://github.com/flybywiresim/a32nx/releases/latest)
[![GitHub contributors](https://img.shields.io/github/contributors/flybywiresim/a32nx.svg?style=flat)](https://github.com/flybywiresim/a32nx/graphs/contributors)

## About

The A32NX Project is a community-driven open source project to create a free Airbus A320neo in Microsoft Flight Simulator that is as close to reality as possible.

The following aircraft configuration is currently simulated:

 ```
 Model       A320-251N
 Engine      CFM LEAP 1A-26
 FMGS        Honeywell Pegasus II
 FWC Std.    H2F9C
 ```

Please note that this configuration may change in the future as the A32NX project evolves and changes.

### SimBrief Integration
✈[SimBrief A20N Airframe with the correct weights](https://www.simbrief.com/system/dispatch.php?sharefleet=eyJ0cyI6IjE2MjAxMzg2MDY1NDQiLCJiYXNldHlwZSI6IkEyME4iLCJjb21tZW50cyI6IkZCVyBBMzJOWCIsImljYW8iOiJBMjBOIiwibmFtZSI6IkEzMjBORU8gRkJXIiwiZW5naW5lcyI6IkxFQVAtMUEyNiIsInJlZyI6IkQtQUZCVyIsImZpbiI6IiIsInNlbGNhbCI6IiIsImhleGNvZGUiOiIiLCJjYXQiOiJNIiwicGVyIjoiQyIsImVxdWlwIjoiU0RFMkUzRkdISUoxUldYWSIsInRyYW5zcG9uZGVyIjoiTEIxIiwicGJuIjoiQTFCMUMxRDFPMVMyIiwiZXh0cmFybWsiOiIiLCJtYXhwYXgiOiIxODAiLCJ3Z3R1bml0cyI6IktHUyIsIm9ldyI6IjQxMDA1IiwibXpmdyI6IjY0MzAwIiwibXRvdyI6Ijc5NDAwIiwibWx3IjoiNjc0MDAiLCJtYXhmdWVsIjoiMTkwNDUiLCJwYXh3Z3QiOiIxMDQiLCJkZWZhdWx0Y2kiOiIiLCJmdWVsZmFjdG9yIjoiUDAwIiwiY3J1aXNlb2Zmc2V0IjoiUDAwMDAifQ--) Credits: [@viniciusfont](https://github.com/viniciusfont)

In the above profile change the aircrafts registration to your liking and save it to your fleet. Happy Landings!

Pilot ID can be found in the Optional Entries section of the Dispatch Options page.

## Downloads
**Warning:** The development (master) and experimental versions have been forked as a separate package/aircraft in MSFS, and will appear separate from the default A320neo. Existing Asobo A320neo liveries will be incompatible with the new package.

### A32NX Installer

Download the new A32NX installer where you can select either the Stable, or Development build, and install the mod directly into your community folder, [download here](https://api.flybywiresim.com/installer) ([source](https://github.com/flybywiresim/installer/)).

### Traditional Download Methods

#### Latest Stable Release

This is the recommended stable release, as it has been thoroughly tested.

[Download the stable release here.](https://github.com/flybywiresim/a32nx/releases/latest/download/flybywiresim-a32nx.zip)

You can view the changelog on the [releases page.](https://github.com/flybywiresim/a32nx/releases)

#### Unstable Master Branch Build

This has the latest features, but is much more unstable, use at your own risk.

<<<<<<< HEAD
[Download development build here.](https://github.com/flybywiresim/a32nx/releases/download/vmaster/A32NX-master.zip)

[View information regarding the latest build here.](https://github.com/flybywiresim/a32nx/releases/tag/vmaster)

#### Experimental Branch Build

This branch is used from time-to-time for experimental features under heavy development. It's content will vary over time, and doesn't necessarily include everything in the master branch. No support will be provided via Discord, although users of the branch are advised to keep themselves updated with development progress via Discord.
=======
[Download developer build here.](https://github.com/flybywiresim/a32nx/releases/download/vmaster/A32NX-master.zip)

[View info about the latest build here.](https://github.com/flybywiresim/a32nx/commits/master)
>>>>>>> 7412e4f9

## Installation

### Please follow ALL steps in this README if you encounter any issues with installation before seeking support.

Open the zip that you downloaded from one of the links above, and drag the `flybywire-aircraft-a320-neo` folder inside the zip into your `Community` folder.

See below for the location of your `Community` folder:

For the Microsoft Store edition AND/OR Gamepass edition:
- Copy the `flybywire-aircraft-a320-neo` folder into your community package folder. The path is:
`C:\Users\[YOUR USERNAME]\AppData\Local\Packages\Microsoft.FlightSimulator_<RANDOMLETTERS>\LocalCache\Packages\Community`.

For the Steam edition:
- Copy the `flybywire-aircraft-a320-neo` folder into your community package folder. The path is:
`C:\Users\[YOUR USERNAME]\AppData\Roaming\Microsoft Flight Simulator\Packages\Community`.

For the Boxed edition:
- Copy the `flybywire-aircraft-a320-neo` folder into your community package folder. The path is:
`C:\Users\[YOUR USERNAME]\AppData\Local\MSFSPackages\Community`.

If the above methods do not work:
- You can find your `Community` folder by going into MSFS general options and enabling developer mode. Once enabled, you will notice a bar pop up at the top of your screen. Go to tools and virtual file system. Click on watch bases and your `Community` folder will be listed in one of the folders.
- Please make sure you're copying the `flybywire-aircraft-a320-neo` folder into your `Community` package folder, **NOT** the `flybywiresim-a32nx` folder.

## Contributing

If you would like to contribute to the project, see [Contributing.md](.github/Contributing.md)

## Known Issues (Please note that most issues are being worked on and some of them may even be fixed in the master branch)

- Captain's PFD may occasionally turn off during flight
- No Smoking switch doesn't use a full range of motion.
- Automatic ECAM page switching has minor bugs.
- AP not following the flight plan (leaking input values affect, but don't disconnect the AP) [Workaround: Set dead-zones for your input device higher]
- Autopilot goes direct to RWY on APP (same with the default A320) [Workaround: Use DIR to a waypoint or selected heading]
- Upper ECAM displays wrong THR levers position / N1 rating.
- Newly added ASOBO A320 liveries are incompatible with the A32NX mod.
- Rudder keybindings not working (you have to set your keybinding to rudder axis right and left)
- Wing dips on landing (due to bad transition to direct law in flare, same with the default A320)  [Workaround use minimal aileron input on landing]
- Black screens/unable to start (conflict with another mod/livery or incorrect installation of the A32NX mod, use the [installer](https://api.flybywiresim.com/installer))

## License

The original contents of this repository are licensed under the MIT license.

**Microsoft Flight Simulator © Microsoft Corporation. The FlyByWire Simulations A32NX was created under Microsoft's "Game Content Usage Rules" using assets from Microsoft Flight Simulator, and it is not endorsed by or affiliated with Microsoft.**

## FAQ

**Q: Can I download the aircraft in the current state?**

A: Yes, see [downloads.](#downloads)

**Q: What liveries are available?**

A: Liveries for the A32NX mod can be found on [Flightsim.to](https://flightsim.to). 
**However, default A320neo liveries are not compatible on the A32NX.**

**Q: When will it be released?**

A: The project is an ongoing rolling release. See [Downloads](#Downloads).

**Q: When is the next update?**

A: We don't know, since it depends on many factors. We will announce each Stable build update via [Discord](https://discord.gg/flybywire) and our [social media.](#Socials)

**Q: How do I join the team?**

A: Head over to [Contributing.md](.github/Contributing.md) and join our Discord to get started.

**Q: Is it payware?**

A: No, it is a completely free aircraft, open-source.

**Q: How do we report bugs?**

A: You can report bugs to us via the [#support channel](https://discord.gg/snueqJjDUN) in the Discord server. Addtionally, you can start/create a GitHub issue (please make sure your issue doesn't already exist). 

**Q: Why is my version not the same as what I see others using?**

A: We have two versions, the Stable and Development (Master). The Stable version is a 'snapshot' of the development which we regard as stable with the current version of the simulator. The Developer build is updated daily and is a constant work in progress and although we test thoroughly each update, minor issues may occur from time to time. If you find this to be the case, you can report these issues in the [#support channel](https://discord.gg/snueqJjDUN) Discord or via GitHub issues (check there is not an existing issue of the same nature as yours).
<|MERGE_RESOLUTION|>--- conflicted
+++ resolved
@@ -1,153 +1,148 @@
-# <img src="https://raw.githubusercontent.com/flybywiresim/fbw-branding/master/svg/FBW-Logo.svg" placeholder="FlyByWire" width="400"/>
-
-
-[![Discord](https://img.shields.io/discord/738864299392630914.svg?label=&logo=discord&logoColor=ffffff&color=7389D8&labelColor=6A7EC2)](https://discord.gg/UjzuHMU)
-
-#### Socials
-[![Twitter](https://img.shields.io/badge/-@FlyByWireSim-e84393?label=&logo=twitter&logoColor=ffffff&color=6399AE&labelColor=00C2CB)](https://twitter.com/FlybywireSim)
-[![Instagram](https://img.shields.io/badge/-@FlyByWireSim-e84393?label=&logo=instagram&logoColor=ffffff&color=6399AE&labelColor=00C2CB)](https://instagram.com/flybywiresim)
-[![YouTube](https://img.shields.io/badge/-FlyByWireSimulations-e84393?label=&logo=youtube&logoColor=ffffff&color=6399AE&labelColor=00C2CB)](https://www.youtube.com/c/FlyByWire-Simulations)
-[![Facebook](https://img.shields.io/badge/-FlyByWireSimulations-e84393?label=&logo=facebook&logoColor=ffffff&color=6399AE&labelColor=00C2CB)](https://www.facebook.com/FlyByWireSimulations/)
-
-[![GitHub latest release version](https://img.shields.io/github/v/release/flybywiresim/a32nx.svg?style=flat)](https://github.com/flybywiresim/a32nx/releases/latest)
-[![Github All Releases download count](https://img.shields.io/github/downloads/flybywiresim/a32nx/total.svg?style=flat)](https://github.com/flybywiresim/a32nx/releases/latest)
-[![GitHub contributors](https://img.shields.io/github/contributors/flybywiresim/a32nx.svg?style=flat)](https://github.com/flybywiresim/a32nx/graphs/contributors)
-
-## About
-
-The A32NX Project is a community-driven open source project to create a free Airbus A320neo in Microsoft Flight Simulator that is as close to reality as possible.
-
-The following aircraft configuration is currently simulated:
-
- ```
- Model       A320-251N
- Engine      CFM LEAP 1A-26
- FMGS        Honeywell Pegasus II
- FWC Std.    H2F9C
- ```
-
-Please note that this configuration may change in the future as the A32NX project evolves and changes.
-
-### SimBrief Integration
-✈[SimBrief A20N Airframe with the correct weights](https://www.simbrief.com/system/dispatch.php?sharefleet=eyJ0cyI6IjE2MjAxMzg2MDY1NDQiLCJiYXNldHlwZSI6IkEyME4iLCJjb21tZW50cyI6IkZCVyBBMzJOWCIsImljYW8iOiJBMjBOIiwibmFtZSI6IkEzMjBORU8gRkJXIiwiZW5naW5lcyI6IkxFQVAtMUEyNiIsInJlZyI6IkQtQUZCVyIsImZpbiI6IiIsInNlbGNhbCI6IiIsImhleGNvZGUiOiIiLCJjYXQiOiJNIiwicGVyIjoiQyIsImVxdWlwIjoiU0RFMkUzRkdISUoxUldYWSIsInRyYW5zcG9uZGVyIjoiTEIxIiwicGJuIjoiQTFCMUMxRDFPMVMyIiwiZXh0cmFybWsiOiIiLCJtYXhwYXgiOiIxODAiLCJ3Z3R1bml0cyI6IktHUyIsIm9ldyI6IjQxMDA1IiwibXpmdyI6IjY0MzAwIiwibXRvdyI6Ijc5NDAwIiwibWx3IjoiNjc0MDAiLCJtYXhmdWVsIjoiMTkwNDUiLCJwYXh3Z3QiOiIxMDQiLCJkZWZhdWx0Y2kiOiIiLCJmdWVsZmFjdG9yIjoiUDAwIiwiY3J1aXNlb2Zmc2V0IjoiUDAwMDAifQ--) Credits: [@viniciusfont](https://github.com/viniciusfont)
-
-In the above profile change the aircrafts registration to your liking and save it to your fleet. Happy Landings!
-
-Pilot ID can be found in the Optional Entries section of the Dispatch Options page.
-
-## Downloads
-**Warning:** The development (master) and experimental versions have been forked as a separate package/aircraft in MSFS, and will appear separate from the default A320neo. Existing Asobo A320neo liveries will be incompatible with the new package.
-
-### A32NX Installer
-
-Download the new A32NX installer where you can select either the Stable, or Development build, and install the mod directly into your community folder, [download here](https://api.flybywiresim.com/installer) ([source](https://github.com/flybywiresim/installer/)).
-
-### Traditional Download Methods
-
-#### Latest Stable Release
-
-This is the recommended stable release, as it has been thoroughly tested.
-
-[Download the stable release here.](https://github.com/flybywiresim/a32nx/releases/latest/download/flybywiresim-a32nx.zip)
-
-You can view the changelog on the [releases page.](https://github.com/flybywiresim/a32nx/releases)
-
-#### Unstable Master Branch Build
-
-This has the latest features, but is much more unstable, use at your own risk.
-
-<<<<<<< HEAD
-[Download development build here.](https://github.com/flybywiresim/a32nx/releases/download/vmaster/A32NX-master.zip)
-
-[View information regarding the latest build here.](https://github.com/flybywiresim/a32nx/releases/tag/vmaster)
-
-#### Experimental Branch Build
-
-This branch is used from time-to-time for experimental features under heavy development. It's content will vary over time, and doesn't necessarily include everything in the master branch. No support will be provided via Discord, although users of the branch are advised to keep themselves updated with development progress via Discord.
-=======
-[Download developer build here.](https://github.com/flybywiresim/a32nx/releases/download/vmaster/A32NX-master.zip)
-
-[View info about the latest build here.](https://github.com/flybywiresim/a32nx/commits/master)
->>>>>>> 7412e4f9
-
-## Installation
-
-### Please follow ALL steps in this README if you encounter any issues with installation before seeking support.
-
-Open the zip that you downloaded from one of the links above, and drag the `flybywire-aircraft-a320-neo` folder inside the zip into your `Community` folder.
-
-See below for the location of your `Community` folder:
-
-For the Microsoft Store edition AND/OR Gamepass edition:
-- Copy the `flybywire-aircraft-a320-neo` folder into your community package folder. The path is:
-`C:\Users\[YOUR USERNAME]\AppData\Local\Packages\Microsoft.FlightSimulator_<RANDOMLETTERS>\LocalCache\Packages\Community`.
-
-For the Steam edition:
-- Copy the `flybywire-aircraft-a320-neo` folder into your community package folder. The path is:
-`C:\Users\[YOUR USERNAME]\AppData\Roaming\Microsoft Flight Simulator\Packages\Community`.
-
-For the Boxed edition:
-- Copy the `flybywire-aircraft-a320-neo` folder into your community package folder. The path is:
-`C:\Users\[YOUR USERNAME]\AppData\Local\MSFSPackages\Community`.
-
-If the above methods do not work:
-- You can find your `Community` folder by going into MSFS general options and enabling developer mode. Once enabled, you will notice a bar pop up at the top of your screen. Go to tools and virtual file system. Click on watch bases and your `Community` folder will be listed in one of the folders.
-- Please make sure you're copying the `flybywire-aircraft-a320-neo` folder into your `Community` package folder, **NOT** the `flybywiresim-a32nx` folder.
-
-## Contributing
-
-If you would like to contribute to the project, see [Contributing.md](.github/Contributing.md)
-
-## Known Issues (Please note that most issues are being worked on and some of them may even be fixed in the master branch)
-
-- Captain's PFD may occasionally turn off during flight
-- No Smoking switch doesn't use a full range of motion.
-- Automatic ECAM page switching has minor bugs.
-- AP not following the flight plan (leaking input values affect, but don't disconnect the AP) [Workaround: Set dead-zones for your input device higher]
-- Autopilot goes direct to RWY on APP (same with the default A320) [Workaround: Use DIR to a waypoint or selected heading]
-- Upper ECAM displays wrong THR levers position / N1 rating.
-- Newly added ASOBO A320 liveries are incompatible with the A32NX mod.
-- Rudder keybindings not working (you have to set your keybinding to rudder axis right and left)
-- Wing dips on landing (due to bad transition to direct law in flare, same with the default A320)  [Workaround use minimal aileron input on landing]
-- Black screens/unable to start (conflict with another mod/livery or incorrect installation of the A32NX mod, use the [installer](https://api.flybywiresim.com/installer))
-
-## License
-
-The original contents of this repository are licensed under the MIT license.
-
-**Microsoft Flight Simulator © Microsoft Corporation. The FlyByWire Simulations A32NX was created under Microsoft's "Game Content Usage Rules" using assets from Microsoft Flight Simulator, and it is not endorsed by or affiliated with Microsoft.**
-
-## FAQ
-
-**Q: Can I download the aircraft in the current state?**
-
-A: Yes, see [downloads.](#downloads)
-
-**Q: What liveries are available?**
-
-A: Liveries for the A32NX mod can be found on [Flightsim.to](https://flightsim.to). 
-**However, default A320neo liveries are not compatible on the A32NX.**
-
-**Q: When will it be released?**
-
-A: The project is an ongoing rolling release. See [Downloads](#Downloads).
-
-**Q: When is the next update?**
-
-A: We don't know, since it depends on many factors. We will announce each Stable build update via [Discord](https://discord.gg/flybywire) and our [social media.](#Socials)
-
-**Q: How do I join the team?**
-
-A: Head over to [Contributing.md](.github/Contributing.md) and join our Discord to get started.
-
-**Q: Is it payware?**
-
-A: No, it is a completely free aircraft, open-source.
-
-**Q: How do we report bugs?**
-
-A: You can report bugs to us via the [#support channel](https://discord.gg/snueqJjDUN) in the Discord server. Addtionally, you can start/create a GitHub issue (please make sure your issue doesn't already exist). 
-
-**Q: Why is my version not the same as what I see others using?**
-
-A: We have two versions, the Stable and Development (Master). The Stable version is a 'snapshot' of the development which we regard as stable with the current version of the simulator. The Developer build is updated daily and is a constant work in progress and although we test thoroughly each update, minor issues may occur from time to time. If you find this to be the case, you can report these issues in the [#support channel](https://discord.gg/snueqJjDUN) Discord or via GitHub issues (check there is not an existing issue of the same nature as yours).
+# <img src="https://raw.githubusercontent.com/flybywiresim/fbw-branding/master/svg/FBW-Logo.svg" placeholder="FlyByWire" width="400"/>
+
+
+[![Discord](https://img.shields.io/discord/738864299392630914.svg?label=&logo=discord&logoColor=ffffff&color=7389D8&labelColor=6A7EC2)](https://discord.gg/UjzuHMU)
+
+#### Socials
+[![Twitter](https://img.shields.io/badge/-@FlyByWireSim-e84393?label=&logo=twitter&logoColor=ffffff&color=6399AE&labelColor=00C2CB)](https://twitter.com/FlybywireSim)
+[![Instagram](https://img.shields.io/badge/-@FlyByWireSim-e84393?label=&logo=instagram&logoColor=ffffff&color=6399AE&labelColor=00C2CB)](https://instagram.com/flybywiresim)
+[![YouTube](https://img.shields.io/badge/-FlyByWireSimulations-e84393?label=&logo=youtube&logoColor=ffffff&color=6399AE&labelColor=00C2CB)](https://www.youtube.com/c/FlyByWire-Simulations)
+[![Facebook](https://img.shields.io/badge/-FlyByWireSimulations-e84393?label=&logo=facebook&logoColor=ffffff&color=6399AE&labelColor=00C2CB)](https://www.facebook.com/FlyByWireSimulations/)
+
+[![GitHub latest release version](https://img.shields.io/github/v/release/flybywiresim/a32nx.svg?style=flat)](https://github.com/flybywiresim/a32nx/releases/latest)
+[![Github All Releases download count](https://img.shields.io/github/downloads/flybywiresim/a32nx/total.svg?style=flat)](https://github.com/flybywiresim/a32nx/releases/latest)
+[![GitHub contributors](https://img.shields.io/github/contributors/flybywiresim/a32nx.svg?style=flat)](https://github.com/flybywiresim/a32nx/graphs/contributors)
+
+## About
+
+The A32NX Project is a community-driven open source project to create a free Airbus A320neo in Microsoft Flight Simulator that is as close to reality as possible.
+
+The following aircraft configuration is currently simulated:
+
+ ```
+ Model       A320-251N
+ Engine      CFM LEAP 1A-26
+ FMGS        Honeywell Pegasus II
+ FWC Std.    H2F9C
+ ```
+
+Please note that this configuration may change in the future as the A32NX project evolves and changes.
+
+### SimBrief Integration
+✈[SimBrief A20N Airframe with the correct weights](https://www.simbrief.com/system/dispatch.php?sharefleet=eyJ0cyI6IjE2MjAxMzg2MDY1NDQiLCJiYXNldHlwZSI6IkEyME4iLCJjb21tZW50cyI6IkZCVyBBMzJOWCIsImljYW8iOiJBMjBOIiwibmFtZSI6IkEzMjBORU8gRkJXIiwiZW5naW5lcyI6IkxFQVAtMUEyNiIsInJlZyI6IkQtQUZCVyIsImZpbiI6IiIsInNlbGNhbCI6IiIsImhleGNvZGUiOiIiLCJjYXQiOiJNIiwicGVyIjoiQyIsImVxdWlwIjoiU0RFMkUzRkdISUoxUldYWSIsInRyYW5zcG9uZGVyIjoiTEIxIiwicGJuIjoiQTFCMUMxRDFPMVMyIiwiZXh0cmFybWsiOiIiLCJtYXhwYXgiOiIxODAiLCJ3Z3R1bml0cyI6IktHUyIsIm9ldyI6IjQxMDA1IiwibXpmdyI6IjY0MzAwIiwibXRvdyI6Ijc5NDAwIiwibWx3IjoiNjc0MDAiLCJtYXhmdWVsIjoiMTkwNDUiLCJwYXh3Z3QiOiIxMDQiLCJkZWZhdWx0Y2kiOiIiLCJmdWVsZmFjdG9yIjoiUDAwIiwiY3J1aXNlb2Zmc2V0IjoiUDAwMDAifQ--) Credits: [@viniciusfont](https://github.com/viniciusfont)
+
+In the above profile change the aircrafts registration to your liking and save it to your fleet. Happy Landings!
+
+Pilot ID can be found in the Optional Entries section of the Dispatch Options page.
+
+## Downloads
+**Warning:** The development (master) and experimental versions have been forked as a separate package/aircraft in MSFS, and will appear separate from the default A320neo. Existing Asobo A320neo liveries will be incompatible with the new package.
+
+### A32NX Installer
+
+Download the new A32NX installer where you can select either the Stable, or Development build, and install the mod directly into your community folder, [download here](https://api.flybywiresim.com/installer) ([source](https://github.com/flybywiresim/installer/)).
+
+### Traditional Download Methods
+
+#### Latest Stable Release
+
+This is the recommended stable release, as it has been thoroughly tested.
+
+[Download the stable release here.](https://github.com/flybywiresim/a32nx/releases/latest/download/flybywiresim-a32nx.zip)
+
+You can view the changelog on the [releases page.](https://github.com/flybywiresim/a32nx/releases)
+
+#### Unstable Master Branch Build
+
+This has the latest features, but is much more unstable, use at your own risk.
+
+
+[Download development build here.](https://github.com/flybywiresim/a32nx/releases/download/vmaster/A32NX-master.zip)
+
+[View information regarding the latest build here.](https://github.com/flybywiresim/a32nx/releases/tag/vmaster)
+
+#### Experimental Branch Build
+
+This branch is used from time-to-time for experimental features under heavy development. It's content will vary over time, and doesn't necessarily include everything in the master branch. No support will be provided via Discord, although users of the branch are advised to keep themselves updated with development progress via Discord.
+
+## Installation
+
+### Please follow ALL steps in this README if you encounter any issues with installation before seeking support.
+
+Open the zip that you downloaded from one of the links above, and drag the `flybywire-aircraft-a320-neo` folder inside the zip into your `Community` folder.
+
+See below for the location of your `Community` folder:
+
+For the Microsoft Store edition AND/OR Gamepass edition:
+- Copy the `flybywire-aircraft-a320-neo` folder into your community package folder. The path is:
+`C:\Users\[YOUR USERNAME]\AppData\Local\Packages\Microsoft.FlightSimulator_<RANDOMLETTERS>\LocalCache\Packages\Community`.
+
+For the Steam edition:
+- Copy the `flybywire-aircraft-a320-neo` folder into your community package folder. The path is:
+`C:\Users\[YOUR USERNAME]\AppData\Roaming\Microsoft Flight Simulator\Packages\Community`.
+
+For the Boxed edition:
+- Copy the `flybywire-aircraft-a320-neo` folder into your community package folder. The path is:
+`C:\Users\[YOUR USERNAME]\AppData\Local\MSFSPackages\Community`.
+
+If the above methods do not work:
+- You can find your `Community` folder by going into MSFS general options and enabling developer mode. Once enabled, you will notice a bar pop up at the top of your screen. Go to tools and virtual file system. Click on watch bases and your `Community` folder will be listed in one of the folders.
+- Please make sure you're copying the `flybywire-aircraft-a320-neo` folder into your `Community` package folder, **NOT** the `flybywiresim-a32nx` folder.
+
+## Contributing
+
+If you would like to contribute to the project, see [Contributing.md](.github/Contributing.md)
+
+## Known Issues (Please note that most issues are being worked on and some of them may even be fixed in the master branch)
+
+- Captain's PFD may occasionally turn off during flight
+- No Smoking switch doesn't use a full range of motion.
+- Automatic ECAM page switching has minor bugs.
+- AP not following the flight plan (leaking input values affect, but don't disconnect the AP) [Workaround: Set dead-zones for your input device higher]
+- Autopilot goes direct to RWY on APP (same with the default A320) [Workaround: Use DIR to a waypoint or selected heading]
+- Upper ECAM displays wrong THR levers position / N1 rating.
+- Newly added ASOBO A320 liveries are incompatible with the A32NX mod.
+- Rudder keybindings not working (you have to set your keybinding to rudder axis right and left)
+- Wing dips on landing (due to bad transition to direct law in flare, same with the default A320)  [Workaround use minimal aileron input on landing]
+- Black screens/unable to start (conflict with another mod/livery or incorrect installation of the A32NX mod, use the [installer](https://api.flybywiresim.com/installer))
+
+## License
+
+The original contents of this repository are licensed under the MIT license.
+
+**Microsoft Flight Simulator © Microsoft Corporation. The FlyByWire Simulations A32NX was created under Microsoft's "Game Content Usage Rules" using assets from Microsoft Flight Simulator, and it is not endorsed by or affiliated with Microsoft.**
+
+## FAQ
+
+**Q: Can I download the aircraft in the current state?**
+
+A: Yes, see [downloads.](#downloads)
+
+**Q: What liveries are available?**
+
+A: Liveries for the A32NX mod can be found on [Flightsim.to](https://flightsim.to). 
+**However, default A320neo liveries are not compatible on the A32NX.**
+
+**Q: When will it be released?**
+
+A: The project is an ongoing rolling release. See [Downloads](#Downloads).
+
+**Q: When is the next update?**
+
+A: We don't know, since it depends on many factors. We will announce each Stable build update via [Discord](https://discord.gg/flybywire) and our [social media.](#Socials)
+
+**Q: How do I join the team?**
+
+A: Head over to [Contributing.md](.github/Contributing.md) and join our Discord to get started.
+
+**Q: Is it payware?**
+
+A: No, it is a completely free aircraft, open-source.
+
+**Q: How do we report bugs?**
+
+A: You can report bugs to us via the [#support channel](https://discord.gg/snueqJjDUN) in the Discord server. Addtionally, you can start/create a GitHub issue (please make sure your issue doesn't already exist). 
+
+**Q: Why is my version not the same as what I see others using?**
+
+A: We have two versions, the Stable and Development (Master). The Stable version is a 'snapshot' of the development which we regard as stable with the current version of the simulator. The Developer build is updated daily and is a constant work in progress and although we test thoroughly each update, minor issues may occur from time to time. If you find this to be the case, you can report these issues in the [#support channel](https://discord.gg/snueqJjDUN) Discord or via GitHub issues (check there is not an existing issue of the same nature as yours).