/* eslint-disable no-inner-declarations */
import { ObjectSubject } from '../sub/ObjectSubject';
import { Subject } from '../sub/Subject';
import { Subscribable } from '../sub/Subscribable';
import { MutableSubscribableSet, SubscribableSet, SubscribableSetEventType } from '../sub/SubscribableSet';
import { Subscription } from '../sub/Subscription';

/**
 * An interface that describes a virtual DOM node.
 */
export interface VNode {
  /** The created instance of the node. */
  instance: NodeInstance;

  /**
   * The root DOM node of this VNode
   * @type {Node}
   * @memberof VNode
   */
  root?: Node;

  /** Any properties to apply to the node. */
  props: any;

  /** The children of this node. */
  children: VNode[] | null;
}

/** A union of possible types of a VNode instance. */
export type NodeInstance = HTMLElement | SVGElement | DisplayComponent<any> | string | number | null | Subscribable<any>;

/** A union of possible child element types. */
type DisplayChildren = VNode | string | number | Subscribable<any> | (VNode | string | number | Subscribable<any>)[] | null;

/** A releative render position. */
export enum RenderPosition {
  Before,
  After,
  In
}

/** Mapped length undefined tuple to a tuple of Contexts. */
export type ContextTypes<T extends unknown[]> = {
  [Index in keyof T]: Context<T[Index]>
}

/** Mapped length undefined tuple to a tuple of context subscriptions. */
export type ContextSubcriptions<T extends unknown[]> = {
  [Index in keyof T]: Subscribable<T[Index]>
}

/**
 * A display component in the component framework.
 * @typedef P The type of properties for this component.
 * @typedef C The type of context that this component might have.
 */
export abstract class DisplayComponent<P, Contexts extends unknown[] = []> {

  /** The properties of the component. */
  public props: P & ComponentProps;

  /** The context on this component, if any. */
  public context?: [...ContextSubcriptions<Contexts>] = undefined;

  /** The type of context for this component, if any. */
  public readonly contextType?: readonly [...ContextTypes<Contexts>] = undefined;

  /**
   * Creates an instance of a DisplayComponent.
   * @param props The propertis of the component.
   */
  constructor(props: P) {
    this.props = props;
  }

  /**
   * A callback that is called before the component is rendered.
   */
  public onBeforeRender(): void { return; }

  /**
   * A callback that is called after the component is rendered.
   * @param node The component's VNode.
   */
  // eslint-disable-next-line @typescript-eslint/no-unused-vars
  public onAfterRender(node: VNode): void { return; }

  /**
   * Renders the component.
   * @returns A JSX element to be rendered.
   */
  public abstract render(): VNode | null;

  /**
   * Destroys this component.
   */
  public destroy(): void { return; }

  /**
   * Gets a context data subscription from the context collection.
   * @param context The context to get the subscription for.
   * @returns The requested context.
   * @throws An error if no data for the specified context type could be found.
   */
  protected getContext(context: ContextTypes<Contexts>[number]): ContextSubcriptions<Contexts>[number] {
    if (this.context !== undefined && this.contextType !== undefined) {
      const index = this.contextType.indexOf(context);
      return this.context[index];
    }

    throw new Error('Could not find the provided context type.');
  }
}

/**
 * Base properties for display components.
 */
export class ComponentProps {

  /** The children of the display component. */
  public children?: DisplayChildren[];

  /** A reference to the display component. */
  public ref?: NodeReference<any>;
}

/**
 * A constructor signature for a DisplayComponent.
 */
export type DisplayComponentFactory<P extends ComponentProps, Contexts extends Context<unknown>[] = []> = new (props: P) => DisplayComponent<P, Contexts>;

/**
 * A type for the Fragment function.
 */
export type FragmentFactory = (props: ComponentProps) => DisplayChildren[] | undefined;

/**
 * A reference to a component or element node.
 */
export class NodeReference<T extends (DisplayComponent<any> | HTMLElement | SVGElement)> {

  /** The internal reference instance. */
  private _instance: T | null = null;

  /**
   * The instance of the element or component.
   * @returns The instance of the element or component.
   */
  public get instance(): T {
    if (this._instance !== null) {
      return this._instance;
    }

    throw new Error('Instance was null.');
  }

  /**
   * Sets the value of the instance.
   */
  public set instance(val: T) {
    this._instance = val;
  }

  /**
   * Gets the instance, or null if the instance is not populated.
   * @returns The component or element instance.
   */
  public getOrDefault(): T | null {
    return this._instance;
  }
}

/**
 * Provides a context of data that can be passed down to child components via a provider.
 */
export class Context<T> {
  /**
   * The provider component that can be set to a specific context value.
   * @param props The props of the provider component.
   * @returns A new context provider.
   */
  public readonly Provider = (props: ContextProviderProps<T>): ContextProvider<T> => new ContextProvider<T>(props, this);

  /**
   * Creates an instance of a Context.
   * @param defaultValue The default value of this context.
   */
  constructor(public readonly defaultValue: T) { }
}

/**
 * Props on the ContextProvider component.
 */
interface ContextProviderProps<T> extends ComponentProps {

  /** The value of the context underneath this provider. */
  value: T;
}

/**
 * A provider component that can be set to a specific context value.
 */
class ContextProvider<T> extends DisplayComponent<ContextProviderProps<T>> {

  /**
   * Creates an instance of a ContextProvider.
   * @param props The props on the component.
   * @param parent The parent context instance for this provider.
   */
  constructor(props: ContextProviderProps<T>, public readonly parent: Context<T>) {
    super(props);
  }

  /** @inheritdoc */
  public render(): VNode | null {
    const children = this.props.children ?? [];
    return FSComponent.buildComponent(FSComponent.Fragment, this.props, ...children);
  }
}

/**
 * The FS component namespace.
 */
// eslint-disable-next-line @typescript-eslint/no-namespace
export namespace FSComponent {

  /**
   * Definitions for JSX transpilation.
   */
  // eslint-disable-next-line @typescript-eslint/no-namespace, @typescript-eslint/no-unused-vars
  export namespace JSX {
    /**
     * The intrinsic DOM elements that can be defined.
     */
    // eslint-disable-next-line @typescript-eslint/no-unused-vars
    export interface IntrinsicElements {
      [elemName: string]: any;

      /** A reference to the HTML element node. */
      ref?: NodeReference<any>;
    }
  }

  /**
   * Valid SVG element tags.
   */
  const svgTags = {
    'circle': true,
    'clipPath': true,
    'color-profile': true,
    'cursor': true,
    'defs': true,
    'desc': true,
    'ellipse': true,
    'g': true,
    'image': true,
    'line': true,
    'linearGradient': true,
    'marker': true,
    'mask': true,
    'path': true,
    'pattern': true,
    'polygon': true,
    'polyline': true,
    'radialGradient': true,
    'rect': true,
    'stop': true,
    'svg': true,
    'text': true,
    'tspan': true,
  };


  const mappedKeys: Record<string, string> = {
      'fontSize': 'font-size',
      'strokeWidth': 'stroke-width',
      'textAnchor': 'text-anchor',
      'strokeDasharray': 'stroke-dasharray',
      'strokeDashoffset': 'stroke-dashoffset',
      'strokeLinecap': 'stroke-linecap',
      'textDecoration': 'text-decoration',
      'clipPath': 'clip-path',
      'xlinkHref': 'xlink:href',
  }

  /**
   * A fragment of existing elements with no specific root.
   * @param props The fragment properties.
   * @returns The fragment children.
   */
  export function Fragment(props: ComponentProps): DisplayChildren[] | undefined {
    return props.children;
  }

  /**
   * Builds a JSX based FSComponent.
   * @param type The DOM element tag that will be built.
   * @param props The properties to apply to the DOM element.
   * @param children Any children of this DOM element.
   * @returns The JSX VNode for the component or element.
   */
  // eslint-disable-next-line no-inner-declarations
  export function buildComponent<T extends DisplayComponentFactory<P>
    | keyof HTMLElementTagNameMap
    | keyof SVGElementTagNameMap
    | FragmentFactory, P extends ComponentProps>(
      type: T,
      props: P | null,
      ...children: DisplayChildren[]): VNode | null {
    let vnode: VNode | null = null;

    if (typeof type === 'string') {

      let element: HTMLElement | SVGElement;
      if ((svgTags as any)[type] !== undefined) {
        element = document.createElementNS('http://www.w3.org/2000/svg', type as keyof SVGElementTagNameMap);
      } else {
        element = document.createElement(type as keyof HTMLElementTagNameMap);
      }

      if (props !== null) {
        for (const key in props) {
          const actualKey = mappedKeys[key] ?? key;

          if (key === 'ref' && props.ref !== undefined) {
            props.ref.instance = element;
          } else {
            const prop = (props as any)[key];
<<<<<<< HEAD
            if (prop instanceof Subject || prop instanceof MappedSubject || prop instanceof ComputedSubject) {
              element.setAttribute(actualKey, prop.get());
              prop.sub((v) => {
                element.setAttribute(actualKey, v);
              });
=======
            if (key === 'class' && typeof prop === 'object' && 'isSubscribableSet' in prop) {
              // Bind CSS classes to a subscribable set
              prop.sub((set: any, eventType: SubscribableSetEventType, modifiedKey: any) => {
                if (eventType === SubscribableSetEventType.Added) {
                  element.classList.add(modifiedKey);
                } else {
                  element.classList.remove(modifiedKey);
                }
              }, true);
            } else if (typeof prop === 'object' && 'isSubscribable' in prop) {
              if (key === 'style' && prop instanceof ObjectSubject) {
                // Bind CSS styles to an object subject.
                prop.sub((v: any, style: string | number | symbol, newValue: any) => {
                  element.style.setProperty(style.toString(), newValue);
                }, true);
              } else {
                // Bind an attribute to a subscribable.
                prop.sub((v: any) => {
                  element.setAttribute(key, v);
                }, true);
              }
>>>>>>> 5d589ae3
            } else {
              element.setAttribute(actualKey, prop);
            }
          }
        }
      }

      vnode = {
        instance: element,
        props: props,
        children: null
      };

      vnode.children = createChildNodes(vnode, children);
    } else if (typeof type === 'function') {
      if (children !== null && props === null) {
        props = {
          children: children
        } as P;
      } else if (props !== null) {
        props.children = children;
      }

      if (typeof type === 'function' && type.name === 'Fragment') {
        let childNodes = (type as FragmentFactory)(props as any) as VNode[] | null;

        //Handle the case where the single fragment children is an array of nodes passsed down from above
        while (childNodes !== null && childNodes.length > 0 && Array.isArray(childNodes[0])) {
          childNodes = childNodes[0];
        }

        vnode = {
          instance: null,
          props,
          children: childNodes
        };
      } else {
        let instance: DisplayComponent<P>;
        const pluginSystem = ((window as any)._pluginSystem) as PluginSystem<any, any> | undefined;

        try {
          instance = (type as any)(props as any);
        } catch {
          let pluginInstance: DisplayComponent<P> | undefined = undefined;
          if (pluginSystem !== undefined) {
            pluginInstance = pluginSystem.onComponentCreating(type as DisplayComponentFactory<P>, props);
          }

          if (pluginInstance !== undefined) {
            instance = pluginInstance;
          } else {
            instance = new (type as DisplayComponentFactory<P>)(props as any);
          }

        }

        if (props !== null && props.ref !== null && props.ref !== undefined) {
          props.ref.instance = instance;
        }

        if (instance.contextType !== undefined) {
          instance.context = (instance.contextType as readonly any[]).map(c => Subject.create<any>(c.defaultValue)) as any;
        }

        if (pluginSystem !== undefined) {
          pluginSystem.onComponentCreated(instance);
        }

        vnode = {
          instance,
          props,
          children: [instance.render() as VNode]
        };
      }
    }

    return vnode;
  }

  /**
   * Creates the collection of child VNodes.
   * @param parent The parent VNode.
   * @param children The JSX children to convert to nodes.
   * @returns A collection of child VNodes.
   */
  export function createChildNodes(parent: VNode, children: DisplayChildren[]): VNode[] | null {
    let vnodes: VNode[] | null = null;
    if (children !== null && children !== undefined && children.length > 0) {
      vnodes = [];

      for (const child of children) {
        if (child !== null) {
          if (child instanceof Array) {
            const arrayNodes = createChildNodes(parent, child);

            if (arrayNodes !== null) {
              vnodes.push(...arrayNodes);
            }
          } else if (typeof child === 'object') {
            if ('isSubscribable' in child) {
              const node: VNode = {
                instance: child,
                children: null,
                props: null,
                root: undefined,
              };
              child.sub((v) => {
                if (node.root !== undefined) {
                  // TODO workaround. gotta find a solution for the text node vanishing when text is empty
                  node.root.nodeValue = (v === '' || v === null || v === undefined)
                    ? ' '
                    : v.toString();
                } else {
                  // for debugging
                  // console.warn('Subject has no node!');
                }
              });
              vnodes.push(node);
            } else {
              vnodes.push(child);
            }
          } else if (typeof child === 'string' || typeof child === 'number') {
            vnodes.push(createStaticContentNode(child));
          }
        }
      }
    }

    return vnodes;
  }

  /**
   * Creates a static content VNode.
   * @param content The content to create a node for.
   * @returns A static content VNode.
   */
  export function createStaticContentNode(content: string | number): VNode {
    return {
      instance: content,
      children: null,
      props: null
    };
  }

  /**
   * Renders a VNode to a DOM element.
   * @param node The node to render.
   * @param element The DOM element to render to.
   * @param position The RenderPosition to put the item in.
   */
  export function render(node: VNode, element: HTMLElement | SVGElement | null, position = RenderPosition.In): void {
    if (node.children && node.children.length > 0 && element !== null) {
      const componentInstance = node.instance as DisplayComponent<any> | null;

      if (componentInstance !== null && componentInstance.onBeforeRender !== undefined) {
        componentInstance.onBeforeRender();
      }

      if (node.instance instanceof HTMLElement || node.instance instanceof SVGElement) {
        insertNode(node, position, element);
      } else {
        if (position === RenderPosition.After) {
          for (let i = node.children.length - 1; i >= 0; i--) {
            if (node.children[i] === undefined || node.children[i] === null) {
              continue;
            }
            insertNode(node.children[i], position, element);
          }
        } else {
          for (let i = 0; i < node.children.length; i++) {
            if (node.children[i] === undefined || node.children[i] === null) {
              continue;
            }
            insertNode(node.children[i], position, element);
          }
        }
      }

      const instance = node.instance;
      if (instance instanceof ContextProvider) {
        visitNodes(node, (n: VNode): boolean => {
          if (n === undefined || n === null) {
            return false;
          }
          const nodeInstance = n.instance as DisplayComponent<any> | null;

          if (nodeInstance !== null && nodeInstance.contextType !== undefined) {
            const contextSlot = (nodeInstance.contextType as readonly any[]).indexOf(instance.parent);

            if (contextSlot >= 0) {
              if (nodeInstance.context === undefined) {
                nodeInstance.context = [];
              }

              (nodeInstance.context as Subject<any>[])[contextSlot].set(instance.props.value);
            }

            if (nodeInstance instanceof ContextProvider && nodeInstance !== instance && nodeInstance.parent === instance.parent) {
              return true;
            }
          }

          return false;
        });
      }

      if (componentInstance !== null && componentInstance.onAfterRender !== undefined) {
        const pluginSystem = ((window as any)._pluginSystem) as PluginSystem<any, any> | undefined;
        componentInstance.onAfterRender(node);

        if (pluginSystem !== undefined) {
          pluginSystem.onComponentRendered(node);
        }
      }
    }
  }

  /**
   * Inserts a node into the DOM.
   * @param node The node to insert.
   * @param position The position to insert the node in.
   * @param element The element to insert relative to.
   */
  function insertNode(node: VNode, position: RenderPosition, element: HTMLElement | SVGElement): void {
    if (node.instance instanceof HTMLElement || node.instance instanceof SVGElement) {
      switch (position) {
        case RenderPosition.In:
          element.appendChild(node.instance);
          node.root = element.lastChild ?? undefined;
          break;
        case RenderPosition.Before:
          element.insertAdjacentElement('beforebegin', node.instance);
          node.root = element.previousSibling ?? undefined;
          break;
        case RenderPosition.After:
          element.insertAdjacentElement('afterend', node.instance);
          node.root = element.nextSibling ?? undefined;
          break;
      }
      if (node.children !== null) {
        for (const child of node.children) {
          insertNode(child, RenderPosition.In, node.instance);
        }
      }
    } else if (
      typeof node.instance === 'string'
      || (
        typeof node.instance === 'object'
        && node.instance !== null &&
        'isSubscribable' in node.instance
      )
    ) {
      let toRender: string;

      if (typeof node.instance === 'string') {
        toRender = node.instance;
      } else {
        toRender = node.instance.get();

        if (toRender === '') {
          toRender = ' '; // prevent disappearing text node
        }
      }

      switch (position) {
        case RenderPosition.In:
          element.insertAdjacentHTML('beforeend', toRender);
          node.root = element.lastChild ?? undefined;
          break;
        case RenderPosition.Before:
          element.insertAdjacentHTML('beforebegin', toRender);
          node.root = element.previousSibling ?? undefined;
          break;
        case RenderPosition.After:
          element.insertAdjacentHTML('afterend', toRender);
          node.root = element.nextSibling ?? undefined;
          break;
      }
    } else if (Array.isArray(node)) {
      if (position === RenderPosition.After) {
        for (let i = node.length - 1; i >= 0; i--) {
          render(node[i], element, position);
        }
      } else {
        for (let i = 0; i < node.length; i++) {
          render(node[i], element, position);
        }
      }
    } else {
      render(node, element, position);
    }
  }

  /**
   * Render a node before a DOM element.
   * @param node The node to render.
   * @param element The element to render boeore.
   */
  export function renderBefore(node: VNode, element: HTMLElement | SVGElement | null): void {
    render(node, element, RenderPosition.Before);
  }

  /**
   * Render a node after a DOM element.
   * @param node The node to render.
   * @param element The element to render after.
   */
  export function renderAfter(node: VNode, element: HTMLElement | SVGElement | null): void {
    render(node, element, RenderPosition.After);
  }

  /**
   * Remove a previously rendered element.  Currently, this is just a simple
   * wrapper so that all of our high-level "component maniuplation" state is kept
   * in the FSComponent API, but it's not doing anything other than a simple
   * remove() on the element.   This can probably be enhanced.
   * @param element The element to remove.
   */
  export function remove(element: HTMLElement | SVGElement | null): void {
    if (element !== null) {
      element.remove();
    }
  }

  /**
   * Creates a component or element node reference.
   * @returns A new component or element node reference.
   */
  export function createRef<T extends (DisplayComponent<any, any> | HTMLElement | SVGElement)>(): NodeReference<T> {
    return new NodeReference<T>();
  }

  /**
   * Creates a new context to hold data for passing to child components.
   * @param defaultValue The default value of this context.
   * @returns A new context.
   */
  export function createContext<T>(defaultValue: T): Context<T> {
    return new Context<T>(defaultValue);
  }

  /**
   * Visits VNodes with a supplied visitor function within the given children tree.
   * @param node The node to visit.
   * @param visitor The visitor function to inspect VNodes with. Return true if the search should stop at the visited
   * node and not proceed any further down the node's children.
   * @returns True if the visitation should break, or false otherwise.
   */
  export function visitNodes(node: VNode, visitor: (node: VNode) => boolean): boolean {
    const stopVisitation = visitor(node);
    if (node !== undefined && node !== null && !stopVisitation && node.children !== undefined && node.children !== null) {
      for (let i = 0; i < node.children.length; i++) {
        visitNodes(node.children[i], visitor);
      }
    }

    return true;
  }

  /**
   * Parses a space-delimited CSS class string into an array of CSS classes.
   * @param classString A space-delimited CSS class string.
   * @returns An array of CSS classes derived from the specified CSS class string.
   */
  export function parseCssClassesFromString(classString: string): string[] {
    return classString.split(' ').filter(str => str !== '');
  }

  /**
   * Binds a {@link MutableSubscribableSet} to a subscribable set of CSS classes. CSS classes added to and removed from
   * the subscribed set will also be added to and removed from the bound set, with the exception of a set of reserved
   * classes. The presence or absence of any of the reserved classes in the bound set is not affected by the subscribed
   * set; these reserved classes may be freely added to and removed from the bound set.
   * @param setToBind The set to bind.
   * @param classesToSubscribe A set of CSS classes to which to subscribe.
   * @param reservedClasses An iterable of reserved classes.
   * @returns The newly created subscription to the subscribed CSS class set.
   */
  export function bindCssClassSet(
    setToBind: MutableSubscribableSet<string>,
    classesToSubscribe: SubscribableSet<string>,
    reservedClasses: Iterable<string>
  ): Subscription {
    const reservedClassSet = new Set(reservedClasses);

    if (reservedClassSet.size === 0) {
      return classesToSubscribe.sub((set, type, key) => {
        if (type === SubscribableSetEventType.Added) {
          setToBind.add(key);
        } else {
          setToBind.delete(key);
        }
      }, true);
    } else {
      return classesToSubscribe.sub((set, type, key) => {
        if (reservedClassSet.has(key)) {
          return;
        }

        if (type === SubscribableSetEventType.Added) {
          setToBind.add(key);
        } else {
          setToBind.delete(key);
        }
      }, true);
    }
  }

  /**
   * An empty callback handler.
   */
  export const EmptyHandler = (): void => { return; };
}

/**
 * A system that handles the registration and boostrapping of plugin scripts.
 */
export class PluginSystem<T extends AvionicsPlugin<B>, B> {
  private readonly scripts: string[] = [];
  private readonly plugins: T[] = [];

  /** The avionics specific plugin binder to inject into each plugin. */
  public binder?: B;

  /** An event subscribable that publishes when a new component is about to be created. */
  public readonly creatingHandlers: ((constructor: DisplayComponentFactory<any>, props: any) => DisplayComponent<any> | undefined)[] = [];

  /** An event subscribable that publishes when a new component is created. */
  public readonly createdHandlers: ((component: DisplayComponent<any>) => void)[] = [];

  /** An event subscribable that publishes when a component has finished rendering. */
  public readonly renderedHandlers: ((node: VNode) => void)[] = [];

  /**
   * Adds plugin scripts to load to the system.
   * @param document The panel.xml document to load scripts from.
   * @param instrumentId The ID of the instrument.
   */
  public addScripts(document: XMLDocument, instrumentId: string): void {
    let pluginTags: HTMLCollectionOf<Element> | undefined = undefined;

    const instrumentConfigs = document.getElementsByTagName('Instrument');
    for (let i = 0; i < instrumentConfigs.length; i++) {
      const el = instrumentConfigs.item(i);

      if (el !== null) {
        const nameEl = el.getElementsByTagName('Name');
        if (nameEl.length > 0 && nameEl[0].textContent === instrumentId) {
          pluginTags = el.getElementsByTagName('Plugin');
        }
      }
    }

    if (pluginTags !== undefined) {
      for (let i = 0; i < pluginTags.length; i++) {
        const scriptUri = pluginTags[i].textContent;
        if (scriptUri !== null) {
          this.scripts.push(scriptUri);
        }
      }
    }
  }

  /**
   * Starts the plugin system with the included avionics specific plugin binder.
   * @param binder The plugin binder to pass to the individual plugins.
   */
  public async startSystem(binder: B): Promise<void> {
    (window as any)._pluginSystem = this;
    this.binder = binder;

    const loadPromises: Promise<void>[] = [];

    for (const script of this.scripts) {
      const scriptTag = document.createElement('script');
      scriptTag.src = script;
      scriptTag.async = false;

      document.head.append(scriptTag);
      loadPromises.push(new Promise<void>((resolve, reject) => {
        scriptTag.onload = (): void => resolve();
        scriptTag.onerror = (ev): void => reject(ev);
      }).catch(e => console.error(e)));
    }

    await Promise.all(loadPromises).then(() => {
      for (const plugin of this.plugins) {
        plugin.onInstalled();
      }
    });
  }

  /**
   * Adds a plugin to the plugin system.
   * @param plugin The plugin to add.
   */
  public addPlugin(plugin: T): void {
    this.plugins.push(plugin);
  }

  /**
   * Runs the provided function on all of the registered plugins.
   * @param fun The function to run.
   */
  public callPlugins(fun: (plugin: T) => void): void {
    for (const plugin of this.plugins) {
      fun(plugin);
    }
  }

  /**
   * Subscribes a handler to the component creating hook.
   * @param handler The handler to subscribe.
   */
  public subscribeOnComponentCreating(handler: (constructor: DisplayComponentFactory<any>, props: any) => DisplayComponent<any> | undefined): void {
    this.creatingHandlers.push(handler);
  }

  /**
   * A hook that allows plugins to replace components that are about to be created with their own implementations.
   * @param constructor The display component constructor that is going to be used.
   * @param props The component props that will be passed into the component.
   * @returns Returns either the display component that will replace, or undefined if the component should not be replaced.
   */
  public onComponentCreating(constructor: DisplayComponentFactory<any>, props: any): DisplayComponent<any> | undefined {
    let component: DisplayComponent<any> | undefined = undefined;
    for (let i = 0; i < this.creatingHandlers.length; i++) {
      component = this.creatingHandlers[i](constructor, props);
      if (component !== undefined) {
        return component;
      }
    }

    return undefined;
  }

  /**
   * Subscribes a handler to the component created hook.
   * @param handler The handler to subscribe.
   */
  public subscribeOnComponentCreated(handler: (component: DisplayComponent<any>) => void): void {
    this.createdHandlers.push(handler);
  }

  /**
   * A hook that allows plugins to observe components as they are created.
   * @param component The component that was created.
   */
  public onComponentCreated(component: DisplayComponent<any>): void {
    for (let i = 0; i < this.creatingHandlers.length; i++) {
      this.createdHandlers[i](component);
    }
  }

  /**
   * Subscribes a handler to the component rendered hook.
   * @param handler The handler to subscribe.
   */
  public subscribeOnComponentRendered(handler: (node: VNode) => void): void {
    this.renderedHandlers.push(handler);
  }

  /**
   * A hook that allows plugins to observe built VNodes after they are rendered.
   * @param node The node that was rendered.
   */
  public onComponentRendered(node: VNode): void {
    for (let i = 0; i < this.creatingHandlers.length; i++) {
      this.renderedHandlers[i](node);
    }
  }
}

/**
 * A plugin that is created and managed by the plugin system.
 */
export abstract class AvionicsPlugin<T> {
  /**
   * Creates an instance of a Plugin.
   * @param binder The avionics specific plugin binder to accept from the system.
   */
  constructor(protected readonly binder: T) { }

  /**
   * A callback run when the plugin has been installed.
   */
  public abstract onInstalled(): void;

  /**
   * An optional hook called when a component is about to be created. Returning a component causes
   * that component to be used instead of the one that was to be created, and returning undefined
   * will cause the original component to be created. If this hook is present, it will be called
   * for EVERY component instantiation, so be sure to ensure that this code is well optimized.
   */
  public onComponentCreating?: (constructor: DisplayComponentFactory<any>, props: any) => DisplayComponent<any> | undefined;

  /**
   * An optional hook called when a component is created. If this hook is present,
   * it will be called for EVERY component instantiation, so be sure to ensure
   * that this code is well optimized.
   */
  public onComponentCreated?: (component: DisplayComponent<any>) => void;

  /**
   * An optional hook called when a component has completed rendering. If this hook
   * is present, it will be called for EVERY component render completion, so be sure
   * to ensure that this code is well optimized.
   */
  public onComponentRendered?: (node: VNode) => void;

  /**
   * Loads a CSS file into the instrument.
   * @param uri The URI to the CSS file.
   */
  protected async loadCss(uri: string): Promise<void> {
    const linkTag = document.createElement('link');
    linkTag.rel = 'stylesheet';
    linkTag.href = uri;

    document.head.append(linkTag);
    return new Promise<void>((resolve) => {
      linkTag.onload = (): void => resolve();
    });
  }
}

/**
 * Registers a plugin with the plugin system.
 * @param plugin The plugin to register.
 */
export function registerPlugin<T>(plugin: new (binder: T) => AvionicsPlugin<T>): void {
  const pluginSystem = (window as any)._pluginSystem as PluginSystem<AvionicsPlugin<T>, T>;
  if (pluginSystem.binder !== undefined) {
    const instance = new plugin(pluginSystem.binder);
    pluginSystem.addPlugin(instance);

    if (instance.onComponentCreating !== undefined) {
      pluginSystem.subscribeOnComponentCreating(instance.onComponentCreating);
    }

    if (instance.onComponentCreated !== undefined) {
      pluginSystem.subscribeOnComponentCreated(instance.onComponentCreated);
    }

    if (instance.onComponentRendered !== undefined) {
      pluginSystem.subscribeOnComponentRendered(instance.onComponentRendered);
    }
  }
}

const Fragment = FSComponent.Fragment;
export { Fragment };<|MERGE_RESOLUTION|>--- conflicted
+++ resolved
@@ -322,18 +322,11 @@
         for (const key in props) {
           const actualKey = mappedKeys[key] ?? key;
 
-          if (key === 'ref' && props.ref !== undefined) {
+          if (actualKey === 'ref' && props.ref !== undefined) {
             props.ref.instance = element;
           } else {
-            const prop = (props as any)[key];
-<<<<<<< HEAD
-            if (prop instanceof Subject || prop instanceof MappedSubject || prop instanceof ComputedSubject) {
-              element.setAttribute(actualKey, prop.get());
-              prop.sub((v) => {
-                element.setAttribute(actualKey, v);
-              });
-=======
-            if (key === 'class' && typeof prop === 'object' && 'isSubscribableSet' in prop) {
+            const prop = (props as any)[actualKey];
+            if (actualKey === 'class' && typeof prop === 'object' && 'isSubscribableSet' in prop) {
               // Bind CSS classes to a subscribable set
               prop.sub((set: any, eventType: SubscribableSetEventType, modifiedKey: any) => {
                 if (eventType === SubscribableSetEventType.Added) {
@@ -351,10 +344,9 @@
               } else {
                 // Bind an attribute to a subscribable.
                 prop.sub((v: any) => {
-                  element.setAttribute(key, v);
+                  element.setAttribute(actualKey, v);
                 }, true);
               }
->>>>>>> 5d589ae3
             } else {
               element.setAttribute(actualKey, prop);
             }
