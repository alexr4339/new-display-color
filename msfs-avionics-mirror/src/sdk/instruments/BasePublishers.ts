import { EventBus, EventBusMetaEvents, MockEventTypes, Publisher } from '../data/EventBus';
import { PublishPacer } from '../data/EventBusPacer';
import { SimVarDefinition, SimVarValueType } from '../data/SimVars';

/**
 * A basic event-bus publisher.
 */
export class BasePublisher<E> {

  private bus: EventBus;
  private publisher: Publisher<E>;
  private publishActive: boolean;
  private pacer: PublishPacer<E> | undefined;

  /**
   * Creates an instance of BasePublisher.
   * @param bus The common event bus.
   * @param pacer An optional pacer to control the rate of publishing.
   */
  public constructor(bus: EventBus, pacer: PublishPacer<E> | undefined = undefined) {
    this.bus = bus;
    this.publisher = this.bus.getPublisher<E>();
    this.publishActive = false;
    this.pacer = pacer;
  }

  /**
   * Start publishing.
   */
  public startPublish(): void {
    this.publishActive = true;
  }

  /**
   * Stop publishing.
   */
  public stopPublish(): void {
    this.publishActive = false;
  }

  /**
   * Tells whether or not the publisher is currently active.
   * @returns True if the publisher is active, false otherwise.
   */
  public isPublishing(): boolean {
    return this.publishActive;
  }

  /**
   * A callback called when the publisher receives an update cycle.
   */
  public onUpdate(): void {
    return;
  }

  /**
   * Publish a message if publishing is acpive
   * @param topic The topic key to publish to.
   * @param data The data type for chosen topic.
   * @param sync Whether or not the event should be synced to other instruments. Defaults to `false`.
   * @param isCached Whether or not the event should be cached. Defaults to `true`.
   */
  protected publish<K extends keyof E>(topic: K, data: E[K], sync = false, isCached = true): void {
    if (this.publishActive && (!this.pacer || this.pacer.canPublish(topic, data))) {
      this.publisher.pub(topic, data, sync, isCached);
    }
  }
}

/**
 * A publisher that sends a constant stream of random numbers.
 */
export class RandomNumberPublisher extends BasePublisher<MockEventTypes> {
  /**
   * Start publishing random numbers.
   */
  public startPublish(): void {
    super.startPublish();
    this.publishRandomNumbers();
  }

  /**
   * Async thread that publishes random numbers
   * @param ms - Milliseconds to sleep between publishes
   */
  private async publishRandomNumbers(ms = 1000): Promise<any> {
    while (this.isPublishing()) {
      const newVal = Math.floor(Math.random() * ms);
      this.publish('randomNumber', newVal, true);
      await new Promise(r => setTimeout(r, ms));
    }
  }
}

/**
 * An entry for a sim var publisher topic.
 */
export type SimVarPublisherEntry<T> = SimVarDefinition & {
  /**
   * A function which maps the raw simvar value to the value to be published to the event bus. If not defined, the
   * raw simvar value will be published to the bus as-is.
   */
  map?: (value: any) => T;
};

/**
 * A base class for publishers that need to handle simvars with built-in
 * support for pacing callbacks.
 */
export class SimVarPublisher<E> extends BasePublisher<E> {
  protected readonly simvars: Map<keyof E & string, SimVarPublisherEntry<any>>;
  protected readonly subscribed: Set<keyof E & string>;

  /**
   * Create a SimVarPublisher
   * @param simVarMap A map of simvar event type keys to a SimVarDefinition.
   * @param bus The EventBus to use for publishing.
   * @param pacer An optional pacer to control the rate of publishing.
   */
  public constructor(
    simVarMap: Map<keyof E & string, SimVarDefinition>,
    bus: EventBus,
    pacer?: PublishPacer<E>
  ) {
    super(bus, pacer);

    this.simvars = simVarMap;
    this.subscribed = new Set();

    // Start polling all simvars for which there are existing subscriptions.
    for (const topic of this.simvars.keys()) {
      if (bus.getTopicSubscriberCount(topic) > 0) {
        this.onTopicSubscribed(topic);
      }
    }

    bus.getSubscriber<EventBusMetaEvents>().on('event_bus_topic_first_sub').handle(
      (topic: string) => {
        if (this.simvars.has(topic as any)) {
          this.onTopicSubscribed(topic as keyof E & string);
        }
<<<<<<< HEAD
        return SimVar.GetSimVarValue(typeof simvar.name === 'function' ? simvar.name() : simvar.name, simvar.type);
=======
      });
  }

  public updateSimvarSource(key: keyof E & string, simvar: SimVarPublisherEntry<any>) {
    this.simvars.set(key, simvar);
  }

  /**
   * Responds to when one of this publisher's topics is subscribed to for the first time.
   * @param topic The topic that was subscribed to.
   */
  protected onTopicSubscribed(topic: keyof E & string): void {
    this.subscribed.add(topic);
  }

  /**
   * NOOP - For backwards compatibility.
   * @deprecated
   * @param data Key of the event type in the simVarMap
   */
  // eslint-disable-next-line @typescript-eslint/no-unused-vars
  public subscribe(data: keyof E): void {
    return;
  }

  /**
   * NOOP - For backwards compatibility.
   * @deprecated
   * @param data Key of the event type in the simVarMap
   */
  // eslint-disable-next-line @typescript-eslint/no-unused-vars
  public unsubscribe(data: keyof E): void {
    return;
  }

  /**
   * Publish all subscribed data points to the bus.
   */
  public onUpdate(): void {
    for (const topic of this.subscribed.values()) {
      this.publishTopic(topic);
>>>>>>> 5d589ae3
    }
  }

  /**
   * Publishes data to the event bus for a topic.
   * @param topic The topic to publish.
   */
  protected publishTopic(topic: keyof E & string): void {
    const value = this.getValue(topic);
    if (value !== undefined) {
      this.publish(topic, value);
    }
  }

  /**
   * Gets the current value for a topic.
   * @param topic A topic.
   * @returns The current value for the specified topic.
   */
  protected getValue<K extends keyof E & string>(topic: K): E[K] | undefined {
    const entry = this.simvars.get(topic);
    if (entry === undefined) {
      return undefined;
    }

    return entry.map === undefined
      ? this.getSimVarValue(entry)
      : entry.map(this.getSimVarValue(entry));
  }

  /**
   * Gets the value of the SimVar
   * @param entry The SimVar definition entry
   * @returns The value of the SimVar
   */
  private getSimVarValue(entry: SimVarPublisherEntry<any>): any {
    const svValue = SimVar.GetSimVarValue(entry.name, entry.type);
    if (entry.type === SimVarValueType.Bool) {
      return svValue === 1;
    }
    return svValue;
  }
}<|MERGE_RESOLUTION|>--- conflicted
+++ resolved
@@ -139,9 +139,6 @@
         if (this.simvars.has(topic as any)) {
           this.onTopicSubscribed(topic as keyof E & string);
         }
-<<<<<<< HEAD
-        return SimVar.GetSimVarValue(typeof simvar.name === 'function' ? simvar.name() : simvar.name, simvar.type);
-=======
       });
   }
 
@@ -183,7 +180,6 @@
   public onUpdate(): void {
     for (const topic of this.subscribed.values()) {
       this.publishTopic(topic);
->>>>>>> 5d589ae3
     }
   }
 
@@ -220,7 +216,7 @@
    * @returns The value of the SimVar
    */
   private getSimVarValue(entry: SimVarPublisherEntry<any>): any {
-    const svValue = SimVar.GetSimVarValue(entry.name, entry.type);
+    const svValue = SimVar.GetSimVarValue(typeof entry.name === 'function' ? entry.name() : entry.name, entry.type);
     if (entry.type === SimVarValueType.Bool) {
       return svValue === 1;
     }
