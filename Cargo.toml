[workspace]

members = [
    "src/systems/a320_systems",
    "src/systems/a320_systems_wasm",
    "src/systems/a380_systems",
    "src/systems/a380_systems_wasm",
    "src/systems/systems",
    "src/systems/systems_wasm",
    "src/systems/a320_hydraulic_simulation_graphs",
]

[profile.release]
lto = true
strip = true

[profile.test]
<<<<<<< HEAD
=======
# We enable some basic optimization to prevent stack overflows during testing (flybywiresim/a32nx#7631)
# However, if this interferes with your ability to debug locally you can disable it here
>>>>>>> af3ff37c
opt-level=1
lto = false
debug-assertions=true
debug=true<|MERGE_RESOLUTION|>--- conflicted
+++ resolved
@@ -15,11 +15,8 @@
 strip = true
 
 [profile.test]
-<<<<<<< HEAD
-=======
 # We enable some basic optimization to prevent stack overflows during testing (flybywiresim/a32nx#7631)
 # However, if this interferes with your ability to debug locally you can disable it here
->>>>>>> af3ff37c
 opt-level=1
 lto = false
 debug-assertions=true
