--- conflicted
+++ resolved
@@ -40,14 +40,9 @@
   -O3 \
   -I "${MSFS_SDK}/WASM/include" \
   -I "${MSFS_SDK}/SimConnect SDK/include" \
-<<<<<<< HEAD
-  -I "${DIR}/../fbw/src/inih" \
+  -I "${DIR}/../fbw_common/src/inih" \
   -I "${DIR}/common" \
   "${DIR}/a320_fadec/src/FadecGauge.cpp"
-=======
-  -I "${DIR}/../fbw_common/src/inih" \
-  "${DIR}/src/FadecGauge.cpp"
->>>>>>> ac688c23
 
 # restore directory
 popd
