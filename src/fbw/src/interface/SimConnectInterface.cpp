#include "SimConnectInterface.h"
#include <cmath>
#include <iostream>
#include <map>
#include <vector>

using namespace std;

bool SimConnectInterface::connect(bool clientDataEnabled,
                                  bool autopilotStateMachineEnabled,
                                  bool autopilotLawsEnabled,
                                  bool flyByWireEnabled,
                                  const std::vector<std::shared_ptr<ThrottleAxisMapping>>& throttleAxis,
                                  std::shared_ptr<SpoilersHandler> spoilersHandler,
                                  std::shared_ptr<ElevatorTrimHandler> elevatorTrimHandler,
                                  std::shared_ptr<RudderTrimHandler> rudderTrimHandler,
                                  double keyChangeAileron,
                                  double keyChangeElevator,
                                  double keyChangeRudder,
                                  bool disableXboxCompatibilityRudderPlusMinus,
                                  double maxSimulationRate,
                                  bool limitSimulationRateByPerformance) {
  // info message
  cout << "WASM: Connecting..." << endl;

  // connect
  HRESULT result = SimConnect_Open(&hSimConnect, "FlyByWire", nullptr, 0, 0, 0);

  if (S_OK == result) {
    // we are now connected
    isConnected = true;
    cout << "WASM: Connected" << endl;
    // store throttle axis handler
    this->throttleAxis = throttleAxis;
    // store spoilers handler
    this->spoilersHandler = spoilersHandler;
    // store elevator trim handler
    this->elevatorTrimHandler = elevatorTrimHandler;
    // store rudder trim handler
    this->rudderTrimHandler = rudderTrimHandler;
    // store maximum allowed simulation rate
    this->maxSimulationRate = maxSimulationRate;
    this->limitSimulationRateByPerformance = limitSimulationRateByPerformance;
    // store is client data is enabled
    this->clientDataEnabled = clientDataEnabled;
    // store key change value for each axis
    flightControlsKeyChangeAileron = keyChangeAileron;
    flightControlsKeyChangeElevator = keyChangeElevator;
    flightControlsKeyChangeRudder = keyChangeRudder;
    // store if XBOX compatibility should be disabled for rudder axis plus/minus
    this->disableXboxCompatibilityRudderPlusMinus = disableXboxCompatibilityRudderPlusMinus;
    // register local variables
    idFcuEventSetSPEED = make_unique<LocalVariable>("A320_Neo_FCU_SPEED_SET_DATA");
    idFcuEventSetHDG = make_unique<LocalVariable>("A320_Neo_FCU_HDG_SET_DATA");
    idFcuEventSetVS = make_unique<LocalVariable>("A320_Neo_FCU_VS_SET_DATA");
    // add data to definition
    bool prepareResult = prepareSimDataSimConnectDataDefinitions();
    prepareResult &= prepareSimInputSimConnectDataDefinitions();
    prepareResult &= prepareSimOutputSimConnectDataDefinitions();
    if (clientDataEnabled) {
      prepareResult &= prepareClientDataDefinitions();
    }
    // check result
    if (!prepareResult) {
      // failed to add data definition -> disconnect
      cout << "WASM: Failed to prepare data definitions" << endl;
      disconnect();
      // failed to connect
      return false;
    }
    // send initial event to FCU to force HDG mode
    execute_calculator_code("(>H:A320_Neo_FCU_HDG_PULL)", nullptr, nullptr, nullptr);
    // success
    return true;
  }
  // fallback -> failed
  return false;
}

void SimConnectInterface::disconnect() {
  if (isConnected) {
    // info message
    cout << "WASM: Disconnecting..." << endl;
    // close connection
    SimConnect_Close(hSimConnect);
    // set flag
    isConnected = false;
    // reset handle
    hSimConnect = 0;
    // info message
    cout << "WASM: Disconnected" << endl;
  }
}

void SimConnectInterface::setSampleTime(double sampleTime) {
  this->sampleTime = sampleTime;
}

bool SimConnectInterface::prepareSimDataSimConnectDataDefinitions() {
  bool result = true;

  result &= addDataDefinition(hSimConnect, 0, SIMCONNECT_DATATYPE_FLOAT64, "G FORCE", "GFORCE");
  result &= addDataDefinition(hSimConnect, 0, SIMCONNECT_DATATYPE_FLOAT64, "PLANE PITCH DEGREES", "DEGREE");
  result &= addDataDefinition(hSimConnect, 0, SIMCONNECT_DATATYPE_FLOAT64, "PLANE BANK DEGREES", "DEGREE");
  result &= addDataDefinition(hSimConnect, 0, SIMCONNECT_DATATYPE_XYZ, "STRUCT BODY ROTATION VELOCITY", "STRUCT");
  result &= addDataDefinition(hSimConnect, 0, SIMCONNECT_DATATYPE_XYZ, "STRUCT BODY ROTATION ACCELERATION", "STRUCT");
  result &= addDataDefinition(hSimConnect, 0, SIMCONNECT_DATATYPE_FLOAT64, "ACCELERATION BODY Z", "METER PER SECOND SQUARED");
  result &= addDataDefinition(hSimConnect, 0, SIMCONNECT_DATATYPE_FLOAT64, "ACCELERATION BODY X", "METER PER SECOND SQUARED");
  result &= addDataDefinition(hSimConnect, 0, SIMCONNECT_DATATYPE_FLOAT64, "ACCELERATION BODY Y", "METER PER SECOND SQUARED");
  result &= addDataDefinition(hSimConnect, 0, SIMCONNECT_DATATYPE_FLOAT64, "PLANE HEADING DEGREES MAGNETIC", "DEGREES");
  result &= addDataDefinition(hSimConnect, 0, SIMCONNECT_DATATYPE_FLOAT64, "PLANE HEADING DEGREES TRUE", "DEGREES");
  result &= addDataDefinition(hSimConnect, 0, SIMCONNECT_DATATYPE_FLOAT64, "GPS GROUND MAGNETIC TRACK", "DEGREES");
  result &= addDataDefinition(hSimConnect, 0, SIMCONNECT_DATATYPE_FLOAT64, "ELEVATOR POSITION", "POSITION");
  result &= addDataDefinition(hSimConnect, 0, SIMCONNECT_DATATYPE_FLOAT64, "ELEVATOR TRIM POSITION", "DEGREE");
  result &= addDataDefinition(hSimConnect, 0, SIMCONNECT_DATATYPE_FLOAT64, "AILERON POSITION", "POSITION");
  result &= addDataDefinition(hSimConnect, 0, SIMCONNECT_DATATYPE_FLOAT64, "RUDDER POSITION", "POSITION");
  result &= addDataDefinition(hSimConnect, 0, SIMCONNECT_DATATYPE_FLOAT64, "RUDDER TRIM PCT", "PERCENT OVER 100");
  result &= addDataDefinition(hSimConnect, 0, SIMCONNECT_DATATYPE_FLOAT64, "INCIDENCE ALPHA", "DEGREE");
  result &= addDataDefinition(hSimConnect, 0, SIMCONNECT_DATATYPE_FLOAT64, "INCIDENCE BETA", "DEGREE");
  result &= addDataDefinition(hSimConnect, 0, SIMCONNECT_DATATYPE_FLOAT64, "BETA DOT", "DEGREE PER SECOND");
  result &= addDataDefinition(hSimConnect, 0, SIMCONNECT_DATATYPE_FLOAT64, "AIRSPEED INDICATED", "KNOTS");
  result &= addDataDefinition(hSimConnect, 0, SIMCONNECT_DATATYPE_FLOAT64, "AIRSPEED TRUE", "KNOTS");
  result &= addDataDefinition(hSimConnect, 0, SIMCONNECT_DATATYPE_FLOAT64, "AIRSPEED MACH", "MACH");
  result &= addDataDefinition(hSimConnect, 0, SIMCONNECT_DATATYPE_FLOAT64, "GROUND VELOCITY", "KNOTS");
  // workaround for altitude issues due to MSFS bug, needs to be changed to PRESSURE ALTITUDE again when solved
  result &= addDataDefinition(hSimConnect, 0, SIMCONNECT_DATATYPE_FLOAT64, "INDICATED ALTITUDE:3", "FEET");
  result &= addDataDefinition(hSimConnect, 0, SIMCONNECT_DATATYPE_FLOAT64, "INDICATED ALTITUDE", "FEET");
  result &= addDataDefinition(hSimConnect, 0, SIMCONNECT_DATATYPE_FLOAT64, "PLANE ALT ABOVE GROUND MINUS CG", "FEET");
  result &= addDataDefinition(hSimConnect, 0, SIMCONNECT_DATATYPE_FLOAT64, "VELOCITY WORLD Y", "FEET PER MINUTE");
  result &= addDataDefinition(hSimConnect, 0, SIMCONNECT_DATATYPE_FLOAT64, "CG PERCENT", "PERCENT OVER 100");
  result &= addDataDefinition(hSimConnect, 0, SIMCONNECT_DATATYPE_FLOAT64, "TOTAL WEIGHT", "KILOGRAMS");
  result &= addDataDefinition(hSimConnect, 0, SIMCONNECT_DATATYPE_FLOAT64, "GEAR ANIMATION POSITION:0", "NUMBER");
  result &= addDataDefinition(hSimConnect, 0, SIMCONNECT_DATATYPE_FLOAT64, "GEAR ANIMATION POSITION:1", "NUMBER");
  result &= addDataDefinition(hSimConnect, 0, SIMCONNECT_DATATYPE_FLOAT64, "GEAR ANIMATION POSITION:2", "NUMBER");
  result &= addDataDefinition(hSimConnect, 0, SIMCONNECT_DATATYPE_FLOAT64, "SPOILERS HANDLE POSITION", "POSITION");
  result &= addDataDefinition(hSimConnect, 0, SIMCONNECT_DATATYPE_FLOAT64, "SPOILERS LEFT POSITION", "PERCENT OVER 100");
  result &= addDataDefinition(hSimConnect, 0, SIMCONNECT_DATATYPE_FLOAT64, "SPOILERS RIGHT POSITION", "PERCENT OVER 100");
  result &= addDataDefinition(hSimConnect, 0, SIMCONNECT_DATATYPE_INT64, "IS SLEW ACTIVE", "BOOL");
  result &= addDataDefinition(hSimConnect, 0, SIMCONNECT_DATATYPE_INT64, "AUTOPILOT MASTER", "BOOL");
  result &= addDataDefinition(hSimConnect, 0, SIMCONNECT_DATATYPE_INT64, "AUTOPILOT FLIGHT DIRECTOR ACTIVE:1", "BOOL");
  result &= addDataDefinition(hSimConnect, 0, SIMCONNECT_DATATYPE_INT64, "AUTOPILOT FLIGHT DIRECTOR ACTIVE:2", "BOOL");
  result &= addDataDefinition(hSimConnect, 0, SIMCONNECT_DATATYPE_FLOAT64, "AUTOPILOT AIRSPEED HOLD VAR", "KNOTS");
  result &= addDataDefinition(hSimConnect, 0, SIMCONNECT_DATATYPE_FLOAT64, "AUTOPILOT ALTITUDE LOCK VAR:3", "FEET");
  result &= addDataDefinition(hSimConnect, 0, SIMCONNECT_DATATYPE_FLOAT64, "SIMULATION TIME", "NUMBER");
  result &= addDataDefinition(hSimConnect, 0, SIMCONNECT_DATATYPE_FLOAT64, "SIMULATION RATE", "NUMBER");
  result &= addDataDefinition(hSimConnect, 0, SIMCONNECT_DATATYPE_FLOAT64, "STRUCTURAL ICE PCT", "PERCENT OVER 100");
  result &= addDataDefinition(hSimConnect, 0, SIMCONNECT_DATATYPE_FLOAT64, "LINEAR CL ALPHA", "PER DEGREE");
  result &= addDataDefinition(hSimConnect, 0, SIMCONNECT_DATATYPE_FLOAT64, "STALL ALPHA", "DEGREE");
  result &= addDataDefinition(hSimConnect, 0, SIMCONNECT_DATATYPE_FLOAT64, "ZERO LIFT ALPHA", "DEGREE");
  result &= addDataDefinition(hSimConnect, 0, SIMCONNECT_DATATYPE_FLOAT64, "AMBIENT DENSITY", "KILOGRAM PER CUBIC METER");
  result &= addDataDefinition(hSimConnect, 0, SIMCONNECT_DATATYPE_FLOAT64, "AMBIENT PRESSURE", "MILLIBARS");
  result &= addDataDefinition(hSimConnect, 0, SIMCONNECT_DATATYPE_FLOAT64, "AMBIENT TEMPERATURE", "CELSIUS");
  result &= addDataDefinition(hSimConnect, 0, SIMCONNECT_DATATYPE_FLOAT64, "AMBIENT WIND X", "KNOTS");
  result &= addDataDefinition(hSimConnect, 0, SIMCONNECT_DATATYPE_FLOAT64, "AMBIENT WIND Y", "KNOTS");
  result &= addDataDefinition(hSimConnect, 0, SIMCONNECT_DATATYPE_FLOAT64, "AMBIENT WIND Z", "KNOTS");
  result &= addDataDefinition(hSimConnect, 0, SIMCONNECT_DATATYPE_FLOAT64, "AMBIENT WIND VELOCITY", "KNOTS");
  result &= addDataDefinition(hSimConnect, 0, SIMCONNECT_DATATYPE_FLOAT64, "AMBIENT WIND DIRECTION", "DEGREES");
  result &= addDataDefinition(hSimConnect, 0, SIMCONNECT_DATATYPE_FLOAT64, "TOTAL AIR TEMPERATURE", "CELSIUS");
  result &= addDataDefinition(hSimConnect, 0, SIMCONNECT_DATATYPE_FLOAT64, "PLANE LATITUDE", "DEGREES");
  result &= addDataDefinition(hSimConnect, 0, SIMCONNECT_DATATYPE_FLOAT64, "PLANE LONGITUDE", "DEGREES");
  result &= addDataDefinition(hSimConnect, 0, SIMCONNECT_DATATYPE_FLOAT64, "GENERAL ENG THROTTLE LEVER POSITION:1", "PERCENT");
  result &= addDataDefinition(hSimConnect, 0, SIMCONNECT_DATATYPE_FLOAT64, "GENERAL ENG THROTTLE LEVER POSITION:2", "PERCENT");
  result &= addDataDefinition(hSimConnect, 0, SIMCONNECT_DATATYPE_FLOAT64, "TURB ENG JET THRUST:1", "POUNDS");
  result &= addDataDefinition(hSimConnect, 0, SIMCONNECT_DATATYPE_FLOAT64, "TURB ENG JET THRUST:2", "POUNDS");
  result &= addDataDefinition(hSimConnect, 0, SIMCONNECT_DATATYPE_INT64, "NAV HAS NAV:3", "BOOL");
  result &= addDataDefinition(hSimConnect, 0, SIMCONNECT_DATATYPE_FLOAT64, "NAV LOCALIZER:3", "DEGREES");
  result &= addDataDefinition(hSimConnect, 0, SIMCONNECT_DATATYPE_FLOAT64, "NAV RAW GLIDE SLOPE:3", "DEGREES");
  result &= addDataDefinition(hSimConnect, 0, SIMCONNECT_DATATYPE_INT64, "NAV HAS DME:3", "BOOL");
  result &= addDataDefinition(hSimConnect, 0, SIMCONNECT_DATATYPE_FLOAT64, "NAV DME:3", "NAUTICAL MILES");
  result &= addDataDefinition(hSimConnect, 0, SIMCONNECT_DATATYPE_INT64, "NAV HAS LOCALIZER:3", "BOOL");
  result &= addDataDefinition(hSimConnect, 0, SIMCONNECT_DATATYPE_FLOAT64, "NAV RADIAL ERROR:3", "DEGREES");
  result &= addDataDefinition(hSimConnect, 0, SIMCONNECT_DATATYPE_INT64, "NAV HAS GLIDE SLOPE:3", "BOOL");
  result &= addDataDefinition(hSimConnect, 0, SIMCONNECT_DATATYPE_FLOAT64, "NAV GLIDE SLOPE ERROR:3", "DEGREES");
  result &= addDataDefinition(hSimConnect, 0, SIMCONNECT_DATATYPE_INT64, "AUTOTHROTTLE ACTIVE", "BOOL");
  result &= addDataDefinition(hSimConnect, 0, SIMCONNECT_DATATYPE_FLOAT64, "TURB ENG CORRECTED N1:1", "PERCENT");
  result &= addDataDefinition(hSimConnect, 0, SIMCONNECT_DATATYPE_FLOAT64, "TURB ENG CORRECTED N1:2", "PERCENT");
  result &= addDataDefinition(hSimConnect, 0, SIMCONNECT_DATATYPE_INT64, "GPS IS ACTIVE FLIGHT PLAN", "BOOL");
  result &= addDataDefinition(hSimConnect, 0, SIMCONNECT_DATATYPE_FLOAT64, "GPS WP CROSS TRK", "NAUTICAL MILES");
  result &= addDataDefinition(hSimConnect, 0, SIMCONNECT_DATATYPE_FLOAT64, "GPS WP TRACK ANGLE ERROR", "DEGREES");
  result &= addDataDefinition(hSimConnect, 0, SIMCONNECT_DATATYPE_FLOAT64, "GPS COURSE TO STEER", "DEGREES");
  result &= addDataDefinition(hSimConnect, 0, SIMCONNECT_DATATYPE_FLOAT64, "TURB ENG COMMANDED N1:1", "PERCENT");
  result &= addDataDefinition(hSimConnect, 0, SIMCONNECT_DATATYPE_FLOAT64, "TURB ENG COMMANDED N1:2", "PERCENT");
  result &= addDataDefinition(hSimConnect, 0, SIMCONNECT_DATATYPE_FLOAT64, "TURB ENG N1:1", "PERCENT");
  result &= addDataDefinition(hSimConnect, 0, SIMCONNECT_DATATYPE_FLOAT64, "TURB ENG N1:2", "PERCENT");
  result &= addDataDefinition(hSimConnect, 0, SIMCONNECT_DATATYPE_FLOAT64, "TURB ENG CORRECTED N1:1", "PERCENT");
  result &= addDataDefinition(hSimConnect, 0, SIMCONNECT_DATATYPE_FLOAT64, "TURB ENG CORRECTED N1:2", "PERCENT");
  result &= addDataDefinition(hSimConnect, 0, SIMCONNECT_DATATYPE_INT64, "ENG COMBUSTION:1", "BOOL");
  result &= addDataDefinition(hSimConnect, 0, SIMCONNECT_DATATYPE_INT64, "ENG COMBUSTION:2", "BOOL");
  result &= addDataDefinition(hSimConnect, 0, SIMCONNECT_DATATYPE_INT64, "AUTOPILOT MANAGED SPEED IN MACH", "BOOL");
  result &= addDataDefinition(hSimConnect, 0, SIMCONNECT_DATATYPE_INT64, "AUTOPILOT SPEED SLOT INDEX", "NUMBER");
  result &= addDataDefinition(hSimConnect, 0, SIMCONNECT_DATATYPE_INT64, "STRUCTURAL DEICE SWITCH", "BOOL");
  result &= addDataDefinition(hSimConnect, 0, SIMCONNECT_DATATYPE_INT64, "ENG ANTI ICE:1", "BOOL");
  result &= addDataDefinition(hSimConnect, 0, SIMCONNECT_DATATYPE_INT64, "ENG ANTI ICE:2", "BOOL");
  result &= addDataDefinition(hSimConnect, 0, SIMCONNECT_DATATYPE_INT64, "SIM ON GROUND", "BOOL");
  result &= addDataDefinition(hSimConnect, 0, SIMCONNECT_DATATYPE_FLOAT64, "GENERAL ENG ELAPSED TIME:1", "SECONDS");
  result &= addDataDefinition(hSimConnect, 0, SIMCONNECT_DATATYPE_FLOAT64, "GENERAL ENG ELAPSED TIME:2", "SECONDS");
  result &= addDataDefinition(hSimConnect, 0, SIMCONNECT_DATATYPE_FLOAT64, "STANDARD ATM TEMPERATURE", "CELSIUS");
  result &= addDataDefinition(hSimConnect, 0, SIMCONNECT_DATATYPE_FLOAT64, "TURB ENG CORRECTED FF:1", "POUNDS PER HOUR");
  result &= addDataDefinition(hSimConnect, 0, SIMCONNECT_DATATYPE_FLOAT64, "TURB ENG CORRECTED FF:2", "POUNDS PER HOUR");
  result &= addDataDefinition(hSimConnect, 0, SIMCONNECT_DATATYPE_FLOAT64, "FUEL TANK LEFT AUX CAPACITY", "GALLONS");
  result &= addDataDefinition(hSimConnect, 0, SIMCONNECT_DATATYPE_FLOAT64, "FUEL TANK RIGHT AUX CAPACITY", "GALLONS");
  result &= addDataDefinition(hSimConnect, 0, SIMCONNECT_DATATYPE_FLOAT64, "FUEL TANK LEFT MAIN CAPACITY", "GALLONS");
  result &= addDataDefinition(hSimConnect, 0, SIMCONNECT_DATATYPE_FLOAT64, "FUEL TANK RIGHT MAIN CAPACITY", "GALLONS");
  result &= addDataDefinition(hSimConnect, 0, SIMCONNECT_DATATYPE_FLOAT64, "FUEL TANK CENTER CAPACITY", "GALLONS");
  result &= addDataDefinition(hSimConnect, 0, SIMCONNECT_DATATYPE_FLOAT64, "FUEL TANK LEFT AUX QUANTITY", "GALLONS");
  result &= addDataDefinition(hSimConnect, 0, SIMCONNECT_DATATYPE_FLOAT64, "FUEL TANK RIGHT AUX QUANTITY", "GALLONS");
  result &= addDataDefinition(hSimConnect, 0, SIMCONNECT_DATATYPE_FLOAT64, "FUEL TANK LEFT MAIN QUANTITY", "GALLONS");
  result &= addDataDefinition(hSimConnect, 0, SIMCONNECT_DATATYPE_FLOAT64, "FUEL TANK RIGHT MAIN QUANTITY", "GALLONS");
  result &= addDataDefinition(hSimConnect, 0, SIMCONNECT_DATATYPE_FLOAT64, "FUEL TANK CENTER QUANTITY", "GALLONS");
  result &= addDataDefinition(hSimConnect, 0, SIMCONNECT_DATATYPE_FLOAT64, "FUEL TOTAL QUANTITY", "GALLONS");
  result &= addDataDefinition(hSimConnect, 0, SIMCONNECT_DATATYPE_FLOAT64, "FUEL WEIGHT PER GALLON", "POUNDS");
  result &= addDataDefinition(hSimConnect, 0, SIMCONNECT_DATATYPE_INT64, "KOHLSMAN SETTING STD:3", "BOOL");
  result &= addDataDefinition(hSimConnect, 0, SIMCONNECT_DATATYPE_INT64, "CAMERA STATE", "NUMBER");
  result &= addDataDefinition(hSimConnect, 0, SIMCONNECT_DATATYPE_FLOAT64, "PLANE ALTITUDE", "METERS");
  result &= addDataDefinition(hSimConnect, 0, SIMCONNECT_DATATYPE_FLOAT64, "NAV MAGVAR:3", "DEGREES");
  result &= addDataDefinition(hSimConnect, 0, SIMCONNECT_DATATYPE_LATLONALT, "NAV VOR LATLONALT:3", "STRUCT");
  result &= addDataDefinition(hSimConnect, 0, SIMCONNECT_DATATYPE_LATLONALT, "NAV GS LATLONALT:3", "STRUCT");

  return result;
}

bool SimConnectInterface::prepareSimInputSimConnectDataDefinitions() {
  bool result = true;

  result &= addInputDataDefinition(hSimConnect, 0, Events::AXIS_ELEVATOR_SET, "AXIS_ELEVATOR_SET", true);
  result &= addInputDataDefinition(hSimConnect, 0, Events::AXIS_AILERONS_SET, "AXIS_AILERONS_SET", true);
  result &= addInputDataDefinition(hSimConnect, 0, Events::AXIS_RUDDER_SET, "AXIS_RUDDER_SET", true);

  result &= addInputDataDefinition(hSimConnect, 0, Events::RUDDER_SET, "RUDDER_SET", true);
  result &= addInputDataDefinition(hSimConnect, 0, Events::RUDDER_LEFT, "RUDDER_LEFT", true);
  result &= addInputDataDefinition(hSimConnect, 0, Events::RUDDER_AXIS_PLUS, "RUDDER_AXIS_PLUS", true);
  result &= addInputDataDefinition(hSimConnect, 0, Events::RUDDER_CENTER, "RUDDER_CENTER", true);
  result &= addInputDataDefinition(hSimConnect, 0, Events::RUDDER_RIGHT, "RUDDER_RIGHT", true);
  result &= addInputDataDefinition(hSimConnect, 0, Events::RUDDER_AXIS_MINUS, "RUDDER_AXIS_MINUS", true);

  result &= addInputDataDefinition(hSimConnect, 0, Events::RUDDER_TRIM_LEFT, "RUDDER_TRIM_LEFT", true);
  result &= addInputDataDefinition(hSimConnect, 0, Events::RUDDER_TRIM_RESET, "RUDDER_TRIM_RESET", true);
  result &= addInputDataDefinition(hSimConnect, 0, Events::RUDDER_TRIM_RIGHT, "RUDDER_TRIM_RIGHT", true);
  result &= addInputDataDefinition(hSimConnect, 0, Events::RUDDER_TRIM_SET, "RUDDER_TRIM_SET", true);
  result &= addInputDataDefinition(hSimConnect, 0, Events::RUDDER_TRIM_SET_EX1, "RUDDER_TRIM_SET_EX1", true);

  result &= addInputDataDefinition(hSimConnect, 0, Events::AILERON_SET, "AILERON_SET", true);
  result &= addInputDataDefinition(hSimConnect, 0, Events::AILERONS_LEFT, "AILERONS_LEFT", true);
  result &= addInputDataDefinition(hSimConnect, 0, Events::AILERONS_RIGHT, "AILERONS_RIGHT", true);

  result &= addInputDataDefinition(hSimConnect, 0, Events::CENTER_AILER_RUDDER, "CENTER_AILER_RUDDER", true);

  result &= addInputDataDefinition(hSimConnect, 0, Events::ELEVATOR_SET, "ELEVATOR_SET", true);
  result &= addInputDataDefinition(hSimConnect, 0, Events::ELEV_DOWN, "ELEV_DOWN", true);
  result &= addInputDataDefinition(hSimConnect, 0, Events::ELEV_UP, "ELEV_UP", true);

  result &= addInputDataDefinition(hSimConnect, 0, Events::ELEV_TRIM_DN, "ELEV_TRIM_DN", true);
  result &= addInputDataDefinition(hSimConnect, 0, Events::ELEV_TRIM_UP, "ELEV_TRIM_UP", true);
  result &= addInputDataDefinition(hSimConnect, 0, Events::ELEVATOR_TRIM_SET, "ELEVATOR_TRIM_SET", true);
  result &= addInputDataDefinition(hSimConnect, 0, Events::AXIS_ELEV_TRIM_SET, "AXIS_ELEV_TRIM_SET", true);

  result &= addInputDataDefinition(hSimConnect, 0, Events::AP_MASTER, "AP_MASTER", true);
  result &= addInputDataDefinition(hSimConnect, 0, Events::AUTOPILOT_OFF, "AUTOPILOT_OFF", false);
  result &= addInputDataDefinition(hSimConnect, 0, Events::AUTOPILOT_ON, "AUTOPILOT_ON", true);
  result &= addInputDataDefinition(hSimConnect, 0, Events::AUTOPILOT_DISENGAGE_SET, "AUTOPILOT_DISENGAGE_SET", true);
  result &= addInputDataDefinition(hSimConnect, 0, Events::AUTOPILOT_DISENGAGE_TOGGLE, "AUTOPILOT_DISENGAGE_TOGGLE", true);
  result &= addInputDataDefinition(hSimConnect, 0, Events::TOGGLE_FLIGHT_DIRECTOR, "TOGGLE_FLIGHT_DIRECTOR", false);
  result &= addInputDataDefinition(hSimConnect, 0, Events::A32NX_FCU_AP_1_PUSH, "A32NX.FCU_AP_1_PUSH", false);
  result &= addInputDataDefinition(hSimConnect, 0, Events::A32NX_FCU_AP_2_PUSH, "A32NX.FCU_AP_2_PUSH", false);
  result &= addInputDataDefinition(hSimConnect, 0, Events::A32NX_FCU_AP_DISCONNECT_PUSH, "A32NX.FCU_AP_DISCONNECT_PUSH", false);
  result &= addInputDataDefinition(hSimConnect, 0, Events::A32NX_FCU_ATHR_PUSH, "A32NX.FCU_ATHR_PUSH", false);
  result &= addInputDataDefinition(hSimConnect, 0, Events::A32NX_FCU_ATHR_DISCONNECT_PUSH, "A32NX.FCU_ATHR_DISCONNECT_PUSH", false);
  result &= addInputDataDefinition(hSimConnect, 0, Events::A32NX_FCU_SPD_INC, "A32NX.FCU_SPD_INC", false);
  result &= addInputDataDefinition(hSimConnect, 0, Events::A32NX_FCU_SPD_DEC, "A32NX.FCU_SPD_DEC", false);
  result &= addInputDataDefinition(hSimConnect, 0, Events::A32NX_FCU_SPD_SET, "A32NX.FCU_SPD_SET", false);
  result &= addInputDataDefinition(hSimConnect, 0, Events::A32NX_FCU_SPD_PUSH, "A32NX.FCU_SPD_PUSH", false);
  result &= addInputDataDefinition(hSimConnect, 0, Events::A32NX_FCU_SPD_PULL, "A32NX.FCU_SPD_PULL", false);
  result &= addInputDataDefinition(hSimConnect, 0, Events::A32NX_FCU_SPD_MACH_TOGGLE_PUSH, "A32NX.FCU_SPD_MACH_TOGGLE_PUSH", false);
  result &= addInputDataDefinition(hSimConnect, 0, Events::A32NX_FCU_HDG_INC, "A32NX.FCU_HDG_INC", false);
  result &= addInputDataDefinition(hSimConnect, 0, Events::A32NX_FCU_HDG_DEC, "A32NX.FCU_HDG_DEC", false);
  result &= addInputDataDefinition(hSimConnect, 0, Events::A32NX_FCU_HDG_SET, "A32NX.FCU_HDG_SET", false);
  result &= addInputDataDefinition(hSimConnect, 0, Events::A32NX_FCU_HDG_PUSH, "A32NX.FCU_HDG_PUSH", false);
  result &= addInputDataDefinition(hSimConnect, 0, Events::A32NX_FCU_HDG_PULL, "A32NX.FCU_HDG_PULL", false);
  result &= addInputDataDefinition(hSimConnect, 0, Events::A32NX_FCU_TRK_FPA_TOGGLE_PUSH, "A32NX.FCU_TRK_FPA_TOGGLE_PUSH", false);
  result &= addInputDataDefinition(hSimConnect, 0, Events::A32NX_FCU_TO_AP_HDG_PUSH, "A32NX.FCU_TO_AP_HDG_PUSH", false);
  result &= addInputDataDefinition(hSimConnect, 0, Events::A32NX_FCU_TO_AP_HDG_PULL, "A32NX.FCU_TO_AP_HDG_PULL", false);
  result &= addInputDataDefinition(hSimConnect, 0, Events::A32NX_FCU_ALT_INC, "A32NX.FCU_ALT_INC", false);
  result &= addInputDataDefinition(hSimConnect, 0, Events::A32NX_FCU_ALT_DEC, "A32NX.FCU_ALT_DEC", false);
  result &= addInputDataDefinition(hSimConnect, 0, Events::A32NX_FCU_ALT_SET, "A32NX.FCU_ALT_SET", false);
  result &= addInputDataDefinition(hSimConnect, 0, Events::A32NX_FCU_ALT_INCREMENT_TOGGLE, "A32NX.FCU_ALT_INCREMENT_TOGGLE", false);
  result &= addInputDataDefinition(hSimConnect, 0, Events::A32NX_FCU_ALT_INCREMENT_SET, "A32NX.FCU_ALT_INCREMENT_SET", false);
  result &= addInputDataDefinition(hSimConnect, 0, Events::A32NX_FCU_ALT_PUSH, "A32NX.FCU_ALT_PUSH", false);
  result &= addInputDataDefinition(hSimConnect, 0, Events::A32NX_FCU_ALT_PULL, "A32NX.FCU_ALT_PULL", false);
  result &= addInputDataDefinition(hSimConnect, 0, Events::A32NX_FCU_VS_INC, "A32NX.FCU_VS_INC", false);
  result &= addInputDataDefinition(hSimConnect, 0, Events::A32NX_FCU_VS_DEC, "A32NX.FCU_VS_DEC", false);
  result &= addInputDataDefinition(hSimConnect, 0, Events::A32NX_FCU_VS_SET, "A32NX.FCU_VS_SET", false);
  result &= addInputDataDefinition(hSimConnect, 0, Events::A32NX_FCU_VS_PUSH, "A32NX.FCU_VS_PUSH", false);
  result &= addInputDataDefinition(hSimConnect, 0, Events::A32NX_FCU_VS_PULL, "A32NX.FCU_VS_PULL", false);
  result &= addInputDataDefinition(hSimConnect, 0, Events::A32NX_FCU_TO_AP_VS_PUSH, "A32NX.FCU_TO_AP_VS_PUSH", false);
  result &= addInputDataDefinition(hSimConnect, 0, Events::A32NX_FCU_TO_AP_VS_PULL, "A32NX.FCU_TO_AP_VS_PULL", false);
  result &= addInputDataDefinition(hSimConnect, 0, Events::A32NX_FCU_LOC_PUSH, "A32NX.FCU_LOC_PUSH", false);
  result &= addInputDataDefinition(hSimConnect, 0, Events::A32NX_FCU_APPR_PUSH, "A32NX.FCU_APPR_PUSH", false);
  result &= addInputDataDefinition(hSimConnect, 0, Events::A32NX_FCU_EXPED_PUSH, "A32NX.FCU_EXPED_PUSH", false);
  result &= addInputDataDefinition(hSimConnect, 0, Events::A32NX_FMGC_DIR_TO_TRIGGER, "A32NX.FMGC_DIR_TO_TRIGGER", false);

  result &= addInputDataDefinition(hSimConnect, 0, Events::AP_SPEED_SLOT_INDEX_SET, "SPEED_SLOT_INDEX_SET", false);
  result &= addInputDataDefinition(hSimConnect, 0, Events::AP_SPD_VAR_INC, "AP_SPD_VAR_INC", true);
  result &= addInputDataDefinition(hSimConnect, 0, Events::AP_SPD_VAR_DEC, "AP_SPD_VAR_DEC", true);
  result &= addInputDataDefinition(hSimConnect, 0, Events::AP_HEADING_SLOT_INDEX_SET, "HEADING_SLOT_INDEX_SET", false);
  result &= addInputDataDefinition(hSimConnect, 0, Events::HEADING_BUG_INC, "HEADING_BUG_INC", true);
  result &= addInputDataDefinition(hSimConnect, 0, Events::HEADING_BUG_DEC, "HEADING_BUG_DEC", true);
  result &= addInputDataDefinition(hSimConnect, 0, Events::AP_ALTITUDE_SLOT_INDEX_SET, "ALTITUDE_SLOT_INDEX_SET", false);
  result &= addInputDataDefinition(hSimConnect, 0, Events::AP_VS_SLOT_INDEX_SET, "VS_SLOT_INDEX_SET", false);
  result &= addInputDataDefinition(hSimConnect, 0, Events::AP_VS_VAR_INC, "AP_VS_VAR_INC", true);
  result &= addInputDataDefinition(hSimConnect, 0, Events::AP_VS_VAR_DEC, "AP_VS_VAR_DEC", true);
  result &= addInputDataDefinition(hSimConnect, 0, Events::AP_APR_HOLD, "AP_APR_HOLD", true);
  result &= addInputDataDefinition(hSimConnect, 0, Events::AP_LOC_HOLD, "AP_LOC_HOLD", true);

  result &= addInputDataDefinition(hSimConnect, 0, Events::AUTO_THROTTLE_ARM, "AUTO_THROTTLE_ARM", true);
  result &= addInputDataDefinition(hSimConnect, 0, Events::AUTO_THROTTLE_DISCONNECT, "AUTO_THROTTLE_DISCONNECT", true);
  result &= addInputDataDefinition(hSimConnect, 0, Events::AUTO_THROTTLE_TO_GA, "AUTO_THROTTLE_TO_GA", true);
  result &= addInputDataDefinition(hSimConnect, 0, Events::A32NX_ATHR_RESET_DISABLE, "A32NX.ATHR_RESET_DISABLE", false);

  result &=
      addInputDataDefinition(hSimConnect, 0, Events::A32NX_THROTTLE_MAPPING_LOAD_FROM_FILE, "A32NX.THROTTLE_MAPPING_LOAD_FROM_FILE", false);
  result &= addInputDataDefinition(hSimConnect, 0, Events::A32NX_THROTTLE_MAPPING_LOAD_FROM_LOCAL_VARIABLES,
                                   "A32NX.THROTTLE_MAPPING_LOAD_FROM_LOCAL_VARIABLES", false);
  result &=
      addInputDataDefinition(hSimConnect, 0, Events::A32NX_THROTTLE_MAPPING_SAVE_TO_FILE, "A32NX.THROTTLE_MAPPING_SAVE_TO_FILE", false);

  result &= addInputDataDefinition(hSimConnect, 0, Events::THROTTLE_SET, "THROTTLE_SET", true);
  result &= addInputDataDefinition(hSimConnect, 0, Events::THROTTLE1_SET, "THROTTLE1_SET", true);
  result &= addInputDataDefinition(hSimConnect, 0, Events::THROTTLE2_SET, "THROTTLE2_SET", true);

  result &= addInputDataDefinition(hSimConnect, 0, Events::THROTTLE_AXIS_SET_EX1, "THROTTLE_AXIS_SET_EX1", true);
  result &= addInputDataDefinition(hSimConnect, 0, Events::THROTTLE1_AXIS_SET_EX1, "THROTTLE1_AXIS_SET_EX1", true);
  result &= addInputDataDefinition(hSimConnect, 0, Events::THROTTLE2_AXIS_SET_EX1, "THROTTLE2_AXIS_SET_EX1", true);

  result &= addInputDataDefinition(hSimConnect, 0, Events::THROTTLE_FULL, "THROTTLE_FULL", true);
  result &= addInputDataDefinition(hSimConnect, 0, Events::THROTTLE_CUT, "THROTTLE_CUT", true);
  result &= addInputDataDefinition(hSimConnect, 0, Events::THROTTLE_INCR, "THROTTLE_INCR", true);
  result &= addInputDataDefinition(hSimConnect, 0, Events::THROTTLE_DECR, "THROTTLE_DECR", true);
  result &= addInputDataDefinition(hSimConnect, 0, Events::THROTTLE_INCR_SMALL, "THROTTLE_INCR_SMALL", true);
  result &= addInputDataDefinition(hSimConnect, 0, Events::THROTTLE_DECR_SMALL, "THROTTLE_DECR_SMALL", true);

  result &= addInputDataDefinition(hSimConnect, 0, Events::THROTTLE_10, "THROTTLE_10", true);
  result &= addInputDataDefinition(hSimConnect, 0, Events::THROTTLE_20, "THROTTLE_20", true);
  result &= addInputDataDefinition(hSimConnect, 0, Events::THROTTLE_30, "THROTTLE_30", true);
  result &= addInputDataDefinition(hSimConnect, 0, Events::THROTTLE_40, "THROTTLE_40", true);
  result &= addInputDataDefinition(hSimConnect, 0, Events::THROTTLE_50, "THROTTLE_50", true);
  result &= addInputDataDefinition(hSimConnect, 0, Events::THROTTLE_60, "THROTTLE_60", true);
  result &= addInputDataDefinition(hSimConnect, 0, Events::THROTTLE_70, "THROTTLE_70", true);
  result &= addInputDataDefinition(hSimConnect, 0, Events::THROTTLE_80, "THROTTLE_80", true);
  result &= addInputDataDefinition(hSimConnect, 0, Events::THROTTLE_90, "THROTTLE_90", true);

  result &= addInputDataDefinition(hSimConnect, 0, Events::THROTTLE1_FULL, "THROTTLE1_FULL", true);
  result &= addInputDataDefinition(hSimConnect, 0, Events::THROTTLE1_CUT, "THROTTLE1_CUT", true);
  result &= addInputDataDefinition(hSimConnect, 0, Events::THROTTLE1_INCR, "THROTTLE1_INCR", true);
  result &= addInputDataDefinition(hSimConnect, 0, Events::THROTTLE1_DECR, "THROTTLE1_DECR", true);
  result &= addInputDataDefinition(hSimConnect, 0, Events::THROTTLE1_INCR_SMALL, "THROTTLE1_INCR_SMALL", true);
  result &= addInputDataDefinition(hSimConnect, 0, Events::THROTTLE1_DECR_SMALL, "THROTTLE1_DECR_SMALL", true);

  result &= addInputDataDefinition(hSimConnect, 0, Events::THROTTLE2_FULL, "THROTTLE2_FULL", true);
  result &= addInputDataDefinition(hSimConnect, 0, Events::THROTTLE2_CUT, "THROTTLE2_CUT", true);
  result &= addInputDataDefinition(hSimConnect, 0, Events::THROTTLE2_INCR, "THROTTLE2_INCR", true);
  result &= addInputDataDefinition(hSimConnect, 0, Events::THROTTLE2_DECR, "THROTTLE2_DECR", true);
  result &= addInputDataDefinition(hSimConnect, 0, Events::THROTTLE2_INCR_SMALL, "THROTTLE2_INCR_SMALL", true);
  result &= addInputDataDefinition(hSimConnect, 0, Events::THROTTLE2_DECR_SMALL, "THROTTLE2_DECR_SMALL", true);

  result &= addInputDataDefinition(hSimConnect, 0, Events::THROTTLE_REVERSE_THRUST_TOGGLE, "THROTTLE_REVERSE_THRUST_TOGGLE", true);
  result &= addInputDataDefinition(hSimConnect, 0, Events::THROTTLE_REVERSE_THRUST_HOLD, "THROTTLE_REVERSE_THRUST_HOLD", true);

  result &= addInputDataDefinition(hSimConnect, 0, Events::SPOILERS_ON, "SPOILERS_ON", true);
  result &= addInputDataDefinition(hSimConnect, 0, Events::SPOILERS_OFF, "SPOILERS_OFF", true);
  result &= addInputDataDefinition(hSimConnect, 0, Events::SPOILERS_TOGGLE, "SPOILERS_TOGGLE", true);
  result &= addInputDataDefinition(hSimConnect, 0, Events::SPOILERS_SET, "SPOILERS_SET", true);
  result &= addInputDataDefinition(hSimConnect, 0, Events::AXIS_SPOILER_SET, "AXIS_SPOILER_SET", true);
  result &= addInputDataDefinition(hSimConnect, 0, Events::SPOILERS_ARM_ON, "SPOILERS_ARM_ON", true);
  result &= addInputDataDefinition(hSimConnect, 0, Events::SPOILERS_ARM_OFF, "SPOILERS_ARM_OFF", true);
  result &= addInputDataDefinition(hSimConnect, 0, Events::SPOILERS_ARM_TOGGLE, "SPOILERS_ARM_TOGGLE", true);
  result &= addInputDataDefinition(hSimConnect, 0, Events::SPOILERS_ARM_SET, "SPOILERS_ARM_SET", true);

  result &= addInputDataDefinition(hSimConnect, 0, Events::SIM_RATE_INCR, "SIM_RATE_INCR", true);
  result &= addInputDataDefinition(hSimConnect, 0, Events::SIM_RATE_DECR, "SIM_RATE_DECR", true);
  result &= addInputDataDefinition(hSimConnect, 0, Events::SIM_RATE_SET, "SIM_RATE_SET", true);

  return result;
}

bool SimConnectInterface::prepareSimOutputSimConnectDataDefinitions() {
  bool result = true;

  result &= addDataDefinition(hSimConnect, 1, SIMCONNECT_DATATYPE_FLOAT64, "ELEVATOR POSITION", "POSITION");
  result &= addDataDefinition(hSimConnect, 1, SIMCONNECT_DATATYPE_FLOAT64, "AILERON POSITION", "POSITION");
  result &= addDataDefinition(hSimConnect, 1, SIMCONNECT_DATATYPE_FLOAT64, "RUDDER POSITION", "POSITION");

  result &= addDataDefinition(hSimConnect, 2, SIMCONNECT_DATATYPE_FLOAT64, "ELEVATOR TRIM POSITION", "DEGREE");

  result &= addDataDefinition(hSimConnect, 3, SIMCONNECT_DATATYPE_FLOAT64, "RUDDER TRIM PCT", "PERCENT OVER 100");

  result &= addDataDefinition(hSimConnect, 4, SIMCONNECT_DATATYPE_FLOAT64, "GENERAL ENG THROTTLE LEVER POSITION:1", "PERCENT");
  result &= addDataDefinition(hSimConnect, 4, SIMCONNECT_DATATYPE_FLOAT64, "GENERAL ENG THROTTLE LEVER POSITION:2", "PERCENT");
  result &= addDataDefinition(hSimConnect, 4, SIMCONNECT_DATATYPE_FLOAT64, "GENERAL ENG THROTTLE MANAGED MODE:1", "NUMBER");
  result &= addDataDefinition(hSimConnect, 4, SIMCONNECT_DATATYPE_FLOAT64, "GENERAL ENG THROTTLE MANAGED MODE:2", "NUMBER");


  result &= addDataDefinition(hSimConnect, 6, SIMCONNECT_DATATYPE_FLOAT64, "SPOILERS HANDLE POSITION", "POSITION");

  result &= addDataDefinition(hSimConnect, 7, SIMCONNECT_DATATYPE_INT64, "KOHLSMAN SETTING STD:3", "BOOL");

  return result;
}

bool SimConnectInterface::prepareClientDataDefinitions() {
  // variable for result
  HRESULT result;

  // ------------------------------------------------------------------------------------------------------------------

  // map client id
  result = SimConnect_MapClientDataNameToID(hSimConnect, "A32NX_CLIENT_DATA_AUTOPILOT_STATE_MACHINE", ClientData::AUTOPILOT_STATE_MACHINE);
  // create client data
  result &= SimConnect_CreateClientData(hSimConnect, ClientData::AUTOPILOT_STATE_MACHINE, sizeof(ClientDataAutopilotStateMachine),
                                        SIMCONNECT_CREATE_CLIENT_DATA_FLAG_DEFAULT);
  // add data definitions
  result &= SimConnect_AddToClientDataDefinition(hSimConnect, ClientData::AUTOPILOT_STATE_MACHINE, SIMCONNECT_CLIENTDATAOFFSET_AUTO,
                                                 SIMCONNECT_CLIENTDATATYPE_INT64);
  result &= SimConnect_AddToClientDataDefinition(hSimConnect, ClientData::AUTOPILOT_STATE_MACHINE, SIMCONNECT_CLIENTDATAOFFSET_AUTO,
                                                 SIMCONNECT_CLIENTDATATYPE_INT64);
  result &= SimConnect_AddToClientDataDefinition(hSimConnect, ClientData::AUTOPILOT_STATE_MACHINE, SIMCONNECT_CLIENTDATAOFFSET_AUTO,
                                                 SIMCONNECT_CLIENTDATATYPE_FLOAT64);
  result &= SimConnect_AddToClientDataDefinition(hSimConnect, ClientData::AUTOPILOT_STATE_MACHINE, SIMCONNECT_CLIENTDATAOFFSET_AUTO,
                                                 SIMCONNECT_CLIENTDATATYPE_FLOAT64);
  result &= SimConnect_AddToClientDataDefinition(hSimConnect, ClientData::AUTOPILOT_STATE_MACHINE, SIMCONNECT_CLIENTDATAOFFSET_AUTO,
                                                 SIMCONNECT_CLIENTDATATYPE_FLOAT64);
  result &= SimConnect_AddToClientDataDefinition(hSimConnect, ClientData::AUTOPILOT_STATE_MACHINE, SIMCONNECT_CLIENTDATAOFFSET_AUTO,
                                                 SIMCONNECT_CLIENTDATATYPE_FLOAT64);
  result &= SimConnect_AddToClientDataDefinition(hSimConnect, ClientData::AUTOPILOT_STATE_MACHINE, SIMCONNECT_CLIENTDATAOFFSET_AUTO,
                                                 SIMCONNECT_CLIENTDATATYPE_FLOAT64);
  result &= SimConnect_AddToClientDataDefinition(hSimConnect, ClientData::AUTOPILOT_STATE_MACHINE, SIMCONNECT_CLIENTDATAOFFSET_AUTO,
                                                 SIMCONNECT_CLIENTDATATYPE_FLOAT64);
  result &= SimConnect_AddToClientDataDefinition(hSimConnect, ClientData::AUTOPILOT_STATE_MACHINE, SIMCONNECT_CLIENTDATAOFFSET_AUTO,
                                                 SIMCONNECT_CLIENTDATATYPE_FLOAT64);
  result &= SimConnect_AddToClientDataDefinition(hSimConnect, ClientData::AUTOPILOT_STATE_MACHINE, SIMCONNECT_CLIENTDATAOFFSET_AUTO,
                                                 SIMCONNECT_CLIENTDATATYPE_FLOAT64);
  result &= SimConnect_AddToClientDataDefinition(hSimConnect, ClientData::AUTOPILOT_STATE_MACHINE, SIMCONNECT_CLIENTDATAOFFSET_AUTO,
                                                 SIMCONNECT_CLIENTDATATYPE_FLOAT64);
  result &= SimConnect_AddToClientDataDefinition(hSimConnect, ClientData::AUTOPILOT_STATE_MACHINE, SIMCONNECT_CLIENTDATAOFFSET_AUTO,
                                                 SIMCONNECT_CLIENTDATATYPE_FLOAT64);
  result &= SimConnect_AddToClientDataDefinition(hSimConnect, ClientData::AUTOPILOT_STATE_MACHINE, SIMCONNECT_CLIENTDATAOFFSET_AUTO,
                                                 SIMCONNECT_CLIENTDATATYPE_FLOAT64);
  result &= SimConnect_AddToClientDataDefinition(hSimConnect, ClientData::AUTOPILOT_STATE_MACHINE, SIMCONNECT_CLIENTDATAOFFSET_AUTO,
                                                 SIMCONNECT_CLIENTDATATYPE_FLOAT64);
  result &= SimConnect_AddToClientDataDefinition(hSimConnect, ClientData::AUTOPILOT_STATE_MACHINE, SIMCONNECT_CLIENTDATAOFFSET_AUTO,
                                                 SIMCONNECT_CLIENTDATATYPE_FLOAT64);
  result &= SimConnect_AddToClientDataDefinition(hSimConnect, ClientData::AUTOPILOT_STATE_MACHINE, SIMCONNECT_CLIENTDATAOFFSET_AUTO,
                                                 SIMCONNECT_CLIENTDATATYPE_FLOAT64);
  result &= SimConnect_AddToClientDataDefinition(hSimConnect, ClientData::AUTOPILOT_STATE_MACHINE, SIMCONNECT_CLIENTDATAOFFSET_AUTO,
                                                 SIMCONNECT_CLIENTDATATYPE_FLOAT64);
  result &= SimConnect_AddToClientDataDefinition(hSimConnect, ClientData::AUTOPILOT_STATE_MACHINE, SIMCONNECT_CLIENTDATAOFFSET_AUTO,
                                                 SIMCONNECT_CLIENTDATATYPE_FLOAT64);
  result &= SimConnect_AddToClientDataDefinition(hSimConnect, ClientData::AUTOPILOT_STATE_MACHINE, SIMCONNECT_CLIENTDATAOFFSET_AUTO,
                                                 SIMCONNECT_CLIENTDATATYPE_FLOAT64);
  result &= SimConnect_AddToClientDataDefinition(hSimConnect, ClientData::AUTOPILOT_STATE_MACHINE, SIMCONNECT_CLIENTDATAOFFSET_AUTO,
                                                 SIMCONNECT_CLIENTDATATYPE_FLOAT64);
  result &= SimConnect_AddToClientDataDefinition(hSimConnect, ClientData::AUTOPILOT_STATE_MACHINE, SIMCONNECT_CLIENTDATAOFFSET_AUTO,
                                                 SIMCONNECT_CLIENTDATATYPE_FLOAT64);
  result &= SimConnect_AddToClientDataDefinition(hSimConnect, ClientData::AUTOPILOT_STATE_MACHINE, SIMCONNECT_CLIENTDATAOFFSET_AUTO,
                                                 SIMCONNECT_CLIENTDATATYPE_FLOAT64);
  result &= SimConnect_AddToClientDataDefinition(hSimConnect, ClientData::AUTOPILOT_STATE_MACHINE, SIMCONNECT_CLIENTDATAOFFSET_AUTO,
                                                 SIMCONNECT_CLIENTDATATYPE_FLOAT64);
  result &= SimConnect_AddToClientDataDefinition(hSimConnect, ClientData::AUTOPILOT_STATE_MACHINE, SIMCONNECT_CLIENTDATAOFFSET_AUTO,
                                                 SIMCONNECT_CLIENTDATATYPE_FLOAT64);
  result &= SimConnect_AddToClientDataDefinition(hSimConnect, ClientData::AUTOPILOT_STATE_MACHINE, SIMCONNECT_CLIENTDATAOFFSET_AUTO,
                                                 SIMCONNECT_CLIENTDATATYPE_FLOAT64);
  result &= SimConnect_AddToClientDataDefinition(hSimConnect, ClientData::AUTOPILOT_STATE_MACHINE, SIMCONNECT_CLIENTDATAOFFSET_AUTO,
                                                 SIMCONNECT_CLIENTDATATYPE_FLOAT64);
  result &= SimConnect_AddToClientDataDefinition(hSimConnect, ClientData::AUTOPILOT_STATE_MACHINE, SIMCONNECT_CLIENTDATAOFFSET_AUTO,
                                                 SIMCONNECT_CLIENTDATATYPE_FLOAT64);
  result &= SimConnect_AddToClientDataDefinition(hSimConnect, ClientData::AUTOPILOT_STATE_MACHINE, SIMCONNECT_CLIENTDATAOFFSET_AUTO,
                                                 SIMCONNECT_CLIENTDATATYPE_FLOAT64);
  result &= SimConnect_AddToClientDataDefinition(hSimConnect, ClientData::AUTOPILOT_STATE_MACHINE, SIMCONNECT_CLIENTDATAOFFSET_AUTO,
                                                 SIMCONNECT_CLIENTDATATYPE_FLOAT64);

  // request data to be updated when set
  result &= SimConnect_RequestClientData(hSimConnect, ClientData::AUTOPILOT_STATE_MACHINE, ClientData::AUTOPILOT_STATE_MACHINE,
                                         ClientData::AUTOPILOT_STATE_MACHINE, SIMCONNECT_CLIENT_DATA_PERIOD_ON_SET);

  // ------------------------------------------------------------------------------------------------------------------

  // map client id
  result &= SimConnect_MapClientDataNameToID(hSimConnect, "A32NX_CLIENT_DATA_AUTOPILOT_LAWS", ClientData::AUTOPILOT_LAWS);
  // create client data
  result &= SimConnect_CreateClientData(hSimConnect, ClientData::AUTOPILOT_LAWS, sizeof(ClientDataAutopilotLaws),
                                        SIMCONNECT_CREATE_CLIENT_DATA_FLAG_DEFAULT);
  // add data definitions
  result &= SimConnect_AddToClientDataDefinition(hSimConnect, ClientData::AUTOPILOT_LAWS, SIMCONNECT_CLIENTDATAOFFSET_AUTO,
                                                 SIMCONNECT_CLIENTDATATYPE_INT64);
  result &= SimConnect_AddToClientDataDefinition(hSimConnect, ClientData::AUTOPILOT_LAWS, SIMCONNECT_CLIENTDATAOFFSET_AUTO,
                                                 SIMCONNECT_CLIENTDATATYPE_FLOAT64);
  result &= SimConnect_AddToClientDataDefinition(hSimConnect, ClientData::AUTOPILOT_LAWS, SIMCONNECT_CLIENTDATAOFFSET_AUTO,
                                                 SIMCONNECT_CLIENTDATATYPE_FLOAT64);
  result &= SimConnect_AddToClientDataDefinition(hSimConnect, ClientData::AUTOPILOT_LAWS, SIMCONNECT_CLIENTDATAOFFSET_AUTO,
                                                 SIMCONNECT_CLIENTDATATYPE_FLOAT64);
  result &= SimConnect_AddToClientDataDefinition(hSimConnect, ClientData::AUTOPILOT_LAWS, SIMCONNECT_CLIENTDATAOFFSET_AUTO,
                                                 SIMCONNECT_CLIENTDATATYPE_FLOAT64);
  result &= SimConnect_AddToClientDataDefinition(hSimConnect, ClientData::AUTOPILOT_LAWS, SIMCONNECT_CLIENTDATAOFFSET_AUTO,
                                                 SIMCONNECT_CLIENTDATATYPE_FLOAT64);
  result &= SimConnect_AddToClientDataDefinition(hSimConnect, ClientData::AUTOPILOT_LAWS, SIMCONNECT_CLIENTDATAOFFSET_AUTO,
                                                 SIMCONNECT_CLIENTDATATYPE_FLOAT64);

  // request data to be updated when set
  result &= SimConnect_RequestClientData(hSimConnect, ClientData::AUTOPILOT_LAWS, ClientData::AUTOPILOT_LAWS, ClientData::AUTOPILOT_LAWS,
                                         SIMCONNECT_CLIENT_DATA_PERIOD_ON_SET);

  // ------------------------------------------------------------------------------------------------------------------

  // map client id
  result &= SimConnect_MapClientDataNameToID(hSimConnect, "A32NX_CLIENT_DATA_AUTOTHRUST", ClientData::AUTOTHRUST);
  // create client data
  result &= SimConnect_CreateClientData(hSimConnect, ClientData::AUTOTHRUST, sizeof(ClientDataAutothrust),
                                        SIMCONNECT_CREATE_CLIENT_DATA_FLAG_DEFAULT);
  // add data definitions
  result &= SimConnect_AddToClientDataDefinition(hSimConnect, ClientData::AUTOTHRUST, SIMCONNECT_CLIENTDATAOFFSET_AUTO,
                                                 SIMCONNECT_CLIENTDATATYPE_FLOAT64);
  result &= SimConnect_AddToClientDataDefinition(hSimConnect, ClientData::AUTOTHRUST, SIMCONNECT_CLIENTDATAOFFSET_AUTO,
                                                 SIMCONNECT_CLIENTDATATYPE_FLOAT64);
  result &= SimConnect_AddToClientDataDefinition(hSimConnect, ClientData::AUTOTHRUST, SIMCONNECT_CLIENTDATAOFFSET_AUTO,
                                                 SIMCONNECT_CLIENTDATATYPE_FLOAT64);
  result &= SimConnect_AddToClientDataDefinition(hSimConnect, ClientData::AUTOTHRUST, SIMCONNECT_CLIENTDATAOFFSET_AUTO,
                                                 SIMCONNECT_CLIENTDATATYPE_FLOAT64);
  result &= SimConnect_AddToClientDataDefinition(hSimConnect, ClientData::AUTOTHRUST, SIMCONNECT_CLIENTDATAOFFSET_AUTO,
                                                 SIMCONNECT_CLIENTDATATYPE_FLOAT64);
  result &= SimConnect_AddToClientDataDefinition(hSimConnect, ClientData::AUTOTHRUST, SIMCONNECT_CLIENTDATAOFFSET_AUTO,
                                                 SIMCONNECT_CLIENTDATATYPE_FLOAT64);
  result &= SimConnect_AddToClientDataDefinition(hSimConnect, ClientData::AUTOTHRUST, SIMCONNECT_CLIENTDATAOFFSET_AUTO,
                                                 SIMCONNECT_CLIENTDATATYPE_FLOAT64);
  result &= SimConnect_AddToClientDataDefinition(hSimConnect, ClientData::AUTOTHRUST, SIMCONNECT_CLIENTDATAOFFSET_AUTO,
                                                 SIMCONNECT_CLIENTDATATYPE_FLOAT64);
  result &= SimConnect_AddToClientDataDefinition(hSimConnect, ClientData::AUTOTHRUST, SIMCONNECT_CLIENTDATAOFFSET_AUTO,
                                                 SIMCONNECT_CLIENTDATATYPE_FLOAT64);
  result &= SimConnect_AddToClientDataDefinition(hSimConnect, ClientData::AUTOTHRUST, SIMCONNECT_CLIENTDATAOFFSET_AUTO,
                                                 SIMCONNECT_CLIENTDATATYPE_FLOAT64);
  result &= SimConnect_AddToClientDataDefinition(hSimConnect, ClientData::AUTOTHRUST, SIMCONNECT_CLIENTDATAOFFSET_AUTO,
                                                 SIMCONNECT_CLIENTDATATYPE_FLOAT64);

  // request data to be updated when set
  result &= SimConnect_RequestClientData(hSimConnect, ClientData::AUTOTHRUST, ClientData::AUTOTHRUST, ClientData::AUTOTHRUST,
                                         SIMCONNECT_CLIENT_DATA_PERIOD_ON_SET);

  // ------------------------------------------------------------------------------------------------------------------

  // map client id
  result &= SimConnect_MapClientDataNameToID(hSimConnect, "A32NX_CLIENT_DATA_FLY_BY_WIRE_INPUT", ClientData::FLY_BY_WIRE_INPUT);
  // create client data
  result &= SimConnect_CreateClientData(hSimConnect, ClientData::FLY_BY_WIRE_INPUT, sizeof(ClientDataFlyByWireInput),
                                        SIMCONNECT_CREATE_CLIENT_DATA_FLAG_DEFAULT);
  // add data definitions
  result &= SimConnect_AddToClientDataDefinition(hSimConnect, ClientData::FLY_BY_WIRE_INPUT, SIMCONNECT_CLIENTDATAOFFSET_AUTO,
                                                 SIMCONNECT_CLIENTDATATYPE_FLOAT64);
  result &= SimConnect_AddToClientDataDefinition(hSimConnect, ClientData::FLY_BY_WIRE_INPUT, SIMCONNECT_CLIENTDATAOFFSET_AUTO,
                                                 SIMCONNECT_CLIENTDATATYPE_FLOAT64);
  result &= SimConnect_AddToClientDataDefinition(hSimConnect, ClientData::FLY_BY_WIRE_INPUT, SIMCONNECT_CLIENTDATAOFFSET_AUTO,
                                                 SIMCONNECT_CLIENTDATATYPE_FLOAT64);

  // ------------------------------------------------------------------------------------------------------------------

  // map client id
  result &= SimConnect_MapClientDataNameToID(hSimConnect, "A32NX_CLIENT_DATA_FLY_BY_WIRE", ClientData::FLY_BY_WIRE);
  // create client data
  result &= SimConnect_CreateClientData(hSimConnect, ClientData::FLY_BY_WIRE, sizeof(ClientDataFlyByWire),
                                        SIMCONNECT_CREATE_CLIENT_DATA_FLAG_DEFAULT);
  // add data definitions
  result &= SimConnect_AddToClientDataDefinition(hSimConnect, ClientData::FLY_BY_WIRE, SIMCONNECT_CLIENTDATAOFFSET_AUTO,
                                                 SIMCONNECT_CLIENTDATATYPE_FLOAT64);
  result &= SimConnect_AddToClientDataDefinition(hSimConnect, ClientData::FLY_BY_WIRE, SIMCONNECT_CLIENTDATAOFFSET_AUTO,
                                                 SIMCONNECT_CLIENTDATATYPE_FLOAT64);
  result &= SimConnect_AddToClientDataDefinition(hSimConnect, ClientData::FLY_BY_WIRE, SIMCONNECT_CLIENTDATAOFFSET_AUTO,
                                                 SIMCONNECT_CLIENTDATATYPE_FLOAT64);
  result &= SimConnect_AddToClientDataDefinition(hSimConnect, ClientData::FLY_BY_WIRE, SIMCONNECT_CLIENTDATAOFFSET_AUTO,
                                                 SIMCONNECT_CLIENTDATATYPE_FLOAT64);
  result &= SimConnect_AddToClientDataDefinition(hSimConnect, ClientData::FLY_BY_WIRE, SIMCONNECT_CLIENTDATAOFFSET_AUTO,
                                                 SIMCONNECT_CLIENTDATATYPE_FLOAT64);
  result &= SimConnect_AddToClientDataDefinition(hSimConnect, ClientData::FLY_BY_WIRE, SIMCONNECT_CLIENTDATAOFFSET_AUTO,
                                                 SIMCONNECT_CLIENTDATATYPE_FLOAT64);
  result &= SimConnect_AddToClientDataDefinition(hSimConnect, ClientData::FLY_BY_WIRE, SIMCONNECT_CLIENTDATAOFFSET_AUTO,
                                                 SIMCONNECT_CLIENTDATATYPE_FLOAT64);
  result &= SimConnect_AddToClientDataDefinition(hSimConnect, ClientData::FLY_BY_WIRE, SIMCONNECT_CLIENTDATAOFFSET_AUTO,
                                                 SIMCONNECT_CLIENTDATATYPE_FLOAT64);
  result &= SimConnect_AddToClientDataDefinition(hSimConnect, ClientData::FLY_BY_WIRE, SIMCONNECT_CLIENTDATAOFFSET_AUTO,
                                                 SIMCONNECT_CLIENTDATATYPE_FLOAT64);
  result &= SimConnect_AddToClientDataDefinition(hSimConnect, ClientData::FLY_BY_WIRE, SIMCONNECT_CLIENTDATAOFFSET_AUTO,
                                                 SIMCONNECT_CLIENTDATATYPE_FLOAT64);
  result &= SimConnect_AddToClientDataDefinition(hSimConnect, ClientData::FLY_BY_WIRE, SIMCONNECT_CLIENTDATAOFFSET_AUTO,
                                                 SIMCONNECT_CLIENTDATATYPE_FLOAT64);
  result &= SimConnect_AddToClientDataDefinition(hSimConnect, ClientData::FLY_BY_WIRE, SIMCONNECT_CLIENTDATAOFFSET_AUTO,
                                                 SIMCONNECT_CLIENTDATATYPE_FLOAT64);

  // request data to be updated when set
  result &= SimConnect_RequestClientData(hSimConnect, ClientData::FLY_BY_WIRE, ClientData::FLY_BY_WIRE, ClientData::FLY_BY_WIRE,
                                         SIMCONNECT_CLIENT_DATA_PERIOD_ON_SET);

  // ------------------------------------------------------------------------------------------------------------------

  // map client id
  result &= SimConnect_MapClientDataNameToID(hSimConnect, "A32NX_CLIENT_DATA_LOCAL_VARIABLES", ClientData::LOCAL_VARIABLES);
  // create client data
  result &= SimConnect_CreateClientData(hSimConnect, ClientData::LOCAL_VARIABLES, sizeof(ClientDataLocalVariables),
                                        SIMCONNECT_CREATE_CLIENT_DATA_FLAG_DEFAULT);
  // add data definitions
  result &= SimConnect_AddToClientDataDefinition(hSimConnect, ClientData::LOCAL_VARIABLES, SIMCONNECT_CLIENTDATAOFFSET_AUTO,
                                                 SIMCONNECT_CLIENTDATATYPE_FLOAT64);
  result &= SimConnect_AddToClientDataDefinition(hSimConnect, ClientData::LOCAL_VARIABLES, SIMCONNECT_CLIENTDATAOFFSET_AUTO,
                                                 SIMCONNECT_CLIENTDATATYPE_FLOAT64);
  result &= SimConnect_AddToClientDataDefinition(hSimConnect, ClientData::LOCAL_VARIABLES, SIMCONNECT_CLIENTDATAOFFSET_AUTO,
                                                 SIMCONNECT_CLIENTDATATYPE_FLOAT64);
  result &= SimConnect_AddToClientDataDefinition(hSimConnect, ClientData::LOCAL_VARIABLES, SIMCONNECT_CLIENTDATAOFFSET_AUTO,
                                                 SIMCONNECT_CLIENTDATATYPE_FLOAT64);
  result &= SimConnect_AddToClientDataDefinition(hSimConnect, ClientData::LOCAL_VARIABLES, SIMCONNECT_CLIENTDATAOFFSET_AUTO,
                                                 SIMCONNECT_CLIENTDATATYPE_FLOAT64);
  result &= SimConnect_AddToClientDataDefinition(hSimConnect, ClientData::LOCAL_VARIABLES, SIMCONNECT_CLIENTDATAOFFSET_AUTO,
                                                 SIMCONNECT_CLIENTDATATYPE_FLOAT64);
  result &= SimConnect_AddToClientDataDefinition(hSimConnect, ClientData::LOCAL_VARIABLES, SIMCONNECT_CLIENTDATAOFFSET_AUTO,
                                                 SIMCONNECT_CLIENTDATATYPE_FLOAT64);
  result &= SimConnect_AddToClientDataDefinition(hSimConnect, ClientData::LOCAL_VARIABLES, SIMCONNECT_CLIENTDATAOFFSET_AUTO,
                                                 SIMCONNECT_CLIENTDATATYPE_FLOAT64);
  result &= SimConnect_AddToClientDataDefinition(hSimConnect, ClientData::LOCAL_VARIABLES, SIMCONNECT_CLIENTDATAOFFSET_AUTO,
                                                 SIMCONNECT_CLIENTDATATYPE_FLOAT64);
  result &= SimConnect_AddToClientDataDefinition(hSimConnect, ClientData::LOCAL_VARIABLES, SIMCONNECT_CLIENTDATAOFFSET_AUTO,
                                                 SIMCONNECT_CLIENTDATATYPE_FLOAT64);
  result &= SimConnect_AddToClientDataDefinition(hSimConnect, ClientData::LOCAL_VARIABLES, SIMCONNECT_CLIENTDATAOFFSET_AUTO,
                                                 SIMCONNECT_CLIENTDATATYPE_FLOAT64);
  result &= SimConnect_AddToClientDataDefinition(hSimConnect, ClientData::LOCAL_VARIABLES, SIMCONNECT_CLIENTDATAOFFSET_AUTO,
                                                 SIMCONNECT_CLIENTDATATYPE_FLOAT64);
  result &= SimConnect_AddToClientDataDefinition(hSimConnect, ClientData::LOCAL_VARIABLES, SIMCONNECT_CLIENTDATAOFFSET_AUTO,
                                                 SIMCONNECT_CLIENTDATATYPE_FLOAT64);
  result &= SimConnect_AddToClientDataDefinition(hSimConnect, ClientData::LOCAL_VARIABLES, SIMCONNECT_CLIENTDATAOFFSET_AUTO,
                                                 SIMCONNECT_CLIENTDATATYPE_FLOAT64);
  result &= SimConnect_AddToClientDataDefinition(hSimConnect, ClientData::LOCAL_VARIABLES, SIMCONNECT_CLIENTDATAOFFSET_AUTO,
                                                 SIMCONNECT_CLIENTDATATYPE_FLOAT64);
  result &= SimConnect_AddToClientDataDefinition(hSimConnect, ClientData::LOCAL_VARIABLES, SIMCONNECT_CLIENTDATAOFFSET_AUTO,
                                                 SIMCONNECT_CLIENTDATATYPE_FLOAT64);
  result &= SimConnect_AddToClientDataDefinition(hSimConnect, ClientData::LOCAL_VARIABLES, SIMCONNECT_CLIENTDATAOFFSET_AUTO,
                                                 SIMCONNECT_CLIENTDATATYPE_FLOAT64);
  result &= SimConnect_AddToClientDataDefinition(hSimConnect, ClientData::LOCAL_VARIABLES, SIMCONNECT_CLIENTDATAOFFSET_AUTO,
                                                 SIMCONNECT_CLIENTDATATYPE_FLOAT64);
  result &= SimConnect_AddToClientDataDefinition(hSimConnect, ClientData::LOCAL_VARIABLES, SIMCONNECT_CLIENTDATAOFFSET_AUTO,
                                                 SIMCONNECT_CLIENTDATATYPE_FLOAT64);
  result &= SimConnect_AddToClientDataDefinition(hSimConnect, ClientData::LOCAL_VARIABLES, SIMCONNECT_CLIENTDATAOFFSET_AUTO,
                                                 SIMCONNECT_CLIENTDATATYPE_FLOAT64);
  result &= SimConnect_AddToClientDataDefinition(hSimConnect, ClientData::LOCAL_VARIABLES, SIMCONNECT_CLIENTDATAOFFSET_AUTO,
                                                 SIMCONNECT_CLIENTDATATYPE_FLOAT64);
  result &= SimConnect_AddToClientDataDefinition(hSimConnect, ClientData::LOCAL_VARIABLES, SIMCONNECT_CLIENTDATAOFFSET_AUTO,
                                                 SIMCONNECT_CLIENTDATATYPE_FLOAT64);
  result &= SimConnect_AddToClientDataDefinition(hSimConnect, ClientData::LOCAL_VARIABLES, SIMCONNECT_CLIENTDATAOFFSET_AUTO,
                                                 SIMCONNECT_CLIENTDATATYPE_FLOAT64);
  result &= SimConnect_AddToClientDataDefinition(hSimConnect, ClientData::LOCAL_VARIABLES, SIMCONNECT_CLIENTDATAOFFSET_AUTO,
                                                 SIMCONNECT_CLIENTDATATYPE_FLOAT64);

  // ------------------------------------------------------------------------------------------------------------------

  // map client id
  result &=
      SimConnect_MapClientDataNameToID(hSimConnect, "A32NX_CLIENT_DATA_LOCAL_VARIABLES_AUTOTHRUST", ClientData::LOCAL_VARIABLES_AUTOTHRUST);
  // create client
  result &= SimConnect_CreateClientData(hSimConnect, ClientData::LOCAL_VARIABLES_AUTOTHRUST, sizeof(ClientDataLocalVariablesAutothrust),
                                        SIMCONNECT_CREATE_CLIENT_DATA_FLAG_DEFAULT);
  // add data definitions
  result &= SimConnect_AddToClientDataDefinition(hSimConnect, ClientData::LOCAL_VARIABLES_AUTOTHRUST, SIMCONNECT_CLIENTDATAOFFSET_AUTO,
                                                 SIMCONNECT_CLIENTDATATYPE_FLOAT64);
  result &= SimConnect_AddToClientDataDefinition(hSimConnect, ClientData::LOCAL_VARIABLES_AUTOTHRUST, SIMCONNECT_CLIENTDATAOFFSET_AUTO,
                                                 SIMCONNECT_CLIENTDATATYPE_FLOAT64);
  result &= SimConnect_AddToClientDataDefinition(hSimConnect, ClientData::LOCAL_VARIABLES_AUTOTHRUST, SIMCONNECT_CLIENTDATAOFFSET_AUTO,
                                                 SIMCONNECT_CLIENTDATATYPE_FLOAT64);
  result &= SimConnect_AddToClientDataDefinition(hSimConnect, ClientData::LOCAL_VARIABLES_AUTOTHRUST, SIMCONNECT_CLIENTDATAOFFSET_AUTO,
                                                 SIMCONNECT_CLIENTDATATYPE_FLOAT64);
  result &= SimConnect_AddToClientDataDefinition(hSimConnect, ClientData::LOCAL_VARIABLES_AUTOTHRUST, SIMCONNECT_CLIENTDATAOFFSET_AUTO,
                                                 SIMCONNECT_CLIENTDATATYPE_FLOAT64);
  result &= SimConnect_AddToClientDataDefinition(hSimConnect, ClientData::LOCAL_VARIABLES_AUTOTHRUST, SIMCONNECT_CLIENTDATAOFFSET_AUTO,
                                                 SIMCONNECT_CLIENTDATATYPE_FLOAT64);
  result &= SimConnect_AddToClientDataDefinition(hSimConnect, ClientData::LOCAL_VARIABLES_AUTOTHRUST, SIMCONNECT_CLIENTDATAOFFSET_AUTO,
                                                 SIMCONNECT_CLIENTDATATYPE_FLOAT64);
  result &= SimConnect_AddToClientDataDefinition(hSimConnect, ClientData::LOCAL_VARIABLES_AUTOTHRUST, SIMCONNECT_CLIENTDATAOFFSET_AUTO,
                                                 SIMCONNECT_CLIENTDATATYPE_FLOAT64);
  result &= SimConnect_AddToClientDataDefinition(hSimConnect, ClientData::LOCAL_VARIABLES_AUTOTHRUST, SIMCONNECT_CLIENTDATAOFFSET_AUTO,
                                                 SIMCONNECT_CLIENTDATATYPE_FLOAT64);
  result &= SimConnect_AddToClientDataDefinition(hSimConnect, ClientData::LOCAL_VARIABLES_AUTOTHRUST, SIMCONNECT_CLIENTDATAOFFSET_AUTO,
                                                 SIMCONNECT_CLIENTDATATYPE_FLOAT64);
  result &= SimConnect_AddToClientDataDefinition(hSimConnect, ClientData::LOCAL_VARIABLES_AUTOTHRUST, SIMCONNECT_CLIENTDATAOFFSET_AUTO,
                                                 SIMCONNECT_CLIENTDATATYPE_FLOAT64);
  result &= SimConnect_AddToClientDataDefinition(hSimConnect, ClientData::LOCAL_VARIABLES_AUTOTHRUST, SIMCONNECT_CLIENTDATAOFFSET_AUTO,
                                                 SIMCONNECT_CLIENTDATATYPE_FLOAT64);
  result &= SimConnect_AddToClientDataDefinition(hSimConnect, ClientData::LOCAL_VARIABLES_AUTOTHRUST, SIMCONNECT_CLIENTDATAOFFSET_AUTO,
                                                 SIMCONNECT_CLIENTDATATYPE_FLOAT64);
  result &= SimConnect_AddToClientDataDefinition(hSimConnect, ClientData::LOCAL_VARIABLES_AUTOTHRUST, SIMCONNECT_CLIENTDATAOFFSET_AUTO,
                                                 SIMCONNECT_CLIENTDATATYPE_FLOAT64);
  result &= SimConnect_AddToClientDataDefinition(hSimConnect, ClientData::LOCAL_VARIABLES_AUTOTHRUST, SIMCONNECT_CLIENTDATAOFFSET_AUTO,
                                                 SIMCONNECT_CLIENTDATATYPE_FLOAT64);
  result &= SimConnect_AddToClientDataDefinition(hSimConnect, ClientData::LOCAL_VARIABLES_AUTOTHRUST, SIMCONNECT_CLIENTDATAOFFSET_AUTO,
                                                 SIMCONNECT_CLIENTDATATYPE_FLOAT64);
  result &= SimConnect_AddToClientDataDefinition(hSimConnect, ClientData::LOCAL_VARIABLES_AUTOTHRUST, SIMCONNECT_CLIENTDATAOFFSET_AUTO,
                                                 SIMCONNECT_CLIENTDATATYPE_FLOAT64);
  result &= SimConnect_AddToClientDataDefinition(hSimConnect, ClientData::LOCAL_VARIABLES_AUTOTHRUST, SIMCONNECT_CLIENTDATAOFFSET_AUTO,
                                                 SIMCONNECT_CLIENTDATATYPE_FLOAT64);
  result &= SimConnect_AddToClientDataDefinition(hSimConnect, ClientData::LOCAL_VARIABLES_AUTOTHRUST, SIMCONNECT_CLIENTDATAOFFSET_AUTO,
                                                 SIMCONNECT_CLIENTDATATYPE_FLOAT64);
  result &= SimConnect_AddToClientDataDefinition(hSimConnect, ClientData::LOCAL_VARIABLES_AUTOTHRUST, SIMCONNECT_CLIENTDATAOFFSET_AUTO,
                                                 SIMCONNECT_CLIENTDATATYPE_FLOAT64);
  result &= SimConnect_AddToClientDataDefinition(hSimConnect, ClientData::LOCAL_VARIABLES_AUTOTHRUST, SIMCONNECT_CLIENTDATAOFFSET_AUTO,
                                                 SIMCONNECT_CLIENTDATATYPE_FLOAT64);
  result &= SimConnect_AddToClientDataDefinition(hSimConnect, ClientData::LOCAL_VARIABLES_AUTOTHRUST, SIMCONNECT_CLIENTDATAOFFSET_AUTO,
                                                 SIMCONNECT_CLIENTDATATYPE_FLOAT64);
  result &= SimConnect_AddToClientDataDefinition(hSimConnect, ClientData::LOCAL_VARIABLES_AUTOTHRUST, SIMCONNECT_CLIENTDATAOFFSET_AUTO,
                                                 SIMCONNECT_CLIENTDATATYPE_FLOAT64);
  result &= SimConnect_AddToClientDataDefinition(hSimConnect, ClientData::LOCAL_VARIABLES_AUTOTHRUST, SIMCONNECT_CLIENTDATAOFFSET_AUTO,
                                                 SIMCONNECT_CLIENTDATATYPE_FLOAT64);
  result &= SimConnect_AddToClientDataDefinition(hSimConnect, ClientData::LOCAL_VARIABLES_AUTOTHRUST, SIMCONNECT_CLIENTDATAOFFSET_AUTO,
                                                 SIMCONNECT_CLIENTDATATYPE_FLOAT64);

  // ------------------------------------------------------------------------------------------------------------------

  // return result
  return SUCCEEDED(result);
}

bool SimConnectInterface::requestReadData() {
  // check if we are connected
  if (!isConnected) {
    return false;
  }

  // request data
  if (!requestData()) {
    return false;
  }

  // read data
  if (!readData()) {
    return false;
  }

  // success
  return true;
}

bool SimConnectInterface::requestData() {
  // check if we are connected
  if (!isConnected) {
    return false;
  }

  // request data
  HRESULT result = SimConnect_RequestDataOnSimObject(hSimConnect, 0, 0, SIMCONNECT_OBJECT_ID_USER, SIMCONNECT_PERIOD_ONCE);

  // check result of data request
  if (result != S_OK) {
    // request failed
    return false;
  }

  // success
  return true;
}

bool SimConnectInterface::readData() {
  // check if we are connected
  if (!isConnected) {
    return false;
  }

  // get next dispatch message(s) and process them
  DWORD cbData;
  SIMCONNECT_RECV* pData;
  while (SUCCEEDED(SimConnect_GetNextDispatch(hSimConnect, &pData, &cbData))) {
    simConnectProcessDispatchMessage(pData, &cbData);
  }

  // success
  return true;
}

bool SimConnectInterface::sendData(SimOutput output) {
  // write data and return result
  return sendData(1, sizeof(output), &output);
}

bool SimConnectInterface::sendData(SimOutputEtaTrim output) {
  // write data and return result
  return sendData(2, sizeof(output), &output);
}

bool SimConnectInterface::sendData(SimOutputZetaTrim output) {
  // write data and return result
  return sendData(3, sizeof(output), &output);
}

bool SimConnectInterface::sendData(SimOutputThrottles output) {
  // write data and return result
  return sendData(4, sizeof(output), &output);
}

bool SimConnectInterface::sendData(SimOutputSpoilers output) {
  // write data and return result
  return sendData(6, sizeof(output), &output);
}

bool SimConnectInterface::sendData(SimOutputAltimeter output) {
  // write data and return result
  return sendData(7, sizeof(output), &output);
}

bool SimConnectInterface::sendEvent(Events eventId) {
  return sendEvent(eventId, 0, SIMCONNECT_GROUP_PRIORITY_HIGHEST);
}

bool SimConnectInterface::sendEvent(Events eventId, DWORD data) {
  return sendEvent(eventId, eventId, SIMCONNECT_GROUP_PRIORITY_HIGHEST);
}

bool SimConnectInterface::sendEvent(Events eventId, DWORD data, DWORD priority) {
  // check if we are connected
  if (!isConnected) {
    return false;
  }

  // send event
  HRESULT result = SimConnect_TransmitClientEvent(hSimConnect, 0, eventId, data, priority, SIMCONNECT_EVENT_FLAG_GROUPID_IS_PRIORITY);

  // check result of data request
  if (result != S_OK) {
    // request failed
    return false;
  }

  // success
  return true;
}

bool SimConnectInterface::setClientDataLocalVariables(ClientDataLocalVariables output) {
  // write data and return result
  return sendClientData(ClientData::LOCAL_VARIABLES, sizeof(output), &output);
}

bool SimConnectInterface::setClientDataLocalVariablesAutothrust(ClientDataLocalVariablesAutothrust output) {
  // write data and return result
  return sendClientData(ClientData::LOCAL_VARIABLES_AUTOTHRUST, sizeof(output), &output);
}

SimData SimConnectInterface::getSimData() {
  return simData;
}

SimInput SimConnectInterface::getSimInput() {
  return simInput;
}

SimInputAutopilot SimConnectInterface::getSimInputAutopilot() {
  return simInputAutopilot;
}

SimInputThrottles SimConnectInterface::getSimInputThrottles() {
  return simInputThrottles;
}

void SimConnectInterface::resetSimInputAutopilot() {
  simInputAutopilot.AP_engage = 0;
  simInputAutopilot.AP_1_push = 0;
  simInputAutopilot.AP_2_push = 0;
  simInputAutopilot.AP_disconnect = 0;
  simInputAutopilot.HDG_push = 0;
  simInputAutopilot.HDG_pull = 0;
  simInputAutopilot.ALT_push = 0;
  simInputAutopilot.ALT_pull = 0;
  simInputAutopilot.VS_push = 0;
  simInputAutopilot.VS_pull = 0;
  simInputAutopilot.LOC_push = 0;
  simInputAutopilot.APPR_push = 0;
  simInputAutopilot.EXPED_push = 0;
  simInputAutopilot.DIR_TO_trigger = 0;
}

void SimConnectInterface::resetSimInputThrottles() {
  simInputThrottles.ATHR_push = 0;
  simInputThrottles.ATHR_disconnect = 0;
  simInputThrottles.ATHR_reset_disable = 0;
}

bool SimConnectInterface::setClientDataAutopilotLaws(ClientDataAutopilotLaws output) {
  // write data and return result
  return sendClientData(ClientData::AUTOPILOT_LAWS, sizeof(output), &output);
}

ClientDataAutopilotLaws SimConnectInterface::getClientDataAutopilotLaws() {
  return clientDataAutopilotLaws;
}

bool SimConnectInterface::setClientDataAutopilotStateMachine(ClientDataAutopilotStateMachine output) {
  // write data and return result
  return sendClientData(ClientData::AUTOPILOT_STATE_MACHINE, sizeof(output), &output);
}

ClientDataAutopilotStateMachine SimConnectInterface::getClientDataAutopilotStateMachine() {
  return clientDataAutopilotStateMachine;
}

ClientDataAutothrust SimConnectInterface::getClientDataAutothrust() {
  return clientDataAutothrust;
}

bool SimConnectInterface::setClientDataFlyByWireInput(ClientDataFlyByWireInput output) {
  // write data and return result
  return sendClientData(ClientData::FLY_BY_WIRE_INPUT, sizeof(output), &output);
}

bool SimConnectInterface::setClientDataFlyByWire(ClientDataFlyByWire output) {
  // write data and return result
  return sendClientData(ClientData::FLY_BY_WIRE, sizeof(output), &output);
}

ClientDataFlyByWire SimConnectInterface::getClientDataFlyByWire() {
  return clientDataFlyByWire;
}

void SimConnectInterface::setLoggingFlightControlsEnabled(bool enabled) {
  loggingFlightControlsEnabled = enabled;
}

bool SimConnectInterface::getLoggingFlightControlsEnabled() {
  return loggingFlightControlsEnabled;
}

void SimConnectInterface::setLoggingThrottlesEnabled(bool enabled) {
  loggingThrottlesEnabled = enabled;
}

bool SimConnectInterface::getLoggingThrottlesEnabled() {
  return loggingThrottlesEnabled;
}

void SimConnectInterface::simConnectProcessDispatchMessage(SIMCONNECT_RECV* pData, DWORD* cbData) {
  switch (pData->dwID) {
    case SIMCONNECT_RECV_ID_OPEN:
      // connection established
      cout << "WASM: SimConnect connection established" << endl;
      break;

    case SIMCONNECT_RECV_ID_QUIT:
      // connection lost
      cout << "WASM: Received SimConnect connection quit message" << endl;
      disconnect();
      break;

    case SIMCONNECT_RECV_ID_EVENT:
      // get event
      simConnectProcessEvent(static_cast<SIMCONNECT_RECV_EVENT*>(pData));
      break;

    case SIMCONNECT_RECV_ID_SIMOBJECT_DATA:
      // process data
      simConnectProcessSimObjectData(static_cast<SIMCONNECT_RECV_SIMOBJECT_DATA*>(pData));
      break;

    case SIMCONNECT_RECV_ID_CLIENT_DATA:
      // process data
      simConnectProcessClientData(static_cast<SIMCONNECT_RECV_CLIENT_DATA*>(pData));
      break;

    case SIMCONNECT_RECV_ID_EXCEPTION:
      // exception
      cout << "WASM: Exception in SimConnect connection: ";
      cout << getSimConnectExceptionString(static_cast<SIMCONNECT_EXCEPTION>(static_cast<SIMCONNECT_RECV_EXCEPTION*>(pData)->dwException));
      cout << endl;
      break;

    default:
      break;
  }
}

void SimConnectInterface::simConnectProcessEvent(const SIMCONNECT_RECV_EVENT* event) {
  // process depending on event id
  switch (event->uEventID) {
    case Events::AXIS_ELEVATOR_SET: {
      simInput.inputs[AXIS_ELEVATOR_SET] = static_cast<long>(event->dwData) / 16384.0;
      if (loggingFlightControlsEnabled) {
        cout << "WASM: AXIS_ELEVATOR_SET: ";
        cout << static_cast<long>(event->dwData);
        cout << " -> ";
        cout << simInput.inputs[AXIS_ELEVATOR_SET];
        cout << endl;
      }
      break;
    }

    case Events::AXIS_AILERONS_SET: {
      simInput.inputs[AXIS_AILERONS_SET] = static_cast<long>(event->dwData) / 16384.0;
      if (loggingFlightControlsEnabled) {
        cout << "WASM: AXIS_AILERONS_SET: ";
        cout << static_cast<long>(event->dwData);
        cout << " -> ";
        cout << simInput.inputs[AXIS_AILERONS_SET];
        cout << endl;
      }
      break;
    }

    case Events::AXIS_RUDDER_SET: {
      simInput.inputs[AXIS_RUDDER_SET] = static_cast<long>(event->dwData) / 16384.0;
      if (loggingFlightControlsEnabled) {
        cout << "WASM: AXIS_RUDDER_SET: ";
        cout << static_cast<long>(event->dwData);
        cout << " -> ";
        cout << simInput.inputs[AXIS_RUDDER_SET];
        cout << endl;
      }
      break;
    }

    case Events::RUDDER_SET: {
      simInput.inputs[AXIS_RUDDER_SET] = static_cast<long>(event->dwData) / 16384.0;
      if (loggingFlightControlsEnabled) {
        cout << "WASM: RUDDER_SET: ";
        cout << static_cast<long>(event->dwData);
        cout << " -> ";
        cout << simInput.inputs[AXIS_RUDDER_SET];
        cout << endl;
      }
      break;
    }

    case Events::RUDDER_LEFT: {
      simInput.inputs[AXIS_RUDDER_SET] = fmin(1.0, simInput.inputs[AXIS_RUDDER_SET] + flightControlsKeyChangeRudder);
      if (loggingFlightControlsEnabled) {
        cout << "WASM: RUDDER_LEFT: ";
        cout << "(no data)";
        cout << " -> ";
        cout << simInput.inputs[AXIS_RUDDER_SET];
        cout << endl;
      }
      break;
    }

    case Events::RUDDER_CENTER: {
      simInput.inputs[AXIS_RUDDER_SET] = 0.0;
      if (loggingFlightControlsEnabled) {
        cout << "WASM: RUDDER_CENTER: ";
        cout << "(no data)";
        cout << " -> ";
        cout << simInput.inputs[AXIS_RUDDER_SET];
        cout << endl;
      }
      break;
    }

    case Events::RUDDER_RIGHT: {
      simInput.inputs[AXIS_RUDDER_SET] = fmax(-1.0, simInput.inputs[AXIS_RUDDER_SET] - flightControlsKeyChangeRudder);
      if (loggingFlightControlsEnabled) {
        cout << "WASM: RUDDER_RIGHT: ";
        cout << "(no data)";
        cout << " -> ";
        cout << simInput.inputs[AXIS_RUDDER_SET];
        cout << endl;
      }
      break;
    }

    case Events::RUDDER_AXIS_MINUS: {
      if (this->disableXboxCompatibilityRudderPlusMinus) {
        // normal axis
        simInput.inputs[AXIS_RUDDER_SET] = +1.0 * ((static_cast<long>(event->dwData) + 16384.0) / 32768.0);
      } else {
        // xbox controller
        simInput.inputs[AXIS_RUDDER_SET] = +1.0 * (static_cast<long>(event->dwData) / 16384.0);
      }
      if (loggingFlightControlsEnabled) {
        cout << "WASM: RUDDER_AXIS_MINUS: ";
        cout << static_cast<long>(event->dwData);
        cout << " -> ";
        cout << simInput.inputs[AXIS_RUDDER_SET];
        cout << endl;
      }
      break;
    }

    case Events::RUDDER_AXIS_PLUS: {
      if (this->disableXboxCompatibilityRudderPlusMinus) {
        // normal axis
        simInput.inputs[AXIS_RUDDER_SET] = -1.0 * ((static_cast<long>(event->dwData) + 16384.0) / 32768.0);
      } else {
        // xbox controller
        simInput.inputs[AXIS_RUDDER_SET] = -1.0 * (static_cast<long>(event->dwData) / 16384.0);
      }
      if (loggingFlightControlsEnabled) {
        cout << "WASM: RUDDER_AXIS_PLUS: ";
        cout << static_cast<long>(event->dwData);
        cout << " -> ";
        cout << simInput.inputs[AXIS_RUDDER_SET];
        cout << endl;
      }
      break;
    }

    case Events::RUDDER_TRIM_LEFT: {
      rudderTrimHandler->onEventRudderTrimLeft(sampleTime);
      if (loggingFlightControlsEnabled) {
        cout << "WASM: RUDDER_TRIM_LEFT: ";
        cout << "(no data)";
        cout << " -> ";
        cout << rudderTrimHandler->getTargetPosition();
        cout << endl;
      }
      break;
    }

    case Events::RUDDER_TRIM_RESET: {
      rudderTrimHandler->onEventRudderTrimReset();
      if (loggingFlightControlsEnabled) {
        cout << "WASM: RUDDER_TRIM_RESET: ";
        cout << "(no data)";
        cout << " -> ";
        cout << rudderTrimHandler->getTargetPosition();
        cout << endl;
      }
      break;
    }

    case Events::RUDDER_TRIM_RIGHT: {
      rudderTrimHandler->onEventRudderTrimRight(sampleTime);
      if (loggingFlightControlsEnabled) {
        cout << "WASM: RUDDER_TRIM_RIGHT: ";
        cout << "(no data)";
        cout << " -> ";
        cout << rudderTrimHandler->getTargetPosition();
        cout << endl;
      }
      break;
    }

    case Events::RUDDER_TRIM_SET: {
      rudderTrimHandler->onEventRudderTrimSet(static_cast<long>(event->dwData));
      if (loggingFlightControlsEnabled) {
        cout << "WASM: RUDDER_TRIM_SET: ";
        cout << static_cast<long>(event->dwData);
        cout << " -> ";
        cout << rudderTrimHandler->getTargetPosition();
        cout << endl;
      }
      break;
    }

    case Events::RUDDER_TRIM_SET_EX1: {
      rudderTrimHandler->onEventRudderTrimSet(static_cast<long>(event->dwData));
      if (loggingFlightControlsEnabled) {
        cout << "WASM: RUDDER_TRIM_SET_EX1: ";
        cout << static_cast<long>(event->dwData);
        cout << " -> ";
        cout << rudderTrimHandler->getTargetPosition();
        cout << endl;
      }
      break;
    }

    case Events::AILERON_SET: {
      simInput.inputs[AXIS_AILERONS_SET] = static_cast<long>(event->dwData) / 16384.0;
      if (loggingFlightControlsEnabled) {
        cout << "WASM: AILERON_SET: ";
        cout << static_cast<long>(event->dwData);
        cout << " -> ";
        cout << simInput.inputs[AXIS_AILERONS_SET];
        cout << endl;
      }
      break;
    }

    case Events::AILERONS_LEFT: {
      simInput.inputs[AXIS_AILERONS_SET] = fmin(1.0, simInput.inputs[AXIS_AILERONS_SET] + flightControlsKeyChangeAileron);
      if (loggingFlightControlsEnabled) {
        cout << "WASM: AILERONS_LEFT: ";
        cout << "(no data)";
        cout << " -> ";
        cout << simInput.inputs[AXIS_AILERONS_SET];
        cout << endl;
      }
      break;
    }

    case Events::AILERONS_RIGHT: {
      simInput.inputs[AXIS_AILERONS_SET] = fmax(-1.0, simInput.inputs[AXIS_AILERONS_SET] - flightControlsKeyChangeAileron);
      if (loggingFlightControlsEnabled) {
        cout << "WASM: AILERONS_RIGHT: ";
        cout << "(no data)";
        cout << " -> ";
        cout << simInput.inputs[AXIS_AILERONS_SET];
        cout << endl;
      }
      break;
    }

    case Events::CENTER_AILER_RUDDER: {
      simInput.inputs[AXIS_RUDDER_SET] = 0.0;
      simInput.inputs[AXIS_AILERONS_SET] = 0.0;
      if (loggingFlightControlsEnabled) {
        cout << "WASM: CENTER_AILER_RUDDER: ";
        cout << "(no data)";
        cout << " -> ";
        cout << simInput.inputs[AXIS_AILERONS_SET];
        cout << " / ";
        cout << simInput.inputs[AXIS_RUDDER_SET];
        cout << endl;
      }
      break;
    }

    case Events::ELEVATOR_SET: {
      simInput.inputs[AXIS_ELEVATOR_SET] = static_cast<long>(event->dwData) / 16384.0;
      if (loggingFlightControlsEnabled) {
        cout << "WASM: ELEVATOR_SET: ";
        cout << static_cast<long>(event->dwData);
        cout << " -> ";
        cout << simInput.inputs[AXIS_ELEVATOR_SET];
        cout << endl;
      }
      break;
    }

    case Events::ELEV_DOWN: {
      simInput.inputs[AXIS_ELEVATOR_SET] = fmin(1.0, simInput.inputs[AXIS_ELEVATOR_SET] + flightControlsKeyChangeElevator);
      if (loggingFlightControlsEnabled) {
        cout << "WASM: ELEV_DOWN: ";
        cout << "(no data)";
        cout << " -> ";
        cout << simInput.inputs[AXIS_ELEVATOR_SET];
        cout << endl;
      }
      break;
    }

    case Events::ELEV_UP: {
      simInput.inputs[AXIS_ELEVATOR_SET] = fmax(-1.0, simInput.inputs[AXIS_ELEVATOR_SET] - flightControlsKeyChangeElevator);
      if (loggingFlightControlsEnabled) {
        cout << "WASM: ELEV_UP: ";
        cout << "(no data)";
        cout << " -> ";
        cout << simInput.inputs[AXIS_ELEVATOR_SET];
        cout << endl;
      }
      break;
    }

    case Events::ELEV_TRIM_DN: {
      elevatorTrimHandler->onEventElevatorTrimDown();
      if (loggingFlightControlsEnabled) {
        cout << "WASM: ELEV_TRIM_DN: ";
        cout << "(no data)";
        cout << " -> ";
        cout << elevatorTrimHandler->getPosition();
        cout << endl;
      }
      break;
    }

    case Events::ELEV_TRIM_UP: {
      elevatorTrimHandler->onEventElevatorTrimUp();
      if (loggingFlightControlsEnabled) {
        cout << "WASM: ELEV_TRIM_UP: ";
        cout << "(no data)";
        cout << " -> ";
        cout << elevatorTrimHandler->getPosition();
        cout << endl;
      }
      break;
    }

    case Events::ELEVATOR_TRIM_SET: {
      elevatorTrimHandler->onEventElevatorTrimSet(static_cast<long>(event->dwData));
      if (loggingFlightControlsEnabled) {
        cout << "WASM: ELEVATOR_TRIM_SET: ";
        cout << static_cast<long>(event->dwData);
        cout << " -> ";
        cout << elevatorTrimHandler->getPosition();
        cout << endl;
      }
      break;
    }

    case Events::AXIS_ELEV_TRIM_SET: {
      elevatorTrimHandler->onEventElevatorTrimAxisSet(static_cast<long>(event->dwData));
      if (loggingFlightControlsEnabled) {
        cout << "WASM: AXIS_ELEV_TRIM_SET: ";
        cout << static_cast<long>(event->dwData);
        cout << " -> ";
        cout << elevatorTrimHandler->getPosition();
        cout << endl;
      }
      break;
    }

    case Events::AUTOPILOT_OFF: {
      simInputAutopilot.AP_disconnect = 1;
      cout << "WASM: event triggered: AUTOPILOT_OFF" << endl;
      break;
    }

    case Events::AUTOPILOT_ON: {
      simInputAutopilot.AP_engage = 1;
      cout << "WASM: event triggered: AUTOPILOT_ON" << endl;
      break;
    }

    case Events::TOGGLE_FLIGHT_DIRECTOR: {
      cout << "WASM: event triggered: TOGGLE_FLIGHT_DIRECTOR:" << static_cast<long>(event->dwData) << endl;
      break;
    }

    case Events::AP_MASTER: {
      simInputAutopilot.AP_1_push = 1;
      cout << "WASM: event triggered: AP_MASTER" << endl;
      break;
    }

    case Events::AUTOPILOT_DISENGAGE_SET: {
      if (static_cast<long>(event->dwData) == 1) {
        simInputAutopilot.AP_disconnect = 1;
        cout << "WASM: event triggered: AUTOPILOT_DISENGAGE_SET" << endl;
      }
      break;
    }

    case Events::AUTOPILOT_DISENGAGE_TOGGLE: {
      simInputAutopilot.AP_1_push = 1;
      cout << "WASM: event triggered: AUTOPILOT_DISENGAGE_TOGGLE" << endl;
      break;
    }

    case Events::A32NX_FCU_AP_1_PUSH: {
      simInputAutopilot.AP_1_push = 1;
      cout << "WASM: event triggered: A32NX_FCU_AP_1_PUSH" << endl;
      break;
    }

    case Events::A32NX_FCU_AP_2_PUSH: {
      simInputAutopilot.AP_2_push = 1;
      cout << "WASM: event triggered: A32NX_FCU_AP_2_PUSH" << endl;
      break;
    }

    case Events::A32NX_FCU_AP_DISCONNECT_PUSH: {
      simInputAutopilot.AP_disconnect = 1;
      cout << "WASM: event triggered: A32NX_FCU_AP_DISCONNECT_PUSH" << endl;
      break;
    }

    case Events::A32NX_FCU_ATHR_PUSH: {
      simInputThrottles.ATHR_push = 1;
      cout << "WASM: event triggered: A32NX_FCU_ATHR_PUSH" << endl;
      break;
    }

    case Events::A32NX_FCU_ATHR_DISCONNECT_PUSH: {
      simInputThrottles.ATHR_disconnect = 1;
      cout << "WASM: event triggered: A32NX_FCU_ATHR_DISCONNECT_PUSH" << endl;
      break;
    }

    case Events::A32NX_FCU_SPD_INC: {
      execute_calculator_code("(>H:A320_Neo_FCU_SPEED_INC)", nullptr, nullptr, nullptr);
      cout << "WASM: event triggered: A32NX_FCU_SPD_INC" << endl;
      break;
    }

    case Events::A32NX_FCU_SPD_DEC: {
      execute_calculator_code("(>H:A320_Neo_FCU_SPEED_DEC)", nullptr, nullptr, nullptr);
      cout << "WASM: event triggered: A32NX_FCU_SPD_DEC" << endl;
      break;
    }

    case Events::A32NX_FCU_SPD_SET: {
      idFcuEventSetSPEED->set(static_cast<long>(event->dwData));
      execute_calculator_code("(>H:A320_Neo_FCU_SPEED_SET)", nullptr, nullptr, nullptr);
      cout << "WASM: event triggered: A32NX_FCU_SPD_SET: " << static_cast<long>(event->dwData) << endl;
      break;
    }

    case Events::A32NX_FCU_SPD_PUSH: {
      execute_calculator_code("(>H:A320_Neo_FCU_SPEED_PUSH)", nullptr, nullptr, nullptr);
      cout << "WASM: event triggered: A32NX_FCU_SPD_PUSH" << endl;
      break;
    }

    case Events::A32NX_FCU_SPD_PULL: {
      execute_calculator_code("(>H:A320_Neo_FCU_SPEED_PULL)", nullptr, nullptr, nullptr);
      cout << "WASM: event triggered: A32NX_FCU_SPD_PULL" << endl;
      break;
    }

    case Events::A32NX_FCU_SPD_MACH_TOGGLE_PUSH: {
      execute_calculator_code("(>H:A320_Neo_FCU_SPEED_TOGGLE_SPEED_MACH)", nullptr, nullptr, nullptr);
      cout << "WASM: event triggered: A32NX_FCU_SPD_MACH_TOGGLE_PUSH" << endl;
      break;
    }

    case Events::A32NX_FCU_HDG_INC: {
      execute_calculator_code(
          "(L:A32NX_TRK_FPA_MODE_ACTIVE, bool) 1 == if{ (>H:A320_Neo_FCU_HDG_INC_TRACK) } els{ (>H:A320_Neo_FCU_HDG_INC_HEADING) }",
          nullptr, nullptr, nullptr);
      cout << "WASM: event triggered: A32NX_FCU_HDG_INC" << endl;
      break;
    }

    case Events::A32NX_FCU_HDG_DEC: {
      execute_calculator_code(
          "(L:A32NX_TRK_FPA_MODE_ACTIVE, bool) 1 == if{ (>H:A320_Neo_FCU_HDG_DEC_TRACK) } els{ (>H:A320_Neo_FCU_HDG_DEC_HEADING) }",
          nullptr, nullptr, nullptr);
      cout << "WASM: event triggered: A32NX_FCU_HDG_DEC" << endl;
      break;
    }

    case Events::A32NX_FCU_HDG_SET: {
      idFcuEventSetHDG->set(static_cast<long>(event->dwData));
      execute_calculator_code("(>H:A320_Neo_FCU_HDG_SET)", nullptr, nullptr, nullptr);
      cout << "WASM: event triggered: A32NX_FCU_HDG_SET: " << static_cast<long>(event->dwData) << endl;
      break;
    }

    case Events::A32NX_FCU_HDG_PUSH: {
      execute_calculator_code("(>H:A320_Neo_FCU_HDG_PUSH)", nullptr, nullptr, nullptr);
      cout << "WASM: event triggered: A32NX_FCU_HDG_PUSH" << endl;
      break;
    }

    case Events::A32NX_FCU_HDG_PULL: {
      execute_calculator_code("(>H:A320_Neo_FCU_HDG_PULL)", nullptr, nullptr, nullptr);
      cout << "WASM: event triggered: A32NX_FCU_HDG_PULL" << endl;
      break;
    }

    case Events::A32NX_FCU_TRK_FPA_TOGGLE_PUSH: {
      execute_calculator_code("(L:A32NX_TRK_FPA_MODE_ACTIVE) ! (>L:A32NX_TRK_FPA_MODE_ACTIVE)", nullptr, nullptr, nullptr);
      cout << "WASM: event triggered: A32NX_FCU_TRK_FPA_TOGGLE_PUSH" << endl;
      break;
    }

    case Events::A32NX_FCU_TO_AP_HDG_PUSH: {
      simInputAutopilot.HDG_push = 1;
      cout << "WASM: event triggered: A32NX_FCU_TO_AP_HDG_PUSH" << endl;
      break;
    }

    case Events::A32NX_FCU_TO_AP_HDG_PULL: {
      simInputAutopilot.HDG_pull = 1;
      cout << "WASM: event triggered: A32NX_FCU_TO_AP_HDG_PULL" << endl;
      break;
    }

    case Events::A32NX_FCU_ALT_INC: {
      long increment = static_cast<long>(event->dwData);
      if (increment == 100) {
        execute_calculator_code(
            "3 (A:AUTOPILOT ALTITUDE LOCK VAR:3, feet) 100 + (A:AUTOPILOT ALTITUDE LOCK VAR:3, feet) "
            "100 % - 49000 min (>K:2:AP_ALT_VAR_SET_ENGLISH) (>H:AP_KNOB_Up) "
            "(>H:A320_Neo_CDU_AP_INC_ALT)",
            nullptr, nullptr, nullptr);
      } else if (increment == 1000) {
        execute_calculator_code(
            "3 (A:AUTOPILOT ALTITUDE LOCK VAR:3, feet) 1000 + (A:AUTOPILOT ALTITUDE LOCK VAR:3, feet) "
            "1000 % - 49000 min (>K:2:AP_ALT_VAR_SET_ENGLISH) (>H:AP_KNOB_Up) "
            "(>H:A320_Neo_CDU_AP_INC_ALT)",
            nullptr, nullptr, nullptr);
      } else {
        execute_calculator_code(
            "3 (A:AUTOPILOT ALTITUDE LOCK VAR:3, feet) (L:XMLVAR_Autopilot_Altitude_Increment) + (A:AUTOPILOT ALTITUDE LOCK VAR:3, feet) "
            "(L:XMLVAR_Autopilot_Altitude_Increment) % - 49000 min (>K:2:AP_ALT_VAR_SET_ENGLISH) (>H:AP_KNOB_Up) "
            "(>H:A320_Neo_CDU_AP_INC_ALT)",
            nullptr, nullptr, nullptr);
      }
      cout << "WASM: event triggered: A32NX_FCU_ALT_INC" << endl;
      break;
    }

    case Events::A32NX_FCU_ALT_DEC: {
      long increment = static_cast<long>(event->dwData);
      if (increment == 100) {
        execute_calculator_code(
            "3 (A:AUTOPILOT ALTITUDE LOCK VAR:3, feet) 100 - 100 "
            "(A:AUTOPILOT ALTITUDE LOCK VAR:3, feet) 100 % - 100 % "
            "+ 100 max (>K:2:AP_ALT_VAR_SET_ENGLISH) (>H:AP_KNOB_Down) (>H:A320_Neo_CDU_AP_DEC_ALT)",
            nullptr, nullptr, nullptr);
      } else if (increment == 1000) {
        execute_calculator_code(
            "3 (A:AUTOPILOT ALTITUDE LOCK VAR:3, feet) 1000 - 1000 "
            "(A:AUTOPILOT ALTITUDE LOCK VAR:3, feet) 1000 % - 1000 % "
            "+ 100 max (>K:2:AP_ALT_VAR_SET_ENGLISH) (>H:AP_KNOB_Down) (>H:A320_Neo_CDU_AP_DEC_ALT)",
            nullptr, nullptr, nullptr);
      } else {
        execute_calculator_code(
            "3 (A:AUTOPILOT ALTITUDE LOCK VAR:3, feet) (L:XMLVAR_Autopilot_Altitude_Increment) - (L:XMLVAR_Autopilot_Altitude_Increment) "
            "(A:AUTOPILOT ALTITUDE LOCK VAR:3, feet) (L:XMLVAR_Autopilot_Altitude_Increment) % - (L:XMLVAR_Autopilot_Altitude_Increment) % "
            "+ 100 max (>K:2:AP_ALT_VAR_SET_ENGLISH) (>H:AP_KNOB_Down) (>H:A320_Neo_CDU_AP_DEC_ALT)",
            nullptr, nullptr, nullptr);
      }
      cout << "WASM: event triggered: A32NX_FCU_ALT_DEC" << endl;
      break;
    }

    case Events::A32NX_FCU_ALT_SET: {
      long value = 100 * (static_cast<long>(event->dwData) / 100);
      ostringstream stringStream;
      stringStream << value;
      stringStream << " (>K:3:AP_ALT_VAR_SET_ENGLISH)";
      execute_calculator_code(stringStream.str().c_str(), nullptr, nullptr, nullptr);
      cout << "WASM: event triggered: A32NX_FCU_ALT_SET: " << value << endl;
      break;
    }

    case Events::A32NX_FCU_ALT_INCREMENT_TOGGLE: {
      execute_calculator_code(
          "(L:XMLVAR_Autopilot_Altitude_Increment, number) 100 == "
          "if{ 1000 (>L:XMLVAR_Autopilot_Altitude_Increment) } "
          "els{ 100 (>L:XMLVAR_Autopilot_Altitude_Increment) }",
          nullptr, nullptr, nullptr);
      cout << "WASM: event triggered: A32NX_FCU_ALT_INCREMENT_TOGGLE" << endl;
      break;
    }

    case Events::A32NX_FCU_ALT_INCREMENT_SET: {
      long value = static_cast<long>(event->dwData);
      if (value == 100 || value == 1000) {
        ostringstream stringStream;
        stringStream << value;
        stringStream << " (>L:XMLVAR_Autopilot_Altitude_Increment)";
        execute_calculator_code(stringStream.str().c_str(), nullptr, nullptr, nullptr);
        cout << "WASM: event triggered: A32NX_FCU_ALT_INCREMENT_SET: " << value << endl;
      }
      break;
    }

    case Events::A32NX_FCU_ALT_PUSH: {
      simInputAutopilot.ALT_push = 1;
      execute_calculator_code("(>H:A320_Neo_CDU_MODE_MANAGED_ALTITUDE)", nullptr, nullptr, nullptr);
      cout << "WASM: event triggered: A32NX_FCU_ALT_PUSH" << endl;
      break;
    }

    case Events::A32NX_FCU_ALT_PULL: {
      simInputAutopilot.ALT_pull = 1;
      execute_calculator_code("(>H:A320_Neo_CDU_MODE_SELECTED_ALTITUDE)", nullptr, nullptr, nullptr);
      cout << "WASM: event triggered: A32NX_FCU_ALT_PULL" << endl;
      break;
    }

    case Events::A32NX_FCU_VS_INC: {
      execute_calculator_code(
          "(L:A32NX_TRK_FPA_MODE_ACTIVE, bool) 1 == if{ (>H:A320_Neo_FCU_VS_INC_FPA) } els{ (>H:A320_Neo_FCU_VS_INC_VS) } "
          "(>H:A320_Neo_CDU_VS)",
          nullptr, nullptr, nullptr);
      cout << "WASM: event triggered: A32NX_FCU_VS_INC" << endl;
      break;
    }

    case Events::A32NX_FCU_VS_DEC: {
      execute_calculator_code(
          "(L:A32NX_TRK_FPA_MODE_ACTIVE, bool) 1 == if{ (>H:A320_Neo_FCU_VS_DEC_FPA) } els{ (>H:A320_Neo_FCU_VS_DEC_VS) } "
          "(>H:A320_Neo_CDU_VS)",
          nullptr, nullptr, nullptr);
      cout << "WASM: event triggered: A32NX_FCU_VS_DEC" << endl;
      break;
    }

    case Events::A32NX_FCU_VS_SET: {
      idFcuEventSetVS->set(static_cast<long>(event->dwData));
      execute_calculator_code("(>H:A320_Neo_FCU_VS_SET) (>H:A320_Neo_CDU_VS)", nullptr, nullptr, nullptr);
      cout << "WASM: event triggered: A32NX_FCU_VS_SET: " << static_cast<long>(event->dwData) << endl;
      break;
    }

    case Events::A32NX_FCU_VS_PUSH: {
      execute_calculator_code("(>H:A320_Neo_FCU_VS_PUSH) (>H:A320_Neo_CDU_VS)", nullptr, nullptr, nullptr);
      cout << "WASM: event triggered: A32NX_FCU_VS_PUSH" << endl;
      break;
    }

    case Events::A32NX_FCU_VS_PULL: {
      execute_calculator_code("(>H:A320_Neo_FCU_VS_PULL) (>H:A320_Neo_CDU_VS)", nullptr, nullptr, nullptr);
      cout << "WASM: event triggered: A32NX_FCU_VS_PULL" << endl;
      break;
    }

    case Events::A32NX_FCU_TO_AP_VS_PUSH: {
      simInputAutopilot.VS_push = 1;
      cout << "WASM: event triggered: A32NX_FCU_TO_AP_VS_PUSH" << endl;
      break;
    }
    case Events::A32NX_FCU_TO_AP_VS_PULL: {
      simInputAutopilot.VS_pull = 1;
      cout << "WASM: event triggered: A32NX_FCU_TO_AP_VS_PULL" << endl;
      break;
    }

    case Events::A32NX_FCU_LOC_PUSH: {
      simInputAutopilot.LOC_push = 1;
      cout << "WASM: event triggered: A32NX_FCU_LOC_PUSH" << endl;
      break;
    }

    case Events::A32NX_FCU_APPR_PUSH: {
      simInputAutopilot.APPR_push = 1;
      cout << "WASM: event triggered: A32NX_FCU_APPR_PUSH" << endl;
      break;
    }

    case Events::A32NX_FCU_EXPED_PUSH: {
      simInputAutopilot.EXPED_push = 1;
      cout << "WASM: event triggered: A32NX_FCU_EXPED_PUSH" << endl;
      break;
    }

    case Events::A32NX_FMGC_DIR_TO_TRIGGER: {
      simInputAutopilot.DIR_TO_trigger = 1;
      cout << "WASM: event triggered: A32NX_FMGC_DIR_TO_TRIGGER" << endl;
      break;
    }

    case Events::AP_SPEED_SLOT_INDEX_SET: {
      // for the time being do not activate, it ends in a loop. more work has to be done to support this
      // if (static_cast<long>(event->dwData) == 2) {
      //   execute_calculator_code("(>H:A320_Neo_FCU_SPEED_PUSH)", nullptr, nullptr, nullptr);
      // } else {
      //   execute_calculator_code("(>H:A320_Neo_FCU_SPEED_PULL)", nullptr, nullptr, nullptr);
      // }
      cout << "WASM: event triggered: SPEED_SLOT_INDEX_SET: " << static_cast<long>(event->dwData) << endl;
      break;
    }

    case Events::AP_SPD_VAR_INC: {
      execute_calculator_code("(>H:A320_Neo_FCU_SPEED_INC)", nullptr, nullptr, nullptr);
      cout << "WASM: event triggered: AP_SPD_VAR_INC" << endl;
      break;
    }

    case Events::AP_SPD_VAR_DEC: {
      execute_calculator_code("(>H:A320_Neo_FCU_SPEED_DEC)", nullptr, nullptr, nullptr);
      cout << "WASM: event triggered: AP_SPD_VAR_DEC" << endl;
      break;
    }

    case Events::AP_HEADING_SLOT_INDEX_SET: {
      // for the time being do not activate, it ends in a loop. more work has to be done to support this
      // if (static_cast<long>(event->dwData) == 2) {
      //   execute_calculator_code("(>H:A320_Neo_FCU_VS_PUSH)", nullptr, nullptr, nullptr);
      // } else {
      //   execute_calculator_code("(>H:A320_Neo_FCU_VS_PULL)", nullptr, nullptr, nullptr);
      // }
      cout << "WASM: event triggered: HEADING_SLOT_INDEX_SET: " << static_cast<long>(event->dwData) << endl;
      break;
    }

    case Events::HEADING_BUG_INC: {
      execute_calculator_code(
          "(L:A32NX_TRK_FPA_MODE_ACTIVE, bool) 1 == if{ (>H:A320_Neo_FCU_HDG_INC_TRACK) } els{ (>H:A320_Neo_FCU_HDG_INC_HEADING) }",
          nullptr, nullptr, nullptr);
      cout << "WASM: event triggered: HEADING_BUG_INC" << endl;
      break;
    }

    case Events::HEADING_BUG_DEC: {
      execute_calculator_code(
          "(L:A32NX_TRK_FPA_MODE_ACTIVE, bool) 1 == if{ (>H:A320_Neo_FCU_HDG_DEC_TRACK) } els{ (>H:A320_Neo_FCU_HDG_DEC_HEADING) }",
          nullptr, nullptr, nullptr);
      cout << "WASM: event triggered: HEADING_BUG_DEC" << endl;
      break;
    }

    case Events::AP_ALTITUDE_SLOT_INDEX_SET: {
      // for the time being do not activate, it ends in a loop. more work has to be done to support this
      // if (static_cast<long>(event->dwData) == 2) {
      //   execute_calculator_code("(>H:A320_Neo_FCU_ALT_PUSH) (>H:A320_Neo_CDU_MODE_MANAGED_ALTITUDE)", nullptr, nullptr, nullptr);
      // } else {
      //   execute_calculator_code("(>H:A320_Neo_FCU_ALT_PULL) (>H:A320_Neo_CDU_MODE_SELECTED_ALTITUDE)", nullptr, nullptr, nullptr);
      // }
      cout << "WASM: event triggered: ALTITUDE_SLOT_INDEX_SET: " << static_cast<long>(event->dwData) << endl;
      break;
    }

    case Events::AP_VS_SLOT_INDEX_SET: {
      // for the time being do not activate, it ends in a loop. more work has to be done to support this
      // if (static_cast<long>(event->dwData) == 2) {
      //   execute_calculator_code("(>H:A320_Neo_FCU_VS_PUSH)", nullptr, nullptr, nullptr);
      // } else {
      //   execute_calculator_code("(>H:A320_Neo_FCU_VS_PULL)", nullptr, nullptr, nullptr);
      // }
      cout << "WASM: event triggered: VS_SLOT_INDEX_SET: " << static_cast<long>(event->dwData) << endl;
      break;
    }

    case Events::AP_VS_VAR_INC: {
      execute_calculator_code(
          "(L:A32NX_TRK_FPA_MODE_ACTIVE, bool) 1 == if{ (>H:A320_Neo_FCU_VS_INC_FPA) } els{ (>H:A320_Neo_FCU_VS_INC_VS) }", nullptr,
          nullptr, nullptr);
      cout << "WASM: event triggered: AP_VS_VAR_INC" << endl;
      break;
    }

    case Events::AP_VS_VAR_DEC: {
      execute_calculator_code(
          "(L:A32NX_TRK_FPA_MODE_ACTIVE, bool) 1 == if{ (>H:A320_Neo_FCU_VS_DEC_FPA) } els{ (>H:A320_Neo_FCU_VS_DEC_VS) }", nullptr,
          nullptr, nullptr);
      cout << "WASM: event triggered: AP_VS_VAR_DEC" << endl;
      break;
    }

    case Events::AP_APR_HOLD: {
      simInputAutopilot.APPR_push = 1;
      cout << "WASM: event triggered: AP_APR_HOLD" << endl;
      break;
    }

    case Events::AP_LOC_HOLD: {
      simInputAutopilot.LOC_push = 1;
      cout << "WASM: event triggered: AP_LOC_HOLD" << endl;
      break;
    }

    case Events::AUTO_THROTTLE_ARM: {
      simInputThrottles.ATHR_push = 1;
      cout << "WASM: event triggered: AUTO_THROTTLE_ARM" << endl;
      break;
    }

    case Events::AUTO_THROTTLE_DISCONNECT: {
      simInputThrottles.ATHR_disconnect = 1;
      cout << "WASM: event triggered: AUTO_THROTTLE_DISCONNECT" << endl;
      break;
    }

    case Events::A32NX_ATHR_RESET_DISABLE: {
      simInputThrottles.ATHR_reset_disable = 1;
      cout << "WASM: event triggered: ATHR_RESET_DISABLE" << endl;
      break;
    }

    case Events::AUTO_THROTTLE_TO_GA: {
      throttleAxis[0]->onEventThrottleFull();
      throttleAxis[1]->onEventThrottleFull();
      cout << "WASM: event triggered: AUTO_THROTTLE_TO_GA (treated like THROTTLE_FULL)" << endl;
      break;
    }

    case Events::A32NX_THROTTLE_MAPPING_LOAD_FROM_FILE: {
      cout << "WASM: event triggered: THROTTLE_MAPPING_LOAD_FROM_FILE" << endl;
      throttleAxis[0]->loadFromFile();
      throttleAxis[1]->loadFromFile();
      break;
    }

    case Events::A32NX_THROTTLE_MAPPING_LOAD_FROM_LOCAL_VARIABLES: {
      cout << "WASM: event triggered: THROTTLE_MAPPING_LOAD_FROM_LOCAL_VARIABLES" << endl;
      throttleAxis[0]->loadFromLocalVariables();
      throttleAxis[1]->loadFromLocalVariables();
      break;
    }

    case Events::A32NX_THROTTLE_MAPPING_SAVE_TO_FILE: {
      cout << "WASM: event triggered: THROTTLE_MAPPING_SAVE_TO_FILE" << endl;
      throttleAxis[0]->saveToFile();
      throttleAxis[1]->saveToFile();
      break;
    }

    case Events::THROTTLE_SET: {
      throttleAxis[0]->onEventThrottleSet(static_cast<long>(event->dwData));
      throttleAxis[1]->onEventThrottleSet(static_cast<long>(event->dwData));
      if (loggingThrottlesEnabled) {
        cout << "WASM: THROTTLE_SET: " << static_cast<long>(event->dwData) << endl;
      }
      break;
    }

    case Events::THROTTLE1_SET: {
      throttleAxis[0]->onEventThrottleSet(static_cast<long>(event->dwData));
      if (loggingThrottlesEnabled) {
        cout << "WASM: THROTTLE1_SET: " << static_cast<long>(event->dwData) << endl;
      }
      break;
    }

    case Events::THROTTLE2_SET: {
      throttleAxis[1]->onEventThrottleSet(static_cast<long>(event->dwData));
      if (loggingThrottlesEnabled) {
        cout << "WASM: THROTTLE2_SET: " << static_cast<long>(event->dwData) << endl;
      }
      break;
    }

    case Events::THROTTLE_AXIS_SET_EX1: {
      throttleAxis[0]->onEventThrottleSet(static_cast<long>(event->dwData));
      throttleAxis[1]->onEventThrottleSet(static_cast<long>(event->dwData));
      if (loggingThrottlesEnabled) {
        cout << "WASM: THROTTLE_AXIS_SET_EX1: " << static_cast<long>(event->dwData) << endl;
      }
      break;
    }

    case Events::THROTTLE1_AXIS_SET_EX1: {
      throttleAxis[0]->onEventThrottleSet(static_cast<long>(event->dwData));
      if (loggingThrottlesEnabled) {
        cout << "WASM: THROTTLE1_AXIS_SET_EX1: " << static_cast<long>(event->dwData) << endl;
      }
      break;
    }

    case Events::THROTTLE2_AXIS_SET_EX1: {
      throttleAxis[1]->onEventThrottleSet(static_cast<long>(event->dwData));
      if (loggingThrottlesEnabled) {
        cout << "WASM: THROTTLE2_AXIS_SET_EX1: " << static_cast<long>(event->dwData) << endl;
      }
      break;
    }

    case Events::THROTTLE_FULL: {
      throttleAxis[0]->onEventThrottleFull();
      throttleAxis[1]->onEventThrottleFull();
      if (loggingThrottlesEnabled) {
        cout << "WASM: THROTTLE_FULL" << endl;
      }
      break;
    }

    case Events::THROTTLE_CUT: {
      throttleAxis[0]->onEventThrottleCut();
      throttleAxis[1]->onEventThrottleCut();
      if (loggingThrottlesEnabled) {
        cout << "WASM: THROTTLE_CUT" << endl;
      }
      break;
    }

    case Events::THROTTLE_INCR: {
      throttleAxis[0]->onEventThrottleIncrease();
      throttleAxis[1]->onEventThrottleIncrease();
      if (loggingThrottlesEnabled) {
        cout << "WASM: THROTTLE_INCR" << endl;
      }
      break;
    }

    case Events::THROTTLE_DECR: {
      throttleAxis[0]->onEventThrottleDecrease();
      throttleAxis[1]->onEventThrottleDecrease();
      if (loggingThrottlesEnabled) {
        cout << "WASM: THROTTLE_DECR" << endl;
      }
      break;
    }

    case Events::THROTTLE_INCR_SMALL: {
      throttleAxis[0]->onEventThrottleIncreaseSmall();
      throttleAxis[1]->onEventThrottleIncreaseSmall();
      if (loggingThrottlesEnabled) {
        cout << "WASM: THROTTLE_INCR_SMALL" << endl;
      }
      break;
    }

    case Events::THROTTLE_DECR_SMALL: {
      throttleAxis[0]->onEventThrottleDecreaseSmall();
      throttleAxis[1]->onEventThrottleDecreaseSmall();
      if (loggingThrottlesEnabled) {
        cout << "WASM: THROTTLE_DECR_SMALL" << endl;
      }
      break;
    }

    case Events::THROTTLE_10: {
      throttleAxis[0]->onEventThrottleSet_10();
      throttleAxis[1]->onEventThrottleSet_10();
      if (loggingThrottlesEnabled) {
        cout << "WASM: THROTTLE_10" << endl;
      }
      break;
    }

    case Events::THROTTLE_20: {
      throttleAxis[0]->onEventThrottleSet_20();
      throttleAxis[1]->onEventThrottleSet_20();
      if (loggingThrottlesEnabled) {
        cout << "WASM: THROTTLE_20" << endl;
      }
      break;
    }

    case Events::THROTTLE_30: {
      throttleAxis[0]->onEventThrottleSet_30();
      throttleAxis[1]->onEventThrottleSet_30();
      if (loggingThrottlesEnabled) {
        cout << "WASM: THROTTLE_30" << endl;
      }
      break;
    }

    case Events::THROTTLE_40: {
      throttleAxis[0]->onEventThrottleSet_40();
      throttleAxis[1]->onEventThrottleSet_40();
      if (loggingThrottlesEnabled) {
        cout << "WASM: THROTTLE_40" << endl;
      }
      break;
    }

    case Events::THROTTLE_50: {
      throttleAxis[0]->onEventThrottleSet_50();
      throttleAxis[1]->onEventThrottleSet_50();
      if (loggingThrottlesEnabled) {
        cout << "WASM: THROTTLE_50" << endl;
      }
      break;
    }

    case Events::THROTTLE_60: {
      throttleAxis[0]->onEventThrottleSet_50();
      throttleAxis[1]->onEventThrottleSet_60();
      if (loggingThrottlesEnabled) {
        cout << "WASM: THROTTLE_60" << endl;
      }
      break;
    }

    case Events::THROTTLE_70: {
      throttleAxis[0]->onEventThrottleSet_70();
      throttleAxis[1]->onEventThrottleSet_70();
      if (loggingThrottlesEnabled) {
        cout << "WASM: THROTTLE_70" << endl;
      }
      break;
    }

    case Events::THROTTLE_80: {
      throttleAxis[0]->onEventThrottleSet_80();
      throttleAxis[1]->onEventThrottleSet_80();
      if (loggingThrottlesEnabled) {
        cout << "WASM: THROTTLE_80" << endl;
      }
      break;
    }

    case Events::THROTTLE_90: {
      throttleAxis[0]->onEventThrottleSet_90();
      throttleAxis[1]->onEventThrottleSet_90();
      if (loggingThrottlesEnabled) {
        cout << "WASM: THROTTLE_90" << endl;
      }
      break;
    }

    case Events::THROTTLE1_FULL: {
      throttleAxis[0]->onEventThrottleFull();
      if (loggingThrottlesEnabled) {
        cout << "WASM: THROTTLE1_FULL" << endl;
      }
      break;
    }

    case Events::THROTTLE1_CUT: {
      throttleAxis[0]->onEventThrottleCut();
      if (loggingThrottlesEnabled) {
        cout << "WASM: THROTTLE1_CUT" << endl;
      }
      break;
    }

    case Events::THROTTLE1_INCR: {
      throttleAxis[0]->onEventThrottleIncrease();
      if (loggingThrottlesEnabled) {
        cout << "WASM: THROTTLE1_INCR" << endl;
      }
      break;
    }

    case Events::THROTTLE1_DECR: {
      throttleAxis[0]->onEventThrottleDecrease();
      if (loggingThrottlesEnabled) {
        cout << "WASM: THROTTLE1_DECR" << endl;
      }
      break;
    }

    case Events::THROTTLE1_INCR_SMALL: {
      throttleAxis[0]->onEventThrottleIncreaseSmall();
      if (loggingThrottlesEnabled) {
        cout << "WASM: THROTTLE1_INCR_SMALL" << endl;
      }
      break;
    }

    case Events::THROTTLE1_DECR_SMALL: {
      throttleAxis[0]->onEventThrottleDecreaseSmall();
      if (loggingThrottlesEnabled) {
        cout << "WASM: THROTTLE1_DECR_SMALL" << endl;
      }
      break;
    }

    case Events::THROTTLE2_FULL: {
      throttleAxis[1]->onEventThrottleFull();
      if (loggingThrottlesEnabled) {
        cout << "WASM: THROTTLE2_FULL" << endl;
      }
      break;
    }

    case Events::THROTTLE2_CUT: {
      throttleAxis[1]->onEventThrottleCut();
      if (loggingThrottlesEnabled) {
        cout << "WASM: THROTTLE2_CUT" << endl;
      }
      break;
    }

    case Events::THROTTLE2_INCR: {
      throttleAxis[1]->onEventThrottleIncrease();
      if (loggingThrottlesEnabled) {
        cout << "WASM: THROTTLE2_INCR" << endl;
      }
      break;
    }

    case Events::THROTTLE2_DECR: {
      throttleAxis[1]->onEventThrottleDecrease();
      if (loggingThrottlesEnabled) {
        cout << "WASM: THROTTLE2_DECR" << endl;
      }
      break;
    }

    case Events::THROTTLE2_INCR_SMALL: {
      throttleAxis[1]->onEventThrottleIncreaseSmall();
      if (loggingThrottlesEnabled) {
        cout << "WASM: THROTTLE2_INCR_SMALL" << endl;
      }
      break;
    }

    case Events::THROTTLE2_DECR_SMALL: {
      throttleAxis[1]->onEventThrottleDecreaseSmall();
      if (loggingThrottlesEnabled) {
        cout << "WASM: THROTTLE2_DECR_SMALL" << endl;
      }
      break;
    }

    case Events::THROTTLE_REVERSE_THRUST_TOGGLE: {
      throttleAxis[0]->onEventReverseToggle();
      throttleAxis[1]->onEventReverseToggle();
      if (loggingThrottlesEnabled) {
        cout << "WASM: THROTTLE_REVERSE_THRUST_TOGGLE" << endl;
      }
      break;
    }
    case Events::THROTTLE_REVERSE_THRUST_HOLD: {
      throttleAxis[0]->onEventReverseHold(static_cast<bool>(event->dwData));
      throttleAxis[1]->onEventReverseHold(static_cast<bool>(event->dwData));
      if (loggingThrottlesEnabled) {
        cout << "WASM: THROTTLE_REVERSE_THRUST_HOLD: " << static_cast<long>(event->dwData) << endl;
      }
      break;
    }

<<<<<<< HEAD
=======
    case Events::FLAPS_UP: {
      flapsHandler->onEventFlapsUp();
      if (loggingFlightControlsEnabled) {
        cout << "WASM: FLAPS_UP: : ";
        cout << "(no data)";
        cout << " -> ";
        cout << flapsHandler->getHandlePosition();
        cout << endl;
      }
      break;
    }

    case Events::FLAPS_1: {
      flapsHandler->onEventFlapsSet_1();
      if (loggingFlightControlsEnabled) {
        cout << "WASM: FLAPS_1: ";
        cout << "(no data)";
        cout << " -> ";
        cout << flapsHandler->getHandlePosition();
        cout << endl;
      }
      break;
    }

    case Events::FLAPS_2: {
      flapsHandler->onEventFlapsSet_2();
      if (loggingFlightControlsEnabled) {
        cout << "WASM: FLAPS_2: ";
        cout << "(no data)";
        cout << " -> ";
        cout << flapsHandler->getHandlePosition();
        cout << endl;
      }
      break;
    }

    case Events::FLAPS_3: {
      flapsHandler->onEventFlapsSet_3();
      if (loggingFlightControlsEnabled) {
        cout << "WASM: FLAPS_3: ";
        cout << "(no data)";
        cout << " -> ";
        cout << flapsHandler->getHandlePosition();
        cout << endl;
      }
      break;
    }

    case Events::FLAPS_DOWN: {
      flapsHandler->onEventFlapsDown();
      if (loggingFlightControlsEnabled) {
        cout << "WASM: FLAPS_DOWN: ";
        cout << "(no data)";
        cout << " -> ";
        cout << flapsHandler->getHandlePosition();
        cout << endl;
      }
      break;
    }

    case Events::FLAPS_INCR: {
      flapsHandler->onEventFlapsIncrease();
      if (loggingFlightControlsEnabled) {
        cout << "WASM: FLAPS_INCR: ";
        cout << "(no data)";
        cout << " -> ";
        cout << flapsHandler->getHandlePosition();
        cout << endl;
      }
      break;
    }

    case Events::FLAPS_DECR: {
      flapsHandler->onEventFlapsDecrease();
      if (loggingFlightControlsEnabled) {
        cout << "WASM: FLAPS_DECR: ";
        cout << "(no data)";
        cout << " -> ";
        cout << flapsHandler->getHandlePosition();
        cout << endl;
      }
      break;
    }

    case Events::FLAPS_SET: {
      flapsHandler->onEventFlapsSet(static_cast<long>(event->dwData));
      if (loggingFlightControlsEnabled) {
        cout << "WASM: FLAPS_SET: ";
        cout << static_cast<long>(event->dwData);
        cout << " -> ";
        cout << flapsHandler->getHandlePosition();
        cout << endl;
      }
      break;
    }

    case Events::AXIS_FLAPS_SET: {
      flapsHandler->onEventFlapsAxisSet(static_cast<long>(event->dwData));
      if (loggingFlightControlsEnabled) {
        cout << "WASM: AXIS_FLAPS_SET: ";
        cout << static_cast<long>(event->dwData);
        cout << " -> ";
        cout << flapsHandler->getHandlePosition();
        cout << endl;
      }
      break;
    }

>>>>>>> 3fbce50c
    case Events::SPOILERS_ON: {
      spoilersHandler->onEventSpoilersOn();
      if (loggingFlightControlsEnabled) {
        cout << "WASM: SPOILERS_ON: ";
        cout << "(no data)";
        cout << " -> ";
        cout << spoilersHandler->getHandlePosition();
        cout << " / ";
        cout << spoilersHandler->getIsArmed();
        cout << endl;
      }
      break;
    }

    case Events::SPOILERS_OFF: {
      spoilersHandler->onEventSpoilersOff();
      if (loggingFlightControlsEnabled) {
        cout << "WASM: SPOILERS_OFF: ";
        cout << "(no data)";
        cout << " -> ";
        cout << spoilersHandler->getHandlePosition();
        cout << " / ";
        cout << spoilersHandler->getIsArmed();
        cout << endl;
      }
      break;
    }

    case Events::SPOILERS_TOGGLE: {
      spoilersHandler->onEventSpoilersToggle();
      if (loggingFlightControlsEnabled) {
        cout << "WASM: SPOILERS_TOGGLE: ";
        cout << "(no data)";
        cout << " -> ";
        cout << spoilersHandler->getHandlePosition();
        cout << " / ";
        cout << spoilersHandler->getIsArmed();
        cout << endl;
      }
      break;
    }

    case Events::SPOILERS_SET: {
      spoilersHandler->onEventSpoilersSet(static_cast<long>(event->dwData));
      if (loggingFlightControlsEnabled) {
        cout << "WASM: SPOILERS_SET: ";
        cout << static_cast<long>(event->dwData);
        cout << " -> ";
        cout << spoilersHandler->getHandlePosition();
        cout << " / ";
        cout << spoilersHandler->getIsArmed();
        cout << endl;
      }
      break;
    }

    case Events::AXIS_SPOILER_SET: {
      spoilersHandler->onEventSpoilersAxisSet(static_cast<long>(event->dwData));
      if (loggingFlightControlsEnabled) {
        cout << "WASM: AXIS_SPOILER_SET: ";
        cout << static_cast<long>(event->dwData);
        cout << " -> ";
        cout << spoilersHandler->getHandlePosition();
        cout << " / ";
        cout << spoilersHandler->getIsArmed();
        cout << endl;
      }
      break;
    }

    case Events::SPOILERS_ARM_ON: {
      spoilersHandler->onEventSpoilersArmOn();
      if (loggingFlightControlsEnabled) {
        cout << "WASM: SPOILERS_ARM_ON: ";
        cout << "(no data)";
        cout << " -> ";
        cout << spoilersHandler->getHandlePosition();
        cout << " / ";
        cout << spoilersHandler->getIsArmed();
        cout << endl;
      }
      break;
    }

    case Events::SPOILERS_ARM_OFF: {
      spoilersHandler->onEventSpoilersArmOff();
      if (loggingFlightControlsEnabled) {
        cout << "WASM: SPOILERS_ARM_OFF: ";
        cout << "(no data)";
        cout << " -> ";
        cout << spoilersHandler->getHandlePosition();
        cout << " / ";
        cout << spoilersHandler->getIsArmed();
        cout << endl;
      }
      break;
    }

    case Events::SPOILERS_ARM_TOGGLE: {
      spoilersHandler->onEventSpoilersArmToggle();
      if (loggingFlightControlsEnabled) {
        cout << "WASM: SPOILERS_ARM_TOGGLE: ";
        cout << "(no data)";
        cout << " -> ";
        cout << spoilersHandler->getHandlePosition();
        cout << " / ";
        cout << spoilersHandler->getIsArmed();
        cout << endl;
      }
      break;
    }

    case Events::SPOILERS_ARM_SET: {
      spoilersHandler->onEventSpoilersArmSet(static_cast<long>(event->dwData) == 1);
      if (loggingFlightControlsEnabled) {
        cout << "WASM: SPOILERS_ARM_SET: ";
        cout << static_cast<long>(event->dwData);
        cout << " -> ";
        cout << spoilersHandler->getHandlePosition();
        cout << " / ";
        cout << spoilersHandler->getIsArmed();
        cout << endl;
      }
      break;
    }

    case Events::SIM_RATE_INCR: {
      // calculate frame rate that will be seen by FBW / AP
      double theoreticalFrameRate = (1 / sampleTime) / (simData.simulation_rate * 2);
      // determine if an increase of simulation rate can be allowed
      if ((simData.simulation_rate < maxSimulationRate && theoreticalFrameRate >= 8) || simData.simulation_rate < 1 ||
          !limitSimulationRateByPerformance) {
        sendEvent(Events::SIM_RATE_INCR, 0, SIMCONNECT_GROUP_PRIORITY_DEFAULT);
        cout << "WASM: Simulation rate " << simData.simulation_rate;
        cout << " -> " << simData.simulation_rate * 2;
        cout << " (theoretical fps " << theoreticalFrameRate << ")" << endl;
      } else {
        cout << "WASM: Simulation rate " << simData.simulation_rate;
        cout << " -> " << simData.simulation_rate;
        cout << " (limited by max sim rate or theoretical fps " << theoreticalFrameRate << ")" << endl;
      }
      break;
    }

    case Events::SIM_RATE_DECR: {
      if (simData.simulation_rate > 1) {
        sendEvent(Events::SIM_RATE_DECR, 0, SIMCONNECT_GROUP_PRIORITY_DEFAULT);
        cout << "WASM: Simulation rate " << simData.simulation_rate;
        cout << " -> " << simData.simulation_rate / 2;
        cout << endl;
      } else {
        cout << "WASM: Simulation rate " << simData.simulation_rate;
        cout << " -> " << simData.simulation_rate;
        cout << " (limited by min sim rate)" << endl;
      }
      break;
    }

    case Events::SIM_RATE_SET: {
      long targetSimulationRate = min(maxSimulationRate, max(1, static_cast<long>(event->dwData)));
      sendEvent(Events::SIM_RATE_SET, targetSimulationRate, SIMCONNECT_GROUP_PRIORITY_DEFAULT);
      cout << "WASM: Simulation Rate set to " << targetSimulationRate << endl;
      break;
    }

    default:
      break;
  }
}

void SimConnectInterface::simConnectProcessSimObjectData(const SIMCONNECT_RECV_SIMOBJECT_DATA* data) {
  // process depending on request id
  switch (data->dwRequestID) {
    case 0:
      // store aircraft data
      simData = *((SimData*)&data->dwData);
      return;

    default:
      // print unknown request id
      cout << "WASM: Unknown request id in SimConnect connection: ";
      cout << data->dwRequestID << endl;
      return;
  }
}

void SimConnectInterface::simConnectProcessClientData(const SIMCONNECT_RECV_CLIENT_DATA* data) {
  // process depending on request id
  switch (data->dwRequestID) {
    case ClientData::AUTOPILOT_STATE_MACHINE:
      // store aircraft data
      clientDataAutopilotStateMachine = *((ClientDataAutopilotStateMachine*)&data->dwData);
      return;

    case ClientData::AUTOPILOT_LAWS:
      // store aircraft data
      clientDataAutopilotLaws = *((ClientDataAutopilotLaws*)&data->dwData);
      return;

    case ClientData::AUTOTHRUST:
      // store aircraft data
      clientDataAutothrust = *((ClientDataAutothrust*)&data->dwData);
      return;

    case ClientData::FLY_BY_WIRE:
      // store aircraft data
      clientDataFlyByWire = *((ClientDataFlyByWire*)&data->dwData);
      return;

    default:
      // print unknown request id
      cout << "WASM: Unknown request id in SimConnect connection: ";
      cout << data->dwRequestID << endl;
      return;
  }
}

bool SimConnectInterface::sendClientData(SIMCONNECT_DATA_DEFINITION_ID id, DWORD size, void* data) {
  // check if we are connected
  if (!isConnected) {
    return false;
  }

  // check if client data is enabled
  if (!clientDataEnabled) {
    cout << "WASM: Client data is disabled but tried to write it!";
    return true;
  }

  // set output data
  HRESULT result = SimConnect_SetClientData(hSimConnect, id, id, SIMCONNECT_CLIENT_DATA_SET_FLAG_DEFAULT, 0, size, data);

  // check result of data request
  if (result != S_OK) {
    // request failed
    return false;
  }

  // success
  return true;
}

bool SimConnectInterface::sendData(SIMCONNECT_DATA_DEFINITION_ID id, DWORD size, void* data) {
  // check if we are connected
  if (!isConnected) {
    return false;
  }

  // set output data
  HRESULT result = SimConnect_SetDataOnSimObject(hSimConnect, id, SIMCONNECT_OBJECT_ID_USER, 0, 0, size, data);

  // check result of data request
  if (result != S_OK) {
    // request failed
    return false;
  }

  // success
  return true;
}

bool SimConnectInterface::addDataDefinition(const HANDLE connectionHandle,
                                            const SIMCONNECT_DATA_DEFINITION_ID id,
                                            const SIMCONNECT_DATATYPE dataType,
                                            const string& dataName,
                                            const string& dataUnit) {
  HRESULT result =
      SimConnect_AddToDataDefinition(connectionHandle, id, dataName.c_str(),
                                     SimConnectInterface::isSimConnectDataTypeStruct(dataType) ? nullptr : dataUnit.c_str(), dataType);

  return (result == S_OK);
}

bool SimConnectInterface::addInputDataDefinition(const HANDLE connectionHandle,
                                                 const SIMCONNECT_DATA_DEFINITION_ID groupId,
                                                 const SIMCONNECT_CLIENT_EVENT_ID eventId,
                                                 const string& eventName,
                                                 const bool maskEvent) {
  HRESULT result = SimConnect_MapClientEventToSimEvent(connectionHandle, eventId, eventName.c_str());

  if (result != S_OK) {
    // failed -> abort
    return false;
  }

  result = SimConnect_AddClientEventToNotificationGroup(connectionHandle, groupId, eventId, maskEvent ? TRUE : FALSE);
  if (result != S_OK) {
    // failed -> abort
    return false;
  }

  result = SimConnect_SetNotificationGroupPriority(connectionHandle, groupId, SIMCONNECT_GROUP_PRIORITY_HIGHEST_MASKABLE);

  if (result != S_OK) {
    // failed -> abort
    return false;
  }

  // success
  return true;
}

bool SimConnectInterface::isSimConnectDataTypeStruct(SIMCONNECT_DATATYPE type) {
  switch (type) {
    case SIMCONNECT_DATATYPE_INITPOSITION:
    case SIMCONNECT_DATATYPE_MARKERSTATE:
    case SIMCONNECT_DATATYPE_WAYPOINT:
    case SIMCONNECT_DATATYPE_LATLONALT:
    case SIMCONNECT_DATATYPE_XYZ:
      return true;

    default:
      return false;
  }
  return false;
}

std::string SimConnectInterface::getSimConnectExceptionString(SIMCONNECT_EXCEPTION exception) {
  switch (exception) {
    case SIMCONNECT_EXCEPTION_NONE:
      return "NONE";

    case SIMCONNECT_EXCEPTION_ERROR:
      return "ERROR";

    case SIMCONNECT_EXCEPTION_SIZE_MISMATCH:
      return "SIZE_MISMATCH";

    case SIMCONNECT_EXCEPTION_UNRECOGNIZED_ID:
      return "UNRECOGNIZED_ID";

    case SIMCONNECT_EXCEPTION_UNOPENED:
      return "UNOPENED";

    case SIMCONNECT_EXCEPTION_VERSION_MISMATCH:
      return "VERSION_MISMATCH";

    case SIMCONNECT_EXCEPTION_TOO_MANY_GROUPS:
      return "TOO_MANY_GROUPS";

    case SIMCONNECT_EXCEPTION_NAME_UNRECOGNIZED:
      return "NAME_UNRECOGNIZED";

    case SIMCONNECT_EXCEPTION_TOO_MANY_EVENT_NAMES:
      return "TOO_MANY_EVENT_NAMES";

    case SIMCONNECT_EXCEPTION_EVENT_ID_DUPLICATE:
      return "EVENT_ID_DUPLICATE";

    case SIMCONNECT_EXCEPTION_TOO_MANY_MAPS:
      return "TOO_MANY_MAPS";

    case SIMCONNECT_EXCEPTION_TOO_MANY_OBJECTS:
      return "TOO_MANY_OBJECTS";

    case SIMCONNECT_EXCEPTION_TOO_MANY_REQUESTS:
      return "TOO_MANY_REQUESTS";

    case SIMCONNECT_EXCEPTION_WEATHER_INVALID_PORT:
      return "WEATHER_INVALID_PORT";

    case SIMCONNECT_EXCEPTION_WEATHER_INVALID_METAR:
      return "WEATHER_INVALID_METAR";

    case SIMCONNECT_EXCEPTION_WEATHER_UNABLE_TO_GET_OBSERVATION:
      return "WEATHER_UNABLE_TO_GET_OBSERVATION";

    case SIMCONNECT_EXCEPTION_WEATHER_UNABLE_TO_CREATE_STATION:
      return "WEATHER_UNABLE_TO_CREATE_STATION";

    case SIMCONNECT_EXCEPTION_WEATHER_UNABLE_TO_REMOVE_STATION:
      return "WEATHER_UNABLE_TO_REMOVE_STATION";

    case SIMCONNECT_EXCEPTION_INVALID_DATA_TYPE:
      return "INVALID_DATA_TYPE";

    case SIMCONNECT_EXCEPTION_INVALID_DATA_SIZE:
      return "INVALID_DATA_SIZE";

    case SIMCONNECT_EXCEPTION_DATA_ERROR:
      return "DATA_ERROR";

    case SIMCONNECT_EXCEPTION_INVALID_ARRAY:
      return "INVALID_ARRAY";

    case SIMCONNECT_EXCEPTION_CREATE_OBJECT_FAILED:
      return "CREATE_OBJECT_FAILED";

    case SIMCONNECT_EXCEPTION_LOAD_FLIGHTPLAN_FAILED:
      return "LOAD_FLIGHTPLAN_FAILED";

    case SIMCONNECT_EXCEPTION_OPERATION_INVALID_FOR_OBJECT_TYPE:
      return "OPERATION_INVALID_FOR_OBJECT_TYPE";

    case SIMCONNECT_EXCEPTION_ILLEGAL_OPERATION:
      return "ILLEGAL_OPERATION";

    case SIMCONNECT_EXCEPTION_ALREADY_SUBSCRIBED:
      return "ALREADY_SUBSCRIBED";

    case SIMCONNECT_EXCEPTION_INVALID_ENUM:
      return "INVALID_ENUM";

    case SIMCONNECT_EXCEPTION_DEFINITION_ERROR:
      return "DEFINITION_ERROR";

    case SIMCONNECT_EXCEPTION_DUPLICATE_ID:
      return "DUPLICATE_ID";

    case SIMCONNECT_EXCEPTION_DATUM_ID:
      return "DATUM_ID";

    case SIMCONNECT_EXCEPTION_OUT_OF_BOUNDS:
      return "OUT_OF_BOUNDS";

    case SIMCONNECT_EXCEPTION_ALREADY_CREATED:
      return "ALREADY_CREATED";

    case SIMCONNECT_EXCEPTION_OBJECT_OUTSIDE_REALITY_BUBBLE:
      return "OBJECT_OUTSIDE_REALITY_BUBBLE";

    case SIMCONNECT_EXCEPTION_OBJECT_CONTAINER:
      return "OBJECT_CONTAINER";

    case SIMCONNECT_EXCEPTION_OBJECT_AI:
      return "OBJECT_AI";

    case SIMCONNECT_EXCEPTION_OBJECT_ATC:
      return "OBJECT_ATC";

    case SIMCONNECT_EXCEPTION_OBJECT_SCHEDULE:
      return "OBJECT_SCHEDULE";

    default:
      return "UNKNOWN";
  }
}<|MERGE_RESOLUTION|>--- conflicted
+++ resolved
@@ -2059,117 +2059,6 @@
       break;
     }
 
-<<<<<<< HEAD
-=======
-    case Events::FLAPS_UP: {
-      flapsHandler->onEventFlapsUp();
-      if (loggingFlightControlsEnabled) {
-        cout << "WASM: FLAPS_UP: : ";
-        cout << "(no data)";
-        cout << " -> ";
-        cout << flapsHandler->getHandlePosition();
-        cout << endl;
-      }
-      break;
-    }
-
-    case Events::FLAPS_1: {
-      flapsHandler->onEventFlapsSet_1();
-      if (loggingFlightControlsEnabled) {
-        cout << "WASM: FLAPS_1: ";
-        cout << "(no data)";
-        cout << " -> ";
-        cout << flapsHandler->getHandlePosition();
-        cout << endl;
-      }
-      break;
-    }
-
-    case Events::FLAPS_2: {
-      flapsHandler->onEventFlapsSet_2();
-      if (loggingFlightControlsEnabled) {
-        cout << "WASM: FLAPS_2: ";
-        cout << "(no data)";
-        cout << " -> ";
-        cout << flapsHandler->getHandlePosition();
-        cout << endl;
-      }
-      break;
-    }
-
-    case Events::FLAPS_3: {
-      flapsHandler->onEventFlapsSet_3();
-      if (loggingFlightControlsEnabled) {
-        cout << "WASM: FLAPS_3: ";
-        cout << "(no data)";
-        cout << " -> ";
-        cout << flapsHandler->getHandlePosition();
-        cout << endl;
-      }
-      break;
-    }
-
-    case Events::FLAPS_DOWN: {
-      flapsHandler->onEventFlapsDown();
-      if (loggingFlightControlsEnabled) {
-        cout << "WASM: FLAPS_DOWN: ";
-        cout << "(no data)";
-        cout << " -> ";
-        cout << flapsHandler->getHandlePosition();
-        cout << endl;
-      }
-      break;
-    }
-
-    case Events::FLAPS_INCR: {
-      flapsHandler->onEventFlapsIncrease();
-      if (loggingFlightControlsEnabled) {
-        cout << "WASM: FLAPS_INCR: ";
-        cout << "(no data)";
-        cout << " -> ";
-        cout << flapsHandler->getHandlePosition();
-        cout << endl;
-      }
-      break;
-    }
-
-    case Events::FLAPS_DECR: {
-      flapsHandler->onEventFlapsDecrease();
-      if (loggingFlightControlsEnabled) {
-        cout << "WASM: FLAPS_DECR: ";
-        cout << "(no data)";
-        cout << " -> ";
-        cout << flapsHandler->getHandlePosition();
-        cout << endl;
-      }
-      break;
-    }
-
-    case Events::FLAPS_SET: {
-      flapsHandler->onEventFlapsSet(static_cast<long>(event->dwData));
-      if (loggingFlightControlsEnabled) {
-        cout << "WASM: FLAPS_SET: ";
-        cout << static_cast<long>(event->dwData);
-        cout << " -> ";
-        cout << flapsHandler->getHandlePosition();
-        cout << endl;
-      }
-      break;
-    }
-
-    case Events::AXIS_FLAPS_SET: {
-      flapsHandler->onEventFlapsAxisSet(static_cast<long>(event->dwData));
-      if (loggingFlightControlsEnabled) {
-        cout << "WASM: AXIS_FLAPS_SET: ";
-        cout << static_cast<long>(event->dwData);
-        cout << " -> ";
-        cout << flapsHandler->getHandlePosition();
-        cout << endl;
-      }
-      break;
-    }
-
->>>>>>> 3fbce50c
     case Events::SPOILERS_ON: {
       spoilersHandler->onEventSpoilersOn();
       if (loggingFlightControlsEnabled) {
