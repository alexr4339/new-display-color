--- conflicted
+++ resolved
@@ -472,8 +472,6 @@
 
   idSpoilersArmed = make_unique<LocalVariable>("A32NX_SPOILERS_ARMED");
   idSpoilersHandlePosition = make_unique<LocalVariable>("A32NX_SPOILERS_HANDLE_POSITION");
-
-  idElevatorPosition = make_unique<LocalVariable>("A32NX_ELEVATOR_DEFLECTION_DEMAND");
 
   idRudderPosition = make_unique<LocalVariable>("A32NX_RUDDER_DEFLECTION_DEMAND");
 
@@ -2262,12 +2260,9 @@
   idRudderPedalPosition->set(max(-100, min(100, (-100.0 * simInput.inputs[2]))));
   idRudderPedalAnimationPosition->set(max(-100, min(100, (-100.0 * simInput.inputs[2]) + (100.0 * simData.zeta_trim_pos))));
 
-<<<<<<< HEAD
-=======
   // provide tracking mode state
   idTrackingMode->set(flyByWireOutput.sim.data_computed.tracking_mode_on);
 
->>>>>>> f1003833
   // determine if nosewheel demand shall be set
   if (!(wasInSlew || pauseDetected || idExternalOverride->get())) {
     idAutopilotNosewheelDemand->set(autopilotLawsOutput.Nosewheel_c);
@@ -2275,92 +2270,6 @@
     idAutopilotNosewheelDemand->set(0);
   }
 
-<<<<<<< HEAD
-=======
-  // set trim values
-  SimOutputEtaTrim outputEtaTrim = {};
-  if (flyByWireOutput.output.eta_trim_deg_should_write && !idDevelopmentUseDirectLaw->get()) {
-    outputEtaTrim.eta_trim_deg = flyByWireOutput.output.eta_trim_deg;
-    elevatorTrimHandler->synchronizeValue(outputEtaTrim.eta_trim_deg);
-  } else {
-    outputEtaTrim.eta_trim_deg = elevatorTrimHandler->getPosition();
-  }
-  if (!flyByWireOutput.sim.data_computed.tracking_mode_on) {
-    if (!simConnectInterface.sendData(outputEtaTrim)) {
-      cout << "WASM: Write data failed!" << endl;
-      return false;
-    }
-  }
-
-  SimOutputZetaTrim outputZetaTrim = {};
-  rudderTrimHandler->update(sampleTime);
-  if (flyByWireOutput.output.zeta_trim_pos_should_write && !idDevelopmentUseDirectLaw->get()) {
-    outputZetaTrim.zeta_trim_pos = flyByWireOutput.output.zeta_trim_pos;
-    rudderTrimHandler->synchronizeValue(outputZetaTrim.zeta_trim_pos);
-  } else {
-    outputZetaTrim.zeta_trim_pos = rudderTrimHandler->getPosition();
-  }
-  if (!flyByWireOutput.sim.data_computed.tracking_mode_on) {
-    if (!simConnectInterface.sendData(outputZetaTrim)) {
-      cout << "WASM: Write data failed!" << endl;
-      return false;
-    }
-  }
-
-  // calculate alpha max percentage
-  if (flyByWireOutput.sim.data_computed.on_ground) {
-    idAlphaMaxPercentage->set(0);
-  } else {
-    idAlphaMaxPercentage->set(flyByWireOutput.sim.data_speeds_aoa.alpha_filtered_deg / flyByWireOutput.sim.data_speeds_aoa.alpha_max_deg);
-  }
-
-  // update speeds
-  idSpeedAlphaProtection->set(flyByWireOutput.sim.data_speeds_aoa.v_alpha_prot_kn);
-  idSpeedAlphaMax->set(flyByWireOutput.sim.data_speeds_aoa.v_alpha_max_kn);
-
-  // determine input for ailerons
-  double aileronDemand = flyByWireOutput.output.xi_pos;
-  if (idExternalOverride->get() == 1) {
-    aileronDemand = simData.xi_pos;
-  } else if (idDevelopmentUseDirectLaw->get() == 1) {
-    aileronDemand = -1.0 * simInput.inputs[1];
-  }
-
-  // update aileron positions
-  animationAileronHandler->update(idAutopilotActiveAny->get(), spoilersHandler->getIsGroundSpoilersActive(), simData.simulationTime,
-                                  simData.Theta_deg, flapsHandleIndexFlapConf->get(), flapsPosition->get(), aileronDemand, sampleTime);
-  idAileronPositionLeft->set(animationAileronHandler->getPositionLeft());
-  idAileronPositionRight->set(animationAileronHandler->getPositionRight());
-
-
-  if (!idDevelopmentUseDirectLaw->get()) {
-    // set elevator demand
-    idElevatorPosition->set(flyByWireOutput.output.eta_pos);
-    // set rudder demand
-    idRudderPosition->set(flyByWireOutput.output.zeta_pos);
-  } else {   // use direct signals from input when requested
-      idElevatorPosition->set(-1.0 * simInput.inputs[0]);
-      idRudderPosition->set(-1.0 * simInput.inputs[2]);
-  }
-
-  // determine if beta target needs to be active (blue)
-  bool conditionDifferenceEngineN1Larger35 = (abs(simData.engine_N1_1_percent - simData.engine_N1_2_percent) > 35);
-  bool conditionConfigruation123 = (flapsHandleIndexFlapConf->get() > 0 && flapsHandleIndexFlapConf->get() < 4);
-  bool conditionAnyEngineN1Above80 = (simData.engine_N1_1_percent > 80 || simData.engine_N1_2_percent > 80);
-  bool conditionAnyThrustLeverAboveMct = (thrustLeverAngle_1->get() > 35 || thrustLeverAngle_2->get() > 35);
-  bool conditionAnyThrustLeverInFlex = ((thrustLeverAngle_1->get() >= 35 || thrustLeverAngle_2->get() >= 35) &&
-                                        autoThrustOutput.thrust_limit_type == athr_thrust_limit_type_FLEX);
-
-  if (conditionDifferenceEngineN1Larger35 && conditionConfigruation123 &&
-      (conditionAnyEngineN1Above80 || conditionAnyThrustLeverAboveMct || conditionAnyThrustLeverInFlex)) {
-    idBetaTargetActive->set(1);
-    idBetaTarget->set(flyByWireOutput.roll.data_computed.beta_target_deg);
-  } else {
-    idBetaTargetActive->set(0);
-    idBetaTarget->set(0);
-  }
-
->>>>>>> f1003833
   // success ----------------------------------------------------------------------------------------------------------
   return true;
 }
@@ -2564,25 +2473,6 @@
     spoilersHandler->setInitialPosition(idSpoilersArmed->get(), simData.spoilers_handle_position);
   }
 
-<<<<<<< HEAD
-=======
-  // update simulation variables
-  spoilersHandler->setSimulationVariables(
-      simData.simulationTime, autopilotStateMachineOutput.enabled_AP1 == 1 || autopilotStateMachineOutput.enabled_AP2 == 1,
-      simData.V_gnd_kn, thrustLeverAngle_1->get(), thrustLeverAngle_2->get(), simData.gear_animation_pos_1, simData.gear_animation_pos_2,
-      flapsHandleIndexFlapConf->get(), flyByWireOutput.sim.data_computed.high_aoa_prot_active == 1,
-      (idExternalOverride->get() == 1 || idDevelopmentUseDirectLaw->get() == 1) ? simData.xi_pos : flyByWireOutput.output.xi_pos);
-
-  // update sim position
-  spoilersHandler->updateSimPosition(sampleTime);
-
-  // check state of spoilers and adapt if necessary
-  if (spoilersHandler->getSimPosition() != simData.spoilers_handle_position) {
-    SimOutputSpoilers out = {spoilersHandler->getSimPosition()};
-    simConnectInterface.sendData(out);
-  }
-
->>>>>>> f1003833
   // set 3D handle position
   idSpoilersArmed->set(spoilersHandler->getIsArmed() ? 1 : 0);
   idSpoilersHandlePosition->set(spoilersHandler->getHandlePosition());
