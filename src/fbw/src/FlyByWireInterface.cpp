#include <ini.h>
#include <ini_type_conversion.h>
#include <cmath>
#include <iomanip>
#include <iostream>

#include "FlyByWireInterface.h"
#include "SimConnectData.h"

using namespace std;
using namespace mINI;

bool FlyByWireInterface::connect() {
  // setup local variables
  setupLocalVariables();

  // load configuration
  loadConfiguration();

  // setup handlers
  spoilersHandler = make_shared<SpoilersHandler>();
  elevatorTrimHandler = make_shared<ElevatorTrimHandler>();
  rudderTrimHandler = make_shared<RudderTrimHandler>();
  animationAileronHandler = make_shared<AnimationAileronHandler>();

  // initialize model
  autopilotStateMachine.initialize();
  autopilotLaws.initialize();
  autoThrust.initialize();
  flyByWire.initialize();

  // initialize flight data recorder
  flightDataRecorder.initialize();

  // connect to sim connect
<<<<<<< HEAD
  return simConnectInterface.connect(autopilotStateMachineEnabled, autopilotLawsEnabled, flyByWireEnabled, throttleAxis,
                                     spoilersHandler, elevatorTrimHandler, rudderTrimHandler, flightControlsKeyChangeAileron,
=======
  return simConnectInterface.connect(clientDataEnabled, autopilotStateMachineEnabled, autopilotLawsEnabled, flyByWireEnabled, throttleAxis,
                                     flapsHandler, spoilersHandler, elevatorTrimHandler, rudderTrimHandler, flightControlsKeyChangeAileron,
>>>>>>> 3fbce50c
                                     flightControlsKeyChangeElevator, flightControlsKeyChangeRudder,
                                     disableXboxCompatibilityRudderAxisPlusMinus, maxSimulationRate, limitSimulationRateByPerformance);
}

void FlyByWireInterface::disconnect() {
  // disconnect from sim connect
  simConnectInterface.disconnect();

  // terminate model
  autopilotStateMachine.terminate();
  autopilotLaws.terminate();
  flyByWire.terminate();

  // terminate flight data recorder
  flightDataRecorder.terminate();

  // delete throttle axis mapping -> due to usage of shared_ptr no delete call is needed
  throttleAxis.clear();

  // unregister local variables
  unregister_all_named_vars();
}

bool FlyByWireInterface::update(double sampleTime) {
  bool result = true;

  // get data & inputs
  result &= readDataAndLocalVariables(sampleTime);

  // update performance monitoring
  result &= updatePerformanceMonitoring(sampleTime);

  // handle simulation rate reduction
  result &= handleSimulationRate(sampleTime);

  // do not process laws in pause or slew
  if (simConnectInterface.getSimData().slew_on) {
    wasInSlew = true;
    return result;
  } else if (pauseDetected || simConnectInterface.getSimData().cameraState >= 10.0) {
    return result;
  }

  // update altimeter setting
  result &= updateAltimeterSetting(calculatedSampleTime);

  // update autopilot state machine
  result &= updateAutopilotStateMachine(calculatedSampleTime);

  // update autopilot laws
  result &= updateAutopilotLaws(calculatedSampleTime);

  // update fly-by-wire
  result &= updateFlyByWire(calculatedSampleTime);

  // get throttle data and process it
  result &= updateAutothrust(calculatedSampleTime);

  // update engine data
  result &= updateEngineData(calculatedSampleTime);

  // update spoilers
  result &= updateSpoilers(calculatedSampleTime);

  // update flight data recorder
  flightDataRecorder.update(&autopilotStateMachine, &autopilotLaws, &autoThrust, &flyByWire, engineData);

  // if default AP is on -> disconnect it
  if (simConnectInterface.getSimData().autopilot_master_on) {
    simConnectInterface.sendEvent(SimConnectInterface::Events::AUTOPILOT_OFF);
  }

  // reset was in slew flag
  wasInSlew = false;

  // return result
  return result;
}

void FlyByWireInterface::loadConfiguration() {
  // parse from ini file
  INIStructure iniStructure;
  INIFile iniFile(CONFIGURATION_FILEPATH);
  iniFile.read(iniStructure);

  // --------------------------------------------------------------------------
  // load values - model
  autopilotStateMachineEnabled = INITypeConversion::getBoolean(iniStructure, "MODEL", "AUTOPILOT_STATE_MACHINE_ENABLED", true);
  autopilotLawsEnabled = INITypeConversion::getBoolean(iniStructure, "MODEL", "AUTOPILOT_LAWS_ENABLED", true);
  autoThrustEnabled = INITypeConversion::getBoolean(iniStructure, "MODEL", "AUTOTHRUST_ENABLED", true);
  flyByWireEnabled = INITypeConversion::getBoolean(iniStructure, "MODEL", "FLY_BY_WIRE_ENABLED", true);
  tailstrikeProtectionEnabled = INITypeConversion::getBoolean(iniStructure, "MODEL", "TAILSTRIKE_PROTECTION_ENABLED", false);

  // if any model is deactivated we need to enable client data
  clientDataEnabled = (!autopilotStateMachineEnabled || !autopilotLawsEnabled || !autoThrustEnabled || !flyByWireEnabled);

  // print configuration into console
  cout << "WASM: MODEL     : CLIENT_DATA_ENABLED (auto)           = " << clientDataEnabled << endl;
  cout << "WASM: MODEL     : AUTOPILOT_STATE_MACHINE_ENABLED      = " << autopilotStateMachineEnabled << endl;
  cout << "WASM: MODEL     : AUTOPILOT_LAWS_ENABLED               = " << autopilotLawsEnabled << endl;
  cout << "WASM: MODEL     : AUTOTHRUST_ENABLED                   = " << autoThrustEnabled << endl;
  cout << "WASM: MODEL     : FLY_BY_WIRE_ENABLED                  = " << flyByWireEnabled << endl;
  cout << "WASM: MODEL     : TAILSTRIKE_PROTECTION_ENABLED        = " << tailstrikeProtectionEnabled << endl;

  // --------------------------------------------------------------------------
  // load values - autopilot
  customFlightGuidanceEnabled = INITypeConversion::getBoolean(iniStructure, "AUTOPILOT", "CUSTOM_FLIGHT_GUIDANCE_ENABLED", false);
  gpsCourseToSteerEnabled = INITypeConversion::getBoolean(iniStructure, "AUTOPILOT", "GPS_COURSE_TO_STEER_ENABLED", true);
  flightDirectorSmoothingEnabled = INITypeConversion::getBoolean(iniStructure, "AUTOPILOT", "FLIGHT_DIRECTOR_SMOOTHING_ENABLED", true);
  flightDirectorSmoothingFactor = INITypeConversion::getDouble(iniStructure, "AUTOPILOT", "FLIGHT_DIRECTOR_SMOOTHING_FACTOR", 2.5);
  flightDirectorSmoothingLimit = INITypeConversion::getDouble(iniStructure, "AUTOPILOT", "FLIGHT_DIRECTOR_SMOOTHING_LIMIT", 20);
  maxSimulationRate = INITypeConversion::getDouble(iniStructure, "AUTOPILOT", "MAXIMUM_SIMULATION_RATE", 4);
  limitSimulationRateByPerformance = INITypeConversion::getBoolean(iniStructure, "AUTOPILOT", "LIMIT_SIMULATION_RATE_BY_PERFORMANCE", true);
  simulationRateReductionEnabled = INITypeConversion::getBoolean(iniStructure, "AUTOPILOT", "SIMULATION_RATE_REDUCTION_ENABLED", true);

  // print configuration into console
  cout << "WASM: AUTOPILOT : CUSTOM_FLIGHT_GUIDANCE_ENABLED       = " << customFlightGuidanceEnabled << endl;
  cout << "WASM: AUTOPILOT : GPS_COURSE_TO_STEER_ENABLED          = " << gpsCourseToSteerEnabled << endl;
  cout << "WASM: AUTOPILOT : FLIGHT_DIRECTOR_SMOOTHING_ENABLED    = " << flightDirectorSmoothingEnabled << endl;
  cout << "WASM: AUTOPILOT : FLIGHT_DIRECTOR_SMOOTHING_FACTOR     = " << flightDirectorSmoothingFactor << endl;
  cout << "WASM: AUTOPILOT : FLIGHT_DIRECTOR_SMOOTHING_LIMIT      = " << flightDirectorSmoothingLimit << endl;
  cout << "WASM: AUTOPILOT : MAXIMUM_SIMULATION_RATE              = " << maxSimulationRate << endl;
  cout << "WASM: AUTOPILOT : LIMIT_SIMULATION_RATE_BY_PERFORMANCE = " << limitSimulationRateByPerformance << endl;
  cout << "WASM: AUTOPILOT : SIMULATION_RATE_REDUCTION_ENABLED    = " << simulationRateReductionEnabled << endl;

  // --------------------------------------------------------------------------
  // load values - flight controls
  flightControlsKeyChangeAileron = INITypeConversion::getDouble(iniStructure, "FLIGHT_CONTROLS", "KEY_CHANGE_AILERON", 0.02);
  flightControlsKeyChangeAileron = abs(flightControlsKeyChangeAileron);
  flightControlsKeyChangeElevator = INITypeConversion::getDouble(iniStructure, "FLIGHT_CONTROLS", "KEY_CHANGE_ELEVATOR", 0.02);
  flightControlsKeyChangeElevator = abs(flightControlsKeyChangeElevator);
  flightControlsKeyChangeRudder = INITypeConversion::getDouble(iniStructure, "FLIGHT_CONTROLS", "KEY_CHANGE_RUDDER", 0.02);
  flightControlsKeyChangeRudder = abs(flightControlsKeyChangeRudder);
  disableXboxCompatibilityRudderAxisPlusMinus =
      INITypeConversion::getBoolean(iniStructure, "FLIGHT_CONTROLS", "DISABLE_XBOX_COMPATIBILITY_RUDDER_AXIS_PLUS_MINUS", false);

  // print configuration into console
  cout << "WASM: FLIGHT_CONTROLS : KEY_CHANGE_AILERON = " << flightControlsKeyChangeAileron << endl;
  cout << "WASM: FLIGHT_CONTROLS : KEY_CHANGE_ELEVATOR = " << flightControlsKeyChangeElevator << endl;
  cout << "WASM: FLIGHT_CONTROLS : KEY_CHANGE_RUDDER = " << flightControlsKeyChangeRudder << endl;
  cout << "WASM: FLIGHT_CONTROLS : DISABLE_XBOX_COMPATIBILITY_RUDDER_AXIS_PLUS_MINUS = " << disableXboxCompatibilityRudderAxisPlusMinus
       << endl;

  // --------------------------------------------------------------------------
  // load values - logging
  idLoggingFlightControlsEnabled->set(INITypeConversion::getBoolean(iniStructure, "LOGGING", "FLIGHT_CONTROLS_ENABLED", false));
  idLoggingThrottlesEnabled->set(INITypeConversion::getBoolean(iniStructure, "LOGGING", "THROTTLES_ENABLED", false));

  // print configuration into console
  cout << "WASM: LOGGING : FLIGHT_CONTROLS_ENABLED = " << idLoggingFlightControlsEnabled->get() << endl;
  cout << "WASM: LOGGING : THROTTLES_ENABLED = " << idLoggingThrottlesEnabled->get() << endl;

  // --------------------------------------------------------------------------
  // create axis and load configuration
  for (size_t i = 1; i <= 2; i++) {
    // create new mapping
    auto axis = make_shared<ThrottleAxisMapping>(i);
    // load configuration from file
    axis->loadFromFile();
    // store axis
    throttleAxis.emplace_back(axis);
  }

  // create mapping for 3D animation position
  vector<pair<double, double>> mappingTable3d;
  mappingTable3d.emplace_back(-20.0, 0.0);
  mappingTable3d.emplace_back(0.0, 25.0);
  mappingTable3d.emplace_back(25.0, 50.0);
  mappingTable3d.emplace_back(35.0, 75.0);
  mappingTable3d.emplace_back(45.0, 100.0);
  idThrottlePositionLookupTable3d.initialize(mappingTable3d, 0, 100);
}

void FlyByWireInterface::setupLocalVariables() {
  // regsiter L variable for logging
  idLoggingFlightControlsEnabled = make_unique<LocalVariable>("A32NX_LOGGING_FLIGHT_CONTROLS_ENABLED");
  idLoggingThrottlesEnabled = make_unique<LocalVariable>("A32NX_LOGGING_THROTTLES_ENABLED");

  // register L variable for performance warning
  idPerformanceWarningActive = make_unique<LocalVariable>("A32NX_PERFORMANCE_WARNING_ACTIVE");

  // register L variable for external override
  idExternalOverride = make_unique<LocalVariable>("A32NX_EXTERNAL_OVERRIDE");

  // register L variable for FDR event
  idFdrEvent = make_unique<LocalVariable>("A32NX_DFDR_EVENT_ON");

  // register L variables for the sidestick
  idSideStickPositionX = make_unique<LocalVariable>("A32NX_SIDESTICK_POSITION_X");
  idSideStickPositionY = make_unique<LocalVariable>("A32NX_SIDESTICK_POSITION_Y");
  idRudderPedalPosition = make_unique<LocalVariable>("A32NX_RUDDER_PEDAL_POSITION");

  // register L variable for custom fly-by-wire interface
  idFmaLateralMode = make_unique<LocalVariable>("A32NX_FMA_LATERAL_MODE");
  idFmaLateralArmed = make_unique<LocalVariable>("A32NX_FMA_LATERAL_ARMED");
  idFmaVerticalMode = make_unique<LocalVariable>("A32NX_FMA_VERTICAL_MODE");
  idFmaVerticalArmed = make_unique<LocalVariable>("A32NX_FMA_VERTICAL_ARMED");
  idFmaExpediteModeActive = make_unique<LocalVariable>("A32NX_FMA_EXPEDITE_MODE");
  idFmaSpeedProtectionActive = make_unique<LocalVariable>("A32NX_FMA_SPEED_PROTECTION_MODE");
  idFmaSoftAltModeActive = make_unique<LocalVariable>("A32NX_FMA_SOFT_ALT_MODE");
  idFmaCruiseAltModeActive = make_unique<LocalVariable>("A32NX_FMA_CRUISE_ALT_MODE");
  idFmaApproachCapability = make_unique<LocalVariable>("A32NX_ApproachCapability");
  idFmaTripleClick = make_unique<LocalVariable>("A32NX_FMA_TRIPLE_CLICK");
  idFmaModeReversion = make_unique<LocalVariable>("A32NX_FMA_MODE_REVERSION");

  // register L variable for flight director
  idFlightDirectorBank = make_unique<LocalVariable>("A32NX_FLIGHT_DIRECTOR_BANK");
  idFlightDirectorPitch = make_unique<LocalVariable>("A32NX_FLIGHT_DIRECTOR_PITCH");
  idFlightDirectorYaw = make_unique<LocalVariable>("A32NX_FLIGHT_DIRECTOR_YAW");

  idBetaTarget = make_unique<LocalVariable>("A32NX_BETA_TARGET");
  idBetaTargetActive = make_unique<LocalVariable>("A32NX_BETA_TARGET_ACTIVE");

  // register L variables for autoland warning
  idAutopilotAutolandWarning = make_unique<LocalVariable>("A32NX_AUTOPILOT_AUTOLAND_WARNING");

  // register L variables for autopilot
  idAutopilotActiveAny = make_unique<LocalVariable>("A32NX_AUTOPILOT_ACTIVE");
  idAutopilotActive_1 = make_unique<LocalVariable>("A32NX_AUTOPILOT_1_ACTIVE");
  idAutopilotActive_2 = make_unique<LocalVariable>("A32NX_AUTOPILOT_2_ACTIVE");

  idAutopilotAutothrustMode = make_unique<LocalVariable>("A32NX_AUTOPILOT_AUTOTHRUST_MODE");

  // speeds
  idSpeedAlphaProtection = make_unique<LocalVariable>("A32NX_SPEEDS_ALPHA_PROTECTION");
  idSpeedAlphaMax = make_unique<LocalVariable>("A32NX_SPEEDS_ALPHA_MAX");

  idAlphaMaxPercentage = make_unique<LocalVariable>("A32NX_ALPHA_MAX_PERCENTAGE");

  // register L variables for flight guidance
  idFwcFlightPhase = make_unique<LocalVariable>("A32NX_FWC_FLIGHT_PHASE");
  idFmgcFlightPhase = make_unique<LocalVariable>("A32NX_FMGC_FLIGHT_PHASE");
  idFmgcV2 = make_unique<LocalVariable>("AIRLINER_V2_SPEED");
  idFmgcV_APP = make_unique<LocalVariable>("AIRLINER_VAPP_SPEED");
  idFmgcV_LS = make_unique<LocalVariable>("A32NX_SPEEDS_VLS");
  idFmgcV_MAX = make_unique<LocalVariable>("A32NX_SPEEDS_VMAX");

  idFmgcAltitudeConstraint = make_unique<LocalVariable>("A32NX_AP_CSTN_ALT");
  idFmgcThrustReductionAltitude = make_unique<LocalVariable>("AIRLINER_THR_RED_ALT");
  idFmgcThrustReductionAltitudeGoAround = make_unique<LocalVariable>("AIRLINER_THR_RED_ALT_GOAROUND");
  idFmgcAccelerationAltitude = make_unique<LocalVariable>("AIRLINER_ACC_ALT");
  idFmgcAccelerationAltitudeEngineOut = make_unique<LocalVariable>("A32NX_ENG_OUT_ACC_ALT");
  idFmgcAccelerationAltitudeGoAround = make_unique<LocalVariable>("AIRLINER_ACC_ALT_GOAROUND");
  idFmgcAccelerationAltitudeGoAroundEngineOut = make_unique<LocalVariable>("AIRLINER_ENG_OUT_ACC_ALT_GOAROUND");
  idFmgcCruiseAltitude = make_unique<LocalVariable>("AIRLINER_CRUISE_ALTITUDE");
  idFmgcFlexTemperature = make_unique<LocalVariable>("AIRLINER_TO_FLEX_TEMP");

  idFlightGuidanceAvailable = make_unique<LocalVariable>("A32NX_FG_AVAIL");
  idFlightGuidanceCrossTrackError = make_unique<LocalVariable>("A32NX_FG_CROSS_TRACK_ERROR");
  idFlightGuidanceTrackAngleError = make_unique<LocalVariable>("A32NX_FG_TRACK_ANGLE_ERROR");
  idFlightGuidancePhiCommand = make_unique<LocalVariable>("A32NX_FG_PHI_COMMAND");

  idFcuTrkFpaModeActive = make_unique<LocalVariable>("A32NX_TRK_FPA_MODE_ACTIVE");
  idFcuSelectedFpa = make_unique<LocalVariable>("A32NX_AUTOPILOT_FPA_SELECTED");
  idFcuSelectedVs = make_unique<LocalVariable>("A32NX_AUTOPILOT_VS_SELECTED");
  idFcuSelectedHeading = make_unique<LocalVariable>("A32NX_AUTOPILOT_HEADING_SELECTED");

  idFcuLocModeActive = make_unique<LocalVariable>("A32NX_FCU_LOC_MODE_ACTIVE");
  idFcuApprModeActive = make_unique<LocalVariable>("A32NX_FCU_APPR_MODE_ACTIVE");
  idFcuModeReversionActive = make_unique<LocalVariable>("A32NX_FCU_MODE_REVERSION_ACTIVE");
  idFcuModeReversionTrkFpaActive = make_unique<LocalVariable>("A32NX_FCU_MODE_REVERSION_TRK_FPA_ACTIVE");

  idThrottlePosition3d_1 = make_unique<LocalVariable>("A32NX_3D_THROTTLE_LEVER_POSITION_1");
  idThrottlePosition3d_2 = make_unique<LocalVariable>("A32NX_3D_THROTTLE_LEVER_POSITION_2");

  idAutothrustStatus = make_unique<LocalVariable>("A32NX_AUTOTHRUST_STATUS");
  idAutothrustMode = make_unique<LocalVariable>("A32NX_AUTOTHRUST_MODE");
  idAutothrustModeMessage = make_unique<LocalVariable>("A32NX_AUTOTHRUST_MODE_MESSAGE");
  idAutothrustDisabled = make_unique<LocalVariable>("A32NX_AUTOTHRUST_DISABLED");
  idAutothrustThrustLeverWarningFlex = make_unique<LocalVariable>("A32NX_AUTOTHRUST_THRUST_LEVER_WARNING_FLEX");
  idAutothrustThrustLeverWarningToga = make_unique<LocalVariable>("A32NX_AUTOTHRUST_THRUST_LEVER_WARNING_TOGA");
  idAutothrustDisconnect = make_unique<LocalVariable>("A32NX_AUTOTHRUST_DISCONNECT");

  idAirConditioningPack_1 = make_unique<LocalVariable>("A32NX_AIRCOND_PACK1_TOGGLE");
  idAirConditioningPack_2 = make_unique<LocalVariable>("A32NX_AIRCOND_PACK2_TOGGLE");

  idAutothrustThrustLimitType = make_unique<LocalVariable>("A32NX_AUTOTHRUST_THRUST_LIMIT_TYPE");
  idAutothrustThrustLimit = make_unique<LocalVariable>("A32NX_AUTOTHRUST_THRUST_LIMIT");
  thrustLeverAngle_1 = make_unique<LocalVariable>("A32NX_AUTOTHRUST_TLA:1");
  thrustLeverAngle_2 = make_unique<LocalVariable>("A32NX_AUTOTHRUST_TLA:2");
  idAutothrustN1_TLA_1 = make_unique<LocalVariable>("A32NX_AUTOTHRUST_TLA_N1:1");
  idAutothrustN1_TLA_2 = make_unique<LocalVariable>("A32NX_AUTOTHRUST_TLA_N1:2");
  idAutothrustReverse_1 = make_unique<LocalVariable>("A32NX_AUTOTHRUST_REVERSE:1");
  idAutothrustReverse_2 = make_unique<LocalVariable>("A32NX_AUTOTHRUST_REVERSE:2");
  idAutothrustN1_c_1 = make_unique<LocalVariable>("A32NX_AUTOTHRUST_N1_COMMANDED:1");
  idAutothrustN1_c_2 = make_unique<LocalVariable>("A32NX_AUTOTHRUST_N1_COMMANDED:2");

  engineEngine1N2 = make_unique<LocalVariable>("A32NX_ENGINE_N2:1");
  engineEngine2N2 = make_unique<LocalVariable>("A32NX_ENGINE_N2:2");
  engineEngine1N1 = make_unique<LocalVariable>("A32NX_ENGINE_N1:1");
  engineEngine2N1 = make_unique<LocalVariable>("A32NX_ENGINE_N1:2");
  engineEngineIdleN1 = make_unique<LocalVariable>("A32NX_ENGINE_IDLE_N1");
  engineEngineIdleN2 = make_unique<LocalVariable>("A32NX_ENGINE_IDLE_N2");
  engineEngineIdleFF = make_unique<LocalVariable>("A32NX_ENGINE_IDLE_FF");
  engineEngineIdleEGT = make_unique<LocalVariable>("A32NX_ENGINE_IDLE_EGT");
  engineEngine1EGT = make_unique<LocalVariable>("A32NX_ENGINE_EGT:1");
  engineEngine2EGT = make_unique<LocalVariable>("A32NX_ENGINE_EGT:2");
  engineEngine1Oil = make_unique<LocalVariable>("A32NX_ENGINE_TANK_OIL:1");
  engineEngine2Oil = make_unique<LocalVariable>("A32NX_ENGINE_TANK_OIL:2");
  engineEngine1TotalOil = make_unique<LocalVariable>("A32NX_ENGINE_TOTAL_OIL:1");
  engineEngine2TotalOil = make_unique<LocalVariable>("A32NX_ENGINE_TOTAL_OIL:2");
  engineEngine1FF = make_unique<LocalVariable>("A32NX_ENGINE_FF:1");
  engineEngine2FF = make_unique<LocalVariable>("A32NX_ENGINE_FF:2");
  engineEngine1PreFF = make_unique<LocalVariable>("A32NX_ENGINE_PRE_FF:1");
  engineEngine2PreFF = make_unique<LocalVariable>("A32NX_ENGINE_PRE_FF:2");
  engineEngineImbalance = make_unique<LocalVariable>("A32NX_ENGINE_IMBALANCE");
  engineFuelUsedLeft = make_unique<LocalVariable>("A32NX_FUEL_USED:1");
  engineFuelUsedRight = make_unique<LocalVariable>("A32NX_FUEL_USED:2");
  engineFuelLeftPre = make_unique<LocalVariable>("A32NX_FUEL_LEFT_PRE");
  engineFuelRightPre = make_unique<LocalVariable>("A32NX_FUEL_RIGHT_PRE");
  engineFuelAuxLeftPre = make_unique<LocalVariable>("A32NX_FUEL_AUX_LEFT_PRE");
  engineFuelAuxRightPre = make_unique<LocalVariable>("A32NX_FUEL_AUX_RIGHT_PRE");
  engineFuelCenterPre = make_unique<LocalVariable>("A32NX_FUEL_CENTER_PRE");
  engineEngineCycleTime = make_unique<LocalVariable>("A32NX_ENGINE_CYCLE_TIME");
  engineEngine1State = make_unique<LocalVariable>("A32NX_ENGINE_STATE:1");
  engineEngine2State = make_unique<LocalVariable>("A32NX_ENGINE_STATE:2");
  engineEngine1Timer = make_unique<LocalVariable>("A32NX_ENGINE_TIMER:1");
  engineEngine2Timer = make_unique<LocalVariable>("A32NX_ENGINE_TIMER:2");

  flapsHandleIndexFlapConf = make_unique<LocalVariable>("A32NX_FLAPS_CONF_INDEX");
  flapsPosition = make_unique<LocalVariable>("A32NX_LEFT_FLAPS_ANGLE");

  idSpoilersArmed = make_unique<LocalVariable>("A32NX_SPOILERS_ARMED");
  idSpoilersHandlePosition = make_unique<LocalVariable>("A32NX_SPOILERS_HANDLE_POSITION");
  idSpoilersGroundSpoilersActive = make_unique<LocalVariable>("A32NX_SPOILERS_GROUND_SPOILERS_ACTIVE");

  idAileronPositionLeft = make_unique<LocalVariable>("A32NX_3D_AILERON_LEFT_DEFLECTION");
  idAileronPositionRight = make_unique<LocalVariable>("A32NX_3D_AILERON_RIGHT_DEFLECTION");

  idRadioReceiverLocalizerValid = make_unique<LocalVariable>("A32NX_DEV_RADIO_RECEIVER_LOC_IS_VALID");
  idRadioReceiverLocalizerDeviation = make_unique<LocalVariable>("A32NX_DEV_RADIO_RECEIVER_LOC_DEVIATION");
  idRadioReceiverLocalizerDistance = make_unique<LocalVariable>("A32NX_DEV_RADIO_RECEIVER_LOC_DISTANCE");
  idRadioReceiverGlideSlopeValid = make_unique<LocalVariable>("A32NX_DEV_RADIO_RECEIVER_GS_IS_VALID");
  idRadioReceiverGlideSlopeDeviation = make_unique<LocalVariable>("A32NX_DEV_RADIO_RECEIVER_GS_DEVIATION");
}

bool FlyByWireInterface::readDataAndLocalVariables(double sampleTime) {
  // set sample time
  simConnectInterface.setSampleTime(sampleTime);

  // reset input
  simConnectInterface.resetSimInputAutopilot();

  // set logging options
  simConnectInterface.setLoggingFlightControlsEnabled(idLoggingFlightControlsEnabled->get() == 1);
  simConnectInterface.setLoggingThrottlesEnabled(idLoggingThrottlesEnabled->get() == 1);

  // request data
  if (!simConnectInterface.requestData()) {
    cout << "WASM: Request data failed!" << endl;
    return false;
  }

  // read data
  if (!simConnectInterface.readData()) {
    cout << "WASM: Read data failed!" << endl;
    return false;
  }

  // get sim data
  SimData simData = simConnectInterface.getSimData();

  // update all local variables
  LocalVariable::readAll();

  // get or calculate XTK and TAE
  if (customFlightGuidanceEnabled) {
    flightGuidanceCrossTrackError = idFlightGuidanceCrossTrackError->get();
    flightGuidanceTrackAngleError = idFlightGuidanceTrackAngleError->get();
    flightGuidancePhiPreCommand = idFlightGuidancePhiCommand->get();
  } else {
    if (gpsCourseToSteerEnabled) {
      flightGuidanceCrossTrackError = 0;
      flightGuidanceTrackAngleError = getHeadingAngleError(simData.Psi_magnetic_deg, simData.gpsCourseToSteer);
      flightGuidancePhiPreCommand = 0;
    } else {
      flightGuidanceCrossTrackError = simData.gpsWpCrossTrack;
      flightGuidanceTrackAngleError = simData.gpsWpTrackAngleError;
      flightGuidancePhiPreCommand = 0;
    }
  }

  // read local variables and update client data
  // update client data for flight guidance
  if (!autopilotStateMachineEnabled || !autopilotLawsEnabled) {
    ClientDataLocalVariables clientDataLocalVariables = {idFmgcFlightPhase->get(),
                                                         idFmgcV2->get(),
                                                         idFmgcV_APP->get(),
                                                         idFmgcV_LS->get(),
                                                         idFmgcV_MAX->get(),
                                                         customFlightGuidanceEnabled ? 1.0 : simData.gpsIsFlightPlanActive,
                                                         idFmgcAltitudeConstraint->get(),
                                                         idFmgcThrustReductionAltitude->get(),
                                                         idFmgcThrustReductionAltitudeGoAround->get(),
                                                         idFmgcAccelerationAltitude->get(),
                                                         idFmgcAccelerationAltitudeEngineOut->get(),
                                                         idFmgcAccelerationAltitudeGoAround->get(),
                                                         idFmgcAccelerationAltitudeGoAroundEngineOut->get(),
                                                         idFmgcCruiseAltitude->get(),
                                                         simConnectInterface.getSimInputAutopilot().DIR_TO_trigger,
                                                         idFcuTrkFpaModeActive->get(),
                                                         idFcuSelectedVs->get(),
                                                         idFcuSelectedFpa->get(),
                                                         idFcuSelectedHeading->get(),
                                                         flightGuidanceCrossTrackError,
                                                         flightGuidanceTrackAngleError,
                                                         flightGuidancePhiPreCommand,
                                                         simData.speed_slot_index == 2,
                                                         autopilotLawsOutput.Phi_loc_c};
    simConnectInterface.setClientDataLocalVariables(clientDataLocalVariables);
  }

  // detect pause
  if ((simData.simulationTime == previousSimulationTime) || (simData.simulationTime < 0.2)) {
    pauseDetected = true;
  } else {
    pauseDetected = false;
  }

  // calculate delta time (and ensure it does not get 0 -> max 500 fps)
  calculatedSampleTime = max(0.002, simData.simulationTime - previousSimulationTime);

  // store previous simulation time
  previousSimulationTime = simData.simulationTime;

  // success
  return true;
}

bool FlyByWireInterface::updatePerformanceMonitoring(double sampleTime) {
  // check calculated delta time for performance issues (to also take sim rate into account)
  if (calculatedSampleTime > MAX_ACCEPTABLE_SAMPLE_TIME && lowPerformanceTimer < LOW_PERFORMANCE_TIMER_THRESHOLD) {
    // performance is low -> increase counter
    lowPerformanceTimer++;
  } else if (calculatedSampleTime < MAX_ACCEPTABLE_SAMPLE_TIME) {
    // performance is ok -> reset counter
    lowPerformanceTimer = 0;
  }

  // if threshold has been reached / exceeded set performance warning
  if (lowPerformanceTimer >= LOW_PERFORMANCE_TIMER_THRESHOLD) {
    if (idPerformanceWarningActive->get() <= 0) {
      idPerformanceWarningActive->set(1);
      cout << "WASM: WARNING Performance issues detected, at least stable ";
      cout << round(simConnectInterface.getSimData().simulation_rate / MAX_ACCEPTABLE_SAMPLE_TIME);
      cout << " fps or more are needed at this simrate!";
      cout << endl;
    }
  } else if (idPerformanceWarningActive > 0) {
    idPerformanceWarningActive->set(0);
  }

  // success
  return true;
}

bool FlyByWireInterface::handleSimulationRate(double sampleTime) {
  // get sim data
  auto simData = simConnectInterface.getSimData();

  // check if target simulation rate was modified and there is a mismatch
  if (targetSimulationRateModified && simData.simulation_rate != targetSimulationRate) {
    // wait until target simulation rate is reached
    return true;
  }

  // set target to current simulation rate and reset modified flag
  targetSimulationRate = simData.simulation_rate;
  targetSimulationRateModified = false;

  // nothing to do if simuation rate is '1x'
  if (simData.simulation_rate == 1) {
    return true;
  }

  // check if allowed simulation rate is exceeded
  if (simData.simulation_rate > maxSimulationRate) {
    // set target simulation rate
    targetSimulationRateModified = true;
    targetSimulationRate = max(1, simData.simulation_rate / 2);
    // sed event to reduce simulation rate
    simConnectInterface.sendEvent(SimConnectInterface::Events::SIM_RATE_DECR, 0, SIMCONNECT_GROUP_PRIORITY_DEFAULT);
    // log event of reduction
    cout << "WASM: WARNING Reducing simulation rate to " << simData.simulation_rate / 2;
    cout << " (maximum allowed is " << maxSimulationRate << ")!" << endl;
  }

  // check if simulation rate reduction is enabled
  if (!simulationRateReductionEnabled) {
    return true;
  }

  // check if simulation rate should be reduced
  if (idPerformanceWarningActive->get() == 1 || abs(simConnectInterface.getSimData().Phi_deg) > 33 ||
      simConnectInterface.getSimData().Theta_deg < -20 || simConnectInterface.getSimData().Theta_deg > 10 ||
      flyByWireOutput.sim.data_computed.high_aoa_prot_active == 1 || flyByWireOutput.sim.data_computed.high_speed_prot_active == 1 ||
      autopilotStateMachineOutput.speed_protection_mode == 1) {
    // set target simulation rate
    targetSimulationRateModified = true;
    targetSimulationRate = max(1, simData.simulation_rate / 2);
    // send event to reduce simulation rate
    simConnectInterface.sendEvent(SimConnectInterface::Events::SIM_RATE_DECR, 0, SIMCONNECT_GROUP_PRIORITY_DEFAULT);
    // reset low performance timer
    lowPerformanceTimer = 0;
    // log event of reduction
    cout << "WASM: WARNING Reducing simulation rate from " << simData.simulation_rate;
    cout << " to " << simData.simulation_rate / 2;
    cout << " due to performance issues or abnormal situation!" << endl;
  }

  // success
  return true;
}

bool FlyByWireInterface::updateEngineData(double sampleTime) {
  auto simData = simConnectInterface.getSimData();
  engineData.generalEngineElapsedTime_1 = simData.generalEngineElapsedTime_1;
  engineData.generalEngineElapsedTime_2 = simData.generalEngineElapsedTime_2;
  engineData.standardAtmTemperature = simData.standardAtmTemperature;
  engineData.turbineEngineCorrectedFuelFlow_1 = simData.turbineEngineCorrectedFuelFlow_1;
  engineData.turbineEngineCorrectedFuelFlow_2 = simData.turbineEngineCorrectedFuelFlow_2;
  engineData.fuelTankCapacityAuxLeft = simData.fuelTankCapacityAuxLeft;
  engineData.fuelTankCapacityAuxRight = simData.fuelTankCapacityAuxRight;
  engineData.fuelTankCapacityMainLeft = simData.fuelTankCapacityMainLeft;
  engineData.fuelTankCapacityMainRight = simData.fuelTankCapacityMainRight;
  engineData.fuelTankCapacityCenter = simData.fuelTankCapacityCenter;
  engineData.fuelTankQuantityAuxLeft = simData.fuelTankQuantityAuxLeft;
  engineData.fuelTankQuantityAuxRight = simData.fuelTankQuantityAuxRight;
  engineData.fuelTankQuantityMainLeft = simData.fuelTankQuantityMainLeft;
  engineData.fuelTankQuantityMainRight = simData.fuelTankQuantityMainRight;
  engineData.fuelTankQuantityCenter = simData.fuelTankQuantityCenter;
  engineData.fuelTankQuantityTotal = simData.fuelTankQuantityTotal;
  engineData.fuelWeightPerGallon = simData.fuelWeightPerGallon;
  engineData.engineEngine1N2 = engineEngine1N2->get();
  engineData.engineEngine2N2 = engineEngine2N2->get();
  engineData.engineEngine1N1 = engineEngine1N1->get();
  engineData.engineEngine2N1 = engineEngine2N1->get();
  engineData.engineEngineIdleN1 = engineEngineIdleN1->get();
  engineData.engineEngineIdleN2 = engineEngineIdleN2->get();
  engineData.engineEngineIdleFF = engineEngineIdleFF->get();
  engineData.engineEngineIdleEGT = engineEngineIdleEGT->get();
  engineData.engineEngine1EGT = engineEngine1EGT->get();
  engineData.engineEngine2EGT = engineEngine2EGT->get();
  engineData.engineEngine1Oil = engineEngine1Oil->get();
  engineData.engineEngine2Oil = engineEngine2Oil->get();
  engineData.engineEngine1TotalOil = engineEngine1TotalOil->get();
  engineData.engineEngine2TotalOil = engineEngine2TotalOil->get();
  engineData.engineEngine1FF = engineEngine1FF->get();
  engineData.engineEngine2FF = engineEngine2FF->get();
  engineData.engineEngine1PreFF = engineEngine1PreFF->get();
  engineData.engineEngine2PreFF = engineEngine2PreFF->get();
  engineData.engineEngineImbalance = engineEngineImbalance->get();
  engineData.engineFuelUsedLeft = engineFuelUsedLeft->get();
  engineData.engineFuelUsedRight = engineFuelUsedRight->get();
  engineData.engineFuelLeftPre = engineFuelLeftPre->get();
  engineData.engineFuelRightPre = engineFuelRightPre->get();
  engineData.engineFuelAuxLeftPre = engineFuelAuxLeftPre->get();
  engineData.engineFuelAuxRightPre = engineFuelAuxRightPre->get();
  engineData.engineFuelCenterPre = engineFuelCenterPre->get();
  engineData.engineEngineCycleTime = engineEngineCycleTime->get();
  engineData.engineEngine1State = engineEngine1State->get();
  engineData.engineEngine2State = engineEngine2State->get();
  engineData.engineEngine1Timer = engineEngine1Timer->get();
  engineData.engineEngine2Timer = engineEngine2Timer->get();

  return true;
}

bool FlyByWireInterface::updateAutopilotStateMachine(double sampleTime) {
  // get data from interface ------------------------------------------------------------------------------------------
  SimData simData = simConnectInterface.getSimData();
  SimInput simInput = simConnectInterface.getSimInput();
  SimInputAutopilot simInputAutopilot = simConnectInterface.getSimInputAutopilot();

  // determine disconnection conditions -------------------------------------------------------------------------------

  bool doDisconnect = false;
  if (autopilotStateMachineOutput.enabled_AP1 || autopilotStateMachineOutput.enabled_AP2) {
    doDisconnect = fabs(simInput.inputs[0]) > 0.5 || fabs(simInput.inputs[1]) > 0.5 || fabs(simInput.inputs[2]) > 0.4 ||
                   flyByWireOutput.sim.data_computed.protection_ap_disc;
  }

  // update state machine ---------------------------------------------------------------------------------------------
  if (autopilotStateMachineEnabled) {
    // time -----------------------------------------------------------------------------------------------------------
    autopilotStateMachineInput.in.time.dt = sampleTime;
    autopilotStateMachineInput.in.time.simulation_time = simData.simulationTime;

    // data -----------------------------------------------------------------------------------------------------------
    autopilotStateMachineInput.in.data.aircraft_position.lat = simData.latitude_deg;
    autopilotStateMachineInput.in.data.aircraft_position.lon = simData.longitude_deg;
    autopilotStateMachineInput.in.data.aircraft_position.alt = simData.altitude_m;
    autopilotStateMachineInput.in.data.Theta_deg = simData.Theta_deg;
    autopilotStateMachineInput.in.data.Phi_deg = simData.Phi_deg;
    autopilotStateMachineInput.in.data.q_rad_s = simData.bodyRotationVelocity.x;
    autopilotStateMachineInput.in.data.r_rad_s = simData.bodyRotationVelocity.y;
    autopilotStateMachineInput.in.data.p_rad_s = simData.bodyRotationVelocity.z;
    autopilotStateMachineInput.in.data.V_ias_kn = simData.V_ias_kn;
    autopilotStateMachineInput.in.data.V_tas_kn = simData.V_tas_kn;
    autopilotStateMachineInput.in.data.V_mach = simData.V_mach;
    autopilotStateMachineInput.in.data.V_gnd_kn = simData.V_gnd_kn;
    autopilotStateMachineInput.in.data.alpha_deg = simData.alpha_deg;
    autopilotStateMachineInput.in.data.beta_deg = simData.beta_deg;
    autopilotStateMachineInput.in.data.H_ft = simData.H_ft;
    autopilotStateMachineInput.in.data.H_ind_ft = simData.H_ind_ft;
    autopilotStateMachineInput.in.data.H_radio_ft = simData.H_radio_ft;
    autopilotStateMachineInput.in.data.H_dot_ft_min = simData.H_dot_fpm;
    autopilotStateMachineInput.in.data.Psi_magnetic_deg = simData.Psi_magnetic_deg;
    autopilotStateMachineInput.in.data.Psi_magnetic_track_deg = simData.Psi_magnetic_track_deg;
    autopilotStateMachineInput.in.data.Psi_true_deg = simData.Psi_true_deg;
    autopilotStateMachineInput.in.data.bx_m_s2 = simData.bx_m_s2;
    autopilotStateMachineInput.in.data.by_m_s2 = simData.by_m_s2;
    autopilotStateMachineInput.in.data.bz_m_s2 = simData.bz_m_s2;
    autopilotStateMachineInput.in.data.nav_valid = (simData.nav_valid != 0);
    autopilotStateMachineInput.in.data.nav_loc_deg = simData.nav_loc_deg;
    autopilotStateMachineInput.in.data.nav_gs_deg = simData.nav_gs_deg;
    autopilotStateMachineInput.in.data.nav_dme_valid = (simData.nav_dme_valid != 0);
    autopilotStateMachineInput.in.data.nav_dme_nmi = simData.nav_dme_nmi;
    autopilotStateMachineInput.in.data.nav_loc_valid = (simData.nav_loc_valid != 0);
    autopilotStateMachineInput.in.data.nav_loc_magvar_deg = simData.nav_loc_magvar_deg;
    autopilotStateMachineInput.in.data.nav_loc_error_deg = simData.nav_loc_error_deg;
    autopilotStateMachineInput.in.data.nav_loc_position.lat = simData.nav_loc_pos.Latitude;
    autopilotStateMachineInput.in.data.nav_loc_position.lon = simData.nav_loc_pos.Longitude;
    autopilotStateMachineInput.in.data.nav_loc_position.alt = simData.nav_loc_pos.Altitude;
    autopilotStateMachineInput.in.data.nav_gs_valid = (simData.nav_gs_valid != 0);
    autopilotStateMachineInput.in.data.nav_gs_error_deg = simData.nav_gs_error_deg;
    autopilotStateMachineInput.in.data.nav_gs_position.lat = simData.nav_gs_pos.Latitude;
    autopilotStateMachineInput.in.data.nav_gs_position.lon = simData.nav_gs_pos.Longitude;
    autopilotStateMachineInput.in.data.nav_gs_position.alt = simData.nav_gs_pos.Altitude;
    autopilotStateMachineInput.in.data.flight_guidance_xtk_nmi = flightGuidanceCrossTrackError;
    autopilotStateMachineInput.in.data.flight_guidance_tae_deg = flightGuidanceTrackAngleError;
    autopilotStateMachineInput.in.data.flight_guidance_phi_deg = flightGuidancePhiPreCommand;
    autopilotStateMachineInput.in.data.flight_phase = idFmgcFlightPhase->get();
    autopilotStateMachineInput.in.data.V2_kn = idFmgcV2->get();
    autopilotStateMachineInput.in.data.VAPP_kn = idFmgcV_APP->get();
    autopilotStateMachineInput.in.data.VLS_kn = idFmgcV_LS->get();
    autopilotStateMachineInput.in.data.VMAX_kn = idFmgcV_MAX->get();
    autopilotStateMachineInput.in.data.is_flight_plan_available =
        customFlightGuidanceEnabled ? idFlightGuidanceAvailable->get() : simData.gpsIsFlightPlanActive;
    autopilotStateMachineInput.in.data.altitude_constraint_ft = idFmgcAltitudeConstraint->get();
    autopilotStateMachineInput.in.data.thrust_reduction_altitude = idFmgcThrustReductionAltitude->get();
    autopilotStateMachineInput.in.data.thrust_reduction_altitude_go_around = idFmgcThrustReductionAltitudeGoAround->get();
    autopilotStateMachineInput.in.data.acceleration_altitude = idFmgcAccelerationAltitude->get();
    autopilotStateMachineInput.in.data.acceleration_altitude_engine_out = idFmgcAccelerationAltitudeEngineOut->get();
    autopilotStateMachineInput.in.data.acceleration_altitude_go_around = idFmgcAccelerationAltitudeGoAround->get();
    autopilotStateMachineInput.in.data.acceleration_altitude_go_around_engine_out = idFmgcAccelerationAltitudeGoAroundEngineOut->get();
    autopilotStateMachineInput.in.data.cruise_altitude = idFmgcCruiseAltitude->get();
    autopilotStateMachineInput.in.data.throttle_lever_1_pos = thrustLeverAngle_1->get();
    autopilotStateMachineInput.in.data.throttle_lever_2_pos = thrustLeverAngle_2->get();
    autopilotStateMachineInput.in.data.gear_strut_compression_1 = simData.gear_animation_pos_1;
    autopilotStateMachineInput.in.data.gear_strut_compression_2 = simData.gear_animation_pos_2;
    autopilotStateMachineInput.in.data.zeta_pos = simData.zeta_pos;
    autopilotStateMachineInput.in.data.flaps_handle_index = flapsHandleIndexFlapConf->get();
    autopilotStateMachineInput.in.data.is_engine_operative_1 = simData.engine_combustion_1;
    autopilotStateMachineInput.in.data.is_engine_operative_2 = simData.engine_combustion_2;

    // input ----------------------------------------------------------------------------------------------------------
    autopilotStateMachineInput.in.input.FD_active = simData.ap_fd_1_active || simData.ap_fd_2_active;
    autopilotStateMachineInput.in.input.AP_ENGAGE_push = simInputAutopilot.AP_engage;
    autopilotStateMachineInput.in.input.AP_1_push = simInputAutopilot.AP_1_push;
    autopilotStateMachineInput.in.input.AP_2_push = simInputAutopilot.AP_2_push;
    autopilotStateMachineInput.in.input.AP_DISCONNECT_push = simInputAutopilot.AP_disconnect || wasInSlew || doDisconnect;
    autopilotStateMachineInput.in.input.HDG_push = simInputAutopilot.HDG_push;
    autopilotStateMachineInput.in.input.HDG_pull = simInputAutopilot.HDG_pull;
    autopilotStateMachineInput.in.input.ALT_push = simInputAutopilot.ALT_push;
    autopilotStateMachineInput.in.input.ALT_pull = simInputAutopilot.ALT_pull;
    autopilotStateMachineInput.in.input.VS_push = simInputAutopilot.VS_push;
    autopilotStateMachineInput.in.input.VS_pull = simInputAutopilot.VS_pull;
    autopilotStateMachineInput.in.input.LOC_push = simInputAutopilot.LOC_push;
    autopilotStateMachineInput.in.input.APPR_push = simInputAutopilot.APPR_push;
    autopilotStateMachineInput.in.input.EXPED_push = simInputAutopilot.EXPED_push;
    autopilotStateMachineInput.in.input.V_fcu_kn = simData.ap_V_c_kn;
    autopilotStateMachineInput.in.input.H_fcu_ft = simData.ap_H_c_ft;
    autopilotStateMachineInput.in.input.H_constraint_ft = idFmgcAltitudeConstraint->get();
    autopilotStateMachineInput.in.input.H_dot_fcu_fpm = idFcuSelectedVs->get();
    autopilotStateMachineInput.in.input.FPA_fcu_deg = idFcuSelectedFpa->get();
    autopilotStateMachineInput.in.input.Psi_fcu_deg = idFcuSelectedHeading->get();
    autopilotStateMachineInput.in.input.TRK_FPA_mode = idFcuTrkFpaModeActive->get();
    autopilotStateMachineInput.in.input.DIR_TO_trigger = simInputAutopilot.DIR_TO_trigger;
    autopilotStateMachineInput.in.input.is_FLX_active = autoThrust.getExternalOutputs().out.data_computed.is_FLX_active;
    autopilotStateMachineInput.in.input.Slew_trigger = wasInSlew;
    autopilotStateMachineInput.in.input.MACH_mode = simData.is_mach_mode_active;
    autopilotStateMachineInput.in.input.ATHR_engaged = (autoThrustOutput.status == 2);
    autopilotStateMachineInput.in.input.is_SPEED_managed = (simData.speed_slot_index == 2);
    autopilotStateMachineInput.in.input.FDR_event = idFdrEvent->get();
    autopilotStateMachineInput.in.input.Phi_loc_c = autopilotLawsOutput.Phi_loc_c;

    // step the model -------------------------------------------------------------------------------------------------
    autopilotStateMachine.setExternalInputs(&autopilotStateMachineInput);
    autopilotStateMachine.step();

    // result
    autopilotStateMachineOutput = autopilotStateMachine.getExternalOutputs().out.output;

    // update radio
    idRadioReceiverLocalizerValid->set(autopilotStateMachine.getExternalOutputs().out.data.nav_e_loc_valid);
    idRadioReceiverLocalizerDeviation->set(autopilotStateMachine.getExternalOutputs().out.data.nav_e_loc_error_deg);
    idRadioReceiverLocalizerDistance->set(autopilotStateMachine.getExternalOutputs().out.data.nav_dme_nmi);
    idRadioReceiverGlideSlopeValid->set(autopilotStateMachine.getExternalOutputs().out.data.nav_e_gs_valid);
    idRadioReceiverGlideSlopeDeviation->set(autopilotStateMachine.getExternalOutputs().out.data.nav_e_gs_error_deg);
  } else {
    // read client data written by simulink
    ClientDataAutopilotStateMachine clientData = simConnectInterface.getClientDataAutopilotStateMachine();
    autopilotStateMachineOutput.enabled_AP1 = clientData.enabled_AP1;
    autopilotStateMachineOutput.enabled_AP2 = clientData.enabled_AP2;
    autopilotStateMachineOutput.lateral_law = clientData.lateral_law;
    autopilotStateMachineOutput.lateral_mode = clientData.lateral_mode;
    autopilotStateMachineOutput.lateral_mode_armed = clientData.lateral_mode_armed;
    autopilotStateMachineOutput.vertical_law = clientData.vertical_law;
    autopilotStateMachineOutput.vertical_mode = clientData.vertical_mode;
    autopilotStateMachineOutput.vertical_mode_armed = clientData.vertical_mode_armed;
    autopilotStateMachineOutput.mode_reversion_lateral = clientData.mode_reversion_lateral;
    autopilotStateMachineOutput.mode_reversion_vertical = clientData.mode_reversion_vertical;
    autopilotStateMachineOutput.mode_reversion_TRK_FPA = clientData.mode_reversion_TRK_FPA;
    autopilotStateMachineOutput.mode_reversion_triple_click = clientData.mode_reversion_triple_click;
    autopilotStateMachineOutput.mode_reversion_fma = clientData.mode_reversion_fma;
    autopilotStateMachineOutput.speed_protection_mode = clientData.speed_protection_mode;
    autopilotStateMachineOutput.autothrust_mode = clientData.autothrust_mode;
    autopilotStateMachineOutput.Psi_c_deg = clientData.Psi_c_deg;
    autopilotStateMachineOutput.H_c_ft = clientData.H_c_ft;
    autopilotStateMachineOutput.H_dot_c_fpm = clientData.H_dot_c_fpm;
    autopilotStateMachineOutput.FPA_c_deg = clientData.FPA_c_deg;
    autopilotStateMachineOutput.V_c_kn = clientData.V_c_kn;
    autopilotStateMachineOutput.ALT_soft_mode_active = clientData.ALT_soft_mode_active;
    autopilotStateMachineOutput.ALT_cruise_mode_active = clientData.ALT_cruise_mode_active;
    autopilotStateMachineOutput.EXPED_mode_active = clientData.EXPED_mode_active;
    autopilotStateMachineOutput.FD_disconnect = clientData.FD_disconnect;
    autopilotStateMachineOutput.FD_connect = clientData.FD_connect;

    // update radio
    idRadioReceiverLocalizerValid->set(clientData.nav_e_loc_valid);
    idRadioReceiverLocalizerDeviation->set(clientData.nav_e_loc_error_deg);
    idRadioReceiverLocalizerDistance->set(0);
    idRadioReceiverGlideSlopeValid->set(clientData.nav_e_gs_valid);
    idRadioReceiverGlideSlopeDeviation->set(clientData.nav_e_gs_error_deg);
  }

  // update autopilot state -------------------------------------------------------------------------------------------
  idAutopilotActiveAny->set(autopilotStateMachineOutput.enabled_AP1 || autopilotStateMachineOutput.enabled_AP2);
  idAutopilotActive_1->set(autopilotStateMachineOutput.enabled_AP1);
  idAutopilotActive_2->set(autopilotStateMachineOutput.enabled_AP2);

  bool isLocArmed = static_cast<unsigned long long>(autopilotStateMachineOutput.lateral_mode_armed) >> 1 & 0x01;
  bool isLocEngaged = autopilotStateMachineOutput.lateral_mode >= 30 && autopilotStateMachineOutput.lateral_mode <= 34;
  bool isGsArmed = static_cast<unsigned long long>(autopilotStateMachineOutput.vertical_mode_armed) >> 4 & 0x01;
  bool isGsEngaged = autopilotStateMachineOutput.vertical_mode >= 30 && autopilotStateMachineOutput.vertical_mode <= 34;
  idFcuLocModeActive->set((isLocArmed || isLocEngaged) && !(isGsArmed || isGsEngaged));
  idFcuApprModeActive->set((isLocArmed || isLocEngaged) && (isGsArmed || isGsEngaged));
  idFcuModeReversionActive->set(autopilotStateMachineOutput.mode_reversion_lateral || autopilotStateMachineOutput.mode_reversion_vertical);
  idFcuModeReversionTrkFpaActive->set(autopilotStateMachineOutput.mode_reversion_TRK_FPA);

  // update autothrust mode -------------------------------------------------------------------------------------------
  idAutopilotAutothrustMode->set(autopilotStateMachineOutput.autothrust_mode);

  // connect FD if requested ---------------------------------------------------------------------------------------
  if (simData.ap_fd_1_active) {
    flightDirectorConnectLatch_1 = false;
  }
  if (simData.ap_fd_2_active) {
    flightDirectorConnectLatch_2 = false;
  }
  if (autopilotStateMachineOutput.FD_connect) {
    if (!simData.ap_fd_1_active && !flightDirectorConnectLatch_1) {
      flightDirectorConnectLatch_1 = true;
      simConnectInterface.sendEvent(SimConnectInterface::Events::TOGGLE_FLIGHT_DIRECTOR, 1);
    }
    if (!simData.ap_fd_2_active && !flightDirectorConnectLatch_2) {
      flightDirectorConnectLatch_2 = true;
      simConnectInterface.sendEvent(SimConnectInterface::Events::TOGGLE_FLIGHT_DIRECTOR, 2);
    }
  }

  // disconnect FD if requested ---------------------------------------------------------------------------------------
  if (!simData.ap_fd_1_active) {
    flightDirectorDisconnectLatch_1 = false;
  }
  if (!simData.ap_fd_2_active) {
    flightDirectorDisconnectLatch_2 = false;
  }
  if (autopilotStateMachineOutput.FD_disconnect) {
    if (simData.ap_fd_1_active && !flightDirectorDisconnectLatch_1) {
      flightDirectorDisconnectLatch_1 = true;
      simConnectInterface.sendEvent(SimConnectInterface::Events::TOGGLE_FLIGHT_DIRECTOR, 1);
    }
    if (simData.ap_fd_2_active && !flightDirectorDisconnectLatch_2) {
      flightDirectorDisconnectLatch_2 = true;
      simConnectInterface.sendEvent(SimConnectInterface::Events::TOGGLE_FLIGHT_DIRECTOR, 2);
    }
  }

  // update FMA variables ---------------------------------------------------------------------------------------------
  idFmaLateralMode->set(autopilotStateMachineOutput.lateral_mode);
  idFmaLateralArmed->set(autopilotStateMachineOutput.lateral_mode_armed);
  idFmaVerticalMode->set(autopilotStateMachineOutput.vertical_mode);
  idFmaVerticalArmed->set(autopilotStateMachineOutput.vertical_mode_armed);
  idFmaExpediteModeActive->set(autopilotStateMachineOutput.EXPED_mode_active);
  idFmaSpeedProtectionActive->set(autopilotStateMachineOutput.speed_protection_mode);
  idFmaSoftAltModeActive->set(autopilotStateMachineOutput.ALT_soft_mode_active);
  idFmaCruiseAltModeActive->set(autopilotStateMachineOutput.ALT_cruise_mode_active);

  // calculate and set approach capability
  // when no RA is available at all -> CAT1, at least one RA is needed to get into CAT2 or higher
  // CAT3 requires two valid RA which are not simulated yet
  bool landModeArmedOrActive = (isLocArmed || isLocEngaged) && (isGsArmed || isGsEngaged);
  int numberOfAutopilotsEngaged = autopilotStateMachineOutput.enabled_AP1 + autopilotStateMachineOutput.enabled_AP2;
  bool autoThrustEngaged = (autoThrustOutput.status == 2);
  bool radioAltimeterAvailable = (simData.H_radio_ft <= 5000);
  bool isCat1 = landModeArmedOrActive;
  bool isCat2 = landModeArmedOrActive && radioAltimeterAvailable && !autoThrustEngaged && numberOfAutopilotsEngaged >= 1;
  bool isCat3S = landModeArmedOrActive && radioAltimeterAvailable && autoThrustEngaged && numberOfAutopilotsEngaged >= 1;
  bool isCat3D = landModeArmedOrActive && radioAltimeterAvailable && autoThrustEngaged && numberOfAutopilotsEngaged == 2;
  int newApproachCapability = currentApproachCapability;

  if (currentApproachCapability == 0) {
    if (isCat1) {
      newApproachCapability = 1;
    }
  } else if (currentApproachCapability == 1) {
    if (!isCat1) {
      newApproachCapability = 0;
    }
    if (isCat3S) {
      newApproachCapability = 3;
    } else if (isCat2) {
      newApproachCapability = 2;
    }
  } else if (currentApproachCapability == 2) {
    if (isCat3D) {
      newApproachCapability = 4;
    } else if (isCat3S) {
      newApproachCapability = 3;
    } else if (!isCat2) {
      newApproachCapability = 1;
    }
  } else if (currentApproachCapability == 3) {
    if ((simData.H_radio_ft > 100) || (simData.H_radio_ft < 100 && numberOfAutopilotsEngaged == 0)) {
      if (isCat3D) {
        newApproachCapability = 4;
      } else if (!isCat3S && !isCat2) {
        newApproachCapability = 1;
      } else if (!isCat3S && isCat2) {
        newApproachCapability = 2;
      }
    }
  } else if (currentApproachCapability == 4) {
    if ((simData.H_radio_ft > 100) || (simData.H_radio_ft < 100 && numberOfAutopilotsEngaged == 0)) {
      if (!autoThrustEngaged) {
        newApproachCapability = 2;
      } else if (!isCat3D) {
        newApproachCapability = 3;
      }
    }
  }

  bool doUpdate = false;
  bool canDowngrade = (simData.simulationTime - previousApproachCapabilityUpdateTime) > 3.0;
  bool canUpgrade = (simData.simulationTime - previousApproachCapabilityUpdateTime) > 1.5;
  if (newApproachCapability != currentApproachCapability) {
    doUpdate = (newApproachCapability == 0 && currentApproachCapability == 1) ||
               (newApproachCapability == 1 && currentApproachCapability == 0) ||
               (newApproachCapability > currentApproachCapability && canUpgrade) ||
               (newApproachCapability < currentApproachCapability && canDowngrade);
  } else {
    previousApproachCapabilityUpdateTime = simData.simulationTime;
  }

  if (doUpdate) {
    currentApproachCapability = newApproachCapability;
    idFmaApproachCapability->set(currentApproachCapability);
    previousApproachCapabilityUpdateTime = simData.simulationTime;
  }

  // autoland warning -------------------------------------------------------------------------------------------------
  // if at least one AP engaged and LAND or FLARE mode -> latch
  if (simData.H_radio_ft < 200 && numberOfAutopilotsEngaged > 0 &&
      (autopilotStateMachineOutput.vertical_mode == 32 || autopilotStateMachineOutput.vertical_mode == 33)) {
    autolandWarningLatch = true;
  } else if (simData.H_radio_ft >= 200 ||
             (autopilotStateMachineOutput.vertical_mode != 32 && autopilotStateMachineOutput.vertical_mode != 33)) {
    autolandWarningLatch = false;
    autolandWarningTriggered = false;
    idAutopilotAutolandWarning->set(0);
  }

  if (autolandWarningLatch && !autolandWarningTriggered) {
    if (numberOfAutopilotsEngaged == 0 ||
        (simData.H_radio_ft > 15 && (abs(simData.nav_loc_error_deg) > 0.2 || simData.nav_loc_valid == false)) ||
        (simData.H_radio_ft > 100 && (abs(simData.nav_gs_error_deg) > 0.4 || simData.nav_gs_valid == false))) {
      autolandWarningTriggered = true;
      idAutopilotAutolandWarning->set(1);
    }
  }

  // FMA triple click and mode reversion ------------------------------------------------------------------------------
  idFmaTripleClick->set(autopilotStateMachineOutput.mode_reversion_triple_click);
  idFmaModeReversion->set(autopilotStateMachineOutput.mode_reversion_fma);

  // return result ----------------------------------------------------------------------------------------------------
  return true;
}

bool FlyByWireInterface::updateAutopilotLaws(double sampleTime) {
  // get data from interface ------------------------------------------------------------------------------------------
  SimData simData = simConnectInterface.getSimData();

  // update laws ------------------------------------------------------------------------------------------------------
  if (autopilotLawsEnabled) {
    // time -----------------------------------------------------------------------------------------------------------
    autopilotLawsInput.in.time.dt = sampleTime;
    autopilotLawsInput.in.time.simulation_time = simData.simulationTime;

    // data -----------------------------------------------------------------------------------------------------------
    autopilotLawsInput.in.data.aircraft_position.lat = simData.latitude_deg;
    autopilotLawsInput.in.data.aircraft_position.lon = simData.longitude_deg;
    autopilotLawsInput.in.data.aircraft_position.alt = simData.altitude_m;
    autopilotLawsInput.in.data.Theta_deg = simData.Theta_deg;
    autopilotLawsInput.in.data.Phi_deg = simData.Phi_deg;
    autopilotLawsInput.in.data.q_rad_s = simData.bodyRotationVelocity.x;
    autopilotLawsInput.in.data.r_rad_s = simData.bodyRotationVelocity.y;
    autopilotLawsInput.in.data.p_rad_s = simData.bodyRotationVelocity.z;
    autopilotLawsInput.in.data.V_ias_kn = simData.V_ias_kn;
    autopilotLawsInput.in.data.V_tas_kn = simData.V_tas_kn;
    autopilotLawsInput.in.data.V_mach = simData.V_mach;
    autopilotLawsInput.in.data.V_gnd_kn = simData.V_gnd_kn;
    autopilotLawsInput.in.data.alpha_deg = simData.alpha_deg;
    autopilotLawsInput.in.data.beta_deg = simData.beta_deg;
    autopilotLawsInput.in.data.H_ft = simData.H_ft;
    autopilotLawsInput.in.data.H_ind_ft = simData.H_ind_ft;
    autopilotLawsInput.in.data.H_radio_ft = simData.H_radio_ft;
    autopilotLawsInput.in.data.H_dot_ft_min = simData.H_dot_fpm;
    autopilotLawsInput.in.data.Psi_magnetic_deg = simData.Psi_magnetic_deg;
    autopilotLawsInput.in.data.Psi_magnetic_track_deg = simData.Psi_magnetic_track_deg;
    autopilotLawsInput.in.data.Psi_true_deg = simData.Psi_true_deg;
    autopilotLawsInput.in.data.bx_m_s2 = simData.bx_m_s2;
    autopilotLawsInput.in.data.by_m_s2 = simData.by_m_s2;
    autopilotLawsInput.in.data.bz_m_s2 = simData.bz_m_s2;
    autopilotLawsInput.in.data.nav_valid = (simData.nav_valid != 0);
    autopilotLawsInput.in.data.nav_loc_deg = simData.nav_loc_deg;
    autopilotLawsInput.in.data.nav_gs_deg = simData.nav_gs_deg;
    autopilotLawsInput.in.data.nav_dme_valid = (simData.nav_dme_valid != 0);
    autopilotLawsInput.in.data.nav_dme_nmi = simData.nav_dme_nmi;
    autopilotLawsInput.in.data.nav_loc_valid = (simData.nav_loc_valid != 0);
    autopilotLawsInput.in.data.nav_loc_magvar_deg = simData.nav_loc_magvar_deg;
    autopilotLawsInput.in.data.nav_loc_error_deg = simData.nav_loc_error_deg;
    autopilotLawsInput.in.data.nav_loc_position.lat = simData.nav_loc_pos.Latitude;
    autopilotLawsInput.in.data.nav_loc_position.lon = simData.nav_loc_pos.Longitude;
    autopilotLawsInput.in.data.nav_loc_position.alt = simData.nav_loc_pos.Altitude;
    autopilotLawsInput.in.data.nav_gs_valid = (simData.nav_gs_valid != 0);
    autopilotLawsInput.in.data.nav_gs_error_deg = simData.nav_gs_error_deg;
    autopilotLawsInput.in.data.nav_gs_position.lat = simData.nav_gs_pos.Latitude;
    autopilotLawsInput.in.data.nav_gs_position.lon = simData.nav_gs_pos.Longitude;
    autopilotLawsInput.in.data.nav_gs_position.alt = simData.nav_gs_pos.Altitude;
    autopilotLawsInput.in.data.flight_guidance_xtk_nmi = flightGuidanceCrossTrackError;
    autopilotLawsInput.in.data.flight_guidance_tae_deg = flightGuidanceTrackAngleError;
    autopilotLawsInput.in.data.flight_guidance_phi_deg = flightGuidancePhiPreCommand;
    autopilotLawsInput.in.data.flight_phase = idFmgcFlightPhase->get();
    autopilotLawsInput.in.data.V2_kn = idFmgcV2->get();
    autopilotLawsInput.in.data.VAPP_kn = idFmgcV_APP->get();
    autopilotLawsInput.in.data.VLS_kn = idFmgcV_LS->get();
    autopilotLawsInput.in.data.VMAX_kn = idFmgcV_MAX->get();
    autopilotLawsInput.in.data.is_flight_plan_available =
        customFlightGuidanceEnabled ? idFlightGuidanceAvailable->get() : simData.gpsIsFlightPlanActive;
    autopilotLawsInput.in.data.altitude_constraint_ft = idFmgcAltitudeConstraint->get();
    autopilotLawsInput.in.data.thrust_reduction_altitude = idFmgcThrustReductionAltitude->get();
    autopilotLawsInput.in.data.thrust_reduction_altitude_go_around = idFmgcThrustReductionAltitudeGoAround->get();
    autopilotLawsInput.in.data.acceleration_altitude = idFmgcAccelerationAltitude->get();
    autopilotLawsInput.in.data.acceleration_altitude_engine_out = idFmgcAccelerationAltitudeEngineOut->get();
    autopilotLawsInput.in.data.acceleration_altitude_go_around = idFmgcAccelerationAltitudeGoAround->get();
    autopilotLawsInput.in.data.acceleration_altitude_go_around_engine_out = idFmgcAccelerationAltitudeGoAroundEngineOut->get();
    autopilotLawsInput.in.data.throttle_lever_1_pos = thrustLeverAngle_1->get();
    autopilotLawsInput.in.data.throttle_lever_2_pos = thrustLeverAngle_2->get();
    autopilotLawsInput.in.data.gear_strut_compression_1 = simData.gear_animation_pos_1;
    autopilotLawsInput.in.data.gear_strut_compression_2 = simData.gear_animation_pos_2;
    autopilotLawsInput.in.data.zeta_pos = simData.zeta_pos;
    autopilotLawsInput.in.data.flaps_handle_index = flapsHandleIndexFlapConf->get();
    autopilotLawsInput.in.data.is_engine_operative_1 = simData.engine_combustion_1;
    autopilotLawsInput.in.data.is_engine_operative_2 = simData.engine_combustion_2;

    // input ----------------------------------------------------------------------------------------------------------
    autopilotLawsInput.in.input = autopilotStateMachineOutput;

    // step the model -------------------------------------------------------------------------------------------------
    autopilotLaws.setExternalInputs(&autopilotLawsInput);
    autopilotLaws.step();

    // result ---------------------------------------------------------------------------------------------------------
    autopilotLawsOutput = autopilotLaws.getExternalOutputs().out.output;
  } else {
    if (autopilotStateMachineEnabled) {
      // send data to client data to be read by simulink
      ClientDataAutopilotStateMachine clientDataStateMachine = {
          autopilotStateMachineOutput.enabled_AP1,
          autopilotStateMachineOutput.enabled_AP2,
          autopilotStateMachineOutput.lateral_law,
          autopilotStateMachineOutput.lateral_mode,
          autopilotStateMachineOutput.lateral_mode_armed,
          autopilotStateMachineOutput.vertical_law,
          autopilotStateMachineOutput.vertical_mode,
          autopilotStateMachineOutput.vertical_mode_armed,
          autopilotStateMachineOutput.mode_reversion_lateral,
          autopilotStateMachineOutput.mode_reversion_vertical,
          autopilotStateMachineOutput.mode_reversion_TRK_FPA,
          autopilotStateMachineOutput.mode_reversion_triple_click,
          autopilotStateMachineOutput.mode_reversion_fma,
          autopilotStateMachineOutput.speed_protection_mode,
          autopilotStateMachineOutput.autothrust_mode,
          autopilotStateMachineOutput.Psi_c_deg,
          autopilotStateMachineOutput.H_c_ft,
          autopilotStateMachineOutput.H_dot_c_fpm,
          autopilotStateMachineOutput.FPA_c_deg,
          autopilotStateMachineOutput.V_c_kn,
          autopilotStateMachineOutput.ALT_soft_mode_active,
          autopilotStateMachineOutput.ALT_cruise_mode_active,
          autopilotStateMachineOutput.EXPED_mode_active,
          autopilotStateMachineOutput.FD_disconnect,
          autopilotStateMachineOutput.FD_connect,
      };
      simConnectInterface.setClientDataAutopilotStateMachine(clientDataStateMachine);
    }
    // read client data written by simulink
    ClientDataAutopilotLaws clientDataLaws = simConnectInterface.getClientDataAutopilotLaws();
    autopilotLawsOutput.ap_on = clientDataLaws.enableAutopilot;
    autopilotLawsOutput.flight_director.Theta_c_deg = clientDataLaws.flightDirectorTheta;
    autopilotLawsOutput.autopilot.Theta_c_deg = clientDataLaws.autopilotTheta;
    autopilotLawsOutput.flight_director.Phi_c_deg = clientDataLaws.flightDirectorPhi;
    autopilotLawsOutput.autopilot.Phi_c_deg = clientDataLaws.autopilotPhi;
    autopilotLawsOutput.flight_director.Beta_c_deg = clientDataLaws.autopilotBeta;
    autopilotLawsOutput.autopilot.Beta_c_deg = clientDataLaws.autopilotBeta;
    autopilotLawsOutput.Phi_loc_c = clientDataLaws.locPhiCommand;
  }

  // update flight director -------------------------------------------------------------------------------------------
  double fdPitch = -1.0 * autopilotLawsOutput.flight_director.Theta_c_deg;
  double fdBank = -1.0 * autopilotLawsOutput.flight_director.Phi_c_deg;
  double fdYaw = autopilotLawsOutput.flight_director.Beta_c_deg;
  if (flightDirectorSmoothingEnabled) {
    fdPitch = smoothFlightDirector(sampleTime, flightDirectorSmoothingFactor, flightDirectorSmoothingLimit, idFlightDirectorPitch->get(),
                                   fdPitch);
    fdBank =
        smoothFlightDirector(sampleTime, flightDirectorSmoothingFactor, flightDirectorSmoothingLimit, idFlightDirectorBank->get(), fdBank);
    fdYaw =
        smoothFlightDirector(sampleTime, flightDirectorSmoothingFactor, flightDirectorSmoothingLimit, idFlightDirectorYaw->get(), fdYaw);
  }
  idFlightDirectorPitch->set(fdPitch);
  idFlightDirectorBank->set(fdBank);
  idFlightDirectorYaw->set(fdYaw);

  // return result ----------------------------------------------------------------------------------------------------
  return true;
}

bool FlyByWireInterface::updateFlyByWire(double sampleTime) {
  // get data from interface ------------------------------------------------------------------------------------------
  SimData simData = simConnectInterface.getSimData();
  SimInput simInput = simConnectInterface.getSimInput();

  // update fly-by-wire -----------------------------------------------------------------------------------------------
  if (flyByWireEnabled) {
    // fill time into model -------------------------------------------------------------------------------------------
    flyByWireInput.in.time.dt = sampleTime;
    flyByWireInput.in.time.simulation_time = simData.simulationTime;

    // fill data into model -------------------------------------------------------------------------------------------
    flyByWireInput.in.data.nz_g = simData.nz_g;
    flyByWireInput.in.data.Theta_deg = simData.Theta_deg;
    flyByWireInput.in.data.Phi_deg = simData.Phi_deg;
    flyByWireInput.in.data.q_rad_s = simData.bodyRotationVelocity.x;
    flyByWireInput.in.data.r_rad_s = simData.bodyRotationVelocity.y;
    flyByWireInput.in.data.p_rad_s = simData.bodyRotationVelocity.z;
    flyByWireInput.in.data.q_dot_rad_s2 = simData.bodyRotationAcceleration.x;
    flyByWireInput.in.data.r_dot_rad_s2 = simData.bodyRotationAcceleration.y;
    flyByWireInput.in.data.p_dot_rad_s2 = simData.bodyRotationAcceleration.z;
    flyByWireInput.in.data.psi_magnetic_deg = simData.Psi_magnetic_deg;
    flyByWireInput.in.data.psi_true_deg = simData.Psi_true_deg;
    flyByWireInput.in.data.eta_pos = simData.eta_pos;
    flyByWireInput.in.data.eta_trim_deg = simData.eta_trim_deg;
    flyByWireInput.in.data.xi_pos = simData.xi_pos;
    flyByWireInput.in.data.zeta_pos = simData.zeta_pos;
    flyByWireInput.in.data.zeta_trim_pos = simData.zeta_trim_pos;
    flyByWireInput.in.data.alpha_deg = simData.alpha_deg;
    flyByWireInput.in.data.beta_deg = simData.beta_deg;
    flyByWireInput.in.data.beta_dot_deg_s = simData.beta_dot_deg_s;
    flyByWireInput.in.data.V_ias_kn = simData.V_ias_kn;
    flyByWireInput.in.data.V_tas_kn = simData.V_tas_kn;
    flyByWireInput.in.data.V_mach = simData.V_mach;
    flyByWireInput.in.data.H_ft = simData.H_ft;
    flyByWireInput.in.data.H_ind_ft = simData.H_ind_ft;
    flyByWireInput.in.data.H_radio_ft = simData.H_radio_ft;
    flyByWireInput.in.data.CG_percent_MAC = simData.CG_percent_MAC;
    flyByWireInput.in.data.total_weight_kg = simData.total_weight_kg;
    flyByWireInput.in.data.gear_animation_pos_0 = simData.gear_animation_pos_0;
    flyByWireInput.in.data.gear_animation_pos_1 = simData.gear_animation_pos_1;
    flyByWireInput.in.data.gear_animation_pos_2 = simData.gear_animation_pos_2;
    flyByWireInput.in.data.flaps_handle_index = flapsHandleIndexFlapConf->get();
    flyByWireInput.in.data.spoilers_left_pos = simData.spoilers_left_pos;
    flyByWireInput.in.data.spoilers_right_pos = simData.spoilers_right_pos;
    flyByWireInput.in.data.autopilot_master_on = simData.autopilot_master_on;
    flyByWireInput.in.data.slew_on = simData.slew_on;
    flyByWireInput.in.data.pause_on = pauseDetected;
    flyByWireInput.in.data.autopilot_custom_on = autopilotLawsOutput.ap_on;
    flyByWireInput.in.data.autopilot_custom_Theta_c_deg = autopilotLawsOutput.autopilot.Theta_c_deg;
    flyByWireInput.in.data.autopilot_custom_Phi_c_deg = autopilotLawsOutput.autopilot.Phi_c_deg;
    flyByWireInput.in.data.autopilot_custom_Beta_c_deg = autopilotLawsOutput.autopilot.Beta_c_deg;
    flyByWireInput.in.data.tracking_mode_on_override = idExternalOverride->get() == 1;
    flyByWireInput.in.data.simulation_rate = simData.simulation_rate;
    flyByWireInput.in.data.ice_structure_percent = simData.ice_structure_percent;
    flyByWireInput.in.data.linear_cl_alpha_per_deg = simData.linear_cl_alpha_per_deg;
    flyByWireInput.in.data.alpha_stall_deg = simData.alpha_stall_deg;
    flyByWireInput.in.data.alpha_zero_lift_deg = simData.alpha_zero_lift_deg;
    flyByWireInput.in.data.ambient_density_kg_per_m3 = simData.ambient_density_kg_per_m3;
    flyByWireInput.in.data.ambient_pressure_mbar = simData.ambient_pressure_mbar;
    flyByWireInput.in.data.ambient_temperature_celsius = simData.ambient_temperature_celsius;
    flyByWireInput.in.data.ambient_wind_x_kn = simData.ambient_wind_x_kn;
    flyByWireInput.in.data.ambient_wind_y_kn = simData.ambient_wind_y_kn;
    flyByWireInput.in.data.ambient_wind_z_kn = simData.ambient_wind_z_kn;
    flyByWireInput.in.data.ambient_wind_velocity_kn = simData.ambient_wind_velocity_kn;
    flyByWireInput.in.data.ambient_wind_direction_deg = simData.ambient_wind_direction_deg;
    flyByWireInput.in.data.total_air_temperature_celsius = simData.total_air_temperature_celsius;
    flyByWireInput.in.data.latitude_deg = simData.latitude_deg;
    flyByWireInput.in.data.longitude_deg = simData.longitude_deg;
    flyByWireInput.in.data.engine_1_thrust_lbf = simData.engine_1_thrust_lbf;
    flyByWireInput.in.data.engine_2_thrust_lbf = simData.engine_2_thrust_lbf;
    flyByWireInput.in.data.thrust_lever_1_pos = thrustLeverAngle_1->get();
    flyByWireInput.in.data.thrust_lever_2_pos = thrustLeverAngle_2->get();
    flyByWireInput.in.data.tailstrike_protection_on = tailstrikeProtectionEnabled;

    // set inputs -----------------------------------------------------------------------------------------------------
    flyByWireInput.in.input.delta_eta_pos = simInput.inputs[0];
    flyByWireInput.in.input.delta_xi_pos = simInput.inputs[1];
    flyByWireInput.in.input.delta_zeta_pos = simInput.inputs[2];

    // step the model -------------------------------------------------------------------------------------------------
    flyByWire.setExternalInputs(&flyByWireInput);
    flyByWire.step();

    // when tracking mode is on do not write anything -----------------------------------------------------------------
    flyByWireOutput = flyByWire.getExternalOutputs().out;

    // write client data if necessary
    if (!autopilotStateMachineEnabled) {
      ClientDataFlyByWire clientDataFlyByWire = {
          flyByWireOutput.output.eta_pos,
          flyByWireOutput.output.xi_pos,
          flyByWireOutput.output.zeta_pos,
          flyByWireOutput.output.eta_trim_deg_should_write,
          flyByWireOutput.output.eta_trim_deg,
          flyByWireOutput.output.zeta_trim_pos_should_write,
          flyByWireOutput.output.zeta_trim_pos,
          flyByWireOutput.sim.data_computed.alpha_floor_command,
          flyByWireOutput.sim.data_computed.protection_ap_disc,
          flyByWireOutput.sim.data_speeds_aoa.v_alpha_prot_kn,
          flyByWireOutput.sim.data_speeds_aoa.v_alpha_max_kn,
          flyByWireOutput.roll.data_computed.beta_target_deg,
      };
      simConnectInterface.setClientDataFlyByWire(clientDataFlyByWire);
    }
  } else {
    // send data to client data to be read by simulink
    ClientDataFlyByWireInput clientDataFlyByWireInput = {
        simInput.inputs[0],
        simInput.inputs[1],
        simInput.inputs[2],
    };
    simConnectInterface.setClientDataFlyByWireInput(clientDataFlyByWireInput);

    ClientDataAutopilotLaws clientDataLaws = {autopilotLawsOutput.ap_on,
                                              autopilotLawsOutput.flight_director.Theta_c_deg,
                                              autopilotLawsOutput.autopilot.Theta_c_deg,
                                              autopilotLawsOutput.flight_director.Phi_c_deg,
                                              autopilotLawsOutput.autopilot.Phi_c_deg,
                                              autopilotLawsOutput.autopilot.Beta_c_deg};
    simConnectInterface.setClientDataAutopilotLaws(clientDataLaws);

    // read data
    auto clientDataFlyByWire = simConnectInterface.getClientDataFlyByWire();
    flyByWireOutput.output.eta_pos = clientDataFlyByWire.eta_pos;
    flyByWireOutput.output.xi_pos = clientDataFlyByWire.xi_pos;
    flyByWireOutput.output.zeta_pos = clientDataFlyByWire.zeta_pos;
    flyByWireOutput.output.eta_trim_deg_should_write = clientDataFlyByWire.eta_trim_deg_should_write;
    flyByWireOutput.output.eta_trim_deg = clientDataFlyByWire.eta_trim_deg;
    flyByWireOutput.output.zeta_trim_pos_should_write = clientDataFlyByWire.zeta_trim_pos_should_write;
    flyByWireOutput.output.zeta_trim_pos = clientDataFlyByWire.zeta_trim_pos;
    flyByWireOutput.sim.data_computed.tracking_mode_on = simData.slew_on || pauseDetected || idExternalOverride->get() == 1;
    flyByWireOutput.sim.data_computed.alpha_floor_command = clientDataFlyByWire.alpha_floor_command;
    flyByWireOutput.sim.data_computed.protection_ap_disc = clientDataFlyByWire.protection_ap_disc;
    flyByWireOutput.sim.data_speeds_aoa.v_alpha_prot_kn = clientDataFlyByWire.v_alpha_prot_kn;
    flyByWireOutput.sim.data_speeds_aoa.v_alpha_max_kn = clientDataFlyByWire.v_alpha_max_kn;
    flyByWireOutput.roll.data_computed.beta_target_deg = clientDataFlyByWire.beta_target_deg;
  }

  // write sidestick position
  idSideStickPositionX->set(-1.0 * simInput.inputs[1]);
  idSideStickPositionY->set(-1.0 * simInput.inputs[0]);

  // set rudder pedals position
  idRudderPedalPosition->set(max(-100, min(100, (-100.0 * simInput.inputs[2]) + (100.0 * simData.zeta_trim_pos))));

  // set outputs
  if (!flyByWireOutput.sim.data_computed.tracking_mode_on) {
    // object to write with trim
    SimOutput output = {flyByWireOutput.output.eta_pos, flyByWireOutput.output.xi_pos, flyByWireOutput.output.zeta_pos};

    // send data via sim connect
    if (!simConnectInterface.sendData(output)) {
      cout << "WASM: Write data failed!" << endl;
      return false;
    }
  }

  // set trim values
  SimOutputEtaTrim outputEtaTrim = {};
  if (flyByWireOutput.output.eta_trim_deg_should_write) {
    outputEtaTrim.eta_trim_deg = flyByWireOutput.output.eta_trim_deg;
    elevatorTrimHandler->synchronizeValue(outputEtaTrim.eta_trim_deg);
  } else {
    outputEtaTrim.eta_trim_deg = elevatorTrimHandler->getPosition();
  }
  if (!flyByWireOutput.sim.data_computed.tracking_mode_on && (flyByWireEnabled || !flyByWireOutput.output.eta_trim_deg_should_write)) {
    if (!simConnectInterface.sendData(outputEtaTrim)) {
      cout << "WASM: Write data failed!" << endl;
      return false;
    }
  }

  SimOutputZetaTrim outputZetaTrim = {};
  rudderTrimHandler->update(sampleTime);
  if (flyByWireOutput.output.zeta_trim_pos_should_write) {
    outputZetaTrim.zeta_trim_pos = flyByWireOutput.output.zeta_trim_pos;
    rudderTrimHandler->synchronizeValue(outputZetaTrim.zeta_trim_pos);
  } else {
    outputZetaTrim.zeta_trim_pos = rudderTrimHandler->getPosition();
  }
  if (!flyByWireOutput.sim.data_computed.tracking_mode_on && (flyByWireEnabled || !flyByWireOutput.output.zeta_trim_pos_should_write)) {
    if (!simConnectInterface.sendData(outputZetaTrim)) {
      cout << "WASM: Write data failed!" << endl;
      return false;
    }
  }

  // calculate alpha max percentage
  if (flyByWireOutput.sim.data_computed.on_ground) {
    idAlphaMaxPercentage->set(0);
  } else {
    idAlphaMaxPercentage->set(flyByWireOutput.sim.data_speeds_aoa.alpha_filtered_deg / flyByWireOutput.sim.data_speeds_aoa.alpha_max_deg);
  }

  // update speeds
  idSpeedAlphaProtection->set(flyByWireOutput.sim.data_speeds_aoa.v_alpha_prot_kn);
  idSpeedAlphaMax->set(flyByWireOutput.sim.data_speeds_aoa.v_alpha_max_kn);

  // update aileron positions
  animationAileronHandler->update(idAutopilotActiveAny->get(), spoilersHandler->getIsGroundSpoilersActive(), simData.simulationTime,
                                  simData.Theta_deg, flapsHandleIndexFlapConf->get(), flapsPosition->get(),
                                  idExternalOverride->get() == 1 ? simData.xi_pos : flyByWireOutput.output.xi_pos, sampleTime);
  idAileronPositionLeft->set(animationAileronHandler->getPositionLeft());
  idAileronPositionRight->set(animationAileronHandler->getPositionRight());

  // determine if beta target needs to be active (blue)
  bool conditionDifferenceEngineN1Larger35 = (abs(simData.engine_N1_1_percent - simData.engine_N1_2_percent) > 35);
  bool conditionConfigruation123 = (flapsHandleIndexFlapConf->get() > 0 && flapsHandleIndexFlapConf->get() < 4);
  bool conditionAnyEngineN1Above80 = (simData.engine_N1_1_percent > 80 || simData.engine_N1_2_percent > 80);
  bool conditionAnyThrustLeverAboveMct = (thrustLeverAngle_1->get() > 35 || thrustLeverAngle_2->get() > 35);
  bool conditionAnyThrustLeverInFlex = ((thrustLeverAngle_1->get() >= 35 || thrustLeverAngle_2->get() >= 35) &&
                                        autoThrustOutput.thrust_limit_type == athr_thrust_limit_type_FLEX);

  if (conditionDifferenceEngineN1Larger35 && conditionConfigruation123 &&
      (conditionAnyEngineN1Above80 || conditionAnyThrustLeverAboveMct || conditionAnyThrustLeverInFlex)) {
    idBetaTargetActive->set(1);
    idBetaTarget->set(flyByWireOutput.roll.data_computed.beta_target_deg);
  } else {
    idBetaTargetActive->set(0);
    idBetaTarget->set(0);
  }

  // success ----------------------------------------------------------------------------------------------------------
  return true;
}

bool FlyByWireInterface::updateAutothrust(double sampleTime) {
  // get sim data
  SimData simData = simConnectInterface.getSimData();

  // set ground / flight for throttle handling
  if (flyByWireOutput.sim.data_computed.on_ground) {
    throttleAxis[0]->setOnGround();
    throttleAxis[1]->setOnGround();
  } else {
    throttleAxis[0]->setInFlight();
    throttleAxis[1]->setInFlight();
  }

  // set position for 3D animation
  idThrottlePosition3d_1->set(idThrottlePositionLookupTable3d.get(thrustLeverAngle_1->get()));
  idThrottlePosition3d_2->set(idThrottlePositionLookupTable3d.get(thrustLeverAngle_2->get()));

  // set client data if needed
  if (!autoThrustEnabled || !autopilotStateMachineEnabled || !flyByWireEnabled) {
    ClientDataLocalVariablesAutothrust ClientDataLocalVariablesAutothrust = {
        simConnectInterface.getSimInputThrottles().ATHR_push,
        simConnectInterface.getSimInputThrottles().ATHR_disconnect || idAutothrustDisconnect->get() == 1,
        thrustLeverAngle_1->get(),
        thrustLeverAngle_2->get(),
        simData.ap_V_c_kn,
        idFmgcV_LS->get(),
        idFmgcV_MAX->get(),
        -45,                        // REV
        engineEngineIdleN1->get(),  // IDLE
        80,                         // CLB
        81,                         // FLX
        81,                         // MCT
        85,                         // TOGA
        idFmgcFlexTemperature->get(),
        autopilotStateMachineOutput.autothrust_mode,
        simData.is_mach_mode_active,
        flyByWireOutput.sim.data_computed.alpha_floor_command,
        autopilotStateMachineOutput.vertical_mode >= 30 && autopilotStateMachineOutput.vertical_mode <= 34,
        autopilotStateMachineOutput.vertical_mode == 40,
        autopilotStateMachineOutput.vertical_mode == 41,
        autopilotStateMachineOutput.vertical_mode == 32,
        idFmgcThrustReductionAltitude->get(),
        idFmgcThrustReductionAltitudeGoAround->get(),
        idFmgcFlightPhase->get(),
        autopilotStateMachineOutput.ALT_soft_mode_active,
    };
    simConnectInterface.setClientDataLocalVariablesAutothrust(ClientDataLocalVariablesAutothrust);
  }

  if (autoThrustEnabled) {
    autoThrustInput.in.time.dt = sampleTime;
    autoThrustInput.in.time.simulation_time = simData.simulationTime;

    autoThrustInput.in.data.nz_g = simData.nz_g;
    autoThrustInput.in.data.Theta_deg = simData.Theta_deg;
    autoThrustInput.in.data.Phi_deg = simData.Phi_deg;
    autoThrustInput.in.data.V_ias_kn = simData.V_ias_kn;
    autoThrustInput.in.data.V_tas_kn = simData.V_tas_kn;
    autoThrustInput.in.data.V_mach = simData.V_mach;
    autoThrustInput.in.data.V_gnd_kn = simData.V_gnd_kn;
    autoThrustInput.in.data.alpha_deg = simData.alpha_deg;
    autoThrustInput.in.data.H_ft = simData.H_ft;
    autoThrustInput.in.data.H_ind_ft = simData.H_ind_ft;
    autoThrustInput.in.data.H_radio_ft = simData.H_radio_ft;
    autoThrustInput.in.data.H_dot_fpm = simData.H_dot_fpm;
    autoThrustInput.in.data.bx_m_s2 = simData.bx_m_s2;
    autoThrustInput.in.data.by_m_s2 = simData.by_m_s2;
    autoThrustInput.in.data.bz_m_s2 = simData.bz_m_s2;
    autoThrustInput.in.data.gear_strut_compression_1 = simData.gear_animation_pos_1;
    autoThrustInput.in.data.gear_strut_compression_2 = simData.gear_animation_pos_2;
    autoThrustInput.in.data.flap_handle_index = flapsHandleIndexFlapConf->get();
    autoThrustInput.in.data.is_engine_operative_1 = simData.engine_combustion_1;
    autoThrustInput.in.data.is_engine_operative_2 = simData.engine_combustion_2;
    autoThrustInput.in.data.commanded_engine_N1_1_percent = simData.commanded_engine_N1_1_percent;
    autoThrustInput.in.data.commanded_engine_N1_2_percent = simData.commanded_engine_N1_2_percent;
    autoThrustInput.in.data.engine_N1_1_percent = simData.engine_N1_1_percent;
    autoThrustInput.in.data.engine_N1_2_percent = simData.engine_N1_2_percent;
    autoThrustInput.in.data.corrected_engine_N1_1_percent = simData.corrected_engine_N1_1_percent;
    autoThrustInput.in.data.corrected_engine_N1_2_percent = simData.corrected_engine_N1_2_percent;
    autoThrustInput.in.data.TAT_degC = simData.total_air_temperature_celsius;
    autoThrustInput.in.data.OAT_degC = simData.ambient_temperature_celsius;

    autoThrustInput.in.input.ATHR_push = simConnectInterface.getSimInputThrottles().ATHR_push;
    autoThrustInput.in.input.ATHR_disconnect =
        simConnectInterface.getSimInputThrottles().ATHR_disconnect || idAutothrustDisconnect->get() == 1;
    autoThrustInput.in.input.TLA_1_deg = thrustLeverAngle_1->get();
    autoThrustInput.in.input.TLA_2_deg = thrustLeverAngle_2->get();
    autoThrustInput.in.input.V_c_kn = simData.ap_V_c_kn;
    autoThrustInput.in.input.V_LS_kn = idFmgcV_LS->get();
    autoThrustInput.in.input.V_MAX_kn = idFmgcV_MAX->get();
    autoThrustInput.in.input.thrust_limit_REV_percent = -45;
    autoThrustInput.in.input.thrust_limit_IDLE_percent = engineEngineIdleN1->get();
    autoThrustInput.in.input.thrust_limit_CLB_percent = 80.0;
    autoThrustInput.in.input.thrust_limit_MCT_percent = 81.0;
    autoThrustInput.in.input.thrust_limit_FLEX_percent = 81.0;
    autoThrustInput.in.input.thrust_limit_TOGA_percent = 85.0;
    autoThrustInput.in.input.flex_temperature_degC = idFmgcFlexTemperature->get();
    autoThrustInput.in.input.mode_requested = autopilotStateMachineOutput.autothrust_mode;
    autoThrustInput.in.input.is_mach_mode_active = simData.is_mach_mode_active;
    autoThrustInput.in.input.alpha_floor_condition = flyByWireOutput.sim.data_computed.alpha_floor_command;
    autoThrustInput.in.input.is_approach_mode_active =
        autopilotStateMachineOutput.vertical_mode >= 30 && autopilotStateMachineOutput.vertical_mode <= 34;
    autoThrustInput.in.input.is_SRS_TO_mode_active = autopilotStateMachineOutput.vertical_mode == 40;
    autoThrustInput.in.input.is_SRS_GA_mode_active = autopilotStateMachineOutput.vertical_mode == 41;
    autoThrustInput.in.input.is_LAND_mode_active = autopilotStateMachineOutput.vertical_mode == 32;
    autoThrustInput.in.input.thrust_reduction_altitude = idFmgcThrustReductionAltitude->get();
    autoThrustInput.in.input.thrust_reduction_altitude_go_around = idFmgcThrustReductionAltitudeGoAround->get();
    autoThrustInput.in.input.flight_phase = idFmgcFlightPhase->get();
    autoThrustInput.in.input.is_alt_soft_mode_active = autopilotStateMachineOutput.ALT_soft_mode_active;
    autoThrustInput.in.input.is_anti_ice_wing_active = simData.wingAntiIce == 1;
    autoThrustInput.in.input.is_anti_ice_engine_1_active = simData.engineAntiIce_1 == 1;
    autoThrustInput.in.input.is_anti_ice_engine_2_active = simData.engineAntiIce_2 == 1;
    autoThrustInput.in.input.is_air_conditioning_1_active = idAirConditioningPack_1->get();
    autoThrustInput.in.input.is_air_conditioning_2_active = idAirConditioningPack_2->get();
    autoThrustInput.in.input.FD_active = simData.ap_fd_1_active || simData.ap_fd_2_active;
    autoThrustInput.in.input.ATHR_reset_disable = simConnectInterface.getSimInputThrottles().ATHR_reset_disable == 1;

    // step the model -------------------------------------------------------------------------------------------------
    autoThrust.setExternalInputs(&autoThrustInput);
    autoThrust.step();

    // get output from model ------------------------------------------------------------------------------------------
    autoThrustOutput = autoThrust.getExternalOutputs().out.output;

    // set autothrust disabled state (when ATHR disconnect is pressed longer than 15s)
    idAutothrustDisabled->set(autoThrust.getExternalOutputs().out.data_computed.ATHR_disabled);

    // write output to sim --------------------------------------------------------------------------------------------
    SimOutputThrottles simOutputThrottles = {autoThrustOutput.sim_throttle_lever_1_pos, autoThrustOutput.sim_throttle_lever_2_pos,
                                             autoThrustOutput.sim_thrust_mode_1, autoThrustOutput.sim_thrust_mode_2};
    if (!simConnectInterface.sendData(simOutputThrottles)) {
      cout << "WASM: Write data failed!" << endl;
      return false;
    }
  } else {
    // read data from client data
    ClientDataAutothrust clientData = simConnectInterface.getClientDataAutothrust();
    autoThrustOutput.N1_TLA_1_percent = clientData.N1_TLA_1_percent;
    autoThrustOutput.N1_TLA_2_percent = clientData.N1_TLA_2_percent;
    autoThrustOutput.is_in_reverse_1 = clientData.is_in_reverse_1;
    autoThrustOutput.is_in_reverse_2 = clientData.is_in_reverse_2;
    autoThrustOutput.thrust_limit_type = static_cast<athr_thrust_limit_type>(clientData.thrust_limit_type);
    autoThrustOutput.thrust_limit_percent = clientData.thrust_limit_percent;
    autoThrustOutput.N1_c_1_percent = clientData.N1_c_1_percent;
    autoThrustOutput.N1_c_2_percent = clientData.N1_c_2_percent;
    autoThrustOutput.status = static_cast<athr_status>(clientData.status);
    autoThrustOutput.mode = static_cast<athr_mode>(clientData.mode);
    autoThrustOutput.mode_message = static_cast<athr_mode_message>(clientData.mode_message);
  }

  // update local variables
  idAutothrustN1_TLA_1->set(autoThrustOutput.N1_TLA_1_percent);
  idAutothrustN1_TLA_2->set(autoThrustOutput.N1_TLA_2_percent);
  idAutothrustReverse_1->set(autoThrustOutput.is_in_reverse_1);
  idAutothrustReverse_2->set(autoThrustOutput.is_in_reverse_2);
  idAutothrustThrustLimitType->set(autoThrustOutput.thrust_limit_type);
  idAutothrustThrustLimit->set(autoThrustOutput.thrust_limit_percent);
  idAutothrustN1_c_1->set(autoThrustOutput.N1_c_1_percent);
  idAutothrustN1_c_2->set(autoThrustOutput.N1_c_2_percent);
  idAutothrustStatus->set(autoThrustOutput.status);
  idAutothrustMode->set(autoThrustOutput.mode);
  idAutothrustModeMessage->set(autoThrustOutput.mode_message);

  // update warnings
  auto fwcFlightPhase = idFwcFlightPhase->get();
  if (fwcFlightPhase == 2 || fwcFlightPhase == 3 || fwcFlightPhase == 4 || fwcFlightPhase == 8 || fwcFlightPhase == 9) {
    idAutothrustThrustLeverWarningFlex->set(autoThrustOutput.thrust_lever_warning_flex);
    idAutothrustThrustLeverWarningToga->set(autoThrustOutput.thrust_lever_warning_toga);
  } else {
    idAutothrustThrustLeverWarningFlex->set(0);
    idAutothrustThrustLeverWarningToga->set(0);
  }

  // reset button state
  simConnectInterface.resetSimInputThrottles();

  // success
  return true;
}

bool FlyByWireInterface::updateSpoilers(double sampleTime) {
  // get sim data
  auto simData = simConnectInterface.getSimData();

  // initialize position if needed
  if (!spoilersHandler->getIsInitialized()) {
    spoilersHandler->setInitialPosition(simData.spoilers_handle_position);
  }

  // update simulation variables
  spoilersHandler->setSimulationVariables(
      simData.simulationTime, autopilotStateMachineOutput.enabled_AP1 == 1 || autopilotStateMachineOutput.enabled_AP2 == 1,
      simData.V_gnd_kn, thrustLeverAngle_1->get(), thrustLeverAngle_2->get(), simData.gear_animation_pos_1, simData.gear_animation_pos_2,
      flapsHandleIndexFlapConf->get(), flyByWireOutput.sim.data_computed.high_aoa_prot_active == 1);

  // check state of spoilers and adapt if necessary
  if (spoilersHandler->getSimPosition() != simData.spoilers_handle_position) {
    SimOutputSpoilers out = {spoilersHandler->getSimPosition()};
    simConnectInterface.sendData(out);
  }

  // set 3D handle position
  idSpoilersArmed->set(spoilersHandler->getIsArmed() ? 1 : 0);
  idSpoilersHandlePosition->set(spoilersHandler->getHandlePosition());
  idSpoilersGroundSpoilersActive->set(spoilersHandler->getIsGroundSpoilersActive() ? 1 : 0);

  // result
  return true;
}

bool FlyByWireInterface::updateAltimeterSetting(double sampleTime) {
  // get sim data
  auto simData = simConnectInterface.getSimData();

  // determine if change is needed
  if (simData.kohlsmanSettingStd_3 == 0) {
    SimOutputAltimeter out = {true};
    simConnectInterface.sendData(out);
  }

  // result
  return true;
}

double FlyByWireInterface::smoothFlightDirector(double sampleTime, double factor, double limit, double currentValue, double targetValue) {
  double difference = (targetValue - currentValue);
  if (difference >= 0) {
    difference = fmin(+1.0 * limit, difference);
  } else {
    difference = fmax(-1.0 * limit, difference);
  }
  return currentValue + (difference * fmin(1.0, sampleTime * factor));
}

double FlyByWireInterface::getHeadingAngleError(double u1, double u2) {
  double dPsi_1 = fmod(u1 - u2 + 360.0, 360.0);
  double dPsi_2 = fmod(360.0 - dPsi_1, 360.0);
  if (dPsi_1 < dPsi_2) {
    return -dPsi_1;
  } else {
    return dPsi_2;
  }
}<|MERGE_RESOLUTION|>--- conflicted
+++ resolved
@@ -33,13 +33,8 @@
   flightDataRecorder.initialize();
 
   // connect to sim connect
-<<<<<<< HEAD
-  return simConnectInterface.connect(autopilotStateMachineEnabled, autopilotLawsEnabled, flyByWireEnabled, throttleAxis,
+  return simConnectInterface.connect(clientDataEnabled, autopilotStateMachineEnabled, autopilotLawsEnabled, flyByWireEnabled, throttleAxis,
                                      spoilersHandler, elevatorTrimHandler, rudderTrimHandler, flightControlsKeyChangeAileron,
-=======
-  return simConnectInterface.connect(clientDataEnabled, autopilotStateMachineEnabled, autopilotLawsEnabled, flyByWireEnabled, throttleAxis,
-                                     flapsHandler, spoilersHandler, elevatorTrimHandler, rudderTrimHandler, flightControlsKeyChangeAileron,
->>>>>>> 3fbce50c
                                      flightControlsKeyChangeElevator, flightControlsKeyChangeRudder,
                                      disableXboxCompatibilityRudderAxisPlusMinus, maxSimulationRate, limitSimulationRateByPerformance);
 }
