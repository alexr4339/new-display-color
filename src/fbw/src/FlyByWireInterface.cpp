--- conflicted
+++ resolved
@@ -18,12 +18,7 @@
   loadConfiguration();
 
   // setup handlers
-<<<<<<< HEAD
   spoilersHandler = std::make_shared<SpoilersHandler>();
-  elevatorTrimHandler = std::make_shared<ElevatorTrimHandler>();
-=======
-  spoilersHandler = make_shared<SpoilersHandler>();
->>>>>>> 416be50e
 
   // initialize failures handler
   failuresConsumer.initialize();
