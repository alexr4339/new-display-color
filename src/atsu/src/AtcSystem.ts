--- conflicted
+++ resolved
@@ -35,15 +35,13 @@
 
     private lastRingTime: number = 0;
 
-<<<<<<< HEAD
     private printAtisReport = false;
 
     private atisAutoUpdateIcaos: [string, AtisType, number][] = [];
 
     private atisMessages: Map<string, [number, AtisMessage[]]> = new Map();
-=======
+
     public maxUplinkDelay: number = -1;
->>>>>>> 5511374c
 
     constructor(parent: AtsuManager, datalink: Datalink) {
         this.parent = parent;
