--- conflicted
+++ resolved
@@ -52,13 +52,12 @@
         "bin": "./printer/print-torn.bin"
       },
       {
-<<<<<<< HEAD
+        "gltf": "./glass/glass.gltf",
+        "bin": "./glass/glass.bin"
+      },
+      {
         "gltf": "./brkfan/brkfan.gltf",
         "bin": "./brkfan/brkfan.bin"
-=======
-        "gltf": "./glass/glass.gltf",
-        "bin": "./glass/glass.bin"
->>>>>>> b5814855
       }
     ],
     "modifications": [
