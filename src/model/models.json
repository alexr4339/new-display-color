--- conflicted
+++ resolved
@@ -53,21 +53,11 @@
       },
       {
         "gltf": "./glass/glass.gltf",
-<<<<<<< HEAD
-        "bin": "./glass/glass.bin",
-        "lods": [0, 1, 2, 3, 4]
-      },
-      {
-        "gltf": "./pilots/pilots.gltf",
-        "lods": [0]
+        "bin": "./glass/glass.bin"
       },
       {
         "gltf": "./cup/cup.gltf",
-        "bin": "./cup/cup.bin",
-        "lods": [0, 1, 2, 3, 4]
-=======
-        "bin": "./glass/glass.bin"
->>>>>>> 7e585dac
+        "bin": "./cup/cup.bin"
       }
     ],
     "modifications": [
