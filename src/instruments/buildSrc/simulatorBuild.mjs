--- conflicted
+++ resolved
@@ -7,54 +7,6 @@
 
 process.chdir(Directories.src);
 
-<<<<<<< HEAD
-const ecamPages = [
-    {
-        name: 'door-page',
-        path: 'SD/Pages/Door',
-    },
-    {
-        name: 'cond-page',
-        path: 'SD/Pages/Cond',
-    },
-    {
-        name: 'fctl-page',
-        path: 'SD/Pages/Fctl',
-    },
-    {
-        name: 'elec-page',
-        path: 'SD/Pages/Elec',
-    },
-    {
-        name: 'hyd-page',
-        path: 'SD/Pages/Hyd',
-    },
-    {
-        name: 'wheel-page',
-        path: 'SD/Pages/Wheel',
-    },
-    {
-        name: 'crz-page',
-        path: 'SD/Pages/Crz',
-    },
-    {
-        name: 'bleed-page',
-        path: 'SD/Pages/Bleed',
-    },
-];
-
-function getInputs() {
-    const baseInstruments = fs.readdirSync(join(Directories.instruments, 'src'), { withFileTypes: true })
-        .filter((d) => d.isDirectory() && fs.existsSync(join(Directories.instruments, 'src', d.name, 'config.json')));
-
-    return [
-        ...baseInstruments.map(({ name }) => ({ path: name, name, isInstrument: true })),
-        ...ecamPages.map((def) => ({ ...def, isInstrument: false })),
-    ];
-}
-
-=======
->>>>>>> 1c5335ec
 export default getInputs()
     .map(({ path, name, isInstrument }) => {
         const config = JSON.parse(fs.readFileSync(join(Directories.instruments, 'src', path, 'config.json')));
