'use strict';

const os = require('os');
const fs = require('fs');
const image = require('@rollup/plugin-image');
const { babel } = require('@rollup/plugin-babel');
const { nodeResolve } = require('@rollup/plugin-node-resolve');
const commonjs = require('@rollup/plugin-commonjs');
const replace = require('@rollup/plugin-replace');
const postcss = require('rollup-plugin-postcss');
const tailwindcss = require('tailwindcss');

const instrumentTemplate = require('@flybywiresim/rollup-plugin-msfs');
const ecamPageTemplate = require('./ecam-page-template/rollup.js');

const TMPDIR = `${os.tmpdir()}/a32nx-instruments-gen`;

const extensions = ['.ts', '.tsx', '.js', '.jsx', '.mjs'];

const extraInstruments = [
    {
        name: 'door-page',
        path: 'SD/Pages/Door',
    },
    {
        name: 'cond-page',
        path: 'SD/Pages/Cond',
    },
    {
<<<<<<< HEAD
        name: 'hyd-page',
        path: 'SD/Pages/Hyd',
=======
        name: 'fctl-page',
        path: 'SD/Pages/Fctl',
>>>>>>> d70dbe99
    },
];

function makePostcssPluginList(instrumentPath) {
    const usesTailwind = fs.existsSync(`${__dirname}/src/${instrumentPath}/tailwind.config.js`);

    return [tailwindcss(usesTailwind ? `${__dirname}/src/${instrumentPath}/tailwind.config.js` : undefined)];
}

function getInstrumentsToCompile() {
    const baseInstruments = fs.readdirSync(`${__dirname}/src`, { withFileTypes: true })
        .filter((d) => d.isDirectory() && fs.existsSync(`${__dirname}/src/${d.name}/config.json`));

    return [
        ...baseInstruments.map(({ name }) => ({ path: name, name, isInstrument: true })),
        ...extraInstruments.map((def) => ({ ...def, isInstrument: false })),
    ];
}

function getTemplatePlugin({ name, config, imports = [], isInstrument }) {
    if (isInstrument) {
        return instrumentTemplate({
            name,
            config,
            imports,
            getCssBundle() {
                return fs.readFileSync(`${TMPDIR}/${name}-gen.css`).toString();
            },
            outputDir: `${__dirname}/../../flybywire-aircraft-a320-neo/html_ui/Pages/VCockpit/Instruments/generated`,
        });
        // eslint-disable-next-line no-else-return
    } else {
        return ecamPageTemplate({
            name,
            getCssBundle() {
                return fs.readFileSync(`${TMPDIR}/${name}-gen.css`).toString();
            },
            outputDir: `${__dirname}/../../flybywire-aircraft-a320-neo/html_ui/Pages/VCockpit/Instruments/generated/EcamPages`,
        });
    }
}

module.exports = getInstrumentsToCompile()
    .map(({ path, name, isInstrument }) => {
        const config = JSON.parse(fs.readFileSync(`${__dirname}/src/${path}/config.json`));

        return {
            input: `${__dirname}/src/${path}/${config.index}`,
            output: {
                file: `${TMPDIR}/${name}-gen.js`,
                format: 'iife',
            },
            plugins: [
                image(),
                nodeResolve({ extensions }),
                commonjs({ include: /node_modules/ }),
                babel({
                    presets: [
                        ['@babel/preset-env', { targets: { safari: '11' } }],
                        ['@babel/preset-react', { runtime: 'automatic' }],
                        ['@babel/preset-typescript'],
                    ],
                    plugins: [
                        '@babel/plugin-proposal-class-properties',
                        ['@babel/plugin-transform-runtime', { regenerator: true }],
                    ],
                    babelHelpers: 'runtime',
                    compact: false,
                    extensions,
                }),
                replace({ 'process.env.NODE_ENV': '"production"' }),
                postcss({
                    use: { sass: {} },
                    plugins: makePostcssPluginList(path),
                    extract: `${TMPDIR}/${name}-gen.css`,
                }),
                getTemplatePlugin({ name, path, imports: ['/JS/dataStorage.js'], config, isInstrument }),
            ],
        };
    });<|MERGE_RESOLUTION|>--- conflicted
+++ resolved
@@ -27,13 +27,12 @@
         path: 'SD/Pages/Cond',
     },
     {
-<<<<<<< HEAD
         name: 'hyd-page',
         path: 'SD/Pages/Hyd',
-=======
+    },
+    {
         name: 'fctl-page',
         path: 'SD/Pages/Fctl',
->>>>>>> d70dbe99
     },
 ];
 
