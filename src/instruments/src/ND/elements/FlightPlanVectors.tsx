--- conflicted
+++ resolved
@@ -23,11 +23,7 @@
 
     const lineStyle = vectorsGroupLineStyle(group);
 
-<<<<<<< HEAD
-    useFlowSyncEvent(`A32NX_EFIS_VECTORS_${side}_${EfisVectorsGroup[group]}`, useCallback((topic, data) => {
-=======
     useFlowSyncEvent(`A32NX_EFIS_VECTORS_${side}_${EfisVectorsGroup[group]}`, useCallback((_topic, data) => {
->>>>>>> f9defd99
         if (data) {
             setVectors(data);
         } else if (LnavConfig.DEBUG_PATH_DRAWING) {
