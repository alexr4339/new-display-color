--- conflicted
+++ resolved
@@ -1,13 +1,8 @@
 import { useState } from 'react';
 import { getSimVar, useInteractionEvent } from '../util.js';
 import { EngPage } from './Pages/Eng/Eng.tsx';
-<<<<<<< HEAD
 import { BleedPage } from './Pages/Bleed/Bleed.tsx';
-import { PressPage } from './Pages/Press.jsx';
-=======
-import { BleedPage } from './Pages/Bleed.jsx';
 import { PressPage } from './Pages/Press/Press.tsx';
->>>>>>> 6f51411f
 import { ElecPage } from './Pages/Elec/Elec.tsx';
 import { HydPage } from './Pages/Hyd/Hyd.tsx';
 import { FuelPage } from './Pages/Fuel/Fuel.tsx';
