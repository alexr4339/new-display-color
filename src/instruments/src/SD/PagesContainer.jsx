--- conflicted
+++ resolved
@@ -10,13 +10,9 @@
 import { CondPage } from './Pages/Cond/Cond.tsx';
 import { DoorPage } from './Pages/Door/Door.tsx';
 import { WheelPage } from './Pages/Wheel.jsx';
-<<<<<<< HEAD
-import { FctlPage } from './Pages/Fctl.jsx';
+import { FctlPage } from './Pages/Fctl/Fctl.tsx';
 import { StatusPage } from './Pages/Status/Status.tsx';
 import { CrzPage } from './Pages/Crz/Crz.tsx';
-=======
-import { FctlPage } from './Pages/Fctl/Fctl.tsx';
->>>>>>> 50176815
 
 export const PagesContainer = () => {
     const [currentPage, setCurrentPage] = useState(0);
