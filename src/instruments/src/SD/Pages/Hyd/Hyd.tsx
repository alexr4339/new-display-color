import React, { useEffect, useState } from 'react';
import { render } from '@instruments/common/index';
import { useSimVar } from '@instruments/common/simVars';
import { setIsEcamPage } from '@instruments/common/defaults';
import HydYellowElecPump from './elements/HydYellowElecPump';
import HydSys from './elements/HydSys';
import RAT from './elements/RAT';
import PTU from './elements/PTU';

import './Hyd.scss';

setIsEcamPage('hyd_page');

export const HydPage = () => {
    const [validSdacState] = useState(true);
    // The FADEC SimVars include a test for the fire button.
    const [Eng1N2] = useSimVar('TURB ENG N2:1', 'Percent', 1000);
    const [Eng2N2] = useSimVar('TURB ENG N2:2', 'Percent', 1000);

    const [greenPressure] = useSimVar('L:A32NX_HYD_GREEN_SYSTEM_1_SECTION_PRESSURE', 'psi', 500);
    const [yellowPressure] = useSimVar('L:A32NX_HYD_YELLOW_SYSTEM_1_SECTION_PRESSURE', 'psi', 500);
    const [bluePressure] = useSimVar('L:A32NX_HYD_BLUE_SYSTEM_1_SECTION_PRESSURE', 'psi', 500);

    const [greenPumpPBStatus] = useSimVar('L:A32NX_OVHD_HYD_ENG_1_PUMP_PB_IS_AUTO', 'boolean', 500);
    const [yellowPumpPBStatus] = useSimVar('L:A32NX_OVHD_HYD_ENG_2_PUMP_PB_IS_AUTO', 'boolean', 500);
    const [bluePumpPBStatus] = useSimVar('L:A32NX_OVHD_HYD_EPUMPB_PB_IS_AUTO', 'boolean', 500);

    const [yellowElectricPumpStatus] = useSimVar('L:A32NX_HYD_YELLOW_EPUMP_ACTIVE', 'boolean', 500);

    const [greenHydLevel] = useSimVar('L:A32NX_HYD_GREEN_RESERVOIR_LEVEL', 'gallon', 1000);
    const [yellowHydLevel] = useSimVar('L:A32NX_HYD_YELLOW_RESERVOIR_LEVEL', 'gallon', 1000);
    const [blueHydLevel] = useSimVar('L:A32NX_HYD_BLUE_RESERVOIR_LEVEL', 'gallon', 1000);

    const [greenFireValve] = useSimVar('L:A32NX_HYD_GREEN_PUMP_1_FIRE_VALVE_OPENED', 'boolean', 500);
    const [yellowFireValve] = useSimVar('L:A32NX_HYD_YELLOW_PUMP_1_FIRE_VALVE_OPENED', 'boolean', 500);

    const [ACBus1IsPowered] = useSimVar('L:A32NX_ELEC_AC_1_BUS_IS_POWERED', 'bool', 1000);
    const [ACBus2IsPowered] = useSimVar('L:A32NX_ELEC_AC_2_BUS_IS_POWERED', 'bool', 1000);

    const [engine1Running, setEngine1Running] = useState(0);
    const [engine2Running, setEngine2Running] = useState(0);

    useEffect(() => {
        setEngine1Running(Eng1N2 > 15 && greenFireValve);
        setEngine2Running(Eng2N2 > 15 && yellowFireValve);
    }, [Eng1N2, Eng2N2]);

    const y = 45;

    return (
        <>
            {/* This is already in an svg so we should remove the containing one - TODO remove style once we are not in the Asobo ECAM */}
            <svg id="hyd-page" viewBox="0 0 600 600" xmlns="http://www.w3.org/2000/svg" style={{ marginTop: '-60px' }}>
                <text id="PageTitle" className="PageTitle" x="300" y="16" alignmentBaseline="central">HYD</text>
                <text className={`EngineNumber ${engine1Running ? 'FillWhite' : 'FillAmber'}`} x="160" y={y + 260} alignmentBaseline="central">1</text>
                <text className={`EngineNumber ${engine2Running ? 'FillWhite' : 'FillAmber'}`} x="440" y={y + 260} alignmentBaseline="central">2</text>

                <HydSys
                    title="GREEN"
                    pressure={greenPressure}
                    hydLevel={greenHydLevel}
                    x={110}
                    y={y}
                    fireValve={greenFireValve}
                    pumpPBStatus={greenPumpPBStatus}
                    yellowElectricPumpStatus={yellowElectricPumpStatus}
                />
                <HydSys
                    title="BLUE"
                    pressure={bluePressure}
                    hydLevel={blueHydLevel}
                    x={300}
                    y={y}
                    fireValve={0}
                    pumpPBStatus={bluePumpPBStatus}
                    yellowElectricPumpStatus={yellowElectricPumpStatus}
                />
                <HydSys
                    title="YELLOW"
                    pressure={yellowPressure}
                    hydLevel={yellowHydLevel}
                    x={490}
                    y={y}
                    fireValve={yellowFireValve}
                    pumpPBStatus={yellowPumpPBStatus}
                    yellowElectricPumpStatus={yellowElectricPumpStatus}
                />

                <PTU
                    x={300}
                    y={y + 126}
                    greenPressure={greenPressure}
                    yellowPressure={yellowPressure}
                    yellowElectricPumpStatus={yellowElectricPumpStatus === 1}
                    validSDAC={validSdacState}
                />

                <RAT x={290} y={y} />

                <text
                    id="ELEC-centre"
                    className={!ACBus1IsPowered ? 'RatPtuElec FillAmber' : 'RatPtuElec FillWhite'}
                    x={350}
                    y={y + 245}
                    alignmentBaseline="central"
                >
                    ELEC

                </text>

                <HydYellowElecPump x={500} y={y + 180} yellowPressure={yellowPressure} yellowElectricPumpStatus={yellowElectricPumpStatus} ACBus2IsPowered={ACBus2IsPowered} />

                <text className="Psi" x={205} y={y + 70} alignmentBaseline="central">PSI</text>
                <text className="Psi" x={395} y={y + 70} alignmentBaseline="central">PSI</text>

            </svg>
        </>
    );
};

<<<<<<< HEAD
render(<SimVarProvider><HydPage /></SimVarProvider>);
=======
type RATProps = {
    x: number,
    y: number,
}

const RAT = ({ x, y }: RATProps) => {
    const [RatStowed] = useSimVar('L:A32NX_HYD_RAT_STOW_POSITION', 'percent over 100', 500);

    return (
        <>
            <text className="RatPtuElec FillWhite" x={x - 42} y={y + 180} alignmentBaseline="central">RAT</text>
            <line className={`GreenLine ${RatStowed > 0.1 ? '' : 'Hide'}`} x1={x} y1={y + 180} x2={x + 10} y2={y + 180} />
            <Triangle x={x} y={y + 180} colour={RatStowed > 0.1 ? 'Green' : 'White'} fill={RatStowed > 0.1 ? 1 : 0} orientation={90} />
        </>
    );
};

type HydSysProps = {
    title: string,
    pressure: number,
    hydLevel: number,
    x: number,
    y: number,
    fireValve: number,
    pumpPBStatus: number,
    yellowElectricPumpStatus: number
}

const HydSys = ({ title, pressure, hydLevel, x, y, fireValve, pumpPBStatus, yellowElectricPumpStatus } : HydSysProps) => {
    const [hydLevelLow, setHydLevelLow] = useState(false);
    const lowPressure = 1450;
    const pressureNearest50 = Math.round(pressure / 50) * 50 >= 100 ? Math.round(pressure / 50) * 50 : 0;

    const [greenPumpActive] = useSimVar('L:A32NX_HYD_GREEN_EDPUMP_ACTIVE', 'boolean', 500);
    const [yellowPumpActive] = useSimVar('L:A32NX_HYD_YELLOW_EDPUMP_ACTIVE', 'boolean', 500);
    const [bluePumpActive] = useSimVar('L:A32NX_HYD_BLUE_EPUMP_ACTIVE', 'boolean', 500);

    const [greenPumpLowPressure] = useSimVar('L:A32NX_HYD_GREEN_EDPUMP_LOW_PRESS', 'boolean', 500);
    const [yellowPumpLowPressure] = useSimVar('L:A32NX_HYD_YELLOW_EDPUMP_LOW_PRESS', 'boolean', 500);
    const [bluePumpLowPressure] = useSimVar('L:A32NX_HYD_BLUE_EPUMP_LOW_PRESS', 'boolean', 500);

    function checkPumpLowPressure(pump) {
        switch (pump) {
        case 'GREEN':
            return greenPumpLowPressure || !greenPumpActive;
        case 'BLUE':
            return bluePumpLowPressure || !bluePumpActive;
        case 'YELLOW':
            return yellowPumpLowPressure || !yellowPumpActive;
        default:
            return 1;
        }
    }

    const pumpDetectLowPressure = checkPumpLowPressure(title);

    const hydLevelBoolean = (value: boolean) => {
        setHydLevelLow(value);
    };

    return (
        <>
            <Triangle x={x} y={y} colour={pressureNearest50 <= lowPressure ? 'Amber' : 'Green'} fill={0} orientation={0} />
            <text className={`Title ${pressureNearest50 <= lowPressure ? 'FillAmber' : 'FillWhite'}`} x={x} y={y + 43}>{title}</text>
            <text className={`Pressure ${pressureNearest50 <= lowPressure ? 'FillAmber' : 'FillGreen'}`} x={x} y={y + 75}>{pressureNearest50}</text>

            {/* The colour of these lines will be affected by the yellow electric pump */}
            <line className={pressureNearest50 <= lowPressure ? 'AmberLine' : 'GreenLine'} x1={x} y1={y + 126} x2={x} y2={y + 83} />
            <line
                className={pressureNearest50 <= lowPressure
                 || (pumpDetectLowPressure && title === 'GREEN')
                 || (pumpDetectLowPressure && !yellowElectricPumpStatus && title === 'YELLOW') ? 'AmberLine' : 'GreenLine'}
                x1={x}
                y1={y + 181}
                x2={x}
                y2={y + 125}
            />
            <line className={pressureNearest50 <= lowPressure || (pumpDetectLowPressure && title !== 'BLUE') ? 'AmberLine' : 'GreenLine'} x1={x} y1={y + 221} x2={x} y2={y + 180} />

            <HydEngPump
                system={title}
                pumpOn={pumpPBStatus}
                x={x}
                y={y + 290}
                hydLevelLow={hydLevelLow}
                fireValve={fireValve}
                pumpDetectLowPressure={pumpDetectLowPressure}
                pressure={pressureNearest50}
            />
            <HydEngValve system={title} x={x} y={y + 290} fireValve={fireValve} hydLevelLow={hydLevelLow} />
            {/* Reservoir */}
            <HydReservoir system={title} x={x} y={495} fluidLevel={hydLevel} setHydLevel={hydLevelBoolean} />
        </>
    );
};

type HydEngPumpProps = {
    system: string,
    pumpOn: number,
    x: number,
    y: number,
    hydLevelLow: boolean,
    fireValve: number,
    pumpDetectLowPressure: number
    pressure: number
}

const HydEngPump = ({ system, pumpOn, x, y, hydLevelLow, fireValve, pumpDetectLowPressure, pressure } : HydEngPumpProps) => {
    const lowPressure = 1450;
    if (system === 'BLUE') {
        return (
            <>
                <line className={pressure <= lowPressure ? 'AmberLine' : 'GreenLine'} x1={x} y1={y - 32} x2={x} y2={y - 80} />
                <rect className={pumpDetectLowPressure ? 'AmberLine' : 'GreenLine'} x={x - 16} y={y - 32} width={32} height={32} />
                <line className={!pumpDetectLowPressure ? 'GreenLine' : 'Hide'} x1={x} y1={y} x2={x} y2={y - 32} />
                <line className={pumpOn ? 'Hide' : 'AmberLine'} x1={x - 12} y1={y - 16} x2={x + 12} y2={y - 16} />
                <text id="ELEC-centre" className={pumpDetectLowPressure && pumpOn ? 'RatPtuElec FillAmber' : 'Hide'} x={x} y={y - 16} alignmentBaseline="central">LO</text>

            </>
        );
    }

    return (
        <>
            <rect className={pumpDetectLowPressure ? 'AmberLine' : 'GreenLine'} x={x - 16} y={y - 80} width={32} height={32} />
            <line className={!pumpDetectLowPressure ? 'GreenLine' : 'Hide'} x1={x} y1={y} x2={x} y2={y - 80} />
            <line className={pumpOn ? 'Hide' : 'AmberLine'} x1={x - 12} y1={y - 64} x2={x + 12} y2={y - 64} />
            <line className={hydLevelLow || !fireValve ? 'AmberLine' : 'GreenLine'} x1={x} y1={y} x2={x} y2={y - 48} />
            <text
                id="ELEC-centre"
                className={
                    pumpDetectLowPressure && pumpOn ? 'RatPtuElec FillAmber' : 'Hide'
                }
                x={x}
                y={y - 64}
                alignmentBaseline="central"
            >
                LO

            </text>

        </>
    );
};

type HydEngValveProps = {
    system: string,
    x: number,
    y: number,
    fireValve: number,
    hydLevelLow: boolean
}

const HydEngValve = ({ system, x, y, fireValve, hydLevelLow } : HydEngValveProps) => {
    if (system === 'BLUE') {
        return (
            <line className={!hydLevelLow ? 'GreenLine' : 'AmberLine'} x1={x} y1={y + 33} x2={x} y2={y} />
        );
    }

    return (
        <>
            <circle className={fireValve ? 'GreenLine' : 'AmberLine'} cx={x} cy={y + 16} r="16" />
            <line className={fireValve ? 'GreenLine' : 'Hide'} x1={x} y1={y + 32} x2={x} y2={y} />
            <line className={fireValve ? 'Hide' : 'AmberLine'} x1={x - 10} y1={y + 16} x2={x + 10} y2={y + 16} />
        </>
    );
};

type HydReservoirProps = {
    system: string,
    x: number,
    y: number,
    fluidLevel: number,
    setHydLevel: React.RefCallback<
    Boolean>
}

const HydReservoir = ({ system, x, y, fluidLevel, setHydLevel } : HydReservoirProps) => {
    const fluidLevelInLitres = fluidLevel * 3.79;

    const values = levels.filter((item) => item.system === system);
    const litersPerPixel = 96 / values[0].max;
    const reserveHeight = (litersPerPixel * values[0].low);
    const upperReserve = y - reserveHeight;
    const lowerNorm = y - 96 + (litersPerPixel * values[0].norm);
    const fluidLevelPerPixel = 96 / values[0].max;
    const fluidHeight = y - (fluidLevelPerPixel * fluidLevelInLitres);

    useEffect(() => {
        if (fluidLevelInLitres < values[0].low) {
            setHydLevel(true);
        } else {
            setHydLevel(false);
        }
    }, [fluidLevelInLitres]);

    return (
        <>
            <line className={fluidLevelInLitres < values[0].low ? 'AmberLine' : 'GreenLine'} x1={x} y1={y - 96} x2={x} y2={y - 128} />
            <line className={fluidLevelInLitres < values[0].low ? 'AmberLine' : 'WhiteLine'} x1={x} y1={upperReserve.toFixed(0)} x2={x} y2={y - 96} />
            <line className="GreenLine" x1={x} y1={y - 96} x2={x + 4} y2={y - 96} strokeLinejoin="miter" />
            <line className="GreenLine" x1={x + 4} y1={lowerNorm.toFixed(0)} x2={x + 4} y2={y - 96} strokeLinejoin="miter" />
            <line className="GreenLine" x1={x} y1={lowerNorm.toFixed(0)} x2={x + 4} y2={lowerNorm.toFixed(0)} strokeLinejoin="miter" />
            <rect className="AmberLine" x={x} y={upperReserve.toFixed(0)} width={4} height={reserveHeight} />

            {/* Hydraulic level */}
            <line className={fluidLevelInLitres < values[0].low ? 'AmberLine' : 'GreenLine'} x1={x} y1={y} x2={x - 8} y2={y} strokeLinejoin="miter" />
            <line className={fluidLevelInLitres < values[0].low ? 'AmberLine' : 'GreenLine'} x1={x - 8} y1={y} x2={x - 8} y2={fluidHeight} strokeLinejoin="miter" />
            <line className={fluidLevelInLitres < values[0].low ? 'AmberLine' : 'GreenLine'} x1={x} y1={fluidHeight} x2={x - 8} y2={fluidHeight} strokeLinejoin="miter" />
            <line className={fluidLevelInLitres < values[0].low ? 'AmberLine' : 'GreenLine'} x1={x} y1={fluidHeight} x2={x - 8} y2={fluidHeight - 8} strokeLinejoin="miter" />
        </>
    );
};

type PTUProps = {
    x: number,
    y: number,
    ptuScenario: string
}

const PTU = ({ x, y, ptuScenario } : PTUProps) => {
    const semiCircleD = `M${x - 16},${y} C${x - 16},${y + 24} ${x + 16},${y + 24} ${x + 16},${y}`;

    const result: any = ptuArray.find(({ scenario }) => scenario === ptuScenario);
    const ptu1 = result.format.find(({ id }) => id === 'ptu1');
    const ptu2 = result.format.find(({ id }) => id === 'ptu2');
    const ptu3 = result.format.find(({ id }) => id === 'ptu3');
    const ptu4 = result.format.find(({ id }) => id === 'ptu4');
    const ptu5 = result.format.find(({ id }) => id === 'ptu5');
    const triangle1 = result.format.find(({ id }) => id === 'triangle1');
    const triangle2 = result.format.find(({ id }) => id === 'triangle2');
    const triangle3 = result.format.find(({ id }) => id === 'triangle3');

    return (
        <>
            <line id="ptu1" className={ptu1.className} x1={x - 82} y1={y} x2={x - 190} y2={y} />
            <line id="ptu2" className={ptu2.className} x1={x - 82} y1={y} x2={x - 16} y2={y} />
            <path id="ptu3" className={ptu3.className} d={semiCircleD} />
            <line id="ptu4" className={ptu4.className} x1={x + 16} y1={y} x2={x + 50} y2={y} />
            <line id="ptu5" className={ptu5.className} x1={x + 135} y1={y} x2={x + 190} y2={y} />
            <text className="RatPtuElec FillWhite" x={x + 92} y={y} alignmentBaseline="central">PTU</text>
            <Triangle x={triangle1.orientation < 0 ? x - 100 : x - 82} y={y} colour={triangle1.colour} fill={triangle1.fill} orientation={triangle1.orientation} />
            <Triangle x={triangle2.orientation > 0 ? x + 70 : x + 50} y={y} colour={triangle2.colour} fill={triangle2.fill} orientation={triangle2.orientation} />
            <Triangle x={triangle3.orientation > 0 ? x + 135 : x + 117} y={y} colour={triangle3.colour} fill={triangle3.fill} orientation={triangle3.orientation} />
        </>
    );
};

render(<HydPage />);
>>>>>>> 9b67261c
<|MERGE_RESOLUTION|>--- conflicted
+++ resolved
@@ -118,257 +118,5 @@
     );
 };
 
-<<<<<<< HEAD
-render(<SimVarProvider><HydPage /></SimVarProvider>);
-=======
-type RATProps = {
-    x: number,
-    y: number,
-}
 
-const RAT = ({ x, y }: RATProps) => {
-    const [RatStowed] = useSimVar('L:A32NX_HYD_RAT_STOW_POSITION', 'percent over 100', 500);
-
-    return (
-        <>
-            <text className="RatPtuElec FillWhite" x={x - 42} y={y + 180} alignmentBaseline="central">RAT</text>
-            <line className={`GreenLine ${RatStowed > 0.1 ? '' : 'Hide'}`} x1={x} y1={y + 180} x2={x + 10} y2={y + 180} />
-            <Triangle x={x} y={y + 180} colour={RatStowed > 0.1 ? 'Green' : 'White'} fill={RatStowed > 0.1 ? 1 : 0} orientation={90} />
-        </>
-    );
-};
-
-type HydSysProps = {
-    title: string,
-    pressure: number,
-    hydLevel: number,
-    x: number,
-    y: number,
-    fireValve: number,
-    pumpPBStatus: number,
-    yellowElectricPumpStatus: number
-}
-
-const HydSys = ({ title, pressure, hydLevel, x, y, fireValve, pumpPBStatus, yellowElectricPumpStatus } : HydSysProps) => {
-    const [hydLevelLow, setHydLevelLow] = useState(false);
-    const lowPressure = 1450;
-    const pressureNearest50 = Math.round(pressure / 50) * 50 >= 100 ? Math.round(pressure / 50) * 50 : 0;
-
-    const [greenPumpActive] = useSimVar('L:A32NX_HYD_GREEN_EDPUMP_ACTIVE', 'boolean', 500);
-    const [yellowPumpActive] = useSimVar('L:A32NX_HYD_YELLOW_EDPUMP_ACTIVE', 'boolean', 500);
-    const [bluePumpActive] = useSimVar('L:A32NX_HYD_BLUE_EPUMP_ACTIVE', 'boolean', 500);
-
-    const [greenPumpLowPressure] = useSimVar('L:A32NX_HYD_GREEN_EDPUMP_LOW_PRESS', 'boolean', 500);
-    const [yellowPumpLowPressure] = useSimVar('L:A32NX_HYD_YELLOW_EDPUMP_LOW_PRESS', 'boolean', 500);
-    const [bluePumpLowPressure] = useSimVar('L:A32NX_HYD_BLUE_EPUMP_LOW_PRESS', 'boolean', 500);
-
-    function checkPumpLowPressure(pump) {
-        switch (pump) {
-        case 'GREEN':
-            return greenPumpLowPressure || !greenPumpActive;
-        case 'BLUE':
-            return bluePumpLowPressure || !bluePumpActive;
-        case 'YELLOW':
-            return yellowPumpLowPressure || !yellowPumpActive;
-        default:
-            return 1;
-        }
-    }
-
-    const pumpDetectLowPressure = checkPumpLowPressure(title);
-
-    const hydLevelBoolean = (value: boolean) => {
-        setHydLevelLow(value);
-    };
-
-    return (
-        <>
-            <Triangle x={x} y={y} colour={pressureNearest50 <= lowPressure ? 'Amber' : 'Green'} fill={0} orientation={0} />
-            <text className={`Title ${pressureNearest50 <= lowPressure ? 'FillAmber' : 'FillWhite'}`} x={x} y={y + 43}>{title}</text>
-            <text className={`Pressure ${pressureNearest50 <= lowPressure ? 'FillAmber' : 'FillGreen'}`} x={x} y={y + 75}>{pressureNearest50}</text>
-
-            {/* The colour of these lines will be affected by the yellow electric pump */}
-            <line className={pressureNearest50 <= lowPressure ? 'AmberLine' : 'GreenLine'} x1={x} y1={y + 126} x2={x} y2={y + 83} />
-            <line
-                className={pressureNearest50 <= lowPressure
-                 || (pumpDetectLowPressure && title === 'GREEN')
-                 || (pumpDetectLowPressure && !yellowElectricPumpStatus && title === 'YELLOW') ? 'AmberLine' : 'GreenLine'}
-                x1={x}
-                y1={y + 181}
-                x2={x}
-                y2={y + 125}
-            />
-            <line className={pressureNearest50 <= lowPressure || (pumpDetectLowPressure && title !== 'BLUE') ? 'AmberLine' : 'GreenLine'} x1={x} y1={y + 221} x2={x} y2={y + 180} />
-
-            <HydEngPump
-                system={title}
-                pumpOn={pumpPBStatus}
-                x={x}
-                y={y + 290}
-                hydLevelLow={hydLevelLow}
-                fireValve={fireValve}
-                pumpDetectLowPressure={pumpDetectLowPressure}
-                pressure={pressureNearest50}
-            />
-            <HydEngValve system={title} x={x} y={y + 290} fireValve={fireValve} hydLevelLow={hydLevelLow} />
-            {/* Reservoir */}
-            <HydReservoir system={title} x={x} y={495} fluidLevel={hydLevel} setHydLevel={hydLevelBoolean} />
-        </>
-    );
-};
-
-type HydEngPumpProps = {
-    system: string,
-    pumpOn: number,
-    x: number,
-    y: number,
-    hydLevelLow: boolean,
-    fireValve: number,
-    pumpDetectLowPressure: number
-    pressure: number
-}
-
-const HydEngPump = ({ system, pumpOn, x, y, hydLevelLow, fireValve, pumpDetectLowPressure, pressure } : HydEngPumpProps) => {
-    const lowPressure = 1450;
-    if (system === 'BLUE') {
-        return (
-            <>
-                <line className={pressure <= lowPressure ? 'AmberLine' : 'GreenLine'} x1={x} y1={y - 32} x2={x} y2={y - 80} />
-                <rect className={pumpDetectLowPressure ? 'AmberLine' : 'GreenLine'} x={x - 16} y={y - 32} width={32} height={32} />
-                <line className={!pumpDetectLowPressure ? 'GreenLine' : 'Hide'} x1={x} y1={y} x2={x} y2={y - 32} />
-                <line className={pumpOn ? 'Hide' : 'AmberLine'} x1={x - 12} y1={y - 16} x2={x + 12} y2={y - 16} />
-                <text id="ELEC-centre" className={pumpDetectLowPressure && pumpOn ? 'RatPtuElec FillAmber' : 'Hide'} x={x} y={y - 16} alignmentBaseline="central">LO</text>
-
-            </>
-        );
-    }
-
-    return (
-        <>
-            <rect className={pumpDetectLowPressure ? 'AmberLine' : 'GreenLine'} x={x - 16} y={y - 80} width={32} height={32} />
-            <line className={!pumpDetectLowPressure ? 'GreenLine' : 'Hide'} x1={x} y1={y} x2={x} y2={y - 80} />
-            <line className={pumpOn ? 'Hide' : 'AmberLine'} x1={x - 12} y1={y - 64} x2={x + 12} y2={y - 64} />
-            <line className={hydLevelLow || !fireValve ? 'AmberLine' : 'GreenLine'} x1={x} y1={y} x2={x} y2={y - 48} />
-            <text
-                id="ELEC-centre"
-                className={
-                    pumpDetectLowPressure && pumpOn ? 'RatPtuElec FillAmber' : 'Hide'
-                }
-                x={x}
-                y={y - 64}
-                alignmentBaseline="central"
-            >
-                LO
-
-            </text>
-
-        </>
-    );
-};
-
-type HydEngValveProps = {
-    system: string,
-    x: number,
-    y: number,
-    fireValve: number,
-    hydLevelLow: boolean
-}
-
-const HydEngValve = ({ system, x, y, fireValve, hydLevelLow } : HydEngValveProps) => {
-    if (system === 'BLUE') {
-        return (
-            <line className={!hydLevelLow ? 'GreenLine' : 'AmberLine'} x1={x} y1={y + 33} x2={x} y2={y} />
-        );
-    }
-
-    return (
-        <>
-            <circle className={fireValve ? 'GreenLine' : 'AmberLine'} cx={x} cy={y + 16} r="16" />
-            <line className={fireValve ? 'GreenLine' : 'Hide'} x1={x} y1={y + 32} x2={x} y2={y} />
-            <line className={fireValve ? 'Hide' : 'AmberLine'} x1={x - 10} y1={y + 16} x2={x + 10} y2={y + 16} />
-        </>
-    );
-};
-
-type HydReservoirProps = {
-    system: string,
-    x: number,
-    y: number,
-    fluidLevel: number,
-    setHydLevel: React.RefCallback<
-    Boolean>
-}
-
-const HydReservoir = ({ system, x, y, fluidLevel, setHydLevel } : HydReservoirProps) => {
-    const fluidLevelInLitres = fluidLevel * 3.79;
-
-    const values = levels.filter((item) => item.system === system);
-    const litersPerPixel = 96 / values[0].max;
-    const reserveHeight = (litersPerPixel * values[0].low);
-    const upperReserve = y - reserveHeight;
-    const lowerNorm = y - 96 + (litersPerPixel * values[0].norm);
-    const fluidLevelPerPixel = 96 / values[0].max;
-    const fluidHeight = y - (fluidLevelPerPixel * fluidLevelInLitres);
-
-    useEffect(() => {
-        if (fluidLevelInLitres < values[0].low) {
-            setHydLevel(true);
-        } else {
-            setHydLevel(false);
-        }
-    }, [fluidLevelInLitres]);
-
-    return (
-        <>
-            <line className={fluidLevelInLitres < values[0].low ? 'AmberLine' : 'GreenLine'} x1={x} y1={y - 96} x2={x} y2={y - 128} />
-            <line className={fluidLevelInLitres < values[0].low ? 'AmberLine' : 'WhiteLine'} x1={x} y1={upperReserve.toFixed(0)} x2={x} y2={y - 96} />
-            <line className="GreenLine" x1={x} y1={y - 96} x2={x + 4} y2={y - 96} strokeLinejoin="miter" />
-            <line className="GreenLine" x1={x + 4} y1={lowerNorm.toFixed(0)} x2={x + 4} y2={y - 96} strokeLinejoin="miter" />
-            <line className="GreenLine" x1={x} y1={lowerNorm.toFixed(0)} x2={x + 4} y2={lowerNorm.toFixed(0)} strokeLinejoin="miter" />
-            <rect className="AmberLine" x={x} y={upperReserve.toFixed(0)} width={4} height={reserveHeight} />
-
-            {/* Hydraulic level */}
-            <line className={fluidLevelInLitres < values[0].low ? 'AmberLine' : 'GreenLine'} x1={x} y1={y} x2={x - 8} y2={y} strokeLinejoin="miter" />
-            <line className={fluidLevelInLitres < values[0].low ? 'AmberLine' : 'GreenLine'} x1={x - 8} y1={y} x2={x - 8} y2={fluidHeight} strokeLinejoin="miter" />
-            <line className={fluidLevelInLitres < values[0].low ? 'AmberLine' : 'GreenLine'} x1={x} y1={fluidHeight} x2={x - 8} y2={fluidHeight} strokeLinejoin="miter" />
-            <line className={fluidLevelInLitres < values[0].low ? 'AmberLine' : 'GreenLine'} x1={x} y1={fluidHeight} x2={x - 8} y2={fluidHeight - 8} strokeLinejoin="miter" />
-        </>
-    );
-};
-
-type PTUProps = {
-    x: number,
-    y: number,
-    ptuScenario: string
-}
-
-const PTU = ({ x, y, ptuScenario } : PTUProps) => {
-    const semiCircleD = `M${x - 16},${y} C${x - 16},${y + 24} ${x + 16},${y + 24} ${x + 16},${y}`;
-
-    const result: any = ptuArray.find(({ scenario }) => scenario === ptuScenario);
-    const ptu1 = result.format.find(({ id }) => id === 'ptu1');
-    const ptu2 = result.format.find(({ id }) => id === 'ptu2');
-    const ptu3 = result.format.find(({ id }) => id === 'ptu3');
-    const ptu4 = result.format.find(({ id }) => id === 'ptu4');
-    const ptu5 = result.format.find(({ id }) => id === 'ptu5');
-    const triangle1 = result.format.find(({ id }) => id === 'triangle1');
-    const triangle2 = result.format.find(({ id }) => id === 'triangle2');
-    const triangle3 = result.format.find(({ id }) => id === 'triangle3');
-
-    return (
-        <>
-            <line id="ptu1" className={ptu1.className} x1={x - 82} y1={y} x2={x - 190} y2={y} />
-            <line id="ptu2" className={ptu2.className} x1={x - 82} y1={y} x2={x - 16} y2={y} />
-            <path id="ptu3" className={ptu3.className} d={semiCircleD} />
-            <line id="ptu4" className={ptu4.className} x1={x + 16} y1={y} x2={x + 50} y2={y} />
-            <line id="ptu5" className={ptu5.className} x1={x + 135} y1={y} x2={x + 190} y2={y} />
-            <text className="RatPtuElec FillWhite" x={x + 92} y={y} alignmentBaseline="central">PTU</text>
-            <Triangle x={triangle1.orientation < 0 ? x - 100 : x - 82} y={y} colour={triangle1.colour} fill={triangle1.fill} orientation={triangle1.orientation} />
-            <Triangle x={triangle2.orientation > 0 ? x + 70 : x + 50} y={y} colour={triangle2.colour} fill={triangle2.fill} orientation={triangle2.orientation} />
-            <Triangle x={triangle3.orientation > 0 ? x + 135 : x + 117} y={y} colour={triangle3.colour} fill={triangle3.fill} orientation={triangle3.orientation} />
-        </>
-    );
-};
-
-render(<HydPage />);
->>>>>>> 9b67261c
+render(<SimVarProvider><HydPage /></SimVarProvider>);