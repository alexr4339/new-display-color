import ReactDOM from 'react-dom';
import React, { useEffect, useState } from 'react';
import { GaugeComponent, GaugeMarkerComponent, splitDecimals } from '@instruments/common/gauges';
import { getRenderTarget, setIsEcamPage } from '../../../Common/defaults';
import { SimVarProvider, useSimVar } from '../../../Common/simVars';
import { usePersistentProperty } from '../../../Common/persistence';
import { fuelForDisplay } from '../../Common/FuelFunctions';

import './Crz.scss';

setIsEcamPage('crz_page');

export const CrzPage = () => (
    <>
        <svg id="crz-page" viewBox="0 0 600 600" style={{ marginTop: '-60px' }} xmlns="http://www.w3.org/2000/svg">
            <text className="Title" x="300" y="20">CRUISE</text>

            <text className="SubTitle" x="50" y="60">ENG</text>
            <FuelComponent />
            <OilComponent />

            <text className="SubTitle" x="50" y="330">AIR</text>
            <PressureComponent />

            <CondComponent />
        </svg>
    </>
);

export const FuelComponent = () => {
    const [unit] = usePersistentProperty('CONFIG_USING_METRIC_UNIT', '1');

    const [leftConsumption] = useSimVar('L:A32NX_FUEL_USED:1', 'number', 1000);
    const [rightConsumption] = useSimVar('L:A32NX_FUEL_USED:2', 'number', 1000);

    const leftFuel = fuelForDisplay(leftConsumption, unit);
    const rightFuel = fuelForDisplay(rightConsumption, unit);

    return (
        <>
            <text className="Standard Center" x="300" y="70">F.USED</text>
            <text className="Standard Center" x="300" y="90">1+2</text>
            <text id="FuelUsedLeft" className="Large Green" x="210" y="95" textAnchor="end">{leftFuel}</text>
            <text id="FuelUsedRight" className="Large Green" x="455" y="95" textAnchor="end">{rightFuel}</text>
            <text id="FuelUsedTotal" className="Large Green Center" x="300" y="112">{leftFuel + rightFuel}</text>
            <text id="FuelUsedUnit" className="Standard Cyan Center" x="300" y="132">{unit === '1' ? 'KG' : 'LBS'}</text>
            <path className="WingPlaneSym" d="M230 80 l20 -2" />
            <path className="WingPlaneSym" d="M370 80 l-20 -2" />
        </>
    );
};

export const OilComponent = () => {
    const [oilQuantLeft] = useSimVar('ENG OIL QUANTITY:1', 'percent', 1000);
    const [oilQuantRight] = useSimVar('ENG OIL QUANTITY:2', 'percent', 1000);

    const oilLeft = splitDecimals(oilQuantLeft * 0.01 * 25);
    const oilRight = splitDecimals(oilQuantRight * 0.01 * 25);

    const [leftVIBN1] = useSimVar('TURB ENG VIBRATION:1', 'Number', 1000);
    const [rightVIBN1] = useSimVar('TURB ENG VIBRATION:2', 'Number', 1000);

    const leftVN1 = splitDecimals(leftVIBN1 < 0 ? 0.0 : leftVIBN1);
    const rightVN1 = splitDecimals(rightVIBN1 < 0 ? 0.0 : rightVIBN1);

    return (
        <>
            <text className="Standard Center" x="300" y="160">OIL</text>
            <text className="Medium Cyan Center" x="300" y="180">QT</text>

            <path className="WingPlaneSym" d="M230 170 l20 -2" />
            <path className="WingPlaneSym" d="M370 170 l-20 -2" />

            <text className="Standard Center" x="300" y="220">VIB N1</text>
            <text className="Standard" x="312" y="250">N2</text>

            <path className="WingPlaneSym" d="M230 220 l20 -2" />
            <path className="WingPlaneSym" d="M370 220 l-20 -2" />

            <path className="WingPlaneSym" d="M230 250 l20 -2" />
            <path className="WingPlaneSym" d="M370 250 l-20 -2" />

            <text id="OilQuantityLeft" className="Large Green" x="195" y="185" textAnchor="end">
                {oilLeft[0]}
                .
            </text>
            <text id="OilQuantityLeftDecimal" className="Standard Green" x="197" y="185" textAnchor="start">{oilLeft[1]}</text>
            <text id="OilQuantityRight" className="Large Green" x="440" y="185" textAnchor="end">
                {oilRight[0]}
                .
            </text>
            <text id="OilQuantityRightDecimal" className="Standard Green" x="440" y="185" textAnchor="start">{oilRight[1]}</text>

            <text id="VibN1Left" className="Large Green" x="195" y="235" textAnchor="end">
                {leftVN1[0]}
                .
            </text>
            <text id="VibN1LeftDecimal" className="Standard Green" x="197" y="235" textAnchor="start">{leftVN1[1]}</text>

            <text id="VibN2Left" className="Large Green" x="195" y="265" textAnchor="end">
                {leftVN1[0]}
                .
            </text>
            <text id="VibN2LeftDecimal" className="Standard Green" x="197" y="265" textAnchor="start">{leftVN1[1]}</text>

            <text id="VibN1Right" className="Large Green" x="440" y="235" textAnchor="end">
                {rightVN1[0]}
                .
            </text>
            <text id="VibN1RightDecimal" className="Standard Green" x="440" y="235" textAnchor="start">{rightVN1[1]}</text>

            <text id="VibN2Right" className="Large Green" x="440" y="265" textAnchor="end">
                {rightVN1[0]}
                .
            </text>
            <text id="VibN2RightDecimal" className="Standard Green" x="440" y="265" textAnchor="start">{rightVN1[1]}</text>
        </>
    );
};

export const PressureComponent = () => {
    const [landingElevDialPosition] = useSimVar('L:XMLVAR_KNOB_OVHD_CABINPRESS_LDGELEV', 'Number', 100);
    const [landingRunwayElevation] = useSimVar('L:A32NX_PRESS_AUTO_LANDING_ELEVATION', 'feet', 1000);
    const [autoMode] = useSimVar('L:A32NX_OVHD_PRESS_MODE_SEL_PB_IS_AUTO', 'Bool', 1000);
    const [ldgElevMode, setLdgElevMode] = useState('AUTO');
    const [ldgElevValue, setLdgElevValue] = useState('XX');
    const [cssLdgElevName, setCssLdgElevName] = useState('green');
    const [landingElev] = useSimVar('L:A32NX_OVHD_PRESS_LDG_ELEV_KNOB', 'feet', 100);
    const [cabinAlt] = useSimVar('L:A32NX_PRESS_CABIN_ALTITUDE', 'feet', 500);
    const [cabinVs] = useSimVar('L:A32NX_PRESS_CABIN_VS', 'feet per minute', 500);
    const [deltaPsi] = useSimVar('L:A32NX_PRESS_CABIN_DELTA_PRESSURE', 'psi', 1000);

    const vsx = 440;
    const y = 385;
    const radius = 50;

    const deltaPress = splitDecimals(deltaPsi);

    useEffect(() => {
        setLdgElevMode(landingElevDialPosition === 0 ? 'AUTO' : 'MAN');
        if (landingElevDialPosition === 0) {
            // On Auto
            const nearestfifty = Math.round(landingRunwayElevation / 50) * 50;
            setLdgElevValue(landingRunwayElevation > -5000 ? nearestfifty.toString() : 'XX');
            setCssLdgElevName(landingRunwayElevation > -5000 ? 'Green' : 'Amber');
        } else {
            // On manual
            const nearestfifty = Math.round(landingElev / 50) * 50;
            setLdgElevValue(nearestfifty.toString());
            setCssLdgElevName('Green');
        }
    }, [landingElevDialPosition, landingRunwayElevation]);

    return (
        <>
            <g id="LandingElevation" className={autoMode ? 'show' : 'hide'}>
                <text className="Standard Center" x="330" y="335">LDG ELEV</text>
                <text id="LandingElevationMode" className="Standard Green" x="385" y="335">{ldgElevMode}</text>

                <text id="LandingElevation" className={`Large ${cssLdgElevName}`} x="525" y="335" textAnchor="end">{ldgElevValue}</text>
                <text className="Standard Cyan" x="530" y="335">FT</text>
            </g>
<<<<<<< HEAD

            {/* Vertical speed gauge */}
            <g id="VsIndicator">
                <GaugeComponent x={vsx} y={y} radius={radius} startAngle={170} endAngle={10} manMode={manMode} className="Gauge">
                    <GaugeMarkerComponent value={2} x={vsx} y={y} min={-2} max={2} radius={radius} startAngle={180} endAngle={0} className="GaugeText" showValue />
                    <GaugeMarkerComponent value={1} x={vsx} y={y} min={-2} max={2} radius={radius} startAngle={180} endAngle={0} className="GaugeText" />
                    <GaugeMarkerComponent value={0} x={vsx} y={y} min={-2} max={2} radius={radius} startAngle={180} endAngle={0} className="GaugeText" showValue />
                    <GaugeMarkerComponent value={-1} x={vsx} y={y} min={-2} max={2} radius={radius} startAngle={180} endAngle={0} className="GaugeText" />
                    <GaugeMarkerComponent value={-2} x={vsx} y={y} min={-2} max={2} radius={radius} startAngle={180} endAngle={0} className="GaugeText" showValue />
                    <GaugeMarkerComponent
                        value={cabinVs / 1000}
                        x={vsx}
                        y={y}
                        min={-2}
                        max={2}
                        radius={radius}
                        startAngle={180}
                        endAngle={0}
                        className="GaugeIndicator"
                        indicator
                    />
                </GaugeComponent>
=======
            <g id="ManualVSIndicator" className={!autoMode ? 'show' : 'hide'}>
                <GaugeComponentMemo
                    x={440}
                    y={385}
                    radius={50}
                    startAngle={10}
                    endAngle={-190}
                    verticalSpeed={Math.abs((cabinVs / 50 * 50) / 1000) <= 2.25 ? (cabinVs / 50 * 50) / 1000 : 2.250}
                    className="Gauge"
                />
>>>>>>> 75fab03a
            </g>

            <text className="Standard" x="218" y="370">@P</text>
            <text id="Large Green" className="Large Green" x="290" y="370" textAnchor="end">
                {deltaPress[0]}
                .
            </text>
            <text id="standard green" className="Standard Green" x="290" y="370">{deltaPress[1]}</text>
            <text className="Standard Cyan" x="320" y="370">PSI</text>

            <text className="Standard" x="480" y="380">CAB V/S</text>
            <text id="CabinVerticalSpeed" className="Large Green" x="515" y="405" textAnchor="end">{manMode ? Math.round(cabinVs / 50) * 50 : Math.abs(Math.round(cabinVs / 50) * 50)}</text>
            <text className="Medium Cyan" x="525" y="405">FT/MIN</text>

            <text className="Standard" x="480" y="450">CAB ALT</text>
            <text id="CabinAltitude" className="Large Green" x="515" y="475" textAnchor="end">{Math.round(cabinAlt / 50) * 50 > 0 ? Math.round(cabinAlt / 50) * 50 : 0}</text>
            <text className="Medium Cyan" x="525" y="475">FT</text>

            <g
                id="vsArrow"
                className={(cabinVs * 60 <= -50 || cabinVs * 60 >= 50) && autoMode ? '' : 'Hide'}
                transform={cabinVs * 60 <= -50 ? 'translate(0, 795) scale(1, -1)' : 'scale(1, 1)'}
            >
                <path d="M433,405 h7 L446,395" className="VsIndicator" strokeLinejoin="miter" />
                <polygon points="452,388 447,396 457,396" transform="rotate(38,452,388)" className="VsIndicator" />
            </g>
        </>
    );
};

export const CondComponent = () => {
    const [cockpitCabinTemp] = useSimVar('L:A32NX_CKPT_TEMP', 'celsius', 1000);
    const [fwdCabinTemp] = useSimVar('L:A32NX_FWD_TEMP', 'celsius', 1000);
    const [aftCabinTemp] = useSimVar('L:A32NX_AFT_TEMP', 'celsius', 1000);

    return (
        <>
            <path className="WingPlaneSym" d="M 300 410 a 70 70 0 0 0 -30 -5 l -180 0 m 30 0 l 0 50 l 85 0 l 0 -10 m 0 10 l 85 0 l 0 -48 m -170 48 l -30 0 c -60 0 -60 -20 -45 -25" />

            <text className="Standard" x="55" y="425">CKPT</text>
            <text id="CockpitTemp" className="Standard Green" x="75" y="448">{cockpitCabinTemp.toFixed(0)}</text>
            <text className="Standard" x="145" y="425">FWD</text>
            <text id="ForwardTemp" className="Standard Green" x="150" y="448">{fwdCabinTemp.toFixed(0)}</text>
            <text className="Standard" x="245" y="425">AFT</text>
            <text id="AftTemp" className="Standard Green" x="235" y="448">{aftCabinTemp.toFixed(0)}</text>
            <text className="Medium Cyan" x="310" y="455">°C</text>
        </>
    );
};

ReactDOM.render(<SimVarProvider><CrzPage /></SimVarProvider>, getRenderTarget());<|MERGE_RESOLUTION|>--- conflicted
+++ resolved
@@ -160,7 +160,6 @@
                 <text id="LandingElevation" className={`Large ${cssLdgElevName}`} x="525" y="335" textAnchor="end">{ldgElevValue}</text>
                 <text className="Standard Cyan" x="530" y="335">FT</text>
             </g>
-<<<<<<< HEAD
 
             {/* Vertical speed gauge */}
             <g id="VsIndicator">
@@ -171,7 +170,7 @@
                     <GaugeMarkerComponent value={-1} x={vsx} y={y} min={-2} max={2} radius={radius} startAngle={180} endAngle={0} className="GaugeText" />
                     <GaugeMarkerComponent value={-2} x={vsx} y={y} min={-2} max={2} radius={radius} startAngle={180} endAngle={0} className="GaugeText" showValue />
                     <GaugeMarkerComponent
-                        value={cabinVs / 1000}
+                        value={Math.abs((cabinVs / 50 * 50) / 1000) <= 2.25 ? (cabinVs / 50 * 50) / 1000 : 2.250}
                         x={vsx}
                         y={y}
                         min={-2}
@@ -183,18 +182,6 @@
                         indicator
                     />
                 </GaugeComponent>
-=======
-            <g id="ManualVSIndicator" className={!autoMode ? 'show' : 'hide'}>
-                <GaugeComponentMemo
-                    x={440}
-                    y={385}
-                    radius={50}
-                    startAngle={10}
-                    endAngle={-190}
-                    verticalSpeed={Math.abs((cabinVs / 50 * 50) / 1000) <= 2.25 ? (cabinVs / 50 * 50) / 1000 : 2.250}
-                    className="Gauge"
-                />
->>>>>>> 75fab03a
             </g>
 
             <text className="Standard" x="218" y="370">@P</text>
