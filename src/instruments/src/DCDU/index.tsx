--- conflicted
+++ resolved
@@ -84,11 +84,8 @@
         setMessages(updateMap);
     };
 
-<<<<<<< HEAD
-=======
     const deleteMessage = (uid: number) => events.triggerToAllSubscribers('A32NX_ATSU_DELETE_MESSAGE', uid);
     const sendMessage = (uid: number) => events.triggerToAllSubscribers('A32NX_ATSU_SEND_MESSAGE', uid);
->>>>>>> 7dc8312b
     const sendResponse = (uid: number, response: CpdlcMessageResponse) => events.triggerToAllSubscribers('A32NX_ATSU_SEND_RESPONSE', uid, response);
 
     // functions to handle the internal queue
