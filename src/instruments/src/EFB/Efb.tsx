<<<<<<< HEAD
import React, { useEffect, useReducer, useState } from 'react';
=======
import React, { useEffect, useState, useReducer } from 'react';
>>>>>>> bf906834

import { Provider } from 'react-redux';
import { Route, Switch, useHistory } from 'react-router-dom';
import { usePersistentProperty } from '../Common/persistence';
import NavigraphClient, { NavigraphContext } from './ChartsApi/Navigraph';
import { getSimbriefData, IFuel, IWeights } from './SimbriefApi';
import StatusBar from './StatusBar/StatusBar';
import ToolBar from './ToolBar/ToolBar';
import Dashboard from './Dashboard/Dashboard';
import Dispatch from './Dispatch/Dispatch';
import Ground from './Ground/Ground';
import Performance from './Performance/Performance';
import Navigation from './Navigation/Navigation';
import Settings from './Settings/Settings';
<<<<<<< HEAD
import Checklists from './Checklists';
import { ChecklistContext, ChecklistReducer } from './Store/checklists-context';
=======

import { PerformanceContext, PerformanceReducer, performanceInitialState } from './Store/performance-context';
>>>>>>> bf906834
import store from './Store';

type TimeState = {
    currentTime: Date,
    initTime: Date,
    timeSinceStart: string,
}

export type SimbriefData = {
    departingAirport: string,
    departingIata: string,
    arrivingAirport: string,
    arrivingIata: string,
    flightDistance: string,
    flightETAInSeconds: string,
    cruiseAltitude: number,
    weights: IWeights,
    fuels: IFuel,
    weather: {
        avgWindDir: string,
        avgWindSpeed: string,
    }
    units: string,
    altIcao: string,
    altIata: string,
    altBurn: number,
    tripTime: number,
    contFuelTime: number,
    resFuelTime: number,
    taxiOutTime: number,
    schedOut: string,
    schedIn: string,
    airline: string,
    flightNum: string,
    aircraftReg: string,
    route: string,
    loadsheet: string,
    costInd: string
};

const emptySimbriefData: SimbriefData = {
    airline: '---',
    flightNum: '----',
    departingAirport: '----',
    departingIata: '---',
    arrivingAirport: '----',
    arrivingIata: '---',
    aircraftReg: '-----',
    flightDistance: '---NM',
    route: '---------------------',
    flightETAInSeconds: 'N/A',
    cruiseAltitude: 0,
    weights: {
        cargo: 0,
        estLandingWeight: 0,
        estTakeOffWeight: 0,
        estZeroFuelWeight: 0,
        maxLandingWeight: 0,
        maxTakeOffWeight: 0,
        maxZeroFuelWeight: 0,
        passengerCount: 0,
        passengerWeight: 0,
        payload: 0,
    },
    fuels: {
        avgFuelFlow: 0,
        contingency: 0,
        enrouteBurn: 0,
        etops: 0,
        extra: 0,
        maxTanks: 0,
        minTakeOff: 0,
        planLanding: 0,
        planRamp: 0,
        planTakeOff: 0,
        reserve: 0,
        taxi: 0,
    },
    weather: {
        avgWindDir: '---',
        avgWindSpeed: '---',
    },
    units: 'kgs',
    altIcao: '----',
    altIata: '---',
    altBurn: 0,
    tripTime: 0,
    contFuelTime: 0,
    resFuelTime: 0,
    taxiOutTime: 0,
    schedIn: '--:--',
    schedOut: '--:--',
    loadsheet: 'N/A',
    costInd: '--',
};

const Efb = () => {
    const history = useHistory();

    const [performanceState, performanceDispatch] = useReducer(PerformanceReducer, performanceInitialState);
    const [navigraph] = useState(() => new NavigraphClient());
    const [simbriefData, setSimbriefData] = useState<SimbriefData>(emptySimbriefData);
    const [checklistState, checklistDispatch] = useReducer(ChecklistReducer, {});
    const [simbriefUsername, setSimbriefUsername] = usePersistentProperty('SimbriefUsername');
    const [timeState, setTimeState] = useState<TimeState>({
        currentTime: new Date(),
        initTime: new Date(),
        timeSinceStart: '00:00',
    });
    const [currentPageIndex, setCurrentPageIndex] = useState<0 | 1 | 2 | 3 | 4 | 5 | 6>(0);

    useEffect(() => {
        switch (currentPageIndex) {
        case 1:
            history.push('/dispatch');
            break;
        case 2:
            history.push('/ground');
            break;
        case 3:
            history.push('/performance');
            break;
        case 4:
            history.push('/navigation');
            break;
        case 5:
            history.push('/settings');
            break;
        case 6:
            history.push('/checklist');
            break;
        default:
            history.push('/dashboard');
            break;
        }
    }, [currentPageIndex]);

    const fetchSimbriefData = async () => {
        if (!simbriefUsername) {
            return;
        }

        console.log('Fetching simbriefData');
        const returnedSimbriefData = await getSimbriefData(simbriefUsername);
        console.info(returnedSimbriefData);
        setSimbriefData({
            airline: returnedSimbriefData.airline,
            flightNum: returnedSimbriefData.flightNumber,
            departingAirport: returnedSimbriefData.origin.icao,
            departingIata: returnedSimbriefData.origin.iata,
            arrivingAirport: returnedSimbriefData.destination.icao,
            arrivingIata: returnedSimbriefData.destination.iata,
            aircraftReg: returnedSimbriefData.aircraftReg,
            flightDistance: returnedSimbriefData.distance,
            flightETAInSeconds: returnedSimbriefData.flightETAInSeconds,
            cruiseAltitude: returnedSimbriefData.cruiseAltitude,
            route: returnedSimbriefData.route,
            weights: {
                cargo: returnedSimbriefData.weights.cargo,
                estLandingWeight: returnedSimbriefData.weights.estLandingWeight,
                estTakeOffWeight: returnedSimbriefData.weights.estTakeOffWeight,
                estZeroFuelWeight: returnedSimbriefData.weights.estZeroFuelWeight,
                maxLandingWeight: returnedSimbriefData.weights.maxLandingWeight,
                maxTakeOffWeight: returnedSimbriefData.weights.maxTakeOffWeight,
                maxZeroFuelWeight: returnedSimbriefData.weights.maxZeroFuelWeight,
                passengerCount: returnedSimbriefData.weights.passengerCount,
                passengerWeight: returnedSimbriefData.weights.passengerWeight,
                payload: returnedSimbriefData.weights.payload,
            },
            fuels: {
                avgFuelFlow: returnedSimbriefData.fuel.avgFuelFlow,
                contingency: returnedSimbriefData.fuel.contingency,
                enrouteBurn: returnedSimbriefData.fuel.enrouteBurn,
                etops: returnedSimbriefData.fuel.etops,
                extra: returnedSimbriefData.fuel.extra,
                maxTanks: returnedSimbriefData.fuel.maxTanks,
                minTakeOff: returnedSimbriefData.fuel.minTakeOff,
                planLanding: returnedSimbriefData.fuel.planLanding,
                planRamp: returnedSimbriefData.fuel.planRamp,
                planTakeOff: returnedSimbriefData.fuel.planTakeOff,
                reserve: returnedSimbriefData.fuel.reserve,
                taxi: returnedSimbriefData.fuel.taxi,
            },
            weather: {
                avgWindDir: returnedSimbriefData.weather.avgWindDir.toString(),
                avgWindSpeed: returnedSimbriefData.weather.avgWindSpeed.toString(),
            },
            units: returnedSimbriefData.units,
            altIcao: returnedSimbriefData.alternate.icao,
            altIata: returnedSimbriefData.alternate.iata,
            altBurn: returnedSimbriefData.alternate.burn,
            tripTime: returnedSimbriefData.times.estTimeEnroute,
            contFuelTime: returnedSimbriefData.times.contFuelTime,
            resFuelTime: returnedSimbriefData.times.reserveTime,
            taxiOutTime: returnedSimbriefData.times.taxiOut,
            schedOut: returnedSimbriefData.times.schedOut,
            schedIn: returnedSimbriefData.times.schedIn,
            loadsheet: returnedSimbriefData.text,
            costInd: returnedSimbriefData.costIndex,
        });
    };

    const updateCurrentTime = (currentTime: Date) => {
        setTimeState({ ...timeState, currentTime });
    };

    const updateTimeSinceStart = (timeSinceStart: string) => {
        setTimeState({ ...timeState, timeSinceStart });
    };

    return (
        <Provider store={store}>
<<<<<<< HEAD
            <NavigraphContext.Provider value={navigraph}>
                <ChecklistContext.Provider value={{ checklistState, checklistDispatch }}>
=======
            <PerformanceContext.Provider value={{ performanceState, performanceDispatch }}>
                <NavigraphContext.Provider value={navigraph}>
>>>>>>> bf906834
                    <div className="flex flex-col">
                        <StatusBar initTime={timeState.initTime} updateCurrentTime={updateCurrentTime} updateTimeSinceStart={updateTimeSinceStart} />
                        <div className="flex flex-row">
                            <ToolBar setPageIndex={(index) => setCurrentPageIndex(index)} />
<<<<<<< HEAD
                            <div className="py-16 px-8 text-gray-700 bg-navy-regular h-screen w-screen overflow-hidden flex flex-col">
=======
                            <div className="py-16 px-8 text-gray-700 bg-navy-regular h-screen w-screen">
>>>>>>> bf906834
                                <Switch>
                                    <Route path="/dashboard">
                                        <Dashboard
                                            simbriefData={simbriefData}
                                            fetchSimbrief={fetchSimbriefData}
                                        />
                                    </Route>
                                    <Route path="/dispatch">
                                        <Dispatch
                                            loadsheet={simbriefData.loadsheet}
                                            weights={simbriefData.weights}
                                            fuels={simbriefData.fuels}
                                            units={simbriefData.units}
                                            arrivingAirport={simbriefData.arrivingAirport}
                                            arrivingIata={simbriefData.arrivingIata}
                                            departingAirport={simbriefData.departingAirport}
                                            departingIata={simbriefData.departingIata}
                                            altBurn={simbriefData.altBurn}
                                            altIcao={simbriefData.altIcao}
                                            altIata={simbriefData.altIata}
                                            tripTime={simbriefData.tripTime}
                                            contFuelTime={simbriefData.contFuelTime}
                                            resFuelTime={simbriefData.resFuelTime}
                                            taxiOutTime={simbriefData.taxiOutTime}
                                        />
                                    </Route>
                                    <Route path="/ground">
                                        <Ground />
                                    </Route>
                                    <Route path="/performance">
                                        <Performance />
                                    </Route>
                                    <Route path="/navigation">
                                        <Navigation />
                                    </Route>
<<<<<<< HEAD
                                    <Route path="/checklist">
                                        <Checklists />
                                    </Route>
=======
>>>>>>> bf906834
                                    <Route path="/settings">
                                        <Settings simbriefUsername={simbriefUsername} setSimbriefUsername={setSimbriefUsername} />
                                    </Route>
                                </Switch>
                            </div>
                        </div>
                    </div>
<<<<<<< HEAD
                </ChecklistContext.Provider>
                `
            </NavigraphContext.Provider>
=======
                </NavigraphContext.Provider>
            </PerformanceContext.Provider>
>>>>>>> bf906834
        </Provider>
    );
};

export default Efb;<|MERGE_RESOLUTION|>--- conflicted
+++ resolved
@@ -1,8 +1,4 @@
-<<<<<<< HEAD
 import React, { useEffect, useReducer, useState } from 'react';
-=======
-import React, { useEffect, useState, useReducer } from 'react';
->>>>>>> bf906834
 
 import { Provider } from 'react-redux';
 import { Route, Switch, useHistory } from 'react-router-dom';
@@ -17,13 +13,9 @@
 import Performance from './Performance/Performance';
 import Navigation from './Navigation/Navigation';
 import Settings from './Settings/Settings';
-<<<<<<< HEAD
 import Checklists from './Checklists';
 import { ChecklistContext, ChecklistReducer } from './Store/checklists-context';
-=======
-
 import { PerformanceContext, PerformanceReducer, performanceInitialState } from './Store/performance-context';
->>>>>>> bf906834
 import store from './Store';
 
 type TimeState = {
@@ -236,78 +228,59 @@
 
     return (
         <Provider store={store}>
-<<<<<<< HEAD
-            <NavigraphContext.Provider value={navigraph}>
+            <PerformanceContext.Provider value={{ performanceState, performanceDispatch }}>
                 <ChecklistContext.Provider value={{ checklistState, checklistDispatch }}>
-=======
-            <PerformanceContext.Provider value={{ performanceState, performanceDispatch }}>
-                <NavigraphContext.Provider value={navigraph}>
->>>>>>> bf906834
-                    <div className="flex flex-col">
-                        <StatusBar initTime={timeState.initTime} updateCurrentTime={updateCurrentTime} updateTimeSinceStart={updateTimeSinceStart} />
-                        <div className="flex flex-row">
-                            <ToolBar setPageIndex={(index) => setCurrentPageIndex(index)} />
-<<<<<<< HEAD
-                            <div className="py-16 px-8 text-gray-700 bg-navy-regular h-screen w-screen overflow-hidden flex flex-col">
-=======
-                            <div className="py-16 px-8 text-gray-700 bg-navy-regular h-screen w-screen">
->>>>>>> bf906834
-                                <Switch>
-                                    <Route path="/dashboard">
-                                        <Dashboard
-                                            simbriefData={simbriefData}
-                                            fetchSimbrief={fetchSimbriefData}
-                                        />
-                                    </Route>
-                                    <Route path="/dispatch">
-                                        <Dispatch
-                                            loadsheet={simbriefData.loadsheet}
-                                            weights={simbriefData.weights}
-                                            fuels={simbriefData.fuels}
-                                            units={simbriefData.units}
-                                            arrivingAirport={simbriefData.arrivingAirport}
-                                            arrivingIata={simbriefData.arrivingIata}
-                                            departingAirport={simbriefData.departingAirport}
-                                            departingIata={simbriefData.departingIata}
-                                            altBurn={simbriefData.altBurn}
-                                            altIcao={simbriefData.altIcao}
-                                            altIata={simbriefData.altIata}
-                                            tripTime={simbriefData.tripTime}
-                                            contFuelTime={simbriefData.contFuelTime}
-                                            resFuelTime={simbriefData.resFuelTime}
-                                            taxiOutTime={simbriefData.taxiOutTime}
-                                        />
-                                    </Route>
-                                    <Route path="/ground">
-                                        <Ground />
-                                    </Route>
-                                    <Route path="/performance">
-                                        <Performance />
-                                    </Route>
-                                    <Route path="/navigation">
-                                        <Navigation />
-                                    </Route>
-<<<<<<< HEAD
-                                    <Route path="/checklist">
-                                        <Checklists />
-                                    </Route>
-=======
->>>>>>> bf906834
-                                    <Route path="/settings">
-                                        <Settings simbriefUsername={simbriefUsername} setSimbriefUsername={setSimbriefUsername} />
-                                    </Route>
-                                </Switch>
+                    <NavigraphContext.Provider value={navigraph}>
+                        <div className="flex flex-col">
+                            <StatusBar initTime={timeState.initTime} updateCurrentTime={updateCurrentTime} updateTimeSinceStart={updateTimeSinceStart} />
+                            <div className="flex flex-row">
+                                <ToolBar setPageIndex={(index) => setCurrentPageIndex(index)} />
+                                <div className="py-16 px-8 text-gray-700 bg-navy-regular h-screen w-screen">
+                                    <Switch>
+                                        <Route path="/dashboard">
+                                            <Dashboard
+                                                simbriefData={simbriefData}
+                                                fetchSimbrief={fetchSimbriefData}
+                                            />
+                                        </Route>
+                                        <Route path="/dispatch">
+                                            <Dispatch
+                                                loadsheet={simbriefData.loadsheet}
+                                                weights={simbriefData.weights}
+                                                fuels={simbriefData.fuels}
+                                                units={simbriefData.units}
+                                                arrivingAirport={simbriefData.arrivingAirport}
+                                                arrivingIata={simbriefData.arrivingIata}
+                                                departingAirport={simbriefData.departingAirport}
+                                                departingIata={simbriefData.departingIata}
+                                                altBurn={simbriefData.altBurn}
+                                                altIcao={simbriefData.altIcao}
+                                                altIata={simbriefData.altIata}
+                                                tripTime={simbriefData.tripTime}
+                                                contFuelTime={simbriefData.contFuelTime}
+                                                resFuelTime={simbriefData.resFuelTime}
+                                                taxiOutTime={simbriefData.taxiOutTime}
+                                            />
+                                        </Route>
+                                        <Route path="/ground">
+                                            <Ground />
+                                        </Route>
+                                        <Route path="/performance">
+                                            <Performance />
+                                        </Route>
+                                        <Route path="/navigation">
+                                            <Navigation />
+                                        </Route>
+                                        <Route path="/settings">
+                                            <Settings simbriefUsername={simbriefUsername} setSimbriefUsername={setSimbriefUsername} />
+                                        </Route>
+                                    </Switch>
+                                </div>
                             </div>
                         </div>
-                    </div>
-<<<<<<< HEAD
+                    </NavigraphContext.Provider>
                 </ChecklistContext.Provider>
-                `
-            </NavigraphContext.Provider>
-=======
-                </NavigraphContext.Provider>
             </PerformanceContext.Provider>
->>>>>>> bf906834
         </Provider>
     );
 };
