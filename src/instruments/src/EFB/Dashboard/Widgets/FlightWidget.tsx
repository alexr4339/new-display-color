--- conflicted
+++ resolved
@@ -12,11 +12,7 @@
 
 import { fetchSimbriefDataAction } from '../../Store/features/simBrief';
 import { useUIMessages } from '../../UIMessages/Provider';
-<<<<<<< HEAD
-import { Notification, NotificationTypes } from '../../UIMessages/Notification';
-=======
 import { Notification } from '../../UIMessages/Notification';
->>>>>>> 3c19f5b0
 
 const FlightWidget = () => {
     const uiMessages = useUIMessages();
@@ -139,11 +135,7 @@
                             }).catch(() => {
                                 uiMessages.pushNotification(
                                     <Notification
-<<<<<<< HEAD
-                                        type={NotificationTypes.ERROR}
-=======
                                         type="ERROR"
->>>>>>> 3c19f5b0
                                         title="SimBrief Error"
                                         message="An error occurred when trying to fetch your SimBrief data."
                                     />,
