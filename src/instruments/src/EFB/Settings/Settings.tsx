--- conflicted
+++ resolved
@@ -1,11 +1,8 @@
 import React, { useContext, useState, useEffect } from 'react';
 import { Slider, Toggle } from '@flybywiresim/react-components';
 import { useSimVar } from '@instruments/common/simVars';
-<<<<<<< HEAD
 import { Notification } from '@shared/notification';
-=======
 import { IconArrowLeft, IconArrowRight } from '@tabler/icons';
->>>>>>> 59fa86a6
 import { SelectGroup, SelectItem } from '../Components/Form/Select';
 import { usePersistentProperty, useSimVarSyncedPersistentProperty } from '../../Common/persistence';
 import Button from '../Components/Button/Button';
@@ -136,7 +133,10 @@
                 <SelectGroup>
                     {weightUnitButtons.map((button) => (
                         <SelectItem
-                            onSelect={() => setWeightUnit(button.setting)}
+                            onSelect={() => {
+                                setWeightUnit(button.setting);
+                                new Notification().showNotification({ title: 'RELOAD AIRCRAFT', theme: 'GAMEPLAY', message: 'Reload the aircraft to apply settings.' });
+                            }}
                             selected={weightUnit === button.setting}
                         >
                             {button.name}
@@ -236,16 +236,8 @@
                         <SelectGroup>
                             {defaultBaroButtons.map((button) => (
                                 <SelectItem
-<<<<<<< HEAD
-                                    onSelect={() => {
-                                        setWeightUnit(button.setting);
-                                        new Notification().showNotification({ title: 'RELOAD AIRCRAFT', theme: 'GAMEPLAY', message: 'Reload the aircraft to apply settings.' });
-                                    }}
-                                    selected={weightUnit === button.setting}
-=======
                                     onSelect={() => setDefaultBaro(button.setting)}
                                     selected={defaultBaro === button.setting}
->>>>>>> 59fa86a6
                                 >
                                     {button.name}
                                 </SelectItem>
