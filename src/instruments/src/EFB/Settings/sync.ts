import { NXDataStore } from '@shared/persistence';

type SimVar = [name: string, type: string, defaultValue: string];

function syncSetting(simVar: SimVar, propertyName: string) {
    NXDataStore.getAndSubscribe(propertyName, (prop, value) => {
        SimVar.SetSimVarValue(simVar[0], simVar[1], parseInt(value)).catch((e) => console.log(propertyName, e));
    }, simVar[2]);
}

/**
 * This contains a list of NXDataStore settings that must be synced to simvars on plane load
 */
const settingsToSync: Map<string, SimVar> = new Map([
    ['SOUND_PTU_AUDIBLE_COCKPIT', ['L:A32NX_SOUND_PTU_AUDIBLE_COCKPIT', 'number', '0']],
    ['SOUND_EXTERIOR_MASTER', ['L:A32NX_SOUND_EXTERIOR_MASTER', 'number', '0']],
    ['SOUND_INTERIOR_ENGINE', ['L:A32NX_SOUND_INTERIOR_ENGINE', 'number', '0']],
    ['SOUND_INTERIOR_WIND', ['L:A32NX_SOUND_INTERIOR_WIND', 'number', '0']],
    ['EFB_BRIGHTNESS', ['L:A32NX_EFB_BRIGHTNESS', 'number', '0']],
    ['EFB_USING_AUTOBRIGHTNESS', ['L:A32NX_EFB_USING_AUTOBRIGHTNESS', 'bool', '0']],
    ['ISIS_BARO_UNIT_INHG', ['L:A32NX_ISIS_BARO_UNIT_INHG', 'number', '0']],
    ['REALISTIC_TILLER_ENABLED', ['L:A32NX_REALISTIC_TILLER_ENABLED', 'number', '0']],
    ['HOME_COCKPIT_ENABLED', ['L:A32NX_HOME_COCKPIT_ENABLED', 'number', '0']],
    ['SOUND_PASSENGER_AMBIENCE_ENABLED', ['L:A32NX_SOUND_PASSENGER_AMBIENCE_ENABLED', 'number', '1']],
    ['SOUND_ANNOUNCEMENTS_ENABLED', ['L:A32NX_SOUND_ANNOUNCEMENTS_ENABLED', 'number', '1']],
    ['SOUND_BOARDING_MUSIC_ENABLED', ['L:A32NX_SOUND_BOARDING_MUSIC_ENABLED', 'number', '1']],
    ['RADIO_RECEIVER_USAGE_ENABLED', ['L:A32NX_RADIO_RECEIVER_USAGE_ENABLED', 'number', '0']],
    ['MODEL_WHEELCHOCKS_ENABLED', ['L:A32NX_MODEL_WHEELCHOCKS_ENABLED', 'bool', '1']],
    ['MODEL_CONES_ENABLED', ['L:A32NX_MODEL_CONES_ENABLED', 'bool', '1']],
    ['FO_SYNC_EFIS_ENABLED', ['L:A32NX_FO_SYNC_EFIS_ENABLED', 'bool', '0']],
    ['MODEL_SATCOM_ENABLED', ['L:A32NX_SATCOM_ENABLED', 'bool', '0']],
<<<<<<< HEAD
    ['SIDE_PLAYING', ['L:A32NX_SIDE_PLAYING', 'number', '2']],
=======
    ['CONFIG_PILOT_AVATAR_VISIBLE', ['L:A32NX_PILOT_AVATAR_VISIBLE_0', 'bool', '0']],
    ['CONFIG_FIRST_OFFICER_AVATAR_VISIBLE', ['L:A32NX_PILOT_AVATAR_VISIBLE_1', 'bool', '0']],
>>>>>>> 7d9e36c5
]);

export function readSettingsFromPersistentStorage() {
    settingsToSync.forEach((simVar, propertyName) => syncSetting(simVar, propertyName));
}<|MERGE_RESOLUTION|>--- conflicted
+++ resolved
@@ -29,12 +29,9 @@
     ['MODEL_CONES_ENABLED', ['L:A32NX_MODEL_CONES_ENABLED', 'bool', '1']],
     ['FO_SYNC_EFIS_ENABLED', ['L:A32NX_FO_SYNC_EFIS_ENABLED', 'bool', '0']],
     ['MODEL_SATCOM_ENABLED', ['L:A32NX_SATCOM_ENABLED', 'bool', '0']],
-<<<<<<< HEAD
-    ['SIDE_PLAYING', ['L:A32NX_SIDE_PLAYING', 'number', '2']],
-=======
     ['CONFIG_PILOT_AVATAR_VISIBLE', ['L:A32NX_PILOT_AVATAR_VISIBLE_0', 'bool', '0']],
     ['CONFIG_FIRST_OFFICER_AVATAR_VISIBLE', ['L:A32NX_PILOT_AVATAR_VISIBLE_1', 'bool', '0']],
->>>>>>> 7d9e36c5
+    ['SIDE_PLAYING', ['L:A32NX_SIDE_PLAYING', 'number', '2']],
 ]);
 
 export function readSettingsFromPersistentStorage() {
