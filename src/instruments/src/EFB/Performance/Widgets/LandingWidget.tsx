/*
 * A32NX
 * Copyright (C) 2020-2021 FlyByWire Simulations and its contributors
 *
 * This program is free software: you can redistribute it and/or modify
 * it under the terms of the GNU General Public License as published by
 * the Free Software Foundation, either version 3 of the License, or
 * (at your option) any later version.
 *
 * This program is distributed in the hope that it will be useful,
 * but WITHOUT ANY WARRANTY; without even the implied warranty of
 * MERCHANTABILITY or FITNESS FOR A PARTICULAR PURPOSE.  See the
 * GNU General Public License for more details.
 *
 * You should have received a copy of the GNU General Public License
 * along with this program.  If not, see <http://www.gnu.org/licenses/>.
 */

import React, { useContext } from 'react';
import { Metar } from '@flybywiresim/api-client';
import metarParser from 'aewx-metar-parser';
import LandingCalculator, { LandingFlapsConfig, LandingRunwayConditions } from '../Calculators/LandingCalculator';
import RunwayVisualizationWidget, { LabelType } from './RunwayVisualizationWidget';
import SimpleInput from '../../Components/Form/SimpleInput/SimpleInput';
import SelectInput from '../../Components/Form/SelectInput/SelectInput';
import OutputDisplay from '../../Components/Form/OutputDisplay/OutputDisplay';
import { useSimVar } from '../../../Common/simVars';
import { MetarParserType } from '../../../Common/metarTypes';
<<<<<<< HEAD
import { EPerformanceActions, performanceInitialState } from '../../Store/performance-reducer';
import { GlobalContext } from '../../Store/global-context';
=======
import { EPerformanceActions, PerformanceContext, performanceInitialState } from '../../Store/performance-context';
>>>>>>> 75339dc6

const poundsToKgs = 0.453592;

export const LandingWidget = () => {
    const calculator: LandingCalculator = new LandingCalculator();

<<<<<<< HEAD
    const { performanceState, performanceDispatch } = useContext(GlobalContext);
=======
    const { performanceState, performanceDispatch } = useContext(PerformanceContext);
>>>>>>> 75339dc6

    const [totalWeight] = useSimVar('TOTAL WEIGHT', 'Pounds', 1000);

    const {
        icao,
        windDirection,
        windMagnitude,
        weight,
        runwayHeading,
        approachSpeed,
        flaps,
        runwayCondition,
        reverseThrust,
        altitude,
        slope,
        temperature,
        overweightProcedure,
        pressure,
        runwayLength,
        maxAutobrakeLandingDist,
        mediumAutobrakeLandingDist,
        lowAutobrakeLandingDist,
        runwayVisualizationLabels,
        runwayNumber,
        displayedRunwayLength,
    } = performanceState.landing;

    const calculateLanding = (): void => {
        if (!areInputsValid()) return;
        const landingDistances = calculator.calculateLandingDistances(
            weight ?? 0,
            flaps ?? LandingFlapsConfig.Full,
            runwayCondition,
            approachSpeed ?? 0,
            windDirection ?? 0,
            windMagnitude ?? 0,
            runwayHeading ?? 0,
            reverseThrust,
            altitude ?? 0,
            temperature ?? 0,
            slope ?? 0,
            overweightProcedure,
            pressure ?? 0,
        );

        performanceDispatch({
            type: EPerformanceActions.SET_LANDING,
            payload: {
                maxAutobrakeLandingDist: Math.round(landingDistances.maxAutobrakeDist),
                mediumAutobrakeLandingDist: Math.round(landingDistances.mediumAutobrakeDist),
                lowAutobrakeLandingDist: Math.round(landingDistances.lowAutobrakeDist),
                runwayVisualizationLabels: [
                    {
                        label: 'MAX MANUAL',
                        distance: landingDistances.maxAutobrakeDist,
                        type: LabelType.Main,
                    },
                    {
                        label: 'MEDIUM',
                        distance: landingDistances.mediumAutobrakeDist,
                        type: LabelType.Main,
                    },
                    {
                        label: 'LOW',
                        distance: landingDistances.lowAutobrakeDist,
                        type: LabelType.Main,
                    },
                ],
                runwayNumber: Math.round((runwayHeading ?? 0) / 10),
                displayedRunwayLength: runwayLength ?? 0,
            },
        });
    };

    const syncValues = async (): Promise<void> => {
        if (!isValidIcao()) return;
        const metarResult = await Metar.get(icao);
        const parsedMetar: MetarParserType = metarParser(metarResult.metar);

        const weightKgs = Math.round(totalWeight * poundsToKgs);

        performanceDispatch({
            type: EPerformanceActions.SET_LANDING,
            payload: {
                weight: weightKgs,
                windDirection: parsedMetar.wind.degrees,
                windMagnitude: parsedMetar.wind.speed_kts,
                temperature: parsedMetar.temperature.celsius,
                pressure: parsedMetar.barometer.mb,
            },
        });
    };

    const isValidIcao = (): boolean => icao.length === 4;

    const handleICAOChange = (icao: string): void => {
        performanceDispatch({
            type: EPerformanceActions.SET_LANDING,
            payload: { icao },

        });
    };

    const handleWindDirectionChange = (value: string): void => {
        let windDirection: number | undefined = parseInt(value);

        if (Number.isNaN(windDirection)) {
            windDirection = undefined;
        }

        performanceDispatch({
            type: EPerformanceActions.SET_LANDING,
            payload: { windDirection },
        });
    };

    const handleWindMagnitudeChange = (value: string): void => {
        let magnitude: number | undefined = parseInt(value);

        if (Number.isNaN(magnitude)) {
            magnitude = undefined;
        }

        performanceDispatch({
            type: EPerformanceActions.SET_LANDING,
            payload: { magnitude },
        });
    };

    const handleWeightChange = (value: string): void => {
        let weight: number | undefined = parseInt(value);

        if (Number.isNaN(weight)) {
            weight = undefined;
        }

        performanceDispatch({
            type: EPerformanceActions.SET_LANDING,
            payload: { weight },
        });
    };

    const handleRunwayHeadingChange = (value: string): void => {
        let runwayHeading: number | undefined = parseInt(value);

        if (Number.isNaN(runwayHeading)) {
            runwayHeading = undefined;
        }

        performanceDispatch({
            type: EPerformanceActions.SET_LANDING,
            payload: { runwayHeading },
        });
    };

    const handleApproachSpeedChange = (value: string): void => {
        let approachSpeed: number | undefined = parseInt(value);

        if (Number.isNaN(approachSpeed)) {
            approachSpeed = undefined;
        }

        performanceDispatch({
            type: EPerformanceActions.SET_LANDING,
            payload: { approachSpeed },
        });
    };

    const handleAltitudeChange = (value: string): void => {
        let altitude: number | undefined = parseInt(value);

        if (Number.isNaN(altitude)) {
            altitude = undefined;
        }

        performanceDispatch({
            type: EPerformanceActions.SET_LANDING,
            payload: { altitude },
        });
    };

    const handleTemperatureChange = (value: string): void => {
        let temperature: number | undefined = parseFloat(value);

        if (Number.isNaN(temperature)) {
            temperature = undefined;
        }

        performanceDispatch({
            type: EPerformanceActions.SET_LANDING,
            payload: { temperature },
        });
    };

    const handleFlapsChange = (newValue: number | string): void => {
        let flaps: LandingFlapsConfig = parseInt(newValue.toString());

        if (flaps !== LandingFlapsConfig.Full && flaps !== LandingFlapsConfig.Conf3) {
            flaps = LandingFlapsConfig.Full;
        }

        performanceDispatch({
            type: EPerformanceActions.SET_LANDING,
            payload: { flaps },
        });
    };

    const handleRunwayConditionChange = (newValue: number | string): void => {
        let runwayCondition: LandingRunwayConditions = parseInt(newValue.toString());

        if (!runwayCondition) {
            runwayCondition = LandingRunwayConditions.Dry;
        }

        performanceDispatch({
            type: EPerformanceActions.SET_LANDING,
            payload: { runwayCondition },
        });
    };

    const handleReverseThrustChange = (newValue: boolean): void => {
        const reverseThrust: boolean = newValue;

        performanceDispatch({
            type: EPerformanceActions.SET_LANDING,
            payload: { reverseThrust },
        });
    };

    const handleRunwaySlopeChange = (value: string): void => {
        let slope: number | undefined = parseInt(value);

        if (Number.isNaN(slope)) {
            slope = undefined;
        }

        performanceDispatch({
            type: EPerformanceActions.SET_LANDING,
            payload: { slope },
        });
    };

    const handleRunwayLengthChange = (value: string): void => {
        let runwayLength: number | undefined = parseInt(value);

        if (Number.isNaN(runwayLength)) {
            runwayLength = undefined;
        }

        performanceDispatch({
            type: EPerformanceActions.SET_LANDING,
            payload: { runwayLength },
        });
    };

    const handleOverweightProcedureChange = (newValue: boolean): void => {
        const overweightProcedure: boolean = newValue;

        performanceDispatch({
            type: EPerformanceActions.SET_LANDING,
            payload: { overweightProcedure },
        });
    };

    const handlePressureChange = (value: string): void => {
        let pressure: number | undefined = parseFloat(value);

        if (Number.isNaN(pressure)) {
            pressure = undefined;
        }

        performanceDispatch({
            type: EPerformanceActions.SET_LANDING,
            payload: { pressure },
        });
    };

    const clearInputs = (): void => {
        performanceDispatch({
            type: EPerformanceActions.SET_LANDING,
            payload: { ...performanceInitialState },
        });
    };

    const areInputsValid = (): boolean => windDirection !== undefined
            && windMagnitude !== undefined
            && weight !== undefined
            && runwayHeading !== undefined
            && approachSpeed !== undefined
            && altitude !== undefined
            && slope !== undefined
            && temperature !== undefined
            && pressure !== undefined
            && runwayLength !== undefined;

    const calculateButtonClass = `mx-2 w-2/4 text-white bg-green-500 p-2 flex items-center justify-center rounded-lg focus:outline-none text-lg ${areInputsValid() ? '' : 'opacity-50'}`;

    return (
        <div className="flex flex-grow">
            <div className="text-white overflow-hidden bg-navy-lighter rounded-2xl shadow-lg p-6 h-efb-nav mr-3 w-9/12">
                <div className="w-full">
                    <div className="text-center mb-4">
                        <div className="flex mx-2 flex-1 justify-center">
                            <SimpleInput className="uppercase" label="Airport ICAO" value={icao} onChange={handleICAOChange} maxLength={4} />
<<<<<<< HEAD
=======

>>>>>>> 75339dc6
                        </div>
                        <div className="flex">
                            <div className="flex-1 m-2.5 column-left">
                                <SimpleInput
                                    className="w-56 my-1.5"
                                    label="Wind Direction"
                                    value={windDirection}
                                    min={0}
                                    max={360}
                                    padding={3}
                                    decimalPrecision={0}
                                    onChange={handleWindDirectionChange}
                                    number
                                />
                                <SimpleInput
                                    className="w-56 my-1.5"
                                    label="Wind Magnitude"
                                    value={windMagnitude}
                                    placeholder="KTS"
                                    min={0}
                                    decimalPrecision={1}
                                    onChange={handleWindMagnitudeChange}
                                    number
                                />
                                <SimpleInput
                                    className="w-56 my-1.5"
                                    label="Temperature"
                                    value={temperature}
                                    placeholder="°C"
                                    min={-50}
                                    max={55}
                                    decimalPrecision={1}
                                    onChange={handleTemperatureChange}
                                    number
                                />
                                <SimpleInput
                                    className="w-56 my-1.5"
                                    label="QNH"
                                    value={pressure}
                                    placeholder="mb"
                                    min={800}
                                    max={1200}
                                    decimalPrecision={2}
                                    onChange={handlePressureChange}
                                    number
                                />
                                <SimpleInput
                                    className="w-56 my-1.5"
                                    label="Rwy Altitude"
                                    value={altitude}
                                    placeholder='" ASL'
                                    min={-2000}
                                    max={20000}
                                    decimalPrecision={0}
                                    onChange={handleAltitudeChange}
                                    number
                                />
                                <SimpleInput
                                    className="w-56 my-1.5"
                                    label="Rwy Heading"
                                    value={runwayHeading}
                                    min={0}
                                    max={360}
                                    padding={3}
                                    decimalPrecision={0}
                                    onChange={handleRunwayHeadingChange}
                                    number
                                />
                                <SelectInput
                                    className="w-56 my-1.5"
                                    label="Rwy Condition"
                                    defaultValue={runwayCondition}
                                    onChange={handleRunwayConditionChange}
                                    dropdownOnTop
                                    options={[
                                        { value: 0, displayValue: 'Dry' },
                                        { value: 1, displayValue: 'Good' },
                                        { value: 2, displayValue: 'Good-Medium' },
                                        { value: 3, displayValue: 'Medium' },
                                        { value: 4, displayValue: 'Medium-Poor' },
                                        { value: 5, displayValue: 'Poor' },
                                    ]}
                                />
                            </div>
                            <div className="flex-1 m-2.5 column-right">
                                <SimpleInput
                                    className="w-56 my-1.5"
                                    label="Rwy Slope"
                                    value={slope}
                                    placeholder="%"
                                    min={-2}
                                    max={2}
                                    decimalPrecision={1}
                                    onChange={handleRunwaySlopeChange}
                                    number
                                    reverse
                                />
                                <SimpleInput
                                    className="w-56 my-1.5"
                                    label="Rwy LDA"
                                    value={runwayLength}
                                    placeholder="m"
                                    min={0}
                                    max={6000}
                                    decimalPrecision={0}
                                    onChange={handleRunwayLengthChange}
                                    number
                                    reverse
                                />
                                <SimpleInput
                                    className="w-56 my-1.5"
                                    label="Approach Speed"
                                    value={approachSpeed}
                                    placeholder="KTS"
                                    min={90}
                                    max={350}
                                    decimalPrecision={0}
                                    onChange={handleApproachSpeedChange}
                                    number
                                    reverse
                                />
                                <SimpleInput
                                    className="w-56 my-1.5"
                                    label="Weight"
                                    value={weight}
                                    placeholder="KG"
                                    min={41000}
                                    max={100000}
                                    decimalPrecision={0}
                                    onChange={handleWeightChange}
                                    number
                                    reverse
                                />
                                <SelectInput
                                    className="w-56 my-1.5"
                                    label="Flaps"
                                    defaultValue={flaps}
                                    onChange={handleFlapsChange}
                                    reverse
                                    options={[
                                        { value: 1, displayValue: 'Full' },
                                        { value: 0, displayValue: 'CONF 3' },
                                    ]}
                                />
                                <SelectInput
                                    className="w-56 my-1.5"
                                    label="Overweight Proc"
                                    defaultValue={overweightProcedure}
                                    onChange={handleOverweightProcedureChange}
                                    reverse
                                    options={[
                                        { value: false, displayValue: 'No' },
                                        { value: true, displayValue: 'Yes' },
                                    ]}
                                />
                                <SelectInput
                                    className="w-56 my-1.5"
                                    label="Reverse Thrust"
                                    defaultValue={reverseThrust}
                                    onChange={handleReverseThrustChange}
                                    reverse
                                    options={[
                                        { value: false, displayValue: 'No' },
                                        { value: true, displayValue: 'Yes' },
                                    ]}
                                />
                            </div>
                        </div>
                        <div className="flex">
                            <button
                                onClick={calculateLanding}
                                className={calculateButtonClass}
                                type="button"
                            >
                                Calculate
                            </button>
                            <button
                                onClick={syncValues}
                                className={`mx-2 w-1/4 text-white bg-teal-light p-2 flex items-center justify-center rounded-lg
                                 focus:outline-none text-lg ${isValidIcao() ? '' : 'opacity-50'}`}
                                type="button"
                                disabled={!isValidIcao()}
                            >
                                Get METAR
                            </button>
                            <button
                                onClick={clearInputs}
                                className="mx-2 w-1/4 font-medium bg-blue-500 p-2 text-white flex items-center justify-center rounded-lg focus:outline-none"
                                type="button"
                            >
                                Clear
                            </button>
                        </div>
                    </div>
                    <div className="border-t border-white pt-3">
                        <div className="flex flex-col items-center m-3">
                            <div className="flex items-end">
                                <OutputDisplay label="MAX MANUAL" value={`${maxAutobrakeLandingDist}m`} error={maxAutobrakeLandingDist > displayedRunwayLength} />
                                <OutputDisplay label="MEDIUM" value={`${mediumAutobrakeLandingDist}m`} error={mediumAutobrakeLandingDist > displayedRunwayLength} />
                                <OutputDisplay label="LOW" value={`${lowAutobrakeLandingDist}m`} error={lowAutobrakeLandingDist > displayedRunwayLength} />
                            </div>
                        </div>
                    </div>
                </div>
            </div>
            <div className="text-white overflow-hidden bg-navy-lighter rounded-2xl shadow-lg p-6 h-efb-nav ml-3 w-3/12">
                <RunwayVisualizationWidget mainLength={displayedRunwayLength} labels={runwayVisualizationLabels} runwayNumber={runwayNumber} />
            </div>
        </div>
    );
};

export default LandingWidget;<|MERGE_RESOLUTION|>--- conflicted
+++ resolved
@@ -26,24 +26,14 @@
 import OutputDisplay from '../../Components/Form/OutputDisplay/OutputDisplay';
 import { useSimVar } from '../../../Common/simVars';
 import { MetarParserType } from '../../../Common/metarTypes';
-<<<<<<< HEAD
 import { EPerformanceActions, performanceInitialState } from '../../Store/performance-reducer';
 import { GlobalContext } from '../../Store/global-context';
-=======
-import { EPerformanceActions, PerformanceContext, performanceInitialState } from '../../Store/performance-context';
->>>>>>> 75339dc6
 
 const poundsToKgs = 0.453592;
 
 export const LandingWidget = () => {
     const calculator: LandingCalculator = new LandingCalculator();
-
-<<<<<<< HEAD
     const { performanceState, performanceDispatch } = useContext(GlobalContext);
-=======
-    const { performanceState, performanceDispatch } = useContext(PerformanceContext);
->>>>>>> 75339dc6
-
     const [totalWeight] = useSimVar('TOTAL WEIGHT', 'Pounds', 1000);
 
     const {
@@ -347,10 +337,6 @@
                     <div className="text-center mb-4">
                         <div className="flex mx-2 flex-1 justify-center">
                             <SimpleInput className="uppercase" label="Airport ICAO" value={icao} onChange={handleICAOChange} maxLength={4} />
-<<<<<<< HEAD
-=======
-
->>>>>>> 75339dc6
                         </div>
                         <div className="flex">
                             <div className="flex-1 m-2.5 column-left">
