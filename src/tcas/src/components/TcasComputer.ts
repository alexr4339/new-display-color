/* eslint-disable camelcase */
/* eslint-disable no-empty-function */
/* eslint-disable no-useless-constructor */
/* eslint-disable no-underscore-dangle */
import { UpdateThrottler } from '@shared/UpdateThrottler';
import { MathUtils } from '@shared/MathUtils';
import { Arinc429Word } from '@shared/arinc429';
import { TcasComponent } from '@tcas/lib/TcasComponent';
import { LatLongData } from '@typings/fs-base-ui/html_ui/JS/Types';
import { LocalSimVar } from '@shared/simvar';
import { NXDataStore } from '@shared/persistence';
import { FlowEventSync } from '@shared/FlowEventSync';
import {
    TCAS_CONST as TCAS, JS_NPCPlane,
    TcasState, TcasMode, XpdrMode, TcasThreat,
    RaParams, RaSense, RaType, TaRaIndex, TaRaIntrusion, Intrude,
    Inhibit, Limits,
} from '../lib/TcasConstants';
import { TcasSoundManager } from './TcasSoundManager';

export class NDTcasTraffic {
    ID: string;

    lat: number;

    lon: number;

    relativeAlt: number;

    bitfield: number;

    constructor(traffic: TcasTraffic) {
        this.ID = traffic.ID;
        this.lat = traffic.lat;
        this.lon = traffic.lon;
        this.relativeAlt = Math.round((traffic.relativeAlt) / 100);
        this.bitfield = (traffic.intrusionLevel + (Math.round(Math.abs(traffic.vertSpeed)) * 10))
                        * Math.sign(traffic.vertSpeed);
    }
}

export class NDTcasDebugTraffic extends NDTcasTraffic {
    seen: number;

    hidden: boolean;

    raTau: number;

    taTau: number;

    vTau: number;

    closureRate: number;

    closureAccel: number;

    constructor(traffic: TcasTraffic) {
        super(traffic);
        this.seen = traffic.seen;
        this.hidden = false;
        this.raTau = traffic.raTau;
        this.taTau = traffic.taTau;
        this.vTau = traffic.vTau;
        this.closureRate = traffic.closureRate;
        this.closureAccel = traffic.closureAccel;
    }
}

export class TcasTraffic {
    alive: boolean;

    ID: string;

    seen: number;

    lat: number;

    lon: number;

    alt: number;

    vertSpeed: number;

    onGround: boolean;

    groundSpeed: number;

    heading: number;

    relativeAlt: number;

    slantDistance: number;

    hrzDistance: number;

    closureRate: number;

    closureAccel: number;

    intrusionLevel: TaRaIntrusion;

    isDisplayed: boolean;

    taTau: number;

    raTau: number;

    vTau: number;

    taExpiring: boolean;

    secondsSinceLastTa: number;

    constructor(tf: JS_NPCPlane, ppos: LatLongData, alt: number) {
        this.alive = true;
        this.seen = 0;
        this.ID = tf.uId.toFixed(0);
        this.lat = tf.lat;
        this.lon = tf.lon;
        this.alt = tf.alt * 3.281;
        this.relativeAlt = tf.alt * 3.281 - alt;
        this.heading = tf.heading;
        this.slantDistance = MathUtils.computeDistance3D(tf.lat, tf.lon, tf.alt * 3.281, ppos.lat, ppos.long, alt);
        this.hrzDistance = MathUtils.computeGreatCircleDistance(ppos.lat, ppos.long, tf.lat, tf.lon);
        this.onGround = false;
        this.groundSpeed = 0;
        this.isDisplayed = false;
        this.vertSpeed = 0;
        this.closureRate = 0;
        this.intrusionLevel = TaRaIntrusion.TRAFFIC;
        this.taTau = Infinity;
        this.raTau = Infinity;
        this.vTau = Infinity;
        this.taExpiring = false;
        this.secondsSinceLastTa = 0;
    }
}

export class ResAdvisory {
    constructor(
        public info: RaParams | null,
        public isReversal: boolean,
        public secondsSinceStart: number,
        public hasBeenAnnounced: boolean,
    ) {
    }
}

/**
 * TCAS computer singleton
 */
export class TcasComputer implements TcasComponent {
    private static _instance?: TcasComputer; // for debug

    private recListener: ViewListener.ViewListener = RegisterViewListener('JS_LISTENER_MAPS', () => {
        this.recListener.trigger('JS_BIND_BINGMAP', 'nxMap', false);
    }); // bind to listener

    private debug: boolean; // TCAS_DEBUG on/off

    private syncer: FlowEventSync = new FlowEventSync();

    private updateThrottler: UpdateThrottler; // Utility to restrict updates

    private airTraffic: TcasTraffic[]; // Air Traffic List

    private raTraffic: TcasTraffic[]; // Traffic with RA

    private sendAirTraffic: (NDTcasTraffic|NDTcasDebugTraffic)[]; // List of traffic intruder objects to send to ND

    private activeXpdr: number; // Active XPDR

    private xpdrStatus: number; // Active XPDR ON/OFF

    private tcasPower: boolean; // is TCAS computer powered?

    private tcasSwitchPos: number; // TCAS Switch position STBY/TA/TARA

    private altRptgSwitchPos: number; // ATC Alt Reporting Switch Position

    private tcasMode: LocalSimVar<TcasMode>; // TCAS S/MODE TODO FIXME: ARINC429

    private tcasThreat: number; // TCAS Threat Setting

    private tcasState: LocalSimVar<TcasState>; // TCAS Advisory State (None/TA/RA)

    private taOnly: LocalSimVar<boolean>; // Issuing TA Only message (yes/no) TODO FIXME: ARINC429

    private tcasFault: LocalSimVar<boolean>; // Issuing TCAS fault message (yes/no) TODO FIXME: ARINC429

    private correctiveRa: LocalSimVar<boolean>; // Is currently issuing a corrective RA (yes/no) TODO FIXME: ARINC429

    private isSlewActive: boolean; // Slew Mode on?

    private simRate: number; // Simulation Rate

    private ppos: LatLongData; // Plane PPOS

    private altitude: Arinc429Word | null; // ADR1/2 Altitude

    private altitudeStandby: Arinc429Word | null; // ADR3 Altitude

    private pressureAlt: number | null; // Pressure Altitude

    private planeAlt: number | null; // Plane Altitude

    private radioAlt: Arinc429Word | null; // Radio Altitude

    private verticalSpeed: number | null; // Vertical Speed

    private trueHeading: number; // True heading

    private sensitivity: LocalSimVar<number>;

    private activeRa: ResAdvisory | null; // Currently Active RA

    private _newRa: ResAdvisory | null; // avoiding GC

    private inhibitions: Inhibit; // current inhibition mode

    private advisoryState: TcasState; // Overall TCAS state for callout latching (None, TA, or RA)

    private soundManager: TcasSoundManager; // Sound manager singleton

    private gpwsWarning: boolean; // GPWS warning on/off

    public static get instance(): TcasComputer { // for debug
        if (!this._instance) {
            this._instance = new TcasComputer();
        }
        return this._instance;
    }

    /**
     * Initialise TCAS singleton
     */
    init(): void {
        SimVar.SetSimVarValue('L:A32NX_TCAS_STATE', 'Enum', 0);
        this.debug = false;
        NXDataStore.set('TCAS_DEBUG', '0'); // force debug off
        this.tcasPower = false;
        this.tcasMode = new LocalSimVar('L:A32NX_TCAS_MODE', 'Enum');
        this.tcasState = new LocalSimVar('L:A32NX_TCAS_STATE', 'Enum');
        this.tcasFault = new LocalSimVar('L:A32NX_TCAS_FAULT', 'bool');
        this.taOnly = new LocalSimVar('L:A32NX_TCAS_TA_ONLY', 'bool');
        this.correctiveRa = new LocalSimVar('L:A32NX_TCAS_RA_CORRECTIVE', 'bool');
        this.airTraffic = [];
        this.raTraffic = [];
        this.sensitivity = new LocalSimVar('L:A32NX_TCAS_SENSITIVITY', 'number');
        this.sensitivity.setVar(1);
        this.updateThrottler = new UpdateThrottler(TCAS.REFRESH_RATE); // P5566074 pg 11:45
        this.inhibitions = Inhibit.NONE;
        this.ppos = { lat: NaN, long: NaN };
        this._newRa = new ResAdvisory(null, false, 0, false);
        this.advisoryState = TcasState.NONE;
        this.sendAirTraffic = [];
        this.activeRa = new ResAdvisory(null, false, 0, false);
        this.soundManager = new TcasSoundManager();
    }

    /**
     * Read from SimVars
     */
    private updateVars(): void {
        // Note: these values are calculated/not used in the real TCAS computer, here we just read SimVars
        // this.debug = NXDataStore.get('TCAS_DEBUG', '0') !== '0';
        this.verticalSpeed = SimVar.GetSimVarValue('VERTICAL SPEED', 'feet per minute');
        this.ppos.lat = SimVar.GetSimVarValue('PLANE LATITUDE', 'degree latitude');
        this.ppos.long = SimVar.GetSimVarValue('PLANE LONGITUDE', 'degree longitude');

        this.tcasPower = !!SimVar.GetSimVarValue('A32NX_ELEC_DC_1_BUS_IS_POWERED', 'boolean');
        this.tcasSwitchPos = SimVar.GetSimVarValue('L:A32NX_SWITCH_TCAS_Position', 'number');
        this.altRptgSwitchPos = SimVar.GetSimVarValue('L:A32NX_SWITCH_ATC_ALT', 'number');
        this.tcasThreat = SimVar.GetSimVarValue('L:A32NX_SWITCH_TCAS_Traffic_Position', 'number');
        this.xpdrStatus = SimVar.GetSimVarValue('TRANSPONDER STATE:1', 'number');
        this.activeXpdr = SimVar.GetSimVarValue('L:A32NX_TRANSPONDER_SYSTEM', 'number');
        // workaround for altitude issues due to MSFS bug, needs to be changed to PRESSURE ALTITUDE again when solved
        this.pressureAlt = SimVar.GetSimVarValue('INDICATED ALTITUDE:3', 'feet');
        this.planeAlt = SimVar.GetSimVarValue('PLANE ALTITUDE', 'feet');
        const radioAlt1 = Arinc429Word.fromSimVarValue('L:A32NX_RA_1_RADIO_ALTITUDE');
        const radioAlt2 = Arinc429Word.fromSimVarValue('L:A32NX_RA_2_RADIO_ALTITUDE');
        this.radioAlt = (
            radioAlt1.isFailureWarning() || radioAlt1.isNoComputedData()
        ) && !(
            !radioAlt1.isNoComputedData() && radioAlt2.isFailureWarning()
        ) ? radioAlt2 : radioAlt1;
        this.altitude = Arinc429Word.fromSimVarValue(`L:A32NX_ADIRS_ADR_${this.activeXpdr + 1}_ALTITUDE`);
        this.altitudeStandby = Arinc429Word.fromSimVarValue('L:A32NX_ADIRS_ADR_3_ALTITUDE');
        this.trueHeading = SimVar.GetSimVarValue('PLANE HEADING DEGREES TRUE', 'degrees');
        this.isSlewActive = !!SimVar.GetSimVarValue('IS SLEW ACTIVE', 'boolean');
        this.simRate = SimVar.GetGlobalVarValue('SIMULATION RATE', 'number');
        this.gpwsWarning = !!SimVar.GetSimVarValue('L:A32NX_GPWS_Warning_Active', 'boolean');

        this.tcasMode.setVar((this.xpdrStatus === XpdrMode.STBY || !this.tcasPower || !this.altRptgSwitchPos) ? TcasMode.STBY : this.tcasSwitchPos); // 34-43-00:A32
    }

    /**
     * TODO: Documentation & complete missing inhibitions
     */
    /**
     * Set inhibition level
     */
    private updateInhibitions(): void {
        // TODO: Add more TA only conditions here (i.e GPWS active, Windshear warning active, stall)
        // TODO FIXME: Less magic numbers, Use constants defined in TcasConstants
        const raValue = this.radioAlt.value;
        const raNCD = this.radioAlt.isNoComputedData();
        if (
            this.radioAlt.isFailureWarning()
            || !raNCD && this.radioAlt.value < 500
            || this.gpwsWarning
            || this.tcasMode.getVar() === TcasMode.STBY
        ) {
            this.inhibitions = Inhibit.ALL_RA_AURAL_TA;
        } else if ((!raNCD && raValue < 1000) || this.tcasMode.getVar() === TcasMode.TA) {
            this.inhibitions = Inhibit.ALL_RA;
        } else if (!raNCD && raValue < 1100) {
            this.inhibitions = Inhibit.ALL_DESC_RA;
        } else if (!raNCD && raValue < 1550) {
            this.inhibitions = Inhibit.ALL_INCR_DESC_RA;
        } else if (this.pressureAlt > 39000) {
            this.inhibitions = Inhibit.ALL_CLIMB_RA;
        } else {
            this.inhibitions = Inhibit.NONE;
        }
    }

    /**
     * Set TCAS status
     */
    private updateStatusFaults(): void {
        // If in STBY, inhibit all, set sens to 1
        if (this.tcasMode.getVar() === TcasMode.STBY) {
            this.taOnly.setVar(false);
            this.tcasFault.setVar(false);
            this.sensitivity.setVar(1);
            return;
        }

        // Update "TA ONLY" message at the bottom of the ND
        if (this.inhibitions === Inhibit.ALL_RA || this.inhibitions === Inhibit.ALL_RA_AURAL_TA) {
            this.taOnly.setVar(true);
        } else {
            this.taOnly.setVar(false);
        }

        // Amber TCAS warning on fault (and on PFD) - 34-43-00:A24/34-43-010
        if (!this.altitude || !this.altitudeStandby
                || !this.altitude.isNormalOperation() || !this.altitudeStandby.isNormalOperation()
                || this.radioAlt.isFailureWarning()
                || this.altitude.value - this.altitudeStandby.value > 300 || !this.tcasPower) {
            this.tcasFault.setVar(true);
        } else {
            this.tcasFault.setVar(false);
        }

        // Update sensitivity
        if (this.activeRa.info === null) {
            const raValid = !this.radioAlt.isFailureWarning() && !this.radioAlt.isNoComputedData();
            if (this.inhibitions === Inhibit.ALL_RA || this.inhibitions === Inhibit.ALL_RA_AURAL_TA) {
                this.sensitivity.setVar(2);
            } else if (raValid && this.radioAlt.value > TCAS.SENSE[3][Limits.MIN] && this.radioAlt.value <= TCAS.SENSE[3][Limits.MAX]) {
                this.sensitivity.setVar(3);
            } else if (this.pressureAlt > TCAS.SENSE[4][Limits.MIN] && this.pressureAlt <= TCAS.SENSE[4][Limits.MAX]) {
                this.sensitivity.setVar(4);
            } else if (this.pressureAlt > TCAS.SENSE[5][Limits.MIN] && this.pressureAlt <= TCAS.SENSE[5][Limits.MAX]) {
                this.sensitivity.setVar(5);
            } else if (this.pressureAlt > TCAS.SENSE[6][Limits.MIN] && this.pressureAlt <= TCAS.SENSE[6][Limits.MAX]) {
                this.sensitivity.setVar(6);
            } else if (this.pressureAlt > TCAS.SENSE[7][Limits.MIN] && this.pressureAlt <= TCAS.SENSE[7][Limits.MAX]) {
                this.sensitivity.setVar(7);
            } else {
                this.sensitivity.setVar(8);
            }
        }
    }

    /**
     * Fetch traffic from MSFS traffic API
     * @param _deltaTime Deltatime of this frame
     */
    private fetchRawTraffic(_deltaTime): void {
        Coherent.call('GET_AIR_TRAFFIC').then((obj: JS_NPCPlane[]) => {
            this.airTraffic.forEach((traffic) => {
                traffic.alive = false;
            });
            obj.forEach((tf) => {
                // Junk bad air traffic
                if (!tf.lat && !tf.lon && !tf.alt && !tf.heading) {
                    return;
                }
                let traffic: TcasTraffic | undefined = this.airTraffic.find((p) => p && p.ID === tf.uId.toFixed(0));
                if (!traffic) {
                    traffic = new TcasTraffic(tf, this.ppos, this.planeAlt);
                    this.airTraffic.push(traffic);
                }

                traffic.alive = true;
                traffic.seen = Math.min(traffic.seen + 1, 10);
                const newAlt = tf.alt * 3.281;
                traffic.vertSpeed = (newAlt - traffic.alt) / (_deltaTime / 1000) * 60; // feet per minute
                traffic.groundSpeed = Math.abs(MathUtils.computeGreatCircleDistance(tf.lat, tf.lon, traffic.lat, traffic.lon) / (_deltaTime / 1000) * 3600);
                const newSlantDist = MathUtils.computeDistance3D(traffic.lat, traffic.lon, traffic.alt, this.ppos.lat, this.ppos.long, this.pressureAlt);
                const newClosureRate = (traffic.slantDistance - newSlantDist) / (_deltaTime / 1000) * 3600; // knots = nautical miles per hour
                traffic.closureAccel = (newClosureRate - traffic.closureRate) / (_deltaTime / 1000);
                traffic.closureRate = newClosureRate;
                traffic.slantDistance = newSlantDist;
                traffic.lat = tf.lat;
                traffic.lon = tf.lon;
                traffic.alt = tf.alt * 3.281;
                traffic.heading = tf.heading;
                traffic.relativeAlt = newAlt - this.planeAlt;

                let taTau = (traffic.slantDistance - TCAS.DMOD[this.sensitivity.getVar()][TaRaIndex.TA] ** 2 / traffic.slantDistance) / traffic.closureRate * 3600;
                let raTau = (traffic.slantDistance - TCAS.DMOD[this.sensitivity.getVar()][TaRaIndex.RA] ** 2 / traffic.slantDistance) / traffic.closureRate * 3600;
                let vTau = traffic.relativeAlt / (this.verticalSpeed - traffic.vertSpeed) * 60;

                if (raTau < 0) {
                    taTau = Infinity;
                    raTau = Infinity;
                }
                if (vTau < 0) {
                    vTau = Infinity;
                }
                traffic.taTau = taTau;
                traffic.raTau = raTau;
                traffic.vTau = vTau;
                if (traffic.intrusionLevel === TaRaIntrusion.TA && traffic.secondsSinceLastTa < 10 && traffic.taExpiring) {
                    traffic.secondsSinceLastTa += _deltaTime / 1000;
                }
            });

            if (this.airTraffic.length > TCAS.MEMORY_MAX) {
                this.airTraffic = this.airTraffic
                    .filter((traffic) => traffic.alive === true)
                    .sort((a, b) => a.raTau - b.raTau);
                this.airTraffic.length = TCAS.MEMORY_MAX;
            }
        }).catch(console.error);
    }

    /**
     * Update all traffic elements. Detect and discount bugged traffic, out of range traffic, calculate intrusion level.
     */
    private updateTraffic(): void {
        this.airTraffic.forEach((traffic: TcasTraffic) => {
            // Remove bugged traffic
            if (Math.abs(traffic.vertSpeed) >= 6000 || traffic.groundSpeed >= 600) {
                traffic.taExpiring = false;
                traffic.secondsSinceLastTa = 0;
                traffic.intrusionLevel = TaRaIntrusion.TRAFFIC;
                if (this.debug) {
                    console.log('Removing bugged traffic');
                    console.log('====================================');
                    console.log(` id | ${traffic.ID}`);
                    console.log(` vertS | ${traffic.vertSpeed} ${Math.abs(traffic.vertSpeed) >= 6000 ? '<<<' : ''}`);
                    console.log(` groundS | ${traffic.groundSpeed} ${traffic.groundSpeed >= 600 ? '<<<' : ''}`);
                    console.log(` alt | ${traffic.alt}`);
                    console.log(` bearing | ${MathUtils.computeGreatCircleHeading(this.ppos.lat, this.ppos.long, traffic.lat, traffic.lon)}`);
                    console.log(` hDist | ${MathUtils.computeGreatCircleDistance(this.ppos.lat, this.ppos.long, traffic.lat, traffic.lon)}`);
                    console.log(' ================================ ');
                }
                return;
            }

            // Check if traffic is on ground. Mode-S transponders would transmit that information themselves, but since Asobo doesn't provide that
            // information, we need to rely on the fallback method
            // this also leads to problems above 1750 ft (the threshold for ground detection), since the aircraft on ground are then shown again.
            // Currently just hide all above currently ground alt (of ppos) + 380, not ideal but works better than other solutions.
            const groundAlt = this.planeAlt - this.radioAlt.value; // altitude of the terrain
            const onGround = traffic.alt < (groundAlt + 360) || traffic.groundSpeed < 30;
            traffic.onGround = onGround;
            let isDisplayed = false;
            if (!onGround) {
                if (traffic.groundSpeed >= 30) { // Workaround for MSFS live traffic, TODO: add option to disable
                    if (this.tcasThreat === TcasThreat.THREAT) {
                        if (traffic.intrusionLevel >= TaRaIntrusion.TA
                                && traffic.relativeAlt >= TCAS.THREAT[TcasThreat.THREAT][Limits.MIN]
                                && traffic.relativeAlt <= TCAS.THREAT[TcasThreat.THREAT][Limits.MAX]) {
                            isDisplayed = true;
                        }
                    } else if (this.tcasThreat) {
                        if (traffic.relativeAlt >= TCAS.THREAT[this.tcasThreat][Limits.MIN]
                                && traffic.relativeAlt <= TCAS.THREAT[this.tcasThreat][Limits.MAX]) {
                            isDisplayed = true;
                        }
                    }
                }
            }

            // Remove traffic that is out of range
            if (isDisplayed) {
                const bearing = MathUtils.computeGreatCircleHeading(this.ppos.lat, this.ppos.long, traffic.lat, traffic.lon) - this.trueHeading + 90;
                const x = traffic.hrzDistance * Math.cos(bearing * Math.PI / 180);
                const y = traffic.hrzDistance * Math.sin(bearing * Math.PI / 180);

                // TODO: Extend at higher altitudes
                // x^2 / xLim ^2 + y^2 / yLim ^2 <= 1
                if (!MathUtils.pointInEllipse(x, y, TCAS.RANGE.side, TCAS.RANGE.forward[Limits.MIN], TCAS.RANGE.side, TCAS.RANGE.back)
                    || Math.abs(traffic.relativeAlt) > TCAS.RANGE.alt) {
                    isDisplayed = false;
                    traffic.taTau = Infinity;
                    traffic.raTau = Infinity;
                }
            }
            traffic.isDisplayed = isDisplayed;

            const intrusionLevel: TaRaIntrusion[] = [0, 0, 0];

            // Perform range test
            if (traffic.raTau < TCAS.TAU[this.sensitivity.getVar()][TaRaIndex.RA]
                    || traffic.slantDistance < TCAS.DMOD[this.sensitivity.getVar()][TaRaIndex.RA]) {
                intrusionLevel[Intrude.RANGE] = TaRaIntrusion.RA;
            } else if (traffic.taTau < TCAS.TAU[this.sensitivity.getVar()][TaRaIndex.TA]
                    || traffic.slantDistance < TCAS.DMOD[this.sensitivity.getVar()][TaRaIndex.TA]) {
                intrusionLevel[Intrude.RANGE] = TaRaIntrusion.TA;
            } else if (traffic.hrzDistance < 6) {
                intrusionLevel[Intrude.RANGE] = TaRaIntrusion.PROXIMITY;
            }

            // Perform altitude test
            if (traffic.vTau < ((Math.abs(this.verticalSpeed) <= 600) ? TCAS.TVTHR[this.sensitivity.getVar()] : TCAS.TAU[this.sensitivity.getVar()][TaRaIndex.RA])
            || Math.abs(traffic.relativeAlt) < TCAS.ZTHR[this.sensitivity.getVar()][TaRaIndex.RA]) {
                intrusionLevel[Intrude.ALT] = TaRaIntrusion.RA;
            } else if (traffic.vTau < TCAS.TAU[this.sensitivity.getVar()][TaRaIndex.TA] || Math.abs(traffic.relativeAlt) < TCAS.ZTHR[this.sensitivity.getVar()][TaRaIndex.TA]) {
                intrusionLevel[Intrude.ALT] = TaRaIntrusion.TA;
            } else if (Math.abs(traffic.relativeAlt) < 1200) {
                intrusionLevel[Intrude.ALT] = TaRaIntrusion.PROXIMITY;
            }

            // Perform acceleration test
            // TODO FIXME: Proper HMD based true-to-life filtering
            if (Math.abs(traffic.closureAccel) <= TCAS.ACCEL[this.sensitivity.getVar()][TaRaIndex.RA]) {
                intrusionLevel[Intrude.SPEED] = TaRaIntrusion.RA;
            } else if (Math.abs(traffic.closureAccel) <= TCAS.ACCEL[this.sensitivity.getVar()][TaRaIndex.TA]) {
                intrusionLevel[Intrude.SPEED] = TaRaIntrusion.TA;
            } else {
                intrusionLevel[Intrude.SPEED] = TaRaIntrusion.PROXIMITY;
            }

            const desiredIntrusionLevel: TaRaIntrusion = Math.min(...intrusionLevel);
            if (traffic.intrusionLevel === TaRaIntrusion.TA
                    && desiredIntrusionLevel < TaRaIntrusion.TA
                    && traffic.secondsSinceLastTa >= TCAS.TA_EXPIRATION_DELAY) {
                traffic.taExpiring = false;
                traffic.secondsSinceLastTa = 0;
                traffic.intrusionLevel = desiredIntrusionLevel;
            // Don't allow TA to resolve if less than 4s
            } else if (traffic.intrusionLevel === TaRaIntrusion.TA
                    && desiredIntrusionLevel < TaRaIntrusion.TA
                    && traffic.secondsSinceLastTa < TCAS.TA_EXPIRATION_DELAY) {
                traffic.taExpiring = true;
                traffic.intrusionLevel = TaRaIntrusion.TA;
            // Don't allow RA to resolve if duration is less than 5s
            } else if (this.activeRa.info !== null
                    && traffic.intrusionLevel === TaRaIntrusion.RA
                    && desiredIntrusionLevel < TaRaIntrusion.RA
                    && this.activeRa.secondsSinceStart < TCAS.MIN_RA_DURATION) {
                traffic.intrusionLevel = TaRaIntrusion.RA;
            } else if (this.activeRa.info !== null
                    && traffic.intrusionLevel === TaRaIntrusion.RA
                    && desiredIntrusionLevel < TaRaIntrusion.RA
                    && (traffic.taTau < TCAS.TAU[this.sensitivity.getVar()][TaRaIndex.TA] * TCAS.VOL_BOOST
                        || traffic.slantDistance < TCAS.DMOD[this.sensitivity.getVar()][TaRaIndex.TA] * TCAS.VOL_BOOST)
                    && (traffic.vTau < TCAS.TAU[this.sensitivity.getVar()][TaRaIndex.TA] * TCAS.VOL_BOOST
                        || Math.abs(traffic.relativeAlt) < TCAS.ZTHR[this.sensitivity.getVar()][TaRaIndex.TA] * TCAS.VOL_BOOST)
                    && traffic.closureRate >= TCAS.CLOSURE_RATE_THRESH) {
                traffic.intrusionLevel = TaRaIntrusion.RA;
            } else if (!this.isSlewActive) {
                traffic.intrusionLevel = desiredIntrusionLevel;
            }
        });
    }

    /**
     * Get RA and update advisory state
     * @param _deltaTime delta time of this frame
     */
    private updateRa(_deltaTime: number): void {
        this.getRa(_deltaTime);
        this.updateAdvisoryState(_deltaTime);
    }

    /**
     * Calculate closing trajectory with given intruder
     * @param targetVS Target vertical speed
     * @param traffic intruder object
     * @param delay delay in seconds
     * @param accel acceleration in f/s^2
     * @returns Predicted alt after given delay
     */
    private calculateTrajectory(targetVS: number, traffic: TcasTraffic, delay: number, accel: number): number {
        // accel must be in f/s^2
        accel = targetVS < this.verticalSpeed ? -1 * accel : accel;
        const timeToAccelerate = Math.min(traffic.raTau - delay, ((targetVS - this.verticalSpeed) / 60) / accel); // raTau can be infinity?
        const remainingTime = traffic.raTau - (delay + timeToAccelerate);
        return (
            this.planeAlt
            + Math.round(this.verticalSpeed / 60) * (delay + timeToAccelerate)
            + 0.5 * accel * timeToAccelerate ** 2
            + (targetVS / 60) * remainingTime
        );
    }

    /**
     * Calculated predicted seperation for ALIM
     * @returns seperation distance
     */
    private getPredictedSep(): number {
        let minSeparation = TCAS.REALLY_BIG_NUMBER;
        this.raTraffic.forEach((traffic) => {
            const trafficAltAtCPA = traffic.alt + ((traffic.vertSpeed / 60) * traffic.raTau);
            const myAltAtCPA = this.planeAlt + ((this.verticalSpeed / 60) * traffic.raTau);
            const _sep = Math.abs(myAltAtCPA - trafficAltAtCPA);
            if (_sep < minSeparation) {
                minSeparation = _sep;
            }
        });
        return minSeparation;
    }

    /**
     * Calculate minimum vertical seperation
     * @param {*} sense Direction up/down
     * @param {*} targetVS Target Vertical Speed
     * @param {*} delay Delay in seconds
     * @param {*} accel Acceleration in in f/s^2
     * @returns Array where [vertical seperation, is aircraft crossing]
     */
    private getVerticalSep(sense: RaSense, targetVS: number, delay: number, accel: number): [number, boolean] {
        let isCrossing = false;
        let minSeparation = TCAS.REALLY_BIG_NUMBER;

        this.raTraffic.forEach((traffic) => {
            const trafficAltAtCPA = traffic.alt + ((traffic.vertSpeed / 60) * traffic.raTau);

            let _sep = TCAS.REALLY_BIG_NUMBER;
            if (sense === RaSense.UP) {
                const _delay = this.verticalSpeed < targetVS ? Math.min(traffic.raTau, delay) : 0;
                _sep = Math.max(this.calculateTrajectory(targetVS, traffic, _delay, accel) - trafficAltAtCPA, 0); // max might not be needed
                if (!isCrossing && (this.planeAlt + 100) < traffic.alt) {
                    isCrossing = true;
                }
            } else if (sense === RaSense.DOWN) {
                const _delay = this.verticalSpeed > targetVS ? Math.min(traffic.raTau, delay) : 0;
                _sep = Math.max(trafficAltAtCPA - this.calculateTrajectory(targetVS, traffic, _delay, accel), 0); // max might not be needed
                if (!isCrossing && (this.planeAlt - 100) > traffic.alt) {
                    isCrossing = true;
                }
            }

            if (_sep < minSeparation) {
                minSeparation = _sep;
            }
        });

        return [minSeparation, isCrossing];
    }

    /**
     * Get resolution advisory
     * @param _deltaTime deltaTime of this frame
     */
    private getRa(_deltaTime: number): void {
        // TODO: Store 10 most recent RA and 60 most recent TA - 34-43-00
        // TODO: Refactor, remove unneeeded if else
        if (this.tcasFault.getVar()) {
            this._newRa.info = null;
            this.activeRa.info = null;
            return;
        }

        this.raTraffic = this.airTraffic
            .filter((traffic) => traffic.intrusionLevel === TaRaIntrusion.RA && traffic.alive)
            .sort((a, b) => a.raTau - b.raTau);
        this._newRa.info = null;
        this._newRa.isReversal = false;
        this._newRa.secondsSinceStart = 0;
        this._newRa.hasBeenAnnounced = false;
        const previousRa = this.activeRa;
        const ALIM = TCAS.ALIM[this.sensitivity.getVar()];

        if (this.raTraffic.length === 0) {
            return;
        }

        if (this.activeRa.info === null) {
            // First RA
            const [upVerticalSep, upIsCrossing]: [number, boolean] = this.getVerticalSep(
                RaSense.UP,
                1500,
                TCAS.INITIAL_DELAY,
                TCAS.INITIAL_ACCEL,
            );
            const [downVerticalSep, downIsCrossing]: [number, boolean] = this.getVerticalSep(
                RaSense.DOWN,
                -1500,
                TCAS.INITIAL_DELAY,
                TCAS.INITIAL_ACCEL,
            );

            // Select sense
            let sense: RaSense = RaSense.UP;

            if (this.debug) {
                console.log('TCAS: INITIAL RA: SELECTING SENSE');
                console.log('---------------------------------');
                console.log(`UP VERTICAL SEPARATION at 1500: ${upVerticalSep}; upIsCrssing: ${upIsCrossing}`);
                console.log(`DOWN VERTICAL SEPARATION at -1500: ${downVerticalSep}; downIsCrossing: ${downIsCrossing}`);
                console.log('ALIM IS ', ALIM);
            }

            // Override if climb/desc RAs are inhibited.
            if (this.inhibitions === Inhibit.ALL_DESC_RA) {
                sense = RaSense.UP;
            } else if (this.inhibitions === Inhibit.ALL_CLIMB_RA) {
                sense = RaSense.DOWN;
            } else {
                // If both achieve ALIM, prefer non-crossing
                if (upVerticalSep >= ALIM && downVerticalSep >= ALIM) {
                    if (this.debug) {
                        console.log('BOTH ACHIEVE ALIM');
                    }
                    if (upIsCrossing && !downIsCrossing) {
                        sense = RaSense.DOWN;
                    } else if (!upIsCrossing && downIsCrossing) {
                        sense = RaSense.UP;
                    } else {
                        sense = upVerticalSep > downVerticalSep ? RaSense.UP : RaSense.DOWN;
                    }
                }

                // If neither achieve ALIM, choose sense with greatest separation
                if (upVerticalSep < ALIM && downVerticalSep < ALIM) {
                    sense = upVerticalSep > downVerticalSep ? RaSense.UP : RaSense.DOWN;
                    if (this.debug) {
                        console.log('NEITHER ACHIEVE ALIM, PICKING GREATEST SEPARATION');
                    }
                }

                // If only one achieves ALIM, pick it
                if (upVerticalSep >= ALIM && downVerticalSep < ALIM) {
                    if (this.debug) {
                        console.log('UP ACHIEVES ALIM');
                    }
                    sense = RaSense.UP;
                } else {
                    if (this.debug) {
                        console.log('DOWN ACHIEVES ALIM');
                    }
                    sense = RaSense.DOWN;
                }
            }

            // Useful later
            const [levelSep]: [number, boolean] = this.getVerticalSep(
                sense,
                0,
                TCAS.INITIAL_DELAY,
                TCAS.INITIAL_ACCEL,
            );
            if (this.debug) {
                console.log(`levelSep is: ${levelSep}`);
            }
            if (Math.abs(this.verticalSpeed) < 1500 || (this.verticalSpeed <= -1500 && sense === RaSense.UP) || (this.verticalSpeed >= 1500 && sense === RaSense.DOWN)) {
                // Choose preventive or corrective
                const predictedSep = this.getPredictedSep();
                if (predictedSep >= ALIM) {
                    // We already achieve ALIM, so preventive RA
                    // Multiplier for vertical speed (test negative VS for climb sense, positive VS for descend sense)
                    const mul = sense === RaSense.UP ? -1 : 1;
                    const [sep500] = this.getVerticalSep(
                        sense,
                        (mul * 500),
                        TCAS.INITIAL_DELAY,
                        TCAS.INITIAL_ACCEL,
                    );
                    const [sep1000] = this.getVerticalSep(
                        sense,
                        (mul * 1000),
                        TCAS.INITIAL_DELAY,
                        TCAS.INITIAL_ACCEL,
                    );
                    const [sep2000] = this.getVerticalSep(
                        sense,
                        (mul * 2000),
                        TCAS.INITIAL_DELAY,
                        TCAS.INITIAL_ACCEL,
                    );

                    // Find preventive RA's which achieve ALIM
                    // If none achieve ALIM, then use nominal RA
                    if (sep2000 >= ALIM) {
                        this._newRa.info = (sense === RaSense.UP) ? TCAS.RA_VARIANTS.monitor_vs_climb_2000 : TCAS.RA_VARIANTS.monitor_vs_descend_2000;
                    } else if (sep1000 >= ALIM) {
                        this._newRa.info = (sense === RaSense.UP) ? TCAS.RA_VARIANTS.monitor_vs_climb_1000 : TCAS.RA_VARIANTS.monitor_vs_descend_1000;
                    } else if (sep500 >= ALIM) {
                        this._newRa.info = (sense === RaSense.UP) ? TCAS.RA_VARIANTS.monitor_vs_climb_500 : TCAS.RA_VARIANTS.monitor_vs_descend_500;
                    } else if (levelSep >= ALIM) {
                        this._newRa.info = (sense === RaSense.UP) ? TCAS.RA_VARIANTS.monitor_vs_climb_0 : TCAS.RA_VARIANTS.monitor_vs_descend_0;
                    } else if (sense === RaSense.UP) {
                        this._newRa.info = upIsCrossing ? TCAS.RA_VARIANTS.climb_cross : TCAS.RA_VARIANTS.climb;
                    } else {
                        this._newRa.info = downIsCrossing ? TCAS.RA_VARIANTS.descend_cross : TCAS.RA_VARIANTS.descend;
                    }
                } else {
                    // Corrective RA (either climb/descend or level off)
                    const nominalSep = sense === RaSense.UP ? upVerticalSep : downVerticalSep;
                    if (nominalSep > levelSep) {
                        if (sense === RaSense.UP) {
                            this._newRa.info = upIsCrossing ? TCAS.RA_VARIANTS.climb_cross : TCAS.RA_VARIANTS.climb;
                        } else {
                            this._newRa.info = downIsCrossing ? TCAS.RA_VARIANTS.descend_cross : TCAS.RA_VARIANTS.descend;
                        }
                    } else {
                        this._newRa.info = sense === RaSense.UP ? TCAS.RA_VARIANTS.level_off_300_above : TCAS.RA_VARIANTS.level_off_300_below;
                    }
                }
            } else {
                // We're above 1500 FPM already, so either maintain VS or level off
                const nominalSep = sense === RaSense.UP ? upVerticalSep : downVerticalSep;
                if (nominalSep > levelSep) {
                    if (sense === RaSense.UP) {
                        this._newRa.info = upIsCrossing ? TCAS.RA_VARIANTS.climb_maintain_vs_crossing : TCAS.RA_VARIANTS.climb_maintain_vs;
                    } else {
                        this._newRa.info = downIsCrossing ? TCAS.RA_VARIANTS.descend_maintain_vs_crossing : TCAS.RA_VARIANTS.descend_maintain_vs;
                    }
                } else {
                    this._newRa.info = sense === RaSense.UP ? TCAS.RA_VARIANTS.level_off_300_above : TCAS.RA_VARIANTS.level_off_300_below;
                }
            }
        } else {
            // There is a previous RA, so revise it if necessary
            let alreadyAchievedTaZTHR = true;
            let minTimeToCPA = TCAS.REALLY_BIG_NUMBER;
            this.raTraffic.forEach((traffic) => {
                if (Math.abs(this.planeAlt - traffic.alt) < TCAS.ZTHR[this.sensitivity.getVar()][TaRaIndex.TA]) {
                    alreadyAchievedTaZTHR = false;
                }
                if (traffic.raTau < minTimeToCPA) {
                    minTimeToCPA = traffic.raTau;
                }
            });

            const sense = previousRa.info.sense;
            this._newRa.isReversal = previousRa.isReversal;
            this._newRa.secondsSinceStart = previousRa.secondsSinceStart;

            if (alreadyAchievedTaZTHR) {
                // We've already achieved TA ZTHR (formerly ALIM)
                // If 10 seconds or more elapsed since start of RA
                //   & (DEFERRED) we haven't yet reached CPA
                //   & our previous RA wasn't a monitor VS or level off,
                // THEN issue a level-off weakening RA
                // ! NOTE: This was originally ALIM, but revised the condition to require greater altitude difference,
                // !       so as not to cause a second RA
                // TODO: Revise conditions for level-off weakening, since nominal RA's are often issued right afterwards

                if (previousRa.secondsSinceStart >= 10
                    && previousRa.info.callout.id !== TCAS.CALLOUTS.level_off.id
                    && previousRa.info.callout.id !== TCAS.CALLOUTS.monitor_vs.id) {
                    this._newRa.info = (previousRa.info.sense === RaSense.UP) ? TCAS.RA_VARIANTS.level_off_300_above : TCAS.RA_VARIANTS.level_off_300_below;
                } else {
                    // Continue with same RA
                    this._newRa.info = previousRa.info;
                    this._newRa.hasBeenAnnounced = true;
                }
            } else {
                const predictedSep = this.getPredictedSep(); // need this to factor in level off/maintain VS RA's
                let strengthenRaInfo = null;
                if (predictedSep < ALIM) {
                    // Won't achieve ALIM anymore :(
                    const mul = (sense === RaSense.UP) ? 1 : -1;
                    let increaseSep = null;
                    let increaseCross = null;
                    switch (previousRa.info.callout.id) {
                    case TCAS.CALLOUTS.level_off.id:
                    case TCAS.CALLOUTS.monitor_vs.id:
                        [increaseSep, increaseCross] = this.getVerticalSep(
                            sense,
                            mul * 1500,
                            TCAS.FOLLOWUP_DELAY,
                            TCAS.FOLLOWUP_ACCEL,
                        );
                        if (increaseCross) {
                            strengthenRaInfo = (sense === RaSense.UP) ? TCAS.RA_VARIANTS.climb_cross : TCAS.RA_VARIANTS.descend_cross;
                        } else {
                            strengthenRaInfo = (sense === RaSense.UP) ? TCAS.RA_VARIANTS.climb : TCAS.RA_VARIANTS.descend;
                        }
                        if (this.debug) {
                            console.log('StrengthenRAInfo: level 0 to 1: ', strengthenRaInfo);
                        }
                        break;
                    case TCAS.CALLOUTS.climb.id:
                    case TCAS.CALLOUTS.climb_cross.id:
                    case TCAS.CALLOUTS.climb_now.id:
                    case TCAS.CALLOUTS.descend.id:
                    case TCAS.CALLOUTS.descend_now.id:
                    case TCAS.CALLOUTS.maintain_vs.id:
                    case TCAS.CALLOUTS.maintain_vs_cross.id:
                        if ((previousRa.info.sense === RaSense.UP && this.verticalSpeed >= 1500) || (previousRa.info.sense === RaSense.DOWN && this.verticalSpeed <= -1500)) {
                            [increaseSep, increaseCross] = this.getVerticalSep(
                                sense,
                                mul * 2500,
                                TCAS.FOLLOWUP_DELAY,
                                TCAS.FOLLOWUP_ACCEL,
                            );
                            // Check for inhibiting increasing descent
                            if (this.inhibitions !== Inhibit.ALL_INCR_DESC_RA) {
                                strengthenRaInfo = (sense === RaSense.UP) ? TCAS.RA_VARIANTS.climb_increase : TCAS.RA_VARIANTS.descend_increase;
                            }
                            if (this.debug) {
                                console.log('StrengthenRAInfo: level 1 to 2 ', strengthenRaInfo);
                            }
                        } else if (this.debug) {
                            console.log('StrengthenRAInfo: condition not met. Callout: ', previousRa.info.callout);
                        }
                        break;
                    default:
                        if (this.debug) {
                            console.log('StrengthenRAInfo: condition not met. Callout: ', previousRa.info.callout);
                        }
                        break;
                    }

                    if (previousRa.isReversal || previousRa.secondsSinceStart < 10 || minTimeToCPA < 4) {
                        // We've reversed before, or less than 10 seconds have elapsed since start of RA, or less than 4 seconds until CPA
                        // Can only increase strength if able
                        if (strengthenRaInfo === null) {
                            // We're at the strongest RA type possible. So cannot reverse.
                            this._newRa.info = previousRa.info;
                            this._newRa.hasBeenAnnounced = true;
                        } else {
                            this._newRa.info = strengthenRaInfo;
                        }
                    // Do not allow reversal if CLIMB/DESC is inhibited
                    } else if (this.inhibitions !== Inhibit.ALL_CLIMB_RA && this.inhibitions !== Inhibit.ALL_DESC_RA) {
                        // Haven't reversed before, so it's still a possibility
                        const reversedSense = (sense === RaSense.UP) ? RaSense.DOWN : RaSense.UP;
                        const revMul = (reversedSense === RaSense.UP) ? 1 : -1;
                        const [reverseSep] = this.getVerticalSep(
                            reversedSense,
                            revMul * 1500,
                            TCAS.FOLLOWUP_DELAY,
                            TCAS.FOLLOWUP_ACCEL,
                        );

                        // If cannot increase RA, then pick between current separation and reverse
                        if (strengthenRaInfo === null) {
                            if (predictedSep >= reverseSep) {
                                this._newRa.info = previousRa.info;
                                this._newRa.hasBeenAnnounced = true;
                                return;
                            }
                            this._newRa.info = (reversedSense === RaSense.UP) ? TCAS.RA_VARIANTS.climb_now : TCAS.RA_VARIANTS.descend_now;
                            this._newRa.isReversal = true;
                        }

                        // If both achieve ALIM, prefer non-reversal
                        if (increaseSep >= ALIM && reverseSep >= ALIM) {
                            this._newRa.info = strengthenRaInfo;
                        }

                        // If neither achieve ALIM, choose sense with greatest separation
                        if (increaseSep < ALIM && reverseSep < ALIM) {
                            if (increaseSep >= reverseSep) {
                                this._newRa.info = strengthenRaInfo;
                            } else {
                                this._newRa.info = (reversedSense === RaSense.UP) ? TCAS.RA_VARIANTS.climb_now : TCAS.RA_VARIANTS.descend_now;
                                this._newRa.isReversal = true;
                            }
                        }

                        // If only one achieves ALIM, pick it
                        if (increaseSep >= ALIM && reverseSep < ALIM) {
                            this._newRa.info = strengthenRaInfo;
                        } else {
                            this._newRa.info = (reversedSense === RaSense.UP) ? TCAS.RA_VARIANTS.climb_now : TCAS.RA_VARIANTS.descend_now;
                            this._newRa.isReversal = true;
                        }
                    } else if (strengthenRaInfo !== null) {
                        this._newRa.info = strengthenRaInfo;
                    } else {
                        this._newRa.info = previousRa.info;
                        this._newRa.hasBeenAnnounced = true;
                    }
                } else {
                    // Continue with same RA
                    this._newRa.info = previousRa.info;
                    this._newRa.hasBeenAnnounced = true;
                }
            }
        }
    }

    /**
     * Update TA/RA state
     * @param _deltaTime time of this frame
     */
    private updateAdvisoryState(_deltaTime) {
        const taThreatCount = this.airTraffic.reduce((acc, aircraft) => acc + (aircraft.alive && aircraft.intrusionLevel === TaRaIntrusion.TA ? 1 : 0), 0);
        const raThreatCount = this.raTraffic.length;

        switch (this.advisoryState) {
        case TcasState.TA:
            if (raThreatCount > 0 && (this.inhibitions !== Inhibit.ALL_RA && this.inhibitions !== Inhibit.ALL_RA_AURAL_TA)) {
                this.advisoryState = TcasState.RA;
                this.tcasState.setVar(TcasState.RA);
                if (this.debug) {
                    console.log('TCAS: TA UPGRADED TO RA');
                }
            } else if (taThreatCount === 0) {
                this.advisoryState = TcasState.NONE;
                this.tcasState.setVar(TcasState.NONE);
            }
            break;
        case TcasState.RA:
            if (raThreatCount === 0) {
                if (taThreatCount > 0) {
                    this.advisoryState = TcasState.TA;
                    this.tcasState.setVar(TcasState.TA);
                } else {
                    this.advisoryState = TcasState.NONE;
                    this.tcasState.setVar(TcasState.NONE);
                }
                if (this.debug) {
                    console.log('TCAS: CLEAR OF CONFLICT');
                }
                this.soundManager.tryPlaySound(TCAS.SOUNDS.clear_of_conflict, true);
                this.activeRa.info = null;
            }
            break;
        default:
            if (raThreatCount > 0 && (this.inhibitions !== Inhibit.ALL_RA && this.inhibitions !== Inhibit.ALL_RA_AURAL_TA)) {
                this.advisoryState = TcasState.RA;
                this.tcasState.setVar(TcasState.RA);
            } else if (taThreatCount > 0) {
                this.advisoryState = TcasState.TA;
                this.tcasState.setVar(TcasState.TA);
                if (this.inhibitions !== Inhibit.ALL_RA_AURAL_TA) {
                    this.soundManager.tryPlaySound(TCAS.SOUNDS.traffic_traffic, true);
                }
            }
            break;
        }

        if (this._newRa.info !== null && this.advisoryState === TcasState.RA) {
            // Replace old RA with new RA
            this.activeRa.info = this._newRa.info;
            this.activeRa.isReversal = this._newRa.isReversal;
            this.activeRa.secondsSinceStart = this._newRa.secondsSinceStart;
            this.activeRa.hasBeenAnnounced = this._newRa.hasBeenAnnounced;
            this.activeRa.secondsSinceStart += _deltaTime / 1000;
            if (!this.activeRa.hasBeenAnnounced) {
                if (this.debug) {
                    console.log('RA Intruders: ');
                    console.log(' ================================ ');
                    this.raTraffic.forEach((traffic) => {
                        console.log(` id | ${traffic.ID}`);
                        console.log(` alt | ${traffic.alt}`);
                        console.log(` rAlt | ${traffic.relativeAlt}`);
                        console.log(` sDist | ${traffic.slantDistance}`);
                        console.log(` bearing | ${MathUtils.computeGreatCircleHeading(this.ppos.lat, this.ppos.long, traffic.lat, traffic.lon)}`);
                        console.log(` hDist | ${MathUtils.computeGreatCircleDistance(this.ppos.lat, this.ppos.long, traffic.lat, traffic.lon)}`);
                        console.log(` closureRate | ${traffic.closureRate}`);
                        console.log(` closureAccel | ${traffic.closureAccel}`);
                        console.log(` RA TAU | ${traffic.raTau} <<< ${TCAS.TAU[this.sensitivity.getVar()][TaRaIndex.RA]}`);
                        console.log(` V TAU | ${traffic.vTau} <<< ${TCAS.TAU[this.sensitivity.getVar()][TaRaIndex.TA]}`);
                        console.log(` TA TAU | ${traffic.taTau} <<< ${TCAS.TAU[this.sensitivity.getVar()][TaRaIndex.RA]}`);
                        console.log(' ================================ ');
                    });
                    console.log('TCAS: RA GENERATED: ', this.activeRa.info.callout);
                }

                if (this.activeRa.info.callout.repeat) {
                    this.soundManager.tryPlaySound(this.activeRa.info.callout.sound, true, true);
                } else {
                    this.soundManager.tryPlaySound(this.activeRa.info.callout.sound, true, false);
                }

                const isCorrective = this.activeRa.info.type === RaType.CORRECT;
                this.correctiveRa.setVar(isCorrective);
                SimVar.SetSimVarValue('L:A32NX_TCAS_VSPEED_RED:1', 'Number', this.activeRa.info.vs.red[Limits.MIN]);
                SimVar.SetSimVarValue('L:A32NX_TCAS_VSPEED_RED:2', 'Number', this.activeRa.info.vs.red[Limits.MAX]);
                if (isCorrective) {
                    SimVar.SetSimVarValue('L:A32NX_TCAS_VSPEED_GREEN:1', 'Number', this.activeRa.info.vs.green[Limits.MIN]);
                    SimVar.SetSimVarValue('L:A32NX_TCAS_VSPEED_GREEN:2', 'Number', this.activeRa.info.vs.green[Limits.MAX]);
                }

                this.activeRa.hasBeenAnnounced = true;
            }
        }
    }

    /**
     * Send intruder array to ND display
     */
    private emitDisplay(): void {
        this.sendAirTraffic.length = 0;
        const sentAirTraffic = this.airTraffic
            .filter((traffic) => traffic.alive === true && traffic.isDisplayed === true)
            .sort((a, b) => b.intrusionLevel - a.intrusionLevel || a.raTau - b.raTau || a.taTau - b.taTau || a.slantDistance - b.slantDistance);
            // Limit number of contacts displayed to 8
        sentAirTraffic.forEach((traffic: TcasTraffic, index) => {
            if (this.debug) {
                const debugTraffic = new NDTcasDebugTraffic(traffic);
                debugTraffic.hidden = index >= TCAS.DISPLAY_MAX;
                this.sendAirTraffic.push(debugTraffic);
            } else {
                if (index >= TCAS.DISPLAY_MAX) {
                    return;
                }
                this.sendAirTraffic.push(new NDTcasTraffic(traffic));
            }
        });
        this.raTraffic.forEach((tf) => {
            const traffic: TcasTraffic | undefined = sentAirTraffic.find((p) => p && p.ID === tf.ID);
            if (!traffic && this.debug) {
                console.log(`ERROR: RA ${tf.ID} NOT SENT`);
            }
        });

<<<<<<< HEAD
        this.syncer.sendEvent('A32NX_TCAS_TRAFFIC', this.sendAirTraffic, false);
=======
        this.syncer.sendEvent('A32NX_TCAS_TRAFFIC', this.sendAirTraffic);
>>>>>>> f9defd99
    }

    /**
     * Main update loop
     * @param _deltaTime delta time of this frame
     */
    update(_deltaTime: number): void {
        this.soundManager.update(_deltaTime);

        const deltaTime = this.updateThrottler.canUpdate(_deltaTime * (this.simRate || 1));
        if (deltaTime === -1) {
            return;
        }
        this.updateVars();
        this.updateInhibitions();
        this.updateStatusFaults();
        if (this.tcasMode.getVar() === TcasMode.STBY) {
            this.advisoryState = TcasState.NONE;
            this.tcasState.setVar(TcasState.NONE);
            this.correctiveRa.setVar(false);
<<<<<<< HEAD
            SimVar.SetSimVarValue('L:A32NX_TCAS_STATE', 'Enum', 0);
            SimVar.SetSimVarValue('L:A32NX_TCAS_RA_CORRECTIVE', 'bool', 0);
=======
>>>>>>> f9defd99
            SimVar.SetSimVarValue('L:A32NX_TCAS_VSPEED_RED:1', 'Number', 0);
            SimVar.SetSimVarValue('L:A32NX_TCAS_VSPEED_RED:2', 'Number', 0);
            SimVar.SetSimVarValue('L:A32NX_TCAS_VSPEED_GREEN:1', 'Number', 0);
            SimVar.SetSimVarValue('L:A32NX_TCAS_VSPEED_GREEN:2', 'Number', 0);
            if (this.sendAirTraffic.length !== 0) {
                this.sendAirTraffic.length = 0;
<<<<<<< HEAD
                this.syncer.sendEvent('A32NX_TCAS_TRAFFIC', this.sendAirTraffic, false);
=======
                this.syncer.sendEvent('A32NX_TCAS_TRAFFIC', this.sendAirTraffic);
>>>>>>> f9defd99
            }
            return;
        }
        this.fetchRawTraffic(deltaTime);
        this.updateTraffic();
        this.updateRa(deltaTime);
        this.emitDisplay();
    }
}<|MERGE_RESOLUTION|>--- conflicted
+++ resolved
@@ -1120,11 +1120,7 @@
             }
         });
 
-<<<<<<< HEAD
-        this.syncer.sendEvent('A32NX_TCAS_TRAFFIC', this.sendAirTraffic, false);
-=======
         this.syncer.sendEvent('A32NX_TCAS_TRAFFIC', this.sendAirTraffic);
->>>>>>> f9defd99
     }
 
     /**
@@ -1145,22 +1141,13 @@
             this.advisoryState = TcasState.NONE;
             this.tcasState.setVar(TcasState.NONE);
             this.correctiveRa.setVar(false);
-<<<<<<< HEAD
-            SimVar.SetSimVarValue('L:A32NX_TCAS_STATE', 'Enum', 0);
-            SimVar.SetSimVarValue('L:A32NX_TCAS_RA_CORRECTIVE', 'bool', 0);
-=======
->>>>>>> f9defd99
             SimVar.SetSimVarValue('L:A32NX_TCAS_VSPEED_RED:1', 'Number', 0);
             SimVar.SetSimVarValue('L:A32NX_TCAS_VSPEED_RED:2', 'Number', 0);
             SimVar.SetSimVarValue('L:A32NX_TCAS_VSPEED_GREEN:1', 'Number', 0);
             SimVar.SetSimVarValue('L:A32NX_TCAS_VSPEED_GREEN:2', 'Number', 0);
             if (this.sendAirTraffic.length !== 0) {
                 this.sendAirTraffic.length = 0;
-<<<<<<< HEAD
-                this.syncer.sendEvent('A32NX_TCAS_TRAFFIC', this.sendAirTraffic, false);
-=======
                 this.syncer.sendEvent('A32NX_TCAS_TRAFFIC', this.sendAirTraffic);
->>>>>>> f9defd99
             }
             return;
         }
