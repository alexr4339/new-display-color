/*
 * MIT License
 *
 * Copyright (c) 2020-2021 Working Title, FlyByWire Simulations
 *
 * Permission is hereby granted, free of charge, to any person obtaining a copy
 * of this software and associated documentation files (the "Software"), to deal
 * in the Software without restriction, including without limitation the rights
 * to use, copy, modify, merge, publish, distribute, sublicense, and/or sell
 * copies of the Software, and to permit persons to whom the Software is
 * furnished to do so, subject to the following conditions:
 *
 * The above copyright notice and this permission notice shall be included in all
 * copies or substantial portions of the Software.
 *
 * THE SOFTWARE IS PROVIDED "AS IS", WITHOUT WARRANTY OF ANY KIND, EXPRESS OR
 * IMPLIED, INCLUDING BUT NOT LIMITED TO THE WARRANTIES OF MERCHANTABILITY,
 * FITNESS FOR A PARTICULAR PURPOSE AND NONINFRINGEMENT. IN NO EVENT SHALL THE
 * AUTHORS OR COPYRIGHT HOLDERS BE LIABLE FOR ANY CLAIM, DAMAGES OR OTHER
 * LIABILITY, WHETHER IN AN ACTION OF CONTRACT, TORT OR OTHERWISE, ARISING FROM,
 * OUT OF OR IN CONNECTION WITH THE SOFTWARE OR THE USE OR OTHER DEALINGS IN THE
 * SOFTWARE.
 */

import { NXDataStore } from '@shared/persistence';
import { LegType, TurnDirection } from '@fmgc/types/fstypes/FSEnums';
import { FlightLevel } from '@fmgc/guidance/vnav/verticalFlightPlan/VerticalFlightPlan';
import { ManagedFlightPlan } from './ManagedFlightPlan';
import { GPS } from './GPS';
import { FlightPlanSegment } from './FlightPlanSegment';
import { FlightPlanAsoboSync } from './FlightPlanAsoboSync';
import { FixInfo } from './FixInfo';
import { LnavConfig } from '@fmgc/guidance/LnavConfig';
import { ApproachStats, HoldData } from '@fmgc/flightplanning/data/flightplan';

export enum WaypointConstraintType {
    CLB = 1,
    DES = 2,
}

export enum FlightPlans {
    Active,
    Temporary,
}

/**
 * A system for managing flight plan data used by various instruments.
 */
export class FlightPlanManager {
    private _isRegistered = false;

    private _isMaster = false;

    private _isSyncPaused = false;

    private _currentFlightPlanVersion = 0;

    private __currentFlightPlanIndex = 0;

    public static DEBUG_INSTANCE: FlightPlanManager;

    public static FlightPlanKey = 'A32NX.FlightPlan';

    public static FlightPlanCompressedKey = 'A32NX.FlightPlan.Compressed';

    public static FlightPlanVersionKey = 'L:A32NX.FlightPlan.Version';

    /**
     * The current stored flight plan data.
     * @type ManagedFlightPlan[]
     */
    private _flightPlans: ManagedFlightPlan[] = [];

    private _fixInfos: FixInfo[] = [];

    /**
     * Constructs an instance of the FlightPlanManager with the provided
     * parent instrument attached.
     * @param parentInstrument The parent instrument attached to this FlightPlanManager.
     */
    constructor(public _parentInstrument: BaseInstrument) {
        this._currentFlightPlanVersion = SimVar.GetSimVarValue(FlightPlanManager.FlightPlanVersionKey, 'number');

        this._loadFlightPlans();

        if (_parentInstrument.instrumentIdentifier === 'A320_Neo_CDU') {
            this._isMaster = true;
            _parentInstrument.addEventListener('FlightStart', async () => {
                const plan = new ManagedFlightPlan();
                plan.setParentInstrument(_parentInstrument);
                this._flightPlans = [];
                this._flightPlans.push(plan);
                if (NXDataStore.get('FP_SYNC', 'LOAD') !== 'NONE') {
                    this.pauseSync();
                    await FlightPlanAsoboSync.LoadFromGame(this).catch(console.error);
                }
                this.resumeSync();
            });
            for (let i = 0; i < 4; i++) {
                this._fixInfos.push(new FixInfo(this));
            }
        }

        FlightPlanManager.DEBUG_INSTANCE = this;
    }

    public get _currentFlightPlanIndex() {
        return this.__currentFlightPlanIndex;
    }

    public set _currentFlightPlanIndex(value) {
        this.__currentFlightPlanIndex = value;
    }

    public update(_: number): void {
        const tmpy = this._flightPlans[FlightPlans.Temporary];
        if (tmpy) {
            const wp = tmpy.getWaypoint(1);
            if (wp?.additionalData?.dynamicPpos) {
                wp.infos.coordinates.lat = SimVar.GetSimVarValue('PLANE LATITUDE', 'degree latitude');
                wp.infos.coordinates.long = SimVar.GetSimVarValue('PLANE LONGITUDE', 'degree longitude');
            }
        }
    }

    public onCurrentGameFlightLoaded(_callback: () => any) {
        _callback();
    }

    public registerListener() {
    }

    public addHardCodedConstraints(wp) {
    }

    /**
     * Loads sim flight plan data into WayPoint objects for consumption.
     * @param data The flight plan data to load.
     * @param currentWaypoints The waypoints array to modify with the data loaded.
     * @param callback A callback to call when the data has completed loading.
     */
    private _loadWaypoints(data: any, currentWaypoints: any, callback: () => void) {
    }

    /**
     * Updates the current active waypoint index from the sim.
     */
    public async updateWaypointIndex() {
        // const waypointIndex = await Coherent.call("GET_ACTIVE_WAYPOINT_INDEX");
        // this._activeWaypointIndex = waypointIndex;
    }

    /**
     * Scans for updates to the synchronized flight plan and loads them into the flight plan
     * manager if the flight plan is out of date.
     * @param {() => void} callback A callback to call when the update has completed.
     * @param {Boolean} log Whether or not to log the loaded flight plan value.
     */
    public updateFlightPlan(callback: () => void = () => { }, log = false, force = false): void {
        const flightPlanVersion = SimVar.GetSimVarValue(FlightPlanManager.FlightPlanVersionKey, 'number');
        if (flightPlanVersion !== this._currentFlightPlanVersion || force) {
            this._loadFlightPlans();
            this._currentFlightPlanVersion = flightPlanVersion;
        }

        callback();
    }

    /**
     * Loads the flight plans from data storage.
     */
    public _loadFlightPlans(): void {
        this._getFlightPlan();

        if (this._flightPlans.length === 0) {
            const newFpln = new ManagedFlightPlan();
            newFpln.setParentInstrument(this._parentInstrument);
            this._flightPlans.push(new ManagedFlightPlan());
        } else {
            this._flightPlans = this._flightPlans.map((fp) => ManagedFlightPlan.fromObject(fp, this._parentInstrument));
        }
    }

    public updateCurrentApproach(callback = () => { }, log = false): void {
        callback();
    }

    public get cruisingAltitude(): number {
        return 0;
    }

    public isCurrentFlightPlanTemporary(): boolean {
        return this.getCurrentFlightPlanIndex() === 1;
    }

    /**
     * Gets the index of the currently active flight plan.
     */
    public getCurrentFlightPlanIndex(): number {
        return this._currentFlightPlanIndex;
    }

    /**
     * Switches the active flight plan index to the supplied index.
     * @param index The index to now use for the active flight plan.
     * @param callback A callback to call when the operation has completed.
     */
    public setCurrentFlightPlanIndex(index: number, callback = EmptyCallback.Boolean): void {
        if (index >= 0 && index < this._flightPlans.length) {
            this._currentFlightPlanIndex = index;
            callback(true);
        } else {
            callback(false);
        }
    }

    /**
     * Creates a new flight plan.
     * @param callback A callback to call when the operation has completed.
     */
    public createNewFlightPlan(callback = EmptyCallback.Void): void {
        const newFlightPlan = new ManagedFlightPlan();
        newFlightPlan.setParentInstrument(this._parentInstrument);
        this._flightPlans.push(newFlightPlan);
        this.updateFlightPlanVersion().catch(console.error);

        callback();
    }

    /**
     * Copies the currently active flight plan into the specified flight plan index.
     * @param index The index to copy the currently active flight plan into.
     * @param callback A callback to call when the operation has completed.
     */
    public async copyCurrentFlightPlanInto(index: number, callback = EmptyCallback.Void): Promise<void> {
        const copiedFlightPlan = this._flightPlans[this._currentFlightPlanIndex].copy();
        const { activeWaypointIndex } = copiedFlightPlan;

        this._flightPlans[index] = copiedFlightPlan;

        if (index === 0) {
            await GPS.setActiveWaypoint(activeWaypointIndex).catch(console.error);
        }

        this.updateFlightPlanVersion().catch(console.error);
        callback();
    }

    /**
     * Copies the flight plan at the specified index to the currently active flight plan index.
     * @param index The index to copy into the currently active flight plan.
     * @param callback A callback to call when the operation has completed.
     */
    public async copyFlightPlanIntoCurrent(index: number, callback = EmptyCallback.Void): Promise<void> {
        const copiedFlightPlan = this._flightPlans[index].copy();
        const { activeWaypointIndex } = copiedFlightPlan;

        this._flightPlans[this._currentFlightPlanIndex] = copiedFlightPlan;

        if (this._currentFlightPlanIndex === 0) {
            await GPS.setActiveWaypoint(activeWaypointIndex).catch(console.error);
        }

        this.updateFlightPlanVersion().catch(console.error);
        callback();
    }

    /**
     * Clears the currently active flight plan.
     * @param callback A callback to call when the operation has completed.
     */
    public async clearFlightPlan(callback = EmptyCallback.Void): Promise<void> {
        await this._flightPlans[this._currentFlightPlanIndex].clearPlan().catch(console.error);
        for (const fixInfo of this._fixInfos) {
            fixInfo.setRefFix();
        }
        this.updateFlightPlanVersion().catch(console.error);

        callback();
    }

    /** Reverse lookup a runway index for the current flight plan using provided information
     * Gets the runway information from a given runway name.
     * @param runways The collection of runways to search.
     * @param runwayName The runway name.
     * @returns The found runway, if any.
     */
    public getRunwayIndex(runways: OneWayRunway[], runwayName: string): number {
        if (runways.length > 0) {
            let runwayIndex;
            const match = runwayName.match(/^(RW)?([0-9]{1,2})([LCRT ])?$/);
            if (match === null) {
                return -1;
            }
            const runwayLetter = match[3] ?? ' ';
            if (runwayLetter === ' ' || runwayLetter === 'C') {
                const runwayDirection = runwayName.trim();
                runwayIndex = runways.findIndex((r) => r.designation === runwayDirection
                || r.designation === `${runwayDirection}C`
                || `RW${r.designation}` === runwayDirection
                || `RW${r.designation}` === `${runwayDirection}C`);
            } else {
                runwayIndex = runways.findIndex((r) => r.designation === runwayName || `RW${r.designation}` === runwayName);
            }

            return runwayIndex;
        }
    }

    /**
     * Gets the origin of the currently active flight plan.
     */
    public getOrigin(flightPlanIndex = this._currentFlightPlanIndex): WayPoint | undefined {
        return this._flightPlans[flightPlanIndex].originAirfield;
    }

    /**
     * Gets the origin of the currently active flight plan, even after it has been cleared for a direct-to.
     */
<<<<<<< HEAD
    public getPersistentOrigin(flightPlanIndex = this._currentFlightPlanIndex): WayPoint | undefined {
        return this._flightPlans[flightPlanIndex].persistentOriginAirfield;
=======
    public getPersistentOrigin(): WayPoint | undefined {
        return this._flightPlans[this._currentFlightPlanIndex].persistentOriginAirfield;
>>>>>>> 0451b554
    }

    /**
     * Sets the origin in the currently active flight plan.
     * @param icao The ICAO designation of the origin airport.
     * @param callback A callback to call when the operation has completed.
     */
    public async setOrigin(icao: string, callback = () => { }): Promise<void> {
        const sameAirport = this.getOrigin()?.ident === icao;
        const currentFlightPlan = this._flightPlans[this._currentFlightPlanIndex];
        const airport = await this._parentInstrument.facilityLoader.getFacilityRaw(icao).catch(console.error);
        if (airport) {
            airport.additionalData = {};
            airport.additionalData.legType = LegType.IF;

            await currentFlightPlan.clearPlan().catch(console.error);
            await currentFlightPlan.addWaypoint(airport, 0);
            // clear pilot trans alt
            this.setOriginTransitionAltitude(undefined, false);
            // TODO get origin trans alt from database
            // until then, don't erase the database value from ATSU if same airport as before
            if (!sameAirport) {
                this.setOriginTransitionAltitude(undefined, true);
            }
            this.updateFlightPlanVersion().catch(console.error);
        }
        callback();
    }

    /**
     * Gets the index of the active waypoint in the flight plan.
     * @param forceSimVarCall Unused
     * @param useCorrection Unused
     */
    public getActiveWaypointIndex(forceSimVarCall = false, useCorrection = false, flightPlanIndex = NaN): number {
        if (isNaN(flightPlanIndex)) {
            return this._flightPlans[this._currentFlightPlanIndex].activeWaypointIndex;
        }

        return this._flightPlans[flightPlanIndex]?.activeWaypointIndex ?? -1;
    }

    public isActiveWaypointAtEnd(forceSimVarCall = false, useCorrection = false, flightPlanIndex = NaN): boolean {
        if (isNaN(flightPlanIndex)) {
            return this._flightPlans[this._currentFlightPlanIndex].activeWaypointIndex + 1 === this.getWaypointsCount(this._currentFlightPlanIndex) - 1;
        }
        return this._flightPlans[flightPlanIndex].activeWaypointIndex === this.getWaypointsCount(flightPlanIndex) - 1;
    }

    /**
     * Sets the index of the active waypoint in the flight plan.
     * @param index The index to make active in the flight plan.
     * @param callback A callback to call when the operation has completed.
     * @param fplnIndex The index of the flight plan
     */
    public setActiveWaypointIndex(index: number, callback = EmptyCallback.Void, fplnIndex = this._currentFlightPlanIndex): void {
        const currentFlightPlan = this._flightPlans[fplnIndex];
        // we allow the last leg to be sequenced therefore the index can be 1 past the end of the plan length
        if (index >= 0 && index <= currentFlightPlan.length) {
            currentFlightPlan.activeWaypointIndex = index;
            Coherent.call('SET_ACTIVE_WAYPOINT_INDEX', index + 1).catch(console.error);

            if (currentFlightPlan.directTo.isActive && currentFlightPlan.directTo.waypointIsInFlightPlan
                && currentFlightPlan.activeWaypointIndex > currentFlightPlan.directTo.planWaypointIndex) {
                currentFlightPlan.directTo.isActive = false;
            }
        }

        this.updateFlightPlanVersion().catch(console.error);
        callback();
    }

    /** Unknown */
    public recomputeActiveWaypointIndex(callback = EmptyCallback.Void): void {
        callback();
    }

    /**
     * Gets the index of the waypoint prior to the currently active waypoint.
     * @param forceSimVarCall Unused
     */
    public getPreviousActiveWaypoint(forceSimVarCall = false): WayPoint {
        const currentFlightPlan = this._flightPlans[this._currentFlightPlanIndex];
        const previousWaypointIndex = currentFlightPlan.activeWaypointIndex - 1;

        return currentFlightPlan.getWaypoint(previousWaypointIndex);
    }

    /**
     * Gets the ident of the active waypoint.
     * @param forceSimVarCall Unused
     */
    public getActiveWaypointIdent(forceSimVarCall = false): string {
        const currentFlightPlan = this._flightPlans[this._currentFlightPlanIndex];
        if (currentFlightPlan.activeWaypoint) {
            return currentFlightPlan.activeWaypoint.ident;
        }

        return '';
    }

    /**
     * Gets the active waypoint index from fs9gps. Currently unimplemented.
     * @param forceSimVarCall Unused
     */
    public getGPSActiveWaypointIndex(forceSimVarCall = false): number {
        return this.getActiveWaypointIndex();
    }

    /**
     * Gets the active waypoint.
     * @param forceSimVarCall Unused
     * @param useCorrection Unused
     */
    public getActiveWaypoint(forceSimVarCall = false, useCorrection = false, flightPlanIndex = NaN): WayPoint {
        if (isNaN(flightPlanIndex)) {
            flightPlanIndex = this._currentFlightPlanIndex;
        }

        return this._flightPlans[flightPlanIndex].activeWaypoint;
    }

    /**
     * Gets the next waypoint following the active waypoint.
     * @param forceSimVarCall Unused
     */
    public getNextActiveWaypoint(forceSimVarCall = false): WayPoint {
        const currentFlightPlan = this._flightPlans[this._currentFlightPlanIndex];
        const nextWaypointIndex = currentFlightPlan.activeWaypointIndex + 1;

        return currentFlightPlan.getWaypoint(nextWaypointIndex);
    }

    /**
     * Gets the distance, in NM, to the active waypoint.
     */
    public getDistanceToActiveWaypoint(): number {
        // TODO Replace with ADIRS getLatitude() getLongitude()
        const lat = SimVar.GetSimVarValue('PLANE LATITUDE', 'degree latitude');
        const long = SimVar.GetSimVarValue('PLANE LONGITUDE', 'degree longitude');
        const ll = new LatLongAlt(lat, long);

        const waypoint = this.getActiveWaypoint();
        if (waypoint && waypoint.infos) {
            return Avionics.Utils.computeDistance(ll, waypoint.infos.coordinates);
        }

        return 0;
    }

    /**
     *
     * @param fplnIndex index of the flight plan of interest, default active fp
     * @returns distance in NM, or -1 on error
     */
    public getDistanceToDestination(fplnIndex: number = -1): number {
        if (fplnIndex < 0) {
            fplnIndex = this._currentFlightPlanIndex;
        }

        const destIndex = this.getDestinationIndex();
        if (destIndex < 0) {
            return -1;
        }

        // TODO get proper pos from FMGC
        const fmPos = {
            lat: SimVar.GetSimVarValue('PLANE LATITUDE', 'degree latitude'),
            long: SimVar.GetSimVarValue('PLANE LONGITUDE', 'degree longitude'),
        };

        const fpln = this._flightPlans[fplnIndex];
        const stats = fpln.computeWaypointStatistics(fmPos);

        return stats.get(destIndex)?.distanceFromPpos ?? -1;
    }

    public getApproachStats(): ApproachStats | undefined {
        const name = this.getApproach(FlightPlans.Active)?.name;
        if (!name) {
            return undefined;
        }

        const distanceFromPpos = this.getDistanceToDestination(FlightPlans.Active);

        return {
            name,
            distanceFromPpos,
        }
    }

    /**
     * Gets the bearing, in degrees, to the active waypoint.
     */
    public getBearingToActiveWaypoint(): number {
        // TODO Replace with ADIRS getLatitude() getLongitude()
        const lat = SimVar.GetSimVarValue('PLANE LATITUDE', 'degree latitude');
        const long = SimVar.GetSimVarValue('PLANE LONGITUDE', 'degree longitude');
        const ll = new LatLongAlt(lat, long);

        const waypoint = this.getActiveWaypoint();
        if (waypoint && waypoint.infos) {
            return Avionics.Utils.computeGreatCircleHeading(ll, waypoint.infos.coordinates);
        }

        return 0;
    }

    /**
     * Gets the estimated time enroute to the active waypoint.
     */
    public getETEToActiveWaypoint(): number {
        // TODO Replace with ADIRS getLatitude() getLongitude()
        const lat = SimVar.GetSimVarValue('PLANE LATITUDE', 'degree latitude');
        const long = SimVar.GetSimVarValue('PLANE LONGITUDE', 'degree longitude');
        const ll = new LatLongAlt(lat, long);

        const waypoint = this.getActiveWaypoint();
        if (waypoint && waypoint.infos) {
            const dist = Avionics.Utils.computeDistance(ll, waypoint.infos.coordinates);
            let groundSpeed = SimVar.GetSimVarValue('GPS GROUND SPEED', 'knots');
            if (groundSpeed < 50) {
                groundSpeed = 50;
            }
            if (groundSpeed > 0.1) {
                return dist / groundSpeed * 3600;
            }
        }

        return 0;
    }

    /**
     * Gets the destination airfield of the current flight plan, if any.
     */
    public getDestination(): WayPoint | undefined {
        return this._flightPlans[this._currentFlightPlanIndex].destinationAirfield;
    }

    /**
     * Gets the index of the destination airfield in the current flight plan, if any
     * @param flightPlanIndex flight plan index
     * @returns Index of destination
     */
    public getDestinationIndex(): number {
        if (this.getDestination()) {
            return this.getWaypointsCount() - 1;
        }
        return -1;
    }

    /**
     * Gets the currently selected departure information for the current flight plan.
     */
    public getDeparture(flightPlanIndex = NaN): WayPoint | undefined {
        const origin = this.getOrigin();
        if (isNaN(flightPlanIndex)) {
            flightPlanIndex = this._currentFlightPlanIndex;
        }
        const currentFlightPlan = this._flightPlans[flightPlanIndex];

        if (origin) {
            const originInfos = origin.infos as AirportInfo;
            if (originInfos.departures !== undefined && currentFlightPlan.procedureDetails.departureIndex !== -1) {
                return originInfos.departures[currentFlightPlan.procedureDetails.departureIndex];
            }
        }

        return undefined;
    }

    /**
     * Gets the currently selected departure information for the current flight plan, even after a direct-to.
     */
    public getDepartureName(): string | undefined {
        const origin = this.getPersistentOrigin();
        const currentFlightPlan = this._flightPlans[this._currentFlightPlanIndex];

        if (origin) {
            const originInfos = origin.infos as AirportInfo;
            if (originInfos.departures !== undefined && currentFlightPlan.procedureDetails.departureIndex !== -1) {
                return originInfos.departures[currentFlightPlan.procedureDetails.departureIndex].name;
            }
        }

        return undefined;
    }

    /**
     * Gets the currently selected arrival information for the current flight plan.
     */
    public getArrival(): any | undefined {
        const destination = this.getDestination();
        const currentFlightPlan = this._flightPlans[this._currentFlightPlanIndex];

        if (destination) {
            const originInfos = destination.infos as AirportInfo;
            if (originInfos.arrivals !== undefined && currentFlightPlan.procedureDetails.arrivalIndex !== -1) {
                return originInfos.arrivals[currentFlightPlan.procedureDetails.arrivalIndex];
            }
        }

        return undefined;
    }

    /**
     * Gets the currently selected approach information for the current flight plan.
     */
    public getAirportApproach(): any | undefined {
        const destination = this.getDestination();
        const currentFlightPlan = this._flightPlans[this._currentFlightPlanIndex];

        if (destination) {
            const originInfos = destination.infos as AirportInfo;
            if (originInfos.approaches !== undefined && currentFlightPlan.procedureDetails.approachIndex !== -1) {
                return originInfos.approaches[currentFlightPlan.procedureDetails.approachIndex];
            }
        }

        return undefined;
    }

    /**
     * Gets the departure waypoints for the current flight plan.
     */
    public getDepartureWaypoints(): WayPoint[] {
        return this._flightPlans[this._currentFlightPlanIndex].departure.waypoints;
    }

    /**
     * Gets a map of the departure waypoints (?)
     */
    public getDepartureWaypointsMap(): WayPoint[] {
        return this._flightPlans[this._currentFlightPlanIndex].departure.waypoints;
    }

    /**
     * Gets the enroute waypoints for the current flight plan.
     * @param outFPIndex An array of waypoint indexes to be pushed to.
     */
    public getEnRouteWaypoints(outFPIndex: number[]): WayPoint[] {
        const currentFlightPlan = this._flightPlans[this._currentFlightPlanIndex];
        const enrouteSegment = currentFlightPlan.enroute;

        if (enrouteSegment !== FlightPlanSegment.Empty) {
            for (let i = 0; i < enrouteSegment.waypoints.length; i++) {
                outFPIndex.push(enrouteSegment.offset + i);
            }
        }

        return enrouteSegment.waypoints;
    }

    /**
     * Gets the index of the last waypoint in the enroute segment of the current flight plan.
     */
    public getEnRouteWaypointsLastIndex(): number {
        const currentFlightPlan = this._flightPlans[this._currentFlightPlanIndex];
        const enrouteSegment = currentFlightPlan.enroute;

        return enrouteSegment.offset + (enrouteSegment.waypoints.length - 1);
    }

    /**
     * Gets the arrival waypoints for the current flight plan.
     */
    public getArrivalWaypoints(): WayPoint[] {
        return this._flightPlans[this._currentFlightPlanIndex].arrival.waypoints;
    }

    /**
     * Gets the arrival waypoints for the current flight plan as a map. (?)
     */
    public getArrivalWaypointsMap(): WayPoint[] {
        return this._flightPlans[this._currentFlightPlanIndex].arrival.waypoints;
    }

    /**
     * Gets the waypoints for the current flight plan with altitude constraints.
     */
    public getWaypointsWithAltitudeConstraints(): WayPoint[] {
        return this._flightPlans[this._currentFlightPlanIndex].waypoints;
    }

    /**
     * Gets the flight plan segment for a flight plan waypoint.
     * @param waypoint The waypoint we want to find the segment for.
     */
    public getSegmentFromWaypoint(waypoint: WayPoint | undefined, flightPlanIndex = NaN): FlightPlanSegment {
        if (isNaN(flightPlanIndex)) {
            flightPlanIndex = this._currentFlightPlanIndex;
        }

        const index = waypoint === undefined ? this.getActiveWaypointIndex() : this.indexOfWaypoint(waypoint);
        const currentFlightPlan = this._flightPlans[flightPlanIndex];
        return currentFlightPlan.findSegmentByWaypointIndex(index);
    }

    /**
     * Sets the destination for the current flight plan.
     * @param icao The ICAO designation for the destination airfield.
     * @param callback A callback to call once the operation completes.
     */
    public async setDestination(icao: string, callback = () => { }): Promise<void> {
        const sameAirport = this.getDestination()?.ident === icao;
        const waypoint = await this._parentInstrument.facilityLoader.getFacilityRaw(icao);
        const currentFlightPlan = this._flightPlans[this._currentFlightPlanIndex];
        const destinationIndex = currentFlightPlan.length - 1;

        if (currentFlightPlan.hasDestination) {
            currentFlightPlan.removeWaypoint(destinationIndex);
        }
        currentFlightPlan.addWaypoint(waypoint);

        // make the waypoint before a discontinuity
        /*
        const { waypoints } = currentFlightPlan;
        if (waypoints.length > 0 && destinationIndex > 0) {
            const previous = currentFlightPlan.waypoints[destinationIndex - 1];
            // ensure we do not overwrite a possible discontinuityCanBeCleared
            if (!previous.endsInDiscontinuity) {
                previous.endsInDiscontinuity = true;
                previous.discontinuityCanBeCleared = true;
            }
        }
        */

        // clear pilot trans level
        this.setDestinationTransitionLevel(undefined, false);
        // TODO get destination trans level from database
        // until then, don't erase the database value from ATSU if same airport as before
        if (!sameAirport) {
            this.setDestinationTransitionLevel(undefined, true);
        }

        this.updateFlightPlanVersion().catch(console.error);
        callback();
    }

    /**
     * Adds a waypoint to the current flight plan.
     * @param icao The ICAO designation for the waypoint.
     * @param index The index of the waypoint to add.
     * @param callback A callback to call once the operation completes.
     * @param setActive Whether or not to set the added waypoint as active immediately.
     */
    public async addWaypoint(icao: string, index = Infinity, callback = () => { }, setActive = true): Promise<void> {
        const currentFlightPlan = this._flightPlans[this._currentFlightPlanIndex];
        const waypoint = await this._parentInstrument.facilityLoader.getFacilityRaw(icao)
            .catch((e) => {
                console.log(`addWaypoint: [${icao}] Error`);
                console.error(e);
            });
        if (waypoint) {
            currentFlightPlan.addWaypoint(waypoint, index);
            if (setActive) {
                // currentFlightPlan.activeWaypointIndex = index;
            }
            this.updateFlightPlanVersion().catch(console.error);
            callback();
        }
    }

    /**
     * Adds a user waypoint to the current flight plan.
     * @param waypoint The user waypoint to add.
     * @param index The index to add the waypoint at in the flight plan.
     * @param callback A callback to call once the operation completes.
     */
    public async addUserWaypoint(waypoint: WayPoint, index = Infinity, callback = () => { }): Promise<void> {
        const currentFlightPlan = this._flightPlans[this._currentFlightPlanIndex];
        currentFlightPlan.addWaypoint(waypoint, index);

        this.updateFlightPlanVersion().catch(console.error);
        callback();
    }

    public setLegAltitudeDescription(waypoint: WayPoint, code: number, callback = () => { }): void {
        if (waypoint) {
            waypoint.legAltitudeDescription = code;
            this.updateFlightPlanVersion().catch(console.error);
        }
        callback();
    }

    /**
     * Sets the altitude constraint for a waypoint in the current flight plan.
     * @param altitude The altitude to set for the waypoint.
     * @param index The index of the waypoint to set.
     * @param callback A callback to call once the operation is complete.
     * @param isDescentConstraint For enroute waypoints, indicates whether constraint is a descent or climb constraint
     */
    public setWaypointAltitude(altitude: number, index: number, callback = () => { }, isDescentConstraint?: boolean): void {
        const currentFlightPlan = this._flightPlans[this._currentFlightPlanIndex];
        const waypoint = currentFlightPlan.getWaypoint(index);

        if (waypoint) {
            waypoint.legAltitude1 = altitude;
            if (isDescentConstraint !== undefined && !waypoint.additionalData.constraintType) {
                // this propagates through intermediate waypoints
                if (isDescentConstraint) {
                    this.setFirstDesConstraintWaypoint(index);
                } else {
                    this.setLastClbConstraintWaypoint(index);
                }
            }
            this.updateFlightPlanVersion().catch(console.error);
        }

        callback();
    }

    /**
     * Sets the speed constraint for a waypoint in the current flight plan.
     * @param speed The speed to set for the waypoint.
     * @param index The index of the waypoint to set.
     * @param callback A callback to call once the operation is complete.
     * @param isDescentConstraint For enroute waypoints, indicates whether constraint is a descent or climb constraint
     */
    public setWaypointSpeed(speed: number, index: number, callback = () => { }, isDescentConstraint?: boolean): void {
        const currentFlightPlan = this._flightPlans[this._currentFlightPlanIndex];
        const waypoint = currentFlightPlan.getWaypoint(index);
        if (waypoint) {
            waypoint.speedConstraint = speed;
            // this propagates through intermediate waypoints
            if (isDescentConstraint) {
                this.setFirstDesConstraintWaypoint(index);
            } else {
                this.setLastClbConstraintWaypoint(index);
            }
            this.updateFlightPlanVersion();
        }
        callback();
    }

    private setLastClbConstraintWaypoint(index: number) {
        const currentFlightPlan = this._flightPlans[this._currentFlightPlanIndex];
        for (let i = index; i >= 0; i--) {
            const waypoint = currentFlightPlan.getWaypoint(i);
            if (waypoint) {
                waypoint.additionalData.constraintType = WaypointConstraintType.CLB;
            }
        }
    }

    private setFirstDesConstraintWaypoint(index: number) {
        const currentFlightPlan = this._flightPlans[this._currentFlightPlanIndex];
        for (let i = index; i < this.getWaypointsCount(); i++) {
            const waypoint = currentFlightPlan.getWaypoint(i);
            if (waypoint) {
                waypoint.additionalData.constraintType = WaypointConstraintType.DES;
            }
        }
    }

    /**
     * Sets additional data on a waypoint in the current flight plan.
     * @param index The index of the waypoint to set additional data for.
     * @param key The key of the data.
     * @param value The value of the data.
     * @param callback A callback to call once the operation is complete.
     */
    public setWaypointAdditionalData(index: number, key: string, value: any, callback = () => { }): void {
        const currentFlightPlan = this._flightPlans[this._currentFlightPlanIndex];
        const waypoint = currentFlightPlan.getWaypoint(index);

        if (waypoint) {
            waypoint.additionalData[key] = value;
            this.updateFlightPlanVersion().catch(console.error);
        }

        callback();
    }

    /**
     * Gets additional data on a waypoint in the current flight plan.
     * @param index The index of the waypoint to set additional data for.
     * @param key The key of the data.
     * @param callback A callback to call with the value once the operation is complete.
     */
    public getWaypointAdditionalData(index: number, key: string, callback: (any) => void = () => { }) {
        const currentFlightPlan = this._flightPlans[this._currentFlightPlanIndex];
        const waypoint = currentFlightPlan.getWaypoint(index);

        if (waypoint) {
            callback(waypoint.additionalData[key]);
        } else {
            callback(undefined);
        }
    }

    /**
     * Reverses the currently active flight plan.
     * @param {() => void} callback A callback to call when the operation is complete.
     */
    public invertActiveFlightPlan(callback = () => { }): void {
        this._flightPlans[this._currentFlightPlanIndex].reverse();

        this.updateFlightPlanVersion().catch(console.error);
        callback();
    }

    /**
     * Not sure what this is supposed to do.
     * @param callback Stuff?
     */
    public getApproachIfIcao(callback: (any) => void = () => { }): void {
        callback(this.getApproach());
    }

    /**
     * Unused
     * @param {*} _callback Unused
     */
    public addFlightPlanUpdateCallback(_callback) {
    }

    /**
     * Adds a waypoint to the currently active flight plan by ident(?)
     * @param ident The ident of the waypoint.
     * @param index The index to add the waypoint at.
     * @param callback A callback to call when the operation finishes.
     */
    public addWaypointByIdent(ident: string, index: number, callback = EmptyCallback.Void): void {
        this.addWaypoint(ident, index, callback).catch(console.error);
    }

    /**
     * Removes a waypoint from the currently active flight plan.
     * @param index The index of the waypoint to remove.
     * @param noDiscontinuity Don't create a discontinuity
     * @param callback A callback to call when the operation finishes.
     */
    public removeWaypoint(index: number, noDiscontinuity = false, callback = () => { }): void {
        this._flightPlans[this._currentFlightPlanIndex].removeWaypoint(index, noDiscontinuity);

        this.updateFlightPlanVersion().catch(console.error);
        callback();
    }

    addWaypointOverfly(index: number, thenSetActive = false, callback = () => { }): void {
        this._flightPlans[this._currentFlightPlanIndex].setWaypointOverfly(index, true);

        this.updateFlightPlanVersion().catch(console.error);
        callback();
    }

    removeWaypointOverfly(index: number, thenSetActive = false, callback = () => { }): void {
        this._flightPlans[this._currentFlightPlanIndex].setWaypointOverfly(index, false);

        this.updateFlightPlanVersion().catch(console.error);
        callback();
    }

    addOrEditManualHold(
        index: number,
        desiredHold: HoldData,
        modifiedHold: HoldData,
        defaultHold: HoldData,
    ): number {
        const holdIndex = this._flightPlans[this._currentFlightPlanIndex].addOrEditManualHold(
            index,
            desiredHold,
            modifiedHold,
            defaultHold,
        );

        this.updateFlightPlanVersion().catch(console.error);
        return holdIndex;
    }

    /**
     * Truncates a flight plan after a specific waypoint.
     * @param index The index of the first waypoint to remove.
     * @param callback A callback to call when the operation finishes.
     */
    public truncateWaypoints(index: number, thenSetActive = false, callback = () => { }): void {
        const fp = this._flightPlans[this._currentFlightPlanIndex];
        for (let i = fp.length; i >= index; i--) {
            fp.removeWaypoint(index);
        }

        this.updateFlightPlanVersion().catch(console.error);
        callback();
    }

    /**
     * Gets the index of a given waypoint in the current flight plan.
     * @param waypoint The waypoint to get the index of.
     */
    public indexOfWaypoint(waypoint: WayPoint): number {
        return this._flightPlans[this._currentFlightPlanIndex].waypoints.indexOf(waypoint);
    }

    /**
     * Gets the number of waypoints in a flight plan.
     * @param flightPlanIndex The index of the flight plan. If omitted, will get the current flight plan.
     */
    public getWaypointsCount(flightPlanIndex = NaN): number {
        if (isNaN(flightPlanIndex)) {
            return this._flightPlans[this._currentFlightPlanIndex]?.length ?? 0;
        }

        return this._flightPlans[flightPlanIndex]?.length ?? 0;
    }

    /**
     * Gets a count of the number of departure waypoints in the current flight plan.
     */
    public getDepartureWaypointsCount(): number {
        return this._flightPlans[this._currentFlightPlanIndex].departure.waypoints.length;
    }

    /**
     * Gets a count of the number of arrival waypoints in the current flight plan.
     */
    public getArrivalWaypointsCount(): number {
        return this._flightPlans[this._currentFlightPlanIndex].arrival.waypoints.length;
    }

    /**
     * Gets a waypoint from a flight plan.
     * @param index The index of the waypoint to get.
     * @param flightPlanIndex The index of the flight plan to get the waypoint from. If omitted, will get from the current flight plan.
     * @param considerApproachWaypoints Whether or not to consider approach waypoints.
     */
    public getWaypoint(index: number, flightPlanIndex = NaN, considerApproachWaypoints = false): WayPoint {
        if (isNaN(flightPlanIndex)) {
            flightPlanIndex = this._currentFlightPlanIndex;
        }

        return this._flightPlans[flightPlanIndex].getWaypoint(index);
    }

    /**
     * Gets all non-approach waypoints from a flight plan.
     *
     * @param flightPlanIndex The index of the flight plan to get the waypoints from. If omitted, will get from the current flight plan.
     */
    public getWaypoints(flightPlanIndex = NaN): WayPoint[] {
        if (isNaN(flightPlanIndex)) {
            flightPlanIndex = this._currentFlightPlanIndex;
        }

        return this._flightPlans[flightPlanIndex].nonApproachWaypoints;
    }

    /**
     * Gets all waypoints from a flight plan.
     * @param flightPlanIndex The index of the flight plan to get the waypoints from. If omitted, will get from the current flight plan.
     */
    public getAllWaypoints(flightPlanIndex?: number): WayPoint[] {
        if (flightPlanIndex === undefined) {
            flightPlanIndex = this._currentFlightPlanIndex;
        }

        return this._flightPlans[flightPlanIndex].waypoints;
    }

    /**
     * Gets the departure runway index, based on the departure in a flight plan.
     */
    public getDepartureRunwayIndex(): number {
        const currentFlightPlan = this._flightPlans[this._currentFlightPlanIndex];
        if (currentFlightPlan.hasOrigin) {
            return currentFlightPlan.procedureDetails.departureRunwayIndex;
        }

        return -1;
    }

    /**
     * Gets the index value of the origin runway (oneWayRunways) in a flight plan.
     */
    public getOriginRunwayIndex(): number {
        const currentFlightPlan = this._flightPlans[this._currentFlightPlanIndex];

        if (currentFlightPlan.procedureDetails.originRunwayIndex !== -1 && currentFlightPlan.originAirfield) {
            return currentFlightPlan.procedureDetails.originRunwayIndex;
        }
        return -1;
    }

    /**
     * Gets the string value of the departure runway in the current flight plan.
     */
    public getOriginRunway(): OneWayRunway {
        const runwayIndex = this.getOriginRunwayIndex();
        if (runwayIndex !== -1) {
            return this.getOrigin().infos.oneWayRunways[runwayIndex];
        }
        return undefined;
    }

    /**
     * Gets the best runway based on the current plane heading.
     */
    public getDetectedCurrentRunway(): OneWayRunway {
        const origin = this.getOrigin();

        if (origin && origin.infos instanceof AirportInfo) {
            const runways = origin.infos.oneWayRunways;

            if (runways && runways.length > 0) {
                const direction = Simplane.getHeadingMagnetic();
                let bestRunway = runways[0];
                let bestDeltaAngle = Math.abs(Avionics.Utils.diffAngle(direction, bestRunway.direction));

                for (let i = 1; i < runways.length; i++) {
                    const deltaAngle = Math.abs(Avionics.Utils.diffAngle(direction, runways[i].direction));
                    if (deltaAngle < bestDeltaAngle) {
                        bestDeltaAngle = deltaAngle;
                        bestRunway = runways[i];
                    }
                }

                return bestRunway;
            }
        }
        return undefined;
    }

    /**
     * Gets the departure procedure index for the current flight plan.
     */
    public getDepartureProcIndex(): number {
        const currentFlightPlan = this._flightPlans[this._currentFlightPlanIndex];
        return currentFlightPlan.procedureDetails.departureIndex;
    }

    /**
     * Sets the departure procedure index for the current flight plan.
     * @param index The index of the departure procedure in the origin airport departures information.
     * @param callback A callback to call when the operation completes.
     */
    public async setDepartureProcIndex(index: number, callback = () => { }): Promise<void> {
        const currentFlightPlan = this._flightPlans[this._currentFlightPlanIndex];

        if (currentFlightPlan.procedureDetails.departureIndex !== index) {
            currentFlightPlan.procedureDetails.departureIndex = index;
            await currentFlightPlan.buildDeparture().catch(console.error);

            this.updateFlightPlanVersion().catch(console.error);
        }

        callback();
    }

    /**
     * Sets the departure runway index for the current flight plan.
     * @param index The index of the runway in the origin airport runway information.
     * @param callback A callback to call when the operation completes.
     */
    public async setDepartureRunwayIndex(index: number, callback = EmptyCallback.Void): Promise<void> {
        const currentFlightPlan = this._flightPlans[this._currentFlightPlanIndex];

        if (currentFlightPlan.procedureDetails.departureRunwayIndex !== index) {
            currentFlightPlan.procedureDetails.departureRunwayIndex = index;
            await currentFlightPlan.buildDeparture().catch(console.error);

            this.updateFlightPlanVersion().catch(console.error);
        }

        callback();
    }

    /**
     * Sets the origin runway index for the current flight plan.
     * @param index The index of the runway in the origin airport runway information.
     * @param callback A callback to call when the operation completes.
     */
    public async setOriginRunwayIndex(index: number, callback = EmptyCallback.Void): Promise<void> {
        const currentFlightPlan = this._flightPlans[this._currentFlightPlanIndex];
        if (currentFlightPlan.procedureDetails.originRunwayIndex !== index) {
            currentFlightPlan.procedureDetails.originRunwayIndex = index;
            await currentFlightPlan.buildDeparture().catch(console.error);

            this.updateFlightPlanVersion().catch(console.error);
        }

        callback();
    }

    public async setOriginRunwayIndexFromDeparture() {
        const currentFlightPlan = this._flightPlans[this._currentFlightPlanIndex];

        if (currentFlightPlan.hasOrigin
            && currentFlightPlan.procedureDetails.departureRunwayIndex !== -1
            && currentFlightPlan.procedureDetails.departureIndex !== -1
            && currentFlightPlan.originAirfield
        ) {
            const originRunwayName = (currentFlightPlan.originAirfield.infos as AirportInfo)
                .departures[currentFlightPlan.procedureDetails.departureIndex]
                .runwayTransitions[currentFlightPlan.procedureDetails.departureRunwayIndex]
                .name.replace('RW', '');
            await this.setOriginRunwayIndex(this.getRunwayIndex((currentFlightPlan.originAirfield.infos as AirportInfo).oneWayRunways, originRunwayName));
        }
    }

    /**
     * Gets the departure transition index for the current flight plan.
     */
    public getDepartureEnRouteTransitionIndex(): number {
        const currentFlightPlan = this._flightPlans[this._currentFlightPlanIndex];
        return currentFlightPlan.procedureDetails.departureTransitionIndex;
    }

    /**
     * Sets the departure transition index for the current flight plan.
     * @param index The index of the departure transition to select.
     * @param callback A callback to call when the operation completes.
     */
    public async setDepartureEnRouteTransitionIndex(index: number, callback = EmptyCallback.Void): Promise<void> {
        const currentFlightPlan = this._flightPlans[this._currentFlightPlanIndex];

        if (currentFlightPlan.procedureDetails.departureTransitionIndex !== index) {
            currentFlightPlan.procedureDetails.departureTransitionIndex = index;
            await currentFlightPlan.buildDeparture().catch(console.error);

            this.updateFlightPlanVersion().catch(console.error);
        }

        callback();
    }

    /**
     * Unused
     */
    public getDepartureDiscontinuity() {
    }

    /**
     * Unused
     * @param callback A callback to call when the operation completes.
     */
    public clearDepartureDiscontinuity(callback = EmptyCallback.Void) {
        callback();
    }

    /**
     * Removes the departure from the currently active flight plan.
     * @param callback A callback to call when the operation completes.
     */
    public async removeDeparture(callback = () => { }): Promise<void> {
        const currentFlightPlan = this._flightPlans[this._currentFlightPlanIndex];

        currentFlightPlan.procedureDetails.departureIndex = -1;
        await currentFlightPlan.buildDeparture().catch(console.error);

        this.updateFlightPlanVersion().catch(console.error);
        callback();
    }

    /**
     * Gets the arrival procedure index in the currenly active flight plan.
     */
    public getArrivalProcIndex(): number {
        const currentFlightPlan = this._flightPlans[this._currentFlightPlanIndex];
        if (currentFlightPlan.hasDestination && currentFlightPlan.procedureDetails.arrivalIndex !== -1) {
            return currentFlightPlan.procedureDetails.arrivalIndex;
        }

        return -1;
    }

    /**
     * Gets the arrival transition procedure index in the currently active flight plan.
     */
    public getArrivalTransitionIndex(): number {
        const currentFlightPlan = this._flightPlans[this._currentFlightPlanIndex];
        return currentFlightPlan.procedureDetails.arrivalTransitionIndex;
    }

    /**
     * Sets the arrival procedure index for the current flight plan.
     * @param {Number} index The index of the arrival procedure to select.
     * @param {() => void} callback A callback to call when the operation completes.
     */
    public async setArrivalProcIndex(index, callback = () => { }) {
        const currentFlightPlan = this._flightPlans[this._currentFlightPlanIndex];

        if (currentFlightPlan.procedureDetails.arrivalIndex !== index) {
            // console.log('FPM: setArrivalProcIndex: SET STAR ', currentFlightPlan.destinationAirfield.infos.arrivals[index].name);
            currentFlightPlan.procedureDetails.arrivalTransitionIndex = -1;
            currentFlightPlan.procedureDetails.arrivalIndex = index;
            currentFlightPlan.procedureDetails.approachTransitionIndex = -1;

            await currentFlightPlan.buildArrival().catch(console.error);

            this.updateFlightPlanVersion().catch(console.error);
        }

        // TODO check for transition level coded in procedure...
        // pick higher of procedure or destination airfield trans fl

        callback();
    }

    /**
     * Unused
     */
    public getArrivalDiscontinuity() {
    }

    /**
     * Unused
     * @param {*} callback
     */
    public clearArrivalDiscontinuity(callback = EmptyCallback.Void) {
        callback();
    }

    /**
     * Clears a discontinuity from the end of a waypoint.
     * @param index
     */
    public clearDiscontinuity(index: number): boolean {
        const currentFlightPlan = this._flightPlans[this._currentFlightPlanIndex];
        const waypoint = currentFlightPlan.getWaypoint(index);
        const nextWaypoint = currentFlightPlan.getWaypoint(index + 1);

        if (waypoint !== undefined && nextWaypoint !== undefined && waypoint.discontinuityCanBeCleared) {
            waypoint.endsInDiscontinuity = false;
            switch (nextWaypoint.additionalData.legType) {
            case LegType.FA:
            case LegType.FC:
            case LegType.FD:
            case LegType.FM:
            case LegType.HA:
            case LegType.HF:
            case LegType.HM:
            case LegType.PI:
                this.addWaypointByIdent(nextWaypoint.icao, index + 1, () => this.updateFlightPlanVersion().catch(console.error));
                break;
            default:
                this.updateFlightPlanVersion().catch(console.error);
            }

            return true;
        }

        this.updateFlightPlanVersion().catch(console.error);
        return false;
    }

    /**
     * Sets the arrival transition index for the current flight plan.
     * @param {Number} index The index of the arrival transition to select.
     * @param {() => void} callback A callback to call when the operation completes.
     */
    public async setArrivalEnRouteTransitionIndex(index, callback = () => { }): Promise<void> {
        const currentFlightPlan = this._flightPlans[this._currentFlightPlanIndex];
        // console.log('FPM: setArrivalEnRouteTransitionIndex: SET TRANSITION - ARRIVAL',
        // currentFlightPlan.destinationAirfield.infos.arrivals[currentFlightPlan.procedureDetails.arrivalIndex].enRouteTransitions[index].name);

        if (currentFlightPlan.procedureDetails.arrivalTransitionIndex !== index) {
            currentFlightPlan.procedureDetails.arrivalTransitionIndex = index;
            await currentFlightPlan.buildArrival().catch(console.error);

            this.updateFlightPlanVersion().catch(console.error);
        }

        callback();
    }

    /**
     * Sets the arrival runway index in the currently active flight plan.
     * @param {Number} index The index of the runway to select.
     * @param {() => void} callback A callback to call when the operation completes.
     */
    public async setArrivalRunwayIndex(index, callback = () => { }): Promise<void> {
        const currentFlightPlan = this._flightPlans[this._currentFlightPlanIndex];

        if (currentFlightPlan.procedureDetails.arrivalRunwayIndex !== index) {
            /* if (currentFlightPlan.procedureDetails.arrivalIndex >= 0) {
                console.log(`setArrivalRunwayIndex: Finishing at
                ${currentFlightPlan.destinationAirfield.infos.arrivals[currentFlightPlan.procedureDetails.arrivalIndex].runwayTransitions[index].name}`);
            } else {
                console.log('setArrivalRunwayIndex: Finishing at none');
            } */
            currentFlightPlan.procedureDetails.arrivalRunwayIndex = index;
            await currentFlightPlan.buildArrival().catch(console.error);

            this.updateFlightPlanVersion().catch(console.error);
        }

        callback();
    }

    /**
     * Sets the destination runway index in the currently active flight plan.
     * @param index The index of the runway to select.
     * @param runwayExtension The length of the runway extension fix to create, or -1 if none.
     * @param callback A callback to call when the operation completes.
     */
    public async setDestinationRunwayIndex(index: number, runwayExtension = -1, callback: () => void = () => { }): Promise<void> {
        const currentFlightPlan = this._flightPlans[this._currentFlightPlanIndex];
        // console.log('setDestinationRunwayIndex - APPROACH');

        if (currentFlightPlan.procedureDetails.destinationRunwayIndex !== index
            || currentFlightPlan.procedureDetails.destinationRunwayExtension !== runwayExtension) {
            currentFlightPlan.procedureDetails.destinationRunwayIndex = index;
            currentFlightPlan.procedureDetails.destinationRunwayExtension = runwayExtension;

            await currentFlightPlan.buildApproach().catch(console.error);
            this.updateFlightPlanVersion().catch(console.error);
        }

        callback();
    }

    /**
     * Sets the destination runway index using the current selected approach
     */
    public async setDestinationRunwayIndexFromApproach() {
        const currentFlightPlan = this._flightPlans[this._currentFlightPlanIndex];

        if (currentFlightPlan.hasDestination && currentFlightPlan.procedureDetails.approachIndex !== -1) {
            console.error('Destination runway index is -1 with valid STAR');
            const approachRunwayName = (currentFlightPlan.destinationAirfield.infos as AirportInfo).approaches[currentFlightPlan.procedureDetails.approachIndex].runway;

            await this.setDestinationRunwayIndex(this.getRunwayIndex((currentFlightPlan.destinationAirfield.infos as AirportInfo).oneWayRunways, approachRunwayName));
        }
    }

    /**
     * Gets the index of the approach in the currently active flight plan.
     */
    public getApproachIndex(): number {
        return this._flightPlans[this._currentFlightPlanIndex].procedureDetails.approachIndex;
    }

    /**
     * Sets the approach index in the currently active flight plan.
     * @param index The index of the approach in the destination airport information.
     * @param callback A callback to call when the operation has completed.
     * @param transition The approach transition index to set in the approach information.
     */
    public async setApproachIndex(index: number, callback = () => { }, transition = -1): Promise<void> {
        const currentFlightPlan = this._flightPlans[this._currentFlightPlanIndex];
        // console.log(currentFlightPlan);

        if (currentFlightPlan.procedureDetails.approachIndex !== index) {
            // console.log('FPM: setApproachIndex - APPROACH', currentFlightPlan.destinationAirfield.infos.approaches[index].name);
            currentFlightPlan.procedureDetails.approachIndex = index;
            currentFlightPlan.procedureDetails.approachTransitionIndex = -1;
            currentFlightPlan.procedureDetails.arrivalIndex = -1;
            currentFlightPlan.procedureDetails.arrivalTransitionIndex = -1;
            await currentFlightPlan.buildApproach().catch(console.error);

            this.updateFlightPlanVersion().catch(console.error);
        }

        callback();
    }

    /**
     * Whether or not an approach is loaded in the current flight plan.
     * @param forceSimVarCall Unused
     */
    public isLoadedApproach(forceSimVarCall = false): boolean {
        const currentFlightPlan = this._flightPlans[this._currentFlightPlanIndex];
        return currentFlightPlan.procedureDetails.approachIndex !== -1;
    }

    /**
     * Whether or not the approach is active in the current flight plan.
     * @param forceSimVarCall Unused
     */
    public isActiveApproach(forceSimVarCall = false): boolean {
        const currentFlightPlan = this._flightPlans[this._currentFlightPlanIndex];
        return currentFlightPlan.approach.waypoints.length > 0
            && currentFlightPlan.activeWaypointIndex >= currentFlightPlan.approach.offset;
    }

    /**
     * Activates the approach segment in the current flight plan.
     * @param {() => void} callback
     */
    public async activateApproach(callback = EmptyCallback.Void): Promise<void> {
        const currentFlightPlan = this._flightPlans[this._currentFlightPlanIndex];
        if (!this.isActiveApproach() && currentFlightPlan.approach.offset >= 0) {
            await GPS.setActiveWaypoint(currentFlightPlan.approach.offset).catch(console.error);
        }

        callback();
    }

    /**
     * Deactivates the approach segments in the current flight plan.
     */
    public deactivateApproach() {
    }

    /**
     * Attemptes to auto-activate the approach in the current flight plan.
     */
    public tryAutoActivateApproach() {
    }

    /**
     * Gets the index of the active waypoint on the approach in the current flight plan.
     */
    public getApproachActiveWaypointIndex() {
        return this._flightPlans[this._currentFlightPlanIndex].activeWaypointIndex;
    }

    /**
     * Gets the approach procedure from the current flight plan destination airport procedure information.
     */
    public getApproach(flightPlanIndex = this._currentFlightPlanIndex): RawApproach {
        const currentFlightPlan = this._flightPlans[flightPlanIndex];
        if (currentFlightPlan.hasDestination && currentFlightPlan.procedureDetails.approachIndex !== -1) {
            return (currentFlightPlan.destinationAirfield.infos as AirportInfo).approaches[currentFlightPlan.procedureDetails.approachIndex];
        }

        return undefined;
    }

    /**
     * Get the nav frequency for the selected approach in the current flight plan.
     * @returns The approach nav frequency, if an ILS approach.
     */
    public getApproachNavFrequency(): number {
        const approach = this.getApproach();

        if (approach && approach.name.includes('ILS')) {
            const destination = this.getDestination();
            const approachRunway = this.getApproach().runway.trim();

            const aptInfo = destination.infos as AirportInfo;
            const frequency = aptInfo.namedFrequencies.find((f) => f.name.replace('RW0', '').replace('RW', '').indexOf(approachRunway) !== -1);

            if (frequency) {
                return frequency.value;
            }
        }

        return NaN;
    }

    /**
     * Gets the index of the approach transition in the current flight plan.
     */
    public getApproachTransitionIndex(): number {
        const currentFlightPlan = this._flightPlans[this._currentFlightPlanIndex];
        return currentFlightPlan.procedureDetails.approachTransitionIndex;
    }

    /**
     * Gets the last waypoint index before the start of the approach segment in
     * the current flight plan.
     */
    public getLastIndexBeforeApproach(): number {
        const currentFlightPlan = this._flightPlans[this._currentFlightPlanIndex];
        // TODO: if we have an approach return last index
        if (currentFlightPlan.approach !== FlightPlanSegment.Empty) {
            return currentFlightPlan.approach.offset - 1;
        }
        return this.getWaypointsCount();
    }

    /**
     * Gets the destination runway from the current flight plan.
     */
    public getDestinationRunway(): OneWayRunway {
        const currentFlightPlan = this._flightPlans[this._currentFlightPlanIndex];

        const runwayIndex = this.getDestinationRunwayIndex();
        if (runwayIndex !== -1) {
            return (currentFlightPlan.destinationAirfield.infos as AirportInfo).oneWayRunways[runwayIndex];
        }
        return undefined;
    }

    /**
     * Gets the destination runway index (oneWayRunways) from the current flight plan.
     */
    public getDestinationRunwayIndex(): number {
        const currentFlightPlan = this._flightPlans[this._currentFlightPlanIndex];

        if (currentFlightPlan.procedureDetails.destinationRunwayIndex !== -1 && currentFlightPlan.destinationAirfield) {
            return currentFlightPlan.procedureDetails.destinationRunwayIndex;
        }

        if (currentFlightPlan.hasDestination && currentFlightPlan.procedureDetails.approachIndex !== -1) {
            console.error('Destination runway index is -1 with valid STAR');
            const approachRunwayName = (currentFlightPlan.destinationAirfield.infos as AirportInfo).approaches[currentFlightPlan.procedureDetails.approachIndex].runway;

            return this.getRunwayIndex((currentFlightPlan.destinationAirfield.infos as AirportInfo).oneWayRunways, approachRunwayName);
        }
        return -1;
    }

    /**
     * Gets the approach waypoints for the current flight plan.
     */
    public getApproachWaypoints(): WayPoint[] {
        return this._flightPlans[this._currentFlightPlanIndex].approach.waypoints;
    }

    /**
     * Sets the approach transition index for the current flight plan.
     * @param index The index of the transition in the destination airport approach information.
     * @param callback A callback to call when the operation completes.
     */
    public async setApproachTransitionIndex(index: number, callback = () => { }): Promise<void> {
        const currentFlightPlan = this._flightPlans[this._currentFlightPlanIndex];
        // console.log('setApproachTransitionIndex - APPROACH');

        if (currentFlightPlan.procedureDetails.approachTransitionIndex !== index) {
            // console.log(`setApproachIndex: APPR TRANS ${currentFlightPlan.destinationAirfield.infos.approaches[currentFlightPlan.procedureDetails.approachIndex].transitions[index].name}`);
            currentFlightPlan.procedureDetails.approachTransitionIndex = index;
            await currentFlightPlan.buildApproach().catch(console.error);

            this.updateFlightPlanVersion().catch(console.error);
        }

        callback();
    }

    /**
     * Removes the arrival segment from the current flight plan.
     * @param callback A callback to call when the operation completes.
     */
    public async removeArrival(callback = () => { }): Promise<void> {
        const currentFlightPlan = this._flightPlans[this._currentFlightPlanIndex];
        // console.log('remove arrival - ARRIVAL');

        currentFlightPlan.procedureDetails.arrivalIndex = -1;
        currentFlightPlan.procedureDetails.arrivalRunwayIndex = -1;
        currentFlightPlan.procedureDetails.arrivalTransitionIndex = -1;

        await currentFlightPlan.buildArrival().catch(console.error);

        this.updateFlightPlanVersion().catch(console.error);
        callback();
    }

    /**
     * Activates direct-to an ICAO designated fix.
     *
     * @param icao The ICAO designation for the fix to fly direct-to.
     * @param callback A callback to call when the operation completes.
     */
    public async activateDirectTo(icao: string, callback = EmptyCallback.Void): Promise<void> {
        const currentFlightPlan = this._flightPlans[this._currentFlightPlanIndex];

        // TODO allow dir TO out of hold etc...
        let waypointIndex = currentFlightPlan.waypoints.findIndex((w) => w.icao === icao);
        if (waypointIndex === -1) {
            // string, to the start of the flight plan, then direct to
            const waypoint = await this._parentInstrument.facilityLoader.getFacilityRaw(icao).catch(console.error);
            waypoint.endsInDiscontinuity = true;
            waypoint.discontinuityCanBeCleared = true;
            // TODO fix discontinuity
            currentFlightPlan.addWaypoint(waypoint, currentFlightPlan.activeWaypointIndex);
            waypointIndex = currentFlightPlan.waypoints.findIndex((w) => w.icao === icao);
            currentFlightPlan.activeWaypointIndex = waypointIndex;
        }

        currentFlightPlan.addDirectTo(waypointIndex);

        this.updateFlightPlanVersion().catch(console.error);
        callback();
    }

    /**
     * Cancels the current direct-to and proceeds back along the flight plan.
     * @param callback A callback to call when the operation completes.
     */
    public cancelDirectTo(callback = EmptyCallback.Void): void {
        const currentFlightPlan = this._flightPlans[this._currentFlightPlanIndex];
        // currentFlightPlan.directTo.cancel();

        callback();
    }

    /**
     * Gets whether or not the flight plan is current in a direct-to procedure.
     */
    public getIsDirectTo(): boolean {
        return this._flightPlans[this._currentFlightPlanIndex].directTo.isActive;
    }

    /**
     * Gets the target of the direct-to procedure in the current flight plan.
     */
    public getDirectToTarget(): WayPoint {
        const currentFlightPlan = this._flightPlans[this._currentFlightPlanIndex];
        if (currentFlightPlan.directTo.waypointIsInFlightPlan) {
            return currentFlightPlan.waypoints[currentFlightPlan.directTo.planWaypointIndex];
        }

        return currentFlightPlan.directTo.waypoint;
    }

    /**
     * Gets the origin/start waypoint of the direct-to procedure in the current flight plan.
     */
    public getDirecToOrigin(): WayPoint {
        return this._flightPlans[this._currentFlightPlanIndex].directTo.interceptPoints[0];
    }

    public getCoordinatesHeadingAtDistanceAlongFlightPlan(_distance) {
    }

    /**
     * Gets the coordinates of a point that is a specific distance from the destination along the flight plan.
     * @param distance The distance from destination we want the coordinates for.
     */
    public getCoordinatesAtNMFromDestinationAlongFlightPlan(distance: number): LatLongAlt | null {
        const allWaypoints = this.getAllWaypoints();
        const destination = this.getDestination();

        if (destination) {
            const fromStartDistance = destination.cumulativeDistanceInFP - distance;
            let prevIndex;
            let prev;
            let next;
            for (let i = 0; i < allWaypoints.length - 1; i++) {
                prevIndex = i;
                prev = allWaypoints[i];
                next = allWaypoints[i + 1];
                if (prev.cumulativeDistanceInFP < fromStartDistance && next.cumulativeDistanceInFP > fromStartDistance) {
                    break;
                }
            }
            const prevCD = prev.cumulativeDistanceInFP;
            const nextCD = next.cumulativeDistanceInFP;
            const d = (fromStartDistance - prevCD) / (nextCD - prevCD);
            const output = new LatLongAlt();
            output.lat = Avionics.Utils.lerpAngle(prev.infos.coordinates.lat, next.infos.coordinates.lat, d);
            output.long = Avionics.Utils.lerpAngle(prev.infos.coordinates.long, next.infos.coordinates.long, d);
            return output;
        }

        return null;
    }

    /**
     * Gets the current stored flight plan
     */
    public _getFlightPlan(): void {
        if (!LnavConfig.DEBUG_SAVE_FPLN_LOCAL_STORAGE) {
            return;
        }
        const fpln = window.localStorage.getItem(FlightPlanManager.FlightPlanKey);
        if (fpln === null || fpln === '') {
            this._flightPlans = [];
            const initFpln = new ManagedFlightPlan();
            initFpln.setParentInstrument(this._parentInstrument);
            this._flightPlans.push(initFpln);
        } else if (window.localStorage.getItem(FlightPlanManager.FlightPlanCompressedKey) === '1') {
            this._flightPlans = JSON.parse(LZUTF8.decompress(fpln, { inputEncoding: 'StorageBinaryString' }));
        } else {
            try {
                this._flightPlans = JSON.parse(fpln);
            } catch (e) {
                // Assume we failed because compression status did not match up. Try to decompress anyway.

                this._flightPlans = JSON.parse(LZUTF8.decompress(fpln, { inputEncoding: 'StorageBinaryString' }));
            }
        }
    }

    public getCurrentFlightPlan(): ManagedFlightPlan {
        return this._flightPlans[this._currentFlightPlanIndex];
    }

    public getFlightPlan(index): ManagedFlightPlan {
        return this._flightPlans[index];
    }

    /**
     * Updates the synchronized flight plan version and saves it to shared storage.
     */
    public async updateFlightPlanVersion(): Promise<void> {
        if (this._isSyncPaused) {
            return;
        }

        if (LnavConfig.DEBUG_SAVE_FPLN_LOCAL_STORAGE) {
            let fpJson = JSON.stringify(this._flightPlans.map((fp) => fp.serialize()));
            if (fpJson.length > 2500000) {
                fpJson = LZUTF8.compress(fpJson, { outputEncoding: 'StorageBinaryString' });
                window.localStorage.setItem(FlightPlanManager.FlightPlanCompressedKey, '1');
            } else {
                window.localStorage.setItem(FlightPlanManager.FlightPlanCompressedKey, '0');
            }
            window.localStorage.setItem(FlightPlanManager.FlightPlanKey, fpJson);
        }
        SimVar.SetSimVarValue(FlightPlanManager.FlightPlanVersionKey, 'number', ++this._currentFlightPlanVersion);
        if (NXDataStore.get('FP_SYNC', 'LOAD') === 'SAVE') {
            FlightPlanAsoboSync.SaveToGame(this).catch(console.error);
        }
    }

    public pauseSync(): void {
        this._isSyncPaused = true;
        console.log('FlightPlan Sync Paused');
    }

    public resumeSync(): void {
        this._isSyncPaused = false;
        this.updateFlightPlanVersion().catch(console.error);
        console.log('FlightPlan Sync Resume');
    }

    get currentFlightPlanVersion(): number {
        return this._currentFlightPlanVersion;
    }

    public getOriginTransitionAltitude(flightPlanIndex: number = this._currentFlightPlanIndex): Feet | undefined {
        const currentFlightPlan = this._flightPlans[flightPlanIndex];
        return currentFlightPlan.originTransitionAltitudePilot ?? currentFlightPlan.originTransitionAltitudeDb;
    }

    /**
     * The transition altitude for the origin in the *active* flight plan
     */
    get originTransitionAltitude(): number | undefined {
        return this.getOriginTransitionAltitude(0);
    }

    public getOriginTransitionAltitudeIsFromDb(flightPlanIndex: number = 0): boolean {
        const currentFlightPlan = this._flightPlans[flightPlanIndex];
        return currentFlightPlan.originTransitionAltitudePilot === undefined;
    }

    /**
     * Is the transition altitude for the origin in the *active* flight plan from the database?
     */
    get originTransitionAltitudeIsFromDb(): boolean {
        return this.getOriginTransitionAltitudeIsFromDb(0);
    }

    /**
     * Set the transition altitude for the origin
     * @param altitude transition altitude
     * @param database is this value from the database, or pilot?
     * @param flightPlanIndex index of flight plan to be edited, defaults to current plan being edited (not active!)
     */
    public setOriginTransitionAltitude(altitude?: number, database: boolean = false, flightPlanIndex = this._currentFlightPlanIndex) {
        const currentFlightPlan = this._flightPlans[flightPlanIndex];
        if (database) {
            currentFlightPlan.originTransitionAltitudeDb = altitude;
        } else {
            currentFlightPlan.originTransitionAltitudePilot = altitude;
        }
        this.updateFlightPlanVersion();
    }

    public getDestinationTransitionLevel(flightPlanIndex: number = this._currentFlightPlanIndex): FlightLevel | undefined {
        const currentFlightPlan = this._flightPlans[flightPlanIndex];
        return currentFlightPlan.destinationTransitionLevelPilot ?? currentFlightPlan.destinationTransitionLevelDb;
    }

    /**
     * The transition level for the destination in the *active* flight plan
     */
    get destinationTransitionLevel(): FlightLevel | undefined {
        return this.getDestinationTransitionLevel(0);
    }

    public getDestinationTransitionLevelIsFromDb(flightPlanIndex: number = this._currentFlightPlanIndex): boolean {
        const currentFlightPlan = this._flightPlans[flightPlanIndex];
        return currentFlightPlan.destinationTransitionLevelPilot === undefined;
    }

    /**
     * Is the transition level for the destination in the *active* flight plan from the database?
     */
    get destinationTransitionLevelIsFromDb(): boolean {
        return this.getDestinationTransitionLevelIsFromDb(0);
    }

    /**
     * Set the transition level for the destination
     * @param flightLevel transition level
     * @param database is this value from the database, or pilot?
     * @param flightPlanIndex index of flight plan to be edited, defaults to current plan being edited (not active!)
     */
    public setDestinationTransitionLevel(flightLevel?: FlightLevel, database: boolean = false, flightPlanIndex = this._currentFlightPlanIndex) {
        const currentFlightPlan = this._flightPlans[flightPlanIndex];
        if (database) {
            currentFlightPlan.destinationTransitionLevelDb = flightLevel;
        } else {
            currentFlightPlan.destinationTransitionLevelPilot = flightLevel;
        }
        this.updateFlightPlanVersion();
    }

    public getFixInfo(index: 0 | 1 | 2 | 3): FixInfo {
        return this._fixInfos[index];
    }

    public isWaypointInUse(icao: string): boolean {
        for (const fp of this._flightPlans) {
            for (let i = 0; i < fp.waypoints.length; i++) {
                if (fp.getWaypoint(i).icao === icao) {
                    return true;
                }
            }
        }
        for (const fixInfo of this._fixInfos) {
            if (fixInfo.getRefFix()?.infos.icao === icao) {
                return true;
            }
        }
        return false;
    }

    get activeFlightPlan(): ManagedFlightPlan | undefined {
        return this._flightPlans[FlightPlans.Active];
    }
}<|MERGE_RESOLUTION|>--- conflicted
+++ resolved
@@ -317,13 +317,8 @@
     /**
      * Gets the origin of the currently active flight plan, even after it has been cleared for a direct-to.
      */
-<<<<<<< HEAD
     public getPersistentOrigin(flightPlanIndex = this._currentFlightPlanIndex): WayPoint | undefined {
         return this._flightPlans[flightPlanIndex].persistentOriginAirfield;
-=======
-    public getPersistentOrigin(): WayPoint | undefined {
-        return this._flightPlans[this._currentFlightPlanIndex].persistentOriginAirfield;
->>>>>>> 0451b554
     }
 
     /**
