// Copyright (c) 2021-2022 FlyByWire Simulations
// Copyright (c) 2021-2022 Synaptic Simulations
//
// SPDX-License-Identifier: GPL-3.0

import { MathUtils } from '@shared/MathUtils';
import { CALeg } from '@fmgc/guidance/lnav/legs/CA';
import { CILeg } from '@fmgc/guidance/lnav/legs/CI';
import { DFLeg } from '@fmgc/guidance/lnav/legs/DF';
import { HALeg, HFLeg, HMLeg } from '@fmgc/guidance/lnav/legs/HX';
import { TFLeg } from '@fmgc/guidance/lnav/legs/TF';
import { Transition } from '@fmgc/guidance/lnav/Transition';
import { GuidanceParameters } from '@fmgc/guidance/ControlLaws';
import { Coordinates } from '@fmgc/flightplanning/data/geo';
import { Geo } from '@fmgc/utils/Geo';
import { PathVector, PathVectorType } from '@fmgc/guidance/lnav/PathVector';
import { CourseChange } from '@fmgc/guidance/lnav/transitions/utilss/CourseChange';
import { Constants } from '@shared/Constants';
import { LnavConfig } from '@fmgc/guidance/LnavConfig';
import { TurnDirection } from '@fmgc/types/fstypes/FSEnums';
import {
    arcLength,
    getIntermediatePoint,
    maxBank,
    maxTad,
    PointSide,
    reciprocal,
    sideOfPointOnCourseToFix,
} from '@fmgc/guidance/lnav/CommonGeometry';
import { ControlLaw } from '@shared/autopilot';
import { AFLeg } from '@fmgc/guidance/lnav/legs/AF';
import {
    bearingTo,
    distanceTo,
    firstSmallCircleIntersection,
    placeBearingDistance,
    placeBearingIntersection,
    smallCircleGreatCircleIntersection,
} from 'msfs-geo';
import { PILeg } from '@fmgc/guidance/lnav/legs/PI';
import { isCourseReversalLeg } from '@fmgc/guidance/lnav/legs';
import { Leg } from '../legs/Leg';
import { CFLeg } from '../legs/CF';
import { CRLeg } from '../legs/CR';

export type PrevLeg = AFLeg | CALeg | /* CDLeg | */ CRLeg | /* FALeg | */ HALeg | HFLeg | HMLeg;
export type ReversionLeg = CFLeg | CILeg | DFLeg | TFLeg;
export type NextLeg = AFLeg | CFLeg | /* FALeg | */ TFLeg;
type NextReversionLeg = PILeg;

const cos = (input: Degrees) => Math.cos(input * (Math.PI / 180));
const tan = (input: Degrees) => Math.tan(input * MathUtils.DEGREES_TO_RADIANS);

const compareTurnDirections = (sign: number, data: TurnDirection) => {
    if ((data === TurnDirection.Left || data === TurnDirection.Right) && (sign === -1 || sign === 1)) {
        return (data === TurnDirection.Left && sign === -1) || (data === TurnDirection.Right && sign === 1);
    }
    return true;
};

/**
 * A type II transition
 */
export class PathCaptureTransition extends Transition {
    constructor(
        public previousLeg: PrevLeg | ReversionLeg,
        public nextLeg: NextLeg | NextReversionLeg,
    ) {
        super(previousLeg, nextLeg);
    }

    startWithTad = false

    getPathStartPoint(): Coordinates | undefined {
        return this.itp;
    }

    get turnDirection(): TurnDirection {
        return this.nextLeg.metadata.turnDirection;
    }

    get deltaTrack(): Degrees {
        return MathUtils.fastToFixedNum(MathUtils.diffAngle(this.previousLeg.outboundCourse, this.nextLeg.inboundCourse), 1);
    }

    public predictedPath: PathVector[] = [];

    private itp: Coordinates;

    private ftp: Coordinates;

    tad: NauticalMiles | undefined;

    private forcedTurnComplete = false;

    private computedTurnDirection = TurnDirection.Either;

    private computedTargetTrack: DegreesTrue = 0;

    recomputeWithParameters(_isActive: boolean, tas: Knots, gs: Knots, _ppos: Coordinates, _trueTrack: DegreesTrue) {
        if (this.isFrozen) {
            return;
        }

        if (!(this.inboundGuidable instanceof Leg)) {
            throw new Error('[FMS/Geometry/PathCapture] previousGuidable must be a leg');
        }

        const targetTrack = this.inboundGuidable.outboundCourse;

        const naturalTurnDirectionSign = Math.sign(MathUtils.diffAngle(targetTrack, this.nextLeg.inboundCourse));

        this.computedTurnDirection = TurnDirection.Either;
        this.computedTargetTrack = this.nextLeg.inboundCourse;

        let prevLegTermFix: LatLongAlt | Coordinates;
        if (this.previousLeg instanceof AFLeg) {
            prevLegTermFix = this.previousLeg.arcEndPoint;
        } else {
            prevLegTermFix = this.previousLeg.terminationWaypoint instanceof WayPoint ? this.previousLeg.terminationWaypoint.infos.coordinates : this.previousLeg.terminationWaypoint;
        }

        // Start the transition before the termination fix if we are reverted because of an overshoot
        let initialTurningPoint: Coordinates;
        if (this.startWithTad) {
            const prevLegDistanceToTerm = this.previousLeg.distanceToTermination;

            this.tad = Math.min(maxTad(tas), prevLegDistanceToTerm - 0.05);

            // If we are inbound of a TF leg, we use getIntermediatePoint in order to get more accurate results
            if ('from' in this.previousLeg) {
                const start = this.previousLeg.from.infos.coordinates;
                const end = this.previousLeg.to.infos.coordinates;
                const length = distanceTo(start, end);

                const ratio = (length - this.tad) / length;

                initialTurningPoint = getIntermediatePoint(start, end, ratio);
            } else {
                initialTurningPoint = placeBearingDistance(
                    prevLegTermFix,
                    reciprocal(this.previousLeg.outboundCourse),
                    this.tad,
                );
            }
        } else {
            this.tad = 0;
            initialTurningPoint = prevLegTermFix;
        }

        const distanceFromItp: NauticalMiles = Geo.distanceToLeg(initialTurningPoint, this.nextLeg);
        // for some legs the turn direction is not for forced turn onto the leg
        const desiredDirection = isCourseReversalLeg(this.nextLeg) ? TurnDirection.Either : this.nextLeg.metadata.turnDirection;
        const deltaTrack: Degrees = MathUtils.diffAngle(targetTrack, this.nextLeg.inboundCourse, desiredDirection);

        this.predictedPath.length = 0;

        if (Math.abs(deltaTrack) < 3 && distanceFromItp < 0.1) {
            this.itp = this.previousLeg.getPathEndPoint();
            this.ftp = this.previousLeg.getPathEndPoint();

            this.predictedPath.push({
                type: PathVectorType.Line,
                startPoint: this.previousLeg.getPathEndPoint(),
                endPoint: this.previousLeg.getPathEndPoint(),
            });

            this.isNull = true;

            this.distance = 0;

            this.isComputed = true;

            return;
        }

        this.isNull = false;

        // If track change is very similar to a 45 degree intercept, we do a direct intercept
        if (Math.abs(deltaTrack) > 42 && Math.abs(deltaTrack) < 48 && distanceFromItp > 0.01) {
            this.computeDirectIntercept();

            this.isComputed = true;

            return;
        }

        let turnDirection = Math.sign(deltaTrack);

        // Theta variable should be stored based on turn direction and max roll, but it is only used once in an absolute sense, so it is useless
        const radius = (gs ** 2 / (Constants.G * tan(maxBank(tas, true)) * 6997.84)) * LnavConfig.TURN_RADIUS_FACTOR;
        const distanceLimit = radius * cos(48);

        // TODO: Turn center is slightly off for some reason, fix
        let turnCenter = placeBearingDistance(initialTurningPoint, targetTrack + turnDirection * 90, radius);
        let turnCenterDistance = Math.sign(MathUtils.diffAngle(bearingTo(turnCenter, this.nextLeg.getPathEndPoint()), this.nextLeg.outboundCourse))
            * Geo.distanceToLeg(turnCenter, this.nextLeg);

        let courseChange;
        if (Math.abs(deltaTrack) < 45) {
            if ((deltaTrack > 0 && turnCenterDistance >= radius) || (deltaTrack < 0 && turnCenterDistance <= -radius)) {
                turnCenter = placeBearingDistance(initialTurningPoint, targetTrack - turnDirection * 90, radius);
                turnDirection = -turnDirection;
                // Turn direction is to be flipped, FBW-22-05
                turnCenterDistance = Math.sign(MathUtils.diffAngle(bearingTo(turnCenter, this.nextLeg.getPathEndPoint()), this.nextLeg.outboundCourse))
                    * Geo.distanceToLeg(turnCenter, this.nextLeg);
                courseChange = CourseChange.acuteFar(turnDirection, turnCenterDistance, deltaTrack);
            } else {
                courseChange = CourseChange.acuteNear(turnDirection, turnCenterDistance, deltaTrack);
            }
        } else if (Math.abs(deltaTrack) >= 45 && !compareTurnDirections(turnDirection, this.nextLeg.metadata.turnDirection)) {
            turnCenter = placeBearingDistance(initialTurningPoint, targetTrack - turnDirection * 90, radius);
            turnDirection = -turnDirection;
            turnCenterDistance = Math.sign(MathUtils.diffAngle(bearingTo(turnCenter, this.nextLeg.getPathEndPoint()), this.nextLeg.outboundCourse))
                * Geo.distanceToLeg(turnCenter, this.nextLeg);
        }

        // Omit 45 degree intercept segment if possible
        if (distanceLimit <= Math.abs(turnCenterDistance) && Math.abs(turnCenterDistance) < radius) {
            const radiusToLeg = radius - Math.abs(turnCenterDistance);

            let intercept: Coordinates;

            // If we are inbound of a TF leg, we use the TF leg ref fix for our small circle intersect in order to get
            // more accurate results
            if ('from' in this.nextLeg) {
                const intersects = smallCircleGreatCircleIntersection(turnCenter, radius, this.nextLeg.from.infos.coordinates, this.nextLeg.outboundCourse);

                if (intersects) {
                    const [one, two] = intersects;

                    if (distanceTo(initialTurningPoint, one) > distanceTo(initialTurningPoint, two)) {
                        intercept = one;
                    } else {
                        intercept = two;
                    }
                }
            } else {
                intercept = firstSmallCircleIntersection(turnCenter, radius, this.nextLeg.getPathEndPoint(), reciprocal(this.nextLeg.outboundCourse));
            }

            // If the difference between the radius and turnCenterDistance is very small, we might not find an intercept using the circle.
            // Do a direct intercept instead.
            if (!intercept && radiusToLeg < 0.1) {
                this.computeDirectIntercept();
                this.isComputed = true;
                return;
            }

            if (intercept && !Number.isNaN(intercept.lat)) {
                const bearingTcFtp = bearingTo(turnCenter, intercept);

                const angleToLeg = MathUtils.diffAngle(
                    Avionics.Utils.clampAngle(bearingTcFtp - (turnDirection > 0 ? -90 : 90)),
                    this.nextLeg.outboundCourse,
                );

                if (Math.abs(angleToLeg) <= 48) {
                    this.itp = initialTurningPoint;
                    this.ftp = intercept;

                    this.predictedPath.push({
                        type: PathVectorType.Arc,
                        startPoint: initialTurningPoint,
                        endPoint: intercept,
                        centrePoint: turnCenter,
                        sweepAngle: Math.abs(deltaTrack) * turnDirection,
                    });

                    this.distance = arcLength(radius, Math.abs(deltaTrack) * turnDirection);

                    if (LnavConfig.DEBUG_PREDICTED_PATH) {
                        this.predictedPath.push(
                            {
                                type: PathVectorType.DebugPoint,
                                startPoint: initialTurningPoint,
                                annotation: 'PATH CAPTURE ARC START',
                            },
                            {
                                type: PathVectorType.DebugPoint,
                                startPoint: turnCenter,
                                annotation: 'PATH CAPTURE CENTRE',
                            },
                            {
                                type: PathVectorType.DebugPoint,
                                startPoint: intercept,
                                annotation: 'PATH CAPTURE INTCPT',
                            },
                        );
                    }

                    this.isComputed = true;

                    return;
                }
            }
        }

        if (Math.abs(deltaTrack) < 45) {
            if ((deltaTrack > 0 && turnCenterDistance >= radius) || (deltaTrack < 0 && turnCenterDistance <= -radius)) {
                courseChange = CourseChange.acuteFar(turnDirection, turnCenterDistance, deltaTrack);
            } else {
                courseChange = CourseChange.acuteNear(turnDirection, turnCenterDistance, deltaTrack);
            }
        } else {
            const isReverse = !compareTurnDirections(naturalTurnDirectionSign, this.nextLeg.metadata.turnDirection);

            if (isReverse) {
                courseChange = CourseChange.reverse(turnDirection, turnCenterDistance, deltaTrack, radius);
                this.computedTurnDirection = this.nextLeg.metadata.turnDirection;
            } else {
                courseChange = CourseChange.normal(turnDirection, turnCenterDistance, deltaTrack, radius);
                this.computedTurnDirection = turnDirection < 0 ? TurnDirection.Left : TurnDirection.Right;
            }
        }

        this.computedTargetTrack = (360 + this.previousLeg.outboundCourse + courseChange) % 360;

        const finalTurningPoint = placeBearingDistance(turnCenter, targetTrack + courseChange - 90 * turnDirection, radius);

        let intercept;

        // If we are inbound of a TF leg, we use the TF leg FROM ref fix for our great circle intersect in order to get
        // more accurate results
        if ('from' in this.nextLeg) {
            const intersections = placeBearingIntersection(
                finalTurningPoint,
                Avionics.Utils.clampAngle(targetTrack + courseChange),
                this.nextLeg.from.infos.coordinates,
                this.nextLeg.outboundCourse,
            );

            if (intersections) {
                const [one, two] = intersections;

                if (distanceTo(finalTurningPoint, one) < distanceTo(finalTurningPoint, two)) {
                    intercept = one;
                } else {
                    intercept = two;
                }
            }
        } else {
            intercept = Geo.legIntercept(finalTurningPoint, targetTrack + courseChange, this.nextLeg);
        }

        const overshot = sideOfPointOnCourseToFix(finalTurningPoint, targetTrack + courseChange, intercept) === PointSide.Before;

        this.itp = initialTurningPoint;
        this.ftp = finalTurningPoint;

        this.isComputed = true;

        this.predictedPath.push(
            {
                type: PathVectorType.Arc,
                startPoint: initialTurningPoint,
                endPoint: finalTurningPoint,
                centrePoint: turnCenter,
                sweepAngle: courseChange,
            },
        );

        if (!overshot) {
            this.predictedPath.push({
                type: PathVectorType.Line,
                startPoint: finalTurningPoint,
                endPoint: intercept,
            });
        }

        this.distance = arcLength(radius, courseChange) + (overshot ? 0 : distanceTo(finalTurningPoint, intercept));

        if (LnavConfig.DEBUG_PREDICTED_PATH) {
            this.predictedPath.push(
                {
                    type: PathVectorType.DebugPoint,
                    startPoint: initialTurningPoint,
                    annotation: 'PATH CAPTURE ARC START',
                },
                {
                    type: PathVectorType.DebugPoint,
                    startPoint: turnCenter,
                    annotation: 'PATH CAPTURE CENTRE',
                },
                {
                    type: PathVectorType.DebugPoint,
                    startPoint: finalTurningPoint,
                    annotation: 'PATH CAPTURE ARC EMD',
                },
                {
                    type: PathVectorType.DebugPoint,
                    startPoint: intercept,
                    annotation: 'PATH CAPTURE INTCPT',
                },
            );
        }
    }

    /**
     * Computes the path capture as a direct leg intercept from the previous leg path end point to the next leg,
     * with previous leg outbound course
     *
     * @private
     */
    private computeDirectIntercept() {
        const intercept = Geo.legIntercept(this.previousLeg.getPathEndPoint(), this.previousLeg.outboundCourse, this.nextLeg);

        this.itp = this.previousLeg.getPathEndPoint();
        this.ftp = intercept;

        this.predictedPath.push({
            type: PathVectorType.Line,
            startPoint: this.previousLeg.getPathEndPoint(),
            endPoint: intercept,
        });

        if (LnavConfig.DEBUG_PREDICTED_PATH) {
            this.predictedPath.push(
                {
                    type: PathVectorType.DebugPoint,
                    startPoint: this.previousLeg.getPathEndPoint(),
                    annotation: 'PATH CAPTURE START',
                },
                {
                    type: PathVectorType.DebugPoint,
                    startPoint: intercept,
                    annotation: 'PATH CAPTURE INTCPT',
                },
            );
        }

        this.distance = distanceTo(this.previousLeg.getPathEndPoint(), intercept);
    }

    get startsInCircularArc(): boolean {
        return false; // We don't want to do RAD for path captures
    }

    get endsInCircularArc(): boolean {
        return false; // We don't want to do RAD for path captures
    }

    isAbeam(ppos: LatLongData): boolean {
        return !this.isNull && this.computedTurnDirection !== TurnDirection.Either && !this.forcedTurnComplete && this.previousLeg.getDistanceToGo(ppos) <= 0;
    }

    distance = 0;

    getTurningPoints(): [Coordinates, Coordinates] {
        return [this.itp, this.ftp];
    }

    getDistanceToGo(_ppos: LatLongData): NauticalMiles {
        return 1;
    }

<<<<<<< HEAD
    getGuidanceParameters(ppos: LatLongAlt, trueTrack: number, tas: Knots, gs: Knots): GuidanceParameters | null {
        if (this.forcedTurnRequired) {
            const turnSign = this.nextLeg.metadata.turnDirection === TurnDirection.Left ? -1 : 1;
            let trackAngleError = this.nextLeg.inboundCourse - trueTrack;
=======
    getGuidanceParameters(ppos: LatLongAlt, trueTrack: number, tas: Knots): GuidanceParameters | null {
        if (this.computedTurnDirection !== TurnDirection.Either) {
            const turnSign = this.computedTurnDirection === TurnDirection.Left ? -1 : 1;
            let trackAngleError = this.computedTargetTrack - trueTrack;
>>>>>>> a08aa034
            if (turnSign !== Math.sign(trackAngleError)) {
                trackAngleError += turnSign * 360;
            }
            if (Math.abs(trackAngleError) > 130) {
                const phiCommand = turnSign * maxBank(tas, true);
                return {
                    law: ControlLaw.LATERAL_PATH,
                    trackAngleError: 0,
                    phiCommand,
                    crossTrackError: 0,
                };
            }
            this.forcedTurnComplete = true;
        }

        return this.nextLeg.getGuidanceParameters(ppos, trueTrack, tas, gs);
    }

    getNominalRollAngle(_gs: Knots): Degrees {
        return 0;
    }

    get repr(): string {
        return `PATH CAPTURE(${this.previousLeg.repr} TO ${this.nextLeg.repr})`;
    }
}<|MERGE_RESOLUTION|>--- conflicted
+++ resolved
@@ -454,17 +454,10 @@
         return 1;
     }
 
-<<<<<<< HEAD
     getGuidanceParameters(ppos: LatLongAlt, trueTrack: number, tas: Knots, gs: Knots): GuidanceParameters | null {
-        if (this.forcedTurnRequired) {
-            const turnSign = this.nextLeg.metadata.turnDirection === TurnDirection.Left ? -1 : 1;
-            let trackAngleError = this.nextLeg.inboundCourse - trueTrack;
-=======
-    getGuidanceParameters(ppos: LatLongAlt, trueTrack: number, tas: Knots): GuidanceParameters | null {
         if (this.computedTurnDirection !== TurnDirection.Either) {
             const turnSign = this.computedTurnDirection === TurnDirection.Left ? -1 : 1;
             let trackAngleError = this.computedTargetTrack - trueTrack;
->>>>>>> a08aa034
             if (turnSign !== Math.sign(trackAngleError)) {
                 trackAngleError += turnSign * 360;
             }
