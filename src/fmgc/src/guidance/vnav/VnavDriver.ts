--- conflicted
+++ resolved
@@ -6,37 +6,8 @@
 import { GuidanceController } from '@fmgc/guidance/GuidanceController';
 import { RequestedVerticalMode, TargetAltitude, TargetVerticalSpeed } from '@fmgc/guidance/ControlLaws';
 import { AtmosphericConditions } from '@fmgc/guidance/vnav/AtmosphericConditions';
-<<<<<<< HEAD
-import { VerticalMode, ArmedLateralMode, ArmedVerticalMode, isArmed, LateralMode } from '@shared/autopilot';
-import { FlightPlanManager } from '@fmgc/flightplanning/FlightPlanManager';
-import { PseudoWaypointFlightPlanInfo } from '@fmgc/guidance/PseudoWaypoint';
-import { VerticalProfileComputationParametersObserver } from '@fmgc/guidance/vnav/VerticalProfileComputationParameters';
-import { CruisePathBuilder } from '@fmgc/guidance/vnav/cruise/CruisePathBuilder';
-import { CruiseToDescentCoordinator } from '@fmgc/guidance/vnav/CruiseToDescentCoordinator';
-import { VnavConfig } from '@fmgc/guidance/vnav/VnavConfig';
-import { McduSpeedProfile, ExpediteSpeedProfile, NdSpeedProfile } from '@fmgc/guidance/vnav/climb/SpeedProfile';
-import { SelectedGeometryProfile } from '@fmgc/guidance/vnav/profile/SelectedGeometryProfile';
-import { BaseGeometryProfile } from '@fmgc/guidance/vnav/profile/BaseGeometryProfile';
-import { StepCoordinator } from '@fmgc/guidance/vnav/StepCoordinator';
-import { TakeoffPathBuilder } from '@fmgc/guidance/vnav/takeoff/TakeoffPathBuilder';
-import { ClimbThrustClimbStrategy, VerticalSpeedStrategy } from '@fmgc/guidance/vnav/climb/ClimbStrategy';
-import { ConstraintReader } from '@fmgc/guidance/vnav/ConstraintReader';
-import { FmgcFlightPhase } from '@shared/flightphase';
-import { TacticalDescentPathBuilder } from '@fmgc/guidance/vnav/descent/TacticalDescentPathBuilder';
-import { IdleDescentStrategy } from '@fmgc/guidance/vnav/descent/DescentStrategy';
-import { LatchedDescentGuidance } from '@fmgc/guidance/vnav/descent/LatchedDescentGuidance';
-import { DescentGuidance } from '@fmgc/guidance/vnav/descent/DescentGuidance';
-import { ProfileInterceptCalculator } from '@fmgc/guidance/vnav/descent/ProfileInterceptCalculator';
-import { ApproachPathBuilder } from '@fmgc/guidance/vnav/descent/ApproachPathBuilder';
-import { FlapConf } from '@fmgc/guidance/vnav/common';
-import { AircraftToDescentProfileRelation } from '@fmgc/guidance/vnav/descent/AircraftToProfileRelation';
-import { WindProfileFactory } from '@fmgc/guidance/vnav/wind/WindProfileFactory';
-import { NavHeadingProfile } from '@fmgc/guidance/vnav/wind/AircraftHeadingProfile';
-import { HeadwindProfile } from '@fmgc/guidance/vnav/wind/HeadwindProfile';
-=======
 import { VerticalMode } from '@shared/autopilot';
 import { CoarsePredictions } from '@fmgc/guidance/vnav/CoarsePredictions';
->>>>>>> f9defd99
 import { Geometry } from '../Geometry';
 import { GuidanceComponent } from '../GuidanceComponent';
 import { NavGeometryProfile, VerticalCheckpointReason } from './profile/NavGeometryProfile';
@@ -75,24 +46,8 @@
 
     private targetAltitude: TargetAltitude;
 
-<<<<<<< HEAD
-    currentMcduSpeedProfile: McduSpeedProfile;
-
-    timeMarkers = new Map<Seconds, PseudoWaypointFlightPlanInfo | undefined>()
-
-    stepCoordinator: StepCoordinator;
-
-    private constraintReader: ConstraintReader;
-
-    private aircraftToDescentProfileRelation: AircraftToDescentProfileRelation;
-
-    private descentGuidance: DescentGuidance | LatchedDescentGuidance;
-
-    private headingProfile: NavHeadingProfile;
-=======
     // eslint-disable-next-line camelcase
     private coarsePredictionsUpdate = new A32NX_Util.UpdateThrottler(5000);
->>>>>>> f9defd99
 
     constructor(
         private readonly guidanceController: GuidanceController,
@@ -143,14 +98,6 @@
 
     lastCruiseAltitude: Feet = 0;
 
-<<<<<<< HEAD
-    update(_: number): void {
-        try {
-            const newCruiseAltitude = SimVar.GetSimVarValue('L:AIRLINER_CRUISE_ALTITUDE', 'number');
-
-            if (newCruiseAltitude !== this.lastCruiseAltitude) {
-                this.lastCruiseAltitude = newCruiseAltitude;
-=======
     update(deltaTime: number): void {
         this.atmosphericConditions.update();
 
@@ -161,7 +108,6 @@
         const newCruiseAltitude = SimVar.GetSimVarValue('L:AIRLINER_CRUISE_ALTITUDE', 'number');
         if (newCruiseAltitude !== this.lastCruiseAltitude) {
             this.lastCruiseAltitude = newCruiseAltitude;
->>>>>>> f9defd99
 
                 if (DEBUG) {
                     console.log('[FMS/VNAV] Computed new vertical profile because of new cruise altitude.');
