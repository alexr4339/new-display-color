--- conflicted
+++ resolved
@@ -25,20 +25,6 @@
     let mut sim_connect = gauge.open_simconnect("systems")?;
 
     let mut simulation = Simulation::new(|electricity| A320::new(electricity));
-<<<<<<< HEAD
-    let mut msfs_simulation_handler = MsfsSimulationHandler::new(vec![
-        Box::new(create_electrical_buses()),
-        Box::new(MsfsAuxiliaryPowerUnit::new(
-            "OVHD_APU_START_PB_IS_AVAILABLE",
-            8,
-        )?),
-        Box::new(Brakes::new(&mut sim_connect.as_mut())?),
-        Box::new(Autobrakes::new(&mut sim_connect.as_mut())?),
-        Box::new(CargoDoors::new(&mut sim_connect.as_mut())?),
-        Box::new(create_aircraft_variable_reader()?),
-        Box::new(MsfsNamedVariableReaderWriter::new("A32NX_")),
-    ]);
-=======
     let mut msfs_simulation_handler = MsfsSimulationHandler::new(
         vec![
             Box::new(create_electrical_buses()),
@@ -48,12 +34,12 @@
             )?),
             Box::new(Brakes::new(&mut sim_connect.as_mut())?),
             Box::new(Autobrakes::new(&mut sim_connect.as_mut())?),
+            Box::new(CargoDoors::new(&mut sim_connect.as_mut())?),
             Box::new(create_aircraft_variable_reader()?),
             Box::new(MsfsNamedVariableReaderWriter::new("A32NX_")),
         ],
         create_failures(),
     );
->>>>>>> 1c5335ec
 
     while let Some(event) = gauge.next_event().await {
         msfs_simulation_handler.handle(event, &mut simulation, &mut sim_connect.as_mut())?;
