--- conflicted
+++ resolved
@@ -460,73 +460,11 @@
     Ok(())
 }
 
-<<<<<<< HEAD
 fn recenter_when_close_to_center(value: f64, increment: f64) -> f64 {
     if value < 0.5 + increment && value > 0.5 - increment {
         0.5
     } else {
         value
-=======
-impl SimulatorAspect for Flaps {
-    fn read(&mut self, identifier: &VariableIdentifier) -> Option<f64> {
-        if identifier == &self.flaps_left_position_id {
-            Some(self.left_flaps_position)
-        } else if identifier == &self.flaps_right_position_id {
-            Some(self.right_flaps_position)
-        } else if identifier == &self.slats_left_position_id {
-            Some(self.left_slats_position)
-        } else if identifier == &self.slats_right_position_id {
-            Some(self.right_slats_position)
-        } else {
-            None
-        }
-    }
-
-    fn write(&mut self, identifier: &VariableIdentifier, value: f64) -> bool {
-        if identifier == &self.flaps_left_position_id {
-            self.left_flaps_position = value;
-            true
-        } else if identifier == &self.flaps_right_position_id {
-            self.right_flaps_position = value;
-            true
-        } else if identifier == &self.slats_left_position_id {
-            self.left_slats_position = value;
-            true
-        } else if identifier == &self.slats_right_position_id {
-            self.right_slats_position = value;
-            true
-        } else {
-            false
-        }
-    }
-
-    fn handle_message(&mut self, message: &SimConnectRecv) -> bool {
-        if let SimConnectRecv::Event(e) = message {
-            self.catch_event(e.id(), e.data())
-        } else {
-            false
-        }
-    }
-
-    fn post_tick(&mut self, sim_connect: &mut SimConnect) -> Result<(), Box<dyn Error>> {
-        self.flaps_surface_sim_object.left_flap = self.left_flaps_position;
-        self.flaps_surface_sim_object.right_flap = self.right_flaps_position;
-        self.slats_surface_sim_object.left_slat = self.left_slats_position;
-        self.slats_surface_sim_object.right_slat = self.right_slats_position;
-        self.msfs_flaps_handle_index.index =
-            self.msfs_flap_index_from_surfaces_positions_percent() as f64;
-
-        self.write_sim_vars();
-
-        sim_connect
-            .set_data_on_sim_object(SIMCONNECT_OBJECT_ID_USER, &self.msfs_flaps_handle_index)?;
-        sim_connect
-            .set_data_on_sim_object(SIMCONNECT_OBJECT_ID_USER, &self.flaps_surface_sim_object)?;
-        sim_connect
-            .set_data_on_sim_object(SIMCONNECT_OBJECT_ID_USER, &self.slats_surface_sim_object)?;
-
-        Ok(())
->>>>>>> bcedb86e
     }
 }
 
@@ -849,39 +787,12 @@
         }
     }
 
-<<<<<<< HEAD
     fn pre_tick(
         &mut self,
         _variables: &mut MsfsVariableRegistry,
         _: &mut SimConnect,
         _: Duration,
     ) -> Result<(), Box<dyn Error>> {
-=======
-    fn handle_message(&mut self, message: &SimConnectRecv) -> bool {
-        match message {
-            SimConnectRecv::Event(e) => {
-                if e.id() == self.tiller_handle_position_event {
-                    self.set_tiller_handle(e.data());
-                    true
-                } else if e.id() == self.pedal_disconnect_event {
-                    self.set_pedal_disconnect(true);
-                    true
-                } else if e.id() == self.nose_wheel_angle_dec_event {
-                    self.decrement_tiller();
-                    true
-                } else if e.id() == self.nose_wheel_angle_inc_event {
-                    self.increment_tiller();
-                    true
-                } else {
-                    false
-                }
-            }
-            _ => false,
-        }
-    }
-
-    fn pre_tick(&mut self, _: Duration) {
->>>>>>> bcedb86e
         self.synchronise_with_sim();
         Ok(())
     }
