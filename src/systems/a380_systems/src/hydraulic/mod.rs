use nalgebra::Vector3;

use std::time::Duration;
use uom::si::{
    acceleration::meter_per_second_squared,
    angle::{degree, radian},
    angular_velocity::{radian_per_second, revolution_per_minute},
    electric_current::ampere,
    f64::*,
    length::meter,
    mass::kilogram,
    pressure::psi,
    ratio::{percent, ratio},
    velocity::knot,
    volume::{cubic_inch, gallon, liter},
    volume_rate::gallon_per_second,
};

use systems::{
    engine::Engine,
    hydraulic::{
        aerodynamic_model::AerodynamicModel,
        brake_circuit::{
            AutobrakeDecelerationGovernor, AutobrakeMode, AutobrakePanel, BrakeCircuit,
            BrakeCircuitController,
        },
        flap_slat::FlapSlatAssembly,
        landing_gear::{GearGravityExtension, GearSystemController, HydraulicGearSystem},
        linear_actuator::{
            Actuator, BoundedLinearLength, ElectroHydrostaticPowered, HydraulicAssemblyController,
            HydraulicLinearActuatorAssembly, HydraulicLocking, LinearActuatedRigidBodyOnHingeAxis,
            LinearActuator, LinearActuatorCharacteristics, LinearActuatorMode,
        },
        nose_steering::{
            Pushback, SteeringActuator, SteeringAngleLimiter, SteeringController,
            SteeringRatioToAngle,
        },
        pumps::PumpCharacteristics,
        trimmable_horizontal_stabilizer::{
            ManualPitchTrimController, PitchTrimActuatorController,
            TrimmableHorizontalStabilizerAssembly,
        },
        ElectricPump, EngineDrivenPump, HydraulicCircuit, HydraulicCircuitController,
        HydraulicPressureSensors, PressureSwitch, PressureSwitchType, PumpController, Reservoir,
    },
    landing_gear::{GearSystemSensors, LandingGearControlInterfaceUnitSet},
    overhead::{AutoOffFaultPushButton, AutoOnFaultPushButton},
    shared::{
        interpolation,
        low_pass_filter::LowPassFilter,
        random_from_range,
        update_iterator::{FixedStepLoop, MaxStepLoop},
        AdirsDiscreteOutputs, DelayedFalseLogicGate, DelayedPulseTrueLogicGate,
        DelayedTrueLogicGate, ElectricalBusType, ElectricalBuses, EngineFirePushButtons, GearWheel,
        HydraulicColor, LandingGearHandle, LgciuInterface, LgciuWeightOnWheels,
        ReservoirAirPressure, SectionPressure,
    },
    simulation::{
        InitContext, Read, Reader, SimulationElement, SimulationElementVisitor, SimulatorReader,
        SimulatorWriter, StartState, UpdateContext, VariableIdentifier, Write,
    },
};

mod flaps_computer;
use flaps_computer::SlatFlapComplex;

#[cfg(test)]
use systems::hydraulic::PressureSwitchState;

struct A380HydraulicReservoirFactory {}
impl A380HydraulicReservoirFactory {
    fn new_green_reservoir(context: &mut InitContext) -> Reservoir {
        let reservoir_offset_when_gear_up = if context.start_gear_down() {
            Volume::new::<gallon>(0.)
        } else {
            Volume::new::<gallon>(-1.3)
        };

        Reservoir::new(
            context,
            HydraulicColor::Green,
            Volume::new::<liter>(23.),
            Volume::new::<liter>(18.),
            Volume::new::<gallon>(3.6) + reservoir_offset_when_gear_up,
            vec![PressureSwitch::new(
                Pressure::new::<psi>(25.),
                Pressure::new::<psi>(22.),
                PressureSwitchType::Relative,
            )],
            Volume::new::<liter>(3.),
        )
    }

    fn new_yellow_reservoir(context: &mut InitContext) -> Reservoir {
        Reservoir::new(
            context,
            HydraulicColor::Yellow,
            Volume::new::<liter>(20.),
            Volume::new::<liter>(18.),
            Volume::new::<gallon>(3.6),
            vec![PressureSwitch::new(
                Pressure::new::<psi>(25.),
                Pressure::new::<psi>(22.),
                PressureSwitchType::Relative,
            )],
            Volume::new::<liter>(3.),
        )
    }
}

pub struct A380HydraulicCircuitFactory {}
impl A380HydraulicCircuitFactory {
    const MIN_PRESS_EDP_SECTION_LO_HYST: f64 = 2900.0;
    const MIN_PRESS_EDP_SECTION_HI_HYST: f64 = 3700.0;
    const MIN_PRESS_PRESSURISED_LO_HYST: f64 = 2900.0;
    const MIN_PRESS_PRESSURISED_HI_HYST: f64 = 3700.0;
    const HYDRAULIC_TARGET_PRESSURE_PSI: f64 = 5100.;

    pub fn new_green_circuit(context: &mut InitContext) -> HydraulicCircuit {
        let reservoir = A380HydraulicReservoirFactory::new_green_reservoir(context);
        HydraulicCircuit::new(
            context,
            HydraulicColor::Green,
            6,
            Ratio::new::<percent>(100.),
            Volume::new::<gallon>(10.),
            reservoir,
            Pressure::new::<psi>(Self::MIN_PRESS_PRESSURISED_LO_HYST),
            Pressure::new::<psi>(Self::MIN_PRESS_PRESSURISED_HI_HYST),
            Pressure::new::<psi>(Self::MIN_PRESS_EDP_SECTION_LO_HYST),
            Pressure::new::<psi>(Self::MIN_PRESS_EDP_SECTION_HI_HYST),
            false,
            false,
            true,
            Pressure::new::<psi>(Self::HYDRAULIC_TARGET_PRESSURE_PSI),
        )
    }

    pub fn new_yellow_circuit(context: &mut InitContext) -> HydraulicCircuit {
        let reservoir = A380HydraulicReservoirFactory::new_yellow_reservoir(context);
        HydraulicCircuit::new(
            context,
            HydraulicColor::Yellow,
            6,
            Ratio::new::<percent>(100.),
            Volume::new::<gallon>(10.),
            reservoir,
            Pressure::new::<psi>(Self::MIN_PRESS_PRESSURISED_LO_HYST),
            Pressure::new::<psi>(Self::MIN_PRESS_PRESSURISED_HI_HYST),
            Pressure::new::<psi>(Self::MIN_PRESS_EDP_SECTION_LO_HYST),
            Pressure::new::<psi>(Self::MIN_PRESS_EDP_SECTION_HI_HYST),
            false,
            false,
            false,
            Pressure::new::<psi>(Self::HYDRAULIC_TARGET_PRESSURE_PSI),
        )
    }
}

struct A380CargoDoorFactory {}
impl A380CargoDoorFactory {
    const FLOW_CONTROL_PROPORTIONAL_GAIN: f64 = 0.05;
    const FLOW_CONTROL_INTEGRAL_GAIN: f64 = 5.;
    const FLOW_CONTROL_FORCE_GAIN: f64 = 200000.;

    fn a380_cargo_door_actuator(
        bounded_linear_length: &impl BoundedLinearLength,
    ) -> LinearActuator {
        LinearActuator::new(
            bounded_linear_length,
            2,
            Length::new::<meter>(0.04422),
            Length::new::<meter>(0.03366),
            VolumeRate::new::<gallon_per_second>(0.01),
            600000.,
            15000.,
            500.,
            1000000.,
            Duration::from_millis(100),
            [1., 1., 1., 1., 1., 1.],
            [1., 1., 1., 1., 1., 1.],
            [0., 0.2, 0.21, 0.79, 0.8, 1.],
            Self::FLOW_CONTROL_PROPORTIONAL_GAIN,
            Self::FLOW_CONTROL_INTEGRAL_GAIN,
            Self::FLOW_CONTROL_FORCE_GAIN,
            false,
            false,
            None,
            None,
        )
    }

    /// Builds a cargo door body for A380-800
    fn a380_cargo_door_body(is_locked: bool) -> LinearActuatedRigidBodyOnHingeAxis {
        let size = Vector3::new(100. / 1000., 1855. / 1000., 2025. / 1000.);
        let cg_offset = Vector3::new(0., -size[1] / 2., 0.);

        let control_arm = Vector3::new(-0.1597, -0.1614, 0.);
        let anchor = Vector3::new(-0.7596, -0.086, 0.);
        let axis_direction = Vector3::new(0., 0., 1.);

        LinearActuatedRigidBodyOnHingeAxis::new(
            Mass::new::<kilogram>(130.),
            size,
            cg_offset,
            cg_offset,
            control_arm,
            anchor,
            Angle::new::<degree>(-23.),
            Angle::new::<degree>(136.),
            Angle::new::<degree>(-23.),
            100.,
            is_locked,
            axis_direction,
        )
    }

    /// Builds a cargo door assembly consisting of the door physical rigid body and the hydraulic actuator connected
    /// to it
    fn a380_cargo_door_assembly() -> HydraulicLinearActuatorAssembly<1> {
        let cargo_door_body = Self::a380_cargo_door_body(true);
        let cargo_door_actuator = Self::a380_cargo_door_actuator(&cargo_door_body);
        HydraulicLinearActuatorAssembly::new([cargo_door_actuator], cargo_door_body)
    }

    fn new_a380_cargo_door(context: &mut InitContext, id: &str) -> CargoDoor {
        let assembly = Self::a380_cargo_door_assembly();
        CargoDoor::new(
            context,
            id,
            assembly,
            Self::new_a380_cargo_door_aero_model(),
        )
    }

    fn new_a380_cargo_door_aero_model() -> AerodynamicModel {
        let body = Self::a380_cargo_door_body(false);
        AerodynamicModel::new(
            &body,
            Some(Vector3::new(1., 0., 0.)),
            Some(Vector3::new(0., 0., 1.)),
            Some(Vector3::new(1., 0., 0.)),
            Ratio::new::<ratio>(1.),
        )
    }
}

struct A380AileronFactory {}
impl A380AileronFactory {
    const FLOW_CONTROL_PROPORTIONAL_GAIN: f64 = 0.25;
    const FLOW_CONTROL_INTEGRAL_GAIN: f64 = 3.;
    const FLOW_CONTROL_FORCE_GAIN: f64 = 450000.;

    const MAX_DAMPING_CONSTANT_FOR_SLOW_DAMPING: f64 = 3500000.;
    const MAX_FLOW_PRECISION_PER_ACTUATOR_PERCENT: f64 = 25.;

    fn a380_aileron_actuator(bounded_linear_length: &impl BoundedLinearLength) -> LinearActuator {
        let actuator_characteristics = LinearActuatorCharacteristics::new(
            Self::MAX_DAMPING_CONSTANT_FOR_SLOW_DAMPING / 3.,
            Self::MAX_DAMPING_CONSTANT_FOR_SLOW_DAMPING,
            VolumeRate::new::<gallon_per_second>(0.055),
            Ratio::new::<percent>(Self::MAX_FLOW_PRECISION_PER_ACTUATOR_PERCENT),
        );

        // Aileron actuator real data:
        // Max force of 4700DaN @ 3000psi. Max flow 3.302 US gal/min thus 0.055033333 gal/s
        // This gives a 0.00227225 squared meter of piston surface
        // This gives piston diameter of 0.0537878 meters
        // We use 0 as rod diameter as this is a symmetrical actuator so same surface each side
        LinearActuator::new(
            bounded_linear_length,
            1,
            Length::new::<meter>(0.0537878),
            Length::new::<meter>(0.),
            actuator_characteristics.max_flow(),
            80000.,
            1500.,
            5000.,
            actuator_characteristics.slow_damping(),
            Duration::from_millis(300),
            [1., 1., 1., 1., 1., 1.],
            [1., 1., 1., 1., 1., 1.],
            [0., 0.2, 0.21, 0.79, 0.8, 1.],
            Self::FLOW_CONTROL_PROPORTIONAL_GAIN,
            Self::FLOW_CONTROL_INTEGRAL_GAIN,
            Self::FLOW_CONTROL_FORCE_GAIN,
            false,
            false,
            None,
            None,
        )
    }

    /// Builds an aileron control surface body for A380-800
    fn a380_aileron_body(init_drooped_down: bool) -> LinearActuatedRigidBodyOnHingeAxis {
        let size = Vector3::new(3.325, 0.16, 0.58);

        // CG at half the size
        let cg_offset = Vector3::new(0., 0., -0.5 * size[2]);
        let aero_center = Vector3::new(0., 0., -0.4 * size[2]);

        let control_arm = Vector3::new(0., -0.0525, 0.);
        let anchor = Vector3::new(0., -0.0525, 0.33);

        let init_position = if init_drooped_down {
            Angle::new::<degree>(-25.)
        } else {
            Angle::new::<degree>(0.)
        };

        LinearActuatedRigidBodyOnHingeAxis::new(
            Mass::new::<kilogram>(24.65),
            size,
            cg_offset,
            aero_center,
            control_arm,
            anchor,
            Angle::new::<degree>(-25.),
            Angle::new::<degree>(50.),
            init_position,
            1.,
            false,
            Vector3::new(1., 0., 0.),
        )
    }

    /// Builds an aileron assembly consisting of the aileron physical rigid body and two hydraulic actuators connected
    /// to it
    fn a380_aileron_assembly(init_drooped_down: bool) -> HydraulicLinearActuatorAssembly<2> {
        let aileron_body = Self::a380_aileron_body(init_drooped_down);

        let aileron_actuator_outward = Self::a380_aileron_actuator(&aileron_body);
        let aileron_actuator_inward = Self::a380_aileron_actuator(&aileron_body);

        HydraulicLinearActuatorAssembly::new(
            [aileron_actuator_outward, aileron_actuator_inward],
            aileron_body,
        )
    }

    fn new_aileron(context: &mut InitContext, id: ActuatorSide) -> AileronAssembly {
        let init_drooped_down = !context.is_in_flight();
        let assembly_outward = Self::a380_aileron_assembly(init_drooped_down);
        let assembly_middle = Self::a380_aileron_assembly(init_drooped_down);
        let assembly_inward = Self::a380_aileron_assembly(init_drooped_down);
        AileronAssembly::new(
            context,
            id,
            assembly_outward,
            assembly_middle,
            assembly_inward,
            Self::new_a380_aileron_aero_model(),
        )
    }

    fn new_a380_aileron_aero_model() -> AerodynamicModel {
        let body = Self::a380_aileron_body(true);

        // Aerodynamic object has a little rotation from horizontal direction so that at X°
        // of wing AOA the aileron gets some X°+Y° AOA as the overwing pressure sucks the aileron up
        AerodynamicModel::new(
            &body,
            Some(Vector3::new(0., 1., 0.)),
            Some(Vector3::new(0., 0.208, 0.978)),
            Some(Vector3::new(0., 0.978, -0.208)),
            Ratio::new::<ratio>(1.),
        )
    }
}

struct A380SpoilerFactory {}
impl A380SpoilerFactory {
    const FLOW_CONTROL_PROPORTIONAL_GAIN: f64 = 0.15;
    const FLOW_CONTROL_INTEGRAL_GAIN: f64 = 2.;
    const FLOW_CONTROL_FORCE_GAIN: f64 = 450000.;

    const MAX_DAMPING_CONSTANT_FOR_SLOW_DAMPING: f64 = 400000.;

    const MAX_FLOW_PRECISION_PER_ACTUATOR_PERCENT: f64 = 20.;

    fn a380_spoiler_actuator(bounded_linear_length: &impl BoundedLinearLength) -> LinearActuator {
        let actuator_characteristics = LinearActuatorCharacteristics::new(
            Self::MAX_DAMPING_CONSTANT_FOR_SLOW_DAMPING / 5.,
            Self::MAX_DAMPING_CONSTANT_FOR_SLOW_DAMPING,
            VolumeRate::new::<gallon_per_second>(0.03),
            Ratio::new::<percent>(Self::MAX_FLOW_PRECISION_PER_ACTUATOR_PERCENT),
        );

        LinearActuator::new(
            bounded_linear_length,
            1,
            Length::new::<meter>(0.03),
            Length::new::<meter>(0.),
            actuator_characteristics.max_flow(),
            80000.,
            1500.,
            5000.,
            actuator_characteristics.slow_damping(),
            Duration::from_millis(300),
            [1., 1., 1., 1., 1., 1.],
            [1., 1., 1., 1., 1., 1.],
            [0., 0.2, 0.21, 0.79, 0.8, 1.],
            Self::FLOW_CONTROL_PROPORTIONAL_GAIN,
            Self::FLOW_CONTROL_INTEGRAL_GAIN,
            Self::FLOW_CONTROL_FORCE_GAIN,
            false,
            true,
            Some((
                AngularVelocity::new::<radian_per_second>(-10000.),
                AngularVelocity::new::<radian_per_second>(0.),
            )),
            None,
        )
    }

    /// Builds a spoiler control surface body for A380-800
    fn a380_spoiler_body() -> LinearActuatedRigidBodyOnHingeAxis {
        let size = Vector3::new(1.785, 0.1, 0.685);
        let cg_offset = Vector3::new(0., 0., -0.5 * size[2]);
        let aero_center = Vector3::new(0., 0., -0.4 * size[2]);

        let control_arm = Vector3::new(0., -0.067 * size[2], -0.26 * size[2]);
        let anchor = Vector3::new(0., -0.26 * size[2], 0.26 * size[2]);

        LinearActuatedRigidBodyOnHingeAxis::new(
            Mass::new::<kilogram>(16.),
            size,
            cg_offset,
            aero_center,
            control_arm,
            anchor,
            Angle::new::<degree>(-10.),
            Angle::new::<degree>(50.),
            Angle::new::<degree>(-10.),
            50.,
            false,
            Vector3::new(1., 0., 0.),
        )
    }

    /// Builds a spoiler assembly consisting of the spoiler physical rigid body and one hydraulic actuator
    fn a380_spoiler_assembly() -> HydraulicLinearActuatorAssembly<1> {
        let spoiler_body = Self::a380_spoiler_body();

        let spoiler_actuator = Self::a380_spoiler_actuator(&spoiler_body);

        HydraulicLinearActuatorAssembly::new([spoiler_actuator], spoiler_body)
    }

    fn new_a380_spoiler_group(context: &mut InitContext, id: ActuatorSide) -> SpoilerGroup {
        let spoiler_1 = Self::new_a380_spoiler_element(context, id, 1);
        let spoiler_2 = Self::new_a380_spoiler_element(context, id, 2);
        let spoiler_3 = Self::new_a380_spoiler_element(context, id, 3);
        let spoiler_4 = Self::new_a380_spoiler_element(context, id, 4);
        let spoiler_5 = Self::new_a380_spoiler_element(context, id, 5);
        let spoiler_6 = Self::new_a380_spoiler_element(context, id, 6);
        let spoiler_7 = Self::new_a380_spoiler_element(context, id, 7);
        let spoiler_8 = Self::new_a380_spoiler_element(context, id, 8);

        SpoilerGroup::new(
            context,
            match id {
                ActuatorSide::Left => "LEFT",
                ActuatorSide::Right => "RIGHT",
            },
            [
                spoiler_1, spoiler_2, spoiler_3, spoiler_4, spoiler_5, spoiler_6, spoiler_7,
                spoiler_8,
            ],
        )
    }

    fn new_a380_spoiler_element(
        context: &mut InitContext,
        id: ActuatorSide,
        id_number: usize,
    ) -> SpoilerElement {
        let assembly = Self::a380_spoiler_assembly();
        SpoilerElement::new(
            context,
            id,
            id_number,
            assembly,
            Self::new_a380_spoiler_aero_model(),
        )
    }

    fn new_a380_spoiler_aero_model() -> AerodynamicModel {
        let body = Self::a380_spoiler_body();

        // Lift vector and normal are rotated 10° to acount for air supposedly following
        // wing profile that is 10° from horizontal
        // It means that with headwind and spoiler retracted (-10°), spoiler generates no lift
        AerodynamicModel::new(
            &body,
            Some(Vector3::new(0., 1., 0.)),
            Some(Vector3::new(0., -0.174, 0.985)),
            Some(Vector3::new(0., 0.985, 0.174)),
            Ratio::new::<ratio>(1.),
        )
    }
}

struct A380ElevatorFactory {}
impl A380ElevatorFactory {
    const FLOW_CONTROL_PROPORTIONAL_GAIN: f64 = 1.;
    const FLOW_CONTROL_INTEGRAL_GAIN: f64 = 5.;
    const FLOW_CONTROL_FORCE_GAIN: f64 = 450000.;

    const MAX_DAMPING_CONSTANT_FOR_SLOW_DAMPING: f64 = 15000000.;
    const MAX_FLOW_PRECISION_PER_ACTUATOR_PERCENT: f64 = 1.;

    fn a380_elevator_actuator(bounded_linear_length: &impl BoundedLinearLength) -> LinearActuator {
        let actuator_characteristics = LinearActuatorCharacteristics::new(
            Self::MAX_DAMPING_CONSTANT_FOR_SLOW_DAMPING / 5.,
            Self::MAX_DAMPING_CONSTANT_FOR_SLOW_DAMPING,
            VolumeRate::new::<gallon_per_second>(0.029),
            Ratio::new::<percent>(Self::MAX_FLOW_PRECISION_PER_ACTUATOR_PERCENT),
        );

        LinearActuator::new(
            bounded_linear_length,
            1,
            Length::new::<meter>(0.0407),
            Length::new::<meter>(0.),
            actuator_characteristics.max_flow(),
            80000.,
            1500.,
            20000.,
            actuator_characteristics.slow_damping(),
            Duration::from_millis(300),
            [1., 1., 1., 1., 1., 1.],
            [1., 1., 1., 1., 1., 1.],
            [0., 0.2, 0.21, 0.79, 0.8, 1.],
            Self::FLOW_CONTROL_PROPORTIONAL_GAIN,
            Self::FLOW_CONTROL_INTEGRAL_GAIN,
            Self::FLOW_CONTROL_FORCE_GAIN,
            false,
            false,
            None,
            None,
        )
    }

    /// Builds an aileron control surface body for A380-800
    fn a380_elevator_body(init_drooped_down: bool) -> LinearActuatedRigidBodyOnHingeAxis {
        let size = Vector3::new(6., 0.405, 1.125);
        let cg_offset = Vector3::new(0., 0., -0.5 * size[2]);
        let aero_center = Vector3::new(0., 0., -0.3 * size[2]);

        let control_arm = Vector3::new(0., -0.091, 0.);
        let anchor = Vector3::new(0., -0.091, 0.41);

        let init_position = if init_drooped_down {
            Angle::new::<degree>(-11.5)
        } else {
            Angle::new::<degree>(0.)
        };

        LinearActuatedRigidBodyOnHingeAxis::new(
            Mass::new::<kilogram>(58.6),
            size,
            cg_offset,
            aero_center,
            control_arm,
            anchor,
            Angle::new::<degree>(-11.5),
            Angle::new::<degree>(27.5),
            init_position,
            100.,
            false,
            Vector3::new(1., 0., 0.),
        )
    }

    /// Builds an aileron assembly consisting of the aileron physical rigid body and two hydraulic actuators connected
    /// to it
    fn a380_elevator_assembly(init_drooped_down: bool) -> HydraulicLinearActuatorAssembly<2> {
        let elevator_body = Self::a380_elevator_body(init_drooped_down);

        let elevator_actuator_outboard = Self::a380_elevator_actuator(&elevator_body);
        let elevator_actuator_inbord = Self::a380_elevator_actuator(&elevator_body);

        HydraulicLinearActuatorAssembly::new(
            [elevator_actuator_outboard, elevator_actuator_inbord],
            elevator_body,
        )
    }

    fn new_elevator(context: &mut InitContext, id: ActuatorSide) -> ElevatorAssembly {
        let init_drooped_down = !context.is_in_flight();
        let assembly_outward = Self::a380_elevator_assembly(init_drooped_down);
        let assembly_inward = Self::a380_elevator_assembly(init_drooped_down);
        ElevatorAssembly::new(
            context,
            id,
            assembly_outward,
            assembly_inward,
            Self::new_a380_elevator_aero_model(),
        )
    }

    fn new_a380_elevator_aero_model() -> AerodynamicModel {
        let body = Self::a380_elevator_body(true);
        AerodynamicModel::new(
            &body,
            Some(Vector3::new(0., 1., 0.)),
            Some(Vector3::new(0., 0., 1.)),
            Some(Vector3::new(0., 1., 0.)),
            Ratio::new::<ratio>(0.8),
        )
    }
}

struct A380RudderFactory {}
impl A380RudderFactory {
    const FLOW_CONTROL_PROPORTIONAL_GAIN: f64 = 1.5;
    const FLOW_CONTROL_INTEGRAL_GAIN: f64 = 2.;
    const FLOW_CONTROL_FORCE_GAIN: f64 = 350000.;

    const MAX_DAMPING_CONSTANT_FOR_SLOW_DAMPING: f64 = 1000000.;
    const MAX_FLOW_PRECISION_PER_ACTUATOR_PERCENT: f64 = 1.;

    fn a380_rudder_actuator(bounded_linear_length: &impl BoundedLinearLength) -> LinearActuator {
        let actuator_characteristics = LinearActuatorCharacteristics::new(
            Self::MAX_DAMPING_CONSTANT_FOR_SLOW_DAMPING / 4.,
            Self::MAX_DAMPING_CONSTANT_FOR_SLOW_DAMPING,
            VolumeRate::new::<gallon_per_second>(0.0792),
            Ratio::new::<percent>(Self::MAX_FLOW_PRECISION_PER_ACTUATOR_PERCENT),
        );

        LinearActuator::new(
            bounded_linear_length,
            1,
            Length::new::<meter>(0.06),
            Length::new::<meter>(0.),
            actuator_characteristics.max_flow(),
            80000.,
            1500.,
            10000.,
            actuator_characteristics.slow_damping(),
            Duration::from_millis(300),
            [1., 1., 1., 1., 1., 1.],
            [1., 1., 1., 1., 1., 1.],
            [0., 0.2, 0.21, 0.79, 0.8, 1.],
            Self::FLOW_CONTROL_PROPORTIONAL_GAIN,
            Self::FLOW_CONTROL_INTEGRAL_GAIN,
            Self::FLOW_CONTROL_FORCE_GAIN,
            false,
            false,
            None,
            None,
        )
    }

    /// Builds an aileron control surface body for A380-800
    fn a380_rudder_body(init_at_center: bool) -> LinearActuatedRigidBodyOnHingeAxis {
        let size = Vector3::new(0.42, 6.65, 1.8);
        let cg_offset = Vector3::new(0., 0.5 * size[1], -0.5 * size[2]);
        let aero_center = Vector3::new(0., 0.5 * size[1], -0.3 * size[2]);

        let control_arm = Vector3::new(-0.144, 0., 0.);
        let anchor = Vector3::new(-0.144, 0., 0.50);

        let randomized_init_position_angle_degree = if init_at_center {
            0.
        } else {
            random_from_range(-15., 15.)
        };

        LinearActuatedRigidBodyOnHingeAxis::new(
            Mass::new::<kilogram>(95.),
            size,
            cg_offset,
            aero_center,
            control_arm,
            anchor,
            Angle::new::<degree>(-25.),
            Angle::new::<degree>(50.),
            Angle::new::<degree>(randomized_init_position_angle_degree),
            100.,
            false,
            Vector3::new(0., 1., 0.),
        )
    }

    /// Builds an aileron assembly consisting of the aileron physical rigid body and two hydraulic actuators connected
    /// to it
    fn a380_rudder_assembly(init_at_center: bool) -> HydraulicLinearActuatorAssembly<2> {
        let rudder_body = Self::a380_rudder_body(init_at_center);

        let rudder_actuator_upper = Self::a380_rudder_actuator(&rudder_body);
        let rudder_actuator_lower = Self::a380_rudder_actuator(&rudder_body);

        HydraulicLinearActuatorAssembly::new(
            [rudder_actuator_upper, rudder_actuator_lower],
            rudder_body,
        )
    }

    fn new_rudder(context: &mut InitContext) -> RudderAssembly {
        let init_at_center = context.start_state() == StartState::Taxi
            || context.start_state() == StartState::Runway
            || context.is_in_flight();

        let upper_assembly = Self::a380_rudder_assembly(init_at_center);
        let lower_assembly = Self::a380_rudder_assembly(init_at_center);
        RudderAssembly::new(
            context,
            upper_assembly,
            lower_assembly,
            Self::new_a380_rudder_aero_model(),
        )
    }

    fn new_a380_rudder_aero_model() -> AerodynamicModel {
        let body = Self::a380_rudder_body(true);
        AerodynamicModel::new(
            &body,
            Some(Vector3::new(1., 0., 0.)),
            Some(Vector3::new(0., 0., 1.)),
            Some(Vector3::new(1., 0., 0.)),
            Ratio::new::<ratio>(0.4),
        )
    }
}

struct A380GearDoorFactory {}
impl A380GearDoorFactory {
    fn a380_nose_gear_door_aerodynamics() -> AerodynamicModel {
        // Faking the single door by only considering right door aerodynamics.
        // Will work with headwind, but will cause strange behaviour with massive crosswind.
        AerodynamicModel::new(
            &Self::a380_nose_gear_door_body(),
            Some(Vector3::new(0., 1., 0.)),
            Some(Vector3::new(0., -0.2, 1.)),
            Some(Vector3::new(0., -1., -0.2)),
            Ratio::new::<ratio>(0.7),
        )
    }

    fn a380_left_gear_door_aerodynamics() -> AerodynamicModel {
        AerodynamicModel::new(
            &Self::a380_left_gear_door_body(),
            Some(Vector3::new(0., 1., 0.)),
            Some(Vector3::new(0., -0.1, 1.)),
            Some(Vector3::new(0., 1., 0.1)),
            Ratio::new::<ratio>(0.7),
        )
    }

    fn a380_right_gear_door_aerodynamics() -> AerodynamicModel {
        AerodynamicModel::new(
            &Self::a380_right_gear_door_body(),
            Some(Vector3::new(0., 1., 0.)),
            Some(Vector3::new(0., -0.1, 1.)),
            Some(Vector3::new(0., 1., 0.1)),
            Ratio::new::<ratio>(0.7),
        )
    }

    fn a380_nose_gear_door_actuator(
        bounded_linear_length: &impl BoundedLinearLength,
    ) -> LinearActuator {
        const FLOW_CONTROL_INTEGRAL_GAIN: f64 = 5.;
        const FLOW_CONTROL_PROPORTIONAL_GAIN: f64 = 0.15;
        const FLOW_CONTROL_FORCE_GAIN: f64 = 200000.;

        const MAX_DAMPING_CONSTANT_FOR_SLOW_DAMPING: f64 = 28000.;
        const MAX_FLOW_PRECISION_PER_ACTUATOR_PERCENT: f64 = 3.;

        let actuator_characteristics = LinearActuatorCharacteristics::new(
            MAX_DAMPING_CONSTANT_FOR_SLOW_DAMPING * 0.98,
            MAX_DAMPING_CONSTANT_FOR_SLOW_DAMPING * 1.02,
            VolumeRate::new::<gallon_per_second>(0.027),
            Ratio::new::<percent>(MAX_FLOW_PRECISION_PER_ACTUATOR_PERCENT),
        );

        LinearActuator::new(
            bounded_linear_length,
            1,
            Length::new::<meter>(0.0378),
            Length::new::<meter>(0.023),
            actuator_characteristics.max_flow(),
            20000.,
            5000.,
            2000.,
            actuator_characteristics.slow_damping(),
            Duration::from_millis(100),
            [1., 1., 1., 1., 0.5, 0.5],
            [0.5, 0.5, 1., 1., 1., 1.],
            [0., 0.15, 0.16, 0.84, 0.85, 1.],
            FLOW_CONTROL_PROPORTIONAL_GAIN,
            FLOW_CONTROL_INTEGRAL_GAIN,
            FLOW_CONTROL_FORCE_GAIN,
            true,
            false,
            None,
            None,
        )
    }

    fn a380_main_gear_door_actuator(
        bounded_linear_length: &impl BoundedLinearLength,
    ) -> LinearActuator {
        const FLOW_CONTROL_INTEGRAL_GAIN: f64 = 5.;
        const FLOW_CONTROL_PROPORTIONAL_GAIN: f64 = 0.7;
        const FLOW_CONTROL_FORCE_GAIN: f64 = 200000.;

        const MAX_DAMPING_CONSTANT_FOR_SLOW_DAMPING: f64 = 30000.;
        const MAX_FLOW_PRECISION_PER_ACTUATOR_PERCENT: f64 = 5.;

        let actuator_characteristics = LinearActuatorCharacteristics::new(
            MAX_DAMPING_CONSTANT_FOR_SLOW_DAMPING * 0.98,
            MAX_DAMPING_CONSTANT_FOR_SLOW_DAMPING * 1.02,
            VolumeRate::new::<gallon_per_second>(0.09),
            Ratio::new::<percent>(MAX_FLOW_PRECISION_PER_ACTUATOR_PERCENT),
        );

        LinearActuator::new(
            bounded_linear_length,
            1,
            Length::new::<meter>(0.055),
            Length::new::<meter>(0.03),
            actuator_characteristics.max_flow(),
            200000.,
            2500.,
            2000.,
            actuator_characteristics.slow_damping(),
            Duration::from_millis(100),
            [1., 1., 1., 1., 0.5, 0.5],
            [0.5, 0.5, 1., 1., 1., 1.],
            [0., 0.07, 0.08, 0.9, 0.91, 1.],
            FLOW_CONTROL_PROPORTIONAL_GAIN,
            FLOW_CONTROL_INTEGRAL_GAIN,
            FLOW_CONTROL_FORCE_GAIN,
            true,
            false,
            None,
            None,
        )
    }

    fn a380_left_gear_door_body() -> LinearActuatedRigidBodyOnHingeAxis {
        let size = Vector3::new(-1.73, 0.02, 1.7);
        let cg_offset = Vector3::new(2. / 3. * size[0], 0.1, 0.);

        let control_arm = Vector3::new(-0.76, 0., 0.);
        let anchor = Vector3::new(-0.19, 0.23, 0.);

        LinearActuatedRigidBodyOnHingeAxis::new(
            Mass::new::<kilogram>(50.),
            size,
            cg_offset,
            cg_offset,
            control_arm,
            anchor,
            Angle::new::<degree>(0.),
            Angle::new::<degree>(85.),
            Angle::new::<degree>(0.),
            150.,
            true,
            Vector3::new(0., 0., 1.),
        )
    }

    fn a380_right_gear_door_body() -> LinearActuatedRigidBodyOnHingeAxis {
        let size = Vector3::new(1.73, 0.02, 1.7);
        let cg_offset = Vector3::new(2. / 3. * size[0], 0.1, 0.);

        let control_arm = Vector3::new(0.76, 0., 0.);
        let anchor = Vector3::new(0.19, 0.23, 0.);

        LinearActuatedRigidBodyOnHingeAxis::new(
            Mass::new::<kilogram>(50.),
            size,
            cg_offset,
            cg_offset,
            control_arm,
            anchor,
            Angle::new::<degree>(-85.),
            Angle::new::<degree>(85.),
            Angle::new::<degree>(0.),
            150.,
            true,
            Vector3::new(0., 0., 1.),
        )
    }

    fn a380_nose_gear_door_body() -> LinearActuatedRigidBodyOnHingeAxis {
        let size = Vector3::new(0.4, 0.02, 1.5);
        let cg_offset = Vector3::new(-0.5 * size[0], 0., 0.);

        let control_arm = Vector3::new(-0.1465, 0., 0.);
        let anchor = Vector3::new(-0.1465, 0.40, 0.);

        LinearActuatedRigidBodyOnHingeAxis::new(
            Mass::new::<kilogram>(40.),
            size,
            cg_offset,
            cg_offset,
            control_arm,
            anchor,
            Angle::new::<degree>(0.),
            Angle::new::<degree>(85.),
            Angle::new::<degree>(0.),
            150.,
            true,
            Vector3::new(0., 0., 1.),
        )
    }

    fn a380_gear_door_assembly(wheel_id: GearWheel) -> HydraulicLinearActuatorAssembly<1> {
        let gear_door_body = match wheel_id {
            GearWheel::NOSE => Self::a380_nose_gear_door_body(),
            GearWheel::LEFT => Self::a380_left_gear_door_body(),
            GearWheel::RIGHT => Self::a380_right_gear_door_body(),
        };
        let gear_door_actuator = match wheel_id {
            GearWheel::NOSE => Self::a380_nose_gear_door_actuator(&gear_door_body),
            GearWheel::LEFT | GearWheel::RIGHT => {
                Self::a380_main_gear_door_actuator(&gear_door_body)
            }
        };

        HydraulicLinearActuatorAssembly::new([gear_door_actuator], gear_door_body)
    }
}

struct A380GearFactory {}
impl A380GearFactory {
    fn a380_nose_gear_aerodynamics() -> AerodynamicModel {
        AerodynamicModel::new(
            &Self::a380_nose_gear_body(true),
            Some(Vector3::new(0., 0., 1.)),
            None,
            None,
            Ratio::new::<ratio>(0.25),
        )
    }

    fn a380_right_gear_aerodynamics() -> AerodynamicModel {
        AerodynamicModel::new(
            &Self::a380_right_gear_body(true),
            Some(Vector3::new(0., 0., 1.)),
            Some(Vector3::new(0.3, 0., 1.)),
            Some(Vector3::new(1., 0., -0.3)),
            Ratio::new::<ratio>(0.7),
        )
    }

    fn a380_left_gear_aerodynamics() -> AerodynamicModel {
        AerodynamicModel::new(
            &Self::a380_left_gear_body(true),
            Some(Vector3::new(0., 0., 1.)),
            Some(Vector3::new(-0.3, 0., 1.)),
            Some(Vector3::new(-1., 0., -0.3)),
            Ratio::new::<ratio>(0.7),
        )
    }

    fn a380_nose_gear_actuator(bounded_linear_length: &impl BoundedLinearLength) -> LinearActuator {
        const FLOW_CONTROL_INTEGRAL_GAIN: f64 = 5.;
        const FLOW_CONTROL_PROPORTIONAL_GAIN: f64 = 0.3;
        const FLOW_CONTROL_FORCE_GAIN: f64 = 250000.;

        const MAX_DAMPING_CONSTANT_FOR_SLOW_DAMPING: f64 = 900000.;
        const MAX_FLOW_PRECISION_PER_ACTUATOR_PERCENT: f64 = 3.;

        let actuator_characteristics = LinearActuatorCharacteristics::new(
            MAX_DAMPING_CONSTANT_FOR_SLOW_DAMPING * 0.98,
            MAX_DAMPING_CONSTANT_FOR_SLOW_DAMPING * 1.02,
            VolumeRate::new::<gallon_per_second>(0.053),
            Ratio::new::<percent>(MAX_FLOW_PRECISION_PER_ACTUATOR_PERCENT),
        );

        LinearActuator::new(
            bounded_linear_length,
            1,
            Length::new::<meter>(0.0792),
            Length::new::<meter>(0.035),
            actuator_characteristics.max_flow(),
            800000.,
            150000.,
            50000.,
            actuator_characteristics.slow_damping(),
            Duration::from_millis(100),
            [1., 1., 1., 1., 0.5, 0.5],
            [0.5, 0.5, 1., 1., 1., 1.],
            [0., 0.1, 0.11, 0.89, 0.9, 1.],
            FLOW_CONTROL_PROPORTIONAL_GAIN,
            FLOW_CONTROL_INTEGRAL_GAIN,
            FLOW_CONTROL_FORCE_GAIN,
            true,
            false,
            None,
            None,
        )
    }

    fn a380_main_gear_actuator(bounded_linear_length: &impl BoundedLinearLength) -> LinearActuator {
        const FLOW_CONTROL_INTEGRAL_GAIN: f64 = 5.0;
        const FLOW_CONTROL_PROPORTIONAL_GAIN: f64 = 0.3;
        const FLOW_CONTROL_FORCE_GAIN: f64 = 250000.;

        const MAX_DAMPING_CONSTANT_FOR_SLOW_DAMPING: f64 = 2500000.;
        const MAX_FLOW_PRECISION_PER_ACTUATOR_PERCENT: f64 = 5.;

        let actuator_characteristics = LinearActuatorCharacteristics::new(
            MAX_DAMPING_CONSTANT_FOR_SLOW_DAMPING * 0.98,
            MAX_DAMPING_CONSTANT_FOR_SLOW_DAMPING * 1.02,
            VolumeRate::new::<gallon_per_second>(0.17),
            Ratio::new::<percent>(MAX_FLOW_PRECISION_PER_ACTUATOR_PERCENT),
        );

        LinearActuator::new(
            bounded_linear_length,
            1,
            Length::new::<meter>(0.145),
            Length::new::<meter>(0.105),
            actuator_characteristics.max_flow(),
            800000.,
            350000.,
            50000.,
            actuator_characteristics.slow_damping(),
            Duration::from_millis(100),
            [1., 1., 1., 1., 0.5, 0.5],
            [0.2, 0.4, 1., 1., 1., 1.],
            [0., 0.13, 0.17, 0.95, 0.96, 1.],
            FLOW_CONTROL_PROPORTIONAL_GAIN,
            FLOW_CONTROL_INTEGRAL_GAIN,
            FLOW_CONTROL_FORCE_GAIN,
            true,
            false,
            None,
            None,
        )
    }

    fn a380_left_gear_body(init_downlocked: bool) -> LinearActuatedRigidBodyOnHingeAxis {
        let size = Vector3::new(0.3, 3.453, 0.3);
        let cg_offset = Vector3::new(0., -3. / 4. * size[1], 0.);

        let control_arm = Vector3::new(0.1815, 0.15, 0.);
        let anchor = Vector3::new(0.26, 0.15, 0.);

        LinearActuatedRigidBodyOnHingeAxis::new(
            Mass::new::<kilogram>(700.),
            size,
            cg_offset,
            cg_offset,
            control_arm,
            anchor,
            Angle::new::<degree>(0.),
            Angle::new::<degree>(80.),
            if init_downlocked {
                Angle::new::<degree>(0.)
            } else {
                Angle::new::<degree>(80.)
            },
            150.,
            true,
            Vector3::new(0., 0., 1.),
        )
    }

    fn a380_right_gear_body(init_downlocked: bool) -> LinearActuatedRigidBodyOnHingeAxis {
        let size = Vector3::new(0.3, 3.453, 0.3);
        let cg_offset = Vector3::new(0., -3. / 4. * size[1], 0.);

        let control_arm = Vector3::new(-0.1815, 0.15, 0.);
        let anchor = Vector3::new(-0.26, 0.15, 0.);

        LinearActuatedRigidBodyOnHingeAxis::new(
            Mass::new::<kilogram>(700.),
            size,
            cg_offset,
            cg_offset,
            control_arm,
            anchor,
            Angle::new::<degree>(-80.),
            Angle::new::<degree>(80.),
            if init_downlocked {
                Angle::new::<degree>(0.)
            } else {
                Angle::new::<degree>(-80.)
            },
            150.,
            true,
            Vector3::new(0., 0., 1.),
        )
    }

    fn a380_nose_gear_body(init_downlocked: bool) -> LinearActuatedRigidBodyOnHingeAxis {
        let size = Vector3::new(0.3, 2.453, 0.3);
        let cg_offset = Vector3::new(0., -2. / 3. * size[1], 0.);

        let control_arm = Vector3::new(0., -0.093, 0.212);
        let anchor = Vector3::new(0., 0.56, 0.);

        LinearActuatedRigidBodyOnHingeAxis::new(
            Mass::new::<kilogram>(300.),
            size,
            cg_offset,
            cg_offset,
            control_arm,
            anchor,
            Angle::new::<degree>(-101.),
            Angle::new::<degree>(92.),
            if init_downlocked {
                Angle::new::<degree>(-9.)
            } else {
                Angle::new::<degree>(-101.)
            },
            150.,
            true,
            Vector3::new(1., 0., 0.),
        )
    }

    fn a380_gear_assembly(
        wheel_id: GearWheel,
        init_downlocked: bool,
    ) -> HydraulicLinearActuatorAssembly<1> {
        let gear_body = match wheel_id {
            GearWheel::NOSE => Self::a380_nose_gear_body(init_downlocked),

            GearWheel::LEFT => Self::a380_left_gear_body(init_downlocked),

            GearWheel::RIGHT => Self::a380_right_gear_body(init_downlocked),
        };

        let gear_actuator = match wheel_id {
            GearWheel::NOSE => Self::a380_nose_gear_actuator(&gear_body),

            GearWheel::LEFT | GearWheel::RIGHT => Self::a380_main_gear_actuator(&gear_body),
        };

        HydraulicLinearActuatorAssembly::new([gear_actuator], gear_body)
    }
}

struct A380GearSystemFactory {}
impl A380GearSystemFactory {
    fn a380_gear_system(context: &mut InitContext) -> HydraulicGearSystem {
        let init_downlocked = context.start_gear_down();

        HydraulicGearSystem::new(
            context,
            A380GearDoorFactory::a380_gear_door_assembly(GearWheel::NOSE),
            A380GearDoorFactory::a380_gear_door_assembly(GearWheel::LEFT),
            A380GearDoorFactory::a380_gear_door_assembly(GearWheel::RIGHT),
            A380GearFactory::a380_gear_assembly(GearWheel::NOSE, init_downlocked),
            A380GearFactory::a380_gear_assembly(GearWheel::LEFT, init_downlocked),
            A380GearFactory::a380_gear_assembly(GearWheel::RIGHT, init_downlocked),
            A380GearDoorFactory::a380_left_gear_door_aerodynamics(),
            A380GearDoorFactory::a380_right_gear_door_aerodynamics(),
            A380GearDoorFactory::a380_nose_gear_door_aerodynamics(),
            A380GearFactory::a380_left_gear_aerodynamics(),
            A380GearFactory::a380_right_gear_aerodynamics(),
            A380GearFactory::a380_nose_gear_aerodynamics(),
        )
    }
}

pub(super) struct A380Hydraulic {
    nose_steering: SteeringActuator,

    core_hydraulic_updater: FixedStepLoop,
    physics_updater: MaxStepLoop,
    ultra_fast_physics_updater: MaxStepLoop,

    brake_steer_computer: A380HydraulicBrakeSteerComputerUnit,

    green_circuit: HydraulicCircuit,
    green_circuit_controller: A380HydraulicCircuitController,
    yellow_circuit: HydraulicCircuit,
    yellow_circuit_controller: A380HydraulicCircuitController,

    engine_driven_pump_1a: EngineDrivenPump,
    engine_driven_pump_1a_controller: A380EngineDrivenPumpController,

    engine_driven_pump_2a: EngineDrivenPump,
    engine_driven_pump_2a_controller: A380EngineDrivenPumpController,

    engine_driven_pump_3a: EngineDrivenPump,
    engine_driven_pump_3a_controller: A380EngineDrivenPumpController,

    engine_driven_pump_4a: EngineDrivenPump,
    engine_driven_pump_4a_controller: A380EngineDrivenPumpController,

    engine_driven_pump_1b: EngineDrivenPump,
    engine_driven_pump_1b_controller: A380EngineDrivenPumpController,

    engine_driven_pump_2b: EngineDrivenPump,
    engine_driven_pump_2b_controller: A380EngineDrivenPumpController,

    engine_driven_pump_3b: EngineDrivenPump,
    engine_driven_pump_3b_controller: A380EngineDrivenPumpController,

    engine_driven_pump_4b: EngineDrivenPump,
    engine_driven_pump_4b_controller: A380EngineDrivenPumpController,

    yellow_electric_pump_a: ElectricPump,
    yellow_electric_pump_a_controller: A380ElectricPumpController,

    yellow_electric_pump_b: ElectricPump,
    yellow_electric_pump_b_controller: A380ElectricPumpController,

    green_electric_pump_a: ElectricPump,
    green_electric_pump_a_controller: A380ElectricPumpController,

    green_electric_pump_b: ElectricPump,
    green_electric_pump_b_controller: A380ElectricPumpController,

    pushback_tug: PushbackTug,

    braking_circuit_norm: BrakeCircuit,
    braking_circuit_altn: BrakeCircuit,
    braking_force: A380BrakingForce,

    flap_system: FlapSlatAssembly,
    slat_system: FlapSlatAssembly,
    slats_flaps_complex: SlatFlapComplex,

    forward_cargo_door: CargoDoor,
    forward_cargo_door_controller: A380DoorController,
    aft_cargo_door: CargoDoor,
    aft_cargo_door_controller: A380DoorController,

    elevator_system_controller: ElevatorSystemHydraulicController,
    aileron_system_controller: AileronSystemHydraulicController,

    left_aileron: AileronAssembly,
    right_aileron: AileronAssembly,
    left_elevator: ElevatorAssembly,
    right_elevator: ElevatorAssembly,

    rudder_system_controller: RudderSystemHydraulicController,
    rudder: RudderAssembly,

    left_spoilers: SpoilerGroup,
    right_spoilers: SpoilerGroup,

    gear_system_gravity_extension_controller: A380GravityExtension,
    gear_system_hydraulic_controller: A380GearHydraulicController,
    gear_system: HydraulicGearSystem,

    trim_controller: A380TrimInputController,

    trim_assembly: TrimmableHorizontalStabilizerAssembly,

    epump_auto_logic: A380ElectricPumpAutoLogic,
}
impl A380Hydraulic {
    const FLAP_FPPU_TO_SURFACE_ANGLE_BREAKPTS: [f64; 12] = [
        0., 35.66, 69.32, 89.7, 105.29, 120.22, 145.51, 168.35, 189.87, 210.69, 231.25, 251.97,
    ];
    const FLAP_FPPU_TO_SURFACE_ANGLE_DEGREES: [f64; 12] =
        [0., 0., 2.5, 5., 7.5, 10., 15., 20., 25., 30., 35., 40.];

    const SLAT_FPPU_TO_SURFACE_ANGLE_BREAKPTS: [f64; 12] = [
        0., 66.83, 167.08, 222.27, 272.27, 334.16, 334.16, 334.16, 334.16, 334.16, 334.16, 334.16,
    ];
    const SLAT_FPPU_TO_SURFACE_ANGLE_DEGREES: [f64; 12] =
        [0., 5.4, 13.5, 18., 22., 27., 27., 27., 27., 27., 27., 27.];

    const FORWARD_CARGO_DOOR_ID: &'static str = "FWD";
    const AFT_CARGO_DOOR_ID: &'static str = "AFT";

    const ELECTRIC_PUMP_MAX_CURRENT_AMPERE: f64 = 75.;

    const YELLOW_ELEC_PUMP_CONTROL_POWER_BUS: ElectricalBusType =
        ElectricalBusType::DirectCurrent(2);
    const YELLOW_ELEC_PUMP_CONTROL_FROM_CARGO_DOOR_OPERATION_POWER_BUS: ElectricalBusType =
        ElectricalBusType::DirectCurrentGndFltService;
    const YELLOW_ELEC_PUMP_SUPPLY_POWER_BUS: ElectricalBusType =
        ElectricalBusType::AlternatingCurrentGndFltService;

    const EDP_CONTROL_POWER_BUS1: ElectricalBusType = ElectricalBusType::DirectCurrentEssential;

    // Refresh rate of core hydraulic simulation
    const HYDRAULIC_SIM_TIME_STEP: Duration = Duration::from_millis(33);
    // Refresh rate of max fixed step loop for fast physics
    const HYDRAULIC_SIM_MAX_TIME_STEP_MILLISECONDS: Duration = Duration::from_millis(33);
    // Refresh rate of max fixed step loop for fastest flight controls physics needing super stability
    // and fast reacting time
    const HYDRAULIC_SIM_FLIGHT_CONTROLS_MAX_TIME_STEP_MILLISECONDS: Duration =
        Duration::from_millis(10);

    pub fn new(context: &mut InitContext) -> A380Hydraulic {
        A380Hydraulic {
            nose_steering: SteeringActuator::new(
                context,
                Angle::new::<degree>(75.),
                AngularVelocity::new::<radian_per_second>(0.35),
                Length::new::<meter>(0.075),
                Ratio::new::<ratio>(0.18),
            ),

            core_hydraulic_updater: FixedStepLoop::new(Self::HYDRAULIC_SIM_TIME_STEP),
            physics_updater: MaxStepLoop::new(Self::HYDRAULIC_SIM_MAX_TIME_STEP_MILLISECONDS),
            ultra_fast_physics_updater: MaxStepLoop::new(
                Self::HYDRAULIC_SIM_FLIGHT_CONTROLS_MAX_TIME_STEP_MILLISECONDS,
            ),

            brake_steer_computer: A380HydraulicBrakeSteerComputerUnit::new(context),

            green_circuit: A380HydraulicCircuitFactory::new_green_circuit(context),
            green_circuit_controller: A380HydraulicCircuitController::new(HydraulicColor::Green),
            yellow_circuit: A380HydraulicCircuitFactory::new_yellow_circuit(context),
            yellow_circuit_controller: A380HydraulicCircuitController::new(HydraulicColor::Yellow),

            engine_driven_pump_1a: EngineDrivenPump::new(
                context,
                "GREEN_1A",
                PumpCharacteristics::a380_edp(),
            ),
            engine_driven_pump_1a_controller: A380EngineDrivenPumpController::new(
                context,
                A380EngineDrivenPumpId::Edp1a,
                vec![Self::EDP_CONTROL_POWER_BUS1],
            ),

            engine_driven_pump_2a: EngineDrivenPump::new(
                context,
                "GREEN_2A",
                PumpCharacteristics::a380_edp(),
            ),
            engine_driven_pump_2a_controller: A380EngineDrivenPumpController::new(
                context,
                A380EngineDrivenPumpId::Edp2a,
                vec![Self::EDP_CONTROL_POWER_BUS1],
            ),

            engine_driven_pump_3a: EngineDrivenPump::new(
                context,
                "YELLOW_3A",
                PumpCharacteristics::a380_edp(),
            ),
            engine_driven_pump_3a_controller: A380EngineDrivenPumpController::new(
                context,
                A380EngineDrivenPumpId::Edp3a,
                vec![Self::EDP_CONTROL_POWER_BUS1],
            ),

            engine_driven_pump_4a: EngineDrivenPump::new(
                context,
                "YELLOW_4A",
                PumpCharacteristics::a380_edp(),
            ),
            engine_driven_pump_4a_controller: A380EngineDrivenPumpController::new(
                context,
                A380EngineDrivenPumpId::Edp4a,
                vec![Self::EDP_CONTROL_POWER_BUS1],
            ),

            engine_driven_pump_1b: EngineDrivenPump::new(
                context,
                "GREEN_1B",
                PumpCharacteristics::a380_edp(),
            ),
            engine_driven_pump_1b_controller: A380EngineDrivenPumpController::new(
                context,
                A380EngineDrivenPumpId::Edp1b,
                vec![Self::EDP_CONTROL_POWER_BUS1],
            ),

            engine_driven_pump_2b: EngineDrivenPump::new(
                context,
                "GREEN_2B",
                PumpCharacteristics::a380_edp(),
            ),
            engine_driven_pump_2b_controller: A380EngineDrivenPumpController::new(
                context,
                A380EngineDrivenPumpId::Edp2b,
                vec![Self::EDP_CONTROL_POWER_BUS1],
            ),

            engine_driven_pump_3b: EngineDrivenPump::new(
                context,
                "YELLOW_3B",
                PumpCharacteristics::a380_edp(),
            ),
            engine_driven_pump_3b_controller: A380EngineDrivenPumpController::new(
                context,
                A380EngineDrivenPumpId::Edp3b,
                vec![Self::EDP_CONTROL_POWER_BUS1],
            ),

            engine_driven_pump_4b: EngineDrivenPump::new(
                context,
                "YELLOW_4B",
                PumpCharacteristics::a380_edp(),
            ),
            engine_driven_pump_4b_controller: A380EngineDrivenPumpController::new(
                context,
                A380EngineDrivenPumpId::Edp4b,
                vec![Self::EDP_CONTROL_POWER_BUS1],
            ),

            yellow_electric_pump_a: ElectricPump::new(
                context,
                "YELLOW_A",
                Self::YELLOW_ELEC_PUMP_SUPPLY_POWER_BUS,
                ElectricCurrent::new::<ampere>(Self::ELECTRIC_PUMP_MAX_CURRENT_AMPERE),
                PumpCharacteristics::a380_electric_pump(),
            ),
            yellow_electric_pump_a_controller: A380ElectricPumpController::new(
                context,
                A380ElectricPumpId::YellowA,
                Self::YELLOW_ELEC_PUMP_CONTROL_POWER_BUS,
                Self::YELLOW_ELEC_PUMP_CONTROL_FROM_CARGO_DOOR_OPERATION_POWER_BUS,
            ),

            yellow_electric_pump_b: ElectricPump::new(
                context,
                "YELLOW_B",
                Self::YELLOW_ELEC_PUMP_SUPPLY_POWER_BUS,
                ElectricCurrent::new::<ampere>(Self::ELECTRIC_PUMP_MAX_CURRENT_AMPERE),
                PumpCharacteristics::a380_electric_pump(),
            ),
            yellow_electric_pump_b_controller: A380ElectricPumpController::new(
                context,
                A380ElectricPumpId::YellowB,
                Self::YELLOW_ELEC_PUMP_CONTROL_POWER_BUS,
                Self::YELLOW_ELEC_PUMP_CONTROL_FROM_CARGO_DOOR_OPERATION_POWER_BUS,
            ),

            green_electric_pump_a: ElectricPump::new(
                context,
                "GREEN_A",
                Self::YELLOW_ELEC_PUMP_SUPPLY_POWER_BUS,
                ElectricCurrent::new::<ampere>(Self::ELECTRIC_PUMP_MAX_CURRENT_AMPERE),
                PumpCharacteristics::a380_electric_pump(),
            ),
            green_electric_pump_a_controller: A380ElectricPumpController::new(
                context,
                A380ElectricPumpId::GreenA,
                Self::YELLOW_ELEC_PUMP_CONTROL_POWER_BUS,
                Self::YELLOW_ELEC_PUMP_CONTROL_FROM_CARGO_DOOR_OPERATION_POWER_BUS,
            ),

            green_electric_pump_b: ElectricPump::new(
                context,
                "GREEN_B",
                Self::YELLOW_ELEC_PUMP_SUPPLY_POWER_BUS,
                ElectricCurrent::new::<ampere>(Self::ELECTRIC_PUMP_MAX_CURRENT_AMPERE),
                PumpCharacteristics::a380_electric_pump(),
            ),
            green_electric_pump_b_controller: A380ElectricPumpController::new(
                context,
                A380ElectricPumpId::GreenB,
                Self::YELLOW_ELEC_PUMP_CONTROL_POWER_BUS,
                Self::YELLOW_ELEC_PUMP_CONTROL_FROM_CARGO_DOOR_OPERATION_POWER_BUS,
            ),

            pushback_tug: PushbackTug::new(context),

            braking_circuit_norm: BrakeCircuit::new(
                context,
                "NORM",
                Volume::new::<gallon>(0.),
                Volume::new::<gallon>(0.),
                Volume::new::<gallon>(0.13),
                Pressure::new::<psi>(A380HydraulicCircuitFactory::HYDRAULIC_TARGET_PRESSURE_PSI),
            ),

            // Alternate brakes accumulator in real A320 is 1.5 gal capacity.
            // This is tuned down to 1.0 to match real world accumulator filling time
            // as a faster accumulator response has too much unstability
            braking_circuit_altn: BrakeCircuit::new(
                context,
                "ALTN",
                Volume::new::<gallon>(1.0),
                Volume::new::<gallon>(0.4),
                Volume::new::<gallon>(0.13),
                Pressure::new::<psi>(A380HydraulicCircuitFactory::HYDRAULIC_TARGET_PRESSURE_PSI),
            ),

            braking_force: A380BrakingForce::new(context),

            flap_system: FlapSlatAssembly::new(
                context,
                "FLAPS",
                Volume::new::<cubic_inch>(0.32),
                AngularVelocity::new::<radian_per_second>(0.13),
                Angle::new::<degree>(251.97),
                Ratio::new::<ratio>(140.),
                Ratio::new::<ratio>(16.632),
                Ratio::new::<ratio>(314.98),
                Self::FLAP_FPPU_TO_SURFACE_ANGLE_BREAKPTS,
                Self::FLAP_FPPU_TO_SURFACE_ANGLE_DEGREES,
                Pressure::new::<psi>(A380HydraulicCircuitFactory::HYDRAULIC_TARGET_PRESSURE_PSI),
            ),
            slat_system: FlapSlatAssembly::new(
                context,
                "SLATS",
                Volume::new::<cubic_inch>(0.32),
                AngularVelocity::new::<radian_per_second>(0.13),
                Angle::new::<degree>(334.16),
                Ratio::new::<ratio>(140.),
                Ratio::new::<ratio>(16.632),
                Ratio::new::<ratio>(314.98),
                Self::SLAT_FPPU_TO_SURFACE_ANGLE_BREAKPTS,
                Self::SLAT_FPPU_TO_SURFACE_ANGLE_DEGREES,
                Pressure::new::<psi>(A380HydraulicCircuitFactory::HYDRAULIC_TARGET_PRESSURE_PSI),
            ),
            slats_flaps_complex: SlatFlapComplex::new(context),

            forward_cargo_door: A380CargoDoorFactory::new_a380_cargo_door(
                context,
                Self::FORWARD_CARGO_DOOR_ID,
            ),
            forward_cargo_door_controller: A380DoorController::new(
                context,
                Self::FORWARD_CARGO_DOOR_ID,
            ),

            aft_cargo_door: A380CargoDoorFactory::new_a380_cargo_door(
                context,
                Self::AFT_CARGO_DOOR_ID,
            ),
            aft_cargo_door_controller: A380DoorController::new(context, Self::AFT_CARGO_DOOR_ID),

            elevator_system_controller: ElevatorSystemHydraulicController::new(context),
            aileron_system_controller: AileronSystemHydraulicController::new(context),

            left_aileron: A380AileronFactory::new_aileron(context, ActuatorSide::Left),
            right_aileron: A380AileronFactory::new_aileron(context, ActuatorSide::Right),
            left_elevator: A380ElevatorFactory::new_elevator(context, ActuatorSide::Left),
            right_elevator: A380ElevatorFactory::new_elevator(context, ActuatorSide::Right),

            rudder_system_controller: RudderSystemHydraulicController::new(context),
            rudder: A380RudderFactory::new_rudder(context),

            left_spoilers: A380SpoilerFactory::new_a380_spoiler_group(context, ActuatorSide::Left),
            right_spoilers: A380SpoilerFactory::new_a380_spoiler_group(
                context,
                ActuatorSide::Right,
            ),

            gear_system_gravity_extension_controller: A380GravityExtension::new(context),
            gear_system_hydraulic_controller: A380GearHydraulicController::new(),
            gear_system: A380GearSystemFactory::a380_gear_system(context),

            trim_controller: A380TrimInputController::new(context),
            trim_assembly: TrimmableHorizontalStabilizerAssembly::new(
                context,
                Angle::new::<degree>(360. * -1.4),
                Angle::new::<degree>(360. * 6.13),
                Angle::new::<degree>(360. * -1.87),
                Angle::new::<degree>(360. * 8.19), // 1.87 rotations down 6.32 up,
                AngularVelocity::new::<revolution_per_minute>(5000.),
                Ratio::new::<ratio>(2035. / 6.13),
                Angle::new::<degree>(-4.),
                Angle::new::<degree>(17.5),
            ),

            epump_auto_logic: A380ElectricPumpAutoLogic::default(),
        }
    }

    pub(super) fn update(
        &mut self,
        context: &UpdateContext,
        engines: [&impl Engine; 4],
        overhead_panel: &A380HydraulicOverheadPanel,
        autobrake_panel: &AutobrakePanel,
        engine_fire_push_buttons: &impl EngineFirePushButtons,
        lgcius: &LandingGearControlInterfaceUnitSet,
        reservoir_pneumatics: &impl ReservoirAirPressure,
        adirs: &impl AdirsDiscreteOutputs,
    ) {
        self.core_hydraulic_updater.update(context);
        self.physics_updater.update(context);
        self.ultra_fast_physics_updater.update(context);

        for cur_time_step in self.physics_updater {
            self.update_fast_physics(
                &context.with_delta(cur_time_step),
                lgcius.lgciu1(),
                lgcius.lgciu2(),
                adirs,
            );
        }

        self.update_with_sim_rate(
            context,
            overhead_panel,
            autobrake_panel,
            lgcius.lgciu1(),
            lgcius.lgciu2(),
            engines[0],
            engines[1],
        );

        for cur_time_step in self.ultra_fast_physics_updater {
            self.update_ultra_fast_physics(&context.with_delta(cur_time_step), lgcius);
        }

        for cur_time_step in self.core_hydraulic_updater {
            self.update_core_hydraulics(
                &context.with_delta(cur_time_step),
                engines,
                overhead_panel,
                engine_fire_push_buttons,
                lgcius.lgciu1(),
                lgcius.lgciu2(),
                reservoir_pneumatics,
            );
        }
    }

    fn edp_has_fault(&self, pump_id: A380EngineDrivenPumpId) -> bool {
        match pump_id {
            A380EngineDrivenPumpId::Edp1a => self.engine_driven_pump_1a_controller.has_any_fault(),
            A380EngineDrivenPumpId::Edp2a => self.engine_driven_pump_2a_controller.has_any_fault(),
            A380EngineDrivenPumpId::Edp3a => self.engine_driven_pump_3a_controller.has_any_fault(),
            A380EngineDrivenPumpId::Edp4a => self.engine_driven_pump_4a_controller.has_any_fault(),

            A380EngineDrivenPumpId::Edp1b => self.engine_driven_pump_1b_controller.has_any_fault(),
            A380EngineDrivenPumpId::Edp2b => self.engine_driven_pump_2b_controller.has_any_fault(),
            A380EngineDrivenPumpId::Edp3b => self.engine_driven_pump_3b_controller.has_any_fault(),
            A380EngineDrivenPumpId::Edp4b => self.engine_driven_pump_4b_controller.has_any_fault(),
        }
    }

    fn epump_has_fault(&self, pump_id: A380ElectricPumpId) -> bool {
        match pump_id {
            A380ElectricPumpId::YellowA => self.yellow_electric_pump_a_controller.has_any_fault(),
            A380ElectricPumpId::YellowB => self.yellow_electric_pump_b_controller.has_any_fault(),
            A380ElectricPumpId::GreenA => self.green_electric_pump_a_controller.has_any_fault(),
            A380ElectricPumpId::GreenB => self.green_electric_pump_b_controller.has_any_fault(),
        }
    }

    pub fn green_reservoir(&self) -> &Reservoir {
        self.green_circuit.reservoir()
    }

    pub fn yellow_reservoir(&self) -> &Reservoir {
        self.yellow_circuit.reservoir()
    }

    #[cfg(test)]
    fn nose_wheel_steering_pin_is_inserted(&self) -> bool {
        self.pushback_tug.is_nose_wheel_steering_pin_inserted()
    }

    #[cfg(test)]
    fn is_green_pressure_switch_pressurised(&self) -> bool {
        self.green_circuit.system_section_pressure_switch() == PressureSwitchState::Pressurised
    }

    #[cfg(test)]
    fn is_yellow_pressure_switch_pressurised(&self) -> bool {
        self.yellow_circuit.system_section_pressure_switch() == PressureSwitchState::Pressurised
    }

    fn update_ultra_fast_physics(
        &mut self,
        context: &UpdateContext,
        lgcius: &LandingGearControlInterfaceUnitSet,
    ) {
        self.left_aileron.update(
            context,
            [
                self.aileron_system_controller
                    .left_controllers(AileronPanelPosition::Outward),
                self.aileron_system_controller
                    .left_controllers(AileronPanelPosition::Middle),
                self.aileron_system_controller
                    .left_controllers(AileronPanelPosition::Inward),
            ],
            [
                self.green_circuit.system_section(),
                self.yellow_circuit.system_section(),
                self.green_circuit.system_section(),
            ],
            [
                self.yellow_circuit.system_section(),
                self.green_circuit.system_section(),
                self.yellow_circuit.system_section(),
            ],
            "left",
        );

        self.right_aileron.update(
            context,
            [
                self.aileron_system_controller
                    .right_controllers(AileronPanelPosition::Outward),
                self.aileron_system_controller
                    .right_controllers(AileronPanelPosition::Middle),
                self.aileron_system_controller
                    .right_controllers(AileronPanelPosition::Inward),
            ],
            [
                self.green_circuit.system_section(),
                self.yellow_circuit.system_section(),
                self.green_circuit.system_section(),
            ],
            [
                self.yellow_circuit.system_section(),
                self.green_circuit.system_section(),
                self.yellow_circuit.system_section(),
            ],
            "right",
        );

        self.left_elevator.update(
            context,
            [
                self.elevator_system_controller
                    .left_controllers(ElevatorPanelPosition::Outward),
                self.elevator_system_controller
                    .left_controllers(ElevatorPanelPosition::Inward),
            ],
            [
                self.green_circuit.system_section(),
                self.green_circuit.system_section(),
            ],
            [
                self.green_circuit.system_section(),
                self.green_circuit.system_section(),
            ],
        );

        self.right_elevator.update(
            context,
            [
                self.elevator_system_controller
                    .right_controllers(ElevatorPanelPosition::Outward),
                self.elevator_system_controller
                    .right_controllers(ElevatorPanelPosition::Inward),
            ],
            [
                self.yellow_circuit.system_section(),
                self.yellow_circuit.system_section(),
            ],
            [
                self.yellow_circuit.system_section(),
                self.yellow_circuit.system_section(),
            ],
        );

        self.rudder.update(
            context,
            [
                self.rudder_system_controller
                    .controllers(RudderPanelPosition::Upper),
                self.rudder_system_controller
                    .controllers(RudderPanelPosition::Lower),
            ],
            [
                self.yellow_circuit.system_section(),
                self.green_circuit.system_section(),
            ],
            [
                self.green_circuit.system_section(),
                self.green_circuit.system_section(),
            ],
        );

        self.left_spoilers.update(
            context,
            self.green_circuit.system_section(),
            self.yellow_circuit.system_section(),
        );

        self.right_spoilers.update(
            context,
            self.green_circuit.system_section(),
            self.yellow_circuit.system_section(),
        );

        self.gear_system.update(
            context,
            &self.gear_system_hydraulic_controller,
            lgcius.active_lgciu(),
            self.green_circuit.system_section(),
        );
    }

    // Updates at the same rate as the sim or at a fixed maximum time step if sim rate is too slow
    fn update_fast_physics(
        &mut self,
        context: &UpdateContext,
        lgciu1: &impl LgciuInterface,
        lgciu2: &impl LgciuInterface,
        adirs: &impl AdirsDiscreteOutputs,
    ) {
        self.forward_cargo_door.update(
            context,
            &self.forward_cargo_door_controller,
            self.green_circuit.auxiliary_section(),
        );

        self.aft_cargo_door.update(
            context,
            &self.aft_cargo_door_controller,
            self.green_circuit.auxiliary_section(),
        );

        self.gear_system_hydraulic_controller.update(
            adirs,
            lgciu1,
            lgciu2,
            &self.gear_system_gravity_extension_controller,
        );

        self.trim_assembly.update(
            context,
            &self.trim_controller,
            &self.trim_controller,
            [
                self.green_circuit
                    .system_section()
                    .pressure_downstream_leak_valve(),
                self.yellow_circuit
                    .system_section()
                    .pressure_downstream_leak_valve(),
            ],
        );
    }

    fn update_with_sim_rate(
        &mut self,
        context: &UpdateContext,
        overhead_panel: &A380HydraulicOverheadPanel,
        autobrake_panel: &AutobrakePanel,
        lgciu1: &impl LgciuInterface,
        lgciu2: &impl LgciuInterface,
        engine1: &impl Engine,
        engine2: &impl Engine,
    ) {
        self.aileron_system_controller.update();

        self.elevator_system_controller.update();

        self.rudder_system_controller.update();

        self.nose_steering.update(
            context,
            self.yellow_circuit.system_section(),
            &self.brake_steer_computer,
            &self.pushback_tug,
        );

        // Process brake logic (which circuit brakes) and send brake demands (how much)
        self.brake_steer_computer.update(
            context,
            self.green_circuit.system_section(),
            &self.braking_circuit_altn,
            lgciu1,
            lgciu2,
            autobrake_panel,
            engine1,
            engine2,
        );

        self.pushback_tug.update(context);

        self.braking_force.update_forces(
            context,
            &self.braking_circuit_norm,
            &self.braking_circuit_altn,
            engine1,
            engine2,
            &self.pushback_tug,
        );

        self.slats_flaps_complex
            .update(context, &self.flap_system, &self.slat_system);

        self.flap_system.update(
            context,
            self.slats_flaps_complex.flap_demand(),
            self.slats_flaps_complex.flap_demand(),
            self.green_circuit.system_section(),
            self.yellow_circuit.system_section(),
        );

        self.slat_system.update(
            context,
            self.slats_flaps_complex.slat_demand(),
            self.slats_flaps_complex.slat_demand(),
            self.green_circuit.system_section(),
            self.green_circuit.system_section(),
        );

        self.forward_cargo_door_controller.update(
            context,
            &self.forward_cargo_door,
            self.green_circuit.auxiliary_section(),
        );

        self.aft_cargo_door_controller.update(
            context,
            &self.aft_cargo_door,
            self.green_circuit.auxiliary_section(),
        );

        self.slats_flaps_complex
            .update(context, &self.flap_system, &self.slat_system);

        self.epump_auto_logic.update(
            context,
            &self.forward_cargo_door_controller,
            &self.aft_cargo_door_controller,
            &self.pushback_tug,
            overhead_panel,
        );
    }

    // For each hydraulic loop retrieves volumes from and to each actuator and pass it to the loops
    fn update_actuators_volume(&mut self) {
        self.update_green_actuators_volume();
        self.update_yellow_actuators_volume();
    }

    fn update_green_actuators_volume(&mut self) {
        self.green_circuit
            .update_system_actuator_volumes(&mut self.braking_circuit_norm);

        self.green_circuit
            .update_system_actuator_volumes(self.left_aileron.actuator(
                AileronActuatorPosition::Outward,
                AileronPanelPosition::Outward,
            ));

        // This one is EHA, TODO check if it's connected to green or yellow for filling
        self.green_circuit
            .update_system_actuator_volumes(self.left_aileron.actuator(
                AileronActuatorPosition::Inward,
                AileronPanelPosition::Middle,
            ));

        self.green_circuit
            .update_system_actuator_volumes(self.left_aileron.actuator(
                AileronActuatorPosition::Outward,
                AileronPanelPosition::Inward,
            ));

        self.green_circuit
            .update_system_actuator_volumes(self.right_aileron.actuator(
                AileronActuatorPosition::Outward,
                AileronPanelPosition::Outward,
            ));

        // This one is EHA, TODO check if it's connected to green or yellow for filling
        self.green_circuit
            .update_system_actuator_volumes(self.right_aileron.actuator(
                AileronActuatorPosition::Inward,
                AileronPanelPosition::Middle,
            ));

        self.green_circuit
            .update_system_actuator_volumes(self.right_aileron.actuator(
                AileronActuatorPosition::Outward,
                AileronPanelPosition::Inward,
            ));

        self.green_circuit
            .update_system_actuator_volumes(self.left_elevator.actuator(
                ElevatorActuatorPosition::Outward,
                ElevatorPanelPosition::Outward,
            ));

        // This one is EHA, TODO check if it's connected to green or yellow for filling
        self.green_circuit
            .update_system_actuator_volumes(self.left_elevator.actuator(
                ElevatorActuatorPosition::Inward,
                ElevatorPanelPosition::Outward,
            ));

        self.green_circuit
            .update_system_actuator_volumes(self.left_elevator.actuator(
                ElevatorActuatorPosition::Outward,
                ElevatorPanelPosition::Inward,
            ));

        // This one is EHA, TODO check if it's connected to green or yellow for filling
        self.green_circuit
            .update_system_actuator_volumes(self.left_elevator.actuator(
                ElevatorActuatorPosition::Inward,
                ElevatorPanelPosition::Inward,
            ));

        self.green_circuit
            .update_auxiliary_actuator_volumes(self.forward_cargo_door.actuator());

        self.green_circuit
            .update_auxiliary_actuator_volumes(self.aft_cargo_door.actuator());

        self.green_circuit.update_system_actuator_volumes(
            self.rudder
                .actuator(RudderActuatorPosition::Lower, RudderPanelPosition::Upper),
        );
        self.green_circuit.update_system_actuator_volumes(
            self.rudder
                .actuator(RudderActuatorPosition::Upper, RudderPanelPosition::Lower),
        );

        self.green_circuit
            .update_system_actuator_volumes(self.flap_system.left_motor());
        self.green_circuit
            .update_system_actuator_volumes(self.slat_system.right_motor());

        self.green_circuit
            .update_system_actuator_volumes(self.left_spoilers.actuator(0));
        self.green_circuit
            .update_system_actuator_volumes(self.left_spoilers.actuator(4));

        self.green_circuit
            .update_system_actuator_volumes(self.right_spoilers.actuator(0));
        self.green_circuit
            .update_system_actuator_volumes(self.right_spoilers.actuator(4));

        for actuator in self.gear_system.all_actuators() {
            self.green_circuit.update_system_actuator_volumes(actuator);
        }

        self.green_circuit
            .update_system_actuator_volumes(self.trim_assembly.left_motor());
    }

    fn update_yellow_actuators_volume(&mut self) {
        self.yellow_circuit
            .update_system_actuator_volumes(self.left_aileron.actuator(
                AileronActuatorPosition::Inward,
                AileronPanelPosition::Outward,
            ));

        self.yellow_circuit
            .update_system_actuator_volumes(self.left_aileron.actuator(
                AileronActuatorPosition::Outward,
                AileronPanelPosition::Middle,
            ));

        // This one is EHA, TODO check if it's connected to green or yellow for filling
        self.yellow_circuit
            .update_system_actuator_volumes(self.left_aileron.actuator(
                AileronActuatorPosition::Inward,
                AileronPanelPosition::Inward,
            ));

        self.yellow_circuit
            .update_system_actuator_volumes(self.right_aileron.actuator(
                AileronActuatorPosition::Inward,
                AileronPanelPosition::Outward,
            ));

        self.yellow_circuit
            .update_system_actuator_volumes(self.right_aileron.actuator(
                AileronActuatorPosition::Outward,
                AileronPanelPosition::Middle,
            ));

        // This one is EHA, TODO check if it's connected to green or yellow for filling
        self.yellow_circuit
            .update_system_actuator_volumes(self.right_aileron.actuator(
                AileronActuatorPosition::Inward,
                AileronPanelPosition::Inward,
            ));

        self.yellow_circuit
            .update_system_actuator_volumes(&mut self.braking_circuit_altn);

        self.yellow_circuit
            .update_system_actuator_volumes(self.flap_system.right_motor());

        self.yellow_circuit
            .update_system_actuator_volumes(&mut self.nose_steering);

        self.yellow_circuit
            .update_system_actuator_volumes(self.right_elevator.actuator(
                ElevatorActuatorPosition::Outward,
                ElevatorPanelPosition::Outward,
            ));

        // This one is EHA, TODO check if it's connected to green or yellow for filling
        self.yellow_circuit
            .update_system_actuator_volumes(self.right_elevator.actuator(
                ElevatorActuatorPosition::Inward,
                ElevatorPanelPosition::Outward,
            ));

        self.yellow_circuit
            .update_system_actuator_volumes(self.right_elevator.actuator(
                ElevatorActuatorPosition::Outward,
                ElevatorPanelPosition::Inward,
            ));

        // This one is EHA, TODO check if it's connected to green or yellow for filling
        self.yellow_circuit
            .update_system_actuator_volumes(self.right_elevator.actuator(
                ElevatorActuatorPosition::Inward,
                ElevatorPanelPosition::Inward,
            ));

        self.yellow_circuit.update_system_actuator_volumes(
            self.rudder
                .actuator(RudderActuatorPosition::Upper, RudderPanelPosition::Upper),
        );
        self.yellow_circuit.update_system_actuator_volumes(
            self.rudder
                .actuator(RudderActuatorPosition::Lower, RudderPanelPosition::Lower),
        );

        self.yellow_circuit
            .update_system_actuator_volumes(self.left_spoilers.actuator(1));
        self.yellow_circuit
            .update_system_actuator_volumes(self.left_spoilers.actuator(3));

        self.yellow_circuit
            .update_system_actuator_volumes(self.right_spoilers.actuator(1));
        self.yellow_circuit
            .update_system_actuator_volumes(self.right_spoilers.actuator(3));

        self.yellow_circuit
            .update_system_actuator_volumes(self.trim_assembly.right_motor());
    }

    // All the core hydraulics updates that needs to be done at the slowest fixed step rate
    fn update_core_hydraulics(
        &mut self,
        context: &UpdateContext,
        engines: [&impl Engine; 4],
        overhead_panel: &A380HydraulicOverheadPanel,
        engine_fire_push_buttons: &impl EngineFirePushButtons,
        lgciu1: &impl LgciuInterface,
        lgciu2: &impl LgciuInterface,
        reservoir_pneumatics: &impl ReservoirAirPressure,
    ) {
        // First update what is currently consumed and given back by each actuator
        // Todo: might have to split the actuator volumes by expected number of loops
        self.update_actuators_volume();

        self.engine_driven_pump_1a_controller.update(
            overhead_panel,
            engine_fire_push_buttons,
            engines,
            &self.green_circuit,
            lgciu1,
            self.green_circuit.reservoir(),
        );

        self.engine_driven_pump_1a.update(
            context,
            self.green_circuit
                .pump_section(A380EngineDrivenPumpId::Edp1a.into_pump_section_index()),
            self.green_circuit.reservoir(),
            engines[0].hydraulic_pump_output_speed(),
            &self.engine_driven_pump_1a_controller,
        );

        self.engine_driven_pump_2a_controller.update(
            overhead_panel,
            engine_fire_push_buttons,
            engines,
            &self.green_circuit,
            lgciu2,
            self.green_circuit.reservoir(),
        );

        self.engine_driven_pump_2a.update(
            context,
            self.green_circuit
                .pump_section(A380EngineDrivenPumpId::Edp2a.into_pump_section_index()),
            self.green_circuit.reservoir(),
            engines[1].hydraulic_pump_output_speed(),
            &self.engine_driven_pump_2a_controller,
        );

        self.engine_driven_pump_3a_controller.update(
            overhead_panel,
            engine_fire_push_buttons,
            engines,
            &self.yellow_circuit,
            lgciu1,
            self.yellow_circuit.reservoir(),
        );

        self.engine_driven_pump_3a.update(
            context,
            self.yellow_circuit
                .pump_section(A380EngineDrivenPumpId::Edp3a.into_pump_section_index()),
            self.yellow_circuit.reservoir(),
            engines[2].hydraulic_pump_output_speed(),
            &self.engine_driven_pump_3a_controller,
        );

        self.engine_driven_pump_4a_controller.update(
            overhead_panel,
            engine_fire_push_buttons,
            engines,
            &self.yellow_circuit,
            lgciu2,
            self.yellow_circuit.reservoir(),
        );

        self.engine_driven_pump_4a.update(
            context,
            self.yellow_circuit
                .pump_section(A380EngineDrivenPumpId::Edp4a.into_pump_section_index()),
            self.yellow_circuit.reservoir(),
            engines[3].hydraulic_pump_output_speed(),
            &self.engine_driven_pump_4a_controller,
        );

        self.engine_driven_pump_1b_controller.update(
            overhead_panel,
            engine_fire_push_buttons,
            engines,
            &self.green_circuit,
            lgciu1,
            self.green_circuit.reservoir(),
        );

        self.engine_driven_pump_1b.update(
            context,
            self.green_circuit
                .pump_section(A380EngineDrivenPumpId::Edp1b.into_pump_section_index()),
            self.green_circuit.reservoir(),
            engines[0].hydraulic_pump_output_speed(),
            &self.engine_driven_pump_1b_controller,
        );

        self.engine_driven_pump_2b_controller.update(
            overhead_panel,
            engine_fire_push_buttons,
            engines,
            &self.green_circuit,
            lgciu2,
            self.green_circuit.reservoir(),
        );

        self.engine_driven_pump_2b.update(
            context,
            self.green_circuit
                .pump_section(A380EngineDrivenPumpId::Edp2b.into_pump_section_index()),
            self.green_circuit.reservoir(),
            engines[1].hydraulic_pump_output_speed(),
            &self.engine_driven_pump_2b_controller,
        );

        self.engine_driven_pump_3b_controller.update(
            overhead_panel,
            engine_fire_push_buttons,
            engines,
            &self.yellow_circuit,
            lgciu1,
            self.yellow_circuit.reservoir(),
        );

        self.engine_driven_pump_3b.update(
            context,
            self.yellow_circuit
                .pump_section(A380EngineDrivenPumpId::Edp3b.into_pump_section_index()),
            self.yellow_circuit.reservoir(),
            engines[2].hydraulic_pump_output_speed(),
            &self.engine_driven_pump_3b_controller,
        );

        self.engine_driven_pump_4b_controller.update(
            overhead_panel,
            engine_fire_push_buttons,
            engines,
            &self.yellow_circuit,
            lgciu2,
            self.yellow_circuit.reservoir(),
        );

        self.engine_driven_pump_4b.update(
            context,
            self.yellow_circuit
                .pump_section(A380EngineDrivenPumpId::Edp4b.into_pump_section_index()),
            self.yellow_circuit.reservoir(),
            engines[3].hydraulic_pump_output_speed(),
            &self.engine_driven_pump_4b_controller,
        );

        self.green_electric_pump_a_controller.update(
            overhead_panel,
            &self.green_circuit,
            self.green_circuit.reservoir(),
            engines,
            &self.epump_auto_logic,
        );
        self.green_electric_pump_a.update(
            context,
            self.green_circuit
                .pump_section(A380ElectricPumpId::GreenA.into_pump_section_index()),
            self.green_circuit.reservoir(),
            &self.green_electric_pump_a_controller,
        );
        self.green_electric_pump_b_controller.update(
            overhead_panel,
            &self.green_circuit,
            self.green_circuit.reservoir(),
            engines,
            &self.epump_auto_logic,
        );
        self.green_electric_pump_b.update(
            context,
            self.green_circuit
                .pump_section(A380ElectricPumpId::GreenB.into_pump_section_index()),
            self.green_circuit.reservoir(),
            &self.green_electric_pump_b_controller,
        );

        self.yellow_electric_pump_a_controller.update(
            overhead_panel,
            &self.yellow_circuit,
            self.yellow_circuit.reservoir(),
            engines,
            &self.epump_auto_logic,
        );
        self.yellow_electric_pump_a.update(
            context,
            self.yellow_circuit
                .pump_section(A380ElectricPumpId::YellowA.into_pump_section_index()),
            self.yellow_circuit.reservoir(),
            &self.yellow_electric_pump_a_controller,
        );

        self.yellow_electric_pump_b_controller.update(
            overhead_panel,
            &self.yellow_circuit,
            self.yellow_circuit.reservoir(),
            engines,
            &self.epump_auto_logic,
        );
        self.yellow_electric_pump_b.update(
            context,
            self.yellow_circuit
                .pump_section(A380ElectricPumpId::YellowB.into_pump_section_index()),
            self.yellow_circuit.reservoir(),
            &self.yellow_electric_pump_b_controller,
        );

        self.green_circuit_controller.update(
            context,
            engine_fire_push_buttons,
            [
                &self.green_electric_pump_a_controller,
                &self.green_electric_pump_b_controller,
            ],
        );

        self.green_circuit.update(
            context,
            &mut vec![
                &mut self.engine_driven_pump_1a,
                &mut self.engine_driven_pump_1b,
                &mut self.engine_driven_pump_2a,
                &mut self.engine_driven_pump_2b,
                &mut self.green_electric_pump_a,
                &mut self.green_electric_pump_b,
            ],
            None::<&mut ElectricPump>,
            None::<&mut ElectricPump>,
            None,
            &self.green_circuit_controller,
            reservoir_pneumatics.green_reservoir_pressure(),
        );

        self.yellow_circuit_controller.update(
            context,
            engine_fire_push_buttons,
            [
                &self.yellow_electric_pump_a_controller,
                &self.yellow_electric_pump_b_controller,
            ],
        );
        self.yellow_circuit.update(
            context,
            &mut vec![
                &mut self.engine_driven_pump_3a,
                &mut self.engine_driven_pump_3b,
                &mut self.engine_driven_pump_4a,
                &mut self.engine_driven_pump_4b,
                &mut self.yellow_electric_pump_a,
                &mut self.yellow_electric_pump_b,
            ],
            None::<&mut ElectricPump>,
            None::<&mut ElectricPump>,
            None,
            &self.yellow_circuit_controller,
            reservoir_pneumatics.yellow_reservoir_pressure(),
        );

        self.braking_circuit_norm.update(
            context,
            self.green_circuit.system_section(),
            self.brake_steer_computer.norm_controller(),
        );
        self.braking_circuit_altn.update(
            context,
            self.yellow_circuit.system_section(),
            self.brake_steer_computer.alternate_controller(),
        );
    }

    pub fn gear_system(&self) -> &impl GearSystemSensors {
        &self.gear_system
    }
}
impl SimulationElement for A380Hydraulic {
    fn accept<T: SimulationElementVisitor>(&mut self, visitor: &mut T) {
        self.engine_driven_pump_1a.accept(visitor);
        self.engine_driven_pump_1a_controller.accept(visitor);

        self.engine_driven_pump_2a.accept(visitor);
        self.engine_driven_pump_2a_controller.accept(visitor);

        self.engine_driven_pump_3a.accept(visitor);
        self.engine_driven_pump_3a_controller.accept(visitor);

        self.engine_driven_pump_4a.accept(visitor);
        self.engine_driven_pump_4a_controller.accept(visitor);

        self.engine_driven_pump_1b.accept(visitor);
        self.engine_driven_pump_1b_controller.accept(visitor);

        self.engine_driven_pump_2b.accept(visitor);
        self.engine_driven_pump_2b_controller.accept(visitor);

        self.engine_driven_pump_3b.accept(visitor);
        self.engine_driven_pump_3b_controller.accept(visitor);

        self.engine_driven_pump_4b.accept(visitor);
        self.engine_driven_pump_4b_controller.accept(visitor);

        self.yellow_electric_pump_a.accept(visitor);
        self.yellow_electric_pump_a_controller.accept(visitor);

        self.yellow_electric_pump_b.accept(visitor);
        self.yellow_electric_pump_b_controller.accept(visitor);

        self.green_electric_pump_a.accept(visitor);
        self.green_electric_pump_a_controller.accept(visitor);

        self.green_electric_pump_b.accept(visitor);
        self.green_electric_pump_b_controller.accept(visitor);

        self.forward_cargo_door_controller.accept(visitor);
        self.forward_cargo_door.accept(visitor);

        self.aft_cargo_door_controller.accept(visitor);
        self.aft_cargo_door.accept(visitor);

        self.pushback_tug.accept(visitor);

        self.green_circuit.accept(visitor);
        self.yellow_circuit.accept(visitor);

        self.brake_steer_computer.accept(visitor);

        self.braking_circuit_norm.accept(visitor);
        self.braking_circuit_altn.accept(visitor);
        self.braking_force.accept(visitor);

        self.nose_steering.accept(visitor);
        self.slats_flaps_complex.accept(visitor);
        self.flap_system.accept(visitor);
        self.slat_system.accept(visitor);

        self.elevator_system_controller.accept(visitor);
        self.aileron_system_controller.accept(visitor);
        self.rudder_system_controller.accept(visitor);

        self.left_aileron.accept(visitor);
        self.right_aileron.accept(visitor);
        self.left_elevator.accept(visitor);
        self.right_elevator.accept(visitor);
        self.rudder.accept(visitor);

        self.left_spoilers.accept(visitor);
        self.right_spoilers.accept(visitor);

        self.gear_system_gravity_extension_controller
            .accept(visitor);
        self.gear_system.accept(visitor);

        self.trim_controller.accept(visitor);
        self.trim_assembly.accept(visitor);

        visitor.visit(self);
    }
}

struct A380GearHydraulicController {
    safety_valve_should_open: bool,
    cutoff_valve_should_open: bool,
    vent_valves_should_open: bool,
    doors_uplock_mechanical_release: bool,
    gears_uplock_mechanical_release: bool,
}
impl A380GearHydraulicController {
    fn new() -> Self {
        Self {
            safety_valve_should_open: true,
            cutoff_valve_should_open: true,
            vent_valves_should_open: false,
            doors_uplock_mechanical_release: false,
            gears_uplock_mechanical_release: false,
        }
    }

    fn update(
        &mut self,
        adirs: &impl AdirsDiscreteOutputs,
        lgciu1: &(impl LgciuWeightOnWheels + LandingGearHandle),
        lgciu2: &impl LgciuWeightOnWheels,
        gear_gravity_extension: &impl GearGravityExtension,
    ) {
        self.update_safety_valve(adirs, lgciu1, lgciu2);

        self.update_safety_and_vent_valve(gear_gravity_extension);

        self.update_uplocks(gear_gravity_extension);
    }

    fn update_uplocks(&mut self, gear_gravity_extension: &impl GearGravityExtension) {
        self.doors_uplock_mechanical_release =
            gear_gravity_extension.extension_handle_number_of_turns() >= 2;
        self.gears_uplock_mechanical_release =
            gear_gravity_extension.extension_handle_number_of_turns() >= 3;
    }

    fn update_safety_and_vent_valve(&mut self, gear_gravity_extension: &impl GearGravityExtension) {
        let one_or_more_handle_turns =
            gear_gravity_extension.extension_handle_number_of_turns() >= 1;

        self.cutoff_valve_should_open = !one_or_more_handle_turns;

        self.vent_valves_should_open = one_or_more_handle_turns;
    }

    fn update_safety_valve(
        &mut self,
        adirs: &impl AdirsDiscreteOutputs,
        lgciu1: &(impl LgciuWeightOnWheels + LandingGearHandle),
        lgciu2: &impl LgciuWeightOnWheels,
    ) {
        let speed_condition =
            !adirs.low_speed_warning_4_260kts(1) || !adirs.low_speed_warning_4_260kts(3);

        let on_ground_condition = lgciu1.left_and_right_gear_compressed(true)
            || lgciu2.left_and_right_gear_compressed(true);

        let self_maintained_gear_lever_condition =
            self.safety_valve_should_open || lgciu1.gear_handle_is_down();

        self.safety_valve_should_open =
            (speed_condition || on_ground_condition) && self_maintained_gear_lever_condition;
    }
}
impl GearSystemController for A380GearHydraulicController {
    fn safety_valve_should_open(&self) -> bool {
        self.safety_valve_should_open
    }

    fn shut_off_valve_should_open(&self) -> bool {
        self.cutoff_valve_should_open
    }

    fn vent_valves_should_open(&self) -> bool {
        self.vent_valves_should_open
    }

    fn doors_uplocks_should_mechanically_unlock(&self) -> bool {
        self.doors_uplock_mechanical_release
    }

    fn gears_uplocks_should_mechanically_unlock(&self) -> bool {
        self.gears_uplock_mechanical_release
    }
}

struct A380HydraulicCircuitController {
    circuit_id: HydraulicColor,
    should_open_fire_shutoff_valve: [bool; 2],
    should_open_leak_measurement_valve: bool,
    cargo_door_in_use: DelayedFalseLogicGate,
    routing_epump_sections_to_aux: DelayedTrueLogicGate,
}
impl A380HydraulicCircuitController {
    const DELAY_TO_REOPEN_LEAK_VALVE_AFTER_CARGO_DOOR_USE: Duration = Duration::from_secs(15);
    const DELAY_TO_CLOSE_AUX_SELECTOR_ON_CARGO_DOOR_USE: Duration = Duration::from_millis(450);

    fn new(circuit_id: HydraulicColor) -> Self {
        Self {
            circuit_id,
            should_open_fire_shutoff_valve: [true, true],
            should_open_leak_measurement_valve: true,
            cargo_door_in_use: DelayedFalseLogicGate::new(
                Self::DELAY_TO_REOPEN_LEAK_VALVE_AFTER_CARGO_DOOR_USE,
            ),
            routing_epump_sections_to_aux: DelayedTrueLogicGate::new(
                Self::DELAY_TO_CLOSE_AUX_SELECTOR_ON_CARGO_DOOR_USE,
            ),
        }
    }

    fn update(
        &mut self,
        context: &UpdateContext,
        engine_fire_push_buttons: &impl EngineFirePushButtons,
        epump_controllers: [&A380ElectricPumpController; 2],
    ) {
        // No cargo doors on yellow side
        if self.circuit_id == HydraulicColor::Green {
            self.cargo_door_in_use.update(
                context,
                epump_controllers[0].should_pressurise_for_cargo_door_operation()
                    || epump_controllers[1].should_pressurise_for_cargo_door_operation(),
            );

            self.routing_epump_sections_to_aux
                .update(context, self.cargo_door_in_use.output());
        }

        match self.circuit_id {
            HydraulicColor::Green => {
                self.should_open_fire_shutoff_valve = [
                    !engine_fire_push_buttons.is_released(1),
                    !engine_fire_push_buttons.is_released(2),
                ];
            }
            HydraulicColor::Yellow => {
                self.should_open_fire_shutoff_valve = [
                    !engine_fire_push_buttons.is_released(3),
                    !engine_fire_push_buttons.is_released(4),
                ];
            }
            HydraulicColor::Blue => panic!("NO BLUE CIRCUIT IN A380"),
        };

        self.update_leak_measurement_valve(context);
    }

    fn update_leak_measurement_valve(&mut self, context: &UpdateContext) {
        let measurement_valve_open_demand_raw = match &mut self.circuit_id {
            HydraulicColor::Green => {
                true
                // TODO
                // overhead_panel.green_leak_measurement_valve_is_on()
                //     && !self.cargo_door_in_use.output()
            }
            HydraulicColor::Yellow => {
                // TODO
                // overhead_panel.yellow_leak_measurement_valve_is_on(),
                true
            }
            HydraulicColor::Blue => false,
        };

        self.should_open_leak_measurement_valve = measurement_valve_open_demand_raw
            || self.plane_state_disables_leak_valve_closing(context);
    }

    fn plane_state_disables_leak_valve_closing(&self, context: &UpdateContext) -> bool {
        context.indicated_airspeed() >= Velocity::new::<knot>(100.)
    }
}
impl HydraulicCircuitController for A380HydraulicCircuitController {
    fn should_open_fire_shutoff_valve(&self, fire_valve_index: usize) -> bool {
        // There is one fire valve per pump section by hydraulic library design, so that's 2 per engine
        // As A380 has only one fire valve per engine, we drive both engine fire valves at once
        if fire_valve_index == 1 || fire_valve_index == 2 {
            self.should_open_fire_shutoff_valve[0]
        } else if fire_valve_index == 3 || fire_valve_index == 4 {
            self.should_open_fire_shutoff_valve[1]
        } else {
            true
        }
    }

    fn should_open_leak_measurement_valve(&self) -> bool {
        self.should_open_leak_measurement_valve
    }

    fn should_route_pump_to_auxiliary(&self, pump_index: usize) -> bool {
        // No auxiliary selection valve in yellow circuit
        if self.circuit_id == HydraulicColor::Yellow {
            return false;
        }

        // If it's an engine section (<4) we can't route to aux. Else it's a pump elec section (>=4) so
        //   we can route it if required to by the boolean
        pump_index >= 4 && self.routing_epump_sections_to_aux.output()
    }
}

use std::fmt::Display;
#[derive(Clone, Copy, PartialEq)]
enum A380EngineDrivenPumpId {
    Edp1a,
    Edp1b,
    Edp2a,
    Edp2b,
    Edp3a,
    Edp3b,
    Edp4a,
    Edp4b,
}
impl A380EngineDrivenPumpId {
    fn into_engine_num(self) -> usize {
        match self {
            A380EngineDrivenPumpId::Edp1a => 1,
            A380EngineDrivenPumpId::Edp1b => 1,
            A380EngineDrivenPumpId::Edp2a => 2,
            A380EngineDrivenPumpId::Edp2b => 2,
            A380EngineDrivenPumpId::Edp3a => 3,
            A380EngineDrivenPumpId::Edp3b => 3,
            A380EngineDrivenPumpId::Edp4a => 4,
            A380EngineDrivenPumpId::Edp4b => 4,
        }
    }

    fn into_engine_index(self) -> usize {
        self.into_engine_num() - 1
    }

    fn into_pump_section_index(self) -> usize {
        match self {
            A380EngineDrivenPumpId::Edp1a => 0,
            A380EngineDrivenPumpId::Edp1b => 1,
            A380EngineDrivenPumpId::Edp2a => 2,
            A380EngineDrivenPumpId::Edp2b => 3,
            A380EngineDrivenPumpId::Edp3a => 0,
            A380EngineDrivenPumpId::Edp3b => 1,
            A380EngineDrivenPumpId::Edp4a => 2,
            A380EngineDrivenPumpId::Edp4b => 3,
        }
    }
}
impl Display for A380EngineDrivenPumpId {
    fn fmt(&self, f: &mut std::fmt::Formatter<'_>) -> std::fmt::Result {
        match self {
            A380EngineDrivenPumpId::Edp1a => write!(f, "1A"),
            A380EngineDrivenPumpId::Edp1b => write!(f, "1B"),
            A380EngineDrivenPumpId::Edp2a => write!(f, "2A"),
            A380EngineDrivenPumpId::Edp2b => write!(f, "2B"),
            A380EngineDrivenPumpId::Edp3a => write!(f, "3A"),
            A380EngineDrivenPumpId::Edp3b => write!(f, "3B"),
            A380EngineDrivenPumpId::Edp4a => write!(f, "4A"),
            A380EngineDrivenPumpId::Edp4b => write!(f, "4B"),
        }
    }
}

#[derive(Clone, Copy, PartialEq)]
enum A380ElectricPumpId {
    GreenA,
    GreenB,
    YellowA,
    YellowB,
}
impl A380ElectricPumpId {
    fn into_pump_section_index(self) -> usize {
        match self {
            A380ElectricPumpId::GreenA => 4,
            A380ElectricPumpId::YellowA => 4,
            A380ElectricPumpId::GreenB => 5,
            A380ElectricPumpId::YellowB => 5,
        }
    }
}
impl Display for A380ElectricPumpId {
    fn fmt(&self, f: &mut std::fmt::Formatter<'_>) -> std::fmt::Result {
        match self {
            A380ElectricPumpId::GreenA => write!(f, "GA"),
            A380ElectricPumpId::YellowA => write!(f, "YA"),
            A380ElectricPumpId::GreenB => write!(f, "GB"),
            A380ElectricPumpId::YellowB => write!(f, "YB"),
        }
    }
}

struct A380EngineDrivenPumpController {
    low_press_id: VariableIdentifier,
    disconnected_id: VariableIdentifier,

    is_powered: bool,
    powered_by: Vec<ElectricalBusType>,
    pump_id: A380EngineDrivenPumpId,
    should_pressurise: bool,
    has_pressure_low_fault: bool,
    has_air_pressure_low_fault: bool,
    has_low_level_fault: bool,
    is_pressure_low: bool,

    are_pumps_disconnected: bool,
}
impl A380EngineDrivenPumpController {
    fn new(
        context: &mut InitContext,
        pump_id: A380EngineDrivenPumpId,
        powered_by: Vec<ElectricalBusType>,
    ) -> Self {
        Self {
            low_press_id: context.get_identifier(format!("HYD_EDPUMP_{}_LOW_PRESS", pump_id)),
            disconnected_id: context
                .get_identifier(format!("HYD_ENG_{}AB_PUMP_DISC", pump_id.into_engine_num())),

            is_powered: false,
            powered_by,
            pump_id,
            should_pressurise: true,

            has_pressure_low_fault: false,
            has_air_pressure_low_fault: false,
            has_low_level_fault: false,

            is_pressure_low: true,

            are_pumps_disconnected: false,
        }
    }

    fn update_low_pressure(
        &mut self,
        engines: [&impl Engine; 4],
        hydraulic_circuit: &impl HydraulicPressureSensors,
        lgciu: &impl LgciuInterface,
    ) {
        self.is_pressure_low = self.should_pressurise()
            && !hydraulic_circuit
                .pump_section_switch_pressurised(self.pump_id.into_pump_section_index());

        // TODO Fault inhibit copied from A320
        self.has_pressure_low_fault = self.is_pressure_low
            && (!engines[self.pump_id.into_engine_index()].oil_pressure_is_low()
                || !(lgciu.right_gear_compressed(false) && lgciu.left_gear_compressed(false)));
    }

    fn update_low_air_pressure(
        &mut self,
        reservoir: &Reservoir,
        overhead_panel: &A380HydraulicOverheadPanel,
    ) {
        self.has_air_pressure_low_fault =
            reservoir.is_low_air_pressure() && overhead_panel.edp_push_button_is_auto(self.pump_id);
    }

    fn update_low_level(
        &mut self,
        reservoir: &Reservoir,
        overhead_panel: &A380HydraulicOverheadPanel,
    ) {
        self.has_low_level_fault =
            reservoir.is_low_level() && overhead_panel.edp_push_button_is_auto(self.pump_id);
    }

    fn update(
        &mut self,
        overhead_panel: &A380HydraulicOverheadPanel,
        engine_fire_push_buttons: &impl EngineFirePushButtons,
        engines: [&impl Engine; 4],
        hydraulic_circuit: &impl HydraulicPressureSensors,
        lgciu: &impl LgciuInterface,
        reservoir: &Reservoir,
    ) {
        let mut should_pressurise_if_powered = false;
        if overhead_panel.edp_push_button_is_auto(self.pump_id)
            && !engine_fire_push_buttons.is_released(self.pump_id.into_engine_num())
        {
            should_pressurise_if_powered = true;
        } else if overhead_panel.edp_push_button_is_off(self.pump_id)
            || engine_fire_push_buttons.is_released(self.pump_id.into_engine_num())
        {
            should_pressurise_if_powered = false;
        }

        self.are_pumps_disconnected = self.are_pumps_disconnected
            || overhead_panel.engines_edp_disconnected(self.pump_id.into_engine_num());

        // Inverted logic, no power means solenoid valve always leave pump in pressurise mode
        // TODO disconnected pump is just depressurising it as a placeholder for disc mechanism
        self.should_pressurise =
            (!self.is_powered || should_pressurise_if_powered) && !self.are_pumps_disconnected;

        self.update_low_pressure(engines, hydraulic_circuit, lgciu);

        self.update_low_air_pressure(reservoir, overhead_panel);

        self.update_low_level(reservoir, overhead_panel);
    }

    fn has_any_fault(&self) -> bool {
        self.has_pressure_low_fault || self.has_air_pressure_low_fault || self.has_low_level_fault
    }
}
impl PumpController for A380EngineDrivenPumpController {
    fn should_pressurise(&self) -> bool {
        self.should_pressurise
    }
}
impl SimulationElement for A380EngineDrivenPumpController {
    fn write(&self, writer: &mut SimulatorWriter) {
        writer.write(&self.low_press_id, self.is_pressure_low);
        writer.write(&self.disconnected_id, self.are_pumps_disconnected);
    }

    fn receive_power(&mut self, buses: &impl ElectricalBuses) {
        self.is_powered = buses.any_is_powered(&self.powered_by);
    }
}

struct A380ElectricPumpAutoLogic {
    green_pump_a_selected: bool,
    yellow_pump_a_selected: bool,

    is_required_for_cargo_door_operation: DelayedFalseLogicGate,
    cargo_door_in_operation_previous: bool,

    is_required_for_body_steering_operation: DelayedFalseLogicGate,
    body_steering_in_operation_previous: bool,
}
impl A380ElectricPumpAutoLogic {
    const DURATION_OF_PUMP_ACTIVATION_AFTER_CARGO_DOOR_OPERATION: Duration =
        Duration::from_secs(20);

    const DURATION_OF_PUMP_ACTIVATION_AFTER_BODY_STEERING_OPERATION: Duration =
        Duration::from_secs(5);
    fn default() -> Self {
        Self {
            green_pump_a_selected: random_from_range(0., 1.) < 0.5,
            yellow_pump_a_selected: random_from_range(0., 1.) < 0.5,

            is_required_for_cargo_door_operation: DelayedFalseLogicGate::new(
                Self::DURATION_OF_PUMP_ACTIVATION_AFTER_CARGO_DOOR_OPERATION,
            ),
            cargo_door_in_operation_previous: false,

            is_required_for_body_steering_operation: DelayedFalseLogicGate::new(
                Self::DURATION_OF_PUMP_ACTIVATION_AFTER_BODY_STEERING_OPERATION,
            ),
            body_steering_in_operation_previous: false,
        }
    }

    fn update(
        &mut self,
        context: &UpdateContext,
        forward_cargo_door_controller: &A380DoorController,
        aft_cargo_door_controller: &A380DoorController,
        pushback_tug: &PushbackTug,
        overhead: &A380HydraulicOverheadPanel,
    ) {
        self.update_auto_run_logic(
            context,
            forward_cargo_door_controller,
            aft_cargo_door_controller,
            pushback_tug,
        );

        self.select_pump_in_use(overhead);
    }

    fn update_auto_run_logic(
        &mut self,
        context: &UpdateContext,
        forward_cargo_door_controller: &A380DoorController,
        aft_cargo_door_controller: &A380DoorController,
        pushback_tug: &PushbackTug,
    ) {
        self.cargo_door_in_operation_previous = self.is_required_for_cargo_door_operation.output();

        self.is_required_for_cargo_door_operation.update(
            context,
            forward_cargo_door_controller.should_pressurise_hydraulics()
                || aft_cargo_door_controller.should_pressurise_hydraulics(),
        );

        self.body_steering_in_operation_previous =
            self.is_required_for_body_steering_operation.output();

        self.is_required_for_body_steering_operation
            .update(context, pushback_tug.is_nose_wheel_steering_pin_inserted());
    }

    fn select_pump_in_use(&mut self, overhead: &A380HydraulicOverheadPanel) {
        let should_change_pump_for_cargo = !self.cargo_door_in_operation_previous
            && self.is_required_for_cargo_door_operation.output();
        let should_change_pump_for_body_steering = !self.body_steering_in_operation_previous
            && self.is_required_for_body_steering_operation.output();

        if should_change_pump_for_cargo
            && (self.green_pump_a_selected
                && !overhead.epump_button_off_is_off(A380ElectricPumpId::GreenB)
                || !self.green_pump_a_selected
                    && !overhead.epump_button_off_is_off(A380ElectricPumpId::GreenA))
        {
            self.green_pump_a_selected = !self.green_pump_a_selected
        }

        if should_change_pump_for_body_steering
            && (self.yellow_pump_a_selected
                && !overhead.epump_button_off_is_off(A380ElectricPumpId::YellowB)
                || !self.yellow_pump_a_selected
                    && !overhead.epump_button_off_is_off(A380ElectricPumpId::YellowA))
        {
            self.yellow_pump_a_selected = !self.yellow_pump_a_selected
        }
    }

    fn should_auto_run_epump(&self, pump_id: A380ElectricPumpId) -> bool {
        let green_operation_required = self.is_required_for_cargo_door_operation.output();
        let yellow_operation_required = self.is_required_for_body_steering_operation.output();
        match pump_id {
            A380ElectricPumpId::GreenA => green_operation_required && self.green_pump_a_selected,
            A380ElectricPumpId::GreenB => green_operation_required && !self.green_pump_a_selected,
            A380ElectricPumpId::YellowA => yellow_operation_required && self.yellow_pump_a_selected,
            A380ElectricPumpId::YellowB => {
                yellow_operation_required && !self.yellow_pump_a_selected
            }
        }
    }
}
struct A380ElectricPumpController {
    low_press_id: VariableIdentifier,

    pump_id: A380ElectricPumpId,

    is_powered: bool,
    powered_by: ElectricalBusType,
    powered_by_when_cargo_door_operation: ElectricalBusType,
    should_pressurise: bool,
    has_pressure_low_fault: bool,
    has_air_pressure_low_fault: bool,
    has_low_level_fault: bool,
    is_pressure_low: bool,
    should_pressurise_for_cargo_door_operation: bool,
}
impl A380ElectricPumpController {
    fn new(
        context: &mut InitContext,
        pump_id: A380ElectricPumpId,
        powered_by: ElectricalBusType,
        powered_by_when_cargo_door_operation: ElectricalBusType,
    ) -> Self {
        Self {
            low_press_id: context.get_identifier(format!("HYD_{}_EPUMP_LOW_PRESS", pump_id)),

            pump_id,

            is_powered: false,
            powered_by,
            powered_by_when_cargo_door_operation,
            should_pressurise: false,

            has_pressure_low_fault: false,
            has_air_pressure_low_fault: false,
            has_low_level_fault: false,

            is_pressure_low: true,

            should_pressurise_for_cargo_door_operation: false,
        }
    }

    fn update(
        &mut self,
        overhead_panel: &A380HydraulicOverheadPanel,
        hydraulic_circuit: &impl HydraulicPressureSensors,
        reservoir: &Reservoir,
        engines: [&impl Engine; 4],
        auto_logic: &A380ElectricPumpAutoLogic,
    ) {
        self.should_pressurise_for_cargo_door_operation =
            auto_logic.should_auto_run_epump(self.pump_id);

        self.should_pressurise = (overhead_panel.epump_button_on_is_on(self.pump_id)
            || self.should_pressurise_for_cargo_door_operation)
            && !overhead_panel.epump_button_off_is_off(self.pump_id)
            && !self.is_any_engine_running(engines)
            && self.is_powered;

        self.update_low_pressure(hydraulic_circuit);

        self.update_low_air_pressure(reservoir, overhead_panel);

        self.update_low_level(reservoir, overhead_panel);
    }

    // Should be the feedback used to disable elec pumps running when engines are on
    // Place holder logic for now using oil press
    fn is_any_engine_running(&self, engines: [&impl Engine; 4]) -> bool {
        !(engines[0].oil_pressure_is_low()
            && engines[1].oil_pressure_is_low()
            && engines[2].oil_pressure_is_low()
            && engines[3].oil_pressure_is_low())
    }

    fn update_low_pressure(&mut self, hydraulic_circuit: &impl HydraulicPressureSensors) {
        self.is_pressure_low = self.should_pressurise()
            && !hydraulic_circuit
                .pump_section_switch_pressurised(self.pump_id.into_pump_section_index());

        self.has_pressure_low_fault = self.is_pressure_low;
    }

    fn update_low_air_pressure(
        &mut self,
        reservoir: &Reservoir,
        overhead_panel: &A380HydraulicOverheadPanel,
    ) {
        self.has_air_pressure_low_fault = reservoir.is_low_air_pressure()
            && !overhead_panel.epump_button_off_is_off(self.pump_id);
    }

    fn update_low_level(
        &mut self,
        reservoir: &Reservoir,
        overhead_panel: &A380HydraulicOverheadPanel,
    ) {
        self.has_low_level_fault =
            reservoir.is_low_level() && !overhead_panel.epump_button_off_is_off(self.pump_id);
    }

    fn has_any_fault(&self) -> bool {
        self.has_low_level_fault || self.has_air_pressure_low_fault || self.has_pressure_low_fault
    }

    fn should_pressurise_for_cargo_door_operation(&self) -> bool {
        self.should_pressurise_for_cargo_door_operation
    }
}
impl PumpController for A380ElectricPumpController {
    fn should_pressurise(&self) -> bool {
        self.should_pressurise
    }
}
impl SimulationElement for A380ElectricPumpController {
    fn write(&self, writer: &mut SimulatorWriter) {
        writer.write(&self.low_press_id, self.is_pressure_low);
    }

    fn receive_power(&mut self, buses: &impl ElectricalBuses) {
        // Control of the pump is powered by dedicated bus OR manual operation of cargo door through another bus
        self.is_powered = buses.is_powered(self.powered_by)
            || (self.should_pressurise_for_cargo_door_operation
                && buses.is_powered(self.powered_by_when_cargo_door_operation))
    }
}

struct A380BrakeSystemOutputs {
    left_demand: Ratio,
    right_demand: Ratio,
    pressure_limit: Pressure,
}
impl A380BrakeSystemOutputs {
    fn new() -> Self {
        Self {
            left_demand: Ratio::new::<ratio>(0.),
            right_demand: Ratio::new::<ratio>(0.),
            pressure_limit: Pressure::new::<psi>(3000.),
        }
    }

    fn set_pressure_limit(&mut self, pressure_limit: Pressure) {
        self.pressure_limit = pressure_limit;
    }

    fn set_brake_demands(&mut self, left_demand: Ratio, right_demand: Ratio) {
        self.left_demand = left_demand
            .min(Ratio::new::<ratio>(1.))
            .max(Ratio::new::<ratio>(0.));
        self.right_demand = right_demand
            .min(Ratio::new::<ratio>(1.))
            .max(Ratio::new::<ratio>(0.));
    }

    fn set_no_demands(&mut self) {
        self.left_demand = Ratio::new::<ratio>(0.);
        self.right_demand = Ratio::new::<ratio>(0.);
    }

    fn set_max_demands(&mut self) {
        self.left_demand = Ratio::new::<ratio>(1.);
        self.right_demand = Ratio::new::<ratio>(1.);
    }

    fn left_demand(&self) -> Ratio {
        self.left_demand
    }

    fn right_demand(&self) -> Ratio {
        self.right_demand
    }
}
impl BrakeCircuitController for A380BrakeSystemOutputs {
    fn pressure_limit(&self) -> Pressure {
        self.pressure_limit
    }

    fn left_brake_demand(&self) -> Ratio {
        self.left_demand
    }

    fn right_brake_demand(&self) -> Ratio {
        self.right_demand
    }
}

struct A380HydraulicBrakeSteerComputerUnit {
    park_brake_lever_pos_id: VariableIdentifier,

    antiskid_brakes_active_id: VariableIdentifier,
    left_brake_pedal_input_id: VariableIdentifier,
    right_brake_pedal_input_id: VariableIdentifier,

    ground_speed_id: VariableIdentifier,

    rudder_pedal_input_id: VariableIdentifier,
    tiller_handle_input_id: VariableIdentifier,
    tiller_pedal_disconnect_id: VariableIdentifier,
    autopilot_nosewheel_demand_id: VariableIdentifier,

    autobrake_controller: A380AutobrakeController,
    parking_brake_demand: bool,

    left_brake_pilot_input: Ratio,
    right_brake_pilot_input: Ratio,

    norm_brake_outputs: A380BrakeSystemOutputs,
    alternate_brake_outputs: A380BrakeSystemOutputs,

    normal_brakes_available: bool,
    should_disable_auto_brake_when_retracting: DelayedTrueLogicGate,
    anti_skid_activated: bool,

    tiller_pedal_disconnect: bool,
    tiller_handle_position: Ratio,
    rudder_pedal_position: Ratio,
    autopilot_nosewheel_demand: Ratio,

    pedal_steering_limiter: SteeringAngleLimiter<5>,
    pedal_input_map: SteeringRatioToAngle<6>,
    tiller_steering_limiter: SteeringAngleLimiter<5>,
    tiller_input_map: SteeringRatioToAngle<6>,
    final_steering_position_request: Angle,

    ground_speed: Velocity,
}
impl A380HydraulicBrakeSteerComputerUnit {
    const RUDDER_PEDAL_INPUT_GAIN: f64 = 32.;
    const RUDDER_PEDAL_INPUT_MAP: [f64; 6] = [0., 1., 2., 32., 32., 32.];
    const RUDDER_PEDAL_INPUT_CURVE_MAP: [f64; 6] = [0., 0., 2., 6.4, 6.4, 6.4];
    const MAX_RUDDER_INPUT_INCLUDING_AUTOPILOT_DEGREE: f64 = 6.;

    const SPEED_MAP_FOR_PEDAL_ACTION_KNOT: [f64; 5] = [0., 40., 130., 1500.0, 2800.0];
    const STEERING_ANGLE_FOR_PEDAL_ACTION_DEGREE: [f64; 5] = [1., 1., 0., 0., 0.];

    const TILLER_INPUT_GAIN: f64 = 75.;
    const TILLER_INPUT_MAP: [f64; 6] = [0., 1., 20., 40., 66., 75.];
    const TILLER_INPUT_CURVE_MAP: [f64; 6] = [0., 0., 4., 15., 45., 74.];

    const AUTOPILOT_STEERING_INPUT_GAIN: f64 = 6.;

    const SPEED_MAP_FOR_TILLER_ACTION_KNOT: [f64; 5] = [0., 20., 70., 1500.0, 2800.0];
    const STEERING_ANGLE_FOR_TILLER_ACTION_DEGREE: [f64; 5] = [1., 1., 0., 0., 0.];

    const MAX_STEERING_ANGLE_DEMAND_DEGREES: f64 = 74.;

    // Minimum pressure hysteresis on green until main switched on ALTN brakes
    // Feedback by Cpt. Chaos — 25/04/2021 #pilot-feedback
    const MIN_PRESSURE_BRAKE_ALTN_HYST_LO: f64 = 1305.;
    const MIN_PRESSURE_BRAKE_ALTN_HYST_HI: f64 = 2176.;

    // Min pressure when parking brake enabled. Lower normal braking is allowed to use pilot input as emergency braking
    // Feedback by avteknisyan — 25/04/2021 #pilot-feedback
    const MIN_PRESSURE_PARK_BRAKE_EMERGENCY: f64 = 507.;

    const AUTOBRAKE_GEAR_RETRACTION_DURATION_S: f64 = 3.;

    const PILOT_INPUT_DETECTION_TRESHOLD: f64 = 0.2;

    fn new(context: &mut InitContext) -> Self {
        Self {
            park_brake_lever_pos_id: context.get_identifier("PARK_BRAKE_LEVER_POS".to_owned()),
            antiskid_brakes_active_id: context.get_identifier("ANTISKID BRAKES ACTIVE".to_owned()),
            left_brake_pedal_input_id: context.get_identifier("LEFT_BRAKE_PEDAL_INPUT".to_owned()),
            right_brake_pedal_input_id: context
                .get_identifier("RIGHT_BRAKE_PEDAL_INPUT".to_owned()),

            ground_speed_id: context.get_identifier("GPS GROUND SPEED".to_owned()),
            rudder_pedal_input_id: context.get_identifier("RUDDER_PEDAL_POSITION_RATIO".to_owned()),
            tiller_handle_input_id: context.get_identifier("TILLER_HANDLE_POSITION".to_owned()),
            tiller_pedal_disconnect_id: context
                .get_identifier("TILLER_PEDAL_DISCONNECT".to_owned()),
            autopilot_nosewheel_demand_id: context
                .get_identifier("AUTOPILOT_NOSEWHEEL_DEMAND".to_owned()),

            autobrake_controller: A380AutobrakeController::new(context),

            parking_brake_demand: true,
            left_brake_pilot_input: Ratio::new::<ratio>(0.0),
            right_brake_pilot_input: Ratio::new::<ratio>(0.0),
            norm_brake_outputs: A380BrakeSystemOutputs::new(),
            alternate_brake_outputs: A380BrakeSystemOutputs::new(),
            normal_brakes_available: false,
            should_disable_auto_brake_when_retracting: DelayedTrueLogicGate::new(
                Duration::from_secs_f64(Self::AUTOBRAKE_GEAR_RETRACTION_DURATION_S),
            ),
            anti_skid_activated: true,

            tiller_pedal_disconnect: false,
            tiller_handle_position: Ratio::new::<ratio>(0.),
            rudder_pedal_position: Ratio::new::<ratio>(0.),
            autopilot_nosewheel_demand: Ratio::new::<ratio>(0.),

            pedal_steering_limiter: SteeringAngleLimiter::new(
                Self::SPEED_MAP_FOR_PEDAL_ACTION_KNOT,
                Self::STEERING_ANGLE_FOR_PEDAL_ACTION_DEGREE,
            ),
            pedal_input_map: SteeringRatioToAngle::new(
                Ratio::new::<ratio>(Self::RUDDER_PEDAL_INPUT_GAIN),
                Self::RUDDER_PEDAL_INPUT_MAP,
                Self::RUDDER_PEDAL_INPUT_CURVE_MAP,
            ),
            tiller_steering_limiter: SteeringAngleLimiter::new(
                Self::SPEED_MAP_FOR_TILLER_ACTION_KNOT,
                Self::STEERING_ANGLE_FOR_TILLER_ACTION_DEGREE,
            ),
            tiller_input_map: SteeringRatioToAngle::new(
                Ratio::new::<ratio>(Self::TILLER_INPUT_GAIN),
                Self::TILLER_INPUT_MAP,
                Self::TILLER_INPUT_CURVE_MAP,
            ),
            final_steering_position_request: Angle::new::<degree>(0.),

            ground_speed: Velocity::new::<knot>(0.),
        }
    }

    fn allow_autobrake_arming(&self) -> bool {
        self.anti_skid_activated && self.normal_brakes_available
    }

    fn update_normal_braking_availability(&mut self, normal_braking_circuit_pressure: Pressure) {
        if normal_braking_circuit_pressure.get::<psi>() > Self::MIN_PRESSURE_BRAKE_ALTN_HYST_HI
            && (self.left_brake_pilot_input.get::<ratio>() < Self::PILOT_INPUT_DETECTION_TRESHOLD
                && self.right_brake_pilot_input.get::<ratio>()
                    < Self::PILOT_INPUT_DETECTION_TRESHOLD)
        {
            self.normal_brakes_available = true;
        } else if normal_braking_circuit_pressure.get::<psi>()
            < Self::MIN_PRESSURE_BRAKE_ALTN_HYST_LO
        {
            self.normal_brakes_available = false;
        }
    }

    fn update_brake_pressure_limitation(&mut self) {
        let yellow_manual_braking_input = self.left_brake_pilot_input
            > self.alternate_brake_outputs.left_demand() + Ratio::new::<ratio>(0.2)
            || self.right_brake_pilot_input
                > self.alternate_brake_outputs.right_demand() + Ratio::new::<ratio>(0.2);

        // Nominal braking from pedals is limited to 2538psi
        self.norm_brake_outputs
            .set_pressure_limit(Pressure::new::<psi>(2538.));

        let alternate_brake_pressure_limit = Pressure::new::<psi>(if self.parking_brake_demand {
            // If no pilot action, standard park brake pressure limit
            if !yellow_manual_braking_input {
                2103.
            } else {
                // Else manual action limited to a higher max nominal pressure
                2538.
            }
        } else if !self.anti_skid_activated {
            1160.
        } else {
            // Else if any manual braking we use standard limit
            2538.
        });

        self.alternate_brake_outputs
            .set_pressure_limit(alternate_brake_pressure_limit);
    }

    /// Updates brakes and nose steering demands
    fn update(
        &mut self,
        context: &UpdateContext,
        current_pressure: &impl SectionPressure,
        alternate_circuit: &BrakeCircuit,
        lgciu1: &impl LgciuInterface,
        lgciu2: &impl LgciuInterface,
        autobrake_panel: &AutobrakePanel,
        engine1: &impl Engine,
        engine2: &impl Engine,
    ) {
        self.update_steering_demands(lgciu1, engine1, engine2);

        self.update_normal_braking_availability(current_pressure.pressure());
        self.update_brake_pressure_limitation();

        self.autobrake_controller.update(
            context,
            autobrake_panel,
            self.allow_autobrake_arming(),
            self.left_brake_pilot_input,
            self.right_brake_pilot_input,
            lgciu1,
            lgciu2,
        );

        let is_in_flight_gear_lever_up = !(lgciu1.left_and_right_gear_compressed(true)
            || lgciu2.left_and_right_gear_compressed(true)
            || lgciu1.gear_handle_is_down());

        self.should_disable_auto_brake_when_retracting
            .update(context, is_in_flight_gear_lever_up);

        if is_in_flight_gear_lever_up {
            if self.should_disable_auto_brake_when_retracting.output() {
                self.norm_brake_outputs.set_no_demands();
            } else {
                // Slight brake pressure to stop the spinning wheels (have no pressure data available yet, 0.2 is random one)
                self.norm_brake_outputs
                    .set_brake_demands(Ratio::new::<ratio>(0.2), Ratio::new::<ratio>(0.2));
            }

            self.alternate_brake_outputs.set_no_demands();
        } else {
            let green_used_for_brakes = self.normal_brakes_available
                && self.anti_skid_activated
                && !self.parking_brake_demand;

            if green_used_for_brakes {
                // Final output on normal brakes is max(pilot demand , autobrake demand) to allow pilot override autobrake demand
                self.norm_brake_outputs.set_brake_demands(
                    self.left_brake_pilot_input
                        .max(self.autobrake_controller.brake_output()),
                    self.right_brake_pilot_input
                        .max(self.autobrake_controller.brake_output()),
                );

                self.alternate_brake_outputs.set_no_demands();
            } else {
                self.norm_brake_outputs.set_no_demands();

                if !self.parking_brake_demand {
                    // Normal braking but using alternate circuit
                    self.alternate_brake_outputs.set_brake_demands(
                        self.left_brake_pilot_input,
                        self.right_brake_pilot_input,
                    );
                } else {
                    // Else we just use parking brake
                    self.alternate_brake_outputs.set_max_demands();

                    // Special case: parking brake on but yellow can't provide enough brakes: green are allowed to brake for emergency
                    if alternate_circuit.left_brake_pressure().get::<psi>()
                        < Self::MIN_PRESSURE_PARK_BRAKE_EMERGENCY
                        || alternate_circuit.right_brake_pressure().get::<psi>()
                            < Self::MIN_PRESSURE_PARK_BRAKE_EMERGENCY
                    {
                        self.norm_brake_outputs.set_brake_demands(
                            self.left_brake_pilot_input,
                            self.right_brake_pilot_input,
                        );
                    }
                }
            }
        }
    }

    fn update_steering_demands(
        &mut self,
        lgciu1: &impl LgciuInterface,
        engine1: &impl Engine,
        engine2: &impl Engine,
    ) {
        let steer_angle_from_autopilot = Angle::new::<degree>(
            self.autopilot_nosewheel_demand.get::<ratio>() * Self::AUTOPILOT_STEERING_INPUT_GAIN,
        );

        let steer_angle_from_pedals = if self.tiller_pedal_disconnect {
            Angle::new::<degree>(0.)
        } else {
            self.pedal_input_map
                .angle_demand_from_input_demand(self.rudder_pedal_position)
        };

        // TODO Here ground speed would be probably computed from wheel sensor logic
        let final_steer_rudder_plus_autopilot = self.pedal_steering_limiter.angle_from_speed(
            self.ground_speed,
            (steer_angle_from_pedals + steer_angle_from_autopilot)
                .min(Angle::new::<degree>(
                    Self::MAX_RUDDER_INPUT_INCLUDING_AUTOPILOT_DEGREE,
                ))
                .max(Angle::new::<degree>(
                    -Self::MAX_RUDDER_INPUT_INCLUDING_AUTOPILOT_DEGREE,
                )),
        );

        let steer_angle_from_tiller = self.tiller_steering_limiter.angle_from_speed(
            self.ground_speed,
            self.tiller_input_map
                .angle_demand_from_input_demand(self.tiller_handle_position),
        );

        let is_both_engine_low_oil_pressure =
            engine1.oil_pressure_is_low() && engine2.oil_pressure_is_low();

        self.final_steering_position_request = if !is_both_engine_low_oil_pressure
            && self.anti_skid_activated
            && lgciu1.nose_gear_compressed(false)
        {
            (final_steer_rudder_plus_autopilot + steer_angle_from_tiller)
                .min(Angle::new::<degree>(
                    Self::MAX_STEERING_ANGLE_DEMAND_DEGREES,
                ))
                .max(Angle::new::<degree>(
                    -Self::MAX_STEERING_ANGLE_DEMAND_DEGREES,
                ))
        } else {
            Angle::new::<degree>(0.)
        };
    }

    fn norm_controller(&self) -> &impl BrakeCircuitController {
        &self.norm_brake_outputs
    }

    fn alternate_controller(&self) -> &impl BrakeCircuitController {
        &self.alternate_brake_outputs
    }
}
impl SimulationElement for A380HydraulicBrakeSteerComputerUnit {
    fn accept<T: SimulationElementVisitor>(&mut self, visitor: &mut T) {
        self.autobrake_controller.accept(visitor);
        visitor.visit(self);
    }

    fn read(&mut self, reader: &mut SimulatorReader) {
        self.parking_brake_demand = reader.read(&self.park_brake_lever_pos_id);

        self.anti_skid_activated = reader.read(&self.antiskid_brakes_active_id);
        self.left_brake_pilot_input =
            Ratio::new::<percent>(reader.read(&self.left_brake_pedal_input_id));
        self.right_brake_pilot_input =
            Ratio::new::<percent>(reader.read(&self.right_brake_pedal_input_id));

        self.tiller_handle_position =
            Ratio::new::<ratio>(reader.read(&self.tiller_handle_input_id));
        self.rudder_pedal_position = Ratio::new::<ratio>(reader.read(&self.rudder_pedal_input_id));
        self.tiller_pedal_disconnect = reader.read(&self.tiller_pedal_disconnect_id);
        self.ground_speed = reader.read(&self.ground_speed_id);

        self.autopilot_nosewheel_demand =
            Ratio::new::<ratio>(reader.read(&self.autopilot_nosewheel_demand_id));
    }
}
impl SteeringController for A380HydraulicBrakeSteerComputerUnit {
    fn requested_position(&self) -> Angle {
        self.final_steering_position_request
    }
}

struct A380BrakingForce {
    brake_left_force_factor_id: VariableIdentifier,
    brake_right_force_factor_id: VariableIdentifier,
    trailing_edge_flaps_left_percent_id: VariableIdentifier,
    trailing_edge_flaps_right_percent_id: VariableIdentifier,

    enabled_chocks_id: VariableIdentifier,
    light_beacon_on_id: VariableIdentifier,

    left_braking_force: f64,
    right_braking_force: f64,

    flap_position: f64,

    is_chocks_enabled: bool,
    is_light_beacon_on: bool,
}
impl A380BrakingForce {
    const REFERENCE_PRESSURE_FOR_MAX_FORCE: f64 = 2538.;

    const FLAPS_BREAKPOINTS: [f64; 3] = [0., 50., 100.];
    const FLAPS_PENALTY_PERCENT: [f64; 3] = [5., 5., 0.];

    pub fn new(context: &mut InitContext) -> Self {
        A380BrakingForce {
            brake_left_force_factor_id: context
                .get_identifier("BRAKE LEFT FORCE FACTOR".to_owned()),
            brake_right_force_factor_id: context
                .get_identifier("BRAKE RIGHT FORCE FACTOR".to_owned()),
            trailing_edge_flaps_left_percent_id: context
                .get_identifier("LEFT_FLAPS_POSITION_PERCENT".to_owned()),
            trailing_edge_flaps_right_percent_id: context
                .get_identifier("RIGHT_FLAPS_POSITION_PERCENT".to_owned()),

            enabled_chocks_id: context.get_identifier("MODEL_WHEELCHOCKS_ENABLED".to_owned()),
            light_beacon_on_id: context.get_identifier("LIGHT BEACON ON".to_owned()),

            left_braking_force: 0.,
            right_braking_force: 0.,

            flap_position: 0.,

            is_chocks_enabled: false,
            is_light_beacon_on: false,
        }
    }

    pub fn update_forces(
        &mut self,
        context: &UpdateContext,
        norm_brakes: &BrakeCircuit,
        altn_brakes: &BrakeCircuit,
        engine1: &impl Engine,
        engine2: &impl Engine,
        pushback_tug: &PushbackTug,
    ) {
        // Base formula for output force is output_force[0:1] = 50 * sqrt(current_pressure) / Max_brake_pressure
        // This formula gives a bit more punch for lower brake pressures (like 1000 psi alternate braking), as linear formula
        // gives really too low brake force for 1000psi

        let left_force_norm = 50. * norm_brakes.left_brake_pressure().get::<psi>().sqrt()
            / Self::REFERENCE_PRESSURE_FOR_MAX_FORCE;
        let left_force_altn = 50. * altn_brakes.left_brake_pressure().get::<psi>().sqrt()
            / Self::REFERENCE_PRESSURE_FOR_MAX_FORCE;
        self.left_braking_force = left_force_norm + left_force_altn;
        self.left_braking_force = self.left_braking_force.max(0.).min(1.);

        let right_force_norm = 50. * norm_brakes.right_brake_pressure().get::<psi>().sqrt()
            / Self::REFERENCE_PRESSURE_FOR_MAX_FORCE;
        let right_force_altn = 50. * altn_brakes.right_brake_pressure().get::<psi>().sqrt()
            / Self::REFERENCE_PRESSURE_FOR_MAX_FORCE;
        self.right_braking_force = right_force_norm + right_force_altn;
        self.right_braking_force = self.right_braking_force.max(0.).min(1.);

        self.correct_with_flaps_state(context);

        self.update_chocks_braking(context, engine1, engine2, pushback_tug);
    }

    fn correct_with_flaps_state(&mut self, context: &UpdateContext) {
        let flap_correction = Ratio::new::<percent>(interpolation(
            &Self::FLAPS_BREAKPOINTS,
            &Self::FLAPS_PENALTY_PERCENT,
            self.flap_position,
        ));

        // Using airspeed with formula 0.1 * sqrt(airspeed) to get a 0 to 1 ratio to use our flap correction
        // This way the less airspeed, the less our correction is used as it is an aerodynamic effect on brakes
        let mut airspeed_corrective_factor =
            0.1 * context.indicated_airspeed().get::<knot>().abs().sqrt();
        airspeed_corrective_factor = airspeed_corrective_factor.min(1.0);

        let final_flaps_correction_with_speed = flap_correction * airspeed_corrective_factor;

        self.left_braking_force = self.left_braking_force
            - (self.left_braking_force * final_flaps_correction_with_speed.get::<ratio>());

        self.right_braking_force = self.right_braking_force
            - (self.right_braking_force * final_flaps_correction_with_speed.get::<ratio>());
    }

    fn update_chocks_braking(
        &mut self,
        context: &UpdateContext,
        engine1: &impl Engine,
        engine2: &impl Engine,
        pushback_tug: &PushbackTug,
    ) {
        let chocks_on_wheels = context.is_on_ground()
            && engine1.corrected_n1().get::<percent>() < 3.5
            && engine2.corrected_n1().get::<percent>() < 3.5
            && !pushback_tug.is_nose_wheel_steering_pin_inserted()
            && !self.is_light_beacon_on;

        if self.is_chocks_enabled && chocks_on_wheels {
            self.left_braking_force = 1.;
            self.right_braking_force = 1.;
        }
    }
}

impl SimulationElement for A380BrakingForce {
    fn write(&self, writer: &mut SimulatorWriter) {
        // BRAKE XXXX FORCE FACTOR is the actual braking force we want the plane to generate in the simulator
        writer.write(&self.brake_left_force_factor_id, self.left_braking_force);
        writer.write(&self.brake_right_force_factor_id, self.right_braking_force);
    }

    fn read(&mut self, reader: &mut SimulatorReader) {
        let left_flap: f64 = reader.read(&self.trailing_edge_flaps_left_percent_id);
        let right_flap: f64 = reader.read(&self.trailing_edge_flaps_right_percent_id);
        self.flap_position = (left_flap + right_flap) / 2.;

        self.is_chocks_enabled = reader.read(&self.enabled_chocks_id);
        self.is_light_beacon_on = reader.read(&self.light_beacon_on_id);
    }
}

#[derive(PartialEq, Clone, Copy)]
enum DoorControlState {
    DownLocked = 0,
    NoControl = 1,
    HydControl = 2,
    UpLocked = 3,
}

struct A380DoorController {
    requested_position_id: VariableIdentifier,

    control_state: DoorControlState,

    position_requested: Ratio,

    duration_in_no_control: Duration,
    duration_in_hyd_control: Duration,

    should_close_valves: bool,
    control_position_request: Ratio,
    should_unlock: bool,
}
impl A380DoorController {
    // Duration which the hydraulic valves sends a open request when request is closing (this is done on real aircraft so uplock can be easily unlocked without friction)
    const UP_CONTROL_TIME_BEFORE_DOWN_CONTROL: Duration = Duration::from_millis(200);

    // Delay from the ground crew unlocking the door to the time they start requiring up movement in control panel
    const DELAY_UNLOCK_TO_HYDRAULIC_CONTROL: Duration = Duration::from_secs(5);

    fn new(context: &mut InitContext, id: &str) -> Self {
        Self {
            requested_position_id: context.get_identifier(format!("{}_DOOR_CARGO_OPEN_REQ", id)),
            control_state: DoorControlState::DownLocked,
            position_requested: Ratio::new::<ratio>(0.),

            duration_in_no_control: Duration::from_secs(0),
            duration_in_hyd_control: Duration::from_secs(0),

            should_close_valves: true,
            control_position_request: Ratio::new::<ratio>(0.),
            should_unlock: false,
        }
    }

    fn update(
        &mut self,
        context: &UpdateContext,
        door: &CargoDoor,
        current_pressure: &impl SectionPressure,
    ) {
        self.control_state =
            self.determine_control_state_and_lock_action(door, current_pressure.pressure());
        self.update_timers(context);
        self.update_actions_from_state();
    }

    fn update_timers(&mut self, context: &UpdateContext) {
        if self.control_state == DoorControlState::NoControl {
            self.duration_in_no_control += context.delta();
        } else {
            self.duration_in_no_control = Duration::from_secs(0);
        }

        if self.control_state == DoorControlState::HydControl {
            self.duration_in_hyd_control += context.delta();
        } else {
            self.duration_in_hyd_control = Duration::from_secs(0);
        }
    }

    fn update_actions_from_state(&mut self) {
        match self.control_state {
            DoorControlState::DownLocked => {}
            DoorControlState::NoControl => {
                self.should_close_valves = true;
            }
            DoorControlState::HydControl => {
                self.should_close_valves = false;
                self.control_position_request = if self.position_requested > Ratio::new::<ratio>(0.)
                    || self.duration_in_hyd_control < Self::UP_CONTROL_TIME_BEFORE_DOWN_CONTROL
                {
                    Ratio::new::<ratio>(1.0)
                } else {
                    Ratio::new::<ratio>(-0.1)
                }
            }
            DoorControlState::UpLocked => {
                self.should_close_valves = true;
            }
        }
    }

    fn determine_control_state_and_lock_action(
        &mut self,
        door: &CargoDoor,
        current_pressure: Pressure,
    ) -> DoorControlState {
        match self.control_state {
            DoorControlState::DownLocked if self.position_requested > Ratio::new::<ratio>(0.) => {
                self.should_unlock = true;
                DoorControlState::NoControl
            }
            DoorControlState::NoControl
                if self.duration_in_no_control > Self::DELAY_UNLOCK_TO_HYDRAULIC_CONTROL =>
            {
                self.should_unlock = false;
                DoorControlState::HydControl
            }
            DoorControlState::HydControl if door.is_locked() => {
                self.should_unlock = false;
                DoorControlState::DownLocked
            }
            DoorControlState::HydControl
                if door.position() > Ratio::new::<ratio>(0.9)
                    && self.position_requested > Ratio::new::<ratio>(0.5) =>
            {
                self.should_unlock = false;
                DoorControlState::UpLocked
            }
            DoorControlState::UpLocked
                if self.position_requested < Ratio::new::<ratio>(1.)
                    && current_pressure > Pressure::new::<psi>(1000.) =>
            {
                DoorControlState::HydControl
            }
            _ => self.control_state,
        }
    }

    fn should_pressurise_hydraulics(&self) -> bool {
        (self.control_state == DoorControlState::UpLocked
            && self.position_requested < Ratio::new::<ratio>(1.))
            || self.control_state == DoorControlState::HydControl
    }
}
impl HydraulicAssemblyController for A380DoorController {
    fn requested_mode(&self) -> LinearActuatorMode {
        if self.should_close_valves {
            LinearActuatorMode::ClosedValves
        } else {
            LinearActuatorMode::PositionControl
        }
    }

    fn requested_position(&self) -> Ratio {
        self.control_position_request
    }

    fn should_lock(&self) -> bool {
        !self.should_unlock
    }

    fn requested_lock_position(&self) -> Ratio {
        Ratio::new::<ratio>(0.)
    }
}
impl SimulationElement for A380DoorController {
    fn read(&mut self, reader: &mut SimulatorReader) {
        self.position_requested = Ratio::new::<ratio>(reader.read(&self.requested_position_id));
    }
}
impl HydraulicLocking for A380DoorController {}
impl ElectroHydrostaticPowered for A380DoorController {}

struct CargoDoor {
    hydraulic_assembly: HydraulicLinearActuatorAssembly<1>,

    position_id: VariableIdentifier,
    locked_id: VariableIdentifier,
    position: Ratio,

    is_locked: bool,

    aerodynamic_model: AerodynamicModel,
}
impl CargoDoor {
    fn new(
        context: &mut InitContext,
        id: &str,
        hydraulic_assembly: HydraulicLinearActuatorAssembly<1>,
        aerodynamic_model: AerodynamicModel,
    ) -> Self {
        Self {
            hydraulic_assembly,
            position_id: context.get_identifier(format!("{}_DOOR_CARGO_POSITION", id)),
            locked_id: context.get_identifier(format!("{}_DOOR_CARGO_LOCKED", id)),

            position: Ratio::new::<ratio>(0.),

            is_locked: true,

            aerodynamic_model,
        }
    }

    fn position(&self) -> Ratio {
        self.position
    }

    fn is_locked(&self) -> bool {
        self.is_locked
    }

    fn actuator(&mut self) -> &mut impl Actuator {
        self.hydraulic_assembly.actuator(0)
    }

    fn update(
        &mut self,
        context: &UpdateContext,
        cargo_door_controller: &(impl HydraulicAssemblyController
              + HydraulicLocking
              + ElectroHydrostaticPowered),
        current_pressure: &impl SectionPressure,
    ) {
        self.aerodynamic_model
            .update_body(context, self.hydraulic_assembly.body());
        self.hydraulic_assembly.update(
            context,
            std::slice::from_ref(cargo_door_controller),
            [current_pressure.pressure()],
        );

        self.position = self.hydraulic_assembly.position_normalized();
        self.is_locked = self.hydraulic_assembly.is_locked();
    }
}
impl SimulationElement for CargoDoor {
    fn write(&self, writer: &mut SimulatorWriter) {
        writer.write(&self.position_id, self.position());
        writer.write(&self.locked_id, self.is_locked());
    }
}

struct PushbackTug {
    nw_strg_disc_memo_id: VariableIdentifier,
    state_id: VariableIdentifier,
    steer_angle_id: VariableIdentifier,

    steering_angle_raw: Angle,
    steering_angle: LowPassFilter<Angle>,

    // Type of pushback:
    // 0 = Straight
    // 1 = Left
    // 2 = Right
    // 3 = Assumed to be no pushback
    // 4 = might be finishing pushback, to confirm
    state: f64,
    nose_wheel_steering_pin_inserted: DelayedFalseLogicGate,
}
impl PushbackTug {
    const DURATION_AFTER_WHICH_NWS_PIN_IS_REMOVED_AFTER_PUSHBACK: Duration =
        Duration::from_secs(15);

    const STATE_NO_PUSHBACK: f64 = 3.;

    const STEERING_ANGLE_FILTER_TIME_CONSTANT: Duration = Duration::from_millis(1500);

    fn new(context: &mut InitContext) -> Self {
        Self {
            nw_strg_disc_memo_id: context.get_identifier("HYD_NW_STRG_DISC_ECAM_MEMO".to_owned()),
            state_id: context.get_identifier("PUSHBACK STATE".to_owned()),
            steer_angle_id: context.get_identifier("PUSHBACK ANGLE".to_owned()),

            steering_angle_raw: Angle::default(),
            steering_angle: LowPassFilter::new(Self::STEERING_ANGLE_FILTER_TIME_CONSTANT),

            state: Self::STATE_NO_PUSHBACK,
            nose_wheel_steering_pin_inserted: DelayedFalseLogicGate::new(
                Self::DURATION_AFTER_WHICH_NWS_PIN_IS_REMOVED_AFTER_PUSHBACK,
            ),
        }
    }

    fn update(&mut self, context: &UpdateContext) {
        self.nose_wheel_steering_pin_inserted
            .update(context, self.is_pushing());

        if self.is_pushing() {
            self.steering_angle
                .update(context.delta(), self.steering_angle_raw);
        } else {
            self.steering_angle.reset(Angle::default());
        }
    }

    fn is_pushing(&self) -> bool {
        (self.state - PushbackTug::STATE_NO_PUSHBACK).abs() > f64::EPSILON
    }
}
impl Pushback for PushbackTug {
    fn is_nose_wheel_steering_pin_inserted(&self) -> bool {
        self.nose_wheel_steering_pin_inserted.output()
    }

    fn steering_angle(&self) -> Angle {
        self.steering_angle.output()
    }
}
impl SimulationElement for PushbackTug {
    fn read(&mut self, reader: &mut SimulatorReader) {
        self.state = reader.read(&self.state_id);

        self.steering_angle_raw = Angle::new::<radian>(reader.read(&self.steer_angle_id));
    }

    fn write(&self, writer: &mut SimulatorWriter) {
        writer.write(
            &self.nw_strg_disc_memo_id,
            self.is_nose_wheel_steering_pin_inserted(),
        );
    }
}

/// Autobrake controller computes the state machine of the autobrake logic, and the deceleration target
/// that we expect for the plane
pub struct A380AutobrakeController {
    armed_mode_id: VariableIdentifier,
    armed_mode_id_set: VariableIdentifier,
    decel_light_id: VariableIdentifier,
    active_id: VariableIdentifier,
    ground_spoilers_out_sec1_id: VariableIdentifier,
    ground_spoilers_out_sec2_id: VariableIdentifier,
    ground_spoilers_out_sec3_id: VariableIdentifier,
    external_disarm_event_id: VariableIdentifier,

    deceleration_governor: AutobrakeDecelerationGovernor,

    target: Acceleration,
    mode: AutobrakeMode,

    arming_is_allowed_by_bcu: bool,
    left_brake_pedal_input: Ratio,
    right_brake_pedal_input: Ratio,

    ground_spoilers_are_deployed: bool,
    last_ground_spoilers_are_deployed: bool,

    should_disarm_after_time_in_flight: DelayedPulseTrueLogicGate,
    should_reject_max_mode_after_time_in_flight: DelayedTrueLogicGate,

    external_disarm_event: bool,
}
impl A380AutobrakeController {
    const DURATION_OF_FLIGHT_TO_DISARM_AUTOBRAKE_SECS: f64 = 10.;

    // Dynamic decel target map versus time for any mode that needs it
    const LOW_MODE_DECEL_PROFILE_ACCEL_MS2: [f64; 4] = [4., 4., 0., -2.];
    const LOW_MODE_DECEL_PROFILE_TIME_S: [f64; 4] = [0., 1.99, 2., 4.5];

    const MED_MODE_DECEL_PROFILE_ACCEL_MS2: [f64; 5] = [4., 4., 0., -2., -3.];
    const MED_MODE_DECEL_PROFILE_TIME_S: [f64; 5] = [0., 1.99, 2., 2.5, 4.];

    const MAX_MODE_DECEL_TARGET_MS2: f64 = -6.;
    const OFF_MODE_DECEL_TARGET_MS2: f64 = 5.;

    const MARGIN_PERCENT_TO_TARGET_TO_SHOW_DECEL_IN_LO_MED: f64 = 80.;
    const TARGET_TO_SHOW_DECEL_IN_MAX_MS2: f64 = -2.7;

    fn new(context: &mut InitContext) -> A380AutobrakeController {
        A380AutobrakeController {
            armed_mode_id: context.get_identifier("AUTOBRAKES_ARMED_MODE".to_owned()),
            armed_mode_id_set: context.get_identifier("AUTOBRAKES_ARMED_MODE_SET".to_owned()),
            decel_light_id: context.get_identifier("AUTOBRAKES_DECEL_LIGHT".to_owned()),
            active_id: context.get_identifier("AUTOBRAKES_ACTIVE".to_owned()),
            ground_spoilers_out_sec1_id: context
                .get_identifier("SEC_1_GROUND_SPOILER_OUT".to_owned()),
            ground_spoilers_out_sec2_id: context
                .get_identifier("SEC_2_GROUND_SPOILER_OUT".to_owned()),
            ground_spoilers_out_sec3_id: context
                .get_identifier("SEC_3_GROUND_SPOILER_OUT".to_owned()),
            external_disarm_event_id: context.get_identifier("AUTOBRAKE_DISARM".to_owned()),

            deceleration_governor: AutobrakeDecelerationGovernor::new(),
            target: Acceleration::new::<meter_per_second_squared>(0.),
            mode: AutobrakeMode::NONE,
            arming_is_allowed_by_bcu: context.is_in_flight(),
            left_brake_pedal_input: Ratio::new::<percent>(0.),
            right_brake_pedal_input: Ratio::new::<percent>(0.),
            ground_spoilers_are_deployed: false,
            last_ground_spoilers_are_deployed: false,
            should_disarm_after_time_in_flight: DelayedPulseTrueLogicGate::new(
                Duration::from_secs_f64(Self::DURATION_OF_FLIGHT_TO_DISARM_AUTOBRAKE_SECS),
            )
            .starting_as(context.is_in_flight(), false),
            should_reject_max_mode_after_time_in_flight: DelayedTrueLogicGate::new(
                Duration::from_secs_f64(Self::DURATION_OF_FLIGHT_TO_DISARM_AUTOBRAKE_SECS),
            )
            .starting_as(context.is_in_flight()),
            external_disarm_event: false,
        }
    }

    fn spoilers_retracted_during_this_update(&self) -> bool {
        !self.ground_spoilers_are_deployed && self.last_ground_spoilers_are_deployed
    }

    fn brake_output(&self) -> Ratio {
        Ratio::new::<ratio>(self.deceleration_governor.output())
    }

    fn determine_mode(
        &mut self,
        context: &UpdateContext,
        autobrake_panel: &AutobrakePanel,
    ) -> AutobrakeMode {
        if self.should_disarm(context) {
            AutobrakeMode::NONE
        } else {
            match autobrake_panel.pressed_mode() {
                Some(mode) if self.mode == mode => AutobrakeMode::NONE,
                Some(mode)
                    if mode != AutobrakeMode::MAX
                        || !self.should_reject_max_mode_after_time_in_flight.output() =>
                {
                    mode
                }
                Some(_) | None => self.mode,
            }
        }
    }

    fn should_engage_deceleration_governor(&self, context: &UpdateContext) -> bool {
        self.is_armed() && self.ground_spoilers_are_deployed && !self.should_disarm(context)
    }

    fn is_armed(&self) -> bool {
        self.mode != AutobrakeMode::NONE
    }

    fn is_decelerating(&self) -> bool {
        match self.mode {
            AutobrakeMode::NONE => false,
            AutobrakeMode::LOW | AutobrakeMode::MED => {
                self.deceleration_demanded()
                    && self
                        .deceleration_governor
                        .is_on_target(Ratio::new::<percent>(
                            Self::MARGIN_PERCENT_TO_TARGET_TO_SHOW_DECEL_IN_LO_MED,
                        ))
            }
            _ => {
                self.deceleration_demanded()
                    && self.deceleration_governor.decelerating_at_or_above_rate(
                        Acceleration::new::<meter_per_second_squared>(
                            Self::TARGET_TO_SHOW_DECEL_IN_MAX_MS2,
                        ),
                    )
            }
        }
    }

    fn deceleration_demanded(&self) -> bool {
        self.deceleration_governor.is_engaged()
            && self.target.get::<meter_per_second_squared>() < 0.
    }

    fn should_disarm_due_to_pedal_input(&self) -> bool {
        match self.mode {
            AutobrakeMode::NONE => false,
            AutobrakeMode::LOW | AutobrakeMode::MED => {
                self.left_brake_pedal_input > Ratio::new::<percent>(53.)
                    || self.right_brake_pedal_input > Ratio::new::<percent>(53.)
                    || (self.left_brake_pedal_input > Ratio::new::<percent>(11.)
                        && self.right_brake_pedal_input > Ratio::new::<percent>(11.))
            }
            AutobrakeMode::MAX => {
                self.left_brake_pedal_input > Ratio::new::<percent>(77.)
                    || self.right_brake_pedal_input > Ratio::new::<percent>(77.)
                    || (self.left_brake_pedal_input > Ratio::new::<percent>(53.)
                        && self.right_brake_pedal_input > Ratio::new::<percent>(53.))
            }
            _ => false,
        }
    }

    fn should_disarm(&self, context: &UpdateContext) -> bool {
        // when a simulation is started in flight, some values need to be ignored for a certain time to ensure
        // an unintended disarm is not happening
        (self.deceleration_governor.is_engaged() && self.should_disarm_due_to_pedal_input())
            || (context.is_sim_ready() && !self.arming_is_allowed_by_bcu)
            || self.spoilers_retracted_during_this_update()
            || self.should_disarm_after_time_in_flight.output()
            || self.external_disarm_event
            || (self.mode == AutobrakeMode::MAX
                && self.should_reject_max_mode_after_time_in_flight.output())
    }

    fn calculate_target(&mut self) -> Acceleration {
        Acceleration::new::<meter_per_second_squared>(match self.mode {
            AutobrakeMode::NONE => Self::OFF_MODE_DECEL_TARGET_MS2,
            AutobrakeMode::LOW => interpolation(
                &Self::LOW_MODE_DECEL_PROFILE_TIME_S,
                &Self::LOW_MODE_DECEL_PROFILE_ACCEL_MS2,
                self.deceleration_governor.time_engaged().as_secs_f64(),
            ),
            AutobrakeMode::MED => interpolation(
                &Self::MED_MODE_DECEL_PROFILE_TIME_S,
                &Self::MED_MODE_DECEL_PROFILE_ACCEL_MS2,
                self.deceleration_governor.time_engaged().as_secs_f64(),
            ),
            AutobrakeMode::MAX => Self::MAX_MODE_DECEL_TARGET_MS2,
            _ => Self::OFF_MODE_DECEL_TARGET_MS2,
        })
    }

    fn update_input_conditions(
        &mut self,
        context: &UpdateContext,
        allow_arming: bool,
        pedal_input_left: Ratio,
        pedal_input_right: Ratio,
        lgciu1: &impl LgciuInterface,
        lgciu2: &impl LgciuInterface,
    ) {
        let in_flight_lgciu1 =
            !lgciu1.right_gear_compressed(false) && !lgciu1.left_gear_compressed(false);
        let in_flight_lgciu2 =
            !lgciu2.right_gear_compressed(false) && !lgciu2.left_gear_compressed(false);

        self.should_disarm_after_time_in_flight
            .update(context, in_flight_lgciu1 && in_flight_lgciu2);
        self.should_reject_max_mode_after_time_in_flight
            .update(context, in_flight_lgciu1 && in_flight_lgciu2);

        self.arming_is_allowed_by_bcu = allow_arming;
        self.left_brake_pedal_input = pedal_input_left;
        self.right_brake_pedal_input = pedal_input_right;
    }

    fn update(
        &mut self,
        context: &UpdateContext,
        autobrake_panel: &AutobrakePanel,
        allow_arming: bool,
        pedal_input_left: Ratio,
        pedal_input_right: Ratio,
        lgciu1: &impl LgciuInterface,
        lgciu2: &impl LgciuInterface,
    ) {
        self.update_input_conditions(
            context,
            allow_arming,
            pedal_input_left,
            pedal_input_right,
            lgciu1,
            lgciu2,
        );
        self.mode = self.determine_mode(context, autobrake_panel);

        self.deceleration_governor
            .engage_when(self.should_engage_deceleration_governor(context));

        self.target = self.calculate_target();
        self.deceleration_governor.update(context, self.target);
    }
}
impl SimulationElement for A380AutobrakeController {
    fn write(&self, writer: &mut SimulatorWriter) {
        writer.write(&self.armed_mode_id, self.mode as u8 as f64);
        writer.write(&self.armed_mode_id_set, -1.);
        writer.write(&self.decel_light_id, self.is_decelerating());
        writer.write(&self.active_id, self.deceleration_demanded());
    }

    fn read(&mut self, reader: &mut SimulatorReader) {
        self.last_ground_spoilers_are_deployed = self.ground_spoilers_are_deployed;
        let sec_1_gnd_splrs_out = reader.read(&self.ground_spoilers_out_sec1_id);
        let sec_2_gnd_splrs_out = reader.read(&self.ground_spoilers_out_sec2_id);
        let sec_3_gnd_splrs_out = reader.read(&self.ground_spoilers_out_sec3_id);
        self.ground_spoilers_are_deployed = (sec_1_gnd_splrs_out && sec_2_gnd_splrs_out)
            || (sec_1_gnd_splrs_out && sec_3_gnd_splrs_out)
            || (sec_2_gnd_splrs_out && sec_3_gnd_splrs_out);
        self.external_disarm_event = reader.read(&self.external_disarm_event_id);

        // Reading current mode in sim to initialize correct mode if sim changes it (from .FLT files for example)
        let readed_mode = reader.read_f64(&self.armed_mode_id_set);
        if readed_mode >= 0.0 {
            self.mode = readed_mode.into();
        }
    }
}

pub(super) struct A380HydraulicOverheadPanel {
    edp1a_push_button: AutoOffFaultPushButton,
    edp2a_push_button: AutoOffFaultPushButton,
    edp3a_push_button: AutoOffFaultPushButton,
    edp4a_push_button: AutoOffFaultPushButton,
    edp1b_push_button: AutoOffFaultPushButton,
    edp2b_push_button: AutoOffFaultPushButton,
    edp3b_push_button: AutoOffFaultPushButton,
    edp4b_push_button: AutoOffFaultPushButton,

    eng1_edp_disconnect: AutoOffFaultPushButton,
    eng2_edp_disconnect: AutoOffFaultPushButton,
    eng3_edp_disconnect: AutoOffFaultPushButton,
    eng4_edp_disconnect: AutoOffFaultPushButton,

    yellow_epump_a_on_push_button: AutoOnFaultPushButton,
    yellow_epump_b_on_push_button: AutoOnFaultPushButton,
    green_epump_a_on_push_button: AutoOnFaultPushButton,
    green_epump_b_on_push_button: AutoOnFaultPushButton,

    yellow_epump_a_off_push_button: AutoOffFaultPushButton,
    yellow_epump_b_off_push_button: AutoOffFaultPushButton,
    green_epump_a_off_push_button: AutoOffFaultPushButton,
    green_epump_b_off_push_button: AutoOffFaultPushButton,

    green_leak_measurement_push_button: AutoOffFaultPushButton,
    yellow_leak_measurement_push_button: AutoOffFaultPushButton,
}
impl A380HydraulicOverheadPanel {
    pub(super) fn new(context: &mut InitContext) -> A380HydraulicOverheadPanel {
        A380HydraulicOverheadPanel {
            edp1a_push_button: AutoOffFaultPushButton::new_auto(context, "HYD_ENG_1A_PUMP"),
            edp2a_push_button: AutoOffFaultPushButton::new_auto(context, "HYD_ENG_2A_PUMP"),
            edp3a_push_button: AutoOffFaultPushButton::new_auto(context, "HYD_ENG_3A_PUMP"),
            edp4a_push_button: AutoOffFaultPushButton::new_auto(context, "HYD_ENG_4A_PUMP"),
            edp1b_push_button: AutoOffFaultPushButton::new_auto(context, "HYD_ENG_1B_PUMP"),
            edp2b_push_button: AutoOffFaultPushButton::new_auto(context, "HYD_ENG_2B_PUMP"),
            edp3b_push_button: AutoOffFaultPushButton::new_auto(context, "HYD_ENG_3B_PUMP"),
            edp4b_push_button: AutoOffFaultPushButton::new_auto(context, "HYD_ENG_4B_PUMP"),

            eng1_edp_disconnect: AutoOffFaultPushButton::new_auto(context, "HYD_ENG_1AB_PUMP_DISC"),
            eng2_edp_disconnect: AutoOffFaultPushButton::new_auto(context, "HYD_ENG_2AB_PUMP_DISC"),
            eng3_edp_disconnect: AutoOffFaultPushButton::new_auto(context, "HYD_ENG_3AB_PUMP_DISC"),
            eng4_edp_disconnect: AutoOffFaultPushButton::new_auto(context, "HYD_ENG_4AB_PUMP_DISC"),

            yellow_epump_a_on_push_button: AutoOnFaultPushButton::new_auto(
                context,
                "HYD_EPUMPYA_ON",
            ),
            yellow_epump_b_on_push_button: AutoOnFaultPushButton::new_auto(
                context,
                "HYD_EPUMPYB_ON",
            ),

            green_epump_a_on_push_button: AutoOnFaultPushButton::new_auto(
                context,
                "HYD_EPUMPGA_ON",
            ),
            green_epump_b_on_push_button: AutoOnFaultPushButton::new_auto(
                context,
                "HYD_EPUMPGB_ON",
            ),

            yellow_epump_a_off_push_button: AutoOffFaultPushButton::new_auto(
                context,
                "HYD_EPUMPYA_OFF",
            ),
            yellow_epump_b_off_push_button: AutoOffFaultPushButton::new_auto(
                context,
                "HYD_EPUMPYB_OFF",
            ),

            green_epump_a_off_push_button: AutoOffFaultPushButton::new_auto(
                context,
                "HYD_EPUMPGA_OFF",
            ),
            green_epump_b_off_push_button: AutoOffFaultPushButton::new_auto(
                context,
                "HYD_EPUMPGB_OFF",
            ),

            green_leak_measurement_push_button: AutoOffFaultPushButton::new_auto(
                context,
                "HYD_LEAK_MEASUREMENT_G",
            ),

            yellow_leak_measurement_push_button: AutoOffFaultPushButton::new_auto(
                context,
                "HYD_LEAK_MEASUREMENT_Y",
            ),
        }
    }

    pub(super) fn update(&mut self, hyd: &A380Hydraulic) {
        self.edp1a_push_button
            .set_fault(hyd.edp_has_fault(A380EngineDrivenPumpId::Edp1a));
        self.edp2a_push_button
            .set_fault(hyd.edp_has_fault(A380EngineDrivenPumpId::Edp2a));
        self.edp3a_push_button
            .set_fault(hyd.edp_has_fault(A380EngineDrivenPumpId::Edp3a));
        self.edp4a_push_button
            .set_fault(hyd.edp_has_fault(A380EngineDrivenPumpId::Edp4a));

        self.edp1b_push_button
            .set_fault(hyd.edp_has_fault(A380EngineDrivenPumpId::Edp1b));
        self.edp2b_push_button
            .set_fault(hyd.edp_has_fault(A380EngineDrivenPumpId::Edp2b));
        self.edp3b_push_button
            .set_fault(hyd.edp_has_fault(A380EngineDrivenPumpId::Edp3b));
        self.edp4b_push_button
            .set_fault(hyd.edp_has_fault(A380EngineDrivenPumpId::Edp4b));

        self.yellow_epump_a_off_push_button
            .set_fault(hyd.epump_has_fault(A380ElectricPumpId::YellowA));
        self.yellow_epump_b_off_push_button
            .set_fault(hyd.epump_has_fault(A380ElectricPumpId::YellowB));

        self.green_epump_a_off_push_button
            .set_fault(hyd.epump_has_fault(A380ElectricPumpId::GreenA));
        self.green_epump_b_off_push_button
            .set_fault(hyd.epump_has_fault(A380ElectricPumpId::GreenB));

        if self.yellow_epump_a_off_push_button.is_off() {
            self.yellow_epump_a_on_push_button.push_auto()
        }
        if self.yellow_epump_b_off_push_button.is_off() {
            self.yellow_epump_b_on_push_button.push_auto()
        }
        if self.green_epump_a_off_push_button.is_off() {
            self.green_epump_a_on_push_button.push_auto()
        }
        if self.green_epump_b_off_push_button.is_off() {
            self.green_epump_b_on_push_button.push_auto()
        }
    }

    fn engines_edp_disconnected(&self, engine_num: usize) -> bool {
        match engine_num {
            1 => !self.eng1_edp_disconnect.is_auto(),
            2 => !self.eng2_edp_disconnect.is_auto(),
            3 => !self.eng3_edp_disconnect.is_auto(),
            4 => !self.eng4_edp_disconnect.is_auto(),
            _ => panic!("Only 4 engines on A380"),
        }
    }

    fn epump_button_off_is_off(&self, pump_id: A380ElectricPumpId) -> bool {
        match pump_id {
            A380ElectricPumpId::GreenA => self.green_epump_a_off_push_button.is_off(),
            A380ElectricPumpId::GreenB => self.green_epump_b_off_push_button.is_off(),
            A380ElectricPumpId::YellowA => self.yellow_epump_a_off_push_button.is_off(),
            A380ElectricPumpId::YellowB => self.yellow_epump_b_off_push_button.is_off(),
        }
    }

    fn edp_push_button_is_auto(&self, pump_id: A380EngineDrivenPumpId) -> bool {
        match pump_id {
            A380EngineDrivenPumpId::Edp1a => self.edp1a_push_button.is_auto(),
            A380EngineDrivenPumpId::Edp2a => self.edp2a_push_button.is_auto(),
            A380EngineDrivenPumpId::Edp3a => self.edp3a_push_button.is_auto(),
            A380EngineDrivenPumpId::Edp4a => self.edp4a_push_button.is_auto(),
            A380EngineDrivenPumpId::Edp1b => self.edp1b_push_button.is_auto(),
            A380EngineDrivenPumpId::Edp2b => self.edp2b_push_button.is_auto(),
            A380EngineDrivenPumpId::Edp3b => self.edp3b_push_button.is_auto(),
            A380EngineDrivenPumpId::Edp4b => self.edp4b_push_button.is_auto(),
        }
    }

    fn edp_push_button_is_off(&self, pump_id: A380EngineDrivenPumpId) -> bool {
        match pump_id {
            A380EngineDrivenPumpId::Edp1a => self.edp1a_push_button.is_off(),
            A380EngineDrivenPumpId::Edp2a => self.edp2a_push_button.is_off(),
            A380EngineDrivenPumpId::Edp3a => self.edp3a_push_button.is_off(),
            A380EngineDrivenPumpId::Edp4a => self.edp4a_push_button.is_off(),
            A380EngineDrivenPumpId::Edp1b => self.edp1b_push_button.is_off(),
            A380EngineDrivenPumpId::Edp2b => self.edp2b_push_button.is_off(),
            A380EngineDrivenPumpId::Edp3b => self.edp3b_push_button.is_off(),
            A380EngineDrivenPumpId::Edp4b => self.edp4b_push_button.is_off(),
        }
    }

    fn epump_button_on_is_on(&self, pump_id: A380ElectricPumpId) -> bool {
        match pump_id {
            A380ElectricPumpId::GreenA => self.green_epump_a_on_push_button.is_on(),
            A380ElectricPumpId::GreenB => self.green_epump_b_on_push_button.is_on(),
            A380ElectricPumpId::YellowA => self.yellow_epump_a_on_push_button.is_on(),
            A380ElectricPumpId::YellowB => self.yellow_epump_b_on_push_button.is_on(),
        }
    }
}
impl SimulationElement for A380HydraulicOverheadPanel {
    fn accept<T: SimulationElementVisitor>(&mut self, visitor: &mut T) {
        self.edp1a_push_button.accept(visitor);
        self.edp2a_push_button.accept(visitor);
        self.edp3a_push_button.accept(visitor);
        self.edp4a_push_button.accept(visitor);

        self.edp1b_push_button.accept(visitor);
        self.edp2b_push_button.accept(visitor);
        self.edp3b_push_button.accept(visitor);
        self.edp4b_push_button.accept(visitor);

        self.eng1_edp_disconnect.accept(visitor);
        self.eng2_edp_disconnect.accept(visitor);
        self.eng3_edp_disconnect.accept(visitor);
        self.eng4_edp_disconnect.accept(visitor);

        self.yellow_epump_a_on_push_button.accept(visitor);
        self.yellow_epump_b_on_push_button.accept(visitor);
        self.green_epump_a_on_push_button.accept(visitor);
        self.green_epump_b_on_push_button.accept(visitor);

        self.yellow_epump_a_off_push_button.accept(visitor);
        self.yellow_epump_b_off_push_button.accept(visitor);
        self.green_epump_a_off_push_button.accept(visitor);
        self.green_epump_b_off_push_button.accept(visitor);

        self.green_leak_measurement_push_button.accept(visitor);
        self.yellow_leak_measurement_push_button.accept(visitor);

        visitor.visit(self);
    }
}

#[derive(Clone, Copy, PartialEq)]
struct AileronController {
    mode: LinearActuatorMode,
    requested_position: Ratio,
}
impl AileronController {
    fn new() -> Self {
        Self {
            mode: LinearActuatorMode::ClosedCircuitDamping,

            requested_position: Ratio::new::<ratio>(0.),
        }
    }

    fn set_mode(&mut self, mode: LinearActuatorMode) {
        self.mode = mode;
    }

    /// Receives a [0;1] position request, 0 is down 1 is up
    fn set_requested_position(&mut self, requested_position: Ratio) {
        self.requested_position = requested_position
            .min(Ratio::new::<ratio>(1.))
            .max(Ratio::new::<ratio>(0.));
    }
}
impl HydraulicAssemblyController for AileronController {
    fn requested_mode(&self) -> LinearActuatorMode {
        self.mode
    }

    fn requested_position(&self) -> Ratio {
        self.requested_position
    }

    fn should_lock(&self) -> bool {
        false
    }

    fn requested_lock_position(&self) -> Ratio {
        Ratio::default()
    }
}
impl HydraulicLocking for AileronController {}
impl ElectroHydrostaticPowered for AileronController {}

struct AileronSystemHydraulicController {
    left_inboard_aileron_green_actuator_solenoid_id: VariableIdentifier,
    left_inboard_aileron_eha_actuator_solenoid_id: VariableIdentifier,
    left_midboard_aileron_yellow_actuator_solenoid_id: VariableIdentifier,
    left_midboard_aileron_eha_actuator_solenoid_id: VariableIdentifier,
    left_outboard_aileron_green_actuator_solenoid_id: VariableIdentifier,
    left_outboard_aileron_yellow_actuator_solenoid_id: VariableIdentifier,
    right_inboard_aileron_green_actuator_solenoid_id: VariableIdentifier,
    right_inboard_aileron_eha_actuator_solenoid_id: VariableIdentifier,
    right_midboard_aileron_yellow_actuator_solenoid_id: VariableIdentifier,
    right_midboard_aileron_eha_actuator_solenoid_id: VariableIdentifier,
    right_outboard_aileron_green_actuator_solenoid_id: VariableIdentifier,
    right_outboard_aileron_yellow_actuator_solenoid_id: VariableIdentifier,

    left_inboard_aileron_green_actuator_position_demand_id: VariableIdentifier,
    left_inboard_aileron_eha_actuator_position_demand_id: VariableIdentifier,
    left_midboard_aileron_yellow_actuator_position_demand_id: VariableIdentifier,
    left_midboard_aileron_eha_actuator_position_demand_id: VariableIdentifier,
    left_outboard_aileron_green_actuator_position_demand_id: VariableIdentifier,
    left_outboard_aileron_yellow_actuator_position_demand_id: VariableIdentifier,
    right_inboard_aileron_green_actuator_position_demand_id: VariableIdentifier,
    right_inboard_aileron_eha_actuator_position_demand_id: VariableIdentifier,
    right_midboard_aileron_yellow_actuator_position_demand_id: VariableIdentifier,
    right_midboard_aileron_eha_actuator_position_demand_id: VariableIdentifier,
    right_outboard_aileron_green_actuator_position_demand_id: VariableIdentifier,
    right_outboard_aileron_yellow_actuator_position_demand_id: VariableIdentifier,

    left_inboard_position_requests_from_fbw: [Ratio; 2],
    left_inboard_solenoid_energized_from_fbw: [bool; 2],
    left_midboard_position_requests_from_fbw: [Ratio; 2],
    left_midboard_solenoid_energized_from_fbw: [bool; 2],
    left_outboard_position_requests_from_fbw: [Ratio; 2],
    left_outboard_solenoid_energized_from_fbw: [bool; 2],
    right_inboard_position_requests_from_fbw: [Ratio; 2],
    right_inboard_solenoid_energized_from_fbw: [bool; 2],
    right_midboard_position_requests_from_fbw: [Ratio; 2],
    right_midboard_solenoid_energized_from_fbw: [bool; 2],
    right_outboard_position_requests_from_fbw: [Ratio; 2],
    right_outboard_solenoid_energized_from_fbw: [bool; 2],

    left_aileron_controllers: [[AileronController; 2]; 3],
    right_aileron_controllers: [[AileronController; 2]; 3],
}
impl AileronSystemHydraulicController {
    fn new(context: &mut InitContext) -> Self {
        Self {
            left_inboard_aileron_green_actuator_solenoid_id: context
                .get_identifier("LEFT_INBOARD_AIL_GREEN_SERVO_SOLENOID_ENERGIZED".to_owned()),
            left_inboard_aileron_eha_actuator_solenoid_id: context
                .get_identifier("LEFT_INBOARD_AIL_EHA_SERVO_SOLENOID_ENERGIZED".to_owned()),
            left_midboard_aileron_yellow_actuator_solenoid_id: context
                .get_identifier("LEFT_MIDBOARD_AIL_YELLOW_SERVO_SOLENOID_ENERGIZED".to_owned()),
            left_midboard_aileron_eha_actuator_solenoid_id: context
                .get_identifier("LEFT_MIDBOARD_AIL_EHA_SERVO_SOLENOID_ENERGIZED".to_owned()),
            left_outboard_aileron_green_actuator_solenoid_id: context
                .get_identifier("LEFT_OUTBOARD_AIL_GREEN_SERVO_SOLENOID_ENERGIZED".to_owned()),
            left_outboard_aileron_yellow_actuator_solenoid_id: context
                .get_identifier("LEFT_OUTBOARD_AIL_YELLOW_SERVO_SOLENOID_ENERGIZED".to_owned()),
            right_inboard_aileron_green_actuator_solenoid_id: context
                .get_identifier("RIGHT_INBOARD_AIL_GREEN_SERVO_SOLENOID_ENERGIZED".to_owned()),
            right_inboard_aileron_eha_actuator_solenoid_id: context
                .get_identifier("RIGHT_INBOARD_AIL_EHA_SERVO_SOLENOID_ENERGIZED".to_owned()),
            right_midboard_aileron_yellow_actuator_solenoid_id: context
                .get_identifier("RIGHT_MIDBOARD_AIL_YELLOW_SERVO_SOLENOID_ENERGIZED".to_owned()),
            right_midboard_aileron_eha_actuator_solenoid_id: context
                .get_identifier("RIGHT_MIDBOARD_AIL_EHA_SERVO_SOLENOID_ENERGIZED".to_owned()),
            right_outboard_aileron_green_actuator_solenoid_id: context
                .get_identifier("RIGHT_OUTBOARD_AIL_GREEN_SERVO_SOLENOID_ENERGIZED".to_owned()),
            right_outboard_aileron_yellow_actuator_solenoid_id: context
                .get_identifier("RIGHT_OUTBOARD_AIL_YELLOW_SERVO_SOLENOID_ENERGIZED".to_owned()),

            left_inboard_aileron_green_actuator_position_demand_id: context
                .get_identifier("LEFT_INBOARD_AIL_GREEN_COMMANDED_POSITION".to_owned()),
            left_inboard_aileron_eha_actuator_position_demand_id: context
                .get_identifier("LEFT_INBOARD_AIL_EHA_COMMANDED_POSITION".to_owned()),
            left_midboard_aileron_yellow_actuator_position_demand_id: context
                .get_identifier("LEFT_MIDBOARD_AIL_YELLOW_COMMANDED_POSITION".to_owned()),
            left_midboard_aileron_eha_actuator_position_demand_id: context
                .get_identifier("LEFT_MIDBOARD_AIL_EHA_COMMANDED_POSITION".to_owned()),
            left_outboard_aileron_green_actuator_position_demand_id: context
                .get_identifier("LEFT_OUTBOARD_AIL_GREEN_COMMANDED_POSITION".to_owned()),
            left_outboard_aileron_yellow_actuator_position_demand_id: context
                .get_identifier("LEFT_OUTBOARD_AIL_YELLOW_COMMANDED_POSITION".to_owned()),
            right_inboard_aileron_green_actuator_position_demand_id: context
                .get_identifier("RIGHT_INBOARD_AIL_GREEN_COMMANDED_POSITION".to_owned()),
            right_inboard_aileron_eha_actuator_position_demand_id: context
                .get_identifier("RIGHT_INBOARD_AIL_EHA_COMMANDED_POSITION".to_owned()),
            right_midboard_aileron_yellow_actuator_position_demand_id: context
                .get_identifier("RIGHT_MIDBOARD_AIL_YELLOW_COMMANDED_POSITION".to_owned()),
            right_midboard_aileron_eha_actuator_position_demand_id: context
                .get_identifier("RIGHT_MIDBOARD_AIL_EHA_COMMANDED_POSITION".to_owned()),
            right_outboard_aileron_green_actuator_position_demand_id: context
                .get_identifier("RIGHT_OUTBOARD_AIL_GREEN_COMMANDED_POSITION".to_owned()),
            right_outboard_aileron_yellow_actuator_position_demand_id: context
                .get_identifier("RIGHT_OUTBOARD_AIL_YELLOW_COMMANDED_POSITION".to_owned()),

            left_inboard_position_requests_from_fbw: [Ratio::default(); 2],
            left_inboard_solenoid_energized_from_fbw: [false; 2],
            left_midboard_position_requests_from_fbw: [Ratio::default(); 2],
            left_midboard_solenoid_energized_from_fbw: [false; 2],
            left_outboard_position_requests_from_fbw: [Ratio::default(); 2],
            left_outboard_solenoid_energized_from_fbw: [false; 2],
            right_inboard_position_requests_from_fbw: [Ratio::default(); 2],
            right_inboard_solenoid_energized_from_fbw: [false; 2],
            right_midboard_position_requests_from_fbw: [Ratio::default(); 2],
            right_midboard_solenoid_energized_from_fbw: [false; 2],
            right_outboard_position_requests_from_fbw: [Ratio::default(); 2],
            right_outboard_solenoid_energized_from_fbw: [false; 2],

            // Controllers are in outward->inward order, so for aileron [Blue circuit, Green circuit]
            left_aileron_controllers: [[AileronController::new(), AileronController::new()]; 3],
            right_aileron_controllers: [[AileronController::new(), AileronController::new()]; 3],
        }
    }

    fn left_controllers(
        &self,
<<<<<<< HEAD
        panel: AileronPanelPosition,
    ) -> &[impl HydraulicAssemblyController + HydraulicLocking] {
        &self.left_aileron_controllers[panel as usize][..]
=======
    ) -> &[impl HydraulicAssemblyController + HydraulicLocking + ElectroHydrostaticPowered] {
        &self.left_aileron_controllers[..]
>>>>>>> 56e52272
    }

    fn right_controllers(
        &self,
<<<<<<< HEAD
        panel: AileronPanelPosition,
    ) -> &[impl HydraulicAssemblyController + HydraulicLocking] {
        &self.right_aileron_controllers[panel as usize][..]
=======
    ) -> &[impl HydraulicAssemblyController + HydraulicLocking + ElectroHydrostaticPowered] {
        &self.right_aileron_controllers[..]
>>>>>>> 56e52272
    }

    fn update(&mut self) {
        self.update_aileron_controllers_positions();
        self.update_aileron_controllers_modes();
    }

    fn update_aileron_controllers_positions(&mut self) {
        self.left_aileron_controllers[AileronPanelPosition::Outward as usize]
            [AileronActuatorPosition::Outward as usize]
            .set_requested_position(
                self.left_outboard_position_requests_from_fbw
                    [AileronActuatorPosition::Outward as usize],
            );
        self.left_aileron_controllers[AileronPanelPosition::Outward as usize]
            [AileronActuatorPosition::Inward as usize]
            .set_requested_position(
                self.left_outboard_position_requests_from_fbw
                    [AileronActuatorPosition::Inward as usize],
            );

        self.left_aileron_controllers[AileronPanelPosition::Middle as usize]
            [AileronActuatorPosition::Outward as usize]
            .set_requested_position(
                self.left_midboard_position_requests_from_fbw
                    [AileronActuatorPosition::Outward as usize],
            );
        self.left_aileron_controllers[AileronPanelPosition::Middle as usize]
            [AileronActuatorPosition::Inward as usize]
            .set_requested_position(
                self.left_midboard_position_requests_from_fbw
                    [AileronActuatorPosition::Inward as usize],
            );

        self.left_aileron_controllers[AileronPanelPosition::Inward as usize]
            [AileronActuatorPosition::Outward as usize]
            .set_requested_position(
                self.left_inboard_position_requests_from_fbw
                    [AileronActuatorPosition::Outward as usize],
            );
        self.left_aileron_controllers[AileronPanelPosition::Inward as usize]
            [AileronActuatorPosition::Inward as usize]
            .set_requested_position(
                self.left_inboard_position_requests_from_fbw
                    [AileronActuatorPosition::Inward as usize],
            );

        self.right_aileron_controllers[AileronPanelPosition::Outward as usize]
            [AileronActuatorPosition::Outward as usize]
            .set_requested_position(
                self.right_outboard_position_requests_from_fbw
                    [AileronActuatorPosition::Outward as usize],
            );
        self.right_aileron_controllers[AileronPanelPosition::Outward as usize]
            [AileronActuatorPosition::Inward as usize]
            .set_requested_position(
                self.right_outboard_position_requests_from_fbw
                    [AileronActuatorPosition::Inward as usize],
            );

        self.right_aileron_controllers[AileronPanelPosition::Middle as usize]
            [AileronActuatorPosition::Outward as usize]
            .set_requested_position(
                self.right_midboard_position_requests_from_fbw
                    [AileronActuatorPosition::Outward as usize],
            );
        self.right_aileron_controllers[AileronPanelPosition::Middle as usize]
            [AileronActuatorPosition::Inward as usize]
            .set_requested_position(
                self.right_midboard_position_requests_from_fbw
                    [AileronActuatorPosition::Inward as usize],
            );

        self.right_aileron_controllers[AileronPanelPosition::Inward as usize]
            [AileronActuatorPosition::Outward as usize]
            .set_requested_position(
                self.right_inboard_position_requests_from_fbw
                    [AileronActuatorPosition::Outward as usize],
            );
        self.right_aileron_controllers[AileronPanelPosition::Inward as usize]
            [AileronActuatorPosition::Inward as usize]
            .set_requested_position(
                self.right_inboard_position_requests_from_fbw
                    [AileronActuatorPosition::Inward as usize],
            );
    }

    /// Will drive mode from solenoid state
    /// -If energized actuator controls position
    /// -If not energized actuator is slaved in damping
    /// -We differentiate case of all actuators in damping mode where we set a more dampened
    /// mode to reach realistic slow droop speed.
    fn update_aileron_controllers_modes(&mut self) {
        if self
            .left_outboard_solenoid_energized_from_fbw
            .iter()
            .any(|x| *x)
        {
            self.left_aileron_controllers[AileronPanelPosition::Outward as usize]
                [AileronActuatorPosition::Outward as usize]
                .set_mode(Self::aileron_actuator_mode_from_solenoid(
                    self.left_outboard_solenoid_energized_from_fbw
                        [AileronActuatorPosition::Outward as usize],
                ));
            self.left_aileron_controllers[AileronPanelPosition::Outward as usize]
                [AileronActuatorPosition::Inward as usize]
                .set_mode(Self::aileron_actuator_mode_from_solenoid(
                    self.left_outboard_solenoid_energized_from_fbw
                        [AileronActuatorPosition::Inward as usize],
                ));
        } else {
            for controller in
                &mut self.left_aileron_controllers[AileronPanelPosition::Outward as usize]
            {
                controller.set_mode(LinearActuatorMode::ClosedCircuitDamping);
            }
        }

        if self
            .left_midboard_solenoid_energized_from_fbw
            .iter()
            .any(|x| *x)
        {
            self.left_aileron_controllers[AileronPanelPosition::Middle as usize]
                [AileronActuatorPosition::Outward as usize]
                .set_mode(Self::aileron_actuator_mode_from_solenoid(
                    self.left_midboard_solenoid_energized_from_fbw
                        [AileronActuatorPosition::Outward as usize],
                ));
            self.left_aileron_controllers[AileronPanelPosition::Middle as usize]
                [AileronActuatorPosition::Inward as usize]
                .set_mode(Self::aileron_actuator_mode_from_solenoid(
                    self.left_midboard_solenoid_energized_from_fbw
                        [AileronActuatorPosition::Inward as usize],
                ));
        } else {
            for controller in
                &mut self.left_aileron_controllers[AileronPanelPosition::Middle as usize]
            {
                controller.set_mode(LinearActuatorMode::ClosedCircuitDamping);
            }
        }

        if self
            .left_inboard_solenoid_energized_from_fbw
            .iter()
            .any(|x| *x)
        {
            self.left_aileron_controllers[AileronPanelPosition::Inward as usize]
                [AileronActuatorPosition::Outward as usize]
                .set_mode(Self::aileron_actuator_mode_from_solenoid(
                    self.left_inboard_solenoid_energized_from_fbw
                        [AileronActuatorPosition::Outward as usize],
                ));
            self.left_aileron_controllers[AileronPanelPosition::Inward as usize]
                [AileronActuatorPosition::Inward as usize]
                .set_mode(Self::aileron_actuator_mode_from_solenoid(
                    self.left_inboard_solenoid_energized_from_fbw
                        [AileronActuatorPosition::Inward as usize],
                ));
        } else {
            for controller in
                &mut self.left_aileron_controllers[AileronPanelPosition::Inward as usize]
            {
                controller.set_mode(LinearActuatorMode::ClosedCircuitDamping);
            }
        }

        if self
            .right_outboard_solenoid_energized_from_fbw
            .iter()
            .any(|x| *x)
        {
            self.right_aileron_controllers[AileronPanelPosition::Outward as usize]
                [AileronActuatorPosition::Outward as usize]
                .set_mode(Self::aileron_actuator_mode_from_solenoid(
                    self.right_outboard_solenoid_energized_from_fbw
                        [AileronActuatorPosition::Outward as usize],
                ));
            self.right_aileron_controllers[AileronPanelPosition::Outward as usize]
                [AileronActuatorPosition::Inward as usize]
                .set_mode(Self::aileron_actuator_mode_from_solenoid(
                    self.right_outboard_solenoid_energized_from_fbw
                        [AileronActuatorPosition::Inward as usize],
                ));
        } else {
            for controller in
                &mut self.right_aileron_controllers[AileronPanelPosition::Outward as usize]
            {
                controller.set_mode(LinearActuatorMode::ClosedCircuitDamping);
            }
        }

        if self
            .right_midboard_solenoid_energized_from_fbw
            .iter()
            .any(|x| *x)
        {
            self.right_aileron_controllers[AileronPanelPosition::Middle as usize]
                [AileronActuatorPosition::Outward as usize]
                .set_mode(Self::aileron_actuator_mode_from_solenoid(
                    self.right_midboard_solenoid_energized_from_fbw
                        [AileronActuatorPosition::Outward as usize],
                ));
            self.right_aileron_controllers[AileronPanelPosition::Middle as usize]
                [AileronActuatorPosition::Inward as usize]
                .set_mode(Self::aileron_actuator_mode_from_solenoid(
                    self.right_midboard_solenoid_energized_from_fbw
                        [AileronActuatorPosition::Inward as usize],
                ));
        } else {
            for controller in
                &mut self.right_aileron_controllers[AileronPanelPosition::Middle as usize]
            {
                controller.set_mode(LinearActuatorMode::ClosedCircuitDamping);
            }
        }

        if self
            .right_inboard_solenoid_energized_from_fbw
            .iter()
            .any(|x| *x)
        {
            self.right_aileron_controllers[AileronPanelPosition::Inward as usize]
                [AileronActuatorPosition::Outward as usize]
                .set_mode(Self::aileron_actuator_mode_from_solenoid(
                    self.right_inboard_solenoid_energized_from_fbw
                        [AileronActuatorPosition::Inward as usize],
                ));
            self.right_aileron_controllers[AileronPanelPosition::Inward as usize]
                [AileronActuatorPosition::Inward as usize]
                .set_mode(Self::aileron_actuator_mode_from_solenoid(
                    self.right_inboard_solenoid_energized_from_fbw
                        [AileronActuatorPosition::Outward as usize],
                ));
        } else {
            for controller in
                &mut self.right_aileron_controllers[AileronPanelPosition::Inward as usize]
            {
                controller.set_mode(LinearActuatorMode::ClosedCircuitDamping);
            }
        }
    }

    fn aileron_actuator_mode_from_solenoid(solenoid_energized: bool) -> LinearActuatorMode {
        if solenoid_energized {
            LinearActuatorMode::PositionControl
        } else {
            LinearActuatorMode::ActiveDamping
        }
    }

    fn aileron_actuator_position_from_surface_angle(surface_angle: Angle) -> Ratio {
        Ratio::new::<ratio>(surface_angle.get::<degree>() / 50. + 0.5)
    }
}
impl SimulationElement for AileronSystemHydraulicController {
    fn read(&mut self, reader: &mut SimulatorReader) {
        // Note that we reverse left, as positions are just passed through msfs for now
        self.left_inboard_position_requests_from_fbw = [
            Self::aileron_actuator_position_from_surface_angle(-Angle::new::<degree>(
                reader.read(&self.left_inboard_aileron_green_actuator_position_demand_id),
            )),
            Self::aileron_actuator_position_from_surface_angle(-Angle::new::<degree>(
                reader.read(&self.left_inboard_aileron_eha_actuator_position_demand_id),
            )),
        ];
        self.left_inboard_solenoid_energized_from_fbw = [
            reader.read(&self.left_inboard_aileron_green_actuator_solenoid_id),
            reader.read(&self.left_inboard_aileron_eha_actuator_solenoid_id),
        ];

        self.left_midboard_position_requests_from_fbw = [
            Self::aileron_actuator_position_from_surface_angle(-Angle::new::<degree>(
                reader.read(&self.left_midboard_aileron_yellow_actuator_position_demand_id),
            )),
            Self::aileron_actuator_position_from_surface_angle(-Angle::new::<degree>(
                reader.read(&self.left_midboard_aileron_eha_actuator_position_demand_id),
            )),
        ];
        self.left_midboard_solenoid_energized_from_fbw = [
            reader.read(&self.left_midboard_aileron_yellow_actuator_solenoid_id),
            reader.read(&self.left_midboard_aileron_eha_actuator_solenoid_id),
        ];

        self.left_outboard_position_requests_from_fbw = [
            Self::aileron_actuator_position_from_surface_angle(-Angle::new::<degree>(
                reader.read(&self.left_outboard_aileron_green_actuator_position_demand_id),
            )),
            Self::aileron_actuator_position_from_surface_angle(-Angle::new::<degree>(
                reader.read(&self.left_outboard_aileron_yellow_actuator_position_demand_id),
            )),
        ];
        self.left_outboard_solenoid_energized_from_fbw = [
            reader.read(&self.left_outboard_aileron_green_actuator_solenoid_id),
            reader.read(&self.left_outboard_aileron_yellow_actuator_solenoid_id),
        ];

        self.right_inboard_position_requests_from_fbw = [
            Self::aileron_actuator_position_from_surface_angle(-Angle::new::<degree>(
                reader.read(&self.right_inboard_aileron_green_actuator_position_demand_id),
            )),
            Self::aileron_actuator_position_from_surface_angle(-Angle::new::<degree>(
                reader.read(&self.right_inboard_aileron_eha_actuator_position_demand_id),
            )),
        ];
        self.right_inboard_solenoid_energized_from_fbw = [
            reader.read(&self.right_inboard_aileron_green_actuator_solenoid_id),
            reader.read(&self.right_inboard_aileron_eha_actuator_solenoid_id),
        ];

        self.right_midboard_position_requests_from_fbw = [
            Self::aileron_actuator_position_from_surface_angle(-Angle::new::<degree>(
                reader.read(&self.right_midboard_aileron_yellow_actuator_position_demand_id),
            )),
            Self::aileron_actuator_position_from_surface_angle(-Angle::new::<degree>(
                reader.read(&self.right_midboard_aileron_eha_actuator_position_demand_id),
            )),
        ];
        self.right_midboard_solenoid_energized_from_fbw = [
            reader.read(&self.right_midboard_aileron_yellow_actuator_solenoid_id),
            reader.read(&self.right_midboard_aileron_eha_actuator_solenoid_id),
        ];

        self.right_outboard_position_requests_from_fbw = [
            Self::aileron_actuator_position_from_surface_angle(-Angle::new::<degree>(
                reader.read(&self.right_outboard_aileron_green_actuator_position_demand_id),
            )),
            Self::aileron_actuator_position_from_surface_angle(-Angle::new::<degree>(
                reader.read(&self.right_outboard_aileron_yellow_actuator_position_demand_id),
            )),
        ];
        self.right_outboard_solenoid_energized_from_fbw = [
            reader.read(&self.right_outboard_aileron_green_actuator_solenoid_id),
            reader.read(&self.right_outboard_aileron_yellow_actuator_solenoid_id),
        ];
    }
}

struct ElevatorSystemHydraulicController {
    left_inboard_elevator_green_actuator_solenoid_id: VariableIdentifier,
    left_inboard_elevator_eha_actuator_solenoid_id: VariableIdentifier,
    left_outboard_elevator_green_actuator_solenoid_id: VariableIdentifier,
    left_outboard_elevator_eha_actuator_solenoid_id: VariableIdentifier,
    right_inboard_elevator_yellow_actuator_solenoid_id: VariableIdentifier,
    right_inboard_elevator_eha_actuator_solenoid_id: VariableIdentifier,
    right_outboard_elevator_yellow_actuator_solenoid_id: VariableIdentifier,
    right_outboard_elevator_eha_actuator_solenoid_id: VariableIdentifier,

    left_inboard_elevator_green_actuator_position_demand_id: VariableIdentifier,
    left_inboard_elevator_eha_actuator_position_demand_id: VariableIdentifier,
    left_outboard_elevator_green_actuator_position_demand_id: VariableIdentifier,
    left_outboard_elevator_eha_actuator_position_demand_id: VariableIdentifier,
    right_inboard_elevator_yellow_actuator_position_demand_id: VariableIdentifier,
    right_inboard_elevator_eha_actuator_position_demand_id: VariableIdentifier,
    right_outboard_elevator_yellow_actuator_position_demand_id: VariableIdentifier,
    right_outboard_elevator_eha_actuator_position_demand_id: VariableIdentifier,

    left_inboard_position_requests_from_fbw: [Ratio; 2],
    left_inboard_solenoid_energized_from_fbw: [bool; 2],
    left_outboard_position_requests_from_fbw: [Ratio; 2],
    left_outboard_solenoid_energized_from_fbw: [bool; 2],
    right_inboard_position_requests_from_fbw: [Ratio; 2],
    right_inboard_solenoid_energized_from_fbw: [bool; 2],
    right_outboard_position_requests_from_fbw: [Ratio; 2],
    right_outboard_solenoid_energized_from_fbw: [bool; 2],

    left_controllers: [[AileronController; 2]; 2],
    right_controllers: [[AileronController; 2]; 2],
}
impl ElevatorSystemHydraulicController {
    fn new(context: &mut InitContext) -> Self {
        Self {
            left_inboard_elevator_green_actuator_solenoid_id: context
                .get_identifier("LEFT_INBOARD_ELEV_GREEN_SERVO_SOLENOID_ENERGIZED".to_owned()),
            left_inboard_elevator_eha_actuator_solenoid_id: context
                .get_identifier("LEFT_INBOARD_ELEV_EHA_SERVO_SOLENOID_ENERGIZED".to_owned()),
            left_outboard_elevator_green_actuator_solenoid_id: context
                .get_identifier("LEFT_OUTBOARD_ELEV_GREEN_SERVO_SOLENOID_ENERGIZED".to_owned()),
            left_outboard_elevator_eha_actuator_solenoid_id: context
                .get_identifier("LEFT_OUTBOARD_ELEV_EHA_SERVO_SOLENOID_ENERGIZED".to_owned()),
            right_inboard_elevator_yellow_actuator_solenoid_id: context
                .get_identifier("RIGHT_INBOARD_ELEV_YELLOW_SERVO_SOLENOID_ENERGIZED".to_owned()),
            right_inboard_elevator_eha_actuator_solenoid_id: context
                .get_identifier("RIGHT_INBOARD_ELEV_EHA_SERVO_SOLENOID_ENERGIZED".to_owned()),
            right_outboard_elevator_yellow_actuator_solenoid_id: context
                .get_identifier("RIGHT_OUTBOARD_ELEV_YELLOW_SERVO_SOLENOID_ENERGIZED".to_owned()),
            right_outboard_elevator_eha_actuator_solenoid_id: context
                .get_identifier("RIGHT_OUTBOARD_ELEV_EHA_SERVO_SOLENOID_ENERGIZED".to_owned()),

            left_inboard_elevator_green_actuator_position_demand_id: context
                .get_identifier("LEFT_INBOARD_ELEV_GREEN_COMMANDED_POSITION".to_owned()),
            left_inboard_elevator_eha_actuator_position_demand_id: context
                .get_identifier("LEFT_INBOARD_ELEV_EHA_COMMANDED_POSITION".to_owned()),
            left_outboard_elevator_green_actuator_position_demand_id: context
                .get_identifier("LEFT_OUTBOARD_ELEV_GREEN_COMMANDED_POSITION".to_owned()),
            left_outboard_elevator_eha_actuator_position_demand_id: context
                .get_identifier("LEFT_OUTBOARD_ELEV_EHA_COMMANDED_POSITION".to_owned()),
            right_inboard_elevator_yellow_actuator_position_demand_id: context
                .get_identifier("RIGHT_INBOARD_ELEV_YELLOW_COMMANDED_POSITION".to_owned()),
            right_inboard_elevator_eha_actuator_position_demand_id: context
                .get_identifier("RIGHT_INBOARD_ELEV_EHA_COMMANDED_POSITION".to_owned()),
            right_outboard_elevator_yellow_actuator_position_demand_id: context
                .get_identifier("RIGHT_OUTBOARD_ELEV_YELLOW_COMMANDED_POSITION".to_owned()),
            right_outboard_elevator_eha_actuator_position_demand_id: context
                .get_identifier("RIGHT_OUTBOARD_ELEV_EHA_COMMANDED_POSITION".to_owned()),

            left_inboard_position_requests_from_fbw: [Ratio::default(); 2],
            left_inboard_solenoid_energized_from_fbw: [false; 2],
            left_outboard_position_requests_from_fbw: [Ratio::default(); 2],
            left_outboard_solenoid_energized_from_fbw: [false; 2],
            right_inboard_position_requests_from_fbw: [Ratio::default(); 2],
            right_inboard_solenoid_energized_from_fbw: [false; 2],
            right_outboard_position_requests_from_fbw: [Ratio::default(); 2],
            right_outboard_solenoid_energized_from_fbw: [false; 2],

            // Controllers are in outboard->inboard order
            left_controllers: [[AileronController::new(), AileronController::new()]; 2],
            right_controllers: [[AileronController::new(), AileronController::new()]; 2],
        }
    }

    fn left_controllers(
        &self,
<<<<<<< HEAD
        panel: ElevatorPanelPosition,
    ) -> &[impl HydraulicAssemblyController + HydraulicLocking] {
        &self.left_controllers[panel as usize][..]
=======
    ) -> &[impl HydraulicAssemblyController + HydraulicLocking + ElectroHydrostaticPowered] {
        &self.left_controllers[..]
>>>>>>> 56e52272
    }

    fn right_controllers(
        &self,
<<<<<<< HEAD
        panel: ElevatorPanelPosition,
    ) -> &[impl HydraulicAssemblyController + HydraulicLocking] {
        &self.right_controllers[panel as usize][..]
=======
    ) -> &[impl HydraulicAssemblyController + HydraulicLocking + ElectroHydrostaticPowered] {
        &self.right_controllers[..]
>>>>>>> 56e52272
    }

    fn update(&mut self) {
        self.update_elevator_controllers_positions();
        self.update_elevator_controllers_solenoids();
    }

    fn update_elevator_controllers_positions(&mut self) {
        self.left_controllers[ElevatorPanelPosition::Outward as usize]
            [ElevatorActuatorPosition::Outward as usize]
            .set_requested_position(
                self.left_outboard_position_requests_from_fbw
                    [ElevatorActuatorPosition::Outward as usize],
            );
        self.left_controllers[ElevatorPanelPosition::Outward as usize]
            [ElevatorActuatorPosition::Inward as usize]
            .set_requested_position(
                self.left_outboard_position_requests_from_fbw
                    [ElevatorActuatorPosition::Inward as usize],
            );
        self.left_controllers[ElevatorPanelPosition::Inward as usize]
            [ElevatorActuatorPosition::Outward as usize]
            .set_requested_position(
                self.left_inboard_position_requests_from_fbw
                    [ElevatorActuatorPosition::Outward as usize],
            );
        self.left_controllers[ElevatorPanelPosition::Inward as usize]
            [ElevatorActuatorPosition::Inward as usize]
            .set_requested_position(
                self.left_inboard_position_requests_from_fbw
                    [ElevatorActuatorPosition::Inward as usize],
            );

        self.right_controllers[ElevatorPanelPosition::Outward as usize]
            [ElevatorActuatorPosition::Outward as usize]
            .set_requested_position(
                self.right_outboard_position_requests_from_fbw
                    [ElevatorActuatorPosition::Outward as usize],
            );
        self.right_controllers[ElevatorPanelPosition::Outward as usize]
            [ElevatorActuatorPosition::Inward as usize]
            .set_requested_position(
                self.right_outboard_position_requests_from_fbw
                    [ElevatorActuatorPosition::Inward as usize],
            );
        self.right_controllers[ElevatorPanelPosition::Inward as usize]
            [ElevatorActuatorPosition::Outward as usize]
            .set_requested_position(
                self.right_inboard_position_requests_from_fbw
                    [ElevatorActuatorPosition::Outward as usize],
            );
        self.right_controllers[ElevatorPanelPosition::Inward as usize]
            [ElevatorActuatorPosition::Inward as usize]
            .set_requested_position(
                self.right_inboard_position_requests_from_fbw
                    [ElevatorActuatorPosition::Inward as usize],
            );
    }

    fn update_elevator_controllers_solenoids(&mut self) {
        if self
            .left_outboard_solenoid_energized_from_fbw
            .iter()
            .any(|x| *x)
        {
            self.left_controllers[ElevatorPanelPosition::Outward as usize]
                [ElevatorActuatorPosition::Outward as usize]
                .set_mode(Self::elevator_actuator_mode_from_solenoid(
                    self.left_outboard_solenoid_energized_from_fbw
                        [ElevatorActuatorPosition::Outward as usize],
                ));
            self.left_controllers[ElevatorPanelPosition::Outward as usize]
                [ElevatorActuatorPosition::Inward as usize]
                .set_mode(Self::elevator_actuator_mode_from_solenoid(
                    self.left_outboard_solenoid_energized_from_fbw
                        [AileronActuatorPosition::Inward as usize],
                ));
        } else {
            for controller in &mut self.left_controllers[ElevatorPanelPosition::Outward as usize] {
                controller.set_mode(LinearActuatorMode::ClosedCircuitDamping);
            }
        }
        if self
            .left_inboard_solenoid_energized_from_fbw
            .iter()
            .any(|x| *x)
        {
            self.left_controllers[ElevatorPanelPosition::Inward as usize]
                [ElevatorActuatorPosition::Outward as usize]
                .set_mode(Self::elevator_actuator_mode_from_solenoid(
                    self.left_inboard_solenoid_energized_from_fbw
                        [ElevatorActuatorPosition::Outward as usize],
                ));
            self.left_controllers[ElevatorPanelPosition::Inward as usize]
                [ElevatorActuatorPosition::Inward as usize]
                .set_mode(Self::elevator_actuator_mode_from_solenoid(
                    self.left_inboard_solenoid_energized_from_fbw
                        [AileronActuatorPosition::Inward as usize],
                ));
        } else {
            for controller in &mut self.left_controllers[ElevatorPanelPosition::Inward as usize] {
                controller.set_mode(LinearActuatorMode::ClosedCircuitDamping);
            }
        }

        if self
            .right_outboard_solenoid_energized_from_fbw
            .iter()
            .any(|x| *x)
        {
            self.right_controllers[ElevatorPanelPosition::Outward as usize]
                [ElevatorActuatorPosition::Outward as usize]
                .set_mode(Self::elevator_actuator_mode_from_solenoid(
                    self.right_outboard_solenoid_energized_from_fbw
                        [ElevatorActuatorPosition::Outward as usize],
                ));
            self.right_controllers[ElevatorPanelPosition::Outward as usize]
                [ElevatorActuatorPosition::Inward as usize]
                .set_mode(Self::elevator_actuator_mode_from_solenoid(
                    self.right_outboard_solenoid_energized_from_fbw
                        [AileronActuatorPosition::Inward as usize],
                ));
        } else {
            for controller in &mut self.right_controllers[ElevatorPanelPosition::Outward as usize] {
                controller.set_mode(LinearActuatorMode::ClosedCircuitDamping);
            }
        }
        if self
            .right_inboard_solenoid_energized_from_fbw
            .iter()
            .any(|x| *x)
        {
            self.right_controllers[ElevatorPanelPosition::Inward as usize]
                [ElevatorActuatorPosition::Outward as usize]
                .set_mode(Self::elevator_actuator_mode_from_solenoid(
                    self.right_inboard_solenoid_energized_from_fbw
                        [ElevatorActuatorPosition::Outward as usize],
                ));
            self.right_controllers[ElevatorPanelPosition::Inward as usize]
                [ElevatorActuatorPosition::Inward as usize]
                .set_mode(Self::elevator_actuator_mode_from_solenoid(
                    self.right_inboard_solenoid_energized_from_fbw
                        [AileronActuatorPosition::Inward as usize],
                ));
        } else {
            for controller in &mut self.right_controllers[ElevatorPanelPosition::Inward as usize] {
                controller.set_mode(LinearActuatorMode::ClosedCircuitDamping);
            }
        }
    }

    fn elevator_actuator_mode_from_solenoid(solenoid_energized: bool) -> LinearActuatorMode {
        if solenoid_energized {
            LinearActuatorMode::PositionControl
        } else {
            LinearActuatorMode::ActiveDamping
        }
    }

    fn elevator_actuator_position_from_surface_angle(surface_angle: Angle) -> Ratio {
        Ratio::new::<ratio>(
            (-surface_angle.get::<degree>() / 47. + 17. / 47.)
                .min(1.)
                .max(0.),
        )
    }
}
impl SimulationElement for ElevatorSystemHydraulicController {
    fn read(&mut self, reader: &mut SimulatorReader) {
        self.left_inboard_position_requests_from_fbw = [
            Self::elevator_actuator_position_from_surface_angle(Angle::new::<degree>(
                reader.read(&self.left_inboard_elevator_green_actuator_position_demand_id),
            )),
            Self::elevator_actuator_position_from_surface_angle(Angle::new::<degree>(
                reader.read(&self.left_inboard_elevator_eha_actuator_position_demand_id),
            )),
        ];
        self.left_inboard_solenoid_energized_from_fbw = [
            reader.read(&self.left_inboard_elevator_green_actuator_solenoid_id),
            reader.read(&self.left_inboard_elevator_eha_actuator_solenoid_id),
        ];

        self.left_outboard_position_requests_from_fbw = [
            Self::elevator_actuator_position_from_surface_angle(Angle::new::<degree>(
                reader.read(&self.left_outboard_elevator_green_actuator_position_demand_id),
            )),
            Self::elevator_actuator_position_from_surface_angle(Angle::new::<degree>(
                reader.read(&self.left_outboard_elevator_eha_actuator_position_demand_id),
            )),
        ];
        self.left_outboard_solenoid_energized_from_fbw = [
            reader.read(&self.left_outboard_elevator_green_actuator_solenoid_id),
            reader.read(&self.left_outboard_elevator_eha_actuator_solenoid_id),
        ];

        self.right_inboard_position_requests_from_fbw = [
            Self::elevator_actuator_position_from_surface_angle(Angle::new::<degree>(
                reader.read(&self.right_inboard_elevator_yellow_actuator_position_demand_id),
            )),
            Self::elevator_actuator_position_from_surface_angle(Angle::new::<degree>(
                reader.read(&self.right_inboard_elevator_eha_actuator_position_demand_id),
            )),
        ];
        self.right_inboard_solenoid_energized_from_fbw = [
            reader.read(&self.right_inboard_elevator_yellow_actuator_solenoid_id),
            reader.read(&self.right_inboard_elevator_eha_actuator_solenoid_id),
        ];

        self.right_outboard_position_requests_from_fbw = [
            Self::elevator_actuator_position_from_surface_angle(Angle::new::<degree>(
                reader.read(&self.right_outboard_elevator_yellow_actuator_position_demand_id),
            )),
            Self::elevator_actuator_position_from_surface_angle(Angle::new::<degree>(
                reader.read(&self.right_outboard_elevator_eha_actuator_position_demand_id),
            )),
        ];
        self.right_outboard_solenoid_energized_from_fbw = [
            reader.read(&self.right_outboard_elevator_yellow_actuator_solenoid_id),
            reader.read(&self.right_outboard_elevator_eha_actuator_solenoid_id),
        ];
    }
}

struct RudderSystemHydraulicController {
    upper_rudder_yellow_actuator_hydraulic_solenoid_id: VariableIdentifier,
    upper_rudder_yellow_actuator_electric_solenoid_id: VariableIdentifier,
    upper_rudder_green_actuator_hydraulic_solenoid_id: VariableIdentifier,
    upper_rudder_green_actuator_electric_solenoid_id: VariableIdentifier,
    lower_rudder_yellow_actuator_hydraulic_solenoid_id: VariableIdentifier,
    lower_rudder_yellow_actuator_electric_solenoid_id: VariableIdentifier,
    lower_rudder_green_actuator_hydraulic_solenoid_id: VariableIdentifier,
    lower_rudder_green_actuator_electric_solenoid_id: VariableIdentifier,

    upper_rudder_yellow_actuator_position_demand_id: VariableIdentifier,
    upper_rudder_green_actuator_position_demand_id: VariableIdentifier,
    lower_rudder_yellow_actuator_position_demand_id: VariableIdentifier,
    lower_rudder_green_actuator_position_demand_id: VariableIdentifier,

    upper_position_requests_from_fbw: [Ratio; 2],
    upper_hydraulic_mode_solenoid_energized_from_fbw: [bool; 2],
    upper_electric_mode_solenoid_energized_from_fbw: [bool; 2],
    lower_position_requests_from_fbw: [Ratio; 2],
    lower_hydraulic_mode_solenoid_energized_from_fbw: [bool; 2],
    lower_electric_mode_solenoid_energized_from_fbw: [bool; 2],

    rudder_controllers: [[AileronController; 2]; 2],
}
impl RudderSystemHydraulicController {
    fn new(context: &mut InitContext) -> Self {
        Self {
            upper_rudder_yellow_actuator_hydraulic_solenoid_id: context.get_identifier(
                "UPPER_RUDDER_YELLOW_EBHA_HYDRAULIC_MODE_SOLENOID_ENERGIZED".to_owned(),
            ),
            upper_rudder_yellow_actuator_electric_solenoid_id: context.get_identifier(
                "UPPER_RUDDER_YELLOW_EBHA_ELECTRIC_MODE_SOLENOID_ENERGIZED".to_owned(),
            ),
            upper_rudder_green_actuator_hydraulic_solenoid_id: context.get_identifier(
                "UPPER_RUDDER_GREEN_EBHA_HYDRAULIC_MODE_SOLENOID_ENERGIZED".to_owned(),
            ),
            upper_rudder_green_actuator_electric_solenoid_id: context.get_identifier(
                "UPPER_RUDDER_GREEN_EBHA_ELECTRIC_MODE_SOLENOID_ENERGIZED".to_owned(),
            ),
            lower_rudder_yellow_actuator_hydraulic_solenoid_id: context.get_identifier(
                "LOWER_RUDDER_YELLOW_EBHA_HYDRAULIC_MODE_SOLENOID_ENERGIZED".to_owned(),
            ),
            lower_rudder_yellow_actuator_electric_solenoid_id: context.get_identifier(
                "LOWER_RUDDER_YELLOW_EBHA_ELECTRIC_MODE_SOLENOID_ENERGIZED".to_owned(),
            ),
            lower_rudder_green_actuator_hydraulic_solenoid_id: context.get_identifier(
                "LOWER_RUDDER_GREEN_EBHA_HYDRAULIC_MODE_SOLENOID_ENERGIZED".to_owned(),
            ),
            lower_rudder_green_actuator_electric_solenoid_id: context.get_identifier(
                "LOWER_RUDDER_GREEN_EBHA_ELECTRIC_MODE_SOLENOID_ENERGIZED".to_owned(),
            ),

            upper_rudder_yellow_actuator_position_demand_id: context
                .get_identifier("UPPER_RUDDER_YELLOW_EBHA_COMMANDED_POSITION".to_owned()),
            upper_rudder_green_actuator_position_demand_id: context
                .get_identifier("UPPER_RUDDER_GREEN_EBHA_COMMANDED_POSITION".to_owned()),
            lower_rudder_yellow_actuator_position_demand_id: context
                .get_identifier("LOWER_RUDDER_YELLOW_EBHA_COMMANDED_POSITION".to_owned()),
            lower_rudder_green_actuator_position_demand_id: context
                .get_identifier("LOWER_RUDDER_GREEN_EBHA_COMMANDED_POSITION".to_owned()),

            upper_position_requests_from_fbw: [Ratio::default(); 2],
            upper_hydraulic_mode_solenoid_energized_from_fbw: [false; 2],
            upper_electric_mode_solenoid_energized_from_fbw: [false; 2],
            lower_position_requests_from_fbw: [Ratio::default(); 2],
            lower_hydraulic_mode_solenoid_energized_from_fbw: [false; 2],
            lower_electric_mode_solenoid_energized_from_fbw: [false; 2],

            // Controllers are in Upper -> Lower order
            rudder_controllers: [[AileronController::new(), AileronController::new()]; 2],
        }
    }

    fn controllers(
        &self,
        panel: RudderPanelPosition,
    ) -> &[impl HydraulicAssemblyController + HydraulicLocking] {
        &self.rudder_controllers[panel as usize][..]
    }

    fn update(&mut self) {
        self.update_rudder_controllers_positions();
        self.update_rudder_controllers_solenoids();
    }

    fn update_rudder_controllers_positions(&mut self) {
        self.rudder_controllers[RudderPanelPosition::Upper as usize]
            [RudderPanelPosition::Upper as usize]
            .set_requested_position(
                self.upper_position_requests_from_fbw[RudderPanelPosition::Upper as usize],
            );
        self.rudder_controllers[RudderPanelPosition::Upper as usize]
            [RudderPanelPosition::Lower as usize]
            .set_requested_position(
                self.upper_position_requests_from_fbw[RudderPanelPosition::Lower as usize],
            );
        self.rudder_controllers[RudderPanelPosition::Lower as usize]
            [RudderPanelPosition::Upper as usize]
            .set_requested_position(
                self.lower_position_requests_from_fbw[RudderPanelPosition::Upper as usize],
            );
        self.rudder_controllers[RudderPanelPosition::Lower as usize]
            [RudderPanelPosition::Lower as usize]
            .set_requested_position(
                self.lower_position_requests_from_fbw[RudderPanelPosition::Lower as usize],
            );
    }

    fn update_rudder_controllers_solenoids(&mut self) {
        if self
            .upper_hydraulic_mode_solenoid_energized_from_fbw
            .iter()
            .any(|x| *x)
            || self
                .upper_electric_mode_solenoid_energized_from_fbw
                .iter()
                .any(|x| *x)
        {
            self.rudder_controllers[RudderPanelPosition::Upper as usize]
                [RudderActuatorPosition::Upper as usize]
                .set_mode(Self::rudder_actuator_mode_from_solenoid(
                    self.upper_hydraulic_mode_solenoid_energized_from_fbw
                        [RudderActuatorPosition::Upper as usize]
                        || self.upper_electric_mode_solenoid_energized_from_fbw
                            [RudderActuatorPosition::Upper as usize],
                ));
            self.rudder_controllers[RudderPanelPosition::Upper as usize]
                [RudderActuatorPosition::Lower as usize]
                .set_mode(Self::rudder_actuator_mode_from_solenoid(
                    self.upper_hydraulic_mode_solenoid_energized_from_fbw
                        [RudderActuatorPosition::Lower as usize]
                        || self.upper_electric_mode_solenoid_energized_from_fbw
                            [RudderActuatorPosition::Lower as usize],
                ));
        } else {
            for controller in &mut self.rudder_controllers[RudderPanelPosition::Upper as usize] {
                controller.set_mode(LinearActuatorMode::ClosedCircuitDamping);
            }
        }
        if self
            .lower_hydraulic_mode_solenoid_energized_from_fbw
            .iter()
            .any(|x| *x)
            || self
                .lower_electric_mode_solenoid_energized_from_fbw
                .iter()
                .any(|x| *x)
        {
            self.rudder_controllers[RudderPanelPosition::Lower as usize]
                [RudderActuatorPosition::Upper as usize]
                .set_mode(Self::rudder_actuator_mode_from_solenoid(
                    self.lower_hydraulic_mode_solenoid_energized_from_fbw
                        [RudderActuatorPosition::Upper as usize]
                        || self.lower_electric_mode_solenoid_energized_from_fbw
                            [RudderActuatorPosition::Upper as usize],
                ));
            self.rudder_controllers[RudderPanelPosition::Lower as usize]
                [RudderActuatorPosition::Lower as usize]
                .set_mode(Self::rudder_actuator_mode_from_solenoid(
                    self.lower_hydraulic_mode_solenoid_energized_from_fbw
                        [RudderActuatorPosition::Lower as usize]
                        || self.lower_electric_mode_solenoid_energized_from_fbw
                            [RudderActuatorPosition::Lower as usize],
                ));
        } else {
            for controller in &mut self.rudder_controllers[RudderPanelPosition::Lower as usize] {
                controller.set_mode(LinearActuatorMode::ClosedCircuitDamping);
            }
        }
    }

    fn rudder_actuator_mode_from_solenoid(solenoid_energized: bool) -> LinearActuatorMode {
        if solenoid_energized {
            LinearActuatorMode::PositionControl
        } else {
            LinearActuatorMode::ActiveDamping
        }
    }

<<<<<<< HEAD
    fn rudder_actuator_position_from_surface_angle(surface_angle: Angle) -> Ratio {
        Ratio::new::<ratio>(-surface_angle.get::<degree>() / 60. + 0.5)
=======
    fn update(
        &mut self,
        green_pressure: &impl SectionPressure,
        blue_pressure: &impl SectionPressure,
        yellow_pressure: &impl SectionPressure,
    ) {
        self.update_rudder_requested_position();

        let blue_circuit_available =
            blue_pressure.pressure_downstream_leak_valve().get::<psi>() > 1500.;
        let green_circuit_available =
            green_pressure.pressure_downstream_leak_valve().get::<psi>() > 1500.;
        let yellow_circuit_available = yellow_pressure
            .pressure_downstream_leak_valve()
            .get::<psi>()
            > 1500.;

        self.update_rudder(
            green_circuit_available,
            blue_circuit_available,
            yellow_circuit_available,
        );
    }

    fn rudder_controllers(
        &self,
    ) -> &[impl HydraulicAssemblyController + HydraulicLocking + ElectroHydrostaticPowered] {
        &self.rudder_controllers[..]
>>>>>>> 56e52272
    }
}
impl SimulationElement for RudderSystemHydraulicController {
    fn read(&mut self, reader: &mut SimulatorReader) {
        self.upper_position_requests_from_fbw = [
            Self::rudder_actuator_position_from_surface_angle(Angle::new::<degree>(
                reader.read(&self.upper_rudder_yellow_actuator_position_demand_id),
            )),
            Self::rudder_actuator_position_from_surface_angle(Angle::new::<degree>(
                reader.read(&self.upper_rudder_green_actuator_position_demand_id),
            )),
        ];
        self.upper_hydraulic_mode_solenoid_energized_from_fbw = [
            reader.read(&self.upper_rudder_yellow_actuator_hydraulic_solenoid_id),
            reader.read(&self.upper_rudder_green_actuator_hydraulic_solenoid_id),
        ];
        self.upper_electric_mode_solenoid_energized_from_fbw = [
            reader.read(&self.upper_rudder_yellow_actuator_electric_solenoid_id),
            reader.read(&self.upper_rudder_green_actuator_electric_solenoid_id),
        ];

        self.lower_position_requests_from_fbw = [
            Self::rudder_actuator_position_from_surface_angle(Angle::new::<degree>(
                reader.read(&self.lower_rudder_green_actuator_position_demand_id),
            )),
            Self::rudder_actuator_position_from_surface_angle(Angle::new::<degree>(
                reader.read(&self.lower_rudder_yellow_actuator_position_demand_id),
            )),
        ];
        self.lower_hydraulic_mode_solenoid_energized_from_fbw = [
            reader.read(&self.lower_rudder_green_actuator_hydraulic_solenoid_id),
            reader.read(&self.lower_rudder_yellow_actuator_hydraulic_solenoid_id),
        ];
        self.lower_electric_mode_solenoid_energized_from_fbw = [
            reader.read(&self.lower_rudder_green_actuator_electric_solenoid_id),
            reader.read(&self.lower_rudder_yellow_actuator_electric_solenoid_id),
        ];
    }
}

#[derive(PartialEq, Clone, Copy)]
enum ActuatorSide {
    Left,
    Right,
}

#[derive(PartialEq, Clone, Copy)]
enum AileronActuatorPosition {
    Outward = 0,
    Inward = 1,
}

#[derive(PartialEq, Clone, Copy)]
enum AileronPanelPosition {
    Outward = 0,
    Middle = 1,
    Inward = 2,
}
enum RudderActuatorPosition {
    Upper = 0,
    Lower = 1,
}

enum RudderPanelPosition {
    Upper = 0,
    Lower = 1,
}

enum ElevatorActuatorPosition {
    Outward = 0,
    Inward = 1,
}

enum ElevatorPanelPosition {
    Outward = 0,
    Inward = 1,
}

struct AileronAssembly {
    hydraulic_assemblies: [HydraulicLinearActuatorAssembly<2>; 3],

    position_out_id: VariableIdentifier,
    position_mid_id: VariableIdentifier,
    position_in_id: VariableIdentifier,

    positions: [Ratio; 3],
    aerodynamic_models: [AerodynamicModel; 3],
}
impl AileronAssembly {
    fn new(
        context: &mut InitContext,
        id: ActuatorSide,
        outward_hydraulic_assembly: HydraulicLinearActuatorAssembly<2>,
        middle_hydraulic_assembly: HydraulicLinearActuatorAssembly<2>,
        inward_hydraulic_assembly: HydraulicLinearActuatorAssembly<2>,
        aerodynamic_model: AerodynamicModel,
    ) -> Self {
        Self {
            hydraulic_assemblies: [
                outward_hydraulic_assembly,
                middle_hydraulic_assembly,
                inward_hydraulic_assembly,
            ],
            position_out_id: match id {
                ActuatorSide::Left => {
                    context.get_identifier("HYD_AIL_LEFT_OUTWARD_DEFLECTION".to_owned())
                }
                ActuatorSide::Right => {
                    context.get_identifier("HYD_AIL_RIGHT_OUTWARD_DEFLECTION".to_owned())
                }
            },
            position_mid_id: match id {
                ActuatorSide::Left => {
                    context.get_identifier("HYD_AIL_LEFT_MIDDLE_DEFLECTION".to_owned())
                }
                ActuatorSide::Right => {
                    context.get_identifier("HYD_AIL_RIGHT_MIDDLE_DEFLECTION".to_owned())
                }
            },
            position_in_id: match id {
                ActuatorSide::Left => {
                    context.get_identifier("HYD_AIL_LEFT_INWARD_DEFLECTION".to_owned())
                }
                ActuatorSide::Right => {
                    context.get_identifier("HYD_AIL_RIGHT_INWARD_DEFLECTION".to_owned())
                }
            },
            positions: [Ratio::new::<ratio>(0.); 3],
            aerodynamic_models: [aerodynamic_model; 3],
        }
    }

    fn actuator(
        &mut self,
        circuit_position: AileronActuatorPosition,
        panel_position: AileronPanelPosition,
    ) -> &mut impl Actuator {
        self.hydraulic_assemblies[panel_position as usize].actuator(circuit_position as usize)
    }

    fn update(
        &mut self,
        context: &UpdateContext,
<<<<<<< HEAD
        controllers: [&[impl HydraulicAssemblyController + HydraulicLocking]; 3],
        current_pressure_outward: [&impl SectionPressure; 3],
        current_pressure_inward: [&impl SectionPressure; 3],
        side: &str,
=======
        aileron_controllers: &[impl HydraulicAssemblyController
              + HydraulicLocking
              + ElectroHydrostaticPowered],
        current_pressure_outward: &impl SectionPressure,
        current_pressure_inward: &impl SectionPressure,
>>>>>>> 56e52272
    ) {
        for idx in 0..3 {
            self.aerodynamic_models[idx]
                .update_body(context, self.hydraulic_assemblies[idx].body());
            self.hydraulic_assemblies[idx].update(
                context,
                controllers[idx],
                [
                    current_pressure_outward[idx].pressure_downstream_leak_valve(),
                    current_pressure_inward[idx].pressure_downstream_leak_valve(),
                ],
            );

            self.positions[idx] = self.hydraulic_assemblies[idx].position_normalized();
        }

        // println!(
        //     "ACT MODES REQ {:?} => {:?}-{:?} / {:?}-{:?} / {:?}-{:?}",
        //     side,
        //     controllers[0][0].requested_mode(),
        //     controllers[0][1].requested_mode(),
        //     controllers[1][0].requested_mode(),
        //     controllers[1][1].requested_mode(),
        //     controllers[2][0].requested_mode(),
        //     controllers[2][1].requested_mode(),
        // );
    }
}
impl SimulationElement for AileronAssembly {
    fn write(&self, writer: &mut SimulatorWriter) {
        writer.write(&self.position_out_id, self.positions[0].get::<ratio>());
        writer.write(&self.position_mid_id, self.positions[1].get::<ratio>());
        writer.write(&self.position_in_id, self.positions[2].get::<ratio>());
    }
}

struct ElevatorAssembly {
    hydraulic_assemblies: [HydraulicLinearActuatorAssembly<2>; 2],

    position_out_id: VariableIdentifier,

    position_in_id: VariableIdentifier,

    positions: [Ratio; 2],

    aerodynamic_models: [AerodynamicModel; 2],
}
impl ElevatorAssembly {
    fn new(
        context: &mut InitContext,
        id: ActuatorSide,
        outward_hydraulic_assembly: HydraulicLinearActuatorAssembly<2>,
        inward_hydraulic_assembly: HydraulicLinearActuatorAssembly<2>,
        aerodynamic_model: AerodynamicModel,
    ) -> Self {
        Self {
            hydraulic_assemblies: [outward_hydraulic_assembly, inward_hydraulic_assembly],
            position_out_id: match id {
                ActuatorSide::Left => {
                    context.get_identifier("HYD_ELEV_LEFT_OUTWARD_DEFLECTION".to_owned())
                }
                ActuatorSide::Right => {
                    context.get_identifier("HYD_ELEV_RIGHT_OUTWARD_DEFLECTION".to_owned())
                }
            },
            position_in_id: match id {
                ActuatorSide::Left => {
                    context.get_identifier("HYD_ELEV_LEFT_INWARD_DEFLECTION".to_owned())
                }
                ActuatorSide::Right => {
                    context.get_identifier("HYD_ELEV_RIGHT_INWARD_DEFLECTION".to_owned())
                }
            },
            positions: [Ratio::new::<ratio>(0.); 2],
            aerodynamic_models: [aerodynamic_model; 2],
        }
    }

    fn actuator(
        &mut self,
        circuit_position: ElevatorActuatorPosition,
        panel_position: ElevatorPanelPosition,
    ) -> &mut impl Actuator {
        self.hydraulic_assemblies[panel_position as usize].actuator(circuit_position as usize)
    }

    fn update(
        &mut self,
        context: &UpdateContext,
<<<<<<< HEAD
        elevator_controllers: [&[impl HydraulicAssemblyController + HydraulicLocking]; 2],
        current_pressure_outward: [&impl SectionPressure; 2],
        current_pressure_inward: [&impl SectionPressure; 2],
=======
        elevator_controllers: &[impl HydraulicAssemblyController
              + HydraulicLocking
              + ElectroHydrostaticPowered],
        current_pressure_outward: &impl SectionPressure,
        current_pressure_inward: &impl SectionPressure,
>>>>>>> 56e52272
    ) {
        for idx in 0..2 {
            self.aerodynamic_models[idx]
                .update_body(context, self.hydraulic_assemblies[idx].body());
            self.hydraulic_assemblies[idx].update(
                context,
                elevator_controllers[idx],
                [
                    current_pressure_outward[idx].pressure_downstream_leak_valve(),
                    current_pressure_inward[idx].pressure_downstream_leak_valve(),
                ],
            );

            self.positions[idx] = self.hydraulic_assemblies[idx].position_normalized();
        }
    }
}
impl SimulationElement for ElevatorAssembly {
    fn write(&self, writer: &mut SimulatorWriter) {
        writer.write(
            &self.position_out_id,
            self.positions[ElevatorPanelPosition::Outward as usize].get::<ratio>(),
        );
        writer.write(
            &self.position_in_id,
            self.positions[ElevatorPanelPosition::Inward as usize].get::<ratio>(),
        );
    }
}

struct RudderAssembly {
    hydraulic_assemblies: [HydraulicLinearActuatorAssembly<2>; 2],

    position_upper_id: VariableIdentifier,

    position_lower_id: VariableIdentifier,

    positions: [Ratio; 2],

    aerodynamic_models: [AerodynamicModel; 2],
}
impl RudderAssembly {
    fn new(
        context: &mut InitContext,
        upper_hydraulic_assembly: HydraulicLinearActuatorAssembly<2>,
        lower_hydraulic_assembly: HydraulicLinearActuatorAssembly<2>,
        aerodynamic_model: AerodynamicModel,
    ) -> Self {
        Self {
            hydraulic_assemblies: [upper_hydraulic_assembly, lower_hydraulic_assembly],

            position_upper_id: context.get_identifier("HYD_UPPER_RUD_DEFLECTION".to_owned()),

            position_lower_id: context.get_identifier("HYD_LOWER_RUD_DEFLECTION".to_owned()),

            positions: [Ratio::new::<ratio>(0.); 2],

            aerodynamic_models: [aerodynamic_model; 2],
        }
    }

    fn actuator(
        &mut self,
        circuit_position: RudderActuatorPosition,
        panel_position: RudderPanelPosition,
    ) -> &mut impl Actuator {
        self.hydraulic_assemblies[panel_position as usize].actuator(circuit_position as usize)
    }

    fn update(
        &mut self,
        context: &UpdateContext,
<<<<<<< HEAD
        rudder_controllers: [&[impl HydraulicAssemblyController + HydraulicLocking]; 2],
        current_pressure_upper: [&impl SectionPressure; 2],
        current_pressure_lower: [&impl SectionPressure; 2],
=======
        rudder_controllers: &[impl HydraulicAssemblyController
              + HydraulicLocking
              + ElectroHydrostaticPowered],
        current_pressure_green: &impl SectionPressure,
        current_pressure_blue: &impl SectionPressure,
        current_pressure_yellow: &impl SectionPressure,
>>>>>>> 56e52272
    ) {
        for idx in 0..2 {
            self.aerodynamic_models[idx]
                .update_body(context, self.hydraulic_assemblies[idx].body());

            self.hydraulic_assemblies[idx].update(
                context,
                rudder_controllers[idx],
                [
                    current_pressure_upper[idx].pressure_downstream_leak_valve(),
                    current_pressure_lower[idx].pressure_downstream_leak_valve(),
                ],
            );

            self.positions[idx] = self.hydraulic_assemblies[idx].position_normalized();
        }
    }
}
impl SimulationElement for RudderAssembly {
    fn write(&self, writer: &mut SimulatorWriter) {
        writer.write(
            &self.position_upper_id,
            self.positions[RudderPanelPosition::Upper as usize].get::<ratio>(),
        );
        writer.write(
            &self.position_lower_id,
            self.positions[RudderPanelPosition::Lower as usize].get::<ratio>(),
        );
    }
}

struct SpoilerElement {
    hydraulic_assembly: HydraulicLinearActuatorAssembly<1>,

    position_id: VariableIdentifier,

    position: Ratio,

    aerodynamic_model: AerodynamicModel,
}
impl SpoilerElement {
    fn new(
        context: &mut InitContext,
        id: ActuatorSide,
        id_num: usize,
        hydraulic_assembly: HydraulicLinearActuatorAssembly<1>,
        aerodynamic_model: AerodynamicModel,
    ) -> Self {
        Self {
            hydraulic_assembly,
            position_id: match id {
                ActuatorSide::Left => {
                    context.get_identifier(format!("HYD_SPOILER_{}_LEFT_DEFLECTION", id_num))
                }
                ActuatorSide::Right => {
                    context.get_identifier(format!("HYD_SPOILER_{}_RIGHT_DEFLECTION", id_num))
                }
            },
            position: Ratio::new::<ratio>(0.),
            aerodynamic_model,
        }
    }

    fn actuator(&mut self) -> &mut impl Actuator {
        self.hydraulic_assembly.actuator(0)
    }

    fn update(
        &mut self,
        context: &UpdateContext,
        spoiler_controller: &(impl HydraulicAssemblyController
              + HydraulicLocking
              + ElectroHydrostaticPowered),
        current_pressure: Pressure,
    ) {
        self.aerodynamic_model
            .update_body(context, self.hydraulic_assembly.body());
        self.hydraulic_assembly.update(
            context,
            std::slice::from_ref(spoiler_controller),
            [current_pressure],
        );

        self.position = self.hydraulic_assembly.position_normalized();
    }
}
impl SimulationElement for SpoilerElement {
    fn write(&self, writer: &mut SimulatorWriter) {
        writer.write(&self.position_id, self.position.get::<ratio>());
    }
}

struct SpoilerGroup {
    spoilers: [SpoilerElement; 8],
    hydraulic_controllers: [SpoilerController; 8],
}
impl SpoilerGroup {
    fn new(context: &mut InitContext, spoiler_side: &str, spoilers: [SpoilerElement; 8]) -> Self {
        Self {
            spoilers,
            hydraulic_controllers: [
                SpoilerController::new(context, spoiler_side, 1),
                SpoilerController::new(context, spoiler_side, 2),
                SpoilerController::new(context, spoiler_side, 3),
                SpoilerController::new(context, spoiler_side, 4),
                SpoilerController::new(context, spoiler_side, 5),
                SpoilerController::new(context, spoiler_side, 6),
                SpoilerController::new(context, spoiler_side, 7),
                SpoilerController::new(context, spoiler_side, 8),
            ],
        }
    }

    fn update(
        &mut self,
        context: &UpdateContext,
        green_section: &impl SectionPressure,
        yellow_section: &impl SectionPressure,
    ) {
        self.spoilers[0].update(
            context,
            &self.hydraulic_controllers[0],
            green_section.pressure_downstream_leak_valve(),
        );
        self.spoilers[1].update(
            context,
            &self.hydraulic_controllers[1],
            yellow_section.pressure_downstream_leak_valve(),
        );
        self.spoilers[2].update(
            context,
            &self.hydraulic_controllers[2],
            green_section.pressure_downstream_leak_valve(),
        );
        self.spoilers[3].update(
            context,
            &self.hydraulic_controllers[3],
            yellow_section.pressure_downstream_leak_valve(),
        );
        self.spoilers[4].update(
            context,
            &self.hydraulic_controllers[4],
            green_section.pressure_downstream_leak_valve(),
        );
        self.spoilers[5].update(
            context,
            &self.hydraulic_controllers[5],
            yellow_section.pressure_downstream_leak_valve(),
        );
        self.spoilers[6].update(
            context,
            &self.hydraulic_controllers[6],
            green_section.pressure_downstream_leak_valve(),
        );
        self.spoilers[7].update(
            context,
            &self.hydraulic_controllers[7],
            yellow_section.pressure_downstream_leak_valve(),
        );
    }

    fn actuator(&mut self, spoiler_id: usize) -> &mut impl Actuator {
        self.spoilers[spoiler_id].actuator()
    }
}
impl SimulationElement for SpoilerGroup {
    fn accept<T: SimulationElementVisitor>(&mut self, visitor: &mut T) {
        for controller in &mut self.hydraulic_controllers {
            controller.accept(visitor);
        }

        for spoiler in &mut self.spoilers {
            spoiler.accept(visitor);
        }

        visitor.visit(self);
    }
}

struct SpoilerController {
    position_demand_id: VariableIdentifier,
    requested_position: Ratio,
}
impl SpoilerController {
    fn new(context: &mut InitContext, spoiler_side: &str, spoiler_id_number: usize) -> Self {
        Self {
            position_demand_id: context.get_identifier(format!(
                "{}_SPOILER_{}_COMMANDED_POSITION",
                spoiler_side, spoiler_id_number
            )),

            requested_position: Ratio::new::<ratio>(0.),
        }
    }

    fn spoiler_actuator_position_from_surface_angle(surface_angle: Angle) -> Ratio {
        Ratio::new::<ratio>((surface_angle.get::<degree>() / 50.).min(1.).max(0.))
    }
}
impl HydraulicAssemblyController for SpoilerController {
    fn requested_mode(&self) -> LinearActuatorMode {
        LinearActuatorMode::PositionControl
    }

    fn requested_position(&self) -> Ratio {
        self.requested_position
    }

    fn should_lock(&self) -> bool {
        false
    }

    fn requested_lock_position(&self) -> Ratio {
        Ratio::default()
    }
}
impl SimulationElement for SpoilerController {
    fn read(&mut self, reader: &mut SimulatorReader) {
        self.requested_position =
            Self::spoiler_actuator_position_from_surface_angle(Angle::new::<degree>(
                reader.read(&self.position_demand_id),
            ));
    }
}
impl HydraulicLocking for SpoilerController {}
impl ElectroHydrostaticPowered for SpoilerController {}

struct A380GravityExtension {
    gear_gravity_extension_handle_position_id: VariableIdentifier,

    handle_angle: Angle,
}
impl A380GravityExtension {
    fn new(context: &mut InitContext) -> Self {
        Self {
            gear_gravity_extension_handle_position_id: context
                .get_identifier("GRAVITYGEAR_ROTATE_PCT".to_owned()),

            handle_angle: Angle::default(),
        }
    }
}
impl GearGravityExtension for A380GravityExtension {
    fn extension_handle_number_of_turns(&self) -> u8 {
        (self.handle_angle.get::<degree>() / 360.).floor() as u8
    }
}
impl SimulationElement for A380GravityExtension {
    fn read(&mut self, reader: &mut SimulatorReader) {
        let handle_percent: f64 = reader.read(&self.gear_gravity_extension_handle_position_id);

        self.handle_angle = Angle::new::<degree>(handle_percent * 3.6)
            .max(Angle::new::<degree>(0.))
            .min(Angle::new::<degree>(360. * 3.));
    }
}

struct A380TrimInputController {
    motor1_active_id: VariableIdentifier,
    motor2_active_id: VariableIdentifier,
    motor3_active_id: VariableIdentifier,

    motor1_position_id: VariableIdentifier,
    motor2_position_id: VariableIdentifier,
    motor3_position_id: VariableIdentifier,

    manual_control_active_id: VariableIdentifier,
    manual_control_speed_id: VariableIdentifier,

    motor_active: [bool; 3],
    motor_position: [Angle; 3],

    manual_control: bool,
    manual_control_speed: AngularVelocity,
}
impl A380TrimInputController {
    fn new(context: &mut InitContext) -> Self {
        Self {
            motor1_active_id: context.get_identifier("THS_1_ACTIVE_MODE_COMMANDED".to_owned()),
            motor2_active_id: context.get_identifier("THS_2_ACTIVE_MODE_COMMANDED".to_owned()),
            motor3_active_id: context.get_identifier("THS_3_ACTIVE_MODE_COMMANDED".to_owned()),

            motor1_position_id: context.get_identifier("THS_1_COMMANDED_POSITION".to_owned()),
            motor2_position_id: context.get_identifier("THS_2_COMMANDED_POSITION".to_owned()),
            motor3_position_id: context.get_identifier("THS_3_COMMANDED_POSITION".to_owned()),

            manual_control_active_id: context
                .get_identifier("THS_MANUAL_CONTROL_ACTIVE".to_owned()),
            manual_control_speed_id: context.get_identifier("THS_MANUAL_CONTROL_SPEED".to_owned()),

            motor_active: [false; 3],
            motor_position: [Angle::default(); 3],

            manual_control: false,
            manual_control_speed: AngularVelocity::default(),
        }
    }
}
impl PitchTrimActuatorController for A380TrimInputController {
    fn commanded_position(&self) -> Angle {
        for (idx, motor_active) in self.motor_active.iter().enumerate() {
            if *motor_active {
                return self.motor_position[idx];
            }
        }

        Angle::default()
    }

    fn energised_motor(&self) -> [bool; 3] {
        self.motor_active
    }
}
impl ManualPitchTrimController for A380TrimInputController {
    fn is_manually_moved(&self) -> bool {
        self.manual_control || self.manual_control_speed.get::<radian_per_second>() != 0.
    }

    fn moving_speed(&self) -> AngularVelocity {
        self.manual_control_speed
    }
}
impl SimulationElement for A380TrimInputController {
    fn read(&mut self, reader: &mut SimulatorReader) {
        self.motor_active[0] = reader.read(&self.motor1_active_id);
        self.motor_active[1] = reader.read(&self.motor2_active_id);
        self.motor_active[2] = reader.read(&self.motor3_active_id);

        self.motor_position[0] = reader.read(&self.motor1_position_id);
        self.motor_position[1] = reader.read(&self.motor2_position_id);
        self.motor_position[2] = reader.read(&self.motor3_position_id);

        self.manual_control = reader.read(&self.manual_control_active_id);
        self.manual_control_speed = reader.read(&self.manual_control_speed_id);
    }
}

#[cfg(test)]
mod tests {
    use super::*;

    mod a380_hydraulics {
        use super::*;
        use systems::{
            electrical::{
                test::TestElectricitySource, ElectricalBus, Electricity, ElectricitySource,
                ExternalPowerSource,
            },
            engine::{leap_engine::LeapEngine, EngineFireOverheadPanel},
            failures::FailureType,
            landing_gear::{GearSystemState, LandingGear, LandingGearControlInterfaceUnitSet},
            shared::{EmergencyElectricalState, LgciuId, PotentialOrigin},
            simulation::{
                test::{ReadByName, SimulationTestBed, TestBed, WriteByName},
                Aircraft, InitContext,
            },
        };

        use uom::si::{
            angle::degree,
            electric_potential::volt,
            length::foot,
            ratio::{percent, ratio},
        };

        #[derive(Default)]
        struct A380TestAdirus {
            airspeed: Velocity,
        }
        impl A380TestAdirus {
            fn update(&mut self, context: &UpdateContext) {
                self.airspeed = context.true_airspeed()
            }
        }
        impl AdirsDiscreteOutputs for A380TestAdirus {
            fn low_speed_warning_1_104kts(&self, _: usize) -> bool {
                self.airspeed.get::<knot>() > 104.
            }

            fn low_speed_warning_2_54kts(&self, _: usize) -> bool {
                self.airspeed.get::<knot>() > 54.
            }

            fn low_speed_warning_3_159kts(&self, _: usize) -> bool {
                self.airspeed.get::<knot>() > 159.
            }

            fn low_speed_warning_4_260kts(&self, _: usize) -> bool {
                self.airspeed.get::<knot>() > 260.
            }
        }

        struct A380TestPneumatics {
            pressure: Pressure,
        }
        impl A380TestPneumatics {
            pub fn new() -> Self {
                Self {
                    pressure: Pressure::new::<psi>(50.),
                }
            }

            fn set_nominal_air_pressure(&mut self) {
                self.pressure = Pressure::new::<psi>(50.);
            }

            fn set_low_air_pressure(&mut self) {
                self.pressure = Pressure::new::<psi>(1.);
            }
        }
        impl ReservoirAirPressure for A380TestPneumatics {
            fn green_reservoir_pressure(&self) -> Pressure {
                self.pressure
            }

            fn blue_reservoir_pressure(&self) -> Pressure {
                self.pressure
            }

            fn yellow_reservoir_pressure(&self) -> Pressure {
                self.pressure
            }
        }

        struct A380TestElectrical {
            airspeed: Velocity,
            all_ac_lost: bool,
        }
        impl A380TestElectrical {
            pub fn new() -> Self {
                A380TestElectrical {
                    airspeed: Velocity::new::<knot>(100.),
                    all_ac_lost: false,
                }
            }

            fn update(&mut self, context: &UpdateContext) {
                self.airspeed = context.indicated_airspeed();
            }
        }
        impl EmergencyElectricalState for A380TestElectrical {
            fn is_in_emergency_elec(&self) -> bool {
                self.all_ac_lost && self.airspeed >= Velocity::new::<knot>(100.)
            }
        }
        impl SimulationElement for A380TestElectrical {
            fn receive_power(&mut self, buses: &impl ElectricalBuses) {
                self.all_ac_lost = !buses.is_powered(ElectricalBusType::AlternatingCurrent(1))
                    && !buses.is_powered(ElectricalBusType::AlternatingCurrent(2));
            }
        }
        struct A380HydraulicsTestAircraft {
            pneumatics: A380TestPneumatics,
            engine_1: LeapEngine,
            engine_2: LeapEngine,
            engine_3: LeapEngine,
            engine_4: LeapEngine,
            hydraulics: A380Hydraulic,
            overhead: A380HydraulicOverheadPanel,
            autobrake_panel: AutobrakePanel,
            engine_fire_overhead: EngineFireOverheadPanel<4>,

            landing_gear: LandingGear,
            lgcius: LandingGearControlInterfaceUnitSet,
            adirus: A380TestAdirus,
            electrical: A380TestElectrical,
            ext_pwr: ExternalPowerSource,

            powered_source_ac: TestElectricitySource,
            ac_ground_service_bus: ElectricalBus,
            dc_ground_service_bus: ElectricalBus,
            ac_1_bus: ElectricalBus,
            ac_2_bus: ElectricalBus,
            dc_1_bus: ElectricalBus,
            dc_2_bus: ElectricalBus,
            dc_ess_bus: ElectricalBus,
            dc_hot_1_bus: ElectricalBus,
            dc_hot_2_bus: ElectricalBus,

            // Electric buses states to be able to kill them dynamically
            is_ac_ground_service_powered: bool,
            is_dc_ground_service_powered: bool,
            is_ac_1_powered: bool,
            is_ac_2_powered: bool,
            is_dc_1_powered: bool,
            is_dc_2_powered: bool,
            is_dc_ess_powered: bool,
            is_dc_hot_1_powered: bool,
            is_dc_hot_2_powered: bool,
        }
        impl A380HydraulicsTestAircraft {
            fn new(context: &mut InitContext) -> Self {
                Self {
                    pneumatics: A380TestPneumatics::new(),
                    engine_1: LeapEngine::new(context, 1),
                    engine_2: LeapEngine::new(context, 2),
                    engine_3: LeapEngine::new(context, 3),
                    engine_4: LeapEngine::new(context, 4),
                    hydraulics: A380Hydraulic::new(context),
                    overhead: A380HydraulicOverheadPanel::new(context),
                    autobrake_panel: AutobrakePanel::new(context),
                    engine_fire_overhead: EngineFireOverheadPanel::new(context),
                    landing_gear: LandingGear::new(context),
                    lgcius: LandingGearControlInterfaceUnitSet::new(
                        context,
                        ElectricalBusType::DirectCurrentEssential,
                        ElectricalBusType::DirectCurrentGndFltService,
                    ),
                    adirus: A380TestAdirus::default(),
                    electrical: A380TestElectrical::new(),
                    ext_pwr: ExternalPowerSource::new(context),
                    powered_source_ac: TestElectricitySource::powered(
                        context,
                        PotentialOrigin::EngineGenerator(1),
                    ),
                    ac_ground_service_bus: ElectricalBus::new(
                        context,
                        ElectricalBusType::AlternatingCurrentGndFltService,
                    ),
                    dc_ground_service_bus: ElectricalBus::new(
                        context,
                        ElectricalBusType::DirectCurrentGndFltService,
                    ),
                    ac_1_bus: ElectricalBus::new(context, ElectricalBusType::AlternatingCurrent(1)),
                    ac_2_bus: ElectricalBus::new(context, ElectricalBusType::AlternatingCurrent(2)),
                    dc_1_bus: ElectricalBus::new(context, ElectricalBusType::DirectCurrent(1)),
                    dc_2_bus: ElectricalBus::new(context, ElectricalBusType::DirectCurrent(2)),
                    dc_ess_bus: ElectricalBus::new(
                        context,
                        ElectricalBusType::DirectCurrentEssential,
                    ),
                    dc_hot_1_bus: ElectricalBus::new(
                        context,
                        ElectricalBusType::DirectCurrentHot(1),
                    ),
                    dc_hot_2_bus: ElectricalBus::new(
                        context,
                        ElectricalBusType::DirectCurrentHot(2),
                    ),
                    is_ac_ground_service_powered: true,
                    is_dc_ground_service_powered: true,
                    is_ac_1_powered: true,
                    is_ac_2_powered: true,
                    is_dc_1_powered: true,
                    is_dc_2_powered: true,
                    is_dc_ess_powered: true,
                    is_dc_hot_1_powered: true,
                    is_dc_hot_2_powered: true,
                }
            }

            fn is_green_edp_commanded_on(&self) -> bool {
                self.hydraulics
                    .engine_driven_pump_1a_controller
                    .should_pressurise()
            }

            fn is_yellow_edp_commanded_on(&self) -> bool {
                self.hydraulics
                    .engine_driven_pump_3a_controller
                    .should_pressurise()
            }

            fn get_yellow_brake_accumulator_fluid_volume(&self) -> Volume {
                self.hydraulics
                    .braking_circuit_altn
                    .accumulator_fluid_volume()
            }

            fn is_nws_pin_inserted(&self) -> bool {
                self.hydraulics.nose_wheel_steering_pin_is_inserted()
            }

            fn is_yellow_epump_controller_pressurising(&self) -> bool {
                self.hydraulics
                    .yellow_electric_pump_a_controller
                    .should_pressurise()
            }

            fn is_edp1a_green_pump_controller_pressurising(&self) -> bool {
                self.hydraulics
                    .engine_driven_pump_1a_controller
                    .should_pressurise()
            }

            fn is_edp2a_yellow_pump_controller_pressurising(&self) -> bool {
                self.hydraulics
                    .engine_driven_pump_2a_controller
                    .should_pressurise()
            }

            fn is_green_pressure_switch_pressurised(&self) -> bool {
                self.hydraulics.is_green_pressure_switch_pressurised()
            }

            fn is_yellow_pressure_switch_pressurised(&self) -> bool {
                self.hydraulics.is_yellow_pressure_switch_pressurised()
            }

            fn nose_steering_position(&self) -> Angle {
                self.hydraulics.nose_steering.position_feedback()
            }

            fn _is_cargo_fwd_door_locked_up(&self) -> bool {
                self.hydraulics.forward_cargo_door_controller.control_state
                    == DoorControlState::UpLocked
            }

            fn set_ac_bus_1_is_powered(&mut self, bus_is_alive: bool) {
                self.is_ac_1_powered = bus_is_alive;
            }

            fn set_ac_bus_2_is_powered(&mut self, bus_is_alive: bool) {
                self.is_ac_2_powered = bus_is_alive;
            }

            fn _set_dc_ground_service_is_powered(&mut self, bus_is_alive: bool) {
                self.is_dc_ground_service_powered = bus_is_alive;
            }

            fn set_ac_ground_service_is_powered(&mut self, bus_is_alive: bool) {
                self.is_ac_ground_service_powered = bus_is_alive;
            }

            fn set_dc_bus_2_is_powered(&mut self, bus_is_alive: bool) {
                self.is_dc_2_powered = bus_is_alive;
            }

            fn _set_dc_ess_is_powered(&mut self, bus_is_alive: bool) {
                self.is_dc_ess_powered = bus_is_alive;
            }
        }

        impl Aircraft for A380HydraulicsTestAircraft {
            fn update_before_power_distribution(
                &mut self,
                _: &UpdateContext,
                electricity: &mut Electricity,
            ) {
                self.powered_source_ac
                    .power_with_potential(ElectricPotential::new::<volt>(115.));
                electricity.supplied_by(&self.powered_source_ac);

                if self.is_ac_1_powered {
                    electricity.flow(&self.powered_source_ac, &self.ac_1_bus);
                }

                if self.is_ac_2_powered {
                    electricity.flow(&self.powered_source_ac, &self.ac_2_bus);
                }

                if self.is_ac_ground_service_powered {
                    electricity.flow(&self.powered_source_ac, &self.ac_ground_service_bus);
                }

                if self.is_dc_ground_service_powered {
                    electricity.flow(&self.powered_source_ac, &self.dc_ground_service_bus);
                }

                if self.is_dc_1_powered {
                    electricity.flow(&self.powered_source_ac, &self.dc_1_bus);
                }

                if self.is_dc_2_powered {
                    electricity.flow(&self.powered_source_ac, &self.dc_2_bus);
                }

                if self.is_dc_ess_powered {
                    electricity.flow(&self.powered_source_ac, &self.dc_ess_bus);
                }

                if self.is_dc_hot_1_powered {
                    electricity.flow(&self.powered_source_ac, &self.dc_hot_1_bus);
                }

                if self.is_dc_hot_2_powered {
                    electricity.flow(&self.powered_source_ac, &self.dc_hot_2_bus);
                }
            }

            fn update_after_power_distribution(&mut self, context: &UpdateContext) {
                self.electrical.update(context);

                self.adirus.update(context);

                self.lgcius.update(
                    context,
                    &self.landing_gear,
                    &self.hydraulics.gear_system,
                    self.ext_pwr.output_potential().is_powered(),
                );

                self.hydraulics.update(
                    context,
                    [
                        &self.engine_1,
                        &self.engine_2,
                        &self.engine_3,
                        &self.engine_4,
                    ],
                    &self.overhead,
                    &self.autobrake_panel,
                    &self.engine_fire_overhead,
                    &self.lgcius,
                    &self.pneumatics,
                    &self.adirus,
                );

                self.overhead.update(&self.hydraulics);
            }
        }
        impl SimulationElement for A380HydraulicsTestAircraft {
            fn accept<T: SimulationElementVisitor>(&mut self, visitor: &mut T) {
                self.engine_1.accept(visitor);
                self.engine_2.accept(visitor);
                self.engine_3.accept(visitor);
                self.engine_4.accept(visitor);
                self.landing_gear.accept(visitor);
                self.lgcius.accept(visitor);
                self.hydraulics.accept(visitor);
                self.autobrake_panel.accept(visitor);
                self.overhead.accept(visitor);
                self.engine_fire_overhead.accept(visitor);
                self.electrical.accept(visitor);
                self.ext_pwr.accept(visitor);

                visitor.visit(self);
            }
        }

        struct A380HydraulicsTestBed {
            test_bed: SimulationTestBed<A380HydraulicsTestAircraft>,
        }
        impl A380HydraulicsTestBed {
            fn new_with_start_state(start_state: StartState) -> Self {
                Self {
                    test_bed: SimulationTestBed::new_with_start_state(
                        start_state,
                        A380HydraulicsTestAircraft::new,
                    ),
                }
            }

            fn run_one_tick(mut self) -> Self {
                self.run_with_delta(A380Hydraulic::HYDRAULIC_SIM_TIME_STEP);
                self
            }

            fn run_waiting_for(mut self, delta: Duration) -> Self {
                self.test_bed.run_multiple_frames(delta);
                self
            }

            fn is_green_edp_commanded_on(&self) -> bool {
                self.query(|a| a.is_green_edp_commanded_on())
            }

            fn is_yellow_edp_commanded_on(&self) -> bool {
                self.query(|a| a.is_yellow_edp_commanded_on())
            }

            fn is_green_pressure_switch_pressurised(&self) -> bool {
                self.query(|a| a.is_green_pressure_switch_pressurised())
            }

            fn is_yellow_pressure_switch_pressurised(&self) -> bool {
                self.query(|a| a.is_yellow_pressure_switch_pressurised())
            }

            fn is_flaps_moving(&mut self) -> bool {
                self.read_by_name("IS_FLAPS_MOVING")
            }

            fn is_slats_moving(&mut self) -> bool {
                self.read_by_name("IS_SLATS_MOVING")
            }

            fn nose_steering_position(&self) -> Angle {
                self.query(|a| a.nose_steering_position())
            }

            fn is_cargo_fwd_door_locked_down(&mut self) -> bool {
                self.read_by_name("FWD_DOOR_CARGO_LOCKED")
            }

            fn _is_cargo_fwd_door_locked_up(&self) -> bool {
                self.query(|a| a._is_cargo_fwd_door_locked_up())
            }

            fn cargo_fwd_door_position(&mut self) -> f64 {
                self.read_by_name("FWD_DOOR_CARGO_POSITION")
            }

            fn cargo_aft_door_position(&mut self) -> f64 {
                self.read_by_name("AFT_DOOR_CARGO_POSITION")
            }

            fn green_pressure(&mut self) -> Pressure {
                self.read_by_name("HYD_GREEN_SYSTEM_1_SECTION_PRESSURE")
            }

            fn yellow_pressure(&mut self) -> Pressure {
                self.read_by_name("HYD_YELLOW_SYSTEM_1_SECTION_PRESSURE")
            }

            fn green_pressure_auxiliary(&mut self) -> Pressure {
                self.read_by_name("HYD_GREEN_AUXILIARY_1_SECTION_PRESSURE")
            }

            fn _get_yellow_reservoir_volume(&mut self) -> Volume {
                self.read_by_name("HYD_YELLOW_RESERVOIR_LEVEL")
            }

            fn green_edp_has_fault(&mut self) -> bool {
                self.read_by_name("OVHD_HYD_ENG_1A_PUMP_PB_HAS_FAULT")
            }

            fn yellow_edp_has_fault(&mut self) -> bool {
                self.read_by_name("OVHD_HYD_ENG_3A_PUMP_PB_HAS_FAULT")
            }

            fn is_yellow_epump_a_press_low(&mut self) -> bool {
                self.read_by_name("HYD_YA_EPUMP_LOW_PRESS")
            }

            fn get_brake_left_yellow_pressure(&mut self) -> Pressure {
                self.read_by_name("HYD_BRAKE_ALTN_LEFT_PRESS")
            }

            fn get_brake_right_yellow_pressure(&mut self) -> Pressure {
                self.read_by_name("HYD_BRAKE_ALTN_RIGHT_PRESS")
            }

            fn get_green_reservoir_volume(&mut self) -> Volume {
                self.read_by_name("HYD_GREEN_RESERVOIR_LEVEL")
            }

            fn autobrake_mode(&mut self) -> AutobrakeMode {
                ReadByName::<A380HydraulicsTestBed, f64>::read_by_name(
                    self,
                    "AUTOBRAKES_ARMED_MODE",
                )
                .into()
            }

            fn get_brake_left_green_pressure(&mut self) -> Pressure {
                self.read_by_name("HYD_BRAKE_NORM_LEFT_PRESS")
            }

            fn get_brake_right_green_pressure(&mut self) -> Pressure {
                self.read_by_name("HYD_BRAKE_NORM_RIGHT_PRESS")
            }

            fn _get_brake_yellow_accumulator_pressure(&mut self) -> Pressure {
                self.read_by_name("HYD_BRAKE_ALTN_ACC_PRESS")
            }

            fn get_brake_yellow_accumulator_fluid_volume(&self) -> Volume {
                self.query(|a| a.get_yellow_brake_accumulator_fluid_volume())
            }

            fn get_left_aileron_position(&mut self) -> Ratio {
                Ratio::new::<ratio>(self.read_by_name("HYD_AIL_LEFT_DEFLECTION"))
            }

            fn get_right_aileron_position(&mut self) -> Ratio {
                Ratio::new::<ratio>(self.read_by_name("HYD_AIL_RIGHT_DEFLECTION"))
            }

            fn get_left_elevator_position(&mut self) -> Ratio {
                Ratio::new::<ratio>(self.read_by_name("HYD_ELEV_LEFT_DEFLECTION"))
            }

            fn _get_mean_right_spoilers_position(&mut self) -> Ratio {
                (Ratio::new::<ratio>(self.read_by_name("HYD_SPOILER_1_RIGHT_DEFLECTION"))
                    + Ratio::new::<ratio>(self.read_by_name("HYD_SPOILER_2_RIGHT_DEFLECTION"))
                    + Ratio::new::<ratio>(self.read_by_name("HYD_SPOILER_3_RIGHT_DEFLECTION"))
                    + Ratio::new::<ratio>(self.read_by_name("HYD_SPOILER_4_RIGHT_DEFLECTION"))
                    + Ratio::new::<ratio>(self.read_by_name("HYD_SPOILER_5_RIGHT_DEFLECTION")))
                    / 5.
            }

            fn _get_mean_left_spoilers_position(&mut self) -> Ratio {
                (Ratio::new::<ratio>(self.read_by_name("HYD_SPOILER_1_LEFT_DEFLECTION"))
                    + Ratio::new::<ratio>(self.read_by_name("HYD_SPOILER_2_LEFT_DEFLECTION"))
                    + Ratio::new::<ratio>(self.read_by_name("HYD_SPOILER_3_LEFT_DEFLECTION"))
                    + Ratio::new::<ratio>(self.read_by_name("HYD_SPOILER_4_LEFT_DEFLECTION"))
                    + Ratio::new::<ratio>(self.read_by_name("HYD_SPOILER_5_LEFT_DEFLECTION")))
                    / 5.
            }

            fn get_right_elevator_position(&mut self) -> Ratio {
                Ratio::new::<ratio>(self.read_by_name("HYD_ELEV_RIGHT_DEFLECTION"))
            }

            fn get_rudder_position(&mut self) -> Ratio {
                Ratio::new::<ratio>(self.read_by_name("HYD_RUD_DEFLECTION"))
            }

            fn get_nose_steering_ratio(&mut self) -> Ratio {
                Ratio::new::<ratio>(self.read_by_name("NOSE_WHEEL_POSITION_RATIO"))
            }

            fn _is_fire_valve_eng1_closed(&mut self) -> bool {
                !ReadByName::<A380HydraulicsTestBed, bool>::read_by_name(
                    self,
                    "HYD_GREEN_PUMP_1_FIRE_VALVE_OPENED",
                ) && !self.query(|a| a.hydraulics.green_circuit.is_fire_shutoff_valve_open(0))
            }

            fn _is_fire_valve_eng2_closed(&mut self) -> bool {
                !ReadByName::<A380HydraulicsTestBed, bool>::read_by_name(
                    self,
                    "HYD_YELLOW_PUMP_1_FIRE_VALVE_OPENED",
                ) && !self.query(|a| a.hydraulics.green_circuit.is_fire_shutoff_valve_open(0))
            }

            fn engines_off(self) -> Self {
                self.stop_eng1().stop_eng2()
            }

            fn external_power(mut self, is_connected: bool) -> Self {
                self.write_by_name("EXTERNAL POWER AVAILABLE:1", is_connected);

                if is_connected {
                    self = self.on_the_ground();
                }
                self
            }

            fn on_the_ground(mut self) -> Self {
                self.set_indicated_altitude(Length::new::<foot>(0.));
                self.set_on_ground(true);
                self.set_indicated_airspeed(Velocity::new::<knot>(5.));
                self
            }

            fn on_the_ground_after_touchdown(mut self) -> Self {
                self.set_indicated_altitude(Length::new::<foot>(0.));
                self.set_on_ground(true);
                self.set_indicated_airspeed(Velocity::new::<knot>(100.));
                self
            }

            fn air_press_low(mut self) -> Self {
                self.command(|a| a.pneumatics.set_low_air_pressure());
                self
            }

            fn air_press_nominal(mut self) -> Self {
                self.command(|a| a.pneumatics.set_nominal_air_pressure());
                self
            }

            fn in_flight(mut self) -> Self {
                self.set_on_ground(false);
                self.set_indicated_altitude(Length::new::<foot>(2500.));
                self.set_indicated_airspeed(Velocity::new::<knot>(180.));
                self.start_eng1(Ratio::new::<percent>(80.))
                    .start_eng2(Ratio::new::<percent>(80.))
                    .set_gear_lever_up()
                    .set_park_brake(false)
                    .external_power(false)
            }

            fn sim_not_ready(mut self) -> Self {
                self.set_sim_is_ready(false);
                self
            }

            fn sim_ready(mut self) -> Self {
                self.set_sim_is_ready(true);
                self
            }

            fn set_tiller_demand(mut self, steering_ratio: Ratio) -> Self {
                self.write_by_name("TILLER_HANDLE_POSITION", steering_ratio.get::<ratio>());
                self
            }

            fn _set_autopilot_steering_demand(mut self, steering_ratio: Ratio) -> Self {
                self.write_by_name("AUTOPILOT_NOSEWHEEL_DEMAND", steering_ratio.get::<ratio>());
                self
            }

            fn set_eng1_fire_button(mut self, is_active: bool) -> Self {
                self.write_by_name("FIRE_BUTTON_ENG1", is_active);
                self
            }

            fn set_eng2_fire_button(mut self, is_active: bool) -> Self {
                self.write_by_name("FIRE_BUTTON_ENG2", is_active);
                self
            }

            fn open_fwd_cargo_door(mut self) -> Self {
                self.write_by_name("FWD_DOOR_CARGO_OPEN_REQ", 1.);
                self
            }

            fn close_fwd_cargo_door(mut self) -> Self {
                self.write_by_name("FWD_DOOR_CARGO_OPEN_REQ", 0.);
                self
            }

            fn set_pushback_state(mut self, is_pushed_back: bool) -> Self {
                if is_pushed_back {
                    self.write_by_name("PUSHBACK STATE", 0.);
                } else {
                    self.write_by_name("PUSHBACK STATE", 3.);
                }
                self
            }

            fn set_pushback_angle(mut self, angle: Angle) -> Self {
                self.write_by_name("PUSHBACK ANGLE", angle.get::<radian>());
                self
            }

            fn is_nw_disc_memo_shown(&mut self) -> bool {
                self.read_by_name("HYD_NW_STRG_DISC_ECAM_MEMO")
            }

            fn start_eng1(mut self, n2: Ratio) -> Self {
                self.write_by_name("GENERAL ENG STARTER ACTIVE:1", true);
                self.write_by_name("ENGINE_N2:1", n2);

                self
            }

            fn start_eng2(mut self, n2: Ratio) -> Self {
                self.write_by_name("GENERAL ENG STARTER ACTIVE:2", true);
                self.write_by_name("ENGINE_N2:2", n2);

                self
            }

            fn _start_eng3(mut self, n2: Ratio) -> Self {
                self.write_by_name("GENERAL ENG STARTER ACTIVE:3", true);
                self.write_by_name("ENGINE_N2:3", n2);

                self
            }

            fn _start_eng4(mut self, n2: Ratio) -> Self {
                self.write_by_name("GENERAL ENG STARTER ACTIVE:4", true);
                self.write_by_name("ENGINE_N2:4", n2);

                self
            }

            fn stop_eng1(mut self) -> Self {
                self.write_by_name("GENERAL ENG STARTER ACTIVE:1", false);
                self.write_by_name("ENGINE_N2:1", 0.);

                self
            }

            fn _stopping_eng1(mut self) -> Self {
                self.write_by_name("GENERAL ENG STARTER ACTIVE:1", false);
                self.write_by_name("ENGINE_N2:1", 25.);

                self
            }

            fn stop_eng2(mut self) -> Self {
                self.write_by_name("GENERAL ENG STARTER ACTIVE:2", false);
                self.write_by_name("ENGINE_N2:2", 0.);

                self
            }

            fn _stopping_eng2(mut self) -> Self {
                self.write_by_name("GENERAL ENG STARTER ACTIVE:2", false);
                self.write_by_name("ENGINE_N2:2", 25.);

                self
            }

            fn set_park_brake(mut self, is_set: bool) -> Self {
                self.write_by_name("PARK_BRAKE_LEVER_POS", is_set);
                self
            }

            fn set_gear_lever_up(mut self) -> Self {
                // One tick is needed so lever up can be evaluated
                self.write_by_name("GEAR_LEVER_POSITION_REQUEST", false);
                self = self.run_one_tick();

                self
            }

            fn set_gear_lever_down(mut self) -> Self {
                self.write_by_name("GEAR_LEVER_POSITION_REQUEST", true);

                self
            }

            fn set_anti_skid(mut self, is_set: bool) -> Self {
                self.write_by_name("ANTISKID BRAKES ACTIVE", is_set);
                self
            }

            fn set_yellow_e_pump_a(mut self, is_on: bool) -> Self {
                self.write_by_name("OVHD_HYD_EPUMPYA_ON_PB_IS_AUTO", !is_on);
                self
            }

            fn set_green_ed_pump(mut self, is_auto: bool) -> Self {
                self.write_by_name("OVHD_HYD_ENG_1A_PUMP_PB_IS_AUTO", is_auto);
                self
            }

            fn set_yellow_ed_pump(mut self, is_auto: bool) -> Self {
                self.write_by_name("OVHD_HYD_ENG_3A_PUMP_PB_IS_AUTO", is_auto);
                self
            }

            fn set_flaps_handle_position(mut self, pos: u8) -> Self {
                self.write_by_name("FLAPS_HANDLE_INDEX", pos as f64);
                self
            }

            fn get_flaps_left_position_percent(&mut self) -> f64 {
                self.read_by_name("LEFT_FLAPS_POSITION_PERCENT")
            }

            fn get_flaps_right_position_percent(&mut self) -> f64 {
                self.read_by_name("RIGHT_FLAPS_POSITION_PERCENT")
            }

            fn get_slats_left_position_percent(&mut self) -> f64 {
                self.read_by_name("LEFT_SLATS_POSITION_PERCENT")
            }

            fn get_slats_right_position_percent(&mut self) -> f64 {
                self.read_by_name("RIGHT_SLATS_POSITION_PERCENT")
            }

            fn get_real_gear_position(&mut self, wheel_id: GearWheel) -> Ratio {
                match wheel_id {
                    GearWheel::NOSE => self.read_by_name("GEAR_CENTER_POSITION"),
                    GearWheel::LEFT => self.read_by_name("GEAR_LEFT_POSITION"),
                    GearWheel::RIGHT => self.read_by_name("GEAR_RIGHT_POSITION"),
                }
            }

            fn get_real_gear_door_position(&mut self, wheel_id: GearWheel) -> Ratio {
                match wheel_id {
                    GearWheel::NOSE => self.read_by_name("GEAR_DOOR_CENTER_POSITION"),
                    GearWheel::LEFT => self.read_by_name("GEAR_DOOR_LEFT_POSITION"),
                    GearWheel::RIGHT => self.read_by_name("GEAR_DOOR_RIGHT_POSITION"),
                }
            }

            fn is_all_gears_really_up(&mut self) -> bool {
                self.get_real_gear_position(GearWheel::NOSE) <= Ratio::new::<ratio>(0.01)
                    && self.get_real_gear_position(GearWheel::LEFT) <= Ratio::new::<ratio>(0.01)
                    && self.get_real_gear_position(GearWheel::RIGHT) <= Ratio::new::<ratio>(0.01)
            }

            fn is_all_gears_really_down(&mut self) -> bool {
                self.get_real_gear_position(GearWheel::NOSE) >= Ratio::new::<ratio>(0.99)
                    && self.get_real_gear_position(GearWheel::LEFT) >= Ratio::new::<ratio>(0.99)
                    && self.get_real_gear_position(GearWheel::RIGHT) >= Ratio::new::<ratio>(0.99)
            }

            fn is_all_doors_really_up(&mut self) -> bool {
                self.get_real_gear_door_position(GearWheel::NOSE) <= Ratio::new::<ratio>(0.01)
                    && self.get_real_gear_door_position(GearWheel::LEFT)
                        <= Ratio::new::<ratio>(0.01)
                    && self.get_real_gear_door_position(GearWheel::RIGHT)
                        <= Ratio::new::<ratio>(0.01)
            }

            fn is_all_doors_really_down(&mut self) -> bool {
                self.get_real_gear_door_position(GearWheel::NOSE) >= Ratio::new::<ratio>(0.9)
                    && self.get_real_gear_door_position(GearWheel::LEFT) >= Ratio::new::<ratio>(0.9)
                    && self.get_real_gear_door_position(GearWheel::RIGHT)
                        >= Ratio::new::<ratio>(0.9)
            }

            fn ac_bus_1_lost(mut self) -> Self {
                self.command(|a| a.set_ac_bus_1_is_powered(false));
                self
            }

            fn ac_bus_2_lost(mut self) -> Self {
                self.command(|a| a.set_ac_bus_2_is_powered(false));
                self
            }

            fn _dc_ground_service_lost(mut self) -> Self {
                self.command(|a| a._set_dc_ground_service_is_powered(false));
                self
            }

            fn _dc_ground_service_avail(mut self) -> Self {
                self.command(|a| a._set_dc_ground_service_is_powered(true));
                self
            }

            fn ac_ground_service_lost(mut self) -> Self {
                self.command(|a| a.set_ac_ground_service_is_powered(false));
                self
            }

            fn dc_bus_2_lost(mut self) -> Self {
                self.command(|a| a.set_dc_bus_2_is_powered(false));
                self
            }

            fn _dc_ess_lost(mut self) -> Self {
                self.command(|a| a._set_dc_ess_is_powered(false));
                self
            }

            fn _dc_ess_active(mut self) -> Self {
                self.command(|a| a._set_dc_ess_is_powered(true));
                self
            }

            fn set_cold_dark_inputs(self) -> Self {
                self.set_eng1_fire_button(false)
                    .set_eng2_fire_button(false)
                    .set_yellow_e_pump_a(false)
                    .set_green_ed_pump(true)
                    .set_yellow_ed_pump(true)
                    .set_park_brake(true)
                    .set_anti_skid(true)
                    .set_left_brake(Ratio::new::<percent>(0.))
                    .set_right_brake(Ratio::new::<percent>(0.))
                    .set_gear_lever_down()
                    .set_pushback_state(false)
                    .air_press_nominal()
                    .set_elac1_actuators_energized()
                    .set_ailerons_neutral()
                    .set_elevator_neutral()
            }

            fn set_left_brake(mut self, position: Ratio) -> Self {
                self.write_by_name("LEFT_BRAKE_PEDAL_INPUT", position);
                self
            }

            fn set_right_brake(mut self, position: Ratio) -> Self {
                self.write_by_name("RIGHT_BRAKE_PEDAL_INPUT", position);
                self
            }

            fn set_autobrake_disarmed_with_set_variable(mut self) -> Self {
                self.write_by_name("AUTOBRAKES_ARMED_MODE_SET", 0);
                self
            }

            fn set_autobrake_low_with_set_variable(mut self) -> Self {
                self.write_by_name("AUTOBRAKES_ARMED_MODE_SET", 1);
                self
            }

            fn set_autobrake_med_with_set_variable(mut self) -> Self {
                self.write_by_name("AUTOBRAKES_ARMED_MODE_SET", 2);
                self
            }

            fn set_autobrake_max_with_set_variable(mut self) -> Self {
                self.write_by_name("AUTOBRAKES_ARMED_MODE_SET", 3);
                self
            }

            fn set_autobrake_low(mut self) -> Self {
                self.write_by_name("OVHD_AUTOBRK_LOW_ON_IS_PRESSED", true);
                self = self.run_one_tick();
                self.write_by_name("OVHD_AUTOBRK_LOW_ON_IS_PRESSED", false);
                self
            }

            fn set_autobrake_med(mut self) -> Self {
                self.write_by_name("OVHD_AUTOBRK_MED_ON_IS_PRESSED", true);
                self = self.run_one_tick();
                self.write_by_name("OVHD_AUTOBRK_MED_ON_IS_PRESSED", false);
                self
            }

            fn set_autobrake_max(mut self) -> Self {
                self.write_by_name("OVHD_AUTOBRK_MAX_ON_IS_PRESSED", true);
                self = self.run_one_tick();
                self.write_by_name("OVHD_AUTOBRK_MAX_ON_IS_PRESSED", false);
                self
            }

            fn set_deploy_ground_spoilers(mut self) -> Self {
                self.write_by_name("SEC_1_GROUND_SPOILER_OUT", true);
                self.write_by_name("SEC_2_GROUND_SPOILER_OUT", true);
                self.write_by_name("SEC_3_GROUND_SPOILER_OUT", true);
                self
            }

            fn set_retract_ground_spoilers(mut self) -> Self {
                self.write_by_name("SEC_1_GROUND_SPOILER_OUT", false);
                self.write_by_name("SEC_2_GROUND_SPOILER_OUT", false);
                self.write_by_name("SEC_3_GROUND_SPOILER_OUT", false);
                self
            }

            fn set_ailerons_neutral(mut self) -> Self {
                self.write_by_name("LEFT_AIL_BLUE_COMMANDED_POSITION", 0.);
                self.write_by_name("RIGHT_AIL_BLUE_COMMANDED_POSITION", 0.);
                self.write_by_name("LEFT_AIL_GREEN_COMMANDED_POSITION", 0.);
                self.write_by_name("RIGHT_AIL_GREEN_COMMANDED_POSITION", 0.);
                self
            }

            fn set_elevator_neutral(mut self) -> Self {
                self.write_by_name("LEFT_ELEV_BLUE_COMMANDED_POSITION", 0.);
                self.write_by_name("RIGHT_ELEV_BLUE_COMMANDED_POSITION", 0.);
                self.write_by_name("LEFT_ELEV_GREEN_COMMANDED_POSITION", 0.);
                self.write_by_name("RIGHT_ELEV_YELLOW_COMMANDED_POSITION", 0.);
                self
            }

            fn set_ailerons_left_turn(mut self) -> Self {
                self.write_by_name("LEFT_AIL_BLUE_COMMANDED_POSITION", -25.);
                self.write_by_name("RIGHT_AIL_BLUE_COMMANDED_POSITION", -25.);
                self.write_by_name("LEFT_AIL_GREEN_COMMANDED_POSITION", -25.);
                self.write_by_name("RIGHT_AIL_GREEN_COMMANDED_POSITION", -25.);
                self
            }

            fn set_elac1_actuators_energized(mut self) -> Self {
                self.write_by_name("LEFT_AIL_BLUE_SERVO_SOLENOID_ENERGIZED", 1.);
                self.write_by_name("RIGHT_AIL_BLUE_SERVO_SOLENOID_ENERGIZED", 0.);
                self.write_by_name("LEFT_AIL_GREEN_SERVO_SOLENOID_ENERGIZED", 0.);
                self.write_by_name("RIGHT_AIL_GREEN_SERVO_SOLENOID_ENERGIZED", 1.);

                self.write_by_name("LEFT_ELEV_BLUE_SERVO_SOLENOID_ENERGIZED", 0.);
                self.write_by_name("RIGHT_ELEV_BLUE_SERVO_SOLENOID_ENERGIZED", 0.);
                self.write_by_name("LEFT_ELEV_GREEN_SERVO_SOLENOID_ENERGIZED", 1.);
                self.write_by_name("RIGHT_ELEV_YELLOW_SERVO_SOLENOID_ENERGIZED", 1.);
                self
            }

            fn _set_elac_actuators_de_energized(mut self) -> Self {
                self.write_by_name("LEFT_AIL_BLUE_SERVO_SOLENOID_ENERGIZED", 0.);
                self.write_by_name("RIGHT_AIL_BLUE_SERVO_SOLENOID_ENERGIZED", 0.);
                self.write_by_name("LEFT_AIL_GREEN_SERVO_SOLENOID_ENERGIZED", 0.);
                self.write_by_name("RIGHT_AIL_GREEN_SERVO_SOLENOID_ENERGIZED", 0.);

                self.write_by_name("LEFT_ELEV_BLUE_SERVO_SOLENOID_ENERGIZED", 0.);
                self.write_by_name("RIGHT_ELEV_BLUE_SERVO_SOLENOID_ENERGIZED", 0.);
                self.write_by_name("LEFT_ELEV_GREEN_SERVO_SOLENOID_ENERGIZED", 0.);
                self.write_by_name("RIGHT_ELEV_YELLOW_SERVO_SOLENOID_ENERGIZED", 0.);

                self.write_by_name("LEFT_ELEV_BLUE_COMMANDED_POSITION", 0.);
                self.write_by_name("RIGHT_ELEV_BLUE_COMMANDED_POSITION", 0.);
                self.write_by_name("LEFT_ELEV_GREEN_COMMANDED_POSITION", 0.);
                self.write_by_name("RIGHT_ELEV_YELLOW_COMMANDED_POSITION", 0.);
                self
            }

            fn _set_left_spoilers_out(mut self) -> Self {
                self.write_by_name("LEFT_SPOILER_1_COMMANDED_POSITION", 50.);
                self.write_by_name("LEFT_SPOILER_2_COMMANDED_POSITION", 50.);
                self.write_by_name("LEFT_SPOILER_3_COMMANDED_POSITION", 50.);
                self.write_by_name("LEFT_SPOILER_4_COMMANDED_POSITION", 50.);
                self.write_by_name("LEFT_SPOILER_5_COMMANDED_POSITION", 50.);
                self
            }

            fn _set_left_spoilers_in(mut self) -> Self {
                self.write_by_name("LEFT_SPOILER_1_COMMANDED_POSITION", 0.);
                self.write_by_name("LEFT_SPOILER_2_COMMANDED_POSITION", 0.);
                self.write_by_name("LEFT_SPOILER_3_COMMANDED_POSITION", 0.);
                self.write_by_name("LEFT_SPOILER_4_COMMANDED_POSITION", 0.);
                self.write_by_name("LEFT_SPOILER_5_COMMANDED_POSITION", 0.);
                self
            }

            fn _set_right_spoilers_out(mut self) -> Self {
                self.write_by_name("RIGHT_SPOILER_1_COMMANDED_POSITION", 50.);
                self.write_by_name("RIGHT_SPOILER_2_COMMANDED_POSITION", 50.);
                self.write_by_name("RIGHT_SPOILER_3_COMMANDED_POSITION", 50.);
                self.write_by_name("RIGHT_SPOILER_4_COMMANDED_POSITION", 50.);
                self.write_by_name("RIGHT_SPOILER_5_COMMANDED_POSITION", 50.);
                self
            }

            fn _set_right_spoilers_in(mut self) -> Self {
                self.write_by_name("RIGHT_SPOILER_1_COMMANDED_POSITION", 0.);
                self.write_by_name("RIGHT_SPOILER_2_COMMANDED_POSITION", 0.);
                self.write_by_name("RIGHT_SPOILER_3_COMMANDED_POSITION", 0.);
                self.write_by_name("RIGHT_SPOILER_4_COMMANDED_POSITION", 0.);
                self.write_by_name("RIGHT_SPOILER_5_COMMANDED_POSITION", 0.);
                self
            }

            fn set_ailerons_right_turn(mut self) -> Self {
                self.write_by_name("LEFT_AIL_BLUE_COMMANDED_POSITION", 25.);
                self.write_by_name("RIGHT_AIL_BLUE_COMMANDED_POSITION", 25.);
                self.write_by_name("LEFT_AIL_GREEN_COMMANDED_POSITION", 25.);
                self.write_by_name("RIGHT_AIL_GREEN_COMMANDED_POSITION", 25.);
                self
            }

            fn gear_system_state(&self) -> GearSystemState {
                self.query(|a| a.lgcius.active_lgciu().gear_system_state())
            }

            fn _set_elevator_full_up(mut self) -> Self {
                self.write_by_name("LEFT_ELEV_BLUE_COMMANDED_POSITION", -30.);
                self.write_by_name("RIGHT_ELEV_BLUE_COMMANDED_POSITION", -30.);
                self.write_by_name("LEFT_ELEV_GREEN_COMMANDED_POSITION", -30.);
                self.write_by_name("RIGHT_ELEV_YELLOW_COMMANDED_POSITION", -30.);
                self
            }

            fn _set_elevator_full_down(mut self) -> Self {
                self.write_by_name("LEFT_ELEV_BLUE_COMMANDED_POSITION", 17.);
                self.write_by_name("RIGHT_ELEV_BLUE_COMMANDED_POSITION", 17.);
                self.write_by_name("LEFT_ELEV_GREEN_COMMANDED_POSITION", 17.);
                self.write_by_name("RIGHT_ELEV_YELLOW_COMMANDED_POSITION", 17.);
                self
            }

            fn empty_brake_accumulator_using_park_brake(mut self) -> Self {
                self = self
                    .set_park_brake(true)
                    .run_waiting_for(Duration::from_secs(1));

                let mut number_of_loops = 0;
                while self
                    .get_brake_yellow_accumulator_fluid_volume()
                    .get::<gallon>()
                    > 0.001
                {
                    self = self
                        .set_park_brake(false)
                        .run_waiting_for(Duration::from_secs(1))
                        .set_park_brake(true)
                        .run_waiting_for(Duration::from_secs(1));
                    number_of_loops += 1;
                    assert!(number_of_loops < 20);
                }

                self = self
                    .set_park_brake(false)
                    .run_waiting_for(Duration::from_secs(1))
                    .set_park_brake(true)
                    .run_waiting_for(Duration::from_secs(1));

                self
            }

            fn turn_emergency_gear_extension_n_turns(mut self, number_of_turns: u8) -> Self {
                self.write_by_name("GRAVITYGEAR_ROTATE_PCT", number_of_turns as f64 * 100.);
                self
            }

            fn stow_emergency_gear_extension(mut self) -> Self {
                self.write_by_name("GRAVITYGEAR_ROTATE_PCT", 0.);
                self
            }
        }
        impl TestBed for A380HydraulicsTestBed {
            type Aircraft = A380HydraulicsTestAircraft;

            fn test_bed(&self) -> &SimulationTestBed<A380HydraulicsTestAircraft> {
                &self.test_bed
            }

            fn test_bed_mut(&mut self) -> &mut SimulationTestBed<A380HydraulicsTestAircraft> {
                &mut self.test_bed
            }
        }

        fn test_bed_on_ground() -> A380HydraulicsTestBed {
            A380HydraulicsTestBed::new_with_start_state(StartState::Apron)
        }

        fn test_bed_in_flight() -> A380HydraulicsTestBed {
            A380HydraulicsTestBed::new_with_start_state(StartState::Cruise)
        }

        fn test_bed_on_ground_with() -> A380HydraulicsTestBed {
            test_bed_on_ground()
        }

        fn test_bed_in_flight_with() -> A380HydraulicsTestBed {
            test_bed_in_flight()
        }

        #[test]
        fn pressure_state_at_init_one_simulation_step() {
            let mut test_bed = test_bed_on_ground_with()
                .engines_off()
                .on_the_ground()
                .set_cold_dark_inputs()
                .run_one_tick();

            assert!(!test_bed.is_green_pressure_switch_pressurised());
            assert!(test_bed.green_pressure() < Pressure::new::<psi>(50.));

            assert!(!test_bed.is_yellow_pressure_switch_pressurised());
            assert!(test_bed.yellow_pressure() < Pressure::new::<psi>(50.));
        }

        #[test]
        fn pressure_state_after_5s() {
            let mut test_bed = test_bed_on_ground_with()
                .engines_off()
                .on_the_ground()
                .set_cold_dark_inputs()
                .run_waiting_for(Duration::from_secs(5));

            assert!(!test_bed.is_green_pressure_switch_pressurised());
            assert!(test_bed.green_pressure() < Pressure::new::<psi>(50.));

            assert!(!test_bed.is_yellow_pressure_switch_pressurised());
            assert!(test_bed.yellow_pressure() < Pressure::new::<psi>(50.));
        }

        #[test]
        fn nose_wheel_pin_detection() {
            let mut test_bed = test_bed_on_ground_with()
                .engines_off()
                .on_the_ground()
                .set_cold_dark_inputs()
                .run_one_tick();

            assert!(!test_bed.query(|a| a.is_nws_pin_inserted()));
            assert!(!test_bed.is_nw_disc_memo_shown());

            test_bed = test_bed.set_pushback_state(true).run_one_tick();
            assert!(test_bed.query(|a| a.is_nws_pin_inserted()));
            assert!(test_bed.is_nw_disc_memo_shown());

            test_bed = test_bed
                .set_pushback_state(false)
                .run_waiting_for(Duration::from_secs(1));
            assert!(test_bed.query(|a| a.is_nws_pin_inserted()));
            assert!(test_bed.is_nw_disc_memo_shown());

            test_bed = test_bed.set_pushback_state(false).run_waiting_for(
                PushbackTug::DURATION_AFTER_WHICH_NWS_PIN_IS_REMOVED_AFTER_PUSHBACK,
            );

            assert!(!test_bed.query(|a| a.is_nws_pin_inserted()));
            assert!(!test_bed.is_nw_disc_memo_shown());
        }

        #[test]
        fn green_edp_buildup() {
            let mut test_bed = test_bed_on_ground_with()
                .engines_off()
                .on_the_ground()
                .set_cold_dark_inputs()
                .run_one_tick();

            // Starting eng 1
            test_bed = test_bed
                .start_eng1(Ratio::new::<percent>(80.))
                .run_one_tick();

            // ALMOST No pressure
            assert!(!test_bed.is_green_pressure_switch_pressurised());
            assert!(test_bed.green_pressure() < Pressure::new::<psi>(1000.));

            assert!(!test_bed.is_yellow_pressure_switch_pressurised());
            assert!(test_bed.yellow_pressure() < Pressure::new::<psi>(1000.));

            // Waiting for 5s pressure should be at 3000 psi
            test_bed = test_bed
                .start_eng1(Ratio::new::<percent>(80.))
                .run_waiting_for(Duration::from_secs(5));

            assert!(test_bed.is_green_pressure_switch_pressurised());
            assert!(test_bed.green_pressure() > Pressure::new::<psi>(4500.));

            assert!(!test_bed.is_yellow_pressure_switch_pressurised());
            assert!(test_bed.yellow_pressure() < Pressure::new::<psi>(50.));

            // Stoping engine, pressure should fall in 20s
            test_bed = test_bed
                .stop_eng1()
                .run_waiting_for(Duration::from_secs(20));

            assert!(!test_bed.is_green_pressure_switch_pressurised());
            assert!(test_bed.green_pressure() < Pressure::new::<psi>(1500.));

            assert!(!test_bed.is_yellow_pressure_switch_pressurised());
            assert!(test_bed.yellow_pressure() < Pressure::new::<psi>(50.));
        }

        #[test]
        fn green_edp_no_fault_on_ground_eng_off() {
            let mut test_bed = test_bed_on_ground_with()
                .engines_off()
                .on_the_ground()
                .set_cold_dark_inputs()
                .run_waiting_for(Duration::from_millis(500));

            // EDP should be commanded on even without engine running
            assert!(test_bed.is_green_edp_commanded_on());
            // EDP should have no fault
            assert!(!test_bed.green_edp_has_fault());
        }

        #[test]
        fn green_edp_fault_not_on_ground_eng_off() {
            let mut test_bed = test_bed_on_ground_with()
                .set_cold_dark_inputs()
                .in_flight()
                .engines_off()
                .run_one_tick();

            // EDP should be commanded on even without engine running
            assert!(test_bed.is_green_edp_commanded_on());

            assert!(!test_bed.is_green_pressure_switch_pressurised());
            assert!(!test_bed.is_yellow_pressure_switch_pressurised());
            // EDP should have a fault as we are in flight
            assert!(test_bed.green_edp_has_fault());
        }

        #[test]
        fn green_edp_fault_on_ground_eng_starting() {
            let mut test_bed = test_bed_on_ground_with()
                .engines_off()
                .on_the_ground()
                .set_cold_dark_inputs()
                .run_waiting_for(Duration::from_millis(500));

            // EDP should be commanded on even without engine running
            assert!(test_bed.is_green_edp_commanded_on());
            // EDP should have no fault
            assert!(!test_bed.green_edp_has_fault());

            test_bed = test_bed
                .start_eng1(Ratio::new::<percent>(3.))
                .run_one_tick();

            assert!(!test_bed.green_edp_has_fault());

            test_bed = test_bed
                .start_eng1(Ratio::new::<percent>(80.))
                .run_one_tick();

            assert!(!test_bed.is_green_pressure_switch_pressurised());
            assert!(test_bed.green_edp_has_fault());

            test_bed = test_bed.run_waiting_for(Duration::from_secs(10));

            // When finally pressurised no fault
            assert!(test_bed.is_green_pressure_switch_pressurised());
            assert!(!test_bed.green_edp_has_fault());
        }

        #[test]
        fn yellow_edp_no_fault_on_ground_eng_off() {
            let mut test_bed = test_bed_on_ground_with()
                .engines_off()
                .on_the_ground()
                .set_cold_dark_inputs()
                .run_waiting_for(Duration::from_millis(500));

            // EDP should be commanded on even without engine running
            assert!(test_bed.is_yellow_edp_commanded_on());
            // EDP should have no fault
            assert!(!test_bed.yellow_edp_has_fault());
        }

        #[test]
        fn yellow_edp_fault_not_on_ground_eng_off() {
            let mut test_bed = test_bed_on_ground_with()
                .set_cold_dark_inputs()
                .in_flight()
                .engines_off()
                .run_one_tick();

            // EDP should be commanded on even without engine running
            assert!(test_bed.is_yellow_edp_commanded_on());

            assert!(!test_bed.is_green_pressure_switch_pressurised());
            assert!(!test_bed.is_yellow_pressure_switch_pressurised());
            // EDP should have a fault as we are in flight
            assert!(test_bed.yellow_edp_has_fault());
        }

        #[test]
        fn yellow_epump_press_low_at_pump_on() {
            let mut test_bed = test_bed_on_ground_with()
                .engines_off()
                .on_the_ground()
                .set_cold_dark_inputs()
                .run_one_tick();

            // EDP should not be in fault low when cold start
            assert!(!test_bed.is_yellow_epump_a_press_low());

            // Starting epump
            test_bed = test_bed.set_yellow_e_pump_a(true).run_one_tick();

            // Pump commanded on but pressure couldn't rise enough: we are in fault low
            assert!(test_bed.is_yellow_epump_a_press_low());

            // Waiting for 20s pressure should be at 3000 psi
            test_bed = test_bed.run_waiting_for(Duration::from_secs(20));

            // No more fault LOW expected
            assert!(test_bed.is_yellow_pressure_switch_pressurised());
            assert!(test_bed.yellow_pressure() > Pressure::new::<psi>(2500.));
            assert!(!test_bed.is_yellow_epump_a_press_low());

            // Stoping epump, no fault expected
            test_bed = test_bed
                .set_yellow_e_pump_a(true)
                .run_waiting_for(Duration::from_secs(1));
            assert!(!test_bed.is_yellow_epump_a_press_low());
        }

        #[test]
        fn auto_brake_at_gear_retraction() {
            let mut test_bed = test_bed_on_ground_with()
                .engines_off()
                .on_the_ground()
                .set_cold_dark_inputs()
                .run_one_tick();

            test_bed = test_bed
                .start_eng1(Ratio::new::<percent>(100.))
                .start_eng2(Ratio::new::<percent>(100.))
                .set_park_brake(false)
                .run_waiting_for(Duration::from_secs(15));

            // No brake inputs
            test_bed = test_bed
                .set_left_brake(Ratio::new::<percent>(0.))
                .set_right_brake(Ratio::new::<percent>(0.))
                .run_waiting_for(Duration::from_secs(1));

            assert!(test_bed.get_brake_left_green_pressure() < Pressure::new::<psi>(50.));
            assert!(test_bed.get_brake_right_green_pressure() < Pressure::new::<psi>(50.));
            assert!(test_bed.get_brake_left_yellow_pressure() < Pressure::new::<psi>(50.));
            assert!(test_bed.get_brake_right_yellow_pressure() < Pressure::new::<psi>(50.));

            // Positive climb, gear up
            test_bed = test_bed
                .set_left_brake(Ratio::new::<percent>(0.))
                .set_right_brake(Ratio::new::<percent>(0.))
                .in_flight()
                .set_gear_lever_up()
                .run_waiting_for(Duration::from_secs(1));

            // Check auto brake is active
            assert!(test_bed.get_brake_left_green_pressure() > Pressure::new::<psi>(50.));
            assert!(test_bed.get_brake_right_green_pressure() > Pressure::new::<psi>(50.));
            assert!(test_bed.get_brake_left_green_pressure() < Pressure::new::<psi>(1500.));
            assert!(test_bed.get_brake_right_green_pressure() < Pressure::new::<psi>(1500.));

            assert!(test_bed.get_brake_left_yellow_pressure() < Pressure::new::<psi>(50.));
            assert!(test_bed.get_brake_right_yellow_pressure() < Pressure::new::<psi>(50.));

            // Check no more autobrakes after 3s
            test_bed = test_bed.run_waiting_for(Duration::from_secs(3));

            assert!(test_bed.get_brake_left_green_pressure() < Pressure::new::<psi>(50.));
            assert!(test_bed.get_brake_right_green_pressure() < Pressure::new::<psi>(50.));

            assert!(test_bed.get_brake_left_yellow_pressure() < Pressure::new::<psi>(50.));
            assert!(test_bed.get_brake_right_yellow_pressure() < Pressure::new::<psi>(50.));
        }

        #[test]
        fn brakes_inactive_in_flight() {
            let mut test_bed = test_bed_on_ground_with()
                .set_cold_dark_inputs()
                .in_flight()
                .set_gear_lever_up()
                .run_waiting_for(Duration::from_secs(10));

            // No brake inputs
            test_bed = test_bed
                .set_left_brake(Ratio::new::<percent>(0.))
                .set_right_brake(Ratio::new::<percent>(0.))
                .run_waiting_for(Duration::from_secs(1));

            assert!(test_bed.get_brake_left_green_pressure() < Pressure::new::<psi>(50.));
            assert!(test_bed.get_brake_right_green_pressure() < Pressure::new::<psi>(50.));
            assert!(test_bed.get_brake_left_yellow_pressure() < Pressure::new::<psi>(50.));
            assert!(test_bed.get_brake_right_yellow_pressure() < Pressure::new::<psi>(50.));

            // Now full brakes
            test_bed = test_bed
                .set_left_brake(Ratio::new::<percent>(100.))
                .set_right_brake(Ratio::new::<percent>(100.))
                .run_waiting_for(Duration::from_secs(1));

            // Check no action on brakes
            assert!(test_bed.get_brake_left_green_pressure() < Pressure::new::<psi>(50.));
            assert!(test_bed.get_brake_right_green_pressure() < Pressure::new::<psi>(50.));

            assert!(test_bed.get_brake_left_yellow_pressure() < Pressure::new::<psi>(50.));
            assert!(test_bed.get_brake_right_yellow_pressure() < Pressure::new::<psi>(50.));
        }

        #[test]
        fn brakes_norm_active_in_flight_gear_down() {
            let mut test_bed = test_bed_on_ground_with()
                .set_cold_dark_inputs()
                .in_flight()
                .set_gear_lever_up()
                .run_waiting_for(Duration::from_secs(10));

            // Now full brakes gear down
            test_bed = test_bed
                .set_left_brake(Ratio::new::<percent>(100.))
                .set_right_brake(Ratio::new::<percent>(100.))
                .set_gear_lever_down()
                .run_waiting_for(Duration::from_secs(1));

            // Brakes norm should work normally
            assert!(test_bed.get_brake_left_green_pressure() > Pressure::new::<psi>(50.));
            assert!(test_bed.get_brake_right_green_pressure() > Pressure::new::<psi>(50.));

            assert!(test_bed.get_brake_left_yellow_pressure() < Pressure::new::<psi>(50.));
            assert!(test_bed.get_brake_right_yellow_pressure() < Pressure::new::<psi>(50.));
        }

        #[test]
        fn brakes_alternate_active_in_flight_gear_down() {
            let mut test_bed = test_bed_on_ground_with()
                .set_cold_dark_inputs()
                .in_flight()
                .set_gear_lever_up()
                .run_waiting_for(Duration::from_secs(10));

            // Now full brakes gear down
            test_bed = test_bed
                .set_left_brake(Ratio::new::<percent>(100.))
                .set_right_brake(Ratio::new::<percent>(100.))
                .set_gear_lever_down()
                .set_anti_skid(false)
                .run_waiting_for(Duration::from_secs(1));

            // Brakes norm should work normally
            assert!(test_bed.get_brake_left_green_pressure() < Pressure::new::<psi>(50.));
            assert!(test_bed.get_brake_right_green_pressure() < Pressure::new::<psi>(50.));

            assert!(test_bed.get_brake_left_yellow_pressure() > Pressure::new::<psi>(900.));
            assert!(test_bed.get_brake_right_yellow_pressure() > Pressure::new::<psi>(900.));
        }

        #[test]
        // Testing that green for brakes is only available if park brake is on while altn pressure is at too low level
        fn brake_logic_green_backup_emergency() {
            let mut test_bed = test_bed_on_ground_with()
                .engines_off()
                .on_the_ground()
                .set_cold_dark_inputs()
                .run_one_tick();

            // Setting on ground with yellow side hydraulics off
            // This should prevent yellow accumulator to fill
            test_bed = test_bed
                .start_eng1(Ratio::new::<percent>(100.))
                .start_eng2(Ratio::new::<percent>(100.))
                .set_park_brake(true)
                .set_yellow_e_pump_a(true)
                .set_yellow_ed_pump(false)
                .run_waiting_for(Duration::from_secs(15));

            // Braking but park is on: no output on green brakes expected
            test_bed = test_bed
                .set_left_brake(Ratio::new::<percent>(100.))
                .set_right_brake(Ratio::new::<percent>(100.))
                .run_waiting_for(Duration::from_secs(1));

            assert!(test_bed.get_brake_left_green_pressure() < Pressure::new::<psi>(50.));
            assert!(test_bed.get_brake_right_green_pressure() < Pressure::new::<psi>(50.));
            assert!(test_bed.get_brake_left_yellow_pressure() > Pressure::new::<psi>(500.));
            assert!(test_bed.get_brake_right_yellow_pressure() > Pressure::new::<psi>(500.));

            // With no more fluid in yellow accumulator, green should work as emergency
            test_bed = test_bed
                .empty_brake_accumulator_using_park_brake()
                .set_left_brake(Ratio::new::<percent>(100.))
                .set_right_brake(Ratio::new::<percent>(100.))
                .run_waiting_for(Duration::from_secs(1));

            assert!(test_bed.get_brake_left_green_pressure() > Pressure::new::<psi>(1000.));
            assert!(test_bed.get_brake_right_green_pressure() > Pressure::new::<psi>(1000.));
            assert!(test_bed.get_brake_left_yellow_pressure() < Pressure::new::<psi>(50.));
            assert!(test_bed.get_brake_right_yellow_pressure() < Pressure::new::<psi>(50.));
        }

        #[test]
        fn autobrakes_arms_in_flight_lo_or_med() {
            let mut test_bed = test_bed_on_ground_with()
                .set_cold_dark_inputs()
                .in_flight()
                .set_gear_lever_up()
                .run_waiting_for(Duration::from_secs(12));

            assert!(test_bed.autobrake_mode() == AutobrakeMode::NONE);

            test_bed = test_bed
                .set_autobrake_low()
                .run_waiting_for(Duration::from_secs(1));

            assert!(test_bed.autobrake_mode() == AutobrakeMode::LOW);

            test_bed = test_bed
                .set_autobrake_med()
                .run_waiting_for(Duration::from_secs(1));

            assert!(test_bed.autobrake_mode() == AutobrakeMode::MED);
        }

        #[test]
        fn autobrakes_arming_according_to_set_variable() {
            let mut test_bed = test_bed_on_ground_with()
                .set_cold_dark_inputs()
                .on_the_ground()
                .set_park_brake(false)
                .start_eng1(Ratio::new::<percent>(100.))
                .start_eng2(Ratio::new::<percent>(100.))
                .run_waiting_for(Duration::from_secs(10));

            assert!(test_bed.autobrake_mode() == AutobrakeMode::NONE);

            // set autobrake to LOW
            test_bed = test_bed
                .set_autobrake_low_with_set_variable()
                .run_waiting_for(Duration::from_secs(1));
            assert!(test_bed.autobrake_mode() == AutobrakeMode::LOW);

            // using the set variable again is still resulting in LOW
            // and not disarming
            test_bed = test_bed
                .set_autobrake_low_with_set_variable()
                .run_waiting_for(Duration::from_secs(1));
            assert!(test_bed.autobrake_mode() == AutobrakeMode::LOW);

            // set autobrake to MED
            test_bed = test_bed
                .set_autobrake_med_with_set_variable()
                .run_waiting_for(Duration::from_secs(1));
            assert!(test_bed.autobrake_mode() == AutobrakeMode::MED);

            // set autobrake to MAX
            test_bed = test_bed
                .set_autobrake_max_with_set_variable()
                .run_waiting_for(Duration::from_secs(1));
            assert!(test_bed.autobrake_mode() == AutobrakeMode::MAX);

            // set autobrake to DISARMED
            test_bed = test_bed
                .set_autobrake_disarmed_with_set_variable()
                .run_waiting_for(Duration::from_secs(1));
            assert!(test_bed.autobrake_mode() == AutobrakeMode::NONE);
        }

        #[test]
        fn autobrakes_does_not_disarm_if_askid_off_but_sim_not_ready() {
            let mut test_bed = test_bed_on_ground_with()
                .set_cold_dark_inputs()
                .in_flight()
                .sim_not_ready()
                .set_gear_lever_up()
                .run_waiting_for(Duration::from_secs(12));

            assert!(test_bed.autobrake_mode() == AutobrakeMode::NONE);

            test_bed = test_bed
                .set_autobrake_med()
                .run_waiting_for(Duration::from_secs(1));

            assert!(test_bed.autobrake_mode() == AutobrakeMode::MED);

            // sim is not ready --> no disarm
            test_bed = test_bed
                .set_anti_skid(false)
                .run_waiting_for(Duration::from_secs(1));

            assert!(test_bed.autobrake_mode() == AutobrakeMode::MED);

            // sim is now ready --> disarm expected
            test_bed = test_bed.sim_ready().run_waiting_for(Duration::from_secs(1));

            assert!(test_bed.autobrake_mode() == AutobrakeMode::NONE);
        }

        #[test]
        fn autobrakes_disarms_if_askid_off() {
            let mut test_bed = test_bed_on_ground_with()
                .set_cold_dark_inputs()
                .in_flight()
                .set_gear_lever_up()
                .run_waiting_for(Duration::from_secs(12));

            assert!(test_bed.autobrake_mode() == AutobrakeMode::NONE);

            test_bed = test_bed
                .set_autobrake_med()
                .run_waiting_for(Duration::from_secs(1));

            assert!(test_bed.autobrake_mode() == AutobrakeMode::MED);

            test_bed = test_bed
                .set_anti_skid(false)
                .run_waiting_for(Duration::from_secs(1));

            assert!(test_bed.autobrake_mode() == AutobrakeMode::NONE);
        }

        #[test]
        fn autobrakes_max_wont_arm_in_flight() {
            let mut test_bed = test_bed_on_ground_with()
                .set_cold_dark_inputs()
                .in_flight()
                .set_gear_lever_up()
                .run_waiting_for(Duration::from_secs(15));

            assert!(test_bed.autobrake_mode() == AutobrakeMode::NONE);

            test_bed = test_bed
                .set_autobrake_max()
                .run_waiting_for(Duration::from_secs(1));

            assert!(test_bed.autobrake_mode() == AutobrakeMode::NONE);

            // using the set variable should also not work
            test_bed = test_bed
                .set_autobrake_max_with_set_variable()
                .run_waiting_for(Duration::from_secs(1));

            assert!(test_bed.autobrake_mode() == AutobrakeMode::NONE);
        }

        #[test]
        fn autobrakes_taxiing_wont_disarm_when_braking() {
            let mut test_bed = test_bed_on_ground_with()
                .set_cold_dark_inputs()
                .on_the_ground()
                .start_eng1(Ratio::new::<percent>(60.))
                .start_eng2(Ratio::new::<percent>(60.))
                .run_waiting_for(Duration::from_secs(10));

            test_bed = test_bed
                .set_autobrake_max()
                .run_waiting_for(Duration::from_secs(1));

            assert!(test_bed.autobrake_mode() == AutobrakeMode::MAX);

            test_bed = test_bed
                .set_right_brake(Ratio::new::<percent>(100.))
                .set_left_brake(Ratio::new::<percent>(100.))
                .run_waiting_for(Duration::from_secs(1));

            assert!(test_bed.autobrake_mode() == AutobrakeMode::MAX);
        }

        #[test]
        fn autobrakes_activates_on_ground_on_spoiler_deploy() {
            let mut test_bed = test_bed_on_ground_with()
                .set_cold_dark_inputs()
                .on_the_ground()
                .set_park_brake(false)
                .start_eng1(Ratio::new::<percent>(100.))
                .start_eng2(Ratio::new::<percent>(100.))
                .run_waiting_for(Duration::from_secs(10));

            test_bed = test_bed
                .set_autobrake_max()
                .run_waiting_for(Duration::from_secs(1));

            assert!(test_bed.autobrake_mode() == AutobrakeMode::MAX);

            test_bed = test_bed
                .set_deploy_ground_spoilers()
                .run_waiting_for(Duration::from_secs(6));

            assert!(test_bed.autobrake_mode() == AutobrakeMode::MAX);
            assert!(test_bed.get_brake_left_green_pressure() > Pressure::new::<psi>(1000.));
            assert!(test_bed.get_brake_right_green_pressure() > Pressure::new::<psi>(1000.));

            assert!(test_bed.get_brake_left_yellow_pressure() < Pressure::new::<psi>(50.));
            assert!(test_bed.get_brake_right_yellow_pressure() < Pressure::new::<psi>(50.));
        }

        #[test]
        fn autobrakes_disengage_on_spoiler_retract() {
            let mut test_bed = test_bed_on_ground_with()
                .set_cold_dark_inputs()
                .on_the_ground()
                .set_park_brake(false)
                .start_eng1(Ratio::new::<percent>(100.))
                .start_eng2(Ratio::new::<percent>(100.))
                .run_waiting_for(Duration::from_secs(10));

            test_bed = test_bed
                .set_autobrake_max()
                .run_waiting_for(Duration::from_secs(1));

            assert!(test_bed.autobrake_mode() == AutobrakeMode::MAX);

            test_bed = test_bed
                .set_deploy_ground_spoilers()
                .run_waiting_for(Duration::from_secs(6));

            assert!(test_bed.autobrake_mode() == AutobrakeMode::MAX);

            test_bed = test_bed
                .set_retract_ground_spoilers()
                .run_waiting_for(Duration::from_secs(1));

            assert!(test_bed.autobrake_mode() == AutobrakeMode::NONE);
            assert!(test_bed.get_brake_left_green_pressure() < Pressure::new::<psi>(50.));
            assert!(test_bed.get_brake_right_green_pressure() < Pressure::new::<psi>(50.));
        }

        #[test]
        // Should disable with one pedal > 61° over max range of 79.4° thus 77%
        fn autobrakes_max_disengage_at_77_on_one_pedal_input() {
            let mut test_bed = test_bed_on_ground_with()
                .set_cold_dark_inputs()
                .on_the_ground()
                .set_park_brake(false)
                .start_eng1(Ratio::new::<percent>(100.))
                .start_eng2(Ratio::new::<percent>(100.))
                .run_waiting_for(Duration::from_secs(10));

            test_bed = test_bed
                .set_autobrake_max()
                .run_waiting_for(Duration::from_secs(1));

            assert!(test_bed.autobrake_mode() == AutobrakeMode::MAX);

            test_bed = test_bed
                .set_deploy_ground_spoilers()
                .run_waiting_for(Duration::from_secs(6));

            assert!(test_bed.autobrake_mode() == AutobrakeMode::MAX);
            assert!(test_bed.get_brake_left_green_pressure() > Pressure::new::<psi>(1000.));
            assert!(test_bed.get_brake_right_green_pressure() > Pressure::new::<psi>(1000.));

            test_bed = test_bed
                .set_left_brake(Ratio::new::<percent>(70.))
                .run_waiting_for(Duration::from_secs(1))
                .set_left_brake(Ratio::new::<percent>(0.))
                .run_waiting_for(Duration::from_secs(1));

            assert!(test_bed.autobrake_mode() == AutobrakeMode::MAX);
            assert!(test_bed.get_brake_left_green_pressure() > Pressure::new::<psi>(1000.));
            assert!(test_bed.get_brake_right_green_pressure() > Pressure::new::<psi>(1000.));

            test_bed = test_bed
                .set_left_brake(Ratio::new::<percent>(78.))
                .run_waiting_for(Duration::from_secs(1))
                .set_left_brake(Ratio::new::<percent>(0.))
                .run_waiting_for(Duration::from_secs(1));

            assert!(test_bed.autobrake_mode() == AutobrakeMode::NONE);
            assert!(test_bed.get_brake_left_green_pressure() < Pressure::new::<psi>(50.));
            assert!(test_bed.get_brake_right_green_pressure() < Pressure::new::<psi>(50.));
        }

        #[test]
        // Should disable with one pedals > 42° over max range of 79.4° thus 52%
        fn autobrakes_med_disengage_at_52_on_one_pedal_input() {
            let mut test_bed = test_bed_on_ground_with()
                .set_cold_dark_inputs()
                .on_the_ground()
                .set_park_brake(false)
                .start_eng1(Ratio::new::<percent>(100.))
                .start_eng2(Ratio::new::<percent>(100.))
                .run_waiting_for(Duration::from_secs(10));

            test_bed = test_bed
                .set_autobrake_med()
                .run_waiting_for(Duration::from_secs(1));

            assert!(test_bed.autobrake_mode() == AutobrakeMode::MED);

            test_bed = test_bed
                .set_deploy_ground_spoilers()
                .run_waiting_for(Duration::from_secs(6));

            assert!(test_bed.autobrake_mode() == AutobrakeMode::MED);
            assert!(test_bed.get_brake_left_green_pressure() > Pressure::new::<psi>(1000.));
            assert!(test_bed.get_brake_right_green_pressure() > Pressure::new::<psi>(1000.));

            test_bed = test_bed
                .set_right_brake(Ratio::new::<percent>(50.))
                .run_waiting_for(Duration::from_secs(1))
                .set_right_brake(Ratio::new::<percent>(0.))
                .run_waiting_for(Duration::from_secs(1));

            assert!(test_bed.autobrake_mode() == AutobrakeMode::MED);
            assert!(test_bed.get_brake_left_green_pressure() > Pressure::new::<psi>(1000.));
            assert!(test_bed.get_brake_right_green_pressure() > Pressure::new::<psi>(1000.));

            test_bed = test_bed
                .set_right_brake(Ratio::new::<percent>(55.))
                .run_waiting_for(Duration::from_secs(1))
                .set_right_brake(Ratio::new::<percent>(0.))
                .run_waiting_for(Duration::from_secs(1));

            assert!(test_bed.autobrake_mode() == AutobrakeMode::NONE);
            assert!(test_bed.get_brake_left_green_pressure() < Pressure::new::<psi>(50.));
            assert!(test_bed.get_brake_right_green_pressure() < Pressure::new::<psi>(50.));
        }

        #[test]
        fn autobrakes_max_disarm_after_10s_in_flight() {
            let mut test_bed = test_bed_on_ground_with()
                .set_cold_dark_inputs()
                .on_the_ground()
                .set_park_brake(false)
                .start_eng1(Ratio::new::<percent>(100.))
                .start_eng2(Ratio::new::<percent>(100.))
                .run_waiting_for(Duration::from_secs(10));

            test_bed = test_bed
                .set_autobrake_max()
                .run_waiting_for(Duration::from_secs(1));

            assert!(test_bed.autobrake_mode() == AutobrakeMode::MAX);

            test_bed = test_bed.in_flight().run_waiting_for(Duration::from_secs(6));

            assert!(test_bed.autobrake_mode() == AutobrakeMode::MAX);

            test_bed = test_bed.in_flight().run_waiting_for(Duration::from_secs(6));

            assert!(test_bed.autobrake_mode() == AutobrakeMode::NONE);
        }

        #[test]
        fn autobrakes_does_not_disarm_after_10s_when_started_in_flight() {
            let mut test_bed = test_bed_in_flight_with()
                .set_cold_dark_inputs()
                .in_flight()
                .run_waiting_for(Duration::from_secs(1));

            test_bed = test_bed
                .set_autobrake_med_with_set_variable()
                .run_waiting_for(Duration::from_secs(1));

            assert!(test_bed.autobrake_mode() == AutobrakeMode::MED);

            test_bed = test_bed.in_flight().run_waiting_for(Duration::from_secs(6));

            assert!(test_bed.autobrake_mode() == AutobrakeMode::MED);

            test_bed = test_bed.in_flight().run_waiting_for(Duration::from_secs(6));

            assert!(test_bed.autobrake_mode() == AutobrakeMode::MED);
        }

        #[test]
        fn controller_yellow_epump_is_activated_by_overhead_button() {
            let mut test_bed = test_bed_on_ground_with()
                .engines_off()
                .on_the_ground()
                .set_cold_dark_inputs()
                .run_one_tick();

            assert!(!test_bed.query(|a| a.is_yellow_epump_controller_pressurising()));

            test_bed = test_bed.set_yellow_e_pump_a(true).run_one_tick();

            assert!(test_bed.query(|a| a.is_yellow_epump_controller_pressurising()));

            test_bed = test_bed.set_yellow_e_pump_a(false).run_one_tick();

            assert!(!test_bed.query(|a| a.is_yellow_epump_controller_pressurising()));
        }

        #[test]
        fn controller_yellow_epump_unpowered_cant_command_pump() {
            let mut test_bed = test_bed_on_ground_with()
                .engines_off()
                .on_the_ground()
                .set_cold_dark_inputs()
                .set_yellow_e_pump_a(true)
                .run_one_tick();

            assert!(test_bed.query(|a| a.is_yellow_epump_controller_pressurising()));

            test_bed = test_bed.dc_bus_2_lost().run_one_tick();

            assert!(!test_bed.query(|a| a.is_yellow_epump_controller_pressurising()));
        }

        #[test]
        fn controller_engine_driven_pump1_overhead_button_logic_with_eng_on() {
            let mut test_bed = test_bed_on_ground_with()
                .engines_off()
                .on_the_ground()
                .set_cold_dark_inputs()
                .run_one_tick();

            assert!(test_bed.query(|a| a.is_edp1a_green_pump_controller_pressurising()));

            test_bed = test_bed
                .start_eng1(Ratio::new::<percent>(65.))
                .run_one_tick();
            assert!(test_bed.query(|a| a.is_edp1a_green_pump_controller_pressurising()));

            test_bed = test_bed.set_green_ed_pump(false).run_one_tick();
            assert!(!test_bed.query(|a| a.is_edp1a_green_pump_controller_pressurising()));

            test_bed = test_bed.set_green_ed_pump(true).run_one_tick();
            assert!(test_bed.query(|a| a.is_edp1a_green_pump_controller_pressurising()));
        }

        #[test]
        fn controller_engine_driven_pump1_fire_overhead_released_stops_pump() {
            let mut test_bed = test_bed_on_ground_with()
                .engines_off()
                .on_the_ground()
                .set_cold_dark_inputs()
                .start_eng1(Ratio::new::<percent>(65.))
                .start_eng2(Ratio::new::<percent>(65.))
                .run_one_tick();

            assert!(test_bed.query(|a| a.is_edp1a_green_pump_controller_pressurising()));

            test_bed = test_bed.set_eng1_fire_button(true).run_one_tick();
            assert!(!test_bed.query(|a| a.is_edp1a_green_pump_controller_pressurising()));
        }

        #[test]
        fn controller_engine_driven_pump2a_fire_overhead_released_stops_pump() {
            let mut test_bed = test_bed_on_ground_with()
                .engines_off()
                .on_the_ground()
                .set_cold_dark_inputs()
                .start_eng1(Ratio::new::<percent>(65.))
                .start_eng2(Ratio::new::<percent>(65.))
                .run_one_tick();

            assert!(test_bed.query(|a| a.is_edp2a_yellow_pump_controller_pressurising()));

            test_bed = test_bed.set_eng2_fire_button(true).run_one_tick();
            assert!(!test_bed.query(|a| a.is_edp2a_yellow_pump_controller_pressurising()));
        }

        #[test]
        fn yellow_epump_unavailable_if_unpowered() {
            let mut test_bed = test_bed_on_ground_with()
                .engines_off()
                .on_the_ground()
                .set_cold_dark_inputs()
                .run_one_tick();

            test_bed = test_bed
                .set_yellow_e_pump_a(true)
                .run_waiting_for(Duration::from_secs(10));

            // Yellow epump working
            assert!(test_bed.is_yellow_pressure_switch_pressurised());

            test_bed = test_bed
                .ac_bus_2_lost()
                .ac_bus_1_lost()
                .run_waiting_for(Duration::from_secs(25));

            // Yellow epump still working as not plugged on AC2 or AC1
            assert!(test_bed.is_yellow_pressure_switch_pressurised());

            test_bed = test_bed
                .ac_ground_service_lost()
                .run_waiting_for(Duration::from_secs(25));

            // Yellow epump has stopped
            assert!(!test_bed.is_yellow_pressure_switch_pressurised());
        }

        #[test]
        fn flaps_and_slats_declare_moving() {
            let mut test_bed = test_bed_on_ground_with()
                .engines_off()
                .on_the_ground()
                .set_cold_dark_inputs()
                .run_one_tick();

            test_bed = test_bed
                .set_yellow_e_pump_a(true)
                .set_flaps_handle_position(4)
                .run_waiting_for(Duration::from_secs(5));

            // Only yellow press so only flaps can move
            assert!(test_bed.is_flaps_moving());
            assert!(!test_bed.is_slats_moving());
        }

        #[test]
        fn no_pressure_no_flap_slats() {
            let mut test_bed = test_bed_on_ground_with()
                .on_the_ground()
                .set_cold_dark_inputs()
                .run_waiting_for(Duration::from_secs(5));

            test_bed = test_bed
                .set_flaps_handle_position(4)
                .run_waiting_for(Duration::from_secs(10));

            assert!(test_bed.get_flaps_left_position_percent() <= 1.);
            assert!(test_bed.get_flaps_right_position_percent() <= 1.);
            assert!(test_bed.get_slats_left_position_percent() <= 1.);
            assert!(test_bed.get_slats_right_position_percent() <= 1.);

            assert!(!test_bed.is_slats_moving());
            assert!(!test_bed.is_flaps_moving());
        }

        #[test]
        fn cargo_door_stays_closed_at_init() {
            let mut test_bed = test_bed_on_ground_with()
                .engines_off()
                .on_the_ground()
                .set_cold_dark_inputs()
                .run_one_tick();

            assert!(test_bed.is_cargo_fwd_door_locked_down());
            assert!(test_bed.cargo_fwd_door_position() == 0.);

            test_bed = test_bed.run_waiting_for(Duration::from_secs_f64(15.));

            assert!(test_bed.is_cargo_fwd_door_locked_down());
            assert!(test_bed.cargo_fwd_door_position() == 0.);
        }

        #[test]
        fn cargo_door_unlocks_when_commanded() {
            let mut test_bed = test_bed_on_ground_with()
                .engines_off()
                .on_the_ground()
                .set_cold_dark_inputs()
                .run_one_tick();

            assert!(test_bed.is_cargo_fwd_door_locked_down());
            assert!(test_bed.cargo_fwd_door_position() == 0.);

            test_bed = test_bed.run_waiting_for(Duration::from_secs_f64(1.));

            assert!(test_bed.is_cargo_fwd_door_locked_down());
            assert!(test_bed.cargo_fwd_door_position() == 0.);

            test_bed = test_bed
                .open_fwd_cargo_door()
                .run_waiting_for(Duration::from_secs_f64(1.));

            assert!(!test_bed.is_cargo_fwd_door_locked_down());
            assert!(test_bed.cargo_fwd_door_position() >= 0.);
        }

        #[test]
        fn cargo_door_controller_opens_the_door() {
            let mut test_bed = test_bed_on_ground_with()
                .engines_off()
                .on_the_ground()
                .set_cold_dark_inputs()
                .run_one_tick();

            assert!(test_bed.is_cargo_fwd_door_locked_down());
            assert!(test_bed.cargo_fwd_door_position() == 0.);

            test_bed = test_bed
                .open_fwd_cargo_door()
                .run_waiting_for(Duration::from_secs_f64(1.));

            assert!(!test_bed.is_cargo_fwd_door_locked_down());

            let current_position_unlocked = test_bed.cargo_fwd_door_position();

            test_bed = test_bed.open_fwd_cargo_door().run_waiting_for(
                A380DoorController::DELAY_UNLOCK_TO_HYDRAULIC_CONTROL + Duration::from_secs(1),
            );

            assert!(test_bed.cargo_fwd_door_position() > current_position_unlocked);

            test_bed = test_bed
                .open_fwd_cargo_door()
                .run_waiting_for(Duration::from_secs_f64(30.));

            assert!(test_bed.cargo_fwd_door_position() > 0.85);
        }

        #[test]
        fn fwd_cargo_door_controller_opens_fwd_door_only() {
            let mut test_bed = test_bed_on_ground_with()
                .engines_off()
                .on_the_ground()
                .set_cold_dark_inputs()
                .run_one_tick();

            assert!(test_bed.is_cargo_fwd_door_locked_down());
            assert!(test_bed.cargo_fwd_door_position() == 0.);
            assert!(test_bed.cargo_aft_door_position() == 0.);

            test_bed = test_bed
                .open_fwd_cargo_door()
                .run_waiting_for(Duration::from_secs_f64(30.));

            assert!(test_bed.cargo_fwd_door_position() > 0.85);
            assert!(test_bed.cargo_aft_door_position() == 0.);
        }

        #[test]
        fn cargo_door_controller_closes_the_door() {
            let mut test_bed = test_bed_on_ground_with()
                .engines_off()
                .on_the_ground()
                .set_cold_dark_inputs()
                .run_one_tick();

            test_bed = test_bed
                .open_fwd_cargo_door()
                .run_waiting_for(Duration::from_secs_f64(30.));

            assert!(!test_bed.is_cargo_fwd_door_locked_down());
            assert!(test_bed.cargo_fwd_door_position() > 0.85);

            test_bed = test_bed
                .close_fwd_cargo_door()
                .run_waiting_for(Duration::from_secs_f64(60.));

            assert!(test_bed.is_cargo_fwd_door_locked_down());
            assert!(test_bed.cargo_fwd_door_position() <= 0.);
        }

        #[test]
        fn cargo_door_controller_closes_the_door_after_yellow_pump_auto_shutdown() {
            let mut test_bed = test_bed_on_ground_with()
                .engines_off()
                .on_the_ground()
                .set_cold_dark_inputs()
                .run_one_tick();

            test_bed = test_bed
                .open_fwd_cargo_door()
                .run_waiting_for(Duration::from_secs_f64(30.));

            assert!(!test_bed.is_cargo_fwd_door_locked_down());
            assert!(test_bed.cargo_fwd_door_position() > 0.85);

            test_bed = test_bed.run_waiting_for(Duration::from_secs_f64(30.));

            assert!(!test_bed.is_yellow_pressure_switch_pressurised());

            test_bed = test_bed
                .close_fwd_cargo_door()
                .run_waiting_for(Duration::from_secs_f64(30.));

            assert!(test_bed.is_cargo_fwd_door_locked_down());
            assert!(test_bed.cargo_fwd_door_position() <= 0.);
        }

        #[test]
        fn nose_steering_does_not_move_if_yellow_pressure_but_no_engine() {
            let mut test_bed = test_bed_on_ground_with()
                .engines_off()
                .on_the_ground()
                .set_cold_dark_inputs()
                .set_yellow_e_pump_a(false)
                .run_one_tick();

            test_bed = test_bed
                .set_tiller_demand(Ratio::new::<ratio>(1.))
                .run_waiting_for(Duration::from_secs_f64(5.));

            assert!(test_bed.nose_steering_position().get::<degree>() <= 0.1);
            assert!(test_bed.nose_steering_position().get::<degree>() >= -0.1);

            test_bed = test_bed
                .set_tiller_demand(Ratio::new::<ratio>(-1.))
                .run_waiting_for(Duration::from_secs_f64(10.));

            assert!(test_bed.nose_steering_position().get::<degree>() <= 0.1);
            assert!(test_bed.nose_steering_position().get::<degree>() >= -0.1);
        }

        #[test]
        fn nose_steering_does_not_move_when_a_skid_off() {
            let mut test_bed = test_bed_on_ground_with()
                .engines_off()
                .on_the_ground()
                .set_cold_dark_inputs()
                .set_yellow_e_pump_a(false)
                .start_eng1(Ratio::new::<percent>(80.))
                .start_eng2(Ratio::new::<percent>(80.))
                .set_anti_skid(false)
                .run_one_tick();

            test_bed = test_bed
                .set_tiller_demand(Ratio::new::<ratio>(1.))
                .run_waiting_for(Duration::from_secs_f64(5.));

            assert!(test_bed.nose_steering_position().get::<degree>() >= -0.1);
            assert!(test_bed.nose_steering_position().get::<degree>() <= 0.1);
        }

        #[test]
        fn yellow_epump_has_cavitation_at_low_air_press() {
            let mut test_bed = test_bed_on_ground_with()
                .engines_off()
                .on_the_ground()
                .set_cold_dark_inputs()
                .run_one_tick();

            test_bed = test_bed
                .air_press_nominal()
                .set_yellow_e_pump_a(true)
                .run_waiting_for(Duration::from_secs_f64(10.));

            assert!(test_bed.yellow_pressure().get::<psi>() > 4500.);

            test_bed = test_bed
                .air_press_low()
                .run_waiting_for(Duration::from_secs_f64(10.));

            assert!(test_bed.yellow_pressure().get::<psi>() < 3500.);
        }

        #[test]
        fn low_air_press_fault_causes_ptu_fault() {
            let mut test_bed = test_bed_on_ground_with()
                .engines_off()
                .on_the_ground()
                .set_cold_dark_inputs()
                .start_eng1(Ratio::new::<percent>(80.))
                .start_eng2(Ratio::new::<percent>(80.))
                .run_waiting_for(Duration::from_millis(500));

            assert!(!test_bed.green_edp_has_fault());
            assert!(!test_bed.yellow_edp_has_fault());

            test_bed = test_bed
                .air_press_low()
                .run_waiting_for(Duration::from_secs_f64(10.));

            assert!(test_bed.green_edp_has_fault());
            assert!(test_bed.yellow_edp_has_fault());
        }

        #[test]
        fn ailerons_are_dropped_down_in_cold_and_dark() {
            let mut test_bed = test_bed_on_ground_with()
                .engines_off()
                .on_the_ground()
                .set_cold_dark_inputs()
                .run_one_tick();

            assert!(test_bed.get_left_aileron_position().get::<ratio>() < 0.1);
            assert!(test_bed.get_right_aileron_position().get::<ratio>() < 0.1);
        }

        #[test]
        fn ailerons_do_not_respond_in_cold_and_dark() {
            let mut test_bed = test_bed_on_ground_with()
                .engines_off()
                .on_the_ground()
                .set_cold_dark_inputs()
                .run_one_tick();

            test_bed = test_bed
                .set_ailerons_left_turn()
                .run_waiting_for(Duration::from_secs_f64(2.));

            assert!(test_bed.get_left_aileron_position().get::<ratio>() < 0.1);
            assert!(test_bed.get_right_aileron_position().get::<ratio>() < 0.1);

            test_bed = test_bed
                .set_ailerons_right_turn()
                .run_waiting_for(Duration::from_secs_f64(2.));

            assert!(test_bed.get_left_aileron_position().get::<ratio>() < 0.1);
            assert!(test_bed.get_right_aileron_position().get::<ratio>() < 0.1);
        }

        #[test]
        fn nose_wheel_steers_with_pushback_tug() {
            let mut test_bed = test_bed_on_ground_with()
                .engines_off()
                .on_the_ground()
                .set_cold_dark_inputs()
                .run_one_tick();

            test_bed = test_bed
                .set_pushback_state(true)
                .set_pushback_angle(Angle::new::<degree>(80.))
                .run_waiting_for(Duration::from_secs_f64(0.5));

            // Do not turn instantly in 0.5s
            assert!(
                test_bed.get_nose_steering_ratio() > Ratio::new::<ratio>(0.)
                    && test_bed.get_nose_steering_ratio() < Ratio::new::<ratio>(0.5)
            );

            test_bed = test_bed.run_waiting_for(Duration::from_secs_f64(5.));

            // Has turned fully after 5s
            assert!(test_bed.get_nose_steering_ratio() > Ratio::new::<ratio>(0.9));

            // Going left
            test_bed = test_bed
                .set_pushback_state(true)
                .set_pushback_angle(Angle::new::<degree>(-80.))
                .run_waiting_for(Duration::from_secs_f64(0.5));

            assert!(test_bed.get_nose_steering_ratio() > Ratio::new::<ratio>(0.2));

            test_bed = test_bed.run_waiting_for(Duration::from_secs_f64(5.));

            // Has turned fully left after 5s
            assert!(test_bed.get_nose_steering_ratio() < Ratio::new::<ratio>(-0.9));
        }

        #[test]
        fn nominal_gear_retraction_extension_cycles_in_flight() {
            let mut test_bed = test_bed_on_ground_with().set_cold_dark_inputs().in_flight();

            assert!(test_bed.gear_system_state() == GearSystemState::AllDownLocked);

            test_bed = test_bed
                .set_gear_lever_up()
                .run_waiting_for(Duration::from_secs_f64(25.));
            assert!(test_bed.gear_system_state() == GearSystemState::AllUpLocked);

            test_bed = test_bed
                .set_gear_lever_down()
                .run_waiting_for(Duration::from_secs_f64(25.));
            assert!(test_bed.gear_system_state() == GearSystemState::AllDownLocked);

            test_bed = test_bed
                .set_gear_lever_up()
                .run_waiting_for(Duration::from_secs_f64(25.));
            assert!(test_bed.gear_system_state() == GearSystemState::AllUpLocked);
        }

        #[test]
        fn emergency_gear_extension_at_2_turns_open_doors() {
            let mut test_bed = test_bed_on_ground_with()
                .set_cold_dark_inputs()
                .on_the_ground()
                .turn_emergency_gear_extension_n_turns(1)
                .run_waiting_for(Duration::from_secs_f64(5.));

            assert!(test_bed.is_all_doors_really_up());

            test_bed = test_bed
                .turn_emergency_gear_extension_n_turns(2)
                .run_waiting_for(Duration::from_secs_f64(25.));

            assert!(test_bed.is_all_doors_really_down());
        }

        #[test]
        fn emergency_gear_extension_at_3_turns_release_gear() {
            let mut test_bed = test_bed_on_ground_with()
                .set_cold_dark_inputs()
                .in_flight()
                .set_gear_lever_up()
                .run_waiting_for(Duration::from_secs_f64(25.));

            assert!(test_bed.is_all_doors_really_up());
            assert!(test_bed.is_all_gears_really_up());

            test_bed = test_bed
                .set_green_ed_pump(false)
                .turn_emergency_gear_extension_n_turns(3)
                .run_waiting_for(Duration::from_secs_f64(35.));

            assert!(test_bed.is_all_doors_really_down());
            assert!(test_bed.is_all_gears_really_down());
        }

        #[test]
        fn complete_gear_cycle_do_not_change_fluid_volume() {
            let mut test_bed = test_bed_on_ground_with()
                .set_cold_dark_inputs()
                .in_flight()
                .set_gear_lever_down()
                .run_waiting_for(Duration::from_secs_f64(5.));

            assert!(test_bed.gear_system_state() == GearSystemState::AllDownLocked);

            let initial_fluid_quantity = test_bed.get_green_reservoir_volume();

            test_bed = test_bed
                .set_gear_lever_up()
                .run_waiting_for(Duration::from_secs_f64(20.));
            assert!(test_bed.gear_system_state() == GearSystemState::AllUpLocked);
            assert!(test_bed.is_all_doors_really_up());

            let uplocked_fluid_quantity = test_bed.get_green_reservoir_volume();

            assert!(initial_fluid_quantity - uplocked_fluid_quantity > Volume::new::<gallon>(1.));
            assert!(initial_fluid_quantity - uplocked_fluid_quantity < Volume::new::<gallon>(2.));

            test_bed = test_bed
                .set_gear_lever_down()
                .run_waiting_for(Duration::from_secs_f64(20.));
            assert!(test_bed.gear_system_state() == GearSystemState::AllDownLocked);
            assert!(test_bed.is_all_doors_really_up());

            let downlocked_fluid_quantity = test_bed.get_green_reservoir_volume();
            assert!(
                (initial_fluid_quantity - downlocked_fluid_quantity).abs()
                    < Volume::new::<gallon>(0.01)
            );
        }

        #[test]
        fn reverting_emergency_extension_do_not_change_fluid_volume() {
            let mut test_bed = test_bed_on_ground_with()
                .set_cold_dark_inputs()
                .in_flight()
                .set_gear_lever_down()
                .run_waiting_for(Duration::from_secs_f64(5.));

            assert!(test_bed.gear_system_state() == GearSystemState::AllDownLocked);

            test_bed = test_bed
                .set_gear_lever_up()
                .run_waiting_for(Duration::from_secs_f64(20.));
            assert!(test_bed.gear_system_state() == GearSystemState::AllUpLocked);
            assert!(test_bed.is_all_doors_really_up());

            let initial_uplocked_fluid_quantity = test_bed.get_green_reservoir_volume();

            test_bed = test_bed
                .set_gear_lever_down()
                .turn_emergency_gear_extension_n_turns(3)
                .run_waiting_for(Duration::from_secs_f64(30.));
            assert!(test_bed.is_all_gears_really_down());
            assert!(test_bed.is_all_doors_really_down());

            test_bed = test_bed
                .stow_emergency_gear_extension()
                .set_gear_lever_up()
                .run_waiting_for(Duration::from_secs_f64(20.));
            assert!(test_bed.is_all_gears_really_up());
            assert!(test_bed.is_all_doors_really_up());

            let final_uplocked_fluid_quantity = test_bed.get_green_reservoir_volume();

            assert!(
                (initial_uplocked_fluid_quantity - final_uplocked_fluid_quantity).abs()
                    < Volume::new::<gallon>(0.01)
            );
        }

        #[test]
        fn gear_init_up_if_spawning_in_air() {
            let test_bed = test_bed_in_flight_with()
                .set_cold_dark_inputs()
                .in_flight()
                .run_one_tick();

            assert!(test_bed.gear_system_state() == GearSystemState::AllUpLocked);
        }

        #[test]
        fn gear_gravity_extension_reverted_has_correct_sequence() {
            let mut test_bed = test_bed_in_flight_with()
                .set_cold_dark_inputs()
                .in_flight()
                .run_one_tick();

            assert!(test_bed.gear_system_state() == GearSystemState::AllUpLocked);

            test_bed = test_bed
                .turn_emergency_gear_extension_n_turns(3)
                .run_waiting_for(Duration::from_secs_f64(35.));

            assert!(test_bed.is_all_doors_really_down());
            assert!(test_bed.is_all_gears_really_down());

            test_bed = test_bed
                .stow_emergency_gear_extension()
                .run_waiting_for(Duration::from_secs_f64(5.));

            // After 5 seconds we expect gear being retracted and doors still down
            assert!(test_bed.gear_system_state() == GearSystemState::Retracting);
            assert!(test_bed.is_all_doors_really_down());
            assert!(!test_bed.is_all_gears_really_down());

            test_bed = test_bed.run_waiting_for(Duration::from_secs_f64(15.));

            assert!(test_bed.gear_system_state() == GearSystemState::AllUpLocked);
            assert!(test_bed.is_all_doors_really_up());
            assert!(test_bed.is_all_gears_really_up());
        }

        #[test]
        fn aileron_init_centered_if_spawning_in_air() {
            let mut test_bed = test_bed_in_flight_with()
                .set_cold_dark_inputs()
                .in_flight()
                .run_one_tick();

            assert!(test_bed.get_left_aileron_position().get::<ratio>() < 0.55);
            assert!(test_bed.get_right_aileron_position().get::<ratio>() < 0.55);
            assert!(test_bed.get_left_aileron_position().get::<ratio>() > 0.45);
            assert!(test_bed.get_right_aileron_position().get::<ratio>() > 0.45);
        }

        #[test]
        fn rudder_init_centered_if_spawning_in_air() {
            let mut test_bed = test_bed_in_flight_with()
                .set_cold_dark_inputs()
                .in_flight()
                .run_one_tick();

            assert!(test_bed.get_rudder_position().get::<ratio>() > 0.49);
            assert!(test_bed.get_rudder_position().get::<ratio>() < 0.51);
        }

        #[test]
        fn elevator_init_centered_if_spawning_in_air() {
            let mut test_bed = test_bed_in_flight_with()
                .set_cold_dark_inputs()
                .in_flight()
                .run_one_tick();

            // Elevator deflection is assymetrical so middle is below 0.5
            assert!(test_bed.get_left_elevator_position().get::<ratio>() < 0.45);
            assert!(test_bed.get_right_elevator_position().get::<ratio>() < 0.45);
            assert!(test_bed.get_left_elevator_position().get::<ratio>() > 0.35);
            assert!(test_bed.get_right_elevator_position().get::<ratio>() > 0.35);
        }

        #[test]
        fn brakes_on_ground_work_after_emergency_extension() {
            let mut test_bed = test_bed_in_flight_with()
                .set_cold_dark_inputs()
                .in_flight()
                .set_gear_lever_up()
                .run_waiting_for(Duration::from_secs_f64(1.));

            assert!(test_bed.gear_system_state() == GearSystemState::AllUpLocked);

            test_bed = test_bed
                .turn_emergency_gear_extension_n_turns(3)
                .run_waiting_for(Duration::from_secs_f64(30.));
            assert!(test_bed.is_all_gears_really_down());
            assert!(test_bed.is_all_doors_really_down());

            test_bed = test_bed
                .on_the_ground_after_touchdown()
                .set_left_brake(Ratio::new::<ratio>(1.))
                .set_right_brake(Ratio::new::<ratio>(1.))
                .run_waiting_for(Duration::from_secs_f64(2.));

            assert!(test_bed.get_brake_left_green_pressure() > Pressure::new::<psi>(500.));
            assert!(test_bed.get_brake_right_green_pressure() > Pressure::new::<psi>(500.));
        }

        #[test]
        fn green_epump_buildup_auxiliary_section_when_cargo_doors() {
            let mut test_bed = test_bed_on_ground_with()
                .engines_off()
                .on_the_ground()
                .set_cold_dark_inputs()
                .run_one_tick();

            // Waiting for 5s pressure should be at 3000 psi
            test_bed = test_bed.open_fwd_cargo_door().run_waiting_for(
                A380DoorController::DELAY_UNLOCK_TO_HYDRAULIC_CONTROL + Duration::from_secs(5),
            );

            test_bed = test_bed
                .open_fwd_cargo_door()
                .run_waiting_for(Duration::from_secs(5));

            assert!(!test_bed.is_green_pressure_switch_pressurised());
            assert!(test_bed.green_pressure() <= Pressure::new::<psi>(1500.));
            assert!(test_bed.green_pressure_auxiliary() > Pressure::new::<psi>(2800.));
        }

        #[test]
        fn yellow_epump_buildup_system_section_when_pushback() {
            let mut test_bed = test_bed_on_ground_with()
                .engines_off()
                .on_the_ground()
                .set_cold_dark_inputs()
                .run_one_tick();

            test_bed = test_bed
                .set_pushback_state(true)
                .run_waiting_for(Duration::from_secs(5));

            assert!(!test_bed.is_green_pressure_switch_pressurised());
            assert!(test_bed.green_pressure() <= Pressure::new::<psi>(50.));
            assert!(test_bed.green_pressure_auxiliary() <= Pressure::new::<psi>(50.));

            // TODO dunno what to expect from leak measurement valve state there
            //assert!(test_bed.is_yellow_pressure_switch_pressurised());
            assert!(test_bed.yellow_pressure() >= Pressure::new::<psi>(2500.));
        }

        #[test]
        fn gears_do_not_deploy_with_all_lgciu_failed() {
            let mut test_bed = test_bed_in_flight_with()
                .set_cold_dark_inputs()
                .in_flight()
                .set_gear_lever_up()
                .run_waiting_for(Duration::from_secs_f64(1.));

            assert!(test_bed.gear_system_state() == GearSystemState::AllUpLocked);

            test_bed.fail(FailureType::LgciuPowerSupply(LgciuId::Lgciu1));
            test_bed.fail(FailureType::LgciuPowerSupply(LgciuId::Lgciu2));

            test_bed = test_bed.run_waiting_for(Duration::from_secs_f64(5.));
            assert!(test_bed.is_all_gears_really_up());
            assert!(test_bed.is_all_doors_really_up());

            test_bed = test_bed
                .set_gear_lever_down()
                .run_waiting_for(Duration::from_secs_f64(5.));

            assert!(test_bed.is_all_gears_really_up());
            assert!(test_bed.is_all_doors_really_up());
        }
    }
}<|MERGE_RESOLUTION|>--- conflicted
+++ resolved
@@ -4676,26 +4676,16 @@
 
     fn left_controllers(
         &self,
-<<<<<<< HEAD
         panel: AileronPanelPosition,
-    ) -> &[impl HydraulicAssemblyController + HydraulicLocking] {
+    ) -> &[impl HydraulicAssemblyController + HydraulicLocking + ElectroHydrostaticPowered] {
         &self.left_aileron_controllers[panel as usize][..]
-=======
-    ) -> &[impl HydraulicAssemblyController + HydraulicLocking + ElectroHydrostaticPowered] {
-        &self.left_aileron_controllers[..]
->>>>>>> 56e52272
     }
 
     fn right_controllers(
         &self,
-<<<<<<< HEAD
         panel: AileronPanelPosition,
-    ) -> &[impl HydraulicAssemblyController + HydraulicLocking] {
+    ) -> &[impl HydraulicAssemblyController + HydraulicLocking + ElectroHydrostaticPowered] {
         &self.right_aileron_controllers[panel as usize][..]
-=======
-    ) -> &[impl HydraulicAssemblyController + HydraulicLocking + ElectroHydrostaticPowered] {
-        &self.right_aileron_controllers[..]
->>>>>>> 56e52272
     }
 
     fn update(&mut self) {
@@ -5120,26 +5110,16 @@
 
     fn left_controllers(
         &self,
-<<<<<<< HEAD
         panel: ElevatorPanelPosition,
-    ) -> &[impl HydraulicAssemblyController + HydraulicLocking] {
+    ) -> &[impl HydraulicAssemblyController + HydraulicLocking + ElectroHydrostaticPowered] {
         &self.left_controllers[panel as usize][..]
-=======
-    ) -> &[impl HydraulicAssemblyController + HydraulicLocking + ElectroHydrostaticPowered] {
-        &self.left_controllers[..]
->>>>>>> 56e52272
     }
 
     fn right_controllers(
         &self,
-<<<<<<< HEAD
         panel: ElevatorPanelPosition,
-    ) -> &[impl HydraulicAssemblyController + HydraulicLocking] {
+    ) -> &[impl HydraulicAssemblyController + HydraulicLocking + ElectroHydrostaticPowered] {
         &self.right_controllers[panel as usize][..]
-=======
-    ) -> &[impl HydraulicAssemblyController + HydraulicLocking + ElectroHydrostaticPowered] {
-        &self.right_controllers[..]
->>>>>>> 56e52272
     }
 
     fn update(&mut self) {
@@ -5439,7 +5419,7 @@
     fn controllers(
         &self,
         panel: RudderPanelPosition,
-    ) -> &[impl HydraulicAssemblyController + HydraulicLocking] {
+    ) -> &[impl HydraulicAssemblyController + HydraulicLocking + ElectroHydrostaticPowered] {
         &self.rudder_controllers[panel as usize][..]
     }
 
@@ -5542,39 +5522,8 @@
         }
     }
 
-<<<<<<< HEAD
     fn rudder_actuator_position_from_surface_angle(surface_angle: Angle) -> Ratio {
         Ratio::new::<ratio>(-surface_angle.get::<degree>() / 60. + 0.5)
-=======
-    fn update(
-        &mut self,
-        green_pressure: &impl SectionPressure,
-        blue_pressure: &impl SectionPressure,
-        yellow_pressure: &impl SectionPressure,
-    ) {
-        self.update_rudder_requested_position();
-
-        let blue_circuit_available =
-            blue_pressure.pressure_downstream_leak_valve().get::<psi>() > 1500.;
-        let green_circuit_available =
-            green_pressure.pressure_downstream_leak_valve().get::<psi>() > 1500.;
-        let yellow_circuit_available = yellow_pressure
-            .pressure_downstream_leak_valve()
-            .get::<psi>()
-            > 1500.;
-
-        self.update_rudder(
-            green_circuit_available,
-            blue_circuit_available,
-            yellow_circuit_available,
-        );
-    }
-
-    fn rudder_controllers(
-        &self,
-    ) -> &[impl HydraulicAssemblyController + HydraulicLocking + ElectroHydrostaticPowered] {
-        &self.rudder_controllers[..]
->>>>>>> 56e52272
     }
 }
 impl SimulationElement for RudderSystemHydraulicController {
@@ -5718,18 +5667,11 @@
     fn update(
         &mut self,
         context: &UpdateContext,
-<<<<<<< HEAD
-        controllers: [&[impl HydraulicAssemblyController + HydraulicLocking]; 3],
+        controllers: [&[impl HydraulicAssemblyController + HydraulicLocking + ElectroHydrostaticPowered];
+            3],
         current_pressure_outward: [&impl SectionPressure; 3],
         current_pressure_inward: [&impl SectionPressure; 3],
         side: &str,
-=======
-        aileron_controllers: &[impl HydraulicAssemblyController
-              + HydraulicLocking
-              + ElectroHydrostaticPowered],
-        current_pressure_outward: &impl SectionPressure,
-        current_pressure_inward: &impl SectionPressure,
->>>>>>> 56e52272
     ) {
         for idx in 0..3 {
             self.aerodynamic_models[idx]
@@ -5819,17 +5761,10 @@
     fn update(
         &mut self,
         context: &UpdateContext,
-<<<<<<< HEAD
-        elevator_controllers: [&[impl HydraulicAssemblyController + HydraulicLocking]; 2],
+        elevator_controllers: [&[impl HydraulicAssemblyController + HydraulicLocking + ElectroHydrostaticPowered];
+            2],
         current_pressure_outward: [&impl SectionPressure; 2],
         current_pressure_inward: [&impl SectionPressure; 2],
-=======
-        elevator_controllers: &[impl HydraulicAssemblyController
-              + HydraulicLocking
-              + ElectroHydrostaticPowered],
-        current_pressure_outward: &impl SectionPressure,
-        current_pressure_inward: &impl SectionPressure,
->>>>>>> 56e52272
     ) {
         for idx in 0..2 {
             self.aerodynamic_models[idx]
@@ -5902,18 +5837,10 @@
     fn update(
         &mut self,
         context: &UpdateContext,
-<<<<<<< HEAD
-        rudder_controllers: [&[impl HydraulicAssemblyController + HydraulicLocking]; 2],
+        rudder_controllers: [&[impl HydraulicAssemblyController + HydraulicLocking + ElectroHydrostaticPowered];
+            2],
         current_pressure_upper: [&impl SectionPressure; 2],
         current_pressure_lower: [&impl SectionPressure; 2],
-=======
-        rudder_controllers: &[impl HydraulicAssemblyController
-              + HydraulicLocking
-              + ElectroHydrostaticPowered],
-        current_pressure_green: &impl SectionPressure,
-        current_pressure_blue: &impl SectionPressure,
-        current_pressure_yellow: &impl SectionPressure,
->>>>>>> 56e52272
     ) {
         for idx in 0..2 {
             self.aerodynamic_models[idx]
