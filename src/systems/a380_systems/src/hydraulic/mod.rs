--- conflicted
+++ resolved
@@ -1889,18 +1889,9 @@
         );
 
         for cur_time_step in self.core_hydraulic_updater {
-<<<<<<< HEAD
+
             self.update_physics(&context.with_delta(cur_time_step), lgcius, adirs);
-=======
-            self.update_fast_physics(
-                &context.with_delta(cur_time_step),
-                lgcius.lgciu1(),
-                lgcius.lgciu2(),
-                adirs,
-            );
-
-            self.update_ultra_fast_physics(&context.with_delta(cur_time_step), lgcius);
->>>>>>> 86c85845
+
 
             self.update_core_hydraulics(
                 &context.with_delta(cur_time_step),
