use nalgebra::Vector3;

use std::{fmt::Display, time::Duration};

use uom::si::{
    acceleration::meter_per_second_squared,
    angle::{degree, radian},
    angular_velocity::{radian_per_second, revolution_per_minute},
    electric_current::ampere,
    f64::*,
    length::meter,
    mass::kilogram,
    pressure::psi,
    ratio::{percent, ratio},
    velocity::knot,
    volume::{cubic_inch, gallon, liter},
    volume_rate::gallon_per_second,
};

use systems::{
    accept_iterable,
    engine::Engine,
    hydraulic::{
        aerodynamic_model::AerodynamicModel,
        brake_circuit::{
            AutobrakeDecelerationGovernor, AutobrakeMode, AutobrakePanel, BrakeCircuit,
            BrakeCircuitController,
        },
        electrical_generator::{GeneratorControlUnit, HydraulicGeneratorMotor},
        flap_slat::FlapSlatAssembly,
        landing_gear::{GearGravityExtension, GearSystemController, HydraulicGearSystem},
        linear_actuator::{
            Actuator, BoundedLinearLength, ElectroHydrostaticPowered, HydraulicAssemblyController,
            HydraulicLinearActuatorAssembly, HydraulicLocking, LinearActuatedRigidBodyOnHingeAxis,
            LinearActuator, LinearActuatorCharacteristics, LinearActuatorMode,
        },
        nose_steering::{
            Pushback, SteeringActuator, SteeringAngleLimiter, SteeringController,
            SteeringRatioToAngle,
        },
        pumps::PumpCharacteristics,
        rudder_control::{
            AngularPositioningController, RudderMechanicalControl, YawDamperActuatorController,
        },
        trimmable_horizontal_stabilizer::{
            ManualPitchTrimController, PitchTrimActuatorController,
            TrimmableHorizontalStabilizerAssembly,
        },
<<<<<<< HEAD
        ElectricPump, EngineDrivenPump, HydraulicCircuit, HydraulicCircuitController,
        HydraulicPressureSensors, PowerTransferUnit, PowerTransferUnitCharacteristics,
        PowerTransferUnitController, PressureSwitch, PressureSwitchType, PriorityValve,
        PumpController, RamAirTurbine, RamAirTurbineController, Reservoir,
=======
        ElectricPump, EngineDrivenPump, HeatingElement, HydraulicCircuit,
        HydraulicCircuitController, HydraulicPressureSensors, PowerTransferUnit,
        PowerTransferUnitCharacteristics, PowerTransferUnitController, PressureSwitch,
        PressureSwitchType, PumpController, RamAirTurbine, RamAirTurbineController, Reservoir,
>>>>>>> 06731062
    },
    landing_gear::{GearSystemSensors, LandingGearControlInterfaceUnitSet},
    overhead::{
        AutoOffFaultPushButton, AutoOnFaultPushButton, MomentaryOnPushButton, MomentaryPushButton,
    },
    shared::{
        interpolation,
        low_pass_filter::LowPassFilter,
        random_from_normal_distribution, random_from_range,
        update_iterator::{FixedStepLoop, MaxStepLoop},
        AdirsDiscreteOutputs, AirbusElectricPumpId, AirbusEngineDrivenPumpId,
        DelayedFalseLogicGate, DelayedPulseTrueLogicGate, DelayedTrueLogicGate, ElectricalBusType,
        ElectricalBuses, EmergencyElectricalRatPushButton, EmergencyElectricalState,
        EmergencyGeneratorPower, EngineFirePushButtons, GearWheel, HydraulicColor,
        HydraulicGeneratorControlUnit, LandingGearHandle, LgciuInterface, LgciuWeightOnWheels,
        ReservoirAirPressure, SectionPressure, TrimmableHorizontalStabilizer,
    },
    simulation::{
        InitContext, Read, Reader, SimulationElement, SimulationElementVisitor, SimulatorReader,
        SimulatorWriter, StartState, UpdateContext, VariableIdentifier, Write,
    },
};

mod flaps_computer;
use flaps_computer::SlatFlapComplex;

#[cfg(test)]
use systems::hydraulic::PressureSwitchState;

struct A320HydraulicReservoirFactory {}
impl A320HydraulicReservoirFactory {
    fn new_green_reservoir(context: &mut InitContext) -> Reservoir {
        let reservoir_offset_when_gear_up = if context.start_gear_down() {
            Volume::new::<gallon>(0.)
        } else {
            Volume::new::<gallon>(-1.3)
        };

        Reservoir::new(
            context,
            HydraulicColor::Green,
            Volume::new::<liter>(23.),
            Volume::new::<liter>(18.),
            Volume::new::<gallon>(3.6) + reservoir_offset_when_gear_up,
            vec![PressureSwitch::new(
                Pressure::new::<psi>(25.),
                Pressure::new::<psi>(22.),
                PressureSwitchType::Relative,
            )],
            Volume::new::<liter>(3.),
        )
    }

    fn new_blue_reservoir(context: &mut InitContext) -> Reservoir {
        Reservoir::new(
            context,
            HydraulicColor::Blue,
            Volume::new::<liter>(10.),
            Volume::new::<liter>(8.),
            Volume::new::<gallon>(1.56),
            vec![PressureSwitch::new(
                Pressure::new::<psi>(25.),
                Pressure::new::<psi>(22.),
                PressureSwitchType::Relative,
            )],
            Volume::new::<liter>(2.),
        )
    }

    fn new_yellow_reservoir(context: &mut InitContext) -> Reservoir {
        Reservoir::new(
            context,
            HydraulicColor::Yellow,
            Volume::new::<liter>(20.),
            Volume::new::<liter>(18.),
            Volume::new::<gallon>(3.6),
            vec![PressureSwitch::new(
                Pressure::new::<psi>(25.),
                Pressure::new::<psi>(22.),
                PressureSwitchType::Relative,
            )],
            Volume::new::<liter>(3.),
        )
    }
}

pub struct A320HydraulicCircuitFactory {}
impl A320HydraulicCircuitFactory {
    const MIN_PRESS_EDP_SECTION_LO_HYST: f64 = 1740.0;
    const MIN_PRESS_EDP_SECTION_HI_HYST: f64 = 2200.0;
    const MIN_PRESS_BLUE_ELEC_PUMP_SECTION_LO_HYST: f64 = 1450.0;
    const MIN_PRESS_BLUE_ELEC_PUMP_SECTION_HI_HYST: f64 = 1750.0;
    const MIN_PRESS_PRESSURISED_LO_HYST: f64 = 1450.0;
    const MIN_PRESS_PRESSURISED_HI_HYST: f64 = 1750.0;

    const YELLOW_GREEN_BLUE_PUMPS_INDEXES: usize = 0;

    const HYDRAULIC_TARGET_PRESSURE_PSI: f64 = 3000.;

<<<<<<< HEAD
    const PRIORITY_VALVE_PRESSURE_CUTOFF_PSI: f64 = 1780.;
    const PRIORITY_VALVE_PRESSURE_OPENED_PSI: f64 = 2300.;
=======
    // Nitrogen PSI precharge pressure
    const ACCUMULATOR_GAS_PRE_CHARGE_PSI: f64 = 1885.0;
    const ACCUMULATOR_MAX_VOLUME_GALLONS: f64 = 0.264;
>>>>>>> 06731062

    pub fn new_green_circuit(context: &mut InitContext) -> HydraulicCircuit {
        let reservoir = A320HydraulicReservoirFactory::new_green_reservoir(context);
        HydraulicCircuit::new(
            context,
            HydraulicColor::Green,
            1,
            Ratio::new::<percent>(100.),
            Volume::new::<gallon>(10.),
            reservoir,
            Pressure::new::<psi>(Self::MIN_PRESS_PRESSURISED_LO_HYST),
            Pressure::new::<psi>(Self::MIN_PRESS_PRESSURISED_HI_HYST),
            Pressure::new::<psi>(Self::MIN_PRESS_EDP_SECTION_LO_HYST),
            Pressure::new::<psi>(Self::MIN_PRESS_EDP_SECTION_HI_HYST),
            true,
            false,
            false,
            Pressure::new::<psi>(Self::HYDRAULIC_TARGET_PRESSURE_PSI),
<<<<<<< HEAD
            PriorityValve::new(
                Pressure::new::<psi>(Self::PRIORITY_VALVE_PRESSURE_CUTOFF_PSI),
                Pressure::new::<psi>(Self::PRIORITY_VALVE_PRESSURE_OPENED_PSI),
            ),
=======
            Pressure::new::<psi>(Self::ACCUMULATOR_GAS_PRE_CHARGE_PSI),
            Volume::new::<gallon>(Self::ACCUMULATOR_MAX_VOLUME_GALLONS),
>>>>>>> 06731062
        )
    }

    pub fn new_blue_circuit(context: &mut InitContext) -> HydraulicCircuit {
        let reservoir = A320HydraulicReservoirFactory::new_blue_reservoir(context);
        HydraulicCircuit::new(
            context,
            HydraulicColor::Blue,
            1,
            Ratio::new::<percent>(100.),
            Volume::new::<gallon>(8.),
            reservoir,
            Pressure::new::<psi>(Self::MIN_PRESS_PRESSURISED_LO_HYST),
            Pressure::new::<psi>(Self::MIN_PRESS_PRESSURISED_HI_HYST),
            Pressure::new::<psi>(Self::MIN_PRESS_BLUE_ELEC_PUMP_SECTION_LO_HYST),
            Pressure::new::<psi>(Self::MIN_PRESS_BLUE_ELEC_PUMP_SECTION_HI_HYST),
            false,
            false,
            false,
            Pressure::new::<psi>(Self::HYDRAULIC_TARGET_PRESSURE_PSI),
<<<<<<< HEAD
            PriorityValve::new(
                Pressure::new::<psi>(Self::PRIORITY_VALVE_PRESSURE_CUTOFF_PSI),
                Pressure::new::<psi>(Self::PRIORITY_VALVE_PRESSURE_OPENED_PSI),
            ),
=======
            Pressure::new::<psi>(Self::ACCUMULATOR_GAS_PRE_CHARGE_PSI),
            Volume::new::<gallon>(Self::ACCUMULATOR_MAX_VOLUME_GALLONS),
>>>>>>> 06731062
        )
    }

    pub fn new_yellow_circuit(context: &mut InitContext) -> HydraulicCircuit {
        let reservoir = A320HydraulicReservoirFactory::new_yellow_reservoir(context);
        HydraulicCircuit::new(
            context,
            HydraulicColor::Yellow,
            1,
            Ratio::new::<percent>(100.),
            Volume::new::<gallon>(10.),
            reservoir,
            Pressure::new::<psi>(Self::MIN_PRESS_PRESSURISED_LO_HYST),
            Pressure::new::<psi>(Self::MIN_PRESS_PRESSURISED_HI_HYST),
            Pressure::new::<psi>(Self::MIN_PRESS_EDP_SECTION_LO_HYST),
            Pressure::new::<psi>(Self::MIN_PRESS_EDP_SECTION_HI_HYST),
            false,
            true,
            false,
            Pressure::new::<psi>(Self::HYDRAULIC_TARGET_PRESSURE_PSI),
<<<<<<< HEAD
            PriorityValve::new(
                Pressure::new::<psi>(Self::PRIORITY_VALVE_PRESSURE_CUTOFF_PSI),
                Pressure::new::<psi>(Self::PRIORITY_VALVE_PRESSURE_OPENED_PSI),
            ),
=======
            Pressure::new::<psi>(Self::ACCUMULATOR_GAS_PRE_CHARGE_PSI),
            Volume::new::<gallon>(Self::ACCUMULATOR_MAX_VOLUME_GALLONS),
>>>>>>> 06731062
        )
    }
}

struct A320CargoDoorFactory {}
impl A320CargoDoorFactory {
    const FLOW_CONTROL_PROPORTIONAL_GAIN: f64 = 0.05;
    const FLOW_CONTROL_INTEGRAL_GAIN: f64 = 5.;
    const FLOW_CONTROL_FORCE_GAIN: f64 = 200000.;

    fn a320_cargo_door_actuator(
        context: &mut InitContext,
        bounded_linear_length: &impl BoundedLinearLength,
    ) -> LinearActuator {
        LinearActuator::new(
            context,
            bounded_linear_length,
            2,
            Length::new::<meter>(0.04422),
            Length::new::<meter>(0.03366),
            VolumeRate::new::<gallon_per_second>(0.01),
            600000.,
            15000.,
            500.,
            1000000.,
            Duration::from_millis(100),
            [1., 1., 1., 1., 1., 1.],
            [1., 1., 1., 1., 1., 1.],
            [0., 0.2, 0.21, 0.79, 0.8, 1.],
            Self::FLOW_CONTROL_PROPORTIONAL_GAIN,
            Self::FLOW_CONTROL_INTEGRAL_GAIN,
            Self::FLOW_CONTROL_FORCE_GAIN,
            false,
            false,
            None,
            None,
            Pressure::new::<psi>(A320HydraulicCircuitFactory::HYDRAULIC_TARGET_PRESSURE_PSI),
        )
    }

    /// Builds a cargo door body for A320 Neo
    fn a320_cargo_door_body(is_locked: bool) -> LinearActuatedRigidBodyOnHingeAxis {
        let size = Vector3::new(100. / 1000., 1855. / 1000., 2025. / 1000.);
        let cg_offset = Vector3::new(0., -size[1] / 2., 0.);

        let control_arm = Vector3::new(-0.1597, -0.1614, 0.);
        let anchor = Vector3::new(-0.7596, -0.086, 0.);
        let axis_direction = Vector3::new(0., 0., 1.);

        LinearActuatedRigidBodyOnHingeAxis::new(
            Mass::new::<kilogram>(130.),
            size,
            cg_offset,
            cg_offset,
            control_arm,
            anchor,
            Angle::new::<degree>(-23.),
            Angle::new::<degree>(136.),
            Angle::new::<degree>(-23.),
            100.,
            is_locked,
            axis_direction,
        )
    }

    /// Builds a cargo door assembly consisting of the door physical rigid body and the hydraulic actuator connected
    /// to it
    fn a320_cargo_door_assembly(context: &mut InitContext) -> HydraulicLinearActuatorAssembly<1> {
        let cargo_door_body = Self::a320_cargo_door_body(true);
        let cargo_door_actuator = Self::a320_cargo_door_actuator(context, &cargo_door_body);
        HydraulicLinearActuatorAssembly::new([cargo_door_actuator], cargo_door_body)
    }

    fn new_a320_cargo_door(context: &mut InitContext, id: &str) -> CargoDoor {
        let assembly = Self::a320_cargo_door_assembly(context);
        CargoDoor::new(
            context,
            id,
            assembly,
            Self::new_a320_cargo_door_aero_model(),
        )
    }

    fn new_a320_cargo_door_aero_model() -> AerodynamicModel {
        let body = Self::a320_cargo_door_body(false);
        AerodynamicModel::new(
            &body,
            Some(Vector3::new(1., 0., 0.)),
            Some(Vector3::new(0., 0., 1.)),
            Some(Vector3::new(1., 0., 0.)),
            Ratio::new::<ratio>(1.),
        )
    }
}

struct A320AileronFactory {}
impl A320AileronFactory {
    const FLOW_CONTROL_PROPORTIONAL_GAIN: f64 = 0.25;
    const FLOW_CONTROL_INTEGRAL_GAIN: f64 = 3.;
    const FLOW_CONTROL_FORCE_GAIN: f64 = 450000.;

    const MAX_DAMPING_CONSTANT_FOR_SLOW_DAMPING: f64 = 3500000.;
    const MAX_FLOW_PRECISION_PER_ACTUATOR_PERCENT: f64 = 1.;

    fn a320_aileron_actuator(
        context: &mut InitContext,
        bounded_linear_length: &impl BoundedLinearLength,
    ) -> LinearActuator {
        let actuator_characteristics = LinearActuatorCharacteristics::new(
            Self::MAX_DAMPING_CONSTANT_FOR_SLOW_DAMPING / 3.,
            Self::MAX_DAMPING_CONSTANT_FOR_SLOW_DAMPING,
            VolumeRate::new::<gallon_per_second>(0.055),
            Ratio::new::<percent>(Self::MAX_FLOW_PRECISION_PER_ACTUATOR_PERCENT),
        );

        // Aileron actuator real data:
        // Max force of 4700DaN @ 3000psi. Max flow 3.302 US gal/min thus 0.055033333 gal/s
        // This gives a 0.00227225 squared meter of piston surface
        // This gives piston diameter of 0.0537878 meters
        // We use 0 as rod diameter as this is a symmetrical actuator so same surface each side
        LinearActuator::new(
            context,
            bounded_linear_length,
            1,
            Length::new::<meter>(0.0537878),
            Length::new::<meter>(0.),
            actuator_characteristics.max_flow(),
            80000.,
            1500.,
            5000.,
            actuator_characteristics.slow_damping(),
            Duration::from_millis(300),
            [1., 1., 1., 1., 1., 1.],
            [1., 1., 1., 1., 1., 1.],
            [0., 0.2, 0.21, 0.79, 0.8, 1.],
            Self::FLOW_CONTROL_PROPORTIONAL_GAIN,
            Self::FLOW_CONTROL_INTEGRAL_GAIN,
            Self::FLOW_CONTROL_FORCE_GAIN,
            false,
            false,
            None,
            None,
            Pressure::new::<psi>(A320HydraulicCircuitFactory::HYDRAULIC_TARGET_PRESSURE_PSI),
        )
    }

    /// Builds an aileron control surface body for A320 Neo
    fn a320_aileron_body(init_drooped_down: bool) -> LinearActuatedRigidBodyOnHingeAxis {
        let size = Vector3::new(3.325, 0.16, 0.58);

        // CG at half the size
        let cg_offset = Vector3::new(0., 0., -0.5 * size[2]);
        let aero_center = Vector3::new(0., 0., -0.4 * size[2]);

        let control_arm = Vector3::new(0., -0.0525, 0.);
        let anchor = Vector3::new(0., -0.0525, 0.33);

        let init_position = if init_drooped_down {
            Angle::new::<degree>(-25.)
        } else {
            Angle::new::<degree>(0.)
        };

        LinearActuatedRigidBodyOnHingeAxis::new(
            Mass::new::<kilogram>(24.65),
            size,
            cg_offset,
            aero_center,
            control_arm,
            anchor,
            Angle::new::<degree>(-25.),
            Angle::new::<degree>(50.),
            init_position,
            1.,
            false,
            Vector3::new(1., 0., 0.),
        )
    }

    /// Builds an aileron assembly consisting of the aileron physical rigid body and two hydraulic actuators connected
    /// to it
    fn a320_aileron_assembly(
        context: &mut InitContext,
        init_drooped_down: bool,
    ) -> HydraulicLinearActuatorAssembly<2> {
        let aileron_body = Self::a320_aileron_body(init_drooped_down);

        let aileron_actuator_outward = Self::a320_aileron_actuator(context, &aileron_body);
        let aileron_actuator_inward = Self::a320_aileron_actuator(context, &aileron_body);

        HydraulicLinearActuatorAssembly::new(
            [aileron_actuator_outward, aileron_actuator_inward],
            aileron_body,
        )
    }

    fn new_aileron(context: &mut InitContext, id: ActuatorSide) -> AileronAssembly {
        let init_drooped_down = !context.is_in_flight();
        let assembly = Self::a320_aileron_assembly(context, init_drooped_down);
        AileronAssembly::new(context, id, assembly, Self::new_a320_aileron_aero_model())
    }

    fn new_a320_aileron_aero_model() -> AerodynamicModel {
        let body = Self::a320_aileron_body(true);

        // Aerodynamic object has a little rotation from horizontal direction so that at X°
        // of wing AOA the aileron gets some X°+Y° AOA as the overwing pressure sucks the aileron up
        AerodynamicModel::new(
            &body,
            Some(Vector3::new(0., 1., 0.)),
            Some(Vector3::new(0., 0.208, 0.978)),
            Some(Vector3::new(0., 0.978, -0.208)),
            Ratio::new::<ratio>(1.),
        )
    }
}

struct A320SpoilerFactory {}
impl A320SpoilerFactory {
    const FLOW_CONTROL_PROPORTIONAL_GAIN: f64 = 0.15;
    const FLOW_CONTROL_INTEGRAL_GAIN: f64 = 2.;
    const FLOW_CONTROL_FORCE_GAIN: f64 = 450000.;

    const MAX_DAMPING_CONSTANT_FOR_SLOW_DAMPING: f64 = 400000.;

    const MAX_FLOW_PRECISION_PER_ACTUATOR_PERCENT: f64 = 3.;

    fn a320_spoiler_actuator(
        context: &mut InitContext,
        bounded_linear_length: &impl BoundedLinearLength,
    ) -> LinearActuator {
        let actuator_characteristics = LinearActuatorCharacteristics::new(
            Self::MAX_DAMPING_CONSTANT_FOR_SLOW_DAMPING / 5.,
            Self::MAX_DAMPING_CONSTANT_FOR_SLOW_DAMPING,
            VolumeRate::new::<gallon_per_second>(0.03),
            Ratio::new::<percent>(Self::MAX_FLOW_PRECISION_PER_ACTUATOR_PERCENT),
        );

        LinearActuator::new(
            context,
            bounded_linear_length,
            1,
            Length::new::<meter>(0.03),
            Length::new::<meter>(0.),
            actuator_characteristics.max_flow(),
            80000.,
            1500.,
            5000.,
            actuator_characteristics.slow_damping(),
            Duration::from_millis(300),
            [1., 1., 1., 1., 1., 1.],
            [1., 1., 1., 1., 1., 1.],
            [0., 0.2, 0.21, 0.79, 0.8, 1.],
            Self::FLOW_CONTROL_PROPORTIONAL_GAIN,
            Self::FLOW_CONTROL_INTEGRAL_GAIN,
            Self::FLOW_CONTROL_FORCE_GAIN,
            false,
            true,
            Some((
                AngularVelocity::new::<radian_per_second>(-10000.),
                AngularVelocity::new::<radian_per_second>(0.),
            )),
            None,
            Pressure::new::<psi>(A320HydraulicCircuitFactory::HYDRAULIC_TARGET_PRESSURE_PSI),
        )
    }

    /// Builds a spoiler control surface body for A320 Neo
    fn a320_spoiler_body() -> LinearActuatedRigidBodyOnHingeAxis {
        let size = Vector3::new(1.785, 0.1, 0.685);
        let cg_offset = Vector3::new(0., 0., -0.5 * size[2]);
        let aero_center = Vector3::new(0., 0., -0.4 * size[2]);

        let control_arm = Vector3::new(0., -0.067 * size[2], -0.26 * size[2]);
        let anchor = Vector3::new(0., -0.26 * size[2], 0.26 * size[2]);

        LinearActuatedRigidBodyOnHingeAxis::new(
            Mass::new::<kilogram>(16.),
            size,
            cg_offset,
            aero_center,
            control_arm,
            anchor,
            Angle::new::<degree>(-10.),
            Angle::new::<degree>(50.),
            Angle::new::<degree>(-10.),
            50.,
            false,
            Vector3::new(1., 0., 0.),
        )
    }

    /// Builds a spoiler assembly consisting of the spoiler physical rigid body and one hydraulic actuator
    fn a320_spoiler_assembly(context: &mut InitContext) -> HydraulicLinearActuatorAssembly<1> {
        let spoiler_body = Self::a320_spoiler_body();

        let spoiler_actuator = Self::a320_spoiler_actuator(context, &spoiler_body);

        HydraulicLinearActuatorAssembly::new([spoiler_actuator], spoiler_body)
    }

    fn new_a320_spoiler_group(context: &mut InitContext, id: ActuatorSide) -> SpoilerGroup {
        let spoiler_1 = Self::new_a320_spoiler_element(context, id, 1);
        let spoiler_2 = Self::new_a320_spoiler_element(context, id, 2);
        let spoiler_3 = Self::new_a320_spoiler_element(context, id, 3);
        let spoiler_4 = Self::new_a320_spoiler_element(context, id, 4);
        let spoiler_5 = Self::new_a320_spoiler_element(context, id, 5);

        match id {
            ActuatorSide::Left => SpoilerGroup::new(
                context,
                "LEFT",
                [spoiler_1, spoiler_2, spoiler_3, spoiler_4, spoiler_5],
            ),
            ActuatorSide::Right => SpoilerGroup::new(
                context,
                "RIGHT",
                [spoiler_1, spoiler_2, spoiler_3, spoiler_4, spoiler_5],
            ),
        }
    }

    fn new_a320_spoiler_element(
        context: &mut InitContext,
        id: ActuatorSide,
        id_number: usize,
    ) -> SpoilerElement {
        let assembly = Self::a320_spoiler_assembly(context);
        SpoilerElement::new(
            context,
            id,
            id_number,
            assembly,
            Self::new_a320_spoiler_aero_model(),
        )
    }

    fn new_a320_spoiler_aero_model() -> AerodynamicModel {
        let body = Self::a320_spoiler_body();

        // Lift vector and normal are rotated 10° to acount for air supposedly following
        // wing profile that is 10° from horizontal
        // It means that with headwind and spoiler retracted (-10°), spoiler generates no lift
        AerodynamicModel::new(
            &body,
            Some(Vector3::new(0., 1., 0.)),
            Some(Vector3::new(0., -0.174, 0.985)),
            Some(Vector3::new(0., 0.985, 0.174)),
            Ratio::new::<ratio>(1.),
        )
    }
}

struct A320ElevatorFactory {}
impl A320ElevatorFactory {
    const FLOW_CONTROL_PROPORTIONAL_GAIN: f64 = 1.;
    const FLOW_CONTROL_INTEGRAL_GAIN: f64 = 5.;
    const FLOW_CONTROL_FORCE_GAIN: f64 = 450000.;

    const MAX_DAMPING_CONSTANT_FOR_SLOW_DAMPING: f64 = 15000000.;
    const MAX_FLOW_PRECISION_PER_ACTUATOR_PERCENT: f64 = 1.;

    fn a320_elevator_actuator(
        context: &mut InitContext,
        bounded_linear_length: &impl BoundedLinearLength,
    ) -> LinearActuator {
        let actuator_characteristics = LinearActuatorCharacteristics::new(
            Self::MAX_DAMPING_CONSTANT_FOR_SLOW_DAMPING / 5.,
            Self::MAX_DAMPING_CONSTANT_FOR_SLOW_DAMPING,
            VolumeRate::new::<gallon_per_second>(0.029),
            Ratio::new::<percent>(Self::MAX_FLOW_PRECISION_PER_ACTUATOR_PERCENT),
        );

        LinearActuator::new(
            context,
            bounded_linear_length,
            1,
            Length::new::<meter>(0.0407),
            Length::new::<meter>(0.),
            actuator_characteristics.max_flow(),
            80000.,
            1500.,
            20000.,
            actuator_characteristics.slow_damping(),
            Duration::from_millis(300),
            [1., 1., 1., 1., 1., 1.],
            [1., 1., 1., 1., 1., 1.],
            [0., 0.2, 0.21, 0.79, 0.8, 1.],
            Self::FLOW_CONTROL_PROPORTIONAL_GAIN,
            Self::FLOW_CONTROL_INTEGRAL_GAIN,
            Self::FLOW_CONTROL_FORCE_GAIN,
            false,
            false,
            None,
            None,
            Pressure::new::<psi>(A320HydraulicCircuitFactory::HYDRAULIC_TARGET_PRESSURE_PSI),
        )
    }

    /// Builds an aileron control surface body for A320 Neo
    fn a320_elevator_body(init_drooped_down: bool) -> LinearActuatedRigidBodyOnHingeAxis {
        let size = Vector3::new(6., 0.405, 1.125);
        let cg_offset = Vector3::new(0., 0., -0.5 * size[2]);
        let aero_center = Vector3::new(0., 0., -0.3 * size[2]);

        let control_arm = Vector3::new(0., -0.091, 0.);
        let anchor = Vector3::new(0., -0.091, 0.41);

        let init_position = if init_drooped_down {
            Angle::new::<degree>(-11.5)
        } else {
            Angle::new::<degree>(0.)
        };

        LinearActuatedRigidBodyOnHingeAxis::new(
            Mass::new::<kilogram>(58.6),
            size,
            cg_offset,
            aero_center,
            control_arm,
            anchor,
            Angle::new::<degree>(-11.5),
            Angle::new::<degree>(27.5),
            init_position,
            100.,
            false,
            Vector3::new(1., 0., 0.),
        )
    }

    /// Builds an aileron assembly consisting of the aileron physical rigid body and two hydraulic actuators connected
    /// to it
    fn a320_elevator_assembly(
        context: &mut InitContext,
        init_drooped_down: bool,
    ) -> HydraulicLinearActuatorAssembly<2> {
        let elevator_body = Self::a320_elevator_body(init_drooped_down);

        let elevator_actuator_outboard = Self::a320_elevator_actuator(context, &elevator_body);
        let elevator_actuator_inbord = Self::a320_elevator_actuator(context, &elevator_body);

        HydraulicLinearActuatorAssembly::new(
            [elevator_actuator_outboard, elevator_actuator_inbord],
            elevator_body,
        )
    }

    fn new_elevator(context: &mut InitContext, id: ActuatorSide) -> ElevatorAssembly {
        let init_drooped_down = !context.is_in_flight();
        let assembly = Self::a320_elevator_assembly(context, init_drooped_down);
        ElevatorAssembly::new(context, id, assembly, Self::new_a320_elevator_aero_model())
    }

    fn new_a320_elevator_aero_model() -> AerodynamicModel {
        let body = Self::a320_elevator_body(true);
        AerodynamicModel::new(
            &body,
            Some(Vector3::new(0., 1., 0.)),
            Some(Vector3::new(0., 0., 1.)),
            Some(Vector3::new(0., 1., 0.)),
            Ratio::new::<ratio>(0.8),
        )
    }
}

struct A320RudderFactory {}
impl A320RudderFactory {
    const FLOW_CONTROL_PROPORTIONAL_GAIN: f64 = 1.5;
    const FLOW_CONTROL_INTEGRAL_GAIN: f64 = 2.;
    const FLOW_CONTROL_FORCE_GAIN: f64 = 350000.;

    const MAX_DAMPING_CONSTANT_FOR_SLOW_DAMPING: f64 = 1000000.;
    const MAX_FLOW_PRECISION_PER_ACTUATOR_PERCENT: f64 = 1.;

    fn a320_rudder_actuator(
        context: &mut InitContext,
        bounded_linear_length: &impl BoundedLinearLength,
    ) -> LinearActuator {
        let actuator_characteristics = LinearActuatorCharacteristics::new(
            Self::MAX_DAMPING_CONSTANT_FOR_SLOW_DAMPING / 4.,
            Self::MAX_DAMPING_CONSTANT_FOR_SLOW_DAMPING,
            VolumeRate::new::<gallon_per_second>(0.0792),
            Ratio::new::<percent>(Self::MAX_FLOW_PRECISION_PER_ACTUATOR_PERCENT),
        );

        LinearActuator::new(
            context,
            bounded_linear_length,
            1,
            Length::new::<meter>(0.06),
            Length::new::<meter>(0.),
            actuator_characteristics.max_flow(),
            80000.,
            1500.,
            10000.,
            actuator_characteristics.slow_damping(),
            Duration::from_millis(300),
            [1., 1., 1., 1., 1., 1.],
            [1., 1., 1., 1., 1., 1.],
            [0., 0.2, 0.21, 0.79, 0.8, 1.],
            Self::FLOW_CONTROL_PROPORTIONAL_GAIN,
            Self::FLOW_CONTROL_INTEGRAL_GAIN,
            Self::FLOW_CONTROL_FORCE_GAIN,
            false,
            false,
            None,
            None,
            Pressure::new::<psi>(A320HydraulicCircuitFactory::HYDRAULIC_TARGET_PRESSURE_PSI),
        )
    }

    /// Builds an aileron control surface body for A320 Neo
    fn a320_rudder_body(init_at_center: bool) -> LinearActuatedRigidBodyOnHingeAxis {
        let size = Vector3::new(0.42, 6.65, 1.8);
        let cg_offset = Vector3::new(0., 0.5 * size[1], -0.5 * size[2]);
        let aero_center = Vector3::new(0., 0.5 * size[1], -0.3 * size[2]);

        let control_arm = Vector3::new(-0.144, 0., 0.);
        let anchor = Vector3::new(-0.144, 0., 0.50);

        let randomized_init_position_angle_degree = if init_at_center {
            0.
        } else {
            random_from_range(-15., 15.)
        };

        LinearActuatedRigidBodyOnHingeAxis::new(
            Mass::new::<kilogram>(95.),
            size,
            cg_offset,
            aero_center,
            control_arm,
            anchor,
            Angle::new::<degree>(-25.),
            Angle::new::<degree>(50.),
            Angle::new::<degree>(randomized_init_position_angle_degree),
            100.,
            false,
            Vector3::new(0., 1., 0.),
        )
    }

    /// Builds an aileron assembly consisting of the aileron physical rigid body and two hydraulic actuators connected
    /// to it
    fn a320_rudder_assembly(
        context: &mut InitContext,
        init_at_center: bool,
    ) -> HydraulicLinearActuatorAssembly<3> {
        let rudder_body = Self::a320_rudder_body(init_at_center);

        let rudder_actuator_green = Self::a320_rudder_actuator(context, &rudder_body);
        let rudder_actuator_blue = Self::a320_rudder_actuator(context, &rudder_body);
        let rudder_actuator_yellow = Self::a320_rudder_actuator(context, &rudder_body);

        HydraulicLinearActuatorAssembly::new(
            [
                rudder_actuator_green,
                rudder_actuator_blue,
                rudder_actuator_yellow,
            ],
            rudder_body,
        )
    }

    fn new_rudder(context: &mut InitContext) -> RudderAssembly {
        let init_at_center = context.start_state() == StartState::Taxi
            || context.start_state() == StartState::Runway
            || context.is_in_flight();

        let assembly = Self::a320_rudder_assembly(context, init_at_center);
        RudderAssembly::new(context, assembly, Self::new_a320_rudder_aero_model())
    }

    fn new_a320_rudder_aero_model() -> AerodynamicModel {
        let body = Self::a320_rudder_body(true);
        AerodynamicModel::new(
            &body,
            Some(Vector3::new(1., 0., 0.)),
            Some(Vector3::new(0., 0., 1.)),
            Some(Vector3::new(1., 0., 0.)),
            Ratio::new::<ratio>(0.4),
        )
    }
}

struct A320GearDoorFactory {}
impl A320GearDoorFactory {
    fn a320_nose_gear_door_aerodynamics() -> AerodynamicModel {
        // Faking the single door by only considering right door aerodynamics.
        // Will work with headwind, but will cause strange behaviour with massive crosswind.
        AerodynamicModel::new(
            &Self::a320_nose_gear_door_body(),
            Some(Vector3::new(0., 1., 0.)),
            Some(Vector3::new(0., -0.2, 1.)),
            Some(Vector3::new(0., -1., -0.2)),
            Ratio::new::<ratio>(0.7),
        )
    }

    fn a320_left_gear_door_aerodynamics() -> AerodynamicModel {
        AerodynamicModel::new(
            &Self::a320_left_gear_door_body(),
            Some(Vector3::new(0., 1., 0.)),
            Some(Vector3::new(0., -0.1, 1.)),
            Some(Vector3::new(0., 1., 0.1)),
            Ratio::new::<ratio>(0.7),
        )
    }

    fn a320_right_gear_door_aerodynamics() -> AerodynamicModel {
        AerodynamicModel::new(
            &Self::a320_right_gear_door_body(),
            Some(Vector3::new(0., 1., 0.)),
            Some(Vector3::new(0., -0.1, 1.)),
            Some(Vector3::new(0., 1., 0.1)),
            Ratio::new::<ratio>(0.7),
        )
    }

    fn a320_nose_gear_door_actuator(
        context: &mut InitContext,
        bounded_linear_length: &impl BoundedLinearLength,
    ) -> LinearActuator {
        const FLOW_CONTROL_INTEGRAL_GAIN: f64 = 5.;
        const FLOW_CONTROL_PROPORTIONAL_GAIN: f64 = 0.15;
        const FLOW_CONTROL_FORCE_GAIN: f64 = 200000.;

        const MAX_DAMPING_CONSTANT_FOR_SLOW_DAMPING: f64 = 28000.;
        const MAX_FLOW_PRECISION_PER_ACTUATOR_PERCENT: f64 = 3.;

        let actuator_characteristics = LinearActuatorCharacteristics::new(
            MAX_DAMPING_CONSTANT_FOR_SLOW_DAMPING * 0.98,
            MAX_DAMPING_CONSTANT_FOR_SLOW_DAMPING * 1.02,
            VolumeRate::new::<gallon_per_second>(0.027),
            Ratio::new::<percent>(MAX_FLOW_PRECISION_PER_ACTUATOR_PERCENT),
        );

        LinearActuator::new(
            context,
            bounded_linear_length,
            1,
            Length::new::<meter>(0.0378),
            Length::new::<meter>(0.023),
            actuator_characteristics.max_flow(),
            20000.,
            5000.,
            2000.,
            actuator_characteristics.slow_damping(),
            Duration::from_millis(100),
            [1., 1., 1., 1., 0.5, 0.5],
            [0.5, 0.5, 1., 1., 1., 1.],
            [0., 0.15, 0.16, 0.84, 0.85, 1.],
            FLOW_CONTROL_PROPORTIONAL_GAIN,
            FLOW_CONTROL_INTEGRAL_GAIN,
            FLOW_CONTROL_FORCE_GAIN,
            true,
            false,
            None,
            None,
            Pressure::new::<psi>(A320HydraulicCircuitFactory::HYDRAULIC_TARGET_PRESSURE_PSI),
        )
    }

    fn a320_main_gear_door_actuator(
        context: &mut InitContext,
        bounded_linear_length: &impl BoundedLinearLength,
    ) -> LinearActuator {
        const FLOW_CONTROL_INTEGRAL_GAIN: f64 = 5.;
        const FLOW_CONTROL_PROPORTIONAL_GAIN: f64 = 0.7;
        const FLOW_CONTROL_FORCE_GAIN: f64 = 200000.;

        const MAX_DAMPING_CONSTANT_FOR_SLOW_DAMPING: f64 = 30000.;
        const MAX_FLOW_PRECISION_PER_ACTUATOR_PERCENT: f64 = 5.;

        let actuator_characteristics = LinearActuatorCharacteristics::new(
            MAX_DAMPING_CONSTANT_FOR_SLOW_DAMPING * 0.98,
            MAX_DAMPING_CONSTANT_FOR_SLOW_DAMPING * 1.02,
            VolumeRate::new::<gallon_per_second>(0.09),
            Ratio::new::<percent>(MAX_FLOW_PRECISION_PER_ACTUATOR_PERCENT),
        );

        LinearActuator::new(
            context,
            bounded_linear_length,
            1,
            Length::new::<meter>(0.055),
            Length::new::<meter>(0.03),
            actuator_characteristics.max_flow(),
            200000.,
            2500.,
            2000.,
            actuator_characteristics.slow_damping(),
            Duration::from_millis(100),
            [1., 1., 1., 1., 0.5, 0.5],
            [0.5, 0.5, 1., 1., 1., 1.],
            [0., 0.07, 0.08, 0.9, 0.91, 1.],
            FLOW_CONTROL_PROPORTIONAL_GAIN,
            FLOW_CONTROL_INTEGRAL_GAIN,
            FLOW_CONTROL_FORCE_GAIN,
            true,
            false,
            None,
            None,
            Pressure::new::<psi>(A320HydraulicCircuitFactory::HYDRAULIC_TARGET_PRESSURE_PSI),
        )
    }

    fn a320_left_gear_door_body() -> LinearActuatedRigidBodyOnHingeAxis {
        let size = Vector3::new(-1.73, 0.02, 1.7);
        let cg_offset = Vector3::new(2. / 3. * size[0], 0.1, 0.);

        let control_arm = Vector3::new(-0.76, 0., 0.);
        let anchor = Vector3::new(-0.19, 0.23, 0.);

        LinearActuatedRigidBodyOnHingeAxis::new(
            Mass::new::<kilogram>(50.),
            size,
            cg_offset,
            cg_offset,
            control_arm,
            anchor,
            Angle::new::<degree>(0.),
            Angle::new::<degree>(85.),
            Angle::new::<degree>(0.),
            150.,
            true,
            Vector3::new(0., 0., 1.),
        )
    }

    fn a320_right_gear_door_body() -> LinearActuatedRigidBodyOnHingeAxis {
        let size = Vector3::new(1.73, 0.02, 1.7);
        let cg_offset = Vector3::new(2. / 3. * size[0], 0.1, 0.);

        let control_arm = Vector3::new(0.76, 0., 0.);
        let anchor = Vector3::new(0.19, 0.23, 0.);

        LinearActuatedRigidBodyOnHingeAxis::new(
            Mass::new::<kilogram>(50.),
            size,
            cg_offset,
            cg_offset,
            control_arm,
            anchor,
            Angle::new::<degree>(-85.),
            Angle::new::<degree>(85.),
            Angle::new::<degree>(0.),
            150.,
            true,
            Vector3::new(0., 0., 1.),
        )
    }

    fn a320_nose_gear_door_body() -> LinearActuatedRigidBodyOnHingeAxis {
        let size = Vector3::new(0.4, 0.02, 1.5);
        let cg_offset = Vector3::new(-0.5 * size[0], 0., 0.);

        let control_arm = Vector3::new(-0.1465, 0., 0.);
        let anchor = Vector3::new(-0.1465, 0.40, 0.);

        LinearActuatedRigidBodyOnHingeAxis::new(
            Mass::new::<kilogram>(40.),
            size,
            cg_offset,
            cg_offset,
            control_arm,
            anchor,
            Angle::new::<degree>(0.),
            Angle::new::<degree>(85.),
            Angle::new::<degree>(0.),
            150.,
            true,
            Vector3::new(0., 0., 1.),
        )
    }

    fn a320_gear_door_assembly(
        context: &mut InitContext,
        wheel_id: GearWheel,
    ) -> HydraulicLinearActuatorAssembly<1> {
        let gear_door_body = match wheel_id {
            GearWheel::NOSE => Self::a320_nose_gear_door_body(),
            GearWheel::LEFT => Self::a320_left_gear_door_body(),
            GearWheel::RIGHT => Self::a320_right_gear_door_body(),
        };
        let gear_door_actuator = match wheel_id {
            GearWheel::NOSE => Self::a320_nose_gear_door_actuator(context, &gear_door_body),
            GearWheel::LEFT | GearWheel::RIGHT => {
                Self::a320_main_gear_door_actuator(context, &gear_door_body)
            }
        };

        HydraulicLinearActuatorAssembly::new([gear_door_actuator], gear_door_body)
    }
}

struct A320GearFactory {}
impl A320GearFactory {
    fn a320_nose_gear_aerodynamics() -> AerodynamicModel {
        AerodynamicModel::new(
            &Self::a320_nose_gear_body(true),
            Some(Vector3::new(0., 0., 1.)),
            None,
            None,
            Ratio::new::<ratio>(0.25),
        )
    }

    fn a320_right_gear_aerodynamics() -> AerodynamicModel {
        AerodynamicModel::new(
            &Self::a320_right_gear_body(true),
            Some(Vector3::new(0., 0., 1.)),
            Some(Vector3::new(0.3, 0., 1.)),
            Some(Vector3::new(1., 0., -0.3)),
            Ratio::new::<ratio>(0.7),
        )
    }

    fn a320_left_gear_aerodynamics() -> AerodynamicModel {
        AerodynamicModel::new(
            &Self::a320_left_gear_body(true),
            Some(Vector3::new(0., 0., 1.)),
            Some(Vector3::new(-0.3, 0., 1.)),
            Some(Vector3::new(-1., 0., -0.3)),
            Ratio::new::<ratio>(0.7),
        )
    }

    fn a320_nose_gear_actuator(
        context: &mut InitContext,
        bounded_linear_length: &impl BoundedLinearLength,
    ) -> LinearActuator {
        const FLOW_CONTROL_INTEGRAL_GAIN: f64 = 5.;
        const FLOW_CONTROL_PROPORTIONAL_GAIN: f64 = 0.3;
        const FLOW_CONTROL_FORCE_GAIN: f64 = 250000.;

        const MAX_DAMPING_CONSTANT_FOR_SLOW_DAMPING: f64 = 900000.;
        const MAX_FLOW_PRECISION_PER_ACTUATOR_PERCENT: f64 = 3.;

        let actuator_characteristics = LinearActuatorCharacteristics::new(
            MAX_DAMPING_CONSTANT_FOR_SLOW_DAMPING * 0.98,
            MAX_DAMPING_CONSTANT_FOR_SLOW_DAMPING * 1.02,
            VolumeRate::new::<gallon_per_second>(0.053),
            Ratio::new::<percent>(MAX_FLOW_PRECISION_PER_ACTUATOR_PERCENT),
        );

        LinearActuator::new(
            context,
            bounded_linear_length,
            1,
            Length::new::<meter>(0.0792),
            Length::new::<meter>(0.035),
            actuator_characteristics.max_flow(),
            800000.,
            150000.,
            50000.,
            actuator_characteristics.slow_damping(),
            Duration::from_millis(100),
            [1., 1., 1., 1., 0.5, 0.5],
            [0.5, 0.5, 1., 1., 1., 1.],
            [0., 0.1, 0.11, 0.89, 0.9, 1.],
            FLOW_CONTROL_PROPORTIONAL_GAIN,
            FLOW_CONTROL_INTEGRAL_GAIN,
            FLOW_CONTROL_FORCE_GAIN,
            true,
            false,
            None,
            None,
            Pressure::new::<psi>(A320HydraulicCircuitFactory::HYDRAULIC_TARGET_PRESSURE_PSI),
        )
    }

    fn a320_main_gear_actuator(
        context: &mut InitContext,
        bounded_linear_length: &impl BoundedLinearLength,
    ) -> LinearActuator {
        const FLOW_CONTROL_INTEGRAL_GAIN: f64 = 5.0;
        const FLOW_CONTROL_PROPORTIONAL_GAIN: f64 = 0.3;
        const FLOW_CONTROL_FORCE_GAIN: f64 = 250000.;

        const MAX_DAMPING_CONSTANT_FOR_SLOW_DAMPING: f64 = 2500000.;
        const MAX_FLOW_PRECISION_PER_ACTUATOR_PERCENT: f64 = 5.;

        let actuator_characteristics = LinearActuatorCharacteristics::new(
            MAX_DAMPING_CONSTANT_FOR_SLOW_DAMPING * 0.98,
            MAX_DAMPING_CONSTANT_FOR_SLOW_DAMPING * 1.02,
            VolumeRate::new::<gallon_per_second>(0.17),
            Ratio::new::<percent>(MAX_FLOW_PRECISION_PER_ACTUATOR_PERCENT),
        );

        LinearActuator::new(
            context,
            bounded_linear_length,
            1,
            Length::new::<meter>(0.145),
            Length::new::<meter>(0.105),
            actuator_characteristics.max_flow(),
            800000.,
            350000.,
            50000.,
            actuator_characteristics.slow_damping(),
            Duration::from_millis(100),
            [1., 1., 1., 1., 0.5, 0.5],
            [0.2, 0.4, 1., 1., 1., 1.],
            [0., 0.13, 0.17, 0.95, 0.96, 1.],
            FLOW_CONTROL_PROPORTIONAL_GAIN,
            FLOW_CONTROL_INTEGRAL_GAIN,
            FLOW_CONTROL_FORCE_GAIN,
            true,
            false,
            None,
            None,
            Pressure::new::<psi>(A320HydraulicCircuitFactory::HYDRAULIC_TARGET_PRESSURE_PSI),
        )
    }

    fn a320_left_gear_body(init_downlocked: bool) -> LinearActuatedRigidBodyOnHingeAxis {
        let size = Vector3::new(0.3, 3.453, 0.3);
        let cg_offset = Vector3::new(0., -3. / 4. * size[1], 0.);

        let control_arm = Vector3::new(0.1815, 0.15, 0.);
        let anchor = Vector3::new(0.26, 0.15, 0.);

        LinearActuatedRigidBodyOnHingeAxis::new(
            Mass::new::<kilogram>(700.),
            size,
            cg_offset,
            cg_offset,
            control_arm,
            anchor,
            Angle::new::<degree>(0.),
            Angle::new::<degree>(80.),
            if init_downlocked {
                Angle::new::<degree>(0.)
            } else {
                Angle::new::<degree>(80.)
            },
            150.,
            true,
            Vector3::new(0., 0., 1.),
        )
    }

    fn a320_right_gear_body(init_downlocked: bool) -> LinearActuatedRigidBodyOnHingeAxis {
        let size = Vector3::new(0.3, 3.453, 0.3);
        let cg_offset = Vector3::new(0., -3. / 4. * size[1], 0.);

        let control_arm = Vector3::new(-0.1815, 0.15, 0.);
        let anchor = Vector3::new(-0.26, 0.15, 0.);

        LinearActuatedRigidBodyOnHingeAxis::new(
            Mass::new::<kilogram>(700.),
            size,
            cg_offset,
            cg_offset,
            control_arm,
            anchor,
            Angle::new::<degree>(-80.),
            Angle::new::<degree>(80.),
            if init_downlocked {
                Angle::new::<degree>(0.)
            } else {
                Angle::new::<degree>(-80.)
            },
            150.,
            true,
            Vector3::new(0., 0., 1.),
        )
    }

    fn a320_nose_gear_body(init_downlocked: bool) -> LinearActuatedRigidBodyOnHingeAxis {
        let size = Vector3::new(0.3, 2.453, 0.3);
        let cg_offset = Vector3::new(0., -2. / 3. * size[1], 0.);

        let control_arm = Vector3::new(0., -0.093, 0.212);
        let anchor = Vector3::new(0., 0.56, 0.);

        LinearActuatedRigidBodyOnHingeAxis::new(
            Mass::new::<kilogram>(300.),
            size,
            cg_offset,
            cg_offset,
            control_arm,
            anchor,
            Angle::new::<degree>(-101.),
            Angle::new::<degree>(92.),
            if init_downlocked {
                Angle::new::<degree>(-9.)
            } else {
                Angle::new::<degree>(-101.)
            },
            150.,
            true,
            Vector3::new(1., 0., 0.),
        )
    }

    fn a320_gear_assembly(
        context: &mut InitContext,
        wheel_id: GearWheel,
        init_downlocked: bool,
    ) -> HydraulicLinearActuatorAssembly<1> {
        let gear_body = match wheel_id {
            GearWheel::NOSE => Self::a320_nose_gear_body(init_downlocked),

            GearWheel::LEFT => Self::a320_left_gear_body(init_downlocked),

            GearWheel::RIGHT => Self::a320_right_gear_body(init_downlocked),
        };

        let gear_actuator = match wheel_id {
            GearWheel::NOSE => Self::a320_nose_gear_actuator(context, &gear_body),

            GearWheel::LEFT | GearWheel::RIGHT => {
                Self::a320_main_gear_actuator(context, &gear_body)
            }
        };

        HydraulicLinearActuatorAssembly::new([gear_actuator], gear_body)
    }
}

struct A320GearSystemFactory {}
impl A320GearSystemFactory {
    fn a320_gear_system(context: &mut InitContext) -> HydraulicGearSystem {
        let init_downlocked = context.start_gear_down();

        let nose_door = A320GearDoorFactory::a320_gear_door_assembly(context, GearWheel::NOSE);
        let left_door = A320GearDoorFactory::a320_gear_door_assembly(context, GearWheel::LEFT);
        let right_door = A320GearDoorFactory::a320_gear_door_assembly(context, GearWheel::RIGHT);

        let nose_gear =
            A320GearFactory::a320_gear_assembly(context, GearWheel::NOSE, init_downlocked);
        let left_gear =
            A320GearFactory::a320_gear_assembly(context, GearWheel::LEFT, init_downlocked);
        let right_gear =
            A320GearFactory::a320_gear_assembly(context, GearWheel::RIGHT, init_downlocked);

        HydraulicGearSystem::new(
            context,
            nose_door,
            left_door,
            right_door,
            nose_gear,
            left_gear,
            right_gear,
            A320GearDoorFactory::a320_left_gear_door_aerodynamics(),
            A320GearDoorFactory::a320_right_gear_door_aerodynamics(),
            A320GearDoorFactory::a320_nose_gear_door_aerodynamics(),
            A320GearFactory::a320_left_gear_aerodynamics(),
            A320GearFactory::a320_right_gear_aerodynamics(),
            A320GearFactory::a320_nose_gear_aerodynamics(),
        )
    }
}
struct A320PowerTransferUnitCharacteristics {
    efficiency: Ratio,

    deactivation_delta_pressure: Pressure,
    activation_delta_pressure: Pressure,

    shot_to_shot_variability: Ratio,
}
impl A320PowerTransferUnitCharacteristics {
    // Randomisation parameters
    // As ptu wear parameters are non linear, for now we simulate two normal distributions:
    // -Nominal distribution which is the PTU you'll find in wide majority of planes
    // -Worn out distribution, which is the PTU which is still acceptable but has degraded behaviour
    const MEAN_ACTIVATION_DELTA_PRESSURE_PSI: f64 = 500.;
    const STD_DEV_ACTIVATION_DELTA_PRESSURE_PSI: f64 = 5.;

    // Ratio of worn PTU : 0.1 means 10% of cases we get a worn out ptu
    const WORN_PTU_CASE_PROBABILITY: f64 = 0.15;

    const WORN_MEAN_DEACTIVATION_DELTA_PRESSURE_PSI: f64 = 20.;
    const WORN_STD_DEV_DEACTIVATION_DELTA_PRESSURE_PSI: f64 = 5.;
    const WORN_MIN_DEACTIVATION_DELTA_PRESSURE_PSI: f64 = 5.;
    const WORN_MAX_DEACTIVATION_DELTA_PRESSURE_PSI: f64 = 30.;

    const NOMINAL_MEAN_DEACTIVATION_DELTA_PRESSURE_PSI: f64 = 90.;
    const NOMINAL_STD_DEV_DEACTIVATION_DELTA_PRESSURE_PSI: f64 = 15.;
    const NOMINAL_MIN_DEACTIVATION_DELTA_PRESSURE_PSI: f64 = 5.;
    const NOMINAL_MAX_DEACTIVATION_DELTA_PRESSURE_PSI: f64 = 180.;

    const WORN_EFFICIENCY_MEAN: f64 = 0.6;
    const WORN_EFFICIENCY_STD_DEV: f64 = 0.06;
    const NOMINAL_EFFICIENCY_MEAN: f64 = 0.85;
    const NOMINAL_EFFICIENCY_STD_DEV: f64 = 0.04;
    const EFFICIENCY_MIN_ALLOWED: f64 = 0.5;
    const EFFICIENCY_MAX: f64 = 0.9;

    const SHOT_TO_SHOT_VARIABILITY_PERCENT_RATIO: f64 = 0.05;

    fn new_randomized() -> Self {
        let randomized_is_ptu_worn_out = Self::randomized_is_ptu_worn_out();

        Self {
            efficiency: Self::randomized_efficiency(randomized_is_ptu_worn_out),

            deactivation_delta_pressure: Self::randomized_deactivation_delta_pressure(
                randomized_is_ptu_worn_out,
            ),

            activation_delta_pressure: Pressure::new::<psi>(random_from_normal_distribution(
                Self::MEAN_ACTIVATION_DELTA_PRESSURE_PSI,
                Self::STD_DEV_ACTIVATION_DELTA_PRESSURE_PSI,
            )),

            shot_to_shot_variability: Ratio::new::<ratio>(
                Self::SHOT_TO_SHOT_VARIABILITY_PERCENT_RATIO,
            ),
        }
    }

    #[cfg(test)]
    fn new_worst_part_acceptable() -> Self {
        Self {
            efficiency: Ratio::new::<ratio>(Self::EFFICIENCY_MIN_ALLOWED),

            deactivation_delta_pressure: Pressure::new::<psi>(
                Self::WORN_MIN_DEACTIVATION_DELTA_PRESSURE_PSI,
            ),

            activation_delta_pressure: Pressure::new::<psi>(
                Self::MEAN_ACTIVATION_DELTA_PRESSURE_PSI
                    + 5. * Self::STD_DEV_ACTIVATION_DELTA_PRESSURE_PSI,
            ),

            shot_to_shot_variability: Ratio::new::<ratio>(
                Self::SHOT_TO_SHOT_VARIABILITY_PERCENT_RATIO,
            ),
        }
    }

    fn randomized_is_ptu_worn_out() -> bool {
        random_from_range(0., 1.) < Self::WORN_PTU_CASE_PROBABILITY
    }

    fn randomized_efficiency(is_worn_out: bool) -> Ratio {
        if is_worn_out {
            Ratio::new::<ratio>(
                random_from_normal_distribution(
                    Self::WORN_EFFICIENCY_MEAN,
                    Self::WORN_EFFICIENCY_STD_DEV,
                )
                .max(Self::EFFICIENCY_MIN_ALLOWED)
                .min(Self::EFFICIENCY_MAX),
            )
        } else {
            Ratio::new::<ratio>(
                random_from_normal_distribution(
                    Self::NOMINAL_EFFICIENCY_MEAN,
                    Self::NOMINAL_EFFICIENCY_STD_DEV,
                )
                .max(Self::EFFICIENCY_MIN_ALLOWED)
                .min(Self::EFFICIENCY_MAX),
            )
        }
    }

    fn randomized_deactivation_delta_pressure(is_worn_out: bool) -> Pressure {
        if is_worn_out {
            Pressure::new::<psi>(
                random_from_normal_distribution(
                    Self::WORN_MEAN_DEACTIVATION_DELTA_PRESSURE_PSI,
                    Self::WORN_STD_DEV_DEACTIVATION_DELTA_PRESSURE_PSI,
                )
                .min(Self::WORN_MAX_DEACTIVATION_DELTA_PRESSURE_PSI)
                .max(Self::WORN_MIN_DEACTIVATION_DELTA_PRESSURE_PSI),
            )
        } else {
            Pressure::new::<psi>(
                random_from_normal_distribution(
                    Self::NOMINAL_MEAN_DEACTIVATION_DELTA_PRESSURE_PSI,
                    Self::NOMINAL_STD_DEV_DEACTIVATION_DELTA_PRESSURE_PSI,
                )
                .min(Self::NOMINAL_MAX_DEACTIVATION_DELTA_PRESSURE_PSI)
                .max(Self::NOMINAL_MIN_DEACTIVATION_DELTA_PRESSURE_PSI),
            )
        }
    }
}
impl PowerTransferUnitCharacteristics for A320PowerTransferUnitCharacteristics {
    fn efficiency(&self) -> Ratio {
        self.efficiency
    }

    fn deactivation_delta_pressure(&self) -> Pressure {
        self.deactivation_delta_pressure
    }

    fn activation_delta_pressure(&self) -> Pressure {
        self.activation_delta_pressure
    }

    fn shot_to_shot_variability(&self) -> Ratio {
        self.shot_to_shot_variability
    }
}

pub(super) struct A320Hydraulic {
    hyd_ptu_ecam_memo_id: VariableIdentifier,
    ptu_high_pitch_sound_id: VariableIdentifier,
    ptu_continuous_mode_id: VariableIdentifier,

    nose_steering: SteeringActuator,

    core_hydraulic_updater: FixedStepLoop,
    physics_updater: MaxStepLoop,
    ultra_fast_physics_updater: MaxStepLoop,

    brake_steer_computer: A320HydraulicBrakeSteerComputerUnit,

    blue_circuit: HydraulicCircuit,
    blue_circuit_controller: A320HydraulicCircuitController,
    green_circuit: HydraulicCircuit,
    green_circuit_controller: A320HydraulicCircuitController,
    yellow_circuit: HydraulicCircuit,
    yellow_circuit_controller: A320HydraulicCircuitController,

    engine_driven_pump_1: EngineDrivenPump,
    engine_driven_pump_1_controller: A320EngineDrivenPumpController,

    engine_driven_pump_2: EngineDrivenPump,
    engine_driven_pump_2_controller: A320EngineDrivenPumpController,

    blue_electric_pump: ElectricPump,
    blue_electric_pump_controller: A320BlueElectricPumpController,

    yellow_electric_pump: ElectricPump,
    yellow_electric_pump_controller: A320YellowElectricPumpController,

    pushback_tug: PushbackTug,

    ram_air_turbine: RamAirTurbine,
    ram_air_turbine_controller: A320RamAirTurbineController,

    power_transfer_unit: PowerTransferUnit,
    power_transfer_unit_controller: A320PowerTransferUnitController,

    braking_circuit_norm: BrakeCircuit,
    braking_circuit_altn: BrakeCircuit,
    braking_force: A320BrakingForce,

    flap_system: FlapSlatAssembly,
    slat_system: FlapSlatAssembly,
    slats_flaps_complex: SlatFlapComplex,

    gcu: GeneratorControlUnit<9>,
    emergency_gen: HydraulicGeneratorMotor,

    forward_cargo_door: CargoDoor,
    forward_cargo_door_controller: A320DoorController,
    aft_cargo_door: CargoDoor,
    aft_cargo_door_controller: A320DoorController,

    elevator_system_controller: ElevatorSystemHydraulicController,
    aileron_system_controller: AileronSystemHydraulicController,

    left_aileron: AileronAssembly,
    right_aileron: AileronAssembly,
    left_elevator: ElevatorAssembly,
    right_elevator: ElevatorAssembly,

    rudder_mechanical_assembly: RudderSystemHydraulicController,
    rudder: RudderAssembly,

    left_spoilers: SpoilerGroup,
    right_spoilers: SpoilerGroup,

    gear_system_gravity_extension_controller: A320GravityExtension,
    gear_system_hydraulic_controller: A320GearHydraulicController,
    gear_system: HydraulicGearSystem,

    ptu_high_pitch_sound_active: DelayedFalseLogicGate,

    trim_controller: A320TrimInputController,

    trim_assembly: TrimmableHorizontalStabilizerAssembly,
}
impl A320Hydraulic {
    const HIGH_PITCH_PTU_SOUND_DELTA_PRESS_THRESHOLD_PSI: f64 = 2400.;
    const HIGH_PITCH_PTU_SOUND_DURATION: Duration = Duration::from_millis(3000);

    const FLAP_FPPU_TO_SURFACE_ANGLE_BREAKPTS: [f64; 12] = [
        0., 35.66, 69.32, 89.7, 105.29, 120.22, 145.51, 168.35, 189.87, 210.69, 231.25, 251.97,
    ];
    const FLAP_FPPU_TO_SURFACE_ANGLE_DEGREES: [f64; 12] =
        [0., 0., 2.5, 5., 7.5, 10., 15., 20., 25., 30., 35., 40.];

    const SLAT_FPPU_TO_SURFACE_ANGLE_BREAKPTS: [f64; 12] = [
        0., 66.83, 167.08, 222.27, 272.27, 334.16, 334.16, 334.16, 334.16, 334.16, 334.16, 334.16,
    ];
    const SLAT_FPPU_TO_SURFACE_ANGLE_DEGREES: [f64; 12] =
        [0., 5.4, 13.5, 18., 22., 27., 27., 27., 27., 27., 27., 27.];

    const FORWARD_CARGO_DOOR_ID: &'static str = "FWD";
    const AFT_CARGO_DOOR_ID: &'static str = "AFT";

    const ELECTRIC_PUMP_MAX_CURRENT_AMPERE: f64 = 45.;
    const BLUE_ELEC_PUMP_CONTROL_POWER_BUS: ElectricalBusType =
        ElectricalBusType::DirectCurrentEssential;
    const BLUE_ELEC_PUMP_SUPPLY_POWER_BUS: ElectricalBusType =
        ElectricalBusType::AlternatingCurrent(1);

    const YELLOW_ELEC_PUMP_CONTROL_POWER_BUS: ElectricalBusType =
        ElectricalBusType::DirectCurrent(2);
    const YELLOW_ELEC_PUMP_CONTROL_FROM_CARGO_DOOR_OPERATION_POWER_BUS: ElectricalBusType =
        ElectricalBusType::DirectCurrentGndFltService;
    const YELLOW_ELEC_PUMP_SUPPLY_POWER_BUS: ElectricalBusType =
        ElectricalBusType::AlternatingCurrentGndFltService;

    const YELLOW_EDP_CONTROL_POWER_BUS1: ElectricalBusType = ElectricalBusType::DirectCurrent(2);
    const YELLOW_EDP_CONTROL_POWER_BUS2: ElectricalBusType =
        ElectricalBusType::DirectCurrentEssential;
    const GREEN_EDP_CONTROL_POWER_BUS1: ElectricalBusType =
        ElectricalBusType::DirectCurrentEssential;

    const PTU_CONTROL_POWER_BUS: ElectricalBusType = ElectricalBusType::DirectCurrentGndFltService;

    const RAT_CONTROL_SOLENOID1_POWER_BUS: ElectricalBusType =
        ElectricalBusType::DirectCurrentHot(1);
    const RAT_CONTROL_SOLENOID2_POWER_BUS: ElectricalBusType =
        ElectricalBusType::DirectCurrentHot(2);

    // Refresh rate of core hydraulic simulation
    const HYDRAULIC_SIM_TIME_STEP: Duration = Duration::from_millis(33);
    // Refresh rate of max fixed step loop for fast physics
    const HYDRAULIC_SIM_MAX_TIME_STEP_MILLISECONDS: Duration = Duration::from_millis(33);
    // Refresh rate of max fixed step loop for fastest flight controls physics needing super stability
    // and fast reacting time
    const HYDRAULIC_SIM_FLIGHT_CONTROLS_MAX_TIME_STEP_MILLISECONDS: Duration =
        Duration::from_millis(10);

    pub(super) fn new(context: &mut InitContext) -> A320Hydraulic {
        A320Hydraulic {
            hyd_ptu_ecam_memo_id: context.get_identifier("HYD_PTU_ON_ECAM_MEMO".to_owned()),
            ptu_high_pitch_sound_id: context.get_identifier("HYD_PTU_HIGH_PITCH_SOUND".to_owned()),
            ptu_continuous_mode_id: context.get_identifier("HYD_PTU_CONTINUOUS_MODE".to_owned()),

            nose_steering: SteeringActuator::new(
                context,
                Angle::new::<degree>(75.),
                AngularVelocity::new::<radian_per_second>(0.35),
                Length::new::<meter>(0.075),
                Ratio::new::<ratio>(0.18),
            ),

            core_hydraulic_updater: FixedStepLoop::new(Self::HYDRAULIC_SIM_TIME_STEP),
            physics_updater: MaxStepLoop::new(Self::HYDRAULIC_SIM_MAX_TIME_STEP_MILLISECONDS),
            ultra_fast_physics_updater: MaxStepLoop::new(
                Self::HYDRAULIC_SIM_FLIGHT_CONTROLS_MAX_TIME_STEP_MILLISECONDS,
            ),

            brake_steer_computer: A320HydraulicBrakeSteerComputerUnit::new(context),

            blue_circuit: A320HydraulicCircuitFactory::new_blue_circuit(context),
            blue_circuit_controller: A320HydraulicCircuitController::new(
                None,
                HydraulicColor::Blue,
            ),
            green_circuit: A320HydraulicCircuitFactory::new_green_circuit(context),
            green_circuit_controller: A320HydraulicCircuitController::new(
                Some(1),
                HydraulicColor::Green,
            ),
            yellow_circuit: A320HydraulicCircuitFactory::new_yellow_circuit(context),
            yellow_circuit_controller: A320HydraulicCircuitController::new(
                Some(2),
                HydraulicColor::Yellow,
            ),

            engine_driven_pump_1: EngineDrivenPump::new(
                context,
                AirbusEngineDrivenPumpId::Green,
                PumpCharacteristics::a320_edp(),
            ),
            engine_driven_pump_1_controller: A320EngineDrivenPumpController::new(
                context,
                1,
                vec![Self::GREEN_EDP_CONTROL_POWER_BUS1],
            ),

            engine_driven_pump_2: EngineDrivenPump::new(
                context,
                AirbusEngineDrivenPumpId::Yellow,
                PumpCharacteristics::a320_edp(),
            ),
            engine_driven_pump_2_controller: A320EngineDrivenPumpController::new(
                context,
                2,
                vec![
                    Self::YELLOW_EDP_CONTROL_POWER_BUS1,
                    Self::YELLOW_EDP_CONTROL_POWER_BUS2,
                ],
            ),

            blue_electric_pump: ElectricPump::new(
                context,
                AirbusElectricPumpId::Blue,
                Self::BLUE_ELEC_PUMP_SUPPLY_POWER_BUS,
                ElectricCurrent::new::<ampere>(Self::ELECTRIC_PUMP_MAX_CURRENT_AMPERE),
                PumpCharacteristics::a320_electric_pump(),
            ),
            blue_electric_pump_controller: A320BlueElectricPumpController::new(
                context,
                Self::BLUE_ELEC_PUMP_CONTROL_POWER_BUS,
            ),

            yellow_electric_pump: ElectricPump::new(
                context,
                AirbusElectricPumpId::Yellow,
                Self::YELLOW_ELEC_PUMP_SUPPLY_POWER_BUS,
                ElectricCurrent::new::<ampere>(Self::ELECTRIC_PUMP_MAX_CURRENT_AMPERE),
                PumpCharacteristics::a320_electric_pump(),
            ),
            yellow_electric_pump_controller: A320YellowElectricPumpController::new(
                context,
                Self::YELLOW_ELEC_PUMP_CONTROL_POWER_BUS,
                Self::YELLOW_ELEC_PUMP_CONTROL_FROM_CARGO_DOOR_OPERATION_POWER_BUS,
            ),

            pushback_tug: PushbackTug::new(context),

            ram_air_turbine: RamAirTurbine::new(context, PumpCharacteristics::a320_rat()),
            ram_air_turbine_controller: A320RamAirTurbineController::new(
                Self::RAT_CONTROL_SOLENOID1_POWER_BUS,
                Self::RAT_CONTROL_SOLENOID2_POWER_BUS,
            ),

            power_transfer_unit: PowerTransferUnit::new(
                context,
                &A320PowerTransferUnitCharacteristics::new_randomized(),
            ),
            power_transfer_unit_controller: A320PowerTransferUnitController::new(
                context,
                Self::PTU_CONTROL_POWER_BUS,
            ),

            braking_circuit_norm: BrakeCircuit::new(
                context,
                "NORM",
                Volume::new::<gallon>(0.),
                Volume::new::<gallon>(0.),
                Volume::new::<gallon>(0.13),
                Pressure::new::<psi>(A320HydraulicCircuitFactory::HYDRAULIC_TARGET_PRESSURE_PSI),
            ),

            // Alternate brakes accumulator in real A320 is 1.5 gal capacity.
            // This is tuned down to 1.0 to match real world accumulator filling time
            // as a faster accumulator response has too much unstability
            braking_circuit_altn: BrakeCircuit::new(
                context,
                "ALTN",
                Volume::new::<gallon>(1.0),
                Volume::new::<gallon>(0.4),
                Volume::new::<gallon>(0.13),
                Pressure::new::<psi>(A320HydraulicCircuitFactory::HYDRAULIC_TARGET_PRESSURE_PSI),
            ),

            braking_force: A320BrakingForce::new(context),

            flap_system: FlapSlatAssembly::new(
                context,
                "FLAPS",
                Volume::new::<cubic_inch>(0.32),
                AngularVelocity::new::<radian_per_second>(0.13),
                Angle::new::<degree>(251.97),
                Ratio::new::<ratio>(140.),
                Ratio::new::<ratio>(16.632),
                Ratio::new::<ratio>(314.98),
                Self::FLAP_FPPU_TO_SURFACE_ANGLE_BREAKPTS,
                Self::FLAP_FPPU_TO_SURFACE_ANGLE_DEGREES,
                Pressure::new::<psi>(A320HydraulicCircuitFactory::HYDRAULIC_TARGET_PRESSURE_PSI),
            ),
            slat_system: FlapSlatAssembly::new(
                context,
                "SLATS",
                Volume::new::<cubic_inch>(0.32),
                AngularVelocity::new::<radian_per_second>(0.13),
                Angle::new::<degree>(334.16),
                Ratio::new::<ratio>(140.),
                Ratio::new::<ratio>(16.632),
                Ratio::new::<ratio>(314.98),
                Self::SLAT_FPPU_TO_SURFACE_ANGLE_BREAKPTS,
                Self::SLAT_FPPU_TO_SURFACE_ANGLE_DEGREES,
                Pressure::new::<psi>(A320HydraulicCircuitFactory::HYDRAULIC_TARGET_PRESSURE_PSI),
            ),
            slats_flaps_complex: SlatFlapComplex::new(context),

            gcu: GeneratorControlUnit::new(
                AngularVelocity::new::<revolution_per_minute>(12000.),
                [
                    0., 1000., 6000., 9999., 10000., 12000., 14000., 14001., 30000.,
                ],
                [0., 0., 0., 0., 1000., 6000., 1000., 0., 0.],
            ),

            emergency_gen: HydraulicGeneratorMotor::new(context, Volume::new::<cubic_inch>(0.19)),
            forward_cargo_door: A320CargoDoorFactory::new_a320_cargo_door(
                context,
                Self::FORWARD_CARGO_DOOR_ID,
            ),
            forward_cargo_door_controller: A320DoorController::new(
                context,
                Self::FORWARD_CARGO_DOOR_ID,
            ),

            aft_cargo_door: A320CargoDoorFactory::new_a320_cargo_door(
                context,
                Self::AFT_CARGO_DOOR_ID,
            ),
            aft_cargo_door_controller: A320DoorController::new(context, Self::AFT_CARGO_DOOR_ID),

            elevator_system_controller: ElevatorSystemHydraulicController::new(context),
            aileron_system_controller: AileronSystemHydraulicController::new(context),

            left_aileron: A320AileronFactory::new_aileron(context, ActuatorSide::Left),
            right_aileron: A320AileronFactory::new_aileron(context, ActuatorSide::Right),
            left_elevator: A320ElevatorFactory::new_elevator(context, ActuatorSide::Left),
            right_elevator: A320ElevatorFactory::new_elevator(context, ActuatorSide::Right),

            rudder_mechanical_assembly: RudderSystemHydraulicController::new(context),
            rudder: A320RudderFactory::new_rudder(context),

            left_spoilers: A320SpoilerFactory::new_a320_spoiler_group(context, ActuatorSide::Left),
            right_spoilers: A320SpoilerFactory::new_a320_spoiler_group(
                context,
                ActuatorSide::Right,
            ),

            gear_system_gravity_extension_controller: A320GravityExtension::new(context),
            gear_system_hydraulic_controller: A320GearHydraulicController::new(),
            gear_system: A320GearSystemFactory::a320_gear_system(context),

            ptu_high_pitch_sound_active: DelayedFalseLogicGate::new(
                Self::HIGH_PITCH_PTU_SOUND_DURATION,
            ),

            trim_controller: A320TrimInputController::new(context),
            trim_assembly: TrimmableHorizontalStabilizerAssembly::new(
                context,
                Angle::new::<degree>(360. * -1.4),
                Angle::new::<degree>(360. * 6.13),
                Angle::new::<degree>(360. * -1.87),
                Angle::new::<degree>(360. * 8.19), // 1.87 rotations down 6.32 up,
                AngularVelocity::new::<revolution_per_minute>(5000.),
                Ratio::new::<ratio>(2035. / 6.13),
                Angle::new::<degree>(-4.),
                Angle::new::<degree>(17.5),
            ),
        }
    }

    pub(super) fn update(
        &mut self,
        context: &UpdateContext,
        engine1: &impl Engine,
        engine2: &impl Engine,
        overhead_panel: &A320HydraulicOverheadPanel,
        autobrake_panel: &AutobrakePanel,
        engine_fire_push_buttons: &impl EngineFirePushButtons,
        lgcius: &LandingGearControlInterfaceUnitSet,
        rat_and_emer_gen_man_on: &impl EmergencyElectricalRatPushButton,
        emergency_elec: &(impl EmergencyElectricalState + EmergencyGeneratorPower),
        reservoir_pneumatics: &impl ReservoirAirPressure,
        adirs: &impl AdirsDiscreteOutputs,
    ) {
        self.core_hydraulic_updater.update(context);
        self.physics_updater.update(context);
        self.ultra_fast_physics_updater.update(context);

        for cur_time_step in self.physics_updater {
            self.update_fast_physics(
                &context.with_delta(cur_time_step),
                rat_and_emer_gen_man_on,
                emergency_elec,
                lgcius.lgciu1(),
                lgcius.lgciu2(),
                adirs,
            );
        }

        self.update_with_sim_rate(
            context,
            overhead_panel,
            autobrake_panel,
            rat_and_emer_gen_man_on,
            emergency_elec,
            lgcius.lgciu1(),
            lgcius.lgciu2(),
            engine1,
            engine2,
        );

        for cur_time_step in self.ultra_fast_physics_updater {
            self.update_ultra_fast_physics(&context.with_delta(cur_time_step), lgcius);
        }

        for cur_time_step in self.core_hydraulic_updater {
            self.update_core_hydraulics(
                &context.with_delta(cur_time_step),
                engine1,
                engine2,
                overhead_panel,
                engine_fire_push_buttons,
                lgcius.lgciu1(),
                lgcius.lgciu2(),
                reservoir_pneumatics,
            );
        }

        self.ptu_high_pitch_sound_active
            .update(context, self.is_ptu_running_high_pitch_sound());
    }

    fn ptu_has_fault(&self) -> bool {
        self.power_transfer_unit_controller
            .has_air_pressure_low_fault()
            || self.power_transfer_unit_controller.has_low_level_fault()
            || self.power_transfer_unit_controller.has_overheat_fault()
    }

    fn green_edp_has_fault(&self) -> bool {
        self.engine_driven_pump_1_controller
            .has_pressure_low_fault()
            || self
                .engine_driven_pump_1_controller
                .has_air_pressure_low_fault()
            || self.engine_driven_pump_1_controller.has_low_level_fault()
            || self.engine_driven_pump_1_controller.has_overheat_fault()
    }

    fn yellow_epump_has_fault(&self) -> bool {
        self.yellow_electric_pump_controller
            .has_pressure_low_fault()
            || self
                .yellow_electric_pump_controller
                .has_air_pressure_low_fault()
            || self.yellow_electric_pump_controller.has_low_level_fault()
            || self.yellow_electric_pump_controller.has_overheat_fault()
    }

    fn yellow_edp_has_fault(&self) -> bool {
        self.engine_driven_pump_2_controller
            .has_pressure_low_fault()
            || self
                .engine_driven_pump_2_controller
                .has_air_pressure_low_fault()
            || self.engine_driven_pump_2_controller.has_low_level_fault()
            || self.engine_driven_pump_2_controller.has_overheat_fault()
    }

    fn blue_epump_has_fault(&self) -> bool {
        self.blue_electric_pump_controller.has_pressure_low_fault()
            || self
                .blue_electric_pump_controller
                .has_air_pressure_low_fault()
            || self.blue_electric_pump_controller.has_low_level_fault()
            || self.blue_electric_pump_controller.has_overheat_fault()
    }

    pub fn green_reservoir(&self) -> &Reservoir {
        self.green_circuit.reservoir()
    }

    pub fn blue_reservoir(&self) -> &Reservoir {
        self.blue_circuit.reservoir()
    }

    pub fn yellow_reservoir(&self) -> &Reservoir {
        self.yellow_circuit.reservoir()
    }

    #[cfg(test)]
    fn should_pressurise_yellow_pump_for_cargo_door_operation(&self) -> bool {
        self.yellow_electric_pump_controller
            .should_pressurise_for_cargo_door_operation()
    }

    #[cfg(test)]
    fn nose_wheel_steering_pin_is_inserted(&self) -> bool {
        self.pushback_tug.is_nose_wheel_steering_pin_inserted()
    }

    #[cfg(test)]
    fn is_blue_pressure_switch_pressurised(&self) -> bool {
        self.blue_circuit.system_section_pressure_switch() == PressureSwitchState::Pressurised
    }

    #[cfg(test)]
    fn is_green_pressure_switch_pressurised(&self) -> bool {
        self.green_circuit.system_section_pressure_switch() == PressureSwitchState::Pressurised
    }

    #[cfg(test)]
    fn is_yellow_pressure_switch_pressurised(&self) -> bool {
        self.yellow_circuit.system_section_pressure_switch() == PressureSwitchState::Pressurised
    }

    fn update_ultra_fast_physics(
        &mut self,
        context: &UpdateContext,
        lgcius: &LandingGearControlInterfaceUnitSet,
    ) {
        self.left_aileron.update(
            context,
            self.aileron_system_controller.left_controllers(),
            self.blue_circuit.system_section(),
            self.green_circuit.system_section(),
        );

        self.right_aileron.update(
            context,
            self.aileron_system_controller.right_controllers(),
            self.blue_circuit.system_section(),
            self.green_circuit.system_section(),
        );

        self.left_elevator.update(
            context,
            self.elevator_system_controller.left_controllers(),
            self.blue_circuit.system_section(),
            self.green_circuit.system_section(),
            &self.trim_assembly,
        );

        self.right_elevator.update(
            context,
            self.elevator_system_controller.right_controllers(),
            self.blue_circuit.system_section(),
            self.yellow_circuit.system_section(),
            &self.trim_assembly,
        );

        self.rudder.update(
            context,
            self.rudder_mechanical_assembly.rudder_controllers(),
            self.green_circuit.system_section(),
            self.blue_circuit.system_section(),
            self.yellow_circuit.system_section(),
        );

        self.left_spoilers.update(
            context,
            self.green_circuit.system_section(),
            self.blue_circuit.system_section(),
            self.yellow_circuit.system_section(),
        );

        self.right_spoilers.update(
            context,
            self.green_circuit.system_section(),
            self.blue_circuit.system_section(),
            self.yellow_circuit.system_section(),
        );

        self.gear_system.update(
            context,
            &self.gear_system_hydraulic_controller,
            lgcius.active_lgciu(),
            self.green_circuit.system_section(),
        );
    }

    // Updates at the same rate as the sim or at a fixed maximum time step if sim rate is too slow
    fn update_fast_physics(
        &mut self,
        context: &UpdateContext,
        rat_and_emer_gen_man_on: &impl EmergencyElectricalRatPushButton,
        emergency_elec: &(impl EmergencyElectricalState + EmergencyGeneratorPower),
        lgciu1: &impl LgciuInterface,
        lgciu2: &impl LgciuInterface,
        adirs: &impl AdirsDiscreteOutputs,
    ) {
        self.forward_cargo_door.update(
            context,
            &self.forward_cargo_door_controller,
            self.yellow_circuit.system_section(),
        );

        self.aft_cargo_door.update(
            context,
            &self.aft_cargo_door_controller,
            self.yellow_circuit.system_section(),
        );

        self.ram_air_turbine.update_physics(
            &context.delta(),
            context.indicated_airspeed(),
            self.blue_circuit.system_section(),
        );

        self.gcu.update(
            context,
            &self.emergency_gen,
            self.blue_circuit.system_section(),
            emergency_elec,
            rat_and_emer_gen_man_on,
            lgciu1,
        );

        self.emergency_gen.update(
            context,
            self.blue_circuit.system_section(),
            &self.gcu,
            emergency_elec,
        );

        self.gear_system_hydraulic_controller.update(
            adirs,
            lgciu1,
            lgciu2,
            &self.gear_system_gravity_extension_controller,
        );

        self.trim_assembly.update(
            context,
            &self.trim_controller,
            &self.trim_controller,
            [
                self.green_circuit
                    .system_section()
                    .pressure_downstream_leak_valve(),
                self.yellow_circuit
                    .system_section()
                    .pressure_downstream_leak_valve(),
            ],
        );
    }

    fn update_with_sim_rate(
        &mut self,
        context: &UpdateContext,
        overhead_panel: &A320HydraulicOverheadPanel,
        autobrake_panel: &AutobrakePanel,
        rat_and_emer_gen_man_on: &impl EmergencyElectricalRatPushButton,
        emergency_elec_state: &impl EmergencyElectricalState,
        lgciu1: &impl LgciuInterface,
        lgciu2: &impl LgciuInterface,
        engine1: &impl Engine,
        engine2: &impl Engine,
    ) {
        self.nose_steering.update(
            context,
            self.yellow_circuit.system_section(),
            &self.brake_steer_computer,
            &self.pushback_tug,
        );

        // Process brake logic (which circuit brakes) and send brake demands (how much)
        self.brake_steer_computer.update(
            context,
            self.green_circuit.system_section(),
            &self.braking_circuit_altn,
            lgciu1,
            lgciu2,
            autobrake_panel,
            engine1,
            engine2,
        );

        // Updating rat stowed pos on all frames in case it's used for graphics
        self.ram_air_turbine.update_position(&context.delta());

        // Uses external conditions and momentary button: better to check each frame
        self.ram_air_turbine_controller.update(
            context,
            overhead_panel,
            rat_and_emer_gen_man_on,
            emergency_elec_state,
        );

        self.pushback_tug.update(context);

        self.braking_force.update_forces(
            context,
            &self.braking_circuit_norm,
            &self.braking_circuit_altn,
            engine1,
            engine2,
            &self.pushback_tug,
        );

        self.slats_flaps_complex
            .update(context, &self.flap_system, &self.slat_system);

        self.flap_system.update(
            context,
            self.slats_flaps_complex.flap_demand(),
            self.slats_flaps_complex.flap_demand(),
            self.green_circuit.system_section(),
            self.yellow_circuit.system_section(),
        );

        self.slat_system.update(
            context,
            self.slats_flaps_complex.slat_demand(),
            self.slats_flaps_complex.slat_demand(),
            self.blue_circuit.system_section(),
            self.green_circuit.system_section(),
        );

        self.forward_cargo_door_controller.update(
            context,
            &self.forward_cargo_door,
            self.yellow_circuit.system_section(),
        );

        self.aft_cargo_door_controller.update(
            context,
            &self.aft_cargo_door,
            self.yellow_circuit.system_section(),
        );

        self.slats_flaps_complex
            .update(context, &self.flap_system, &self.slat_system);

        self.rudder_mechanical_assembly.update(
            context,
            self.green_circuit.system_section(),
            self.blue_circuit.system_section(),
            self.yellow_circuit.system_section(),
        );
    }

    // For each hydraulic loop retrieves volumes from and to each actuator and pass it to the loops
    fn update_actuators_volume(&mut self) {
        self.update_green_actuators_volume();
        self.update_yellow_actuators_volume();
        self.update_blue_actuators_volume();
    }

    fn update_green_actuators_volume(&mut self) {
        self.green_circuit
            .update_system_actuator_volumes(&mut self.braking_circuit_norm);

        self.green_circuit.update_system_actuator_volumes(
            self.left_aileron.actuator(AileronActuatorPosition::Green),
        );
        self.green_circuit.update_system_actuator_volumes(
            self.right_aileron.actuator(AileronActuatorPosition::Green),
        );

        self.green_circuit.update_system_actuator_volumes(
            self.left_elevator
                .actuator(LeftElevatorActuatorCircuit::Green as usize),
        );

        self.green_circuit
            .update_system_actuator_volumes(self.rudder.actuator(RudderActuatorPosition::Green));

        self.green_circuit
            .update_system_actuator_volumes(self.flap_system.left_motor());
        self.green_circuit
            .update_system_actuator_volumes(self.slat_system.right_motor());

        self.green_circuit
            .update_system_actuator_volumes(self.left_spoilers.actuator(0));
        self.green_circuit
            .update_system_actuator_volumes(self.left_spoilers.actuator(4));

        self.green_circuit
            .update_system_actuator_volumes(self.right_spoilers.actuator(0));
        self.green_circuit
            .update_system_actuator_volumes(self.right_spoilers.actuator(4));

        for actuator in self.gear_system.all_actuators() {
            self.green_circuit.update_system_actuator_volumes(actuator);
        }

        self.green_circuit
            .update_system_actuator_volumes(self.trim_assembly.left_motor());

        self.green_circuit
            .update_system_actuator_volumes(self.rudder_mechanical_assembly.green_actuator());
    }

    fn update_yellow_actuators_volume(&mut self) {
        self.yellow_circuit
            .update_system_actuator_volumes(&mut self.braking_circuit_altn);

        self.yellow_circuit
            .update_system_actuator_volumes(self.flap_system.right_motor());

        self.yellow_circuit
            .update_system_actuator_volumes(self.forward_cargo_door.actuator());

        self.yellow_circuit
            .update_system_actuator_volumes(self.aft_cargo_door.actuator());

        self.yellow_circuit
            .update_system_actuator_volumes(&mut self.nose_steering);

        self.yellow_circuit.update_system_actuator_volumes(
            self.right_elevator
                .actuator(RightElevatorActuatorCircuit::Yellow as usize),
        );

        self.yellow_circuit
            .update_system_actuator_volumes(self.rudder.actuator(RudderActuatorPosition::Yellow));

        self.yellow_circuit
            .update_system_actuator_volumes(self.left_spoilers.actuator(1));
        self.yellow_circuit
            .update_system_actuator_volumes(self.left_spoilers.actuator(3));

        self.yellow_circuit
            .update_system_actuator_volumes(self.right_spoilers.actuator(1));
        self.yellow_circuit
            .update_system_actuator_volumes(self.right_spoilers.actuator(3));

        self.yellow_circuit
            .update_system_actuator_volumes(self.trim_assembly.right_motor());

        self.yellow_circuit
            .update_system_actuator_volumes(self.rudder_mechanical_assembly.yellow_actuator());
    }

    fn update_blue_actuators_volume(&mut self) {
        self.blue_circuit
            .update_system_actuator_volumes(self.slat_system.left_motor());
        self.blue_circuit
            .update_system_actuator_volumes(&mut self.emergency_gen);

        self.blue_circuit.update_system_actuator_volumes(
            self.left_aileron.actuator(AileronActuatorPosition::Blue),
        );
        self.blue_circuit.update_system_actuator_volumes(
            self.right_aileron.actuator(AileronActuatorPosition::Blue),
        );

        self.blue_circuit.update_system_actuator_volumes(
            self.left_elevator
                .actuator(LeftElevatorActuatorCircuit::Blue as usize),
        );
        self.blue_circuit.update_system_actuator_volumes(
            self.right_elevator
                .actuator(RightElevatorActuatorCircuit::Blue as usize),
        );

        self.blue_circuit
            .update_system_actuator_volumes(self.rudder.actuator(RudderActuatorPosition::Blue));

        self.blue_circuit
            .update_system_actuator_volumes(self.left_spoilers.actuator(2));

        self.blue_circuit
            .update_system_actuator_volumes(self.right_spoilers.actuator(2));
    }

    // All the core hydraulics updates that needs to be done at the slowest fixed step rate
    fn update_core_hydraulics(
        &mut self,
        context: &UpdateContext,
        engine1: &impl Engine,
        engine2: &impl Engine,
        overhead_panel: &A320HydraulicOverheadPanel,
        engine_fire_push_buttons: &impl EngineFirePushButtons,
        lgciu1: &impl LgciuInterface,
        lgciu2: &impl LgciuInterface,
        reservoir_pneumatics: &impl ReservoirAirPressure,
    ) {
        // First update what is currently consumed and given back by each actuator
        // Todo: might have to split the actuator volumes by expected number of loops
        self.update_actuators_volume();

        self.power_transfer_unit_controller.update(
            context,
            overhead_panel,
            &self.forward_cargo_door_controller,
            &self.aft_cargo_door_controller,
            &self.pushback_tug,
            lgciu2,
            self.green_circuit.reservoir(),
            self.yellow_circuit.reservoir(),
        );
        self.power_transfer_unit.update(
            context,
            self.green_circuit.system_section(),
            self.yellow_circuit.system_section(),
            &self.power_transfer_unit_controller,
        );

        self.engine_driven_pump_1_controller.update(
            overhead_panel,
            engine_fire_push_buttons,
            engine1,
            &self.green_circuit,
            lgciu1,
            self.green_circuit.reservoir(),
        );

        self.engine_driven_pump_1.update(
            context,
            self.green_circuit
                .pump_section(A320HydraulicCircuitFactory::YELLOW_GREEN_BLUE_PUMPS_INDEXES),
            self.green_circuit.reservoir(),
            engine1.hydraulic_pump_output_speed(),
            &self.engine_driven_pump_1_controller,
        );

        self.engine_driven_pump_2_controller.update(
            overhead_panel,
            engine_fire_push_buttons,
            engine2,
            &self.yellow_circuit,
            lgciu2,
            self.yellow_circuit.reservoir(),
        );

        self.engine_driven_pump_2.update(
            context,
            self.yellow_circuit
                .pump_section(A320HydraulicCircuitFactory::YELLOW_GREEN_BLUE_PUMPS_INDEXES),
            self.yellow_circuit.reservoir(),
            engine2.hydraulic_pump_output_speed(),
            &self.engine_driven_pump_2_controller,
        );

        self.blue_electric_pump_controller.update(
            overhead_panel,
            &self.blue_circuit,
            engine1,
            engine2,
            lgciu1,
            lgciu2,
            self.blue_circuit.reservoir(),
            &self.blue_electric_pump,
        );
        self.blue_electric_pump.update(
            context,
            self.blue_circuit
                .pump_section(A320HydraulicCircuitFactory::YELLOW_GREEN_BLUE_PUMPS_INDEXES),
            self.blue_circuit.reservoir(),
            &self.blue_electric_pump_controller,
        );

        self.yellow_electric_pump_controller.update(
            context,
            overhead_panel,
            &self.forward_cargo_door_controller,
            &self.aft_cargo_door_controller,
            &self.yellow_circuit,
            self.yellow_circuit.reservoir(),
            &self.yellow_electric_pump,
        );
        self.yellow_electric_pump.update(
            context,
            self.yellow_circuit.system_section(),
            self.yellow_circuit.reservoir(),
            &self.yellow_electric_pump_controller,
        );

        self.ram_air_turbine.update(
            context,
            self.blue_circuit.system_section(),
            self.blue_circuit.reservoir(),
            &self.ram_air_turbine_controller,
        );

        self.green_circuit_controller.update(
            context,
            engine_fire_push_buttons,
            overhead_panel,
            &self.yellow_electric_pump_controller,
        );
        self.green_circuit.update(
            context,
            &mut [&mut self.engine_driven_pump_1],
            None::<&mut ElectricPump>,
            None::<&mut ElectricPump>,
            Some(&self.power_transfer_unit),
            &self.green_circuit_controller,
            reservoir_pneumatics.green_reservoir_pressure(),
        );

        self.yellow_circuit_controller.update(
            context,
            engine_fire_push_buttons,
            overhead_panel,
            &self.yellow_electric_pump_controller,
        );
        self.yellow_circuit.update(
            context,
            &mut [&mut self.engine_driven_pump_2],
            Some(&mut self.yellow_electric_pump),
            None::<&mut ElectricPump>,
            Some(&self.power_transfer_unit),
            &self.yellow_circuit_controller,
            reservoir_pneumatics.yellow_reservoir_pressure(),
        );

        self.blue_circuit_controller.update(
            context,
            engine_fire_push_buttons,
            overhead_panel,
            &self.yellow_electric_pump_controller,
        );
        self.blue_circuit.update(
            context,
            &mut [&mut self.blue_electric_pump],
            Some(&mut self.ram_air_turbine),
            None::<&mut ElectricPump>,
            None,
            &self.blue_circuit_controller,
            reservoir_pneumatics.blue_reservoir_pressure(),
        );

        self.braking_circuit_norm.update(
            context,
            self.green_circuit.system_section(),
            self.brake_steer_computer.norm_controller(),
        );
        self.braking_circuit_altn.update(
            context,
            self.yellow_circuit.system_section(),
            self.brake_steer_computer.alternate_controller(),
        );
    }

    // Actual logic of HYD PTU memo computed here until done within FWS
    fn should_show_hyd_ptu_message_on_ecam(&self) -> bool {
        let ptu_valve_ctrol_off = !self.power_transfer_unit_controller.should_enable();
        let green_eng_pump_lo_pr = !self.green_circuit.pump_section_switch_pressurised(
            A320HydraulicCircuitFactory::YELLOW_GREEN_BLUE_PUMPS_INDEXES,
        );

        let yellow_sys_lo_pr = !self.yellow_circuit.system_section_switch_pressurised();

        let yellow_sys_press_above_1450 =
            self.yellow_circuit.system_section_pressure() > Pressure::new::<psi>(1450.);

        let green_sys_press_above_1450 =
            self.green_circuit.system_section_pressure() > Pressure::new::<psi>(1450.);

        let green_sys_lo_pr = !self.green_circuit.system_section_switch_pressurised();

        let yellow_eng_pump_lo_pr = !self.yellow_circuit.pump_section_switch_pressurised(
            A320HydraulicCircuitFactory::YELLOW_GREEN_BLUE_PUMPS_INDEXES,
        );

        let yellow_elec_pump_on = self.yellow_electric_pump_controller.should_pressurise();

        let yellow_pump_state = yellow_eng_pump_lo_pr && !yellow_elec_pump_on;

        let yellow_press_node = yellow_sys_press_above_1450 || !yellow_sys_lo_pr;
        let green_press_node = green_sys_press_above_1450 || !green_sys_lo_pr;

        let yellow_side_and = green_eng_pump_lo_pr && yellow_press_node && green_press_node;
        let green_side_and = yellow_press_node && green_press_node && yellow_pump_state;

        !ptu_valve_ctrol_off && (yellow_side_and || green_side_and)
    }

    // Function dedicated to sound so it triggers the high pitch PTU sound on specific PTU conditions
    fn is_ptu_running_high_pitch_sound(&self) -> bool {
        let is_ptu_rotating = self.power_transfer_unit.is_active_left_to_right()
            || self.power_transfer_unit.is_active_right_to_left();

        let absolute_delta_pressure = (self.green_circuit.system_section_pressure()
            - self.yellow_circuit.system_section_pressure())
        .abs();

        absolute_delta_pressure
            > Pressure::new::<psi>(Self::HIGH_PITCH_PTU_SOUND_DELTA_PRESS_THRESHOLD_PSI)
            && is_ptu_rotating
            && !self.ptu_high_pitch_sound_active.output()
            && !self.power_transfer_unit.is_in_continuous_mode()
    }

    pub fn gear_system(&self) -> &impl GearSystemSensors {
        &self.gear_system
    }
}
impl SimulationElement for A320Hydraulic {
    fn accept<T: SimulationElementVisitor>(&mut self, visitor: &mut T) {
        self.engine_driven_pump_1.accept(visitor);
        self.engine_driven_pump_1_controller.accept(visitor);

        self.engine_driven_pump_2.accept(visitor);
        self.engine_driven_pump_2_controller.accept(visitor);

        self.blue_electric_pump.accept(visitor);
        self.blue_electric_pump_controller.accept(visitor);

        self.yellow_electric_pump.accept(visitor);
        self.yellow_electric_pump_controller.accept(visitor);

        self.forward_cargo_door_controller.accept(visitor);
        self.forward_cargo_door.accept(visitor);

        self.aft_cargo_door_controller.accept(visitor);
        self.aft_cargo_door.accept(visitor);

        self.pushback_tug.accept(visitor);

        self.ram_air_turbine.accept(visitor);
        self.ram_air_turbine_controller.accept(visitor);

        self.power_transfer_unit.accept(visitor);
        self.power_transfer_unit_controller.accept(visitor);

        self.blue_circuit.accept(visitor);
        self.green_circuit.accept(visitor);
        self.yellow_circuit.accept(visitor);

        self.brake_steer_computer.accept(visitor);

        self.braking_circuit_norm.accept(visitor);
        self.braking_circuit_altn.accept(visitor);
        self.braking_force.accept(visitor);

        self.emergency_gen.accept(visitor);
        self.nose_steering.accept(visitor);
        self.slats_flaps_complex.accept(visitor);
        self.flap_system.accept(visitor);
        self.slat_system.accept(visitor);

        self.elevator_system_controller.accept(visitor);
        self.aileron_system_controller.accept(visitor);

        self.left_aileron.accept(visitor);
        self.right_aileron.accept(visitor);
        self.left_elevator.accept(visitor);
        self.right_elevator.accept(visitor);

        self.rudder_mechanical_assembly.accept(visitor);
        self.rudder.accept(visitor);

        self.left_spoilers.accept(visitor);
        self.right_spoilers.accept(visitor);

        self.gear_system_gravity_extension_controller
            .accept(visitor);
        self.gear_system.accept(visitor);

        self.trim_controller.accept(visitor);
        self.trim_assembly.accept(visitor);

        visitor.visit(self);
    }

    fn write(&self, writer: &mut SimulatorWriter) {
        writer.write(
            &self.hyd_ptu_ecam_memo_id,
            self.should_show_hyd_ptu_message_on_ecam(),
        );

        writer.write(
            &self.ptu_high_pitch_sound_id,
            self.ptu_high_pitch_sound_active.output(),
        );

        // Two sound variables of ptu made exclusive with high pitch sound having priority
        writer.write(
            &self.ptu_continuous_mode_id,
            self.power_transfer_unit.is_in_continuous_mode()
                && !self.ptu_high_pitch_sound_active.output(),
        );
    }
}
impl HydraulicGeneratorControlUnit for A320Hydraulic {
    fn max_allowed_power(&self) -> Power {
        self.gcu.max_allowed_power()
    }

    fn motor_speed(&self) -> AngularVelocity {
        self.gcu.motor_speed()
    }
}

struct A320GearHydraulicController {
    safety_valve_should_open: bool,
    cutoff_valve_should_open: bool,
    vent_valves_should_open: bool,
    doors_uplock_mechanical_release: bool,
    gears_uplock_mechanical_release: bool,
}
impl A320GearHydraulicController {
    fn new() -> Self {
        Self {
            safety_valve_should_open: true,
            cutoff_valve_should_open: true,
            vent_valves_should_open: false,
            doors_uplock_mechanical_release: false,
            gears_uplock_mechanical_release: false,
        }
    }

    fn update(
        &mut self,
        adirs: &impl AdirsDiscreteOutputs,
        lgciu1: &(impl LgciuWeightOnWheels + LandingGearHandle),
        lgciu2: &impl LgciuWeightOnWheels,
        gear_gravity_extension: &impl GearGravityExtension,
    ) {
        self.update_safety_valve(adirs, lgciu1, lgciu2);

        self.update_safety_and_vent_valve(gear_gravity_extension);

        self.update_uplocks(gear_gravity_extension);
    }

    fn update_uplocks(&mut self, gear_gravity_extension: &impl GearGravityExtension) {
        self.doors_uplock_mechanical_release =
            gear_gravity_extension.extension_handle_number_of_turns() >= 2;
        self.gears_uplock_mechanical_release =
            gear_gravity_extension.extension_handle_number_of_turns() >= 3;
    }

    fn update_safety_and_vent_valve(&mut self, gear_gravity_extension: &impl GearGravityExtension) {
        let one_or_more_handle_turns =
            gear_gravity_extension.extension_handle_number_of_turns() >= 1;

        self.cutoff_valve_should_open = !one_or_more_handle_turns;

        self.vent_valves_should_open = one_or_more_handle_turns;
    }

    fn update_safety_valve(
        &mut self,
        adirs: &impl AdirsDiscreteOutputs,
        lgciu1: &(impl LgciuWeightOnWheels + LandingGearHandle),
        lgciu2: &impl LgciuWeightOnWheels,
    ) {
        let speed_condition =
            !adirs.low_speed_warning_4_260kts(1) || !adirs.low_speed_warning_4_260kts(3);

        let on_ground_condition = lgciu1.left_and_right_gear_compressed(true)
            || lgciu2.left_and_right_gear_compressed(true);

        let self_maintained_gear_lever_condition =
            self.safety_valve_should_open || lgciu1.gear_handle_is_down();

        self.safety_valve_should_open =
            (speed_condition || on_ground_condition) && self_maintained_gear_lever_condition;
    }
}
impl GearSystemController for A320GearHydraulicController {
    fn safety_valve_should_open(&self) -> bool {
        self.safety_valve_should_open
    }

    fn shut_off_valve_should_open(&self) -> bool {
        self.cutoff_valve_should_open
    }

    fn vent_valves_should_open(&self) -> bool {
        self.vent_valves_should_open
    }

    fn doors_uplocks_should_mechanically_unlock(&self) -> bool {
        self.doors_uplock_mechanical_release
    }

    fn gears_uplocks_should_mechanically_unlock(&self) -> bool {
        self.gears_uplock_mechanical_release
    }
}

struct A320HydraulicCircuitController {
    circuit_id: HydraulicColor,
    engine_number: Option<usize>,
    should_open_fire_shutoff_valve: bool,
    should_open_leak_measurement_valve: bool,
    cargo_door_in_use: DelayedFalseLogicGate,
}
impl A320HydraulicCircuitController {
    const DELAY_TO_REOPEN_LEAK_VALVE_AFTER_CARGO_DOOR_USE: Duration = Duration::from_secs(15);

    fn new(engine_number: Option<usize>, circuit_id: HydraulicColor) -> Self {
        Self {
            circuit_id,
            engine_number,
            should_open_fire_shutoff_valve: true,
            should_open_leak_measurement_valve: true,
            cargo_door_in_use: DelayedFalseLogicGate::new(
                Self::DELAY_TO_REOPEN_LEAK_VALVE_AFTER_CARGO_DOOR_USE,
            ),
        }
    }

    fn update(
        &mut self,
        context: &UpdateContext,
        engine_fire_push_buttons: &impl EngineFirePushButtons,
        overhead_panel: &A320HydraulicOverheadPanel,
        yellow_epump_controller: &A320YellowElectricPumpController,
    ) {
        self.cargo_door_in_use.update(
            context,
            yellow_epump_controller.should_pressurise_for_cargo_door_operation(),
        );

        if let Some(eng_number) = self.engine_number {
            self.should_open_fire_shutoff_valve = !engine_fire_push_buttons.is_released(eng_number);
        }

        self.update_leak_measurement_valve(context, overhead_panel);
    }

    fn update_leak_measurement_valve(
        &mut self,
        context: &UpdateContext,
        overhead_panel: &A320HydraulicOverheadPanel,
    ) {
        let measurement_valve_open_demand_raw = match &mut self.circuit_id {
            HydraulicColor::Green => overhead_panel.green_leak_measurement_valve_is_on(),
            HydraulicColor::Yellow => {
                overhead_panel.yellow_leak_measurement_valve_is_on()
                    && !self.cargo_door_in_use.output()
            }
            HydraulicColor::Blue => overhead_panel.blue_leak_measurement_valve_is_on(),
        };

        self.should_open_leak_measurement_valve = measurement_valve_open_demand_raw
            || self.plane_state_disables_leak_valve_closing(context);
    }

    fn plane_state_disables_leak_valve_closing(&self, context: &UpdateContext) -> bool {
        context.indicated_airspeed() >= Velocity::new::<knot>(100.)
    }
}
impl HydraulicCircuitController for A320HydraulicCircuitController {
    fn should_open_fire_shutoff_valve(&self, _: usize) -> bool {
        // A320 only has one main pump per pump section thus index not useful
        self.should_open_fire_shutoff_valve
    }

    fn should_open_leak_measurement_valve(&self) -> bool {
        self.should_open_leak_measurement_valve
    }
}

struct A320EngineDrivenPumpController {
    green_pump_low_press_id: VariableIdentifier,
    yellow_pump_low_press_id: VariableIdentifier,

    is_powered: bool,
    powered_by: Vec<ElectricalBusType>,
    engine_number: usize,
    should_pressurise: bool,
    has_pressure_low_fault: bool,
    has_air_pressure_low_fault: bool,
    has_low_level_fault: bool,
    is_pressure_low: bool,
    has_overheat_fault: bool,
}
impl A320EngineDrivenPumpController {
    fn new(
        context: &mut InitContext,
        engine_number: usize,
        powered_by: Vec<ElectricalBusType>,
    ) -> Self {
        Self {
            green_pump_low_press_id: context
                .get_identifier("HYD_GREEN_EDPUMP_LOW_PRESS".to_owned()),
            yellow_pump_low_press_id: context
                .get_identifier("HYD_YELLOW_EDPUMP_LOW_PRESS".to_owned()),

            is_powered: false,
            powered_by,
            engine_number,
            should_pressurise: true,

            has_pressure_low_fault: false,
            has_air_pressure_low_fault: false,
            has_low_level_fault: false,

            is_pressure_low: true,

            has_overheat_fault: false,
        }
    }

    fn update_low_pressure(
        &mut self,
        engine: &impl Engine,
        hydraulic_circuit: &impl HydraulicPressureSensors,
        lgciu: &impl LgciuInterface,
    ) {
        self.is_pressure_low = self.should_pressurise()
            && !hydraulic_circuit.pump_section_switch_pressurised(
                A320HydraulicCircuitFactory::YELLOW_GREEN_BLUE_PUMPS_INDEXES,
            );

        // Fault inhibited if on ground AND engine oil pressure is low (11KS1 elec relay)
        self.has_pressure_low_fault = self.is_pressure_low
            && (!(engine.oil_pressure_is_low()
                && lgciu.right_gear_compressed(false)
                && lgciu.left_gear_compressed(false)));
    }

    fn update_low_air_pressure(
        &mut self,
        reservoir: &Reservoir,
        overhead_panel: &A320HydraulicOverheadPanel,
    ) {
        self.has_air_pressure_low_fault = reservoir.is_low_air_pressure()
            && overhead_panel.edp_push_button_is_auto(self.engine_number);
    }

    fn update_low_level(
        &mut self,
        reservoir: &Reservoir,
        overhead_panel: &A320HydraulicOverheadPanel,
    ) {
        self.has_low_level_fault =
            reservoir.is_low_level() && overhead_panel.edp_push_button_is_auto(self.engine_number);
    }

    fn update(
        &mut self,
        overhead_panel: &A320HydraulicOverheadPanel,
        engine_fire_push_buttons: &impl EngineFirePushButtons,
        engine: &impl Engine,
        hydraulic_circuit: &impl HydraulicPressureSensors,
        lgciu: &impl LgciuInterface,
        reservoir: &Reservoir,
    ) {
        let mut should_pressurise_if_powered = false;
        if overhead_panel.edp_push_button_is_auto(self.engine_number)
            && !engine_fire_push_buttons.is_released(self.engine_number)
        {
            should_pressurise_if_powered = true;
        } else if overhead_panel.edp_push_button_is_off(self.engine_number)
            || engine_fire_push_buttons.is_released(self.engine_number)
        {
            should_pressurise_if_powered = false;
        }

        // Inverted logic, no power means solenoid valve always leave pump in pressurise mode
        self.should_pressurise = !self.is_powered || should_pressurise_if_powered;

        self.update_low_pressure(engine, hydraulic_circuit, lgciu);

        self.update_low_air_pressure(reservoir, overhead_panel);

        self.update_low_level(reservoir, overhead_panel);

        self.has_overheat_fault = reservoir.is_overheating();
    }

    fn has_pressure_low_fault(&self) -> bool {
        self.has_pressure_low_fault
    }

    fn has_air_pressure_low_fault(&self) -> bool {
        self.has_air_pressure_low_fault
    }

    fn has_low_level_fault(&self) -> bool {
        self.has_low_level_fault
    }

    fn has_overheat_fault(&self) -> bool {
        self.has_overheat_fault
    }
}
impl PumpController for A320EngineDrivenPumpController {
    fn should_pressurise(&self) -> bool {
        self.should_pressurise
    }
}
impl SimulationElement for A320EngineDrivenPumpController {
    fn write(&self, writer: &mut SimulatorWriter) {
        if self.engine_number == 1 {
            writer.write(&self.green_pump_low_press_id, self.is_pressure_low);
        } else if self.engine_number == 2 {
            writer.write(&self.yellow_pump_low_press_id, self.is_pressure_low);
        } else {
            panic!("The A320 only supports two engines.");
        }
    }

    fn receive_power(&mut self, buses: &impl ElectricalBuses) {
        self.is_powered = buses.any_is_powered(&self.powered_by);
    }
}

struct A320BlueElectricPumpController {
    low_press_id: VariableIdentifier,

    is_powered: bool,
    powered_by: ElectricalBusType,
    should_pressurise: bool,
    has_pressure_low_fault: bool,
    has_air_pressure_low_fault: bool,
    has_low_level_fault: bool,
    is_pressure_low: bool,
    has_overheat_fault: bool,
}
impl A320BlueElectricPumpController {
    fn new(context: &mut InitContext, powered_by: ElectricalBusType) -> Self {
        Self {
            low_press_id: context.get_identifier("HYD_BLUE_EPUMP_LOW_PRESS".to_owned()),

            is_powered: false,
            powered_by,
            should_pressurise: false,

            has_pressure_low_fault: false,
            has_air_pressure_low_fault: false,
            has_low_level_fault: false,

            is_pressure_low: true,

            has_overheat_fault: false,
        }
    }

    fn update(
        &mut self,
        overhead_panel: &A320HydraulicOverheadPanel,
        hydraulic_circuit: &impl HydraulicPressureSensors,
        engine1: &impl Engine,
        engine2: &impl Engine,
        lgciu1: &impl LgciuInterface,
        lgciu2: &impl LgciuInterface,
        reservoir: &Reservoir,
        elec_pump: &impl HeatingElement,
    ) {
        let mut should_pressurise_if_powered = false;
        if overhead_panel.blue_epump_push_button.is_auto() {
            if !lgciu1.nose_gear_compressed(false)
                || engine1.is_above_minimum_idle()
                || engine2.is_above_minimum_idle()
                || overhead_panel.blue_epump_override_push_button_is_on()
            {
                should_pressurise_if_powered = true;
            } else {
                should_pressurise_if_powered = false;
            }
        } else if overhead_panel.blue_epump_push_button_is_off() {
            should_pressurise_if_powered = false;
        }

        self.should_pressurise = self.is_powered && should_pressurise_if_powered;

        self.update_low_pressure(
            overhead_panel,
            hydraulic_circuit,
            engine1,
            engine2,
            lgciu1,
            lgciu2,
        );

        self.update_low_air_pressure(reservoir, overhead_panel);

        self.update_low_level(reservoir, overhead_panel);

        // Elec pump has temperature sensor so we check also pump overheating state
        self.has_overheat_fault = elec_pump.is_overheating() || reservoir.is_overheating();
    }

    fn update_low_pressure(
        &mut self,
        overhead_panel: &A320HydraulicOverheadPanel,
        hydraulic_circuit: &impl HydraulicPressureSensors,
        engine1: &impl Engine,
        engine2: &impl Engine,
        lgciu1: &impl LgciuInterface,
        lgciu2: &impl LgciuInterface,
    ) {
        let is_both_engine_low_oil_pressure =
            engine1.oil_pressure_is_low() && engine2.oil_pressure_is_low();

        self.is_pressure_low = self.should_pressurise()
            && !hydraulic_circuit.pump_section_switch_pressurised(
                A320HydraulicCircuitFactory::YELLOW_GREEN_BLUE_PUMPS_INDEXES,
            );

        self.has_pressure_low_fault = self.is_pressure_low
            && (!(is_both_engine_low_oil_pressure
                && lgciu1.left_gear_compressed(false)
                && lgciu1.right_gear_compressed(false)
                && lgciu2.left_gear_compressed(false)
                && lgciu2.right_gear_compressed(false)
                && !overhead_panel.blue_epump_override_push_button_is_on()));
    }

    fn update_low_air_pressure(
        &mut self,
        reservoir: &Reservoir,
        overhead_panel: &A320HydraulicOverheadPanel,
    ) {
        self.has_air_pressure_low_fault =
            reservoir.is_low_air_pressure() && !overhead_panel.blue_epump_push_button_is_off();
    }

    fn update_low_level(
        &mut self,
        reservoir: &Reservoir,
        overhead_panel: &A320HydraulicOverheadPanel,
    ) {
        self.has_low_level_fault =
            reservoir.is_low_level() && !overhead_panel.blue_epump_push_button_is_off();
    }

    fn has_pressure_low_fault(&self) -> bool {
        self.has_pressure_low_fault
    }

    fn has_air_pressure_low_fault(&self) -> bool {
        self.has_air_pressure_low_fault
    }

    fn has_low_level_fault(&self) -> bool {
        self.has_low_level_fault
    }

    fn has_overheat_fault(&self) -> bool {
        self.has_low_level_fault
    }
}
impl PumpController for A320BlueElectricPumpController {
    fn should_pressurise(&self) -> bool {
        self.should_pressurise
    }
}
impl SimulationElement for A320BlueElectricPumpController {
    fn write(&self, writer: &mut SimulatorWriter) {
        writer.write(&self.low_press_id, self.is_pressure_low);
    }

    fn receive_power(&mut self, buses: &impl ElectricalBuses) {
        self.is_powered = buses.is_powered(self.powered_by);
    }
}

struct A320YellowElectricPumpController {
    low_press_id: VariableIdentifier,

    is_powered: bool,
    powered_by: ElectricalBusType,
    powered_by_when_cargo_door_operation: ElectricalBusType,
    should_pressurise: bool,
    has_pressure_low_fault: bool,
    has_air_pressure_low_fault: bool,
    has_low_level_fault: bool,
    is_pressure_low: bool,

    is_required_for_cargo_door_operation: DelayedFalseLogicGate,
    should_pressurise_for_cargo_door_operation: bool,

    low_pressure_hystereris: bool,

    has_overheat_fault: bool,
}
impl A320YellowElectricPumpController {
    const DURATION_OF_YELLOW_PUMP_ACTIVATION_AFTER_CARGO_DOOR_OPERATION: Duration =
        Duration::from_secs(20);

    const LOW_PRESS_HYSTERESIS_HIGH_PSI: f64 = 1750.;
    const LOW_PRESS_HYSTERESIS_LOW_PSI: f64 = 1450.;

    fn new(
        context: &mut InitContext,
        powered_by: ElectricalBusType,
        powered_by_when_cargo_door_operation: ElectricalBusType,
    ) -> Self {
        Self {
            low_press_id: context.get_identifier("HYD_YELLOW_EPUMP_LOW_PRESS".to_owned()),

            is_powered: false,
            powered_by,
            powered_by_when_cargo_door_operation,
            should_pressurise: false,

            has_pressure_low_fault: false,
            has_air_pressure_low_fault: false,
            has_low_level_fault: false,

            is_pressure_low: true,
            is_required_for_cargo_door_operation: DelayedFalseLogicGate::new(
                Self::DURATION_OF_YELLOW_PUMP_ACTIVATION_AFTER_CARGO_DOOR_OPERATION,
            ),
            should_pressurise_for_cargo_door_operation: false,

            low_pressure_hystereris: false,

            has_overheat_fault: false,
        }
    }

    fn update(
        &mut self,
        context: &UpdateContext,
        overhead_panel: &A320HydraulicOverheadPanel,
        forward_cargo_door_controller: &A320DoorController,
        aft_cargo_door_controller: &A320DoorController,
        hydraulic_circuit: &impl HydraulicPressureSensors,
        reservoir: &Reservoir,
        elec_pump: &impl HeatingElement,
    ) {
        self.update_cargo_door_logic(
            context,
            overhead_panel,
            forward_cargo_door_controller,
            aft_cargo_door_controller,
        );

        self.should_pressurise = (overhead_panel.yellow_epump_push_button.is_on()
            || self.is_required_for_cargo_door_operation.output())
            && self.is_powered;

        self.update_low_pressure(hydraulic_circuit);

        self.update_low_air_pressure(reservoir, overhead_panel);

        self.update_low_level(reservoir, overhead_panel);

        // Elec pump has temperature sensor so we check also pump overheating state
        self.has_overheat_fault = elec_pump.is_overheating() || reservoir.is_overheating();
    }

    fn update_low_pressure(&mut self, hydraulic_circuit: &impl HydraulicPressureSensors) {
        self.update_low_pressure_hysteresis(hydraulic_circuit);

        self.is_pressure_low = self.should_pressurise() && !self.low_pressure_hystereris;

        self.has_pressure_low_fault = self.is_pressure_low;
    }

    fn update_low_pressure_hysteresis(
        &mut self,
        hydraulic_circuit: &impl HydraulicPressureSensors,
    ) {
        if hydraulic_circuit
            .system_section_pressure_transducer()
            .get::<psi>()
            > Self::LOW_PRESS_HYSTERESIS_HIGH_PSI
        {
            self.low_pressure_hystereris = true;
        } else if hydraulic_circuit
            .system_section_pressure_transducer()
            .get::<psi>()
            < Self::LOW_PRESS_HYSTERESIS_LOW_PSI
        {
            self.low_pressure_hystereris = false;
        }
    }

    fn update_cargo_door_logic(
        &mut self,
        context: &UpdateContext,
        overhead_panel: &A320HydraulicOverheadPanel,
        forward_cargo_door_controller: &A320DoorController,
        aft_cargo_door_controller: &A320DoorController,
    ) {
        self.is_required_for_cargo_door_operation.update(
            context,
            forward_cargo_door_controller.should_pressurise_hydraulics()
                || aft_cargo_door_controller.should_pressurise_hydraulics(),
        );

        self.should_pressurise_for_cargo_door_operation =
            self.is_required_for_cargo_door_operation.output()
                && !overhead_panel.yellow_epump_push_button.is_on();
    }

    fn update_low_air_pressure(
        &mut self,
        reservoir: &Reservoir,
        overhead_panel: &A320HydraulicOverheadPanel,
    ) {
        self.has_air_pressure_low_fault =
            reservoir.is_low_air_pressure() && !overhead_panel.yellow_epump_push_button_is_auto();
    }

    fn update_low_level(
        &mut self,
        reservoir: &Reservoir,
        overhead_panel: &A320HydraulicOverheadPanel,
    ) {
        self.has_low_level_fault =
            reservoir.is_low_level() && !overhead_panel.yellow_epump_push_button_is_auto();
    }

    fn has_pressure_low_fault(&self) -> bool {
        self.has_pressure_low_fault
    }

    fn has_air_pressure_low_fault(&self) -> bool {
        self.has_air_pressure_low_fault
    }

    fn has_low_level_fault(&self) -> bool {
        self.has_low_level_fault
    }

    fn has_overheat_fault(&self) -> bool {
        self.has_overheat_fault
    }

    fn should_pressurise_for_cargo_door_operation(&self) -> bool {
        self.should_pressurise_for_cargo_door_operation
    }
}
impl PumpController for A320YellowElectricPumpController {
    fn should_pressurise(&self) -> bool {
        self.should_pressurise
    }
}
impl SimulationElement for A320YellowElectricPumpController {
    fn write(&self, writer: &mut SimulatorWriter) {
        writer.write(&self.low_press_id, self.is_pressure_low);
    }

    fn receive_power(&mut self, buses: &impl ElectricalBuses) {
        // Control of the pump is powered by dedicated bus OR manual operation of cargo door through another bus
        self.is_powered = buses.is_powered(self.powered_by)
            || (self.is_required_for_cargo_door_operation.output()
                && buses.is_powered(self.powered_by_when_cargo_door_operation))
    }
}

struct A320PowerTransferUnitController {
    park_brake_lever_pos_id: VariableIdentifier,
    general_eng_1_starter_active_id: VariableIdentifier,
    general_eng_2_starter_active_id: VariableIdentifier,

    is_powered: bool,
    powered_by: ElectricalBusType,
    should_enable: bool,
    should_inhibit_ptu_after_cargo_door_operation: DelayedFalseLogicGate,

    parking_brake_lever_pos: bool,
    eng_1_master_on: bool,
    eng_2_master_on: bool,

    has_air_pressure_low_fault: bool,
    has_low_level_fault: bool,
    has_overheat_fault: bool,
}
impl A320PowerTransferUnitController {
    const DURATION_OF_PTU_INHIBIT_AFTER_CARGO_DOOR_OPERATION: Duration = Duration::from_secs(40);

    fn new(context: &mut InitContext, powered_by: ElectricalBusType) -> Self {
        Self {
            park_brake_lever_pos_id: context.get_identifier("PARK_BRAKE_LEVER_POS".to_owned()),
            general_eng_1_starter_active_id: context
                .get_identifier("GENERAL ENG STARTER ACTIVE:1".to_owned()),
            general_eng_2_starter_active_id: context
                .get_identifier("GENERAL ENG STARTER ACTIVE:2".to_owned()),

            is_powered: false,
            powered_by,
            should_enable: false,
            should_inhibit_ptu_after_cargo_door_operation: DelayedFalseLogicGate::new(
                Self::DURATION_OF_PTU_INHIBIT_AFTER_CARGO_DOOR_OPERATION,
            ),

            parking_brake_lever_pos: false,
            eng_1_master_on: false,
            eng_2_master_on: false,

            has_air_pressure_low_fault: false,
            has_low_level_fault: false,
            has_overheat_fault: false,
        }
    }

    fn update(
        &mut self,
        context: &UpdateContext,
        overhead_panel: &A320HydraulicOverheadPanel,
        forward_cargo_door_controller: &A320DoorController,
        aft_cargo_door_controller: &A320DoorController,
        pushback_tug: &PushbackTug,
        lgciu2: &impl LgciuInterface,
        reservoir_left_side: &Reservoir,
        reservoir_right_side: &Reservoir,
    ) {
        self.should_inhibit_ptu_after_cargo_door_operation.update(
            context,
            forward_cargo_door_controller.should_pressurise_hydraulics()
                || aft_cargo_door_controller.should_pressurise_hydraulics(),
        );

        let ptu_inhibited = self.should_inhibit_ptu_after_cargo_door_operation.output()
            && overhead_panel.yellow_epump_push_button_is_auto();

        let should_enable_if_powered = overhead_panel.ptu_push_button_is_auto()
            && (!lgciu2.nose_gear_compressed(false)
                || self.eng_1_master_on && self.eng_2_master_on
                || !self.eng_1_master_on && !self.eng_2_master_on
                || (!self.parking_brake_lever_pos
                    && !pushback_tug.is_nose_wheel_steering_pin_inserted()))
            && !ptu_inhibited;

        // When there is no power, the PTU is always ON.
        self.should_enable = !self.is_powered || should_enable_if_powered;

        self.update_low_air_pressure(reservoir_left_side, reservoir_right_side, overhead_panel);

        self.update_low_level(reservoir_left_side, reservoir_right_side, overhead_panel);

        self.has_overheat_fault =
            reservoir_left_side.is_overheating() || reservoir_right_side.is_overheating();
    }

    fn update_low_air_pressure(
        &mut self,
        reservoir_left_side: &Reservoir,
        reservoir_right_side: &Reservoir,
        overhead_panel: &A320HydraulicOverheadPanel,
    ) {
        self.has_air_pressure_low_fault = (reservoir_left_side.is_low_air_pressure()
            || reservoir_right_side.is_low_air_pressure())
            && overhead_panel.ptu_push_button_is_auto();
    }

    fn update_low_level(
        &mut self,
        reservoir_left_side: &Reservoir,
        reservoir_right_side: &Reservoir,
        overhead_panel: &A320HydraulicOverheadPanel,
    ) {
        self.has_low_level_fault = (reservoir_left_side.is_low_level()
            || reservoir_right_side.is_low_level())
            && overhead_panel.ptu_push_button_is_auto();
    }

    fn has_air_pressure_low_fault(&self) -> bool {
        self.has_air_pressure_low_fault
    }

    fn has_low_level_fault(&self) -> bool {
        self.has_low_level_fault
    }

    fn has_overheat_fault(&self) -> bool {
        self.has_overheat_fault
    }
}
impl PowerTransferUnitController for A320PowerTransferUnitController {
    fn should_enable(&self) -> bool {
        self.should_enable
    }
}
impl SimulationElement for A320PowerTransferUnitController {
    fn read(&mut self, reader: &mut SimulatorReader) {
        self.parking_brake_lever_pos = reader.read(&self.park_brake_lever_pos_id);
        self.eng_1_master_on = reader.read(&self.general_eng_1_starter_active_id);
        self.eng_2_master_on = reader.read(&self.general_eng_2_starter_active_id);
    }

    fn receive_power(&mut self, buses: &impl ElectricalBuses) {
        self.is_powered = buses.is_powered(self.powered_by);
    }
}

struct A320RamAirTurbineController {
    is_solenoid_1_powered: bool,
    solenoid_1_bus: ElectricalBusType,

    is_solenoid_2_powered: bool,
    solenoid_2_bus: ElectricalBusType,

    should_deploy: bool,
}
impl A320RamAirTurbineController {
    fn new(solenoid_1_bus: ElectricalBusType, solenoid_2_bus: ElectricalBusType) -> Self {
        Self {
            is_solenoid_1_powered: false,
            solenoid_1_bus,

            is_solenoid_2_powered: false,
            solenoid_2_bus,

            should_deploy: false,
        }
    }

    fn update(
        &mut self,
        context: &UpdateContext,
        overhead_panel: &A320HydraulicOverheadPanel,
        rat_and_emer_gen_man_on: &impl EmergencyElectricalRatPushButton,
        emergency_elec_state: &impl EmergencyElectricalState,
    ) {
        let solenoid_1_should_trigger_deployment_if_powered =
            overhead_panel.rat_man_on_push_button_is_pressed();

        let solenoid_2_should_trigger_deployment_if_powered =
            emergency_elec_state.is_in_emergency_elec() || rat_and_emer_gen_man_on.is_pressed();

        // due to initialization issues the RAT will not deployed in any case when simulation has just started
        self.should_deploy = context.is_sim_ready()
            && ((self.is_solenoid_1_powered && solenoid_1_should_trigger_deployment_if_powered)
                || (self.is_solenoid_2_powered && solenoid_2_should_trigger_deployment_if_powered));
    }
}
impl RamAirTurbineController for A320RamAirTurbineController {
    fn should_deploy(&self) -> bool {
        self.should_deploy
    }
}
impl SimulationElement for A320RamAirTurbineController {
    fn receive_power(&mut self, buses: &impl ElectricalBuses) {
        self.is_solenoid_1_powered = buses.is_powered(self.solenoid_1_bus);
        self.is_solenoid_2_powered = buses.is_powered(self.solenoid_2_bus);
    }
}

struct A320BrakeSystemOutputs {
    left_demand: Ratio,
    right_demand: Ratio,
    pressure_limit: Pressure,
}
impl A320BrakeSystemOutputs {
    fn new() -> Self {
        Self {
            left_demand: Ratio::new::<ratio>(0.),
            right_demand: Ratio::new::<ratio>(0.),
            pressure_limit: Pressure::new::<psi>(3000.),
        }
    }

    fn set_pressure_limit(&mut self, pressure_limit: Pressure) {
        self.pressure_limit = pressure_limit;
    }

    fn set_brake_demands(&mut self, left_demand: Ratio, right_demand: Ratio) {
        self.left_demand = left_demand
            .min(Ratio::new::<ratio>(1.))
            .max(Ratio::new::<ratio>(0.));
        self.right_demand = right_demand
            .min(Ratio::new::<ratio>(1.))
            .max(Ratio::new::<ratio>(0.));
    }

    fn set_no_demands(&mut self) {
        self.left_demand = Ratio::new::<ratio>(0.);
        self.right_demand = Ratio::new::<ratio>(0.);
    }

    fn set_max_demands(&mut self) {
        self.left_demand = Ratio::new::<ratio>(1.);
        self.right_demand = Ratio::new::<ratio>(1.);
    }

    fn left_demand(&self) -> Ratio {
        self.left_demand
    }

    fn right_demand(&self) -> Ratio {
        self.right_demand
    }
}
impl BrakeCircuitController for A320BrakeSystemOutputs {
    fn pressure_limit(&self) -> Pressure {
        self.pressure_limit
    }

    fn left_brake_demand(&self) -> Ratio {
        self.left_demand
    }

    fn right_brake_demand(&self) -> Ratio {
        self.right_demand
    }
}

struct A320HydraulicBrakeSteerComputerUnit {
    park_brake_lever_pos_id: VariableIdentifier,

    antiskid_brakes_active_id: VariableIdentifier,
    left_brake_pedal_input_id: VariableIdentifier,
    right_brake_pedal_input_id: VariableIdentifier,

    ground_speed_id: VariableIdentifier,

    rudder_pedal_input_id: VariableIdentifier,
    tiller_handle_input_id: VariableIdentifier,
    tiller_pedal_disconnect_id: VariableIdentifier,
    autopilot_nosewheel_demand_id: VariableIdentifier,

    autobrake_controller: A320AutobrakeController,
    parking_brake_demand: bool,

    left_brake_pilot_input: Ratio,
    right_brake_pilot_input: Ratio,

    norm_brake_outputs: A320BrakeSystemOutputs,
    alternate_brake_outputs: A320BrakeSystemOutputs,

    normal_brakes_available: bool,
    should_disable_auto_brake_when_retracting: DelayedTrueLogicGate,
    anti_skid_activated: bool,

    tiller_pedal_disconnect: bool,
    tiller_handle_position: Ratio,
    rudder_pedal_position: Ratio,
    autopilot_nosewheel_demand: Ratio,

    pedal_steering_limiter: SteeringAngleLimiter<5>,
    pedal_input_map: SteeringRatioToAngle<6>,
    tiller_steering_limiter: SteeringAngleLimiter<5>,
    tiller_input_map: SteeringRatioToAngle<6>,
    final_steering_position_request: Angle,

    ground_speed: Velocity,
}
impl A320HydraulicBrakeSteerComputerUnit {
    const RUDDER_PEDAL_INPUT_GAIN: f64 = 32.;
    const RUDDER_PEDAL_INPUT_MAP: [f64; 6] = [0., 1., 2., 32., 32., 32.];
    const RUDDER_PEDAL_INPUT_CURVE_MAP: [f64; 6] = [0., 0., 2., 6.4, 6.4, 6.4];
    const MAX_RUDDER_INPUT_INCLUDING_AUTOPILOT_DEGREE: f64 = 6.;

    const SPEED_MAP_FOR_PEDAL_ACTION_KNOT: [f64; 5] = [0., 40., 130., 1500.0, 2800.0];
    const STEERING_ANGLE_FOR_PEDAL_ACTION_DEGREE: [f64; 5] = [1., 1., 0., 0., 0.];

    const TILLER_INPUT_GAIN: f64 = 75.;
    const TILLER_INPUT_MAP: [f64; 6] = [0., 1., 20., 40., 66., 75.];
    const TILLER_INPUT_CURVE_MAP: [f64; 6] = [0., 0., 4., 15., 45., 74.];

    const AUTOPILOT_STEERING_INPUT_GAIN: f64 = 6.;

    const SPEED_MAP_FOR_TILLER_ACTION_KNOT: [f64; 5] = [0., 20., 70., 1500.0, 2800.0];
    const STEERING_ANGLE_FOR_TILLER_ACTION_DEGREE: [f64; 5] = [1., 1., 0., 0., 0.];

    const MAX_STEERING_ANGLE_DEMAND_DEGREES: f64 = 74.;

    // Minimum pressure hysteresis on green until main switched on ALTN brakes
    // Feedback by Cpt. Chaos — 25/04/2021 #pilot-feedback
    const MIN_PRESSURE_BRAKE_ALTN_HYST_LO: f64 = 1305.;
    const MIN_PRESSURE_BRAKE_ALTN_HYST_HI: f64 = 2176.;

    // Min pressure when parking brake enabled. Lower normal braking is allowed to use pilot input as emergency braking
    // Feedback by avteknisyan — 25/04/2021 #pilot-feedback
    const MIN_PRESSURE_PARK_BRAKE_EMERGENCY: f64 = 507.;

    const AUTOBRAKE_GEAR_RETRACTION_DURATION_S: f64 = 3.;

    const PILOT_INPUT_DETECTION_TRESHOLD: f64 = 0.2;

    fn new(context: &mut InitContext) -> Self {
        Self {
            park_brake_lever_pos_id: context.get_identifier("PARK_BRAKE_LEVER_POS".to_owned()),
            antiskid_brakes_active_id: context.get_identifier("ANTISKID BRAKES ACTIVE".to_owned()),
            left_brake_pedal_input_id: context.get_identifier("LEFT_BRAKE_PEDAL_INPUT".to_owned()),
            right_brake_pedal_input_id: context
                .get_identifier("RIGHT_BRAKE_PEDAL_INPUT".to_owned()),

            ground_speed_id: context.get_identifier("GPS GROUND SPEED".to_owned()),
            rudder_pedal_input_id: context.get_identifier("RUDDER_PEDAL_POSITION_RATIO".to_owned()),
            tiller_handle_input_id: context.get_identifier("TILLER_HANDLE_POSITION".to_owned()),
            tiller_pedal_disconnect_id: context
                .get_identifier("TILLER_PEDAL_DISCONNECT".to_owned()),
            autopilot_nosewheel_demand_id: context
                .get_identifier("AUTOPILOT_NOSEWHEEL_DEMAND".to_owned()),

            autobrake_controller: A320AutobrakeController::new(context),

            parking_brake_demand: true,
            left_brake_pilot_input: Ratio::new::<ratio>(0.0),
            right_brake_pilot_input: Ratio::new::<ratio>(0.0),
            norm_brake_outputs: A320BrakeSystemOutputs::new(),
            alternate_brake_outputs: A320BrakeSystemOutputs::new(),
            normal_brakes_available: false,
            should_disable_auto_brake_when_retracting: DelayedTrueLogicGate::new(
                Duration::from_secs_f64(Self::AUTOBRAKE_GEAR_RETRACTION_DURATION_S),
            ),
            anti_skid_activated: true,

            tiller_pedal_disconnect: false,
            tiller_handle_position: Ratio::new::<ratio>(0.),
            rudder_pedal_position: Ratio::new::<ratio>(0.),
            autopilot_nosewheel_demand: Ratio::new::<ratio>(0.),

            pedal_steering_limiter: SteeringAngleLimiter::new(
                Self::SPEED_MAP_FOR_PEDAL_ACTION_KNOT,
                Self::STEERING_ANGLE_FOR_PEDAL_ACTION_DEGREE,
            ),
            pedal_input_map: SteeringRatioToAngle::new(
                Ratio::new::<ratio>(Self::RUDDER_PEDAL_INPUT_GAIN),
                Self::RUDDER_PEDAL_INPUT_MAP,
                Self::RUDDER_PEDAL_INPUT_CURVE_MAP,
            ),
            tiller_steering_limiter: SteeringAngleLimiter::new(
                Self::SPEED_MAP_FOR_TILLER_ACTION_KNOT,
                Self::STEERING_ANGLE_FOR_TILLER_ACTION_DEGREE,
            ),
            tiller_input_map: SteeringRatioToAngle::new(
                Ratio::new::<ratio>(Self::TILLER_INPUT_GAIN),
                Self::TILLER_INPUT_MAP,
                Self::TILLER_INPUT_CURVE_MAP,
            ),
            final_steering_position_request: Angle::new::<degree>(0.),

            ground_speed: Velocity::new::<knot>(0.),
        }
    }

    fn allow_autobrake_arming(&self) -> bool {
        self.anti_skid_activated && self.normal_brakes_available
    }

    fn update_normal_braking_availability(&mut self, normal_braking_circuit_pressure: Pressure) {
        if normal_braking_circuit_pressure.get::<psi>() > Self::MIN_PRESSURE_BRAKE_ALTN_HYST_HI
            && (self.left_brake_pilot_input.get::<ratio>() < Self::PILOT_INPUT_DETECTION_TRESHOLD
                && self.right_brake_pilot_input.get::<ratio>()
                    < Self::PILOT_INPUT_DETECTION_TRESHOLD)
        {
            self.normal_brakes_available = true;
        } else if normal_braking_circuit_pressure.get::<psi>()
            < Self::MIN_PRESSURE_BRAKE_ALTN_HYST_LO
        {
            self.normal_brakes_available = false;
        }
    }

    fn update_brake_pressure_limitation(&mut self) {
        let yellow_manual_braking_input = self.left_brake_pilot_input
            > self.alternate_brake_outputs.left_demand() + Ratio::new::<ratio>(0.2)
            || self.right_brake_pilot_input
                > self.alternate_brake_outputs.right_demand() + Ratio::new::<ratio>(0.2);

        // Nominal braking from pedals is limited to 2538psi
        self.norm_brake_outputs
            .set_pressure_limit(Pressure::new::<psi>(2538.));

        let alternate_brake_pressure_limit = Pressure::new::<psi>(if self.parking_brake_demand {
            // If no pilot action, standard park brake pressure limit
            if !yellow_manual_braking_input {
                2103.
            } else {
                // Else manual action limited to a higher max nominal pressure
                2538.
            }
        } else if !self.anti_skid_activated {
            1160.
        } else {
            // Else if any manual braking we use standard limit
            2538.
        });

        self.alternate_brake_outputs
            .set_pressure_limit(alternate_brake_pressure_limit);
    }

    /// Updates brakes and nose steering demands
    fn update(
        &mut self,
        context: &UpdateContext,
        current_pressure: &impl SectionPressure,
        alternate_circuit: &BrakeCircuit,
        lgciu1: &impl LgciuInterface,
        lgciu2: &impl LgciuInterface,
        autobrake_panel: &AutobrakePanel,
        engine1: &impl Engine,
        engine2: &impl Engine,
    ) {
        self.update_steering_demands(lgciu1, engine1, engine2);

        self.update_normal_braking_availability(current_pressure.pressure());
        self.update_brake_pressure_limitation();

        self.autobrake_controller.update(
            context,
            autobrake_panel,
            self.allow_autobrake_arming(),
            self.left_brake_pilot_input,
            self.right_brake_pilot_input,
            lgciu1,
            lgciu2,
        );

        let is_in_flight_gear_lever_up = !(lgciu1.left_and_right_gear_compressed(true)
            || lgciu2.left_and_right_gear_compressed(true)
            || lgciu1.gear_handle_is_down());

        self.should_disable_auto_brake_when_retracting
            .update(context, is_in_flight_gear_lever_up);

        if is_in_flight_gear_lever_up {
            if self.should_disable_auto_brake_when_retracting.output() {
                self.norm_brake_outputs.set_no_demands();
            } else {
                // Slight brake pressure to stop the spinning wheels (have no pressure data available yet, 0.2 is random one)
                self.norm_brake_outputs
                    .set_brake_demands(Ratio::new::<ratio>(0.2), Ratio::new::<ratio>(0.2));
            }

            self.alternate_brake_outputs.set_no_demands();
        } else {
            let green_used_for_brakes = self.normal_brakes_available
                && self.anti_skid_activated
                && !self.parking_brake_demand;

            if green_used_for_brakes {
                // Final output on normal brakes is max(pilot demand , autobrake demand) to allow pilot override autobrake demand
                self.norm_brake_outputs.set_brake_demands(
                    self.left_brake_pilot_input
                        .max(self.autobrake_controller.brake_output()),
                    self.right_brake_pilot_input
                        .max(self.autobrake_controller.brake_output()),
                );

                self.alternate_brake_outputs.set_no_demands();
            } else {
                self.norm_brake_outputs.set_no_demands();

                if !self.parking_brake_demand {
                    // Normal braking but using alternate circuit
                    self.alternate_brake_outputs.set_brake_demands(
                        self.left_brake_pilot_input,
                        self.right_brake_pilot_input,
                    );
                } else {
                    // Else we just use parking brake
                    self.alternate_brake_outputs.set_max_demands();

                    // Special case: parking brake on but yellow can't provide enough brakes: green are allowed to brake for emergency
                    if alternate_circuit.left_brake_pressure().get::<psi>()
                        < Self::MIN_PRESSURE_PARK_BRAKE_EMERGENCY
                        || alternate_circuit.right_brake_pressure().get::<psi>()
                            < Self::MIN_PRESSURE_PARK_BRAKE_EMERGENCY
                    {
                        self.norm_brake_outputs.set_brake_demands(
                            self.left_brake_pilot_input,
                            self.right_brake_pilot_input,
                        );
                    }
                }
            }
        }
    }

    fn update_steering_demands(
        &mut self,
        lgciu1: &impl LgciuInterface,
        engine1: &impl Engine,
        engine2: &impl Engine,
    ) {
        let steer_angle_from_autopilot = Angle::new::<degree>(
            self.autopilot_nosewheel_demand.get::<ratio>() * Self::AUTOPILOT_STEERING_INPUT_GAIN,
        );

        let steer_angle_from_pedals = if self.tiller_pedal_disconnect {
            Angle::new::<degree>(0.)
        } else {
            self.pedal_input_map
                .angle_demand_from_input_demand(self.rudder_pedal_position)
        };

        // TODO Here ground speed would be probably computed from wheel sensor logic
        let final_steer_rudder_plus_autopilot = self.pedal_steering_limiter.angle_from_speed(
            self.ground_speed,
            (steer_angle_from_pedals + steer_angle_from_autopilot)
                .min(Angle::new::<degree>(
                    Self::MAX_RUDDER_INPUT_INCLUDING_AUTOPILOT_DEGREE,
                ))
                .max(Angle::new::<degree>(
                    -Self::MAX_RUDDER_INPUT_INCLUDING_AUTOPILOT_DEGREE,
                )),
        );

        let steer_angle_from_tiller = self.tiller_steering_limiter.angle_from_speed(
            self.ground_speed,
            self.tiller_input_map
                .angle_demand_from_input_demand(self.tiller_handle_position),
        );

        let is_both_engine_low_oil_pressure =
            engine1.oil_pressure_is_low() && engine2.oil_pressure_is_low();

        self.final_steering_position_request = if !is_both_engine_low_oil_pressure
            && self.anti_skid_activated
            && lgciu1.nose_gear_compressed(false)
        {
            (final_steer_rudder_plus_autopilot + steer_angle_from_tiller)
                .min(Angle::new::<degree>(
                    Self::MAX_STEERING_ANGLE_DEMAND_DEGREES,
                ))
                .max(Angle::new::<degree>(
                    -Self::MAX_STEERING_ANGLE_DEMAND_DEGREES,
                ))
        } else {
            Angle::new::<degree>(0.)
        };
    }

    fn norm_controller(&self) -> &impl BrakeCircuitController {
        &self.norm_brake_outputs
    }

    fn alternate_controller(&self) -> &impl BrakeCircuitController {
        &self.alternate_brake_outputs
    }
}
impl SimulationElement for A320HydraulicBrakeSteerComputerUnit {
    fn accept<T: SimulationElementVisitor>(&mut self, visitor: &mut T) {
        self.autobrake_controller.accept(visitor);
        visitor.visit(self);
    }

    fn read(&mut self, reader: &mut SimulatorReader) {
        self.parking_brake_demand = reader.read(&self.park_brake_lever_pos_id);

        self.anti_skid_activated = reader.read(&self.antiskid_brakes_active_id);
        self.left_brake_pilot_input =
            Ratio::new::<percent>(reader.read(&self.left_brake_pedal_input_id));
        self.right_brake_pilot_input =
            Ratio::new::<percent>(reader.read(&self.right_brake_pedal_input_id));

        self.tiller_handle_position =
            Ratio::new::<ratio>(reader.read(&self.tiller_handle_input_id));
        self.rudder_pedal_position = Ratio::new::<ratio>(reader.read(&self.rudder_pedal_input_id));
        self.tiller_pedal_disconnect = reader.read(&self.tiller_pedal_disconnect_id);
        self.ground_speed = reader.read(&self.ground_speed_id);

        self.autopilot_nosewheel_demand =
            Ratio::new::<ratio>(reader.read(&self.autopilot_nosewheel_demand_id));
    }
}
impl SteeringController for A320HydraulicBrakeSteerComputerUnit {
    fn requested_position(&self) -> Angle {
        self.final_steering_position_request
    }
}

struct A320BrakingForce {
    brake_left_force_factor_id: VariableIdentifier,
    brake_right_force_factor_id: VariableIdentifier,
    trailing_edge_flaps_left_percent_id: VariableIdentifier,
    trailing_edge_flaps_right_percent_id: VariableIdentifier,

    enabled_chocks_id: VariableIdentifier,
    light_beacon_on_id: VariableIdentifier,

    left_braking_force: f64,
    right_braking_force: f64,

    flap_position: f64,

    is_chocks_enabled: bool,
    is_light_beacon_on: bool,
}
impl A320BrakingForce {
    const REFERENCE_PRESSURE_FOR_MAX_FORCE: f64 = 2538.;

    const FLAPS_BREAKPOINTS: [f64; 3] = [0., 50., 100.];
    const FLAPS_PENALTY_PERCENT: [f64; 3] = [5., 5., 0.];

    pub fn new(context: &mut InitContext) -> Self {
        A320BrakingForce {
            brake_left_force_factor_id: context
                .get_identifier("BRAKE LEFT FORCE FACTOR".to_owned()),
            brake_right_force_factor_id: context
                .get_identifier("BRAKE RIGHT FORCE FACTOR".to_owned()),
            trailing_edge_flaps_left_percent_id: context
                .get_identifier("LEFT_FLAPS_POSITION_PERCENT".to_owned()),
            trailing_edge_flaps_right_percent_id: context
                .get_identifier("RIGHT_FLAPS_POSITION_PERCENT".to_owned()),

            enabled_chocks_id: context.get_identifier("MODEL_WHEELCHOCKS_ENABLED".to_owned()),
            light_beacon_on_id: context.get_identifier("LIGHT BEACON ON".to_owned()),

            left_braking_force: 0.,
            right_braking_force: 0.,

            flap_position: 0.,

            is_chocks_enabled: false,
            is_light_beacon_on: false,
        }
    }

    pub fn update_forces(
        &mut self,
        context: &UpdateContext,
        norm_brakes: &BrakeCircuit,
        altn_brakes: &BrakeCircuit,
        engine1: &impl Engine,
        engine2: &impl Engine,
        pushback_tug: &PushbackTug,
    ) {
        // Base formula for output force is output_force[0:1] = 50 * sqrt(current_pressure) / Max_brake_pressure
        // This formula gives a bit more punch for lower brake pressures (like 1000 psi alternate braking), as linear formula
        // gives really too low brake force for 1000psi

        let left_force_norm = 50. * norm_brakes.left_brake_pressure().get::<psi>().sqrt()
            / Self::REFERENCE_PRESSURE_FOR_MAX_FORCE;
        let left_force_altn = 50. * altn_brakes.left_brake_pressure().get::<psi>().sqrt()
            / Self::REFERENCE_PRESSURE_FOR_MAX_FORCE;
        self.left_braking_force = left_force_norm + left_force_altn;
        self.left_braking_force = self.left_braking_force.max(0.).min(1.);

        let right_force_norm = 50. * norm_brakes.right_brake_pressure().get::<psi>().sqrt()
            / Self::REFERENCE_PRESSURE_FOR_MAX_FORCE;
        let right_force_altn = 50. * altn_brakes.right_brake_pressure().get::<psi>().sqrt()
            / Self::REFERENCE_PRESSURE_FOR_MAX_FORCE;
        self.right_braking_force = right_force_norm + right_force_altn;
        self.right_braking_force = self.right_braking_force.max(0.).min(1.);

        self.correct_with_flaps_state(context);

        self.update_chocks_braking(context, engine1, engine2, pushback_tug);
    }

    fn correct_with_flaps_state(&mut self, context: &UpdateContext) {
        let flap_correction = Ratio::new::<percent>(interpolation(
            &Self::FLAPS_BREAKPOINTS,
            &Self::FLAPS_PENALTY_PERCENT,
            self.flap_position,
        ));

        // Using airspeed with formula 0.1 * sqrt(airspeed) to get a 0 to 1 ratio to use our flap correction
        // This way the less airspeed, the less our correction is used as it is an aerodynamic effect on brakes
        let mut airspeed_corrective_factor =
            0.1 * context.indicated_airspeed().get::<knot>().abs().sqrt();
        airspeed_corrective_factor = airspeed_corrective_factor.min(1.0);

        let final_flaps_correction_with_speed = flap_correction * airspeed_corrective_factor;

        self.left_braking_force = self.left_braking_force
            - (self.left_braking_force * final_flaps_correction_with_speed.get::<ratio>());

        self.right_braking_force = self.right_braking_force
            - (self.right_braking_force * final_flaps_correction_with_speed.get::<ratio>());
    }

    fn update_chocks_braking(
        &mut self,
        context: &UpdateContext,
        engine1: &impl Engine,
        engine2: &impl Engine,
        pushback_tug: &PushbackTug,
    ) {
        let chocks_on_wheels = context.is_on_ground()
            && engine1.corrected_n1().get::<percent>() < 3.5
            && engine2.corrected_n1().get::<percent>() < 3.5
            && !pushback_tug.is_nose_wheel_steering_pin_inserted()
            && !self.is_light_beacon_on;

        if self.is_chocks_enabled && chocks_on_wheels {
            self.left_braking_force = 1.;
            self.right_braking_force = 1.;
        }
    }
}

impl SimulationElement for A320BrakingForce {
    fn write(&self, writer: &mut SimulatorWriter) {
        // BRAKE XXXX FORCE FACTOR is the actual braking force we want the plane to generate in the simulator
        writer.write(&self.brake_left_force_factor_id, self.left_braking_force);
        writer.write(&self.brake_right_force_factor_id, self.right_braking_force);
    }

    fn read(&mut self, reader: &mut SimulatorReader) {
        let left_flap: f64 = reader.read(&self.trailing_edge_flaps_left_percent_id);
        let right_flap: f64 = reader.read(&self.trailing_edge_flaps_right_percent_id);
        self.flap_position = (left_flap + right_flap) / 2.;

        self.is_chocks_enabled = reader.read(&self.enabled_chocks_id);
        self.is_light_beacon_on = reader.read(&self.light_beacon_on_id);
    }
}

#[derive(PartialEq, Clone, Copy)]
enum DoorControlState {
    DownLocked = 0,
    NoControl = 1,
    HydControl = 2,
    UpLocked = 3,
}

struct A320DoorController {
    requested_position_id: VariableIdentifier,

    control_state: DoorControlState,

    position_requested: Ratio,

    duration_in_no_control: Duration,
    duration_in_hyd_control: Duration,

    should_close_valves: bool,
    control_position_request: Ratio,
    should_unlock: bool,
}
impl A320DoorController {
    // Duration which the hydraulic valves sends a open request when request is closing (this is done on real aircraft so uplock can be easily unlocked without friction)
    const UP_CONTROL_TIME_BEFORE_DOWN_CONTROL: Duration = Duration::from_millis(200);

    // Delay from the ground crew unlocking the door to the time they start requiring up movement in control panel
    const DELAY_UNLOCK_TO_HYDRAULIC_CONTROL: Duration = Duration::from_secs(5);

    fn new(context: &mut InitContext, id: &str) -> Self {
        Self {
            requested_position_id: context.get_identifier(format!("{}_DOOR_CARGO_OPEN_REQ", id)),
            control_state: DoorControlState::DownLocked,
            position_requested: Ratio::new::<ratio>(0.),

            duration_in_no_control: Duration::from_secs(0),
            duration_in_hyd_control: Duration::from_secs(0),

            should_close_valves: true,
            control_position_request: Ratio::new::<ratio>(0.),
            should_unlock: false,
        }
    }

    fn update(
        &mut self,
        context: &UpdateContext,
        door: &CargoDoor,
        current_pressure: &impl SectionPressure,
    ) {
        self.control_state =
            self.determine_control_state_and_lock_action(door, current_pressure.pressure());
        self.update_timers(context);
        self.update_actions_from_state();
    }

    fn update_timers(&mut self, context: &UpdateContext) {
        if self.control_state == DoorControlState::NoControl {
            self.duration_in_no_control += context.delta();
        } else {
            self.duration_in_no_control = Duration::from_secs(0);
        }

        if self.control_state == DoorControlState::HydControl {
            self.duration_in_hyd_control += context.delta();
        } else {
            self.duration_in_hyd_control = Duration::from_secs(0);
        }
    }

    fn update_actions_from_state(&mut self) {
        match self.control_state {
            DoorControlState::DownLocked => {}
            DoorControlState::NoControl => {
                self.should_close_valves = true;
            }
            DoorControlState::HydControl => {
                self.should_close_valves = false;
                self.control_position_request = if self.position_requested > Ratio::new::<ratio>(0.)
                    || self.duration_in_hyd_control < Self::UP_CONTROL_TIME_BEFORE_DOWN_CONTROL
                {
                    Ratio::new::<ratio>(1.0)
                } else {
                    Ratio::new::<ratio>(-0.1)
                }
            }
            DoorControlState::UpLocked => {
                self.should_close_valves = true;
            }
        }
    }

    fn determine_control_state_and_lock_action(
        &mut self,
        door: &CargoDoor,
        current_pressure: Pressure,
    ) -> DoorControlState {
        match self.control_state {
            DoorControlState::DownLocked if self.position_requested > Ratio::new::<ratio>(0.) => {
                self.should_unlock = true;
                DoorControlState::NoControl
            }
            DoorControlState::NoControl
                if self.duration_in_no_control > Self::DELAY_UNLOCK_TO_HYDRAULIC_CONTROL =>
            {
                self.should_unlock = false;
                DoorControlState::HydControl
            }
            DoorControlState::HydControl if door.is_locked() => {
                self.should_unlock = false;
                DoorControlState::DownLocked
            }
            DoorControlState::HydControl
                if door.position() > Ratio::new::<ratio>(0.9)
                    && self.position_requested > Ratio::new::<ratio>(0.5) =>
            {
                self.should_unlock = false;
                DoorControlState::UpLocked
            }
            DoorControlState::UpLocked
                if self.position_requested < Ratio::new::<ratio>(1.)
                    && current_pressure > Pressure::new::<psi>(1000.) =>
            {
                DoorControlState::HydControl
            }
            _ => self.control_state,
        }
    }

    fn should_pressurise_hydraulics(&self) -> bool {
        (self.control_state == DoorControlState::UpLocked
            && self.position_requested < Ratio::new::<ratio>(1.))
            || self.control_state == DoorControlState::HydControl
    }
}
impl HydraulicAssemblyController for A320DoorController {
    fn requested_mode(&self) -> LinearActuatorMode {
        if self.should_close_valves {
            LinearActuatorMode::ClosedValves
        } else {
            LinearActuatorMode::PositionControl
        }
    }

    fn requested_position(&self) -> Ratio {
        self.control_position_request
    }

    fn should_lock(&self) -> bool {
        !self.should_unlock
    }

    fn requested_lock_position(&self) -> Ratio {
        Ratio::new::<ratio>(0.)
    }
}
impl SimulationElement for A320DoorController {
    fn read(&mut self, reader: &mut SimulatorReader) {
        self.position_requested = Ratio::new::<ratio>(reader.read(&self.requested_position_id));
    }
}
impl HydraulicLocking for A320DoorController {}
impl ElectroHydrostaticPowered for A320DoorController {}

struct CargoDoor {
    hydraulic_assembly: HydraulicLinearActuatorAssembly<1>,

    position_id: VariableIdentifier,
    locked_id: VariableIdentifier,
    position: Ratio,

    is_locked: bool,

    aerodynamic_model: AerodynamicModel,
}
impl CargoDoor {
    fn new(
        context: &mut InitContext,
        id: &str,
        hydraulic_assembly: HydraulicLinearActuatorAssembly<1>,
        aerodynamic_model: AerodynamicModel,
    ) -> Self {
        Self {
            hydraulic_assembly,
            position_id: context.get_identifier(format!("{}_DOOR_CARGO_POSITION", id)),
            locked_id: context.get_identifier(format!("{}_DOOR_CARGO_LOCKED", id)),

            position: Ratio::new::<ratio>(0.),

            is_locked: true,

            aerodynamic_model,
        }
    }

    fn position(&self) -> Ratio {
        self.position
    }

    fn is_locked(&self) -> bool {
        self.is_locked
    }

    fn actuator(&mut self) -> &mut impl Actuator {
        self.hydraulic_assembly.actuator(0)
    }

    fn update(
        &mut self,
        context: &UpdateContext,
        cargo_door_controller: &(impl HydraulicAssemblyController
              + HydraulicLocking
              + ElectroHydrostaticPowered),
        current_pressure: &impl SectionPressure,
    ) {
        self.aerodynamic_model
            .update_body(context, self.hydraulic_assembly.body());
        self.hydraulic_assembly.update(
            context,
            std::slice::from_ref(cargo_door_controller),
            [current_pressure.pressure()],
        );

        self.position = self.hydraulic_assembly.position_normalized();
        self.is_locked = self.hydraulic_assembly.is_locked();
    }
}
impl SimulationElement for CargoDoor {
    fn write(&self, writer: &mut SimulatorWriter) {
        writer.write(&self.position_id, self.position());
        writer.write(&self.locked_id, self.is_locked());
    }
}

struct PushbackTug {
    nw_strg_disc_memo_id: VariableIdentifier,
    state_id: VariableIdentifier,
    steer_angle_id: VariableIdentifier,

    steering_angle_raw: Angle,
    steering_angle: LowPassFilter<Angle>,

    // Type of pushback:
    // 0 = Straight
    // 1 = Left
    // 2 = Right
    // 3 = Assumed to be no pushback
    // 4 = might be finishing pushback, to confirm
    state: f64,
    nose_wheel_steering_pin_inserted: DelayedFalseLogicGate,
}
impl PushbackTug {
    const DURATION_AFTER_WHICH_NWS_PIN_IS_REMOVED_AFTER_PUSHBACK: Duration =
        Duration::from_secs(15);

    const STATE_NO_PUSHBACK: f64 = 3.;

    const STEERING_ANGLE_FILTER_TIME_CONSTANT: Duration = Duration::from_millis(1500);

    fn new(context: &mut InitContext) -> Self {
        Self {
            nw_strg_disc_memo_id: context.get_identifier("HYD_NW_STRG_DISC_ECAM_MEMO".to_owned()),
            state_id: context.get_identifier("PUSHBACK STATE".to_owned()),
            steer_angle_id: context.get_identifier("PUSHBACK ANGLE".to_owned()),

            steering_angle_raw: Angle::default(),
            steering_angle: LowPassFilter::new(Self::STEERING_ANGLE_FILTER_TIME_CONSTANT),

            state: Self::STATE_NO_PUSHBACK,
            nose_wheel_steering_pin_inserted: DelayedFalseLogicGate::new(
                Self::DURATION_AFTER_WHICH_NWS_PIN_IS_REMOVED_AFTER_PUSHBACK,
            ),
        }
    }

    fn update(&mut self, context: &UpdateContext) {
        self.nose_wheel_steering_pin_inserted
            .update(context, self.is_pushing());

        if self.is_pushing() {
            self.steering_angle
                .update(context.delta(), self.steering_angle_raw);
        } else {
            self.steering_angle.reset(Angle::default());
        }
    }

    fn is_pushing(&self) -> bool {
        (self.state - PushbackTug::STATE_NO_PUSHBACK).abs() > f64::EPSILON
    }
}
impl Pushback for PushbackTug {
    fn is_nose_wheel_steering_pin_inserted(&self) -> bool {
        self.nose_wheel_steering_pin_inserted.output()
    }

    fn steering_angle(&self) -> Angle {
        self.steering_angle.output()
    }
}
impl SimulationElement for PushbackTug {
    fn read(&mut self, reader: &mut SimulatorReader) {
        self.state = reader.read(&self.state_id);

        self.steering_angle_raw = Angle::new::<radian>(reader.read(&self.steer_angle_id));
    }

    fn write(&self, writer: &mut SimulatorWriter) {
        writer.write(
            &self.nw_strg_disc_memo_id,
            self.is_nose_wheel_steering_pin_inserted(),
        );
    }
}

/// Autobrake controller computes the state machine of the autobrake logic, and the deceleration target
/// that we expect for the plane
pub struct A320AutobrakeController {
    armed_mode_id: VariableIdentifier,
    armed_mode_id_set: VariableIdentifier,
    decel_light_id: VariableIdentifier,
    active_id: VariableIdentifier,
    ground_spoilers_out_sec1_id: VariableIdentifier,
    ground_spoilers_out_sec2_id: VariableIdentifier,
    ground_spoilers_out_sec3_id: VariableIdentifier,
    external_disarm_event_id: VariableIdentifier,

    deceleration_governor: AutobrakeDecelerationGovernor,

    target: Acceleration,
    mode: AutobrakeMode,

    arming_is_allowed_by_bcu: bool,
    left_brake_pedal_input: Ratio,
    right_brake_pedal_input: Ratio,

    ground_spoilers_are_deployed: bool,
    last_ground_spoilers_are_deployed: bool,

    should_disarm_after_time_in_flight: DelayedPulseTrueLogicGate,
    should_reject_max_mode_after_time_in_flight: DelayedTrueLogicGate,

    external_disarm_event: bool,
}
impl A320AutobrakeController {
    const DURATION_OF_FLIGHT_TO_DISARM_AUTOBRAKE_SECS: f64 = 10.;

    // Dynamic decel target map versus time for any mode that needs it
    const LOW_MODE_DECEL_PROFILE_ACCEL_MS2: [f64; 4] = [4., 4., 0., -2.];
    const LOW_MODE_DECEL_PROFILE_TIME_S: [f64; 4] = [0., 1.99, 2., 3.];

    const MED_MODE_DECEL_PROFILE_ACCEL_MS2: [f64; 5] = [4., 4., 0., -2., -3.];
    const MED_MODE_DECEL_PROFILE_TIME_S: [f64; 5] = [0., 1.99, 2., 2.5, 3.];

    const MAX_MODE_DECEL_TARGET_MS2: f64 = -6.;
    const OFF_MODE_DECEL_TARGET_MS2: f64 = 5.;

    const MARGIN_PERCENT_TO_TARGET_TO_SHOW_DECEL_IN_LO_MED: f64 = 80.;
    const TARGET_TO_SHOW_DECEL_IN_MAX_MS2: f64 = -2.7;

    fn new(context: &mut InitContext) -> A320AutobrakeController {
        A320AutobrakeController {
            armed_mode_id: context.get_identifier("AUTOBRAKES_ARMED_MODE".to_owned()),
            armed_mode_id_set: context.get_identifier("AUTOBRAKES_ARMED_MODE_SET".to_owned()),
            decel_light_id: context.get_identifier("AUTOBRAKES_DECEL_LIGHT".to_owned()),
            active_id: context.get_identifier("AUTOBRAKES_ACTIVE".to_owned()),
            ground_spoilers_out_sec1_id: context
                .get_identifier("SEC_1_GROUND_SPOILER_OUT".to_owned()),
            ground_spoilers_out_sec2_id: context
                .get_identifier("SEC_2_GROUND_SPOILER_OUT".to_owned()),
            ground_spoilers_out_sec3_id: context
                .get_identifier("SEC_3_GROUND_SPOILER_OUT".to_owned()),
            external_disarm_event_id: context.get_identifier("AUTOBRAKE_DISARM".to_owned()),

            deceleration_governor: AutobrakeDecelerationGovernor::new(),
            target: Acceleration::new::<meter_per_second_squared>(0.),
            mode: AutobrakeMode::NONE,
            arming_is_allowed_by_bcu: context.is_in_flight(),
            left_brake_pedal_input: Ratio::new::<percent>(0.),
            right_brake_pedal_input: Ratio::new::<percent>(0.),
            ground_spoilers_are_deployed: false,
            last_ground_spoilers_are_deployed: false,
            should_disarm_after_time_in_flight: DelayedPulseTrueLogicGate::new(
                Duration::from_secs_f64(Self::DURATION_OF_FLIGHT_TO_DISARM_AUTOBRAKE_SECS),
            )
            .starting_as(context.is_in_flight(), false),
            should_reject_max_mode_after_time_in_flight: DelayedTrueLogicGate::new(
                Duration::from_secs_f64(Self::DURATION_OF_FLIGHT_TO_DISARM_AUTOBRAKE_SECS),
            )
            .starting_as(context.is_in_flight()),
            external_disarm_event: false,
        }
    }

    fn spoilers_retracted_during_this_update(&self) -> bool {
        !self.ground_spoilers_are_deployed && self.last_ground_spoilers_are_deployed
    }

    fn brake_output(&self) -> Ratio {
        Ratio::new::<ratio>(self.deceleration_governor.output())
    }

    fn determine_mode(
        &mut self,
        context: &UpdateContext,
        autobrake_panel: &AutobrakePanel,
    ) -> AutobrakeMode {
        if self.should_disarm(context) {
            AutobrakeMode::NONE
        } else {
            match autobrake_panel.pressed_mode() {
                Some(mode) if self.mode == mode => AutobrakeMode::NONE,
                Some(mode)
                    if mode != AutobrakeMode::MAX
                        || !self.should_reject_max_mode_after_time_in_flight.output() =>
                {
                    mode
                }
                Some(_) | None => self.mode,
            }
        }
    }

    fn should_engage_deceleration_governor(&self, context: &UpdateContext) -> bool {
        self.is_armed() && self.ground_spoilers_are_deployed && !self.should_disarm(context)
    }

    fn is_armed(&self) -> bool {
        self.mode != AutobrakeMode::NONE
    }

    fn is_decelerating(&self) -> bool {
        match self.mode {
            AutobrakeMode::NONE => false,
            AutobrakeMode::LOW | AutobrakeMode::MED => {
                self.deceleration_demanded()
                    && self
                        .deceleration_governor
                        .is_on_target(Ratio::new::<percent>(
                            Self::MARGIN_PERCENT_TO_TARGET_TO_SHOW_DECEL_IN_LO_MED,
                        ))
            }
            _ => {
                self.deceleration_demanded()
                    && self.deceleration_governor.decelerating_at_or_above_rate(
                        Acceleration::new::<meter_per_second_squared>(
                            Self::TARGET_TO_SHOW_DECEL_IN_MAX_MS2,
                        ),
                    )
            }
        }
    }

    fn deceleration_demanded(&self) -> bool {
        self.deceleration_governor.is_engaged()
            && self.target.get::<meter_per_second_squared>() < 0.
    }

    fn should_disarm_due_to_pedal_input(&self) -> bool {
        match self.mode {
            AutobrakeMode::NONE => false,
            AutobrakeMode::LOW | AutobrakeMode::MED => {
                self.left_brake_pedal_input > Ratio::new::<percent>(53.)
                    || self.right_brake_pedal_input > Ratio::new::<percent>(53.)
                    || (self.left_brake_pedal_input > Ratio::new::<percent>(11.)
                        && self.right_brake_pedal_input > Ratio::new::<percent>(11.))
            }
            AutobrakeMode::MAX => {
                self.left_brake_pedal_input > Ratio::new::<percent>(77.)
                    || self.right_brake_pedal_input > Ratio::new::<percent>(77.)
                    || (self.left_brake_pedal_input > Ratio::new::<percent>(53.)
                        && self.right_brake_pedal_input > Ratio::new::<percent>(53.))
            }
            _ => false,
        }
    }

    fn should_disarm(&self, context: &UpdateContext) -> bool {
        // when a simulation is started in flight, some values need to be ignored for a certain time to ensure
        // an unintended disarm is not happening
        (self.deceleration_governor.is_engaged() && self.should_disarm_due_to_pedal_input())
            || (context.is_sim_ready() && !self.arming_is_allowed_by_bcu)
            || self.spoilers_retracted_during_this_update()
            || self.should_disarm_after_time_in_flight.output()
            || self.external_disarm_event
            || (self.mode == AutobrakeMode::MAX
                && self.should_reject_max_mode_after_time_in_flight.output())
    }

    fn calculate_target(&mut self) -> Acceleration {
        Acceleration::new::<meter_per_second_squared>(match self.mode {
            AutobrakeMode::NONE => Self::OFF_MODE_DECEL_TARGET_MS2,
            AutobrakeMode::LOW => interpolation(
                &Self::LOW_MODE_DECEL_PROFILE_TIME_S,
                &Self::LOW_MODE_DECEL_PROFILE_ACCEL_MS2,
                self.deceleration_governor.time_engaged().as_secs_f64(),
            ),
            AutobrakeMode::MED => interpolation(
                &Self::MED_MODE_DECEL_PROFILE_TIME_S,
                &Self::MED_MODE_DECEL_PROFILE_ACCEL_MS2,
                self.deceleration_governor.time_engaged().as_secs_f64(),
            ),
            AutobrakeMode::MAX => Self::MAX_MODE_DECEL_TARGET_MS2,
            _ => Self::OFF_MODE_DECEL_TARGET_MS2,
        })
    }

    fn update_input_conditions(
        &mut self,
        context: &UpdateContext,
        allow_arming: bool,
        pedal_input_left: Ratio,
        pedal_input_right: Ratio,
        lgciu1: &impl LgciuInterface,
        lgciu2: &impl LgciuInterface,
    ) {
        let in_flight_lgciu1 =
            !lgciu1.right_gear_compressed(false) && !lgciu1.left_gear_compressed(false);
        let in_flight_lgciu2 =
            !lgciu2.right_gear_compressed(false) && !lgciu2.left_gear_compressed(false);

        self.should_disarm_after_time_in_flight
            .update(context, in_flight_lgciu1 && in_flight_lgciu2);
        self.should_reject_max_mode_after_time_in_flight
            .update(context, in_flight_lgciu1 && in_flight_lgciu2);

        self.arming_is_allowed_by_bcu = allow_arming;
        self.left_brake_pedal_input = pedal_input_left;
        self.right_brake_pedal_input = pedal_input_right;
    }

    fn update(
        &mut self,
        context: &UpdateContext,
        autobrake_panel: &AutobrakePanel,
        allow_arming: bool,
        pedal_input_left: Ratio,
        pedal_input_right: Ratio,
        lgciu1: &impl LgciuInterface,
        lgciu2: &impl LgciuInterface,
    ) {
        self.update_input_conditions(
            context,
            allow_arming,
            pedal_input_left,
            pedal_input_right,
            lgciu1,
            lgciu2,
        );
        self.mode = self.determine_mode(context, autobrake_panel);

        self.deceleration_governor
            .engage_when(self.should_engage_deceleration_governor(context));

        self.target = self.calculate_target();
        self.deceleration_governor.update(context, self.target);
    }
}
impl SimulationElement for A320AutobrakeController {
    fn write(&self, writer: &mut SimulatorWriter) {
        writer.write(&self.armed_mode_id, self.mode as u8 as f64);
        writer.write(&self.armed_mode_id_set, -1.);
        writer.write(&self.decel_light_id, self.is_decelerating());
        writer.write(&self.active_id, self.deceleration_demanded());
    }

    fn read(&mut self, reader: &mut SimulatorReader) {
        self.last_ground_spoilers_are_deployed = self.ground_spoilers_are_deployed;
        let sec_1_gnd_splrs_out = reader.read(&self.ground_spoilers_out_sec1_id);
        let sec_2_gnd_splrs_out = reader.read(&self.ground_spoilers_out_sec2_id);
        let sec_3_gnd_splrs_out = reader.read(&self.ground_spoilers_out_sec3_id);
        self.ground_spoilers_are_deployed = (sec_1_gnd_splrs_out
            && (sec_3_gnd_splrs_out || sec_2_gnd_splrs_out))
            || (sec_2_gnd_splrs_out && sec_3_gnd_splrs_out);
        self.external_disarm_event = reader.read(&self.external_disarm_event_id);

        // Reading current mode in sim to initialize correct mode if sim changes it (from .FLT files for example)
        let readed_mode = reader.read_f64(&self.armed_mode_id_set);
        if readed_mode >= 0.0 {
            self.mode = readed_mode.into();
        }
    }
}

pub(super) struct A320HydraulicOverheadPanel {
    edp1_push_button: AutoOffFaultPushButton,
    edp2_push_button: AutoOffFaultPushButton,
    blue_epump_push_button: AutoOffFaultPushButton,
    ptu_push_button: AutoOffFaultPushButton,
    rat_push_button: MomentaryPushButton,
    yellow_epump_push_button: AutoOnFaultPushButton,
    blue_epump_override_push_button: MomentaryOnPushButton,

    green_leak_measurement_push_button: AutoOffFaultPushButton,
    blue_leak_measurement_push_button: AutoOffFaultPushButton,
    yellow_leak_measurement_push_button: AutoOffFaultPushButton,
}
impl A320HydraulicOverheadPanel {
    pub(super) fn new(context: &mut InitContext) -> A320HydraulicOverheadPanel {
        A320HydraulicOverheadPanel {
            edp1_push_button: AutoOffFaultPushButton::new_auto(context, "HYD_ENG_1_PUMP"),
            edp2_push_button: AutoOffFaultPushButton::new_auto(context, "HYD_ENG_2_PUMP"),
            blue_epump_push_button: AutoOffFaultPushButton::new_auto(context, "HYD_EPUMPB"),
            ptu_push_button: AutoOffFaultPushButton::new_auto(context, "HYD_PTU"),
            rat_push_button: MomentaryPushButton::new(context, "HYD_RAT_MAN_ON"),
            yellow_epump_push_button: AutoOnFaultPushButton::new_auto(context, "HYD_EPUMPY"),
            blue_epump_override_push_button: MomentaryOnPushButton::new(context, "HYD_EPUMPY_OVRD"),

            green_leak_measurement_push_button: AutoOffFaultPushButton::new_auto(
                context,
                "HYD_LEAK_MEASUREMENT_G",
            ),
            blue_leak_measurement_push_button: AutoOffFaultPushButton::new_auto(
                context,
                "HYD_LEAK_MEASUREMENT_B",
            ),
            yellow_leak_measurement_push_button: AutoOffFaultPushButton::new_auto(
                context,
                "HYD_LEAK_MEASUREMENT_Y",
            ),
        }
    }

    fn update_blue_override_state(&mut self) {
        if self.blue_epump_push_button.is_off() {
            self.blue_epump_override_push_button.turn_off();
        }
    }

    pub(super) fn update(&mut self, hyd: &A320Hydraulic) {
        self.edp1_push_button.set_fault(hyd.green_edp_has_fault());
        self.edp2_push_button.set_fault(hyd.yellow_edp_has_fault());
        self.blue_epump_push_button
            .set_fault(hyd.blue_epump_has_fault());
        self.yellow_epump_push_button
            .set_fault(hyd.yellow_epump_has_fault());
        self.ptu_push_button.set_fault(hyd.ptu_has_fault());

        self.update_blue_override_state();
    }

    fn yellow_epump_push_button_is_auto(&self) -> bool {
        self.yellow_epump_push_button.is_auto()
    }

    fn ptu_push_button_is_auto(&self) -> bool {
        self.ptu_push_button.is_auto()
    }

    fn edp_push_button_is_auto(&self, number: usize) -> bool {
        match number {
            1 => self.edp1_push_button.is_auto(),
            2 => self.edp2_push_button.is_auto(),
            _ => panic!("The A320 only supports two engines."),
        }
    }

    fn edp_push_button_is_off(&self, number: usize) -> bool {
        match number {
            1 => self.edp1_push_button.is_off(),
            2 => self.edp2_push_button.is_off(),
            _ => panic!("The A320 only supports two engines."),
        }
    }

    fn blue_epump_override_push_button_is_on(&self) -> bool {
        self.blue_epump_override_push_button.is_on()
    }

    fn blue_epump_push_button_is_off(&self) -> bool {
        self.blue_epump_push_button.is_off()
    }

    fn rat_man_on_push_button_is_pressed(&self) -> bool {
        self.rat_push_button.is_pressed()
    }

    fn blue_leak_measurement_valve_is_on(&self) -> bool {
        self.blue_leak_measurement_push_button.is_auto()
    }

    fn green_leak_measurement_valve_is_on(&self) -> bool {
        self.green_leak_measurement_push_button.is_auto()
    }

    fn yellow_leak_measurement_valve_is_on(&self) -> bool {
        self.yellow_leak_measurement_push_button.is_auto()
    }
}
impl SimulationElement for A320HydraulicOverheadPanel {
    fn accept<T: SimulationElementVisitor>(&mut self, visitor: &mut T) {
        self.edp1_push_button.accept(visitor);
        self.edp2_push_button.accept(visitor);
        self.blue_epump_push_button.accept(visitor);
        self.ptu_push_button.accept(visitor);
        self.rat_push_button.accept(visitor);
        self.yellow_epump_push_button.accept(visitor);
        self.blue_epump_override_push_button.accept(visitor);

        self.green_leak_measurement_push_button.accept(visitor);
        self.blue_leak_measurement_push_button.accept(visitor);
        self.yellow_leak_measurement_push_button.accept(visitor);

        visitor.visit(self);
    }

    fn receive_power(&mut self, buses: &impl ElectricalBuses) {
        if !buses.is_powered(A320Hydraulic::BLUE_ELEC_PUMP_CONTROL_POWER_BUS)
            || !buses.is_powered(A320Hydraulic::BLUE_ELEC_PUMP_SUPPLY_POWER_BUS)
        {
            self.blue_epump_override_push_button.turn_off();
        }
    }
}

struct AileronController {
    mode: LinearActuatorMode,
    requested_position: Ratio,
}
impl AileronController {
    fn new() -> Self {
        Self {
            mode: LinearActuatorMode::ClosedCircuitDamping,

            requested_position: Ratio::new::<ratio>(0.),
        }
    }

    fn set_mode(&mut self, mode: LinearActuatorMode) {
        self.mode = mode;
    }

    /// Receives a [0;1] position request, 0 is down 1 is up
    fn set_requested_position(&mut self, requested_position: Ratio) {
        self.requested_position = requested_position
            .min(Ratio::new::<ratio>(1.))
            .max(Ratio::new::<ratio>(0.));
    }
}
impl HydraulicAssemblyController for AileronController {
    fn requested_mode(&self) -> LinearActuatorMode {
        self.mode
    }

    fn requested_position(&self) -> Ratio {
        self.requested_position
    }

    fn should_lock(&self) -> bool {
        false
    }

    fn requested_lock_position(&self) -> Ratio {
        Ratio::default()
    }
}
impl HydraulicLocking for AileronController {}
impl ElectroHydrostaticPowered for AileronController {}

struct AileronSystemHydraulicController {
    left_aileron_blue_actuator_solenoid_id: VariableIdentifier,
    right_aileron_blue_actuator_solenoid_id: VariableIdentifier,
    left_aileron_green_actuator_solenoid_id: VariableIdentifier,
    right_aileron_green_actuator_solenoid_id: VariableIdentifier,

    left_aileron_blue_actuator_position_demand_id: VariableIdentifier,
    right_aileron_blue_actuator_position_demand_id: VariableIdentifier,
    left_aileron_green_actuator_position_demand_id: VariableIdentifier,
    right_aileron_green_actuator_position_demand_id: VariableIdentifier,

    left_aileron_controllers: [AileronController; 2],
    right_aileron_controllers: [AileronController; 2],
}
impl AileronSystemHydraulicController {
    fn new(context: &mut InitContext) -> Self {
        Self {
            left_aileron_blue_actuator_solenoid_id: context
                .get_identifier("LEFT_AIL_BLUE_SERVO_SOLENOID_ENERGIZED".to_owned()),
            right_aileron_blue_actuator_solenoid_id: context
                .get_identifier("RIGHT_AIL_BLUE_SERVO_SOLENOID_ENERGIZED".to_owned()),
            left_aileron_green_actuator_solenoid_id: context
                .get_identifier("LEFT_AIL_GREEN_SERVO_SOLENOID_ENERGIZED".to_owned()),
            right_aileron_green_actuator_solenoid_id: context
                .get_identifier("RIGHT_AIL_GREEN_SERVO_SOLENOID_ENERGIZED".to_owned()),

            left_aileron_blue_actuator_position_demand_id: context
                .get_identifier("LEFT_AIL_BLUE_COMMANDED_POSITION".to_owned()),
            right_aileron_blue_actuator_position_demand_id: context
                .get_identifier("RIGHT_AIL_BLUE_COMMANDED_POSITION".to_owned()),
            left_aileron_green_actuator_position_demand_id: context
                .get_identifier("LEFT_AIL_GREEN_COMMANDED_POSITION".to_owned()),
            right_aileron_green_actuator_position_demand_id: context
                .get_identifier("RIGHT_AIL_GREEN_COMMANDED_POSITION".to_owned()),

            // Controllers are in outward->inward order, so for aileron [Blue circuit, Green circuit]
            left_aileron_controllers: [AileronController::new(), AileronController::new()],
            right_aileron_controllers: [AileronController::new(), AileronController::new()],
        }
    }

    fn left_controllers(
        &self,
    ) -> &[impl HydraulicAssemblyController + HydraulicLocking + ElectroHydrostaticPowered] {
        &self.left_aileron_controllers[..]
    }

    fn right_controllers(
        &self,
    ) -> &[impl HydraulicAssemblyController + HydraulicLocking + ElectroHydrostaticPowered] {
        &self.right_aileron_controllers[..]
    }

    fn update_aileron_controllers_positions(
        &mut self,
        left_position_requests: [Ratio; 2],
        right_position_requests: [Ratio; 2],
    ) {
        self.left_aileron_controllers[AileronActuatorPosition::Blue as usize]
            .set_requested_position(left_position_requests[AileronActuatorPosition::Blue as usize]);
        self.left_aileron_controllers[AileronActuatorPosition::Green as usize]
            .set_requested_position(
                left_position_requests[AileronActuatorPosition::Green as usize],
            );

        self.right_aileron_controllers[AileronActuatorPosition::Blue as usize]
            .set_requested_position(
                right_position_requests[AileronActuatorPosition::Blue as usize],
            );
        self.right_aileron_controllers[AileronActuatorPosition::Green as usize]
            .set_requested_position(
                right_position_requests[AileronActuatorPosition::Green as usize],
            );
    }

    /// Will drive mode from solenoid state
    /// -If energized actuator controls position
    /// -If not energized actuator is slaved in damping
    /// -We differentiate case of all actuators in damping mode where we set a more dampened
    /// mode to reach realistic slow droop speed.
    fn update_aileron_controllers_solenoids(
        &mut self,
        left_solenoids_energized: [bool; 2],
        right_solenoids_energized: [bool; 2],
    ) {
        if left_solenoids_energized.iter().any(|x| *x) {
            self.left_aileron_controllers[AileronActuatorPosition::Blue as usize].set_mode(
                Self::aileron_actuator_mode_from_solenoid(
                    left_solenoids_energized[AileronActuatorPosition::Blue as usize],
                ),
            );
            self.left_aileron_controllers[AileronActuatorPosition::Green as usize].set_mode(
                Self::aileron_actuator_mode_from_solenoid(
                    left_solenoids_energized[AileronActuatorPosition::Green as usize],
                ),
            );
        } else {
            for controller in &mut self.left_aileron_controllers {
                controller.set_mode(LinearActuatorMode::ClosedCircuitDamping);
            }
        }

        if right_solenoids_energized.iter().any(|x| *x) {
            self.right_aileron_controllers[AileronActuatorPosition::Blue as usize].set_mode(
                Self::aileron_actuator_mode_from_solenoid(
                    right_solenoids_energized[AileronActuatorPosition::Blue as usize],
                ),
            );
            self.right_aileron_controllers[AileronActuatorPosition::Green as usize].set_mode(
                Self::aileron_actuator_mode_from_solenoid(
                    right_solenoids_energized[AileronActuatorPosition::Green as usize],
                ),
            );
        } else {
            for controller in &mut self.right_aileron_controllers {
                controller.set_mode(LinearActuatorMode::ClosedCircuitDamping);
            }
        }
    }

    fn aileron_actuator_mode_from_solenoid(solenoid_energized: bool) -> LinearActuatorMode {
        if solenoid_energized {
            LinearActuatorMode::PositionControl
        } else {
            LinearActuatorMode::ActiveDamping
        }
    }

    fn aileron_actuator_position_from_surface_angle(surface_angle: Angle) -> Ratio {
        Ratio::new::<ratio>(surface_angle.get::<degree>() / 50. + 0.5)
    }
}
impl SimulationElement for AileronSystemHydraulicController {
    fn read(&mut self, reader: &mut SimulatorReader) {
        // Note that we reverse left, as positions are just passed through msfs for now
        self.update_aileron_controllers_positions(
            [
                Self::aileron_actuator_position_from_surface_angle(-Angle::new::<degree>(
                    reader.read(&self.left_aileron_blue_actuator_position_demand_id),
                )),
                Self::aileron_actuator_position_from_surface_angle(-Angle::new::<degree>(
                    reader.read(&self.left_aileron_green_actuator_position_demand_id),
                )),
            ],
            [
                Self::aileron_actuator_position_from_surface_angle(Angle::new::<degree>(
                    reader.read(&self.right_aileron_blue_actuator_position_demand_id),
                )),
                Self::aileron_actuator_position_from_surface_angle(Angle::new::<degree>(
                    reader.read(&self.right_aileron_green_actuator_position_demand_id),
                )),
            ],
        );

        self.update_aileron_controllers_solenoids(
            [
                reader.read(&self.left_aileron_blue_actuator_solenoid_id),
                reader.read(&self.left_aileron_green_actuator_solenoid_id),
            ],
            [
                reader.read(&self.right_aileron_blue_actuator_solenoid_id),
                reader.read(&self.right_aileron_green_actuator_solenoid_id),
            ],
        );
    }
}

struct ElevatorSystemHydraulicController {
    left_elevator_blue_actuator_solenoid_id: VariableIdentifier,
    right_elevator_blue_actuator_solenoid_id: VariableIdentifier,
    left_elevator_green_actuator_solenoid_id: VariableIdentifier,
    right_elevator_yellow_actuator_solenoid_id: VariableIdentifier,

    left_elevator_blue_actuator_position_demand_id: VariableIdentifier,
    right_elevator_blue_actuator_position_demand_id: VariableIdentifier,
    left_elevator_green_actuator_position_demand_id: VariableIdentifier,
    right_elevator_yellow_actuator_position_demand_id: VariableIdentifier,

    left_controllers: [AileronController; 2],
    right_controllers: [AileronController; 2],
}
impl ElevatorSystemHydraulicController {
    fn new(context: &mut InitContext) -> Self {
        Self {
            left_elevator_blue_actuator_solenoid_id: context
                .get_identifier("LEFT_ELEV_BLUE_SERVO_SOLENOID_ENERGIZED".to_owned()),
            right_elevator_blue_actuator_solenoid_id: context
                .get_identifier("RIGHT_ELEV_BLUE_SERVO_SOLENOID_ENERGIZED".to_owned()),
            left_elevator_green_actuator_solenoid_id: context
                .get_identifier("LEFT_ELEV_GREEN_SERVO_SOLENOID_ENERGIZED".to_owned()),
            right_elevator_yellow_actuator_solenoid_id: context
                .get_identifier("RIGHT_ELEV_YELLOW_SERVO_SOLENOID_ENERGIZED".to_owned()),

            left_elevator_blue_actuator_position_demand_id: context
                .get_identifier("LEFT_ELEV_BLUE_COMMANDED_POSITION".to_owned()),
            right_elevator_blue_actuator_position_demand_id: context
                .get_identifier("RIGHT_ELEV_BLUE_COMMANDED_POSITION".to_owned()),
            left_elevator_green_actuator_position_demand_id: context
                .get_identifier("LEFT_ELEV_GREEN_COMMANDED_POSITION".to_owned()),
            right_elevator_yellow_actuator_position_demand_id: context
                .get_identifier("RIGHT_ELEV_YELLOW_COMMANDED_POSITION".to_owned()),

            // Controllers are in outboard->inboard order
            left_controllers: [AileronController::new(), AileronController::new()],
            right_controllers: [AileronController::new(), AileronController::new()],
        }
    }

    fn left_controllers(
        &self,
    ) -> &[impl HydraulicAssemblyController + HydraulicLocking + ElectroHydrostaticPowered] {
        &self.left_controllers[..]
    }

    fn right_controllers(
        &self,
    ) -> &[impl HydraulicAssemblyController + HydraulicLocking + ElectroHydrostaticPowered] {
        &self.right_controllers[..]
    }

    fn update_elevator_controllers_positions(
        &mut self,
        left_position_requests: [Ratio; 2],
        right_position_requests: [Ratio; 2],
    ) {
        self.left_controllers[LeftElevatorActuatorCircuit::Blue as usize].set_requested_position(
            left_position_requests[LeftElevatorActuatorCircuit::Blue as usize],
        );
        self.left_controllers[LeftElevatorActuatorCircuit::Green as usize].set_requested_position(
            left_position_requests[LeftElevatorActuatorCircuit::Green as usize],
        );

        self.right_controllers[RightElevatorActuatorCircuit::Blue as usize].set_requested_position(
            right_position_requests[RightElevatorActuatorCircuit::Blue as usize],
        );
        self.right_controllers[RightElevatorActuatorCircuit::Yellow as usize]
            .set_requested_position(
                right_position_requests[RightElevatorActuatorCircuit::Yellow as usize],
            );
    }

    fn update_elevator_controllers_solenoids(
        &mut self,
        left_solenoids_energized: [bool; 2],
        right_solenoids_energized: [bool; 2],
    ) {
        if left_solenoids_energized.iter().all(|x| *x) {
            for controller in &mut self.left_controllers {
                controller.set_mode(LinearActuatorMode::ClosedCircuitDamping);
            }
        } else {
            self.left_controllers[LeftElevatorActuatorCircuit::Blue as usize].set_mode(
                Self::elevator_actuator_mode_from_solenoid(
                    left_solenoids_energized[LeftElevatorActuatorCircuit::Blue as usize],
                ),
            );
            self.left_controllers[LeftElevatorActuatorCircuit::Green as usize].set_mode(
                Self::elevator_actuator_mode_from_solenoid(
                    left_solenoids_energized[LeftElevatorActuatorCircuit::Green as usize],
                ),
            );
        }

        if right_solenoids_energized.iter().all(|x| *x) {
            for controller in &mut self.right_controllers {
                controller.set_mode(LinearActuatorMode::ClosedCircuitDamping);
            }
        } else {
            self.right_controllers[RightElevatorActuatorCircuit::Blue as usize].set_mode(
                Self::elevator_actuator_mode_from_solenoid(
                    right_solenoids_energized[RightElevatorActuatorCircuit::Blue as usize],
                ),
            );
            self.right_controllers[RightElevatorActuatorCircuit::Yellow as usize].set_mode(
                Self::elevator_actuator_mode_from_solenoid(
                    right_solenoids_energized[RightElevatorActuatorCircuit::Yellow as usize],
                ),
            );
        }
    }

    fn elevator_actuator_mode_from_solenoid(solenoid_energized: bool) -> LinearActuatorMode {
        // Elevator has reverted logic
        if !solenoid_energized {
            LinearActuatorMode::PositionControl
        } else {
            LinearActuatorMode::ActiveDamping
        }
    }

    fn elevator_actuator_position_from_surface_angle(surface_angle: Angle) -> Ratio {
        Ratio::new::<ratio>(
            (-surface_angle.get::<degree>() / 47. + 17. / 47.)
                .min(1.)
                .max(0.),
        )
    }
}
impl SimulationElement for ElevatorSystemHydraulicController {
    fn read(&mut self, reader: &mut SimulatorReader) {
        self.update_elevator_controllers_positions(
            [
                Self::elevator_actuator_position_from_surface_angle(Angle::new::<degree>(
                    reader.read(&self.left_elevator_blue_actuator_position_demand_id),
                )),
                Self::elevator_actuator_position_from_surface_angle(Angle::new::<degree>(
                    reader.read(&self.left_elevator_green_actuator_position_demand_id),
                )),
            ],
            [
                Self::elevator_actuator_position_from_surface_angle(Angle::new::<degree>(
                    reader.read(&self.right_elevator_blue_actuator_position_demand_id),
                )),
                Self::elevator_actuator_position_from_surface_angle(Angle::new::<degree>(
                    reader.read(&self.right_elevator_yellow_actuator_position_demand_id),
                )),
            ],
        );

        self.update_elevator_controllers_solenoids(
            [
                reader.read(&self.left_elevator_blue_actuator_solenoid_id),
                reader.read(&self.left_elevator_green_actuator_solenoid_id),
            ],
            [
                reader.read(&self.right_elevator_blue_actuator_solenoid_id),
                reader.read(&self.right_elevator_yellow_actuator_solenoid_id),
            ],
        );
    }
}

struct A320YawDamperController {
    id_position_request: VariableIdentifier,
    id_energized: VariableIdentifier,

    angle_demand: Angle,
    is_solenoid_energized: bool,
}
impl A320YawDamperController {
    fn new(context: &mut InitContext, hyd_circuit: HydraulicColor) -> Self {
        Self {
            id_position_request: context
                .get_identifier(format!("YAW_DAMPER_{}_COMMANDED_POSITION", hyd_circuit))
                .to_owned(),
            id_energized: context
                .get_identifier(format!(
                    "YAW_DAMPER_{}_SERVO_SOLENOID_ENERGIZED",
                    hyd_circuit
                ))
                .to_owned(),

            angle_demand: Angle::default(),
            is_solenoid_energized: false,
        }
    }
}
impl YawDamperActuatorController for A320YawDamperController {
    fn is_solenoid_energized(&self) -> bool {
        self.is_solenoid_energized
    }

    fn angle_request(&self) -> Angle {
        // Reversing angle as FBW negative is right, whereas in systems negative is left
        -self.angle_demand
    }
}
impl SimulationElement for A320YawDamperController {
    fn read(&mut self, reader: &mut SimulatorReader) {
        self.is_solenoid_energized = reader.read(&self.id_energized);
        self.angle_demand = reader.read(&self.id_position_request);
    }
}

#[derive(Clone, Copy, Debug, PartialEq)]
enum RudderComponent {
    Limiter,
    Trim,
}
impl Display for RudderComponent {
    fn fmt(&self, f: &mut std::fmt::Formatter<'_>) -> std::fmt::Result {
        match self {
            Self::Limiter => write!(f, "TRAVEL_LIM"),
            Self::Trim => write!(f, "TRIM"),
        }
    }
}

struct A320RudderTrimTravelLimiterController {
    id_active_mode_1: VariableIdentifier,
    id_active_mode_2: VariableIdentifier,
    id_commanded_position_1: VariableIdentifier,
    id_commanded_position_2: VariableIdentifier,

    id_emergency_reset_1: Option<VariableIdentifier>,
    id_emergency_reset_2: Option<VariableIdentifier>,

    commanded_position: [Angle; 2],
    active_mode: [bool; 2],
    is_emergency_reset: bool,

    component_type: RudderComponent,
}
impl A320RudderTrimTravelLimiterController {
    fn new(context: &mut InitContext, component_type: RudderComponent) -> Self {
        Self {
            id_active_mode_1: context
                .get_identifier(format!("RUDDER_{}_1_ACTIVE_MODE_COMMANDED", component_type)),
            id_active_mode_2: context
                .get_identifier(format!("RUDDER_{}_2_ACTIVE_MODE_COMMANDED", component_type)),
            id_commanded_position_1: context
                .get_identifier(format!("RUDDER_{}_1_COMMANDED_POSITION", component_type)),
            id_commanded_position_2: context
                .get_identifier(format!("RUDDER_{}_2_COMMANDED_POSITION", component_type)),

            id_emergency_reset_1: if component_type == RudderComponent::Limiter {
                Some(context.get_identifier("FAC_1_RTL_EMER_RESET".to_owned()))
            } else {
                None
            },
            id_emergency_reset_2: if component_type == RudderComponent::Limiter {
                Some(context.get_identifier("FAC_2_RTL_EMER_RESET".to_owned()))
            } else {
                None
            },

            commanded_position: [Angle::default(); 2],
            active_mode: [false; 2],
            is_emergency_reset: false,

            component_type,
        }
    }
}
impl AngularPositioningController for A320RudderTrimTravelLimiterController {
    fn commanded_position(&self) -> [Angle; 2] {
        self.commanded_position
    }

    fn energised_motor(&self) -> [bool; 2] {
        self.active_mode
    }

    fn emergency_reset_active(&self) -> bool {
        self.is_emergency_reset
    }
}
impl SimulationElement for A320RudderTrimTravelLimiterController {
    fn read(&mut self, reader: &mut SimulatorReader) {
        self.commanded_position[0] = reader.read(&self.id_commanded_position_1);
        self.commanded_position[1] = reader.read(&self.id_commanded_position_2);

        // Trim commands from FBW is negative for right positive for left, opposite convention in hydraulics
        if self.component_type == RudderComponent::Trim {
            self.commanded_position = self.commanded_position.map(|p| -p);
        }

        self.active_mode[0] = reader.read(&self.id_active_mode_1);
        self.active_mode[1] = reader.read(&self.id_active_mode_2);

        // Only limiter has an emergency reset system
        if self.component_type == RudderComponent::Limiter {
            self.is_emergency_reset = reader.read(&self.id_emergency_reset_1.unwrap())
                || reader.read(&self.id_emergency_reset_2.unwrap());
        }
    }
}

struct RudderSystemHydraulicController {
    rudder_pedal_control_input_id: VariableIdentifier,
    rudder_pedal_position_id: VariableIdentifier,

    rudder_position_requested: Angle,

    yaw_damper_control: [A320YawDamperController; 2],
    trim_control: A320RudderTrimTravelLimiterController,
    travel_limiter_control: A320RudderTrimTravelLimiterController,

    rudder_mechanical_assembly: RudderMechanicalControl,

    green_press_control_avail: bool,
    blue_press_control_avail: bool,
    yellow_press_control_avail: bool,

    rudder_controllers: [AileronController; 3],
}
impl RudderSystemHydraulicController {
    const RUDDER_MAX_TRAVEL_DEGREES: f64 = 50.;

    const MIN_PRESSURE_LO_HYST_FOR_ACTIVE_CONTROL_PSI: f64 = 700.;
    const MIN_PRESSURE_HI_HYST_FOR_ACTIVE_CONTROL_PSI: f64 = 1200.;

    fn new(context: &mut InitContext) -> Self {
        Self {
            rudder_pedal_control_input_id: context
                .get_identifier("RUDDER_PEDAL_POSITION".to_owned()),
            rudder_pedal_position_id: context
                .get_identifier("RUDDER_PEDAL_ANIMATION_POSITION".to_owned()),

            rudder_position_requested: Angle::default(),

            yaw_damper_control: [
                A320YawDamperController::new(context, HydraulicColor::Green),
                A320YawDamperController::new(context, HydraulicColor::Yellow),
            ],
            trim_control: A320RudderTrimTravelLimiterController::new(
                context,
                RudderComponent::Trim,
            ),
            travel_limiter_control: A320RudderTrimTravelLimiterController::new(
                context,
                RudderComponent::Limiter,
            ),

            rudder_mechanical_assembly: RudderMechanicalControl::new(context),

            green_press_control_avail: false,
            blue_press_control_avail: false,
            yellow_press_control_avail: false,

            // Controllers are in [ Green circuit, Blue circuit, Yellow circuit] order
            rudder_controllers: [
                AileronController::new(),
                AileronController::new(),
                AileronController::new(),
            ],
        }
    }

    fn ratio_demand_from_angle_demand(&self) -> Ratio {
        Ratio::new::<ratio>(
            (self
                .rudder_mechanical_assembly
                .final_actuators_input()
                .get::<degree>()
                + Self::RUDDER_MAX_TRAVEL_DEGREES / 2.)
                / Self::RUDDER_MAX_TRAVEL_DEGREES,
        )
    }

    fn update_rudder_requested_position(&mut self) {
        let final_ratio_demand = self.ratio_demand_from_angle_demand();

        for controller in &mut self.rudder_controllers {
            controller.set_requested_position(final_ratio_demand);
        }
    }

    fn set_rudder_no_position_control(&mut self) {
        for controller in &mut self.rudder_controllers {
            controller.set_mode(LinearActuatorMode::ClosedCircuitDamping);
        }
    }

    fn set_rudder_position_control(&mut self) {
        if self.green_press_control_avail {
            self.rudder_controllers[RudderActuatorPosition::Green as usize]
                .set_mode(LinearActuatorMode::PositionControl);
        } else {
            self.rudder_controllers[RudderActuatorPosition::Green as usize]
                .set_mode(LinearActuatorMode::ActiveDamping);
        }

        if self.blue_press_control_avail {
            self.rudder_controllers[RudderActuatorPosition::Blue as usize]
                .set_mode(LinearActuatorMode::PositionControl);
        } else {
            self.rudder_controllers[RudderActuatorPosition::Blue as usize]
                .set_mode(LinearActuatorMode::ActiveDamping);
        }

        if self.yellow_press_control_avail {
            self.rudder_controllers[RudderActuatorPosition::Yellow as usize]
                .set_mode(LinearActuatorMode::PositionControl);
        } else {
            self.rudder_controllers[RudderActuatorPosition::Yellow as usize]
                .set_mode(LinearActuatorMode::ActiveDamping);
        }
    }

    fn update_rudder_control_state(&mut self) {
        if self.any_hyd_available() {
            self.set_rudder_position_control();
        } else {
            self.set_rudder_no_position_control();
        }
    }

    fn any_hyd_available(&self) -> bool {
        self.green_press_control_avail
            || self.blue_press_control_avail
            || self.yellow_press_control_avail
    }

    fn update_pressure_availability(
        &mut self,
        green_pressure: &impl SectionPressure,
        blue_pressure: &impl SectionPressure,
        yellow_pressure: &impl SectionPressure,
    ) {
        if green_pressure.pressure_downstream_leak_valve().get::<psi>()
            > Self::MIN_PRESSURE_HI_HYST_FOR_ACTIVE_CONTROL_PSI
        {
            self.green_press_control_avail = true;
        } else if green_pressure.pressure_downstream_leak_valve().get::<psi>()
            < Self::MIN_PRESSURE_LO_HYST_FOR_ACTIVE_CONTROL_PSI
        {
            self.green_press_control_avail = false;
        }

        if blue_pressure.pressure_downstream_leak_valve().get::<psi>()
            > Self::MIN_PRESSURE_HI_HYST_FOR_ACTIVE_CONTROL_PSI
        {
            self.blue_press_control_avail = true;
        } else if blue_pressure.pressure_downstream_leak_valve().get::<psi>()
            < Self::MIN_PRESSURE_LO_HYST_FOR_ACTIVE_CONTROL_PSI
        {
            self.blue_press_control_avail = false;
        }

        if yellow_pressure
            .pressure_downstream_leak_valve()
            .get::<psi>()
            > Self::MIN_PRESSURE_HI_HYST_FOR_ACTIVE_CONTROL_PSI
        {
            self.yellow_press_control_avail = true;
        } else if yellow_pressure
            .pressure_downstream_leak_valve()
            .get::<psi>()
            < Self::MIN_PRESSURE_LO_HYST_FOR_ACTIVE_CONTROL_PSI
        {
            self.yellow_press_control_avail = false;
        }
    }

    fn update(
        &mut self,
        context: &UpdateContext,
        green_pressure: &impl SectionPressure,
        blue_pressure: &impl SectionPressure,
        yellow_pressure: &impl SectionPressure,
    ) {
        self.update_pressure_availability(green_pressure, blue_pressure, yellow_pressure);

        self.update_rudder_requested_position();

        self.rudder_mechanical_assembly.update(
            context,
            self.rudder_position_requested,
            &self.trim_control,
            &self.travel_limiter_control,
            &self.yaw_damper_control,
            [
                green_pressure.pressure_downstream_leak_valve(),
                yellow_pressure.pressure_downstream_leak_valve(),
            ],
        );

        self.update_rudder_control_state();
    }

    fn rudder_controllers(
        &self,
    ) -> &[impl HydraulicAssemblyController + HydraulicLocking + ElectroHydrostaticPowered] {
        &self.rudder_controllers[..]
    }

    fn green_actuator(&mut self) -> &mut impl Actuator {
        self.rudder_mechanical_assembly.yaw_damper_green_actuator()
    }

    fn yellow_actuator(&mut self) -> &mut impl Actuator {
        self.rudder_mechanical_assembly.yaw_damper_yellow_actuator()
    }
}
impl SimulationElement for RudderSystemHydraulicController {
    fn accept<T: SimulationElementVisitor>(&mut self, visitor: &mut T) {
        accept_iterable!(self.yaw_damper_control, visitor);
        self.trim_control.accept(visitor);
        self.travel_limiter_control.accept(visitor);
        self.rudder_mechanical_assembly.accept(visitor);

        visitor.visit(self);
    }

    fn read(&mut self, reader: &mut SimulatorReader) {
        let rudder_position_pedal_demand: Angle = reader.read(&self.rudder_pedal_control_input_id);

        self.rudder_position_requested =
            rudder_position_pedal_demand * (Self::RUDDER_MAX_TRAVEL_DEGREES / 2. / 100.);
    }

    fn write(&self, writer: &mut SimulatorWriter) {
        let pedal_position = self
            .rudder_mechanical_assembly
            .pedal_position()
            .get::<degree>()
            * 100.
            / (Self::RUDDER_MAX_TRAVEL_DEGREES / 2.);
        writer.write(&self.rudder_pedal_position_id, pedal_position);
    }
}

#[derive(PartialEq, Clone, Copy)]
enum ActuatorSide {
    Left,
    Right,
}

#[derive(PartialEq, Clone, Copy)]
enum AileronActuatorPosition {
    Blue = 0,
    Green = 1,
}

enum RudderActuatorPosition {
    Green = 0,
    Blue = 1,
    Yellow = 2,
}

enum LeftElevatorActuatorCircuit {
    Blue = 0,
    Green = 1,
}

enum RightElevatorActuatorCircuit {
    Blue = 0,
    Yellow = 1,
}

struct AileronAssembly {
    hydraulic_assembly: HydraulicLinearActuatorAssembly<2>,

    position_id: VariableIdentifier,

    position: Ratio,

    aerodynamic_model: AerodynamicModel,
}
impl AileronAssembly {
    fn new(
        context: &mut InitContext,
        id: ActuatorSide,
        hydraulic_assembly: HydraulicLinearActuatorAssembly<2>,
        aerodynamic_model: AerodynamicModel,
    ) -> Self {
        Self {
            hydraulic_assembly,
            position_id: match id {
                ActuatorSide::Left => context.get_identifier("HYD_AIL_LEFT_DEFLECTION".to_owned()),
                ActuatorSide::Right => {
                    context.get_identifier("HYD_AIL_RIGHT_DEFLECTION".to_owned())
                }
            },
            position: Ratio::new::<ratio>(0.),
            aerodynamic_model,
        }
    }

    fn actuator(&mut self, circuit_position: AileronActuatorPosition) -> &mut impl Actuator {
        self.hydraulic_assembly.actuator(circuit_position as usize)
    }

    fn update(
        &mut self,
        context: &UpdateContext,
        aileron_controllers: &[impl HydraulicAssemblyController
              + HydraulicLocking
              + ElectroHydrostaticPowered],
        current_pressure_outward: &impl SectionPressure,
        current_pressure_inward: &impl SectionPressure,
    ) {
        self.aerodynamic_model
            .update_body(context, self.hydraulic_assembly.body());
        self.hydraulic_assembly.update(
            context,
            aileron_controllers,
            [
                current_pressure_outward.pressure_downstream_leak_valve(),
                current_pressure_inward.pressure_downstream_leak_valve(),
            ],
        );

        self.position = self.hydraulic_assembly.position_normalized();
    }
}
impl SimulationElement for AileronAssembly {
    fn write(&self, writer: &mut SimulatorWriter) {
        writer.write(&self.position_id, self.position.get::<ratio>());
    }
}

struct ElevatorAssembly {
    hydraulic_assembly: HydraulicLinearActuatorAssembly<2>,

    position_id: VariableIdentifier,

    position: Ratio,

    aerodynamic_model: AerodynamicModel,
}
impl ElevatorAssembly {
    fn new(
        context: &mut InitContext,
        id: ActuatorSide,
        hydraulic_assembly: HydraulicLinearActuatorAssembly<2>,
        aerodynamic_model: AerodynamicModel,
    ) -> Self {
        Self {
            hydraulic_assembly,
            position_id: match id {
                ActuatorSide::Left => context.get_identifier("HYD_ELEV_LEFT_DEFLECTION".to_owned()),
                ActuatorSide::Right => {
                    context.get_identifier("HYD_ELEV_RIGHT_DEFLECTION".to_owned())
                }
            },
            position: Ratio::new::<ratio>(0.),
            aerodynamic_model,
        }
    }

    fn actuator(&mut self, circuit_position: usize) -> &mut impl Actuator {
        self.hydraulic_assembly.actuator(circuit_position)
    }

    fn update(
        &mut self,
        context: &UpdateContext,
        elevator_controllers: &[impl HydraulicAssemblyController
              + HydraulicLocking
              + ElectroHydrostaticPowered],
        current_pressure_outward: &impl SectionPressure,
        current_pressure_inward: &impl SectionPressure,
        ths: &impl TrimmableHorizontalStabilizer,
    ) {
        self.hydraulic_assembly.set_trim_offset(ths.trim_angle());

        self.aerodynamic_model
            .update_body(context, self.hydraulic_assembly.body());
        self.hydraulic_assembly.update(
            context,
            elevator_controllers,
            [
                current_pressure_outward.pressure_downstream_leak_valve(),
                current_pressure_inward.pressure_downstream_leak_valve(),
            ],
        );

        self.position = self.hydraulic_assembly.position_normalized();
    }
}
impl SimulationElement for ElevatorAssembly {
    fn write(&self, writer: &mut SimulatorWriter) {
        writer.write(&self.position_id, self.position.get::<ratio>());
    }
}

struct RudderAssembly {
    hydraulic_assembly: HydraulicLinearActuatorAssembly<3>,
    name_id: VariableIdentifier,

    position: Ratio,

    aerodynamic_model: AerodynamicModel,
}
impl RudderAssembly {
    fn new(
        context: &mut InitContext,
        hydraulic_assembly: HydraulicLinearActuatorAssembly<3>,
        aerodynamic_model: AerodynamicModel,
    ) -> Self {
        Self {
            hydraulic_assembly,

            name_id: context.get_identifier("HYD_RUD_DEFLECTION".to_owned()),

            position: Ratio::new::<ratio>(0.5),

            aerodynamic_model,
        }
    }

    fn actuator(&mut self, circuit_position: RudderActuatorPosition) -> &mut impl Actuator {
        self.hydraulic_assembly.actuator(circuit_position as usize)
    }

    fn update(
        &mut self,
        context: &UpdateContext,
        rudder_controllers: &[impl HydraulicAssemblyController
              + HydraulicLocking
              + ElectroHydrostaticPowered],
        current_pressure_green: &impl SectionPressure,
        current_pressure_blue: &impl SectionPressure,
        current_pressure_yellow: &impl SectionPressure,
    ) {
        self.aerodynamic_model
            .update_body(context, self.hydraulic_assembly.body());

        self.hydraulic_assembly.update(
            context,
            rudder_controllers,
            [
                current_pressure_green.pressure_downstream_leak_valve(),
                current_pressure_blue.pressure_downstream_leak_valve(),
                current_pressure_yellow.pressure_downstream_leak_valve(),
            ],
        );

        self.position = self.hydraulic_assembly.position_normalized();
    }
}
impl SimulationElement for RudderAssembly {
    fn write(&self, writer: &mut SimulatorWriter) {
        writer.write(&self.name_id, self.position.get::<ratio>());
    }
}

struct SpoilerElement {
    hydraulic_assembly: HydraulicLinearActuatorAssembly<1>,

    position_id: VariableIdentifier,

    position: Ratio,

    aerodynamic_model: AerodynamicModel,
}
impl SpoilerElement {
    fn new(
        context: &mut InitContext,
        id: ActuatorSide,
        id_num: usize,
        hydraulic_assembly: HydraulicLinearActuatorAssembly<1>,
        aerodynamic_model: AerodynamicModel,
    ) -> Self {
        Self {
            hydraulic_assembly,
            position_id: match id {
                ActuatorSide::Left => {
                    context.get_identifier(format!("HYD_SPOILER_{}_LEFT_DEFLECTION", id_num))
                }
                ActuatorSide::Right => {
                    context.get_identifier(format!("HYD_SPOILER_{}_RIGHT_DEFLECTION", id_num))
                }
            },
            position: Ratio::new::<ratio>(0.),
            aerodynamic_model,
        }
    }

    fn actuator(&mut self) -> &mut impl Actuator {
        self.hydraulic_assembly.actuator(0)
    }

    fn update(
        &mut self,
        context: &UpdateContext,
        spoiler_controller: &(impl HydraulicAssemblyController
              + HydraulicLocking
              + ElectroHydrostaticPowered),
        current_pressure: Pressure,
    ) {
        self.aerodynamic_model
            .update_body(context, self.hydraulic_assembly.body());
        self.hydraulic_assembly.update(
            context,
            std::slice::from_ref(spoiler_controller),
            [current_pressure],
        );

        self.position = self.hydraulic_assembly.position_normalized();
    }
}
impl SimulationElement for SpoilerElement {
    fn write(&self, writer: &mut SimulatorWriter) {
        writer.write(&self.position_id, self.position.get::<ratio>());
    }
}

struct SpoilerGroup {
    spoilers: [SpoilerElement; 5],
    hydraulic_controllers: [SpoilerController; 5],
}
impl SpoilerGroup {
    fn new(context: &mut InitContext, spoiler_side: &str, spoilers: [SpoilerElement; 5]) -> Self {
        Self {
            spoilers,
            hydraulic_controllers: [
                SpoilerController::new(context, spoiler_side, 1),
                SpoilerController::new(context, spoiler_side, 2),
                SpoilerController::new(context, spoiler_side, 3),
                SpoilerController::new(context, spoiler_side, 4),
                SpoilerController::new(context, spoiler_side, 5),
            ],
        }
    }

    fn update(
        &mut self,
        context: &UpdateContext,
        green_section: &impl SectionPressure,
        blue_section: &impl SectionPressure,
        yellow_section: &impl SectionPressure,
    ) {
        self.spoilers[0].update(
            context,
            &self.hydraulic_controllers[0],
            green_section.pressure_downstream_leak_valve(),
        );
        self.spoilers[1].update(
            context,
            &self.hydraulic_controllers[1],
            yellow_section.pressure_downstream_leak_valve(),
        );
        self.spoilers[2].update(
            context,
            &self.hydraulic_controllers[2],
            blue_section.pressure_downstream_leak_valve(),
        );
        self.spoilers[3].update(
            context,
            &self.hydraulic_controllers[3],
            yellow_section.pressure_downstream_leak_valve(),
        );
        self.spoilers[4].update(
            context,
            &self.hydraulic_controllers[4],
            green_section.pressure_downstream_leak_valve(),
        );
    }

    fn actuator(&mut self, spoiler_id: usize) -> &mut impl Actuator {
        self.spoilers[spoiler_id].actuator()
    }
}
impl SimulationElement for SpoilerGroup {
    fn accept<T: SimulationElementVisitor>(&mut self, visitor: &mut T) {
        for controller in &mut self.hydraulic_controllers {
            controller.accept(visitor);
        }

        for spoiler in &mut self.spoilers {
            spoiler.accept(visitor);
        }

        visitor.visit(self);
    }
}

struct SpoilerController {
    position_demand_id: VariableIdentifier,
    requested_position: Ratio,
}
impl SpoilerController {
    fn new(context: &mut InitContext, spoiler_side: &str, spoiler_id_number: usize) -> Self {
        Self {
            position_demand_id: context.get_identifier(format!(
                "{}_SPOILER_{}_COMMANDED_POSITION",
                spoiler_side, spoiler_id_number
            )),

            requested_position: Ratio::new::<ratio>(0.),
        }
    }

    fn spoiler_actuator_position_from_surface_angle(surface_angle: Angle) -> Ratio {
        Ratio::new::<ratio>((surface_angle.get::<degree>() / 50.).min(1.).max(0.))
    }
}
impl HydraulicAssemblyController for SpoilerController {
    fn requested_mode(&self) -> LinearActuatorMode {
        LinearActuatorMode::PositionControl
    }

    fn requested_position(&self) -> Ratio {
        self.requested_position
    }

    fn should_lock(&self) -> bool {
        false
    }

    fn requested_lock_position(&self) -> Ratio {
        Ratio::default()
    }
}
impl SimulationElement for SpoilerController {
    fn read(&mut self, reader: &mut SimulatorReader) {
        self.requested_position =
            Self::spoiler_actuator_position_from_surface_angle(Angle::new::<degree>(
                reader.read(&self.position_demand_id),
            ));
    }
}
impl HydraulicLocking for SpoilerController {}
impl ElectroHydrostaticPowered for SpoilerController {}

struct A320GravityExtension {
    gear_gravity_extension_handle_position_id: VariableIdentifier,

    handle_angle: Angle,
}
impl A320GravityExtension {
    fn new(context: &mut InitContext) -> Self {
        Self {
            gear_gravity_extension_handle_position_id: context
                .get_identifier("GRAVITYGEAR_ROTATE_PCT".to_owned()),

            handle_angle: Angle::default(),
        }
    }
}
impl GearGravityExtension for A320GravityExtension {
    fn extension_handle_number_of_turns(&self) -> u8 {
        (self.handle_angle.get::<degree>() / 360.).floor() as u8
    }
}
impl SimulationElement for A320GravityExtension {
    fn read(&mut self, reader: &mut SimulatorReader) {
        let handle_percent: f64 = reader.read(&self.gear_gravity_extension_handle_position_id);

        self.handle_angle = Angle::new::<degree>(handle_percent * 3.6)
            .max(Angle::new::<degree>(0.))
            .min(Angle::new::<degree>(360. * 3.));
    }
}

struct A320TrimInputController {
    motor1_active_id: VariableIdentifier,
    motor2_active_id: VariableIdentifier,
    motor3_active_id: VariableIdentifier,

    motor1_position_id: VariableIdentifier,
    motor2_position_id: VariableIdentifier,
    motor3_position_id: VariableIdentifier,

    manual_control_active_id: VariableIdentifier,
    manual_control_speed_id: VariableIdentifier,

    motor_active: [bool; 3],
    motor_position: [Angle; 3],

    manual_control: bool,
    manual_control_speed: AngularVelocity,
}
impl A320TrimInputController {
    fn new(context: &mut InitContext) -> Self {
        Self {
            motor1_active_id: context.get_identifier("THS_1_ACTIVE_MODE_COMMANDED".to_owned()),
            motor2_active_id: context.get_identifier("THS_2_ACTIVE_MODE_COMMANDED".to_owned()),
            motor3_active_id: context.get_identifier("THS_3_ACTIVE_MODE_COMMANDED".to_owned()),

            motor1_position_id: context.get_identifier("THS_1_COMMANDED_POSITION".to_owned()),
            motor2_position_id: context.get_identifier("THS_2_COMMANDED_POSITION".to_owned()),
            motor3_position_id: context.get_identifier("THS_3_COMMANDED_POSITION".to_owned()),

            manual_control_active_id: context
                .get_identifier("THS_MANUAL_CONTROL_ACTIVE".to_owned()),
            manual_control_speed_id: context.get_identifier("THS_MANUAL_CONTROL_SPEED".to_owned()),

            motor_active: [false; 3],
            motor_position: [Angle::default(); 3],

            manual_control: false,
            manual_control_speed: AngularVelocity::default(),
        }
    }
}
impl PitchTrimActuatorController for A320TrimInputController {
    fn commanded_position(&self) -> Angle {
        for (idx, motor_active) in self.motor_active.iter().enumerate() {
            if *motor_active {
                return self.motor_position[idx];
            }
        }

        Angle::default()
    }

    fn energised_motor(&self) -> [bool; 3] {
        self.motor_active
    }
}
impl ManualPitchTrimController for A320TrimInputController {
    fn is_manually_moved(&self) -> bool {
        self.manual_control || self.manual_control_speed.get::<radian_per_second>() != 0.
    }

    fn moving_speed(&self) -> AngularVelocity {
        self.manual_control_speed
    }
}
impl SimulationElement for A320TrimInputController {
    fn read(&mut self, reader: &mut SimulatorReader) {
        self.motor_active[0] = reader.read(&self.motor1_active_id);
        self.motor_active[1] = reader.read(&self.motor2_active_id);
        self.motor_active[2] = reader.read(&self.motor3_active_id);

        self.motor_position[0] = reader.read(&self.motor1_position_id);
        self.motor_position[1] = reader.read(&self.motor2_position_id);
        self.motor_position[2] = reader.read(&self.motor3_position_id);

        self.manual_control = reader.read(&self.manual_control_active_id);
        self.manual_control_speed = reader.read(&self.manual_control_speed_id);
    }
}

#[cfg(test)]
mod tests {
    use super::*;

    mod a320_hydraulics {
        use super::*;
        use systems::{
            electrical::{
                test::TestElectricitySource, ElectricalBus, Electricity, ElectricitySource,
                ExternalPowerSource,
            },
            engine::{leap_engine::LeapEngine, EngineFireOverheadPanel},
            failures::FailureType,
            hydraulic::electrical_generator::TestGenerator,
            landing_gear::{GearSystemState, LandingGear, LandingGearControlInterfaceUnitSet},
            shared::{
                EmergencyElectricalState, HydraulicGeneratorControlUnit, LgciuId, PotentialOrigin,
            },
            simulation::{
                test::{ReadByName, SimulationTestBed, TestBed, WriteByName},
                Aircraft, InitContext,
            },
        };

        use uom::si::{
            angle::degree,
            electric_potential::volt,
            length::foot,
            ratio::{percent, ratio},
            volume::liter,
        };

        struct A320TestEmergencyElectricalOverheadPanel {
            rat_and_emer_gen_man_on: MomentaryPushButton,
        }

        impl A320TestEmergencyElectricalOverheadPanel {
            pub fn new(context: &mut InitContext) -> Self {
                A320TestEmergencyElectricalOverheadPanel {
                    rat_and_emer_gen_man_on: MomentaryPushButton::new(
                        context,
                        "EMER_ELEC_RAT_AND_EMER_GEN",
                    ),
                }
            }
        }
        impl SimulationElement for A320TestEmergencyElectricalOverheadPanel {
            fn accept<T: SimulationElementVisitor>(&mut self, visitor: &mut T) {
                self.rat_and_emer_gen_man_on.accept(visitor);

                visitor.visit(self);
            }
        }
        impl EmergencyElectricalRatPushButton for A320TestEmergencyElectricalOverheadPanel {
            fn is_pressed(&self) -> bool {
                self.rat_and_emer_gen_man_on.is_pressed()
            }
        }

        #[derive(Default)]
        struct A320TestAdirus {
            airspeed: Velocity,
        }
        impl A320TestAdirus {
            fn update(&mut self, context: &UpdateContext) {
                self.airspeed = context.true_airspeed()
            }
        }
        impl AdirsDiscreteOutputs for A320TestAdirus {
            fn low_speed_warning_1_104kts(&self, _: usize) -> bool {
                self.airspeed.get::<knot>() > 104.
            }

            fn low_speed_warning_2_54kts(&self, _: usize) -> bool {
                self.airspeed.get::<knot>() > 54.
            }

            fn low_speed_warning_3_159kts(&self, _: usize) -> bool {
                self.airspeed.get::<knot>() > 159.
            }

            fn low_speed_warning_4_260kts(&self, _: usize) -> bool {
                self.airspeed.get::<knot>() > 260.
            }
        }

        struct A320TestPneumatics {
            pressure: Pressure,
        }
        impl A320TestPneumatics {
            pub fn new() -> Self {
                Self {
                    pressure: Pressure::new::<psi>(50.),
                }
            }

            fn set_nominal_air_pressure(&mut self) {
                self.pressure = Pressure::new::<psi>(50.);
            }

            fn set_low_air_pressure(&mut self) {
                self.pressure = Pressure::new::<psi>(1.);
            }
        }
        impl ReservoirAirPressure for A320TestPneumatics {
            fn green_reservoir_pressure(&self) -> Pressure {
                self.pressure
            }

            fn blue_reservoir_pressure(&self) -> Pressure {
                self.pressure
            }

            fn yellow_reservoir_pressure(&self) -> Pressure {
                self.pressure
            }
        }

        struct A320TestElectrical {
            airspeed: Velocity,
            all_ac_lost: bool,
            emergency_generator: TestGenerator,
        }
        impl A320TestElectrical {
            pub fn new() -> Self {
                A320TestElectrical {
                    airspeed: Velocity::new::<knot>(100.),
                    all_ac_lost: false,
                    emergency_generator: TestGenerator::default(),
                }
            }

            fn update(
                &mut self,
                gcu: &impl HydraulicGeneratorControlUnit,
                context: &UpdateContext,
            ) {
                self.airspeed = context.indicated_airspeed();
                self.emergency_generator.update(gcu);
            }
        }
        impl EmergencyElectricalState for A320TestElectrical {
            fn is_in_emergency_elec(&self) -> bool {
                self.all_ac_lost && self.airspeed >= Velocity::new::<knot>(100.)
            }
        }
        impl EmergencyGeneratorPower for A320TestElectrical {
            fn generated_power(&self) -> Power {
                self.emergency_generator.generated_power()
            }
        }
        impl SimulationElement for A320TestElectrical {
            fn receive_power(&mut self, buses: &impl ElectricalBuses) {
                self.all_ac_lost = !buses.is_powered(ElectricalBusType::AlternatingCurrent(1))
                    && !buses.is_powered(ElectricalBusType::AlternatingCurrent(2));
            }
        }
        struct A320HydraulicsTestAircraft {
            pneumatics: A320TestPneumatics,
            engine_1: LeapEngine,
            engine_2: LeapEngine,
            hydraulics: A320Hydraulic,
            overhead: A320HydraulicOverheadPanel,
            autobrake_panel: AutobrakePanel,
            emergency_electrical_overhead: A320TestEmergencyElectricalOverheadPanel,
            engine_fire_overhead: EngineFireOverheadPanel<2>,
            landing_gear: LandingGear,
            lgcius: LandingGearControlInterfaceUnitSet,
            adirus: A320TestAdirus,
            electrical: A320TestElectrical,
            ext_pwr: ExternalPowerSource,

            powered_source_ac: TestElectricitySource,
            ac_ground_service_bus: ElectricalBus,
            dc_ground_service_bus: ElectricalBus,
            ac_1_bus: ElectricalBus,
            ac_2_bus: ElectricalBus,
            dc_1_bus: ElectricalBus,
            dc_2_bus: ElectricalBus,
            dc_ess_bus: ElectricalBus,
            dc_hot_1_bus: ElectricalBus,
            dc_hot_2_bus: ElectricalBus,

            // Electric buses states to be able to kill them dynamically
            is_ac_ground_service_powered: bool,
            is_dc_ground_service_powered: bool,
            is_ac_1_powered: bool,
            is_ac_2_powered: bool,
            is_dc_1_powered: bool,
            is_dc_2_powered: bool,
            is_dc_ess_powered: bool,
            is_dc_hot_1_powered: bool,
            is_dc_hot_2_powered: bool,
        }
        impl A320HydraulicsTestAircraft {
            fn new(context: &mut InitContext) -> Self {
                Self {
                    pneumatics: A320TestPneumatics::new(),
                    engine_1: LeapEngine::new(context, 1),
                    engine_2: LeapEngine::new(context, 2),
                    hydraulics: A320Hydraulic::new(context),
                    overhead: A320HydraulicOverheadPanel::new(context),
                    autobrake_panel: AutobrakePanel::new(context),
                    emergency_electrical_overhead: A320TestEmergencyElectricalOverheadPanel::new(
                        context,
                    ),
                    engine_fire_overhead: EngineFireOverheadPanel::new(context),
                    landing_gear: LandingGear::new(context),
                    lgcius: LandingGearControlInterfaceUnitSet::new(
                        context,
                        ElectricalBusType::DirectCurrentEssential,
                        ElectricalBusType::DirectCurrentGndFltService,
                    ),
                    adirus: A320TestAdirus::default(),
                    electrical: A320TestElectrical::new(),
                    ext_pwr: ExternalPowerSource::new(context),
                    powered_source_ac: TestElectricitySource::powered(
                        context,
                        PotentialOrigin::EngineGenerator(1),
                    ),
                    ac_ground_service_bus: ElectricalBus::new(
                        context,
                        ElectricalBusType::AlternatingCurrentGndFltService,
                    ),
                    dc_ground_service_bus: ElectricalBus::new(
                        context,
                        ElectricalBusType::DirectCurrentGndFltService,
                    ),
                    ac_1_bus: ElectricalBus::new(context, ElectricalBusType::AlternatingCurrent(1)),
                    ac_2_bus: ElectricalBus::new(context, ElectricalBusType::AlternatingCurrent(2)),
                    dc_1_bus: ElectricalBus::new(context, ElectricalBusType::DirectCurrent(1)),
                    dc_2_bus: ElectricalBus::new(context, ElectricalBusType::DirectCurrent(2)),
                    dc_ess_bus: ElectricalBus::new(
                        context,
                        ElectricalBusType::DirectCurrentEssential,
                    ),
                    dc_hot_1_bus: ElectricalBus::new(
                        context,
                        ElectricalBusType::DirectCurrentHot(1),
                    ),
                    dc_hot_2_bus: ElectricalBus::new(
                        context,
                        ElectricalBusType::DirectCurrentHot(2),
                    ),
                    is_ac_ground_service_powered: true,
                    is_dc_ground_service_powered: true,
                    is_ac_1_powered: true,
                    is_ac_2_powered: true,
                    is_dc_1_powered: true,
                    is_dc_2_powered: true,
                    is_dc_ess_powered: true,
                    is_dc_hot_1_powered: true,
                    is_dc_hot_2_powered: true,
                }
            }

            fn is_rat_commanded_to_deploy(&self) -> bool {
                self.hydraulics.ram_air_turbine_controller.should_deploy()
            }

            fn is_emergency_gen_at_nominal_speed(&self) -> bool {
                self.hydraulics.gcu.is_at_nominal_speed()
            }

            fn is_green_edp_commanded_on(&self) -> bool {
                self.hydraulics
                    .engine_driven_pump_1_controller
                    .should_pressurise()
            }

            fn is_yellow_edp_commanded_on(&self) -> bool {
                self.hydraulics
                    .engine_driven_pump_2_controller
                    .should_pressurise()
            }

            fn get_yellow_brake_accumulator_fluid_volume(&self) -> Volume {
                self.hydraulics
                    .braking_circuit_altn
                    .accumulator_fluid_volume()
            }

            fn is_nws_pin_inserted(&self) -> bool {
                self.hydraulics.nose_wheel_steering_pin_is_inserted()
            }

            fn is_cargo_powering_yellow_epump(&self) -> bool {
                self.hydraulics
                    .should_pressurise_yellow_pump_for_cargo_door_operation()
            }

            fn is_yellow_epump_controller_pressurising(&self) -> bool {
                self.hydraulics
                    .yellow_electric_pump_controller
                    .should_pressurise()
            }

            fn is_blue_epump_controller_pressurising(&self) -> bool {
                self.hydraulics
                    .blue_electric_pump_controller
                    .should_pressurise()
            }

            fn is_edp1_green_pump_controller_pressurising(&self) -> bool {
                self.hydraulics
                    .engine_driven_pump_1_controller
                    .should_pressurise()
            }

            fn is_edp2_yellow_pump_controller_pressurising(&self) -> bool {
                self.hydraulics
                    .engine_driven_pump_2_controller
                    .should_pressurise()
            }

            fn is_ptu_controller_activating_ptu(&self) -> bool {
                self.hydraulics
                    .power_transfer_unit_controller
                    .should_enable()
            }

            fn is_ptu_enabled(&self) -> bool {
                self.hydraulics.power_transfer_unit.is_enabled()
            }

            fn is_blue_pressure_switch_pressurised(&self) -> bool {
                self.hydraulics.is_blue_pressure_switch_pressurised()
            }

            fn is_green_pressure_switch_pressurised(&self) -> bool {
                self.hydraulics.is_green_pressure_switch_pressurised()
            }

            fn is_yellow_pressure_switch_pressurised(&self) -> bool {
                self.hydraulics.is_yellow_pressure_switch_pressurised()
            }

            fn is_yellow_leak_meas_valve_commanded_open(&self) -> bool {
                self.hydraulics
                    .yellow_circuit_controller
                    .should_open_leak_measurement_valve()
            }

            fn is_blue_leak_meas_valve_commanded_open(&self) -> bool {
                self.hydraulics
                    .blue_circuit_controller
                    .should_open_leak_measurement_valve()
            }

            fn is_green_leak_meas_valve_commanded_open(&self) -> bool {
                self.hydraulics
                    .green_circuit_controller
                    .should_open_leak_measurement_valve()
            }

            fn nose_steering_position(&self) -> Angle {
                self.hydraulics.nose_steering.position_feedback()
            }

            fn is_cargo_fwd_door_locked_up(&self) -> bool {
                self.hydraulics.forward_cargo_door_controller.control_state
                    == DoorControlState::UpLocked
            }

            fn set_ac_bus_1_is_powered(&mut self, bus_is_alive: bool) {
                self.is_ac_1_powered = bus_is_alive;
            }

            fn set_ac_bus_2_is_powered(&mut self, bus_is_alive: bool) {
                self.is_ac_2_powered = bus_is_alive;
            }

            fn set_dc_ground_service_is_powered(&mut self, bus_is_alive: bool) {
                self.is_dc_ground_service_powered = bus_is_alive;
            }

            fn set_ac_ground_service_is_powered(&mut self, bus_is_alive: bool) {
                self.is_ac_ground_service_powered = bus_is_alive;
            }

            fn set_dc_bus_2_is_powered(&mut self, bus_is_alive: bool) {
                self.is_dc_2_powered = bus_is_alive;
            }

            fn set_dc_ess_is_powered(&mut self, bus_is_alive: bool) {
                self.is_dc_ess_powered = bus_is_alive;
            }

            fn use_worst_case_ptu(&mut self) {
                self.hydraulics.power_transfer_unit.update_characteristics(
                    &A320PowerTransferUnitCharacteristics::new_worst_part_acceptable(),
                );
            }
        }

        impl Aircraft for A320HydraulicsTestAircraft {
            fn update_before_power_distribution(
                &mut self,
                _: &UpdateContext,
                electricity: &mut Electricity,
            ) {
                self.powered_source_ac
                    .power_with_potential(ElectricPotential::new::<volt>(115.));
                electricity.supplied_by(&self.powered_source_ac);

                if self.is_ac_1_powered {
                    electricity.flow(&self.powered_source_ac, &self.ac_1_bus);
                }

                if self.is_ac_2_powered {
                    electricity.flow(&self.powered_source_ac, &self.ac_2_bus);
                }

                if self.is_ac_ground_service_powered {
                    electricity.flow(&self.powered_source_ac, &self.ac_ground_service_bus);
                }

                if self.is_dc_ground_service_powered {
                    electricity.flow(&self.powered_source_ac, &self.dc_ground_service_bus);
                }

                if self.is_dc_1_powered {
                    electricity.flow(&self.powered_source_ac, &self.dc_1_bus);
                }

                if self.is_dc_2_powered {
                    electricity.flow(&self.powered_source_ac, &self.dc_2_bus);
                }

                if self.is_dc_ess_powered {
                    electricity.flow(&self.powered_source_ac, &self.dc_ess_bus);
                }

                if self.is_dc_hot_1_powered {
                    electricity.flow(&self.powered_source_ac, &self.dc_hot_1_bus);
                }

                if self.is_dc_hot_2_powered {
                    electricity.flow(&self.powered_source_ac, &self.dc_hot_2_bus);
                }
            }

            fn update_after_power_distribution(&mut self, context: &UpdateContext) {
                self.electrical.update(&self.hydraulics.gcu, context);

                self.adirus.update(context);

                self.lgcius.update(
                    context,
                    &self.landing_gear,
                    &self.hydraulics.gear_system,
                    self.ext_pwr.output_potential().is_powered(),
                );

                self.hydraulics.update(
                    context,
                    &self.engine_1,
                    &self.engine_2,
                    &self.overhead,
                    &self.autobrake_panel,
                    &self.engine_fire_overhead,
                    &self.lgcius,
                    &self.emergency_electrical_overhead,
                    &self.electrical,
                    &self.pneumatics,
                    &self.adirus,
                );

                self.overhead.update(&self.hydraulics);
            }
        }
        impl SimulationElement for A320HydraulicsTestAircraft {
            fn accept<T: SimulationElementVisitor>(&mut self, visitor: &mut T) {
                self.engine_1.accept(visitor);
                self.engine_2.accept(visitor);
                self.landing_gear.accept(visitor);
                self.lgcius.accept(visitor);
                self.hydraulics.accept(visitor);
                self.autobrake_panel.accept(visitor);
                self.overhead.accept(visitor);
                self.engine_fire_overhead.accept(visitor);
                self.emergency_electrical_overhead.accept(visitor);
                self.electrical.accept(visitor);
                self.ext_pwr.accept(visitor);

                visitor.visit(self);
            }
        }

        struct A320HydraulicsTestBed {
            test_bed: SimulationTestBed<A320HydraulicsTestAircraft>,
        }
        impl A320HydraulicsTestBed {
            fn new_with_start_state(start_state: StartState) -> Self {
                Self {
                    test_bed: SimulationTestBed::new_with_start_state(
                        start_state,
                        A320HydraulicsTestAircraft::new,
                    ),
                }
            }

            fn run_one_tick(mut self) -> Self {
                self.run_with_delta(A320Hydraulic::HYDRAULIC_SIM_TIME_STEP);
                self
            }

            fn run_waiting_for(mut self, delta: Duration) -> Self {
                self.test_bed.run_multiple_frames(delta);
                self
            }

            fn is_green_edp_commanded_on(&self) -> bool {
                self.query(|a| a.is_green_edp_commanded_on())
            }

            fn is_yellow_edp_commanded_on(&self) -> bool {
                self.query(|a| a.is_yellow_edp_commanded_on())
            }

            fn is_ptu_enabled(&self) -> bool {
                self.query(|a| a.is_ptu_enabled())
            }

            fn is_blue_pressure_switch_pressurised(&self) -> bool {
                self.query(|a| a.is_blue_pressure_switch_pressurised())
            }

            fn is_green_pressure_switch_pressurised(&self) -> bool {
                self.query(|a| a.is_green_pressure_switch_pressurised())
            }

            fn is_yellow_pressure_switch_pressurised(&self) -> bool {
                self.query(|a| a.is_yellow_pressure_switch_pressurised())
            }

            fn is_flaps_moving(&mut self) -> bool {
                self.read_by_name("IS_FLAPS_MOVING")
            }

            fn is_slats_moving(&mut self) -> bool {
                self.read_by_name("IS_SLATS_MOVING")
            }

            fn nose_steering_position(&self) -> Angle {
                self.query(|a| a.nose_steering_position())
            }

            fn is_cargo_fwd_door_locked_down(&mut self) -> bool {
                self.read_by_name("FWD_DOOR_CARGO_LOCKED")
            }

            fn is_cargo_fwd_door_locked_up(&self) -> bool {
                self.query(|a| a.is_cargo_fwd_door_locked_up())
            }

            fn cargo_fwd_door_position(&mut self) -> f64 {
                self.read_by_name("FWD_DOOR_CARGO_POSITION")
            }

            fn cargo_aft_door_position(&mut self) -> f64 {
                self.read_by_name("AFT_DOOR_CARGO_POSITION")
            }

            fn green_pressure(&mut self) -> Pressure {
                self.read_by_name("HYD_GREEN_SYSTEM_1_SECTION_PRESSURE")
            }

            fn blue_pressure(&mut self) -> Pressure {
                self.read_by_name("HYD_BLUE_SYSTEM_1_SECTION_PRESSURE")
            }

            fn yellow_pressure(&mut self) -> Pressure {
                self.read_by_name("HYD_YELLOW_SYSTEM_1_SECTION_PRESSURE")
            }

            fn get_yellow_reservoir_volume(&mut self) -> Volume {
                self.read_by_name("HYD_YELLOW_RESERVOIR_LEVEL")
            }

            fn is_green_edp_press_low(&mut self) -> bool {
                self.read_by_name("HYD_GREEN_EDPUMP_LOW_PRESS")
            }

            fn green_edp_has_fault(&mut self) -> bool {
                self.read_by_name("OVHD_HYD_ENG_1_PUMP_PB_HAS_FAULT")
            }

            fn yellow_edp_has_fault(&mut self) -> bool {
                self.read_by_name("OVHD_HYD_ENG_2_PUMP_PB_HAS_FAULT")
            }

            fn is_yellow_edp_press_low(&mut self) -> bool {
                self.read_by_name("HYD_YELLOW_EDPUMP_LOW_PRESS")
            }

            fn is_yellow_epump_press_low(&mut self) -> bool {
                self.read_by_name("HYD_YELLOW_EPUMP_LOW_PRESS")
            }

            fn is_blue_epump_press_low(&mut self) -> bool {
                self.read_by_name("HYD_BLUE_EPUMP_LOW_PRESS")
            }

            fn blue_epump_has_fault(&mut self) -> bool {
                self.read_by_name("OVHD_HYD_EPUMPB_PB_HAS_FAULT")
            }

            fn yellow_epump_has_fault(&mut self) -> bool {
                self.read_by_name("OVHD_HYD_EPUMPY_PB_HAS_FAULT")
            }

            fn yellow_reservoir_has_overheat_fault(&mut self) -> bool {
                self.read_by_name("HYD_YELLOW_RESERVOIR_OVHT")
            }

            fn green_reservoir_has_overheat_fault(&mut self) -> bool {
                self.read_by_name("HYD_GREEN_RESERVOIR_OVHT")
            }

            fn ptu_has_fault(&mut self) -> bool {
                self.read_by_name("OVHD_HYD_PTU_PB_HAS_FAULT")
            }

            fn blue_epump_override_is_on(&mut self) -> bool {
                self.read_by_name("OVHD_HYD_EPUMPY_OVRD_IS_ON")
            }

            fn get_brake_left_yellow_pressure(&mut self) -> Pressure {
                self.read_by_name("HYD_BRAKE_ALTN_LEFT_PRESS")
            }

            fn get_brake_right_yellow_pressure(&mut self) -> Pressure {
                self.read_by_name("HYD_BRAKE_ALTN_RIGHT_PRESS")
            }

            fn get_green_reservoir_volume(&mut self) -> Volume {
                self.read_by_name("HYD_GREEN_RESERVOIR_LEVEL")
            }

            fn get_blue_reservoir_volume(&mut self) -> Volume {
                self.read_by_name("HYD_BLUE_RESERVOIR_LEVEL")
            }

            fn autobrake_mode(&mut self) -> AutobrakeMode {
                ReadByName::<A320HydraulicsTestBed, f64>::read_by_name(
                    self,
                    "AUTOBRAKES_ARMED_MODE",
                )
                .into()
            }

            fn get_brake_left_green_pressure(&mut self) -> Pressure {
                self.read_by_name("HYD_BRAKE_NORM_LEFT_PRESS")
            }

            fn get_brake_right_green_pressure(&mut self) -> Pressure {
                self.read_by_name("HYD_BRAKE_NORM_RIGHT_PRESS")
            }

            fn get_brake_yellow_accumulator_pressure(&mut self) -> Pressure {
                self.read_by_name("HYD_BRAKE_ALTN_ACC_PRESS")
            }

            fn get_brake_yellow_accumulator_fluid_volume(&self) -> Volume {
                self.query(|a| a.get_yellow_brake_accumulator_fluid_volume())
            }

            fn get_rat_position(&mut self) -> f64 {
                self.read_by_name("HYD_RAT_STOW_POSITION")
            }

            fn get_rat_rpm(&mut self) -> f64 {
                self.read_by_name("A32NX_HYD_RAT_RPM")
            }

            fn get_left_aileron_position(&mut self) -> Ratio {
                Ratio::new::<ratio>(self.read_by_name("HYD_AIL_LEFT_DEFLECTION"))
            }

            fn get_right_aileron_position(&mut self) -> Ratio {
                Ratio::new::<ratio>(self.read_by_name("HYD_AIL_RIGHT_DEFLECTION"))
            }

            fn get_left_elevator_position(&mut self) -> Ratio {
                Ratio::new::<ratio>(self.read_by_name("HYD_ELEV_LEFT_DEFLECTION"))
            }

            fn get_mean_right_spoilers_position(&mut self) -> Ratio {
                (Ratio::new::<ratio>(self.read_by_name("HYD_SPOILER_1_RIGHT_DEFLECTION"))
                    + Ratio::new::<ratio>(self.read_by_name("HYD_SPOILER_2_RIGHT_DEFLECTION"))
                    + Ratio::new::<ratio>(self.read_by_name("HYD_SPOILER_3_RIGHT_DEFLECTION"))
                    + Ratio::new::<ratio>(self.read_by_name("HYD_SPOILER_4_RIGHT_DEFLECTION"))
                    + Ratio::new::<ratio>(self.read_by_name("HYD_SPOILER_5_RIGHT_DEFLECTION")))
                    / 5.
            }

            fn get_mean_left_spoilers_position(&mut self) -> Ratio {
                (Ratio::new::<ratio>(self.read_by_name("HYD_SPOILER_1_LEFT_DEFLECTION"))
                    + Ratio::new::<ratio>(self.read_by_name("HYD_SPOILER_2_LEFT_DEFLECTION"))
                    + Ratio::new::<ratio>(self.read_by_name("HYD_SPOILER_3_LEFT_DEFLECTION"))
                    + Ratio::new::<ratio>(self.read_by_name("HYD_SPOILER_4_LEFT_DEFLECTION"))
                    + Ratio::new::<ratio>(self.read_by_name("HYD_SPOILER_5_LEFT_DEFLECTION")))
                    / 5.
            }

            fn get_right_elevator_position(&mut self) -> Ratio {
                Ratio::new::<ratio>(self.read_by_name("HYD_ELEV_RIGHT_DEFLECTION"))
            }

            fn get_rudder_position(&mut self) -> Ratio {
                Ratio::new::<ratio>(self.read_by_name("HYD_RUD_DEFLECTION"))
            }

            fn get_nose_steering_ratio(&mut self) -> Ratio {
                Ratio::new::<ratio>(self.read_by_name("NOSE_WHEEL_POSITION_RATIO"))
            }

            fn rat_deploy_commanded(&self) -> bool {
                self.query(|a| a.is_rat_commanded_to_deploy())
            }

            fn is_emergency_gen_at_nominal_speed(&self) -> bool {
                self.query(|a| a.is_emergency_gen_at_nominal_speed())
            }

            fn is_fire_valve_eng1_closed(&mut self) -> bool {
                !ReadByName::<A320HydraulicsTestBed, bool>::read_by_name(
                    self,
                    "HYD_GREEN_PUMP_1_FIRE_VALVE_OPENED",
                ) && !self.query(|a| {
                    a.hydraulics.green_circuit.is_fire_shutoff_valve_open(
                        A320HydraulicCircuitFactory::YELLOW_GREEN_BLUE_PUMPS_INDEXES,
                    )
                })
            }

            fn is_fire_valve_eng2_closed(&mut self) -> bool {
                !ReadByName::<A320HydraulicsTestBed, bool>::read_by_name(
                    self,
                    "HYD_YELLOW_PUMP_1_FIRE_VALVE_OPENED",
                ) && !self.query(|a| {
                    a.hydraulics.green_circuit.is_fire_shutoff_valve_open(
                        A320HydraulicCircuitFactory::YELLOW_GREEN_BLUE_PUMPS_INDEXES,
                    )
                })
            }

            fn is_yellow_leak_meas_valve_commanded_open(&mut self) -> bool {
                self.query(|a| a.is_yellow_leak_meas_valve_commanded_open())
            }

            fn is_green_leak_meas_valve_commanded_open(&mut self) -> bool {
                self.query(|a| a.is_green_leak_meas_valve_commanded_open())
            }

            fn is_blue_leak_meas_valve_commanded_open(&mut self) -> bool {
                self.query(|a| a.is_blue_leak_meas_valve_commanded_open())
            }

            fn green_leak_meas_valve_closed(mut self) -> Self {
                self.write_by_name("OVHD_HYD_LEAK_MEASUREMENT_G_PB_IS_AUTO", false);
                self
            }

            fn blue_leak_meas_valve_closed(mut self) -> Self {
                self.write_by_name("OVHD_HYD_LEAK_MEASUREMENT_B_PB_IS_AUTO", false);
                self
            }

            fn yellow_leak_meas_valve_closed(mut self) -> Self {
                self.write_by_name("OVHD_HYD_LEAK_MEASUREMENT_Y_PB_IS_AUTO", false);
                self
            }

            fn engines_off(self) -> Self {
                self.stop_eng1().stop_eng2()
            }

            fn external_power(mut self, is_connected: bool) -> Self {
                self.write_by_name("EXTERNAL POWER AVAILABLE:1", is_connected);

                if is_connected {
                    self = self.on_the_ground();
                }
                self
            }

            fn with_worst_case_ptu(mut self) -> Self {
                self.command(|a| a.use_worst_case_ptu());
                self
            }

            fn on_the_ground(mut self) -> Self {
                self.set_indicated_altitude(Length::new::<foot>(0.));
                self.set_on_ground(true);
                self.set_indicated_airspeed(Velocity::new::<knot>(5.));
                self
            }

            fn on_the_ground_after_touchdown(mut self) -> Self {
                self.set_indicated_altitude(Length::new::<foot>(0.));
                self.set_on_ground(true);
                self.set_indicated_airspeed(Velocity::new::<knot>(100.));
                self
            }

            fn air_press_low(mut self) -> Self {
                self.command(|a| a.pneumatics.set_low_air_pressure());
                self
            }

            fn air_press_nominal(mut self) -> Self {
                self.command(|a| a.pneumatics.set_nominal_air_pressure());
                self
            }

            fn rotates_on_runway(mut self) -> Self {
                self.set_indicated_altitude(Length::new::<foot>(0.));
                self.set_on_ground(false);
                self.set_indicated_airspeed(Velocity::new::<knot>(135.));
                self.write_by_name(
                    LandingGear::GEAR_CENTER_COMPRESSION,
                    Ratio::new::<ratio>(0.5),
                );
                self.write_by_name(LandingGear::GEAR_LEFT_COMPRESSION, Ratio::new::<ratio>(0.8));
                self.write_by_name(
                    LandingGear::GEAR_RIGHT_COMPRESSION,
                    Ratio::new::<ratio>(0.8),
                );
                self
            }

            fn in_flight(mut self) -> Self {
                self.set_on_ground(false);
                self.set_indicated_altitude(Length::new::<foot>(2500.));
                self.set_indicated_airspeed(Velocity::new::<knot>(180.));
                self.start_eng1(Ratio::new::<percent>(80.))
                    .start_eng2(Ratio::new::<percent>(80.))
                    .set_gear_lever_up()
                    .set_park_brake(false)
                    .external_power(false)
            }

            fn sim_not_ready(mut self) -> Self {
                self.set_sim_is_ready(false);
                self
            }

            fn sim_ready(mut self) -> Self {
                self.set_sim_is_ready(true);
                self
            }

            fn set_tiller_demand(mut self, steering_ratio: Ratio) -> Self {
                self.write_by_name("TILLER_HANDLE_POSITION", steering_ratio.get::<ratio>());
                self
            }

            fn set_autopilot_steering_demand(mut self, steering_ratio: Ratio) -> Self {
                self.write_by_name("AUTOPILOT_NOSEWHEEL_DEMAND", steering_ratio.get::<ratio>());
                self
            }

            fn set_eng1_fire_button(mut self, is_active: bool) -> Self {
                self.write_by_name("FIRE_BUTTON_ENG1", is_active);
                self
            }

            fn set_eng2_fire_button(mut self, is_active: bool) -> Self {
                self.write_by_name("FIRE_BUTTON_ENG2", is_active);
                self
            }

            fn open_fwd_cargo_door(mut self) -> Self {
                self.write_by_name("FWD_DOOR_CARGO_OPEN_REQ", 1.);
                self
            }

            fn close_fwd_cargo_door(mut self) -> Self {
                self.write_by_name("FWD_DOOR_CARGO_OPEN_REQ", 0.);
                self
            }

            fn set_pushback_state(mut self, is_pushed_back: bool) -> Self {
                if is_pushed_back {
                    self.write_by_name("PUSHBACK STATE", 0.);
                } else {
                    self.write_by_name("PUSHBACK STATE", 3.);
                }
                self
            }

            fn set_pushback_angle(mut self, angle: Angle) -> Self {
                self.write_by_name("PUSHBACK ANGLE", angle.get::<radian>());
                self
            }

            fn is_nw_disc_memo_shown(&mut self) -> bool {
                self.read_by_name("HYD_NW_STRG_DISC_ECAM_MEMO")
            }

            fn is_ptu_running_high_pitch_sound(&mut self) -> bool {
                self.read_by_name("HYD_PTU_HIGH_PITCH_SOUND")
            }

            fn start_eng1(mut self, n2: Ratio) -> Self {
                self.write_by_name("GENERAL ENG STARTER ACTIVE:1", true);
                self.write_by_name("ENGINE_N2:1", n2);

                self
            }

            fn start_eng2(mut self, n2: Ratio) -> Self {
                self.write_by_name("GENERAL ENG STARTER ACTIVE:2", true);
                self.write_by_name("ENGINE_N2:2", n2);

                self
            }

            fn stop_eng1(mut self) -> Self {
                self.write_by_name("GENERAL ENG STARTER ACTIVE:1", false);
                self.write_by_name("ENGINE_N2:1", 0.);

                self
            }

            fn stopping_eng1(mut self) -> Self {
                self.write_by_name("GENERAL ENG STARTER ACTIVE:1", false);
                self.write_by_name("ENGINE_N2:1", 25.);

                self
            }

            fn stop_eng2(mut self) -> Self {
                self.write_by_name("GENERAL ENG STARTER ACTIVE:2", false);
                self.write_by_name("ENGINE_N2:2", 0.);

                self
            }

            fn stopping_eng2(mut self) -> Self {
                self.write_by_name("GENERAL ENG STARTER ACTIVE:2", false);
                self.write_by_name("ENGINE_N2:2", 25.);

                self
            }

            fn set_park_brake(mut self, is_set: bool) -> Self {
                self.write_by_name("PARK_BRAKE_LEVER_POS", is_set);
                self
            }

            fn set_gear_lever_up(mut self) -> Self {
                // One tick is needed so lever up can be evaluated
                self.write_by_name("GEAR_LEVER_POSITION_REQUEST", false);
                self = self.run_one_tick();

                self
            }

            fn set_gear_lever_down(mut self) -> Self {
                self.write_by_name("GEAR_LEVER_POSITION_REQUEST", true);

                self
            }

            fn set_anti_skid(mut self, is_set: bool) -> Self {
                self.write_by_name("ANTISKID BRAKES ACTIVE", is_set);
                self
            }

            fn set_yellow_e_pump(mut self, is_auto: bool) -> Self {
                self.write_by_name("OVHD_HYD_EPUMPY_PB_IS_AUTO", is_auto);
                self
            }

            fn set_blue_e_pump(mut self, is_auto: bool) -> Self {
                self.write_by_name("OVHD_HYD_EPUMPB_PB_IS_AUTO", is_auto);
                self
            }

            fn set_blue_e_pump_ovrd_pressed(mut self, is_pressed: bool) -> Self {
                self.write_by_name("OVHD_HYD_EPUMPY_OVRD_IS_PRESSED", is_pressed);
                self
            }

            fn set_green_ed_pump(mut self, is_auto: bool) -> Self {
                self.write_by_name("OVHD_HYD_ENG_1_PUMP_PB_IS_AUTO", is_auto);
                self
            }

            fn set_yellow_ed_pump(mut self, is_auto: bool) -> Self {
                self.write_by_name("OVHD_HYD_ENG_2_PUMP_PB_IS_AUTO", is_auto);
                self
            }

            fn set_ptu_state(mut self, is_auto: bool) -> Self {
                self.write_by_name("OVHD_HYD_PTU_PB_IS_AUTO", is_auto);
                self
            }

            fn set_flaps_handle_position(mut self, pos: u8) -> Self {
                self.write_by_name("FLAPS_HANDLE_INDEX", pos as f64);
                self
            }

            fn get_flaps_left_position_percent(&mut self) -> f64 {
                self.read_by_name("LEFT_FLAPS_POSITION_PERCENT")
            }

            fn get_flaps_right_position_percent(&mut self) -> f64 {
                self.read_by_name("RIGHT_FLAPS_POSITION_PERCENT")
            }

            fn get_slats_left_position_percent(&mut self) -> f64 {
                self.read_by_name("LEFT_SLATS_POSITION_PERCENT")
            }

            fn get_slats_right_position_percent(&mut self) -> f64 {
                self.read_by_name("RIGHT_SLATS_POSITION_PERCENT")
            }

            fn get_real_gear_position(&mut self, wheel_id: GearWheel) -> Ratio {
                match wheel_id {
                    GearWheel::NOSE => self.read_by_name("GEAR_CENTER_POSITION"),
                    GearWheel::LEFT => self.read_by_name("GEAR_LEFT_POSITION"),
                    GearWheel::RIGHT => self.read_by_name("GEAR_RIGHT_POSITION"),
                }
            }

            fn get_real_gear_door_position(&mut self, wheel_id: GearWheel) -> Ratio {
                match wheel_id {
                    GearWheel::NOSE => self.read_by_name("GEAR_DOOR_CENTER_POSITION"),
                    GearWheel::LEFT => self.read_by_name("GEAR_DOOR_LEFT_POSITION"),
                    GearWheel::RIGHT => self.read_by_name("GEAR_DOOR_RIGHT_POSITION"),
                }
            }

            fn is_all_gears_really_up(&mut self) -> bool {
                self.get_real_gear_position(GearWheel::NOSE) <= Ratio::new::<ratio>(0.01)
                    && self.get_real_gear_position(GearWheel::LEFT) <= Ratio::new::<ratio>(0.01)
                    && self.get_real_gear_position(GearWheel::RIGHT) <= Ratio::new::<ratio>(0.01)
            }

            fn is_all_gears_really_down(&mut self) -> bool {
                self.get_real_gear_position(GearWheel::NOSE) >= Ratio::new::<ratio>(0.99)
                    && self.get_real_gear_position(GearWheel::LEFT) >= Ratio::new::<ratio>(0.99)
                    && self.get_real_gear_position(GearWheel::RIGHT) >= Ratio::new::<ratio>(0.99)
            }

            fn is_all_doors_really_up(&mut self) -> bool {
                self.get_real_gear_door_position(GearWheel::NOSE) <= Ratio::new::<ratio>(0.01)
                    && self.get_real_gear_door_position(GearWheel::LEFT)
                        <= Ratio::new::<ratio>(0.01)
                    && self.get_real_gear_door_position(GearWheel::RIGHT)
                        <= Ratio::new::<ratio>(0.01)
            }

            fn is_all_doors_really_down(&mut self) -> bool {
                self.get_real_gear_door_position(GearWheel::NOSE) >= Ratio::new::<ratio>(0.9)
                    && self.get_real_gear_door_position(GearWheel::LEFT) >= Ratio::new::<ratio>(0.9)
                    && self.get_real_gear_door_position(GearWheel::RIGHT)
                        >= Ratio::new::<ratio>(0.9)
            }

            fn ac_bus_1_lost(mut self) -> Self {
                self.command(|a| a.set_ac_bus_1_is_powered(false));
                self
            }

            fn ac_bus_2_lost(mut self) -> Self {
                self.command(|a| a.set_ac_bus_2_is_powered(false));
                self
            }

            fn dc_ground_service_lost(mut self) -> Self {
                self.command(|a| a.set_dc_ground_service_is_powered(false));
                self
            }
            fn dc_ground_service_avail(mut self) -> Self {
                self.command(|a| a.set_dc_ground_service_is_powered(true));
                self
            }

            fn ac_ground_service_lost(mut self) -> Self {
                self.command(|a| a.set_ac_ground_service_is_powered(false));
                self
            }

            fn dc_bus_2_lost(mut self) -> Self {
                self.command(|a| a.set_dc_bus_2_is_powered(false));
                self
            }

            fn dc_ess_lost(mut self) -> Self {
                self.command(|a| a.set_dc_ess_is_powered(false));
                self
            }

            fn dc_ess_active(mut self) -> Self {
                self.command(|a| a.set_dc_ess_is_powered(true));
                self
            }

            fn set_cold_dark_inputs(self) -> Self {
                self.set_eng1_fire_button(false)
                    .set_eng2_fire_button(false)
                    .set_blue_e_pump(true)
                    .set_yellow_e_pump(true)
                    .set_green_ed_pump(true)
                    .set_yellow_ed_pump(true)
                    .set_ptu_state(true)
                    .set_park_brake(true)
                    .set_anti_skid(true)
                    .set_left_brake(Ratio::new::<percent>(0.))
                    .set_right_brake(Ratio::new::<percent>(0.))
                    .set_gear_lever_down()
                    .set_pushback_state(false)
                    .air_press_nominal()
                    .set_elac1_actuators_energized()
                    .set_ailerons_neutral()
                    .set_elevator_neutral()
            }

            fn set_left_brake(mut self, position: Ratio) -> Self {
                self.write_by_name("LEFT_BRAKE_PEDAL_INPUT", position);
                self
            }

            fn set_right_brake(mut self, position: Ratio) -> Self {
                self.write_by_name("RIGHT_BRAKE_PEDAL_INPUT", position);
                self
            }

            fn set_autobrake_disarmed_with_set_variable(mut self) -> Self {
                self.write_by_name("AUTOBRAKES_ARMED_MODE_SET", 0);
                self
            }

            fn set_autobrake_low_with_set_variable(mut self) -> Self {
                self.write_by_name("AUTOBRAKES_ARMED_MODE_SET", 1);
                self
            }

            fn set_autobrake_med_with_set_variable(mut self) -> Self {
                self.write_by_name("AUTOBRAKES_ARMED_MODE_SET", 2);
                self
            }

            fn set_autobrake_max_with_set_variable(mut self) -> Self {
                self.write_by_name("AUTOBRAKES_ARMED_MODE_SET", 3);
                self
            }

            fn set_autobrake_low(mut self) -> Self {
                self.write_by_name("OVHD_AUTOBRK_LOW_ON_IS_PRESSED", true);
                self = self.run_one_tick();
                self.write_by_name("OVHD_AUTOBRK_LOW_ON_IS_PRESSED", false);
                self
            }

            fn set_autobrake_med(mut self) -> Self {
                self.write_by_name("OVHD_AUTOBRK_MED_ON_IS_PRESSED", true);
                self = self.run_one_tick();
                self.write_by_name("OVHD_AUTOBRK_MED_ON_IS_PRESSED", false);
                self
            }

            fn set_autobrake_max(mut self) -> Self {
                self.write_by_name("OVHD_AUTOBRK_MAX_ON_IS_PRESSED", true);
                self = self.run_one_tick();
                self.write_by_name("OVHD_AUTOBRK_MAX_ON_IS_PRESSED", false);
                self
            }

            fn set_deploy_ground_spoilers(mut self) -> Self {
                self.write_by_name("SEC_1_GROUND_SPOILER_OUT", true);
                self.write_by_name("SEC_2_GROUND_SPOILER_OUT", true);
                self.write_by_name("SEC_3_GROUND_SPOILER_OUT", true);
                self
            }

            fn set_retract_ground_spoilers(mut self) -> Self {
                self.write_by_name("SEC_1_GROUND_SPOILER_OUT", false);
                self.write_by_name("SEC_2_GROUND_SPOILER_OUT", false);
                self.write_by_name("SEC_3_GROUND_SPOILER_OUT", false);
                self
            }

            fn set_ailerons_neutral(mut self) -> Self {
                self.write_by_name("LEFT_AIL_BLUE_COMMANDED_POSITION", 0.);
                self.write_by_name("RIGHT_AIL_BLUE_COMMANDED_POSITION", 0.);
                self.write_by_name("LEFT_AIL_GREEN_COMMANDED_POSITION", 0.);
                self.write_by_name("RIGHT_AIL_GREEN_COMMANDED_POSITION", 0.);
                self
            }

            fn set_elevator_neutral(mut self) -> Self {
                self.write_by_name("LEFT_ELEV_BLUE_COMMANDED_POSITION", 0.);
                self.write_by_name("RIGHT_ELEV_BLUE_COMMANDED_POSITION", 0.);
                self.write_by_name("LEFT_ELEV_GREEN_COMMANDED_POSITION", 0.);
                self.write_by_name("RIGHT_ELEV_YELLOW_COMMANDED_POSITION", 0.);
                self
            }

            fn set_ailerons_left_turn(mut self) -> Self {
                self.write_by_name("LEFT_AIL_BLUE_COMMANDED_POSITION", -25.);
                self.write_by_name("RIGHT_AIL_BLUE_COMMANDED_POSITION", -25.);
                self.write_by_name("LEFT_AIL_GREEN_COMMANDED_POSITION", -25.);
                self.write_by_name("RIGHT_AIL_GREEN_COMMANDED_POSITION", -25.);
                self
            }

            fn set_elac1_actuators_energized(mut self) -> Self {
                self.write_by_name("LEFT_AIL_BLUE_SERVO_SOLENOID_ENERGIZED", 1.);
                self.write_by_name("RIGHT_AIL_BLUE_SERVO_SOLENOID_ENERGIZED", 0.);
                self.write_by_name("LEFT_AIL_GREEN_SERVO_SOLENOID_ENERGIZED", 0.);
                self.write_by_name("RIGHT_AIL_GREEN_SERVO_SOLENOID_ENERGIZED", 1.);

                self.write_by_name("LEFT_ELEV_BLUE_SERVO_SOLENOID_ENERGIZED", 0.);
                self.write_by_name("RIGHT_ELEV_BLUE_SERVO_SOLENOID_ENERGIZED", 0.);
                self.write_by_name("LEFT_ELEV_GREEN_SERVO_SOLENOID_ENERGIZED", 1.);
                self.write_by_name("RIGHT_ELEV_YELLOW_SERVO_SOLENOID_ENERGIZED", 1.);
                self
            }

            fn set_elac_actuators_de_energized(mut self) -> Self {
                self.write_by_name("LEFT_AIL_BLUE_SERVO_SOLENOID_ENERGIZED", 0.);
                self.write_by_name("RIGHT_AIL_BLUE_SERVO_SOLENOID_ENERGIZED", 0.);
                self.write_by_name("LEFT_AIL_GREEN_SERVO_SOLENOID_ENERGIZED", 0.);
                self.write_by_name("RIGHT_AIL_GREEN_SERVO_SOLENOID_ENERGIZED", 0.);

                self.write_by_name("LEFT_ELEV_BLUE_SERVO_SOLENOID_ENERGIZED", 0.);
                self.write_by_name("RIGHT_ELEV_BLUE_SERVO_SOLENOID_ENERGIZED", 0.);
                self.write_by_name("LEFT_ELEV_GREEN_SERVO_SOLENOID_ENERGIZED", 0.);
                self.write_by_name("RIGHT_ELEV_YELLOW_SERVO_SOLENOID_ENERGIZED", 0.);

                self.write_by_name("LEFT_ELEV_BLUE_COMMANDED_POSITION", 0.);
                self.write_by_name("RIGHT_ELEV_BLUE_COMMANDED_POSITION", 0.);
                self.write_by_name("LEFT_ELEV_GREEN_COMMANDED_POSITION", 0.);
                self.write_by_name("RIGHT_ELEV_YELLOW_COMMANDED_POSITION", 0.);
                self
            }

            fn set_left_spoilers_out(mut self) -> Self {
                self.write_by_name("LEFT_SPOILER_1_COMMANDED_POSITION", 50.);
                self.write_by_name("LEFT_SPOILER_2_COMMANDED_POSITION", 50.);
                self.write_by_name("LEFT_SPOILER_3_COMMANDED_POSITION", 50.);
                self.write_by_name("LEFT_SPOILER_4_COMMANDED_POSITION", 50.);
                self.write_by_name("LEFT_SPOILER_5_COMMANDED_POSITION", 50.);
                self
            }

            fn set_left_spoilers_in(mut self) -> Self {
                self.write_by_name("LEFT_SPOILER_1_COMMANDED_POSITION", 0.);
                self.write_by_name("LEFT_SPOILER_2_COMMANDED_POSITION", 0.);
                self.write_by_name("LEFT_SPOILER_3_COMMANDED_POSITION", 0.);
                self.write_by_name("LEFT_SPOILER_4_COMMANDED_POSITION", 0.);
                self.write_by_name("LEFT_SPOILER_5_COMMANDED_POSITION", 0.);
                self
            }

            fn set_right_spoilers_out(mut self) -> Self {
                self.write_by_name("RIGHT_SPOILER_1_COMMANDED_POSITION", 50.);
                self.write_by_name("RIGHT_SPOILER_2_COMMANDED_POSITION", 50.);
                self.write_by_name("RIGHT_SPOILER_3_COMMANDED_POSITION", 50.);
                self.write_by_name("RIGHT_SPOILER_4_COMMANDED_POSITION", 50.);
                self.write_by_name("RIGHT_SPOILER_5_COMMANDED_POSITION", 50.);
                self
            }

            fn set_right_spoilers_in(mut self) -> Self {
                self.write_by_name("RIGHT_SPOILER_1_COMMANDED_POSITION", 0.);
                self.write_by_name("RIGHT_SPOILER_2_COMMANDED_POSITION", 0.);
                self.write_by_name("RIGHT_SPOILER_3_COMMANDED_POSITION", 0.);
                self.write_by_name("RIGHT_SPOILER_4_COMMANDED_POSITION", 0.);
                self.write_by_name("RIGHT_SPOILER_5_COMMANDED_POSITION", 0.);
                self
            }

            fn set_ailerons_right_turn(mut self) -> Self {
                self.write_by_name("LEFT_AIL_BLUE_COMMANDED_POSITION", 25.);
                self.write_by_name("RIGHT_AIL_BLUE_COMMANDED_POSITION", 25.);
                self.write_by_name("LEFT_AIL_GREEN_COMMANDED_POSITION", 25.);
                self.write_by_name("RIGHT_AIL_GREEN_COMMANDED_POSITION", 25.);
                self
            }

            fn gear_system_state(&self) -> GearSystemState {
                self.query(|a| a.lgcius.active_lgciu().gear_system_state())
            }

            fn set_elevator_full_up(mut self) -> Self {
                self.write_by_name("LEFT_ELEV_BLUE_COMMANDED_POSITION", -30.);
                self.write_by_name("RIGHT_ELEV_BLUE_COMMANDED_POSITION", -30.);
                self.write_by_name("LEFT_ELEV_GREEN_COMMANDED_POSITION", -30.);
                self.write_by_name("RIGHT_ELEV_YELLOW_COMMANDED_POSITION", -30.);
                self
            }

            fn set_elevator_full_down(mut self) -> Self {
                self.write_by_name("LEFT_ELEV_BLUE_COMMANDED_POSITION", 17.);
                self.write_by_name("RIGHT_ELEV_BLUE_COMMANDED_POSITION", 17.);
                self.write_by_name("LEFT_ELEV_GREEN_COMMANDED_POSITION", 17.);
                self.write_by_name("RIGHT_ELEV_YELLOW_COMMANDED_POSITION", 17.);
                self
            }

            fn empty_brake_accumulator_using_park_brake(mut self) -> Self {
                self = self
                    .set_park_brake(true)
                    .run_waiting_for(Duration::from_secs(1));

                let mut number_of_loops = 0;
                while self
                    .get_brake_yellow_accumulator_fluid_volume()
                    .get::<gallon>()
                    > 0.001
                {
                    self = self
                        .set_park_brake(false)
                        .run_waiting_for(Duration::from_secs(1))
                        .set_park_brake(true)
                        .run_waiting_for(Duration::from_secs(1));
                    number_of_loops += 1;
                    assert!(number_of_loops < 20);
                }

                self = self
                    .set_park_brake(false)
                    .run_waiting_for(Duration::from_secs(1))
                    .set_park_brake(true)
                    .run_waiting_for(Duration::from_secs(1));

                self
            }

            fn empty_brake_accumulator_using_pedal_brake(mut self) -> Self {
                let mut number_of_loops = 0;
                while self
                    .get_brake_yellow_accumulator_fluid_volume()
                    .get::<gallon>()
                    > 0.001
                {
                    self = self
                        .set_left_brake(Ratio::new::<percent>(100.))
                        .set_right_brake(Ratio::new::<percent>(100.))
                        .run_waiting_for(Duration::from_secs(1))
                        .set_left_brake(Ratio::new::<percent>(0.))
                        .set_right_brake(Ratio::new::<percent>(0.))
                        .run_waiting_for(Duration::from_secs(1));
                    number_of_loops += 1;
                    assert!(number_of_loops < 50);
                }

                self = self
                    .set_left_brake(Ratio::new::<percent>(100.))
                    .set_right_brake(Ratio::new::<percent>(100.))
                    .run_waiting_for(Duration::from_secs(1))
                    .set_left_brake(Ratio::new::<percent>(0.))
                    .set_right_brake(Ratio::new::<percent>(0.))
                    .run_waiting_for(Duration::from_secs(1));

                self
            }

            fn turn_emergency_gear_extension_n_turns(mut self, number_of_turns: u8) -> Self {
                self.write_by_name("GRAVITYGEAR_ROTATE_PCT", number_of_turns as f64 * 100.);
                self
            }

            fn stow_emergency_gear_extension(mut self) -> Self {
                self.write_by_name("GRAVITYGEAR_ROTATE_PCT", 0.);
                self
            }

            fn press_blue_epump_override_button_once(self) -> Self {
                self.set_blue_e_pump_ovrd_pressed(true)
                    .run_one_tick()
                    .set_blue_e_pump_ovrd_pressed(false)
                    .run_one_tick()
            }
        }
        impl TestBed for A320HydraulicsTestBed {
            type Aircraft = A320HydraulicsTestAircraft;

            fn test_bed(&self) -> &SimulationTestBed<A320HydraulicsTestAircraft> {
                &self.test_bed
            }

            fn test_bed_mut(&mut self) -> &mut SimulationTestBed<A320HydraulicsTestAircraft> {
                &mut self.test_bed
            }
        }

        fn test_bed_on_ground() -> A320HydraulicsTestBed {
            A320HydraulicsTestBed::new_with_start_state(StartState::Apron)
        }

        fn test_bed_in_flight() -> A320HydraulicsTestBed {
            A320HydraulicsTestBed::new_with_start_state(StartState::Cruise)
        }

        fn test_bed_on_ground_with() -> A320HydraulicsTestBed {
            test_bed_on_ground()
        }

        fn test_bed_in_flight_with() -> A320HydraulicsTestBed {
            test_bed_in_flight()
        }

        #[test]
        fn pressure_state_at_init_one_simulation_step() {
            let mut test_bed = test_bed_on_ground_with()
                .engines_off()
                .on_the_ground()
                .set_cold_dark_inputs()
                .run_one_tick();

            assert!(test_bed.is_ptu_enabled());

            assert!(!test_bed.is_green_pressure_switch_pressurised());
            assert!(test_bed.green_pressure() < Pressure::new::<psi>(50.));
            assert!(!test_bed.is_blue_pressure_switch_pressurised());
            assert!(test_bed.blue_pressure() < Pressure::new::<psi>(50.));
            assert!(!test_bed.is_yellow_pressure_switch_pressurised());
            assert!(test_bed.yellow_pressure() < Pressure::new::<psi>(50.));
        }

        #[test]
        fn pressure_state_after_5s() {
            let mut test_bed = test_bed_on_ground_with()
                .engines_off()
                .on_the_ground()
                .set_cold_dark_inputs()
                .run_waiting_for(Duration::from_secs(5));

            assert!(test_bed.is_ptu_enabled());

            assert!(!test_bed.is_green_pressure_switch_pressurised());
            assert!(test_bed.green_pressure() < Pressure::new::<psi>(50.));
            assert!(!test_bed.is_blue_pressure_switch_pressurised());
            assert!(test_bed.blue_pressure() < Pressure::new::<psi>(50.));
            assert!(!test_bed.is_yellow_pressure_switch_pressurised());
            assert!(test_bed.yellow_pressure() < Pressure::new::<psi>(50.));
        }

        #[test]
        fn ptu_inhibited_by_overhead_off_push_button() {
            let mut test_bed = test_bed_on_ground_with()
                .engines_off()
                .on_the_ground()
                .set_cold_dark_inputs()
                .run_one_tick();

            // Enabled on cold start
            assert!(test_bed.is_ptu_enabled());

            // Ptu push button disables PTU accordingly
            test_bed = test_bed.set_ptu_state(false).run_one_tick();
            assert!(!test_bed.is_ptu_enabled());
            test_bed = test_bed.set_ptu_state(true).run_one_tick();
            assert!(test_bed.is_ptu_enabled());
        }

        #[test]
        fn ptu_inhibited_on_ground_when_only_one_engine_on_and_park_brake_on() {
            let mut test_bed = test_bed_on_ground_with()
                .engines_off()
                .on_the_ground()
                .set_cold_dark_inputs()
                .start_eng2(Ratio::new::<percent>(80.))
                .run_one_tick();

            assert!(!test_bed.is_ptu_enabled());

            test_bed = test_bed.set_park_brake(false).run_one_tick();
            assert!(test_bed.is_ptu_enabled());

            test_bed = test_bed.set_park_brake(true).run_one_tick();
            assert!(!test_bed.is_ptu_enabled());
        }

        #[test]
        fn ptu_inhibited_on_ground_is_activated_when_nose_gear_in_air() {
            let mut test_bed = test_bed_on_ground_with()
                .engines_off()
                .on_the_ground()
                .set_cold_dark_inputs()
                .start_eng2(Ratio::new::<percent>(80.))
                .run_one_tick();

            assert!(!test_bed.is_ptu_enabled());

            test_bed = test_bed.rotates_on_runway().run_one_tick();
            assert!(test_bed.is_ptu_enabled());
        }

        #[test]
        fn ptu_unpowered_cant_inhibit() {
            let mut test_bed = test_bed_on_ground_with()
                .engines_off()
                .on_the_ground()
                .set_cold_dark_inputs()
                .run_one_tick();

            // Enabled on cold start
            assert!(test_bed.is_ptu_enabled());

            // Ptu push button disables PTU accordingly
            test_bed = test_bed.set_ptu_state(false).run_one_tick();
            assert!(!test_bed.is_ptu_enabled());

            // No power on closing valve : ptu become active
            test_bed = test_bed.dc_ground_service_lost().run_one_tick();
            assert!(test_bed.is_ptu_enabled());

            test_bed = test_bed.dc_ground_service_avail().run_one_tick();
            assert!(!test_bed.is_ptu_enabled());
        }

        #[test]
        fn ptu_cargo_operation_inhibit() {
            let mut test_bed = test_bed_on_ground_with()
                .engines_off()
                .on_the_ground()
                .set_cold_dark_inputs()
                .run_one_tick();

            // Enabled on cold start
            assert!(test_bed.is_ptu_enabled());

            // Ptu disabled from cargo operation
            test_bed = test_bed.open_fwd_cargo_door().run_waiting_for(
                Duration::from_secs(1) + A320DoorController::DELAY_UNLOCK_TO_HYDRAULIC_CONTROL,
            );

            assert!(!test_bed.is_ptu_enabled());
            test_bed = test_bed.run_waiting_for(
                Duration::from_secs(25) + A320PowerTransferUnitController::DURATION_OF_PTU_INHIBIT_AFTER_CARGO_DOOR_OPERATION,
            ); // Should re enabled after 40s
            assert!(test_bed.is_ptu_enabled());
        }

        #[test]
        fn nose_wheel_pin_detection() {
            let mut test_bed = test_bed_on_ground_with()
                .engines_off()
                .on_the_ground()
                .set_cold_dark_inputs()
                .run_one_tick();

            assert!(!test_bed.query(|a| a.is_nws_pin_inserted()));
            assert!(!test_bed.is_nw_disc_memo_shown());

            test_bed = test_bed.set_pushback_state(true).run_one_tick();
            assert!(test_bed.query(|a| a.is_nws_pin_inserted()));
            assert!(test_bed.is_nw_disc_memo_shown());

            test_bed = test_bed
                .set_pushback_state(false)
                .run_waiting_for(Duration::from_secs(1));
            assert!(test_bed.query(|a| a.is_nws_pin_inserted()));
            assert!(test_bed.is_nw_disc_memo_shown());

            test_bed = test_bed.set_pushback_state(false).run_waiting_for(
                PushbackTug::DURATION_AFTER_WHICH_NWS_PIN_IS_REMOVED_AFTER_PUSHBACK,
            );

            assert!(!test_bed.query(|a| a.is_nws_pin_inserted()));
            assert!(!test_bed.is_nw_disc_memo_shown());
        }

        #[test]
        fn cargo_door_yellow_epump_powering() {
            let mut test_bed = test_bed_on_ground_with()
                .engines_off()
                .on_the_ground()
                .set_cold_dark_inputs()
                .run_one_tick();

            assert!(!test_bed.query(|a| a.is_cargo_powering_yellow_epump()));

            // Need to wait for operator to first unlock, then activate hydraulic control
            test_bed = test_bed.open_fwd_cargo_door().run_waiting_for(
                Duration::from_secs(1) + A320DoorController::DELAY_UNLOCK_TO_HYDRAULIC_CONTROL,
            );
            assert!(test_bed.query(|a| a.is_cargo_powering_yellow_epump()));

            // Wait for the door to fully open
            test_bed = test_bed.run_waiting_for(Duration::from_secs(25));
            assert!(test_bed.is_cargo_fwd_door_locked_up());

            test_bed = test_bed.run_waiting_for(
                A320YellowElectricPumpController::DURATION_OF_YELLOW_PUMP_ACTIVATION_AFTER_CARGO_DOOR_OPERATION,
            );

            assert!(!test_bed.query(|a| a.is_cargo_powering_yellow_epump()));
        }

        #[test]
        fn ptu_pressurise_green_from_yellow_epump() {
            let mut test_bed = test_bed_on_ground_with()
                .engines_off()
                .on_the_ground()
                .set_cold_dark_inputs()
                .run_one_tick();

            // Enabled on cold start
            assert!(test_bed.is_ptu_enabled());

            // Yellow epump ON / Waiting 25s
            test_bed = test_bed
                .set_yellow_e_pump(false)
                .run_waiting_for(Duration::from_secs(25));

            assert!(test_bed.is_ptu_enabled());

            // Now we should have pressure in yellow and green
            assert!(test_bed.is_green_pressure_switch_pressurised());
            assert!(test_bed.green_pressure() > Pressure::new::<psi>(2000.));
            assert!(test_bed.green_pressure() < Pressure::new::<psi>(3100.));

            assert!(!test_bed.is_blue_pressure_switch_pressurised());
            assert!(test_bed.blue_pressure() < Pressure::new::<psi>(50.));
            assert!(test_bed.blue_pressure() > Pressure::new::<psi>(-50.));

            assert!(test_bed.is_yellow_pressure_switch_pressurised());
            assert!(test_bed.yellow_pressure() > Pressure::new::<psi>(2000.));
            assert!(test_bed.yellow_pressure() < Pressure::new::<psi>(3100.));

            // Ptu push button disables PTU / green press should fall
            test_bed = test_bed
                .set_ptu_state(false)
                .run_waiting_for(Duration::from_secs(20));
            assert!(!test_bed.is_ptu_enabled());

            // Now we should have pressure in yellow only
            assert!(!test_bed.is_green_pressure_switch_pressurised());
            assert!(test_bed.green_pressure() < Pressure::new::<psi>(500.));
            assert!(!test_bed.is_blue_pressure_switch_pressurised());
            assert!(test_bed.blue_pressure() < Pressure::new::<psi>(50.));
            assert!(test_bed.is_yellow_pressure_switch_pressurised());
            assert!(test_bed.yellow_pressure() > Pressure::new::<psi>(2000.));
        }

        #[test]
        fn ptu_pressurise_green_from_yellow_epump_and_edp2() {
            let mut test_bed = test_bed_on_ground_with()
                .set_cold_dark_inputs()
                .on_the_ground()
                .start_eng2(Ratio::new::<percent>(100.))
                .set_park_brake(false)
                .set_yellow_e_pump(false)
                .set_yellow_ed_pump(true) // Else Ptu inhibited by parking brake
                .run_waiting_for(Duration::from_secs(25));

            assert!(test_bed.is_ptu_enabled());

            // Now we should have pressure in yellow and green
            assert!(test_bed.is_green_pressure_switch_pressurised());
            assert!(test_bed.green_pressure() > Pressure::new::<psi>(2000.));
            assert!(test_bed.green_pressure() < Pressure::new::<psi>(3100.));

            assert!(test_bed.is_yellow_pressure_switch_pressurised());
            assert!(test_bed.yellow_pressure() > Pressure::new::<psi>(2000.));
            assert!(test_bed.yellow_pressure() < Pressure::new::<psi>(3100.));
        }

        #[test]
        fn green_edp_buildup() {
            let mut test_bed = test_bed_on_ground_with()
                .engines_off()
                .on_the_ground()
                .set_cold_dark_inputs()
                .run_one_tick();

            // Starting eng 1
            test_bed = test_bed
                .start_eng1(Ratio::new::<percent>(80.))
                .run_one_tick();

            // ALMOST No pressure
            assert!(!test_bed.is_green_pressure_switch_pressurised());
            assert!(test_bed.green_pressure() < Pressure::new::<psi>(1000.));

            // Blue is auto run from engine master switches logic
            assert!(!test_bed.is_blue_pressure_switch_pressurised());
            assert!(test_bed.blue_pressure() < Pressure::new::<psi>(1000.));
            assert!(!test_bed.is_yellow_pressure_switch_pressurised());
            assert!(test_bed.yellow_pressure() < Pressure::new::<psi>(1000.));

            // Waiting for 5s pressure should be at 3000 psi
            test_bed = test_bed
                .start_eng1(Ratio::new::<percent>(80.))
                .run_waiting_for(Duration::from_secs(5));

            assert!(test_bed.is_green_pressure_switch_pressurised());
            assert!(test_bed.green_pressure() > Pressure::new::<psi>(2900.));
            assert!(test_bed.is_blue_pressure_switch_pressurised());
            assert!(test_bed.blue_pressure() > Pressure::new::<psi>(2500.));
            assert!(!test_bed.is_yellow_pressure_switch_pressurised());
            assert!(test_bed.yellow_pressure() < Pressure::new::<psi>(50.));

            // Stoping engine, pressure should fall in 20s
            test_bed = test_bed
                .stop_eng1()
                .run_waiting_for(Duration::from_secs(20));

            assert!(!test_bed.is_green_pressure_switch_pressurised());
            assert!(test_bed.green_pressure() < Pressure::new::<psi>(500.));
            assert!(!test_bed.is_blue_pressure_switch_pressurised());
            assert!(test_bed.blue_pressure() < Pressure::new::<psi>(200.));
            assert!(!test_bed.is_yellow_pressure_switch_pressurised());
            assert!(test_bed.yellow_pressure() < Pressure::new::<psi>(50.));
        }

        #[test]
        fn green_edp_no_fault_on_ground_eng_off() {
            let mut test_bed = test_bed_on_ground_with()
                .engines_off()
                .on_the_ground()
                .set_cold_dark_inputs()
                .run_waiting_for(Duration::from_millis(500));

            // EDP should be commanded on even without engine running
            assert!(test_bed.is_green_edp_commanded_on());
            // EDP should have no fault
            assert!(!test_bed.green_edp_has_fault());
        }

        #[test]
        fn green_edp_fault_not_on_ground_eng_off() {
            let mut test_bed = test_bed_on_ground_with()
                .set_cold_dark_inputs()
                .in_flight()
                .engines_off()
                .run_one_tick();

            // EDP should be commanded on even without engine running
            assert!(test_bed.is_green_edp_commanded_on());

            assert!(!test_bed.is_green_pressure_switch_pressurised());
            assert!(!test_bed.is_yellow_pressure_switch_pressurised());
            // EDP should have a fault as we are in flight
            assert!(test_bed.green_edp_has_fault());
        }

        #[test]
        fn green_edp_fault_on_ground_eng_starting() {
            let mut test_bed = test_bed_on_ground_with()
                .engines_off()
                .on_the_ground()
                .set_cold_dark_inputs()
                .run_waiting_for(Duration::from_millis(500));

            // EDP should be commanded on even without engine running
            assert!(test_bed.is_green_edp_commanded_on());
            // EDP should have no fault
            assert!(!test_bed.green_edp_has_fault());

            test_bed = test_bed
                .start_eng1(Ratio::new::<percent>(3.))
                .run_one_tick();

            assert!(!test_bed.green_edp_has_fault());

            test_bed = test_bed
                .start_eng1(Ratio::new::<percent>(80.))
                .run_one_tick();

            assert!(!test_bed.is_green_pressure_switch_pressurised());
            assert!(test_bed.green_edp_has_fault());

            test_bed = test_bed.run_waiting_for(Duration::from_secs(10));

            // When finally pressurised no fault
            assert!(test_bed.is_green_pressure_switch_pressurised());
            assert!(!test_bed.green_edp_has_fault());
        }

        #[test]
        fn yellow_edp_no_fault_on_ground_eng_off() {
            let mut test_bed = test_bed_on_ground_with()
                .engines_off()
                .on_the_ground()
                .set_cold_dark_inputs()
                .run_waiting_for(Duration::from_millis(500));

            // EDP should be commanded on even without engine running
            assert!(test_bed.is_yellow_edp_commanded_on());
            // EDP should have no fault
            assert!(!test_bed.yellow_edp_has_fault());
        }

        #[test]
        fn yellow_edp_fault_not_on_ground_eng_off() {
            let mut test_bed = test_bed_on_ground_with()
                .set_cold_dark_inputs()
                .in_flight()
                .engines_off()
                .run_one_tick();

            // EDP should be commanded on even without engine running
            assert!(test_bed.is_yellow_edp_commanded_on());

            assert!(!test_bed.is_green_pressure_switch_pressurised());
            assert!(!test_bed.is_yellow_pressure_switch_pressurised());
            // EDP should have a fault as we are in flight
            assert!(test_bed.yellow_edp_has_fault());
        }

        #[test]
        fn yellow_edp_fault_on_ground_eng_starting() {
            let mut test_bed = test_bed_on_ground_with()
                .engines_off()
                .on_the_ground()
                .set_cold_dark_inputs()
                .run_waiting_for(Duration::from_millis(500));

            // EDP should be commanded on even without engine running
            assert!(test_bed.is_yellow_edp_commanded_on());
            // EDP should have no fault
            assert!(!test_bed.yellow_edp_has_fault());

            test_bed = test_bed
                .start_eng2(Ratio::new::<percent>(3.))
                .run_one_tick();

            assert!(!test_bed.yellow_edp_has_fault());

            test_bed = test_bed
                .start_eng2(Ratio::new::<percent>(80.))
                .run_one_tick();

            assert!(!test_bed.is_yellow_pressure_switch_pressurised());
            assert!(test_bed.yellow_edp_has_fault());

            test_bed = test_bed.run_waiting_for(Duration::from_secs(10));

            // When finally pressurised no fault
            assert!(test_bed.is_yellow_pressure_switch_pressurised());
            assert!(!test_bed.yellow_edp_has_fault());
        }

        #[test]
        fn blue_epump_no_fault_on_ground_eng_starting() {
            let mut test_bed = test_bed_on_ground_with()
                .engines_off()
                .on_the_ground()
                .set_cold_dark_inputs()
                .run_waiting_for(Duration::from_millis(500));

            // Blue epump should have no fault
            assert!(!test_bed.blue_epump_has_fault());

            test_bed = test_bed
                .start_eng2(Ratio::new::<percent>(3.))
                .run_one_tick();

            assert!(!test_bed.blue_epump_has_fault());

            test_bed = test_bed
                .start_eng2(Ratio::new::<percent>(80.))
                .run_one_tick();

            assert!(!test_bed.is_blue_pressure_switch_pressurised());
            assert!(test_bed.blue_epump_has_fault());

            test_bed = test_bed.run_waiting_for(Duration::from_secs(10));

            // When finally pressurised no fault
            assert!(test_bed.is_blue_pressure_switch_pressurised());
            assert!(!test_bed.blue_epump_has_fault());
        }

        #[test]
        fn blue_epump_fault_on_ground_using_override() {
            let mut test_bed = test_bed_on_ground_with()
                .engines_off()
                .on_the_ground()
                .set_cold_dark_inputs()
                .run_waiting_for(Duration::from_millis(500));

            // Blue epump should have no fault
            assert!(!test_bed.blue_epump_has_fault());

            test_bed = test_bed.press_blue_epump_override_button_once();
            assert!(test_bed.blue_epump_override_is_on());

            // As we use override, this bypasses eng off fault inhibit so we have a fault
            assert!(test_bed.blue_epump_has_fault());

            test_bed = test_bed.run_waiting_for(Duration::from_secs(10));

            // When finally pressurised no fault
            assert!(test_bed.is_blue_pressure_switch_pressurised());
            assert!(!test_bed.blue_epump_has_fault());
        }

        #[test]
        fn green_edp_press_low_engine_off_to_on() {
            let mut test_bed = test_bed_on_ground_with()
                .engines_off()
                .on_the_ground()
                .set_cold_dark_inputs()
                .run_waiting_for(Duration::from_millis(500));

            // EDP should be commanded on even without engine running
            assert!(test_bed.is_green_edp_commanded_on());

            // EDP should be LOW pressure state
            assert!(test_bed.is_green_edp_press_low());

            // Starting eng 1 N2 is low at start
            test_bed = test_bed
                .start_eng1(Ratio::new::<percent>(3.))
                .run_one_tick();

            // Engine commanded on but pressure couldn't rise enough: we are in fault low
            assert!(test_bed.is_green_edp_press_low());

            // Waiting for 5s pressure should be at 3000 psi
            test_bed = test_bed
                .start_eng1(Ratio::new::<percent>(80.))
                .run_waiting_for(Duration::from_secs(25));

            // No more fault LOW expected
            assert!(test_bed.is_green_pressure_switch_pressurised());
            assert!(test_bed.green_pressure() > Pressure::new::<psi>(2900.));
            assert!(!test_bed.is_green_edp_press_low());

            // Stoping pump, no fault expected
            test_bed = test_bed
                .set_green_ed_pump(false)
                .run_waiting_for(Duration::from_secs(1));
            assert!(!test_bed.is_green_edp_press_low());
        }

        #[test]
        fn green_edp_press_low_engine_on_to_off() {
            let mut test_bed = test_bed_on_ground_with()
                .on_the_ground()
                .set_cold_dark_inputs()
                .start_eng1(Ratio::new::<percent>(75.))
                .run_waiting_for(Duration::from_secs(5));

            // EDP should be commanded on even without engine running
            assert!(test_bed.is_green_edp_commanded_on());
            assert!(test_bed.is_green_pressure_switch_pressurised());
            // EDP should not be in fault low when engine running and pressure is ok
            assert!(!test_bed.is_green_edp_press_low());

            // Stoping eng 1 with N2 still turning
            test_bed = test_bed.stopping_eng1().run_one_tick();

            // Edp should still be in pressurized mode but as engine just stopped no fault
            assert!(test_bed.is_green_edp_commanded_on());
            assert!(!test_bed.is_green_edp_press_low());

            // Waiting for 25s pressure should drop and still no fault
            test_bed = test_bed
                .stop_eng1()
                .run_waiting_for(Duration::from_secs(25));

            assert!(!test_bed.is_green_pressure_switch_pressurised());
            assert!(test_bed.green_pressure() < Pressure::new::<psi>(500.));
            assert!(test_bed.is_green_edp_press_low());
        }

        #[test]
        fn yellow_edp_press_low_engine_on_to_off() {
            let mut test_bed = test_bed_on_ground_with()
                .on_the_ground()
                .set_cold_dark_inputs()
                .start_eng2(Ratio::new::<percent>(75.))
                .run_waiting_for(Duration::from_secs(5));

            // EDP should be commanded on even without engine running
            assert!(test_bed.is_yellow_edp_commanded_on());
            assert!(test_bed.is_yellow_pressure_switch_pressurised());
            // EDP should not be in fault low when engine running and pressure is ok
            assert!(!test_bed.is_yellow_edp_press_low());

            // Stoping eng 2 with N2 still turning
            test_bed = test_bed.stopping_eng2().run_one_tick();

            // Edp should still be in pressurized mode but as engine just stopped no fault
            assert!(test_bed.is_yellow_edp_commanded_on());
            assert!(!test_bed.is_yellow_edp_press_low());

            // Waiting for 25s pressure should drop and still no fault
            test_bed = test_bed
                .stop_eng2()
                .run_waiting_for(Duration::from_secs(25));

            assert!(!test_bed.is_yellow_pressure_switch_pressurised());
            assert!(test_bed.yellow_pressure() < Pressure::new::<psi>(500.));
            assert!(test_bed.is_yellow_edp_press_low());
        }

        #[test]
        fn yellow_edp_press_low_engine_off_to_on() {
            let mut test_bed = test_bed_on_ground_with()
                .engines_off()
                .on_the_ground()
                .set_cold_dark_inputs()
                .run_one_tick();

            // EDP should be commanded on even without engine running
            assert!(test_bed.is_yellow_edp_commanded_on());

            // EDP should be LOW pressure state
            assert!(test_bed.is_yellow_edp_press_low());

            // Starting eng 2 N2 is low at start
            test_bed = test_bed
                .start_eng2(Ratio::new::<percent>(3.))
                .run_one_tick();

            // Engine commanded on but pressure couldn't rise enough: we are in fault low
            assert!(test_bed.is_yellow_edp_press_low());

            // Waiting for 5s pressure should be at 3000 psi
            test_bed = test_bed
                .start_eng2(Ratio::new::<percent>(80.))
                .run_waiting_for(Duration::from_secs(5));

            // No more fault LOW expected
            assert!(test_bed.is_yellow_pressure_switch_pressurised());
            assert!(test_bed.yellow_pressure() > Pressure::new::<psi>(2900.));
            assert!(!test_bed.is_yellow_edp_press_low());

            // Stoping pump, no fault expected
            test_bed = test_bed
                .set_yellow_ed_pump(false)
                .run_waiting_for(Duration::from_secs(1));
            assert!(!test_bed.is_yellow_edp_press_low());
        }

        #[test]
        fn yellow_edp_press_low_engine_off_to_on_with_e_pump() {
            let mut test_bed = test_bed_on_ground_with()
                .engines_off()
                .on_the_ground()
                .set_cold_dark_inputs()
                .set_ptu_state(false)
                .set_yellow_e_pump(false)
                .run_one_tick();

            // EDP should be commanded on even without engine running
            assert!(test_bed.is_yellow_edp_commanded_on());

            // EDP should be LOW pressure state
            assert!(test_bed.is_yellow_edp_press_low());

            // Waiting for 20s pressure should be at 3000 psi
            test_bed = test_bed.run_waiting_for(Duration::from_secs(20));

            // Yellow pressurised but edp still off, we expect fault LOW press
            assert!(test_bed.is_yellow_pressure_switch_pressurised());
            assert!(test_bed.yellow_pressure() > Pressure::new::<psi>(2900.));
            assert!(test_bed.is_yellow_edp_press_low());

            // Starting eng 2 N2 is low at start
            test_bed = test_bed
                .start_eng2(Ratio::new::<percent>(3.))
                .run_one_tick();

            // Engine commanded on but pressure couldn't rise enough: we are in fault low
            assert!(test_bed.is_yellow_edp_press_low());

            // Waiting for 5s pressure should be at 3000 psi in EDP section
            test_bed = test_bed
                .start_eng2(Ratio::new::<percent>(80.))
                .run_waiting_for(Duration::from_secs(5));

            // No more fault LOW expected
            assert!(test_bed.is_yellow_pressure_switch_pressurised());
            assert!(test_bed.yellow_pressure() > Pressure::new::<psi>(2900.));
            assert!(!test_bed.is_yellow_edp_press_low());
        }

        #[test]
        fn green_edp_press_low_engine_off_to_on_with_ptu() {
            let mut test_bed = test_bed_on_ground_with()
                .on_the_ground()
                .set_cold_dark_inputs()
                .with_worst_case_ptu()
                .set_park_brake(false)
                .start_eng2(Ratio::new::<percent>(80.))
                .run_one_tick();

            // EDP should be LOW pressure state
            assert!(test_bed.is_green_edp_press_low());

            // Waiting for 20s pressure should be at 2300+ psi thanks to ptu
            test_bed = test_bed.run_waiting_for(Duration::from_secs(20));

            // Yellow pressurised by engine2, green presurised from ptu we expect fault LOW press on EDP1
            assert!(test_bed.is_yellow_pressure_switch_pressurised());
            assert!(test_bed.yellow_pressure() > Pressure::new::<psi>(2500.));
            assert!(test_bed.is_green_pressure_switch_pressurised());
            assert!(test_bed.green_pressure() > Pressure::new::<psi>(2300.));
            assert!(test_bed.is_green_edp_press_low());

            // Starting eng 1 N2 is low at start
            test_bed = test_bed
                .start_eng1(Ratio::new::<percent>(3.))
                .run_one_tick();

            // Engine commanded on but pressure couldn't rise enough: we are in fault low
            assert!(test_bed.is_green_edp_press_low());

            // Waiting for 5s pressure should be at 3000 psi in EDP section
            test_bed = test_bed
                .start_eng1(Ratio::new::<percent>(80.))
                .run_waiting_for(Duration::from_secs(5));

            // No more fault LOW expected
            assert!(test_bed.is_green_pressure_switch_pressurised());
            assert!(test_bed.green_pressure() > Pressure::new::<psi>(2900.));
            assert!(!test_bed.is_green_edp_press_low());
        }

        #[test]
        fn yellow_epump_press_low_at_pump_on() {
            let mut test_bed = test_bed_on_ground_with()
                .engines_off()
                .on_the_ground()
                .set_cold_dark_inputs()
                .run_one_tick();

            // EDP should not be in fault low when cold start
            assert!(!test_bed.is_yellow_epump_press_low());

            // Starting epump
            test_bed = test_bed.set_yellow_e_pump(false).run_one_tick();

            // Pump commanded on but pressure couldn't rise enough: we are in fault low
            assert!(test_bed.is_yellow_epump_press_low());

            // Waiting for 20s pressure should be at 3000 psi
            test_bed = test_bed.run_waiting_for(Duration::from_secs(20));

            // No more fault LOW expected
            assert!(test_bed.is_yellow_pressure_switch_pressurised());
            assert!(test_bed.yellow_pressure() > Pressure::new::<psi>(2500.));
            assert!(!test_bed.is_yellow_epump_press_low());

            // Stoping epump, no fault expected
            test_bed = test_bed
                .set_yellow_e_pump(true)
                .run_waiting_for(Duration::from_secs(1));
            assert!(!test_bed.is_yellow_epump_press_low());
        }

        #[test]
        fn blue_epump_press_low_at_pump_on() {
            let mut test_bed = test_bed_on_ground_with()
                .engines_off()
                .on_the_ground()
                .set_cold_dark_inputs()
                .run_one_tick();

            // EDP should not be in fault low when cold start
            assert!(!test_bed.is_blue_epump_press_low());

            // Starting epump
            test_bed = test_bed.press_blue_epump_override_button_once();
            assert!(test_bed.blue_epump_override_is_on());

            // Pump commanded on but pressure couldn't rise enough: we are in fault low
            assert!(test_bed.is_blue_epump_press_low());

            // Waiting for 10s pressure should be at 3000 psi
            test_bed = test_bed.run_waiting_for(Duration::from_secs(10));

            // No more fault LOW expected
            assert!(test_bed.is_blue_pressure_switch_pressurised());
            assert!(test_bed.blue_pressure() > Pressure::new::<psi>(2900.));
            assert!(!test_bed.is_blue_epump_press_low());

            // Stoping epump, no fault expected
            test_bed = test_bed.press_blue_epump_override_button_once();
            assert!(!test_bed.blue_epump_override_is_on());

            test_bed = test_bed.run_waiting_for(Duration::from_secs(1));
            assert!(!test_bed.is_blue_epump_press_low());
        }

        #[test]
        fn blue_epump_override_switches_to_off_when_losing_relay_power_and_stays_off() {
            let mut test_bed = test_bed_on_ground_with()
                .engines_off()
                .on_the_ground()
                .set_cold_dark_inputs()
                .run_one_tick();

            // Starting epump
            test_bed = test_bed
                .press_blue_epump_override_button_once()
                .run_waiting_for(Duration::from_secs(10));
            assert!(test_bed.blue_epump_override_is_on());
            assert!(test_bed.is_blue_pressure_switch_pressurised());

            // Killing the bus corresponding to the latching relay of blue pump override push button
            // It should set the override state back to off without touching the push button
            test_bed = test_bed.dc_ess_lost().run_one_tick();
            assert!(!test_bed.blue_epump_override_is_on());

            // Stays off even powered back
            test_bed = test_bed.dc_ess_active().run_one_tick();
            assert!(!test_bed.blue_epump_override_is_on());

            test_bed = test_bed.run_waiting_for(Duration::from_secs(10));
            assert!(!test_bed.is_blue_pressure_switch_pressurised());
        }

        #[test]
        fn blue_epump_override_switches_to_off_when_pump_forced_off_on_hyd_panel() {
            let mut test_bed = test_bed_on_ground_with()
                .engines_off()
                .on_the_ground()
                .set_cold_dark_inputs()
                .run_one_tick();

            // Starting epump
            test_bed = test_bed
                .press_blue_epump_override_button_once()
                .run_waiting_for(Duration::from_secs(10));
            assert!(test_bed.blue_epump_override_is_on());
            assert!(test_bed.is_blue_pressure_switch_pressurised());

            test_bed = test_bed.set_blue_e_pump(false).run_one_tick();
            assert!(!test_bed.blue_epump_override_is_on());
        }

        #[test]
        fn edp_deactivation() {
            let mut test_bed = test_bed_on_ground_with()
                .engines_off()
                .on_the_ground()
                .set_cold_dark_inputs()
                .set_ptu_state(false)
                .run_one_tick();

            // Starting eng 1 and eng 2
            test_bed = test_bed
                .start_eng1(Ratio::new::<percent>(80.))
                .start_eng2(Ratio::new::<percent>(80.))
                .run_one_tick();

            // ALMOST No pressure
            assert!(test_bed.green_pressure() < Pressure::new::<psi>(1000.));
            assert!(test_bed.yellow_pressure() < Pressure::new::<psi>(1000.));

            // Waiting for 5s pressure should be at 3000 psi
            test_bed = test_bed.run_waiting_for(Duration::from_secs(5));

            assert!(test_bed.green_pressure() > Pressure::new::<psi>(2900.));
            assert!(test_bed.yellow_pressure() > Pressure::new::<psi>(2900.));

            // Stoping edp1, pressure should fall in 20s
            test_bed = test_bed
                .set_green_ed_pump(false)
                .run_waiting_for(Duration::from_secs(20));

            assert!(test_bed.green_pressure() < Pressure::new::<psi>(500.));
            assert!(test_bed.yellow_pressure() > Pressure::new::<psi>(2900.));

            // Stoping edp2, pressure should fall in 20s
            test_bed = test_bed
                .set_yellow_ed_pump(false)
                .run_waiting_for(Duration::from_secs(20));

            assert!(test_bed.green_pressure() < Pressure::new::<psi>(50.));
            assert!(test_bed.yellow_pressure() < Pressure::new::<psi>(500.));
        }

        #[test]
        fn yellow_edp_buildup() {
            let mut test_bed = test_bed_on_ground_with()
                .engines_off()
                .on_the_ground()
                .set_cold_dark_inputs()
                .run_one_tick();

            // Starting eng 1
            test_bed = test_bed
                .start_eng2(Ratio::new::<percent>(80.))
                .run_one_tick();
            // ALMOST No pressure
            assert!(!test_bed.is_green_pressure_switch_pressurised());
            assert!(test_bed.green_pressure() < Pressure::new::<psi>(50.));
            assert!(!test_bed.is_blue_pressure_switch_pressurised());

            // Blue is auto run
            assert!(test_bed.blue_pressure() < Pressure::new::<psi>(1000.));
            assert!(!test_bed.is_yellow_pressure_switch_pressurised());
            assert!(test_bed.yellow_pressure() < Pressure::new::<psi>(1000.));

            // Waiting for 5s pressure should be at 3000 psi
            test_bed = test_bed
                .start_eng2(Ratio::new::<percent>(80.))
                .run_waiting_for(Duration::from_secs(5));

            assert!(!test_bed.is_green_pressure_switch_pressurised());
            assert!(test_bed.green_pressure() < Pressure::new::<psi>(50.));
            assert!(test_bed.is_blue_pressure_switch_pressurised());
            assert!(test_bed.blue_pressure() > Pressure::new::<psi>(2500.));
            assert!(test_bed.is_yellow_pressure_switch_pressurised());
            assert!(test_bed.yellow_pressure() > Pressure::new::<psi>(2800.));

            // Stoping engine, pressure should fall in 20s
            test_bed = test_bed
                .stop_eng2()
                .run_waiting_for(Duration::from_secs(20));

            assert!(!test_bed.is_green_pressure_switch_pressurised());
            assert!(test_bed.green_pressure() < Pressure::new::<psi>(50.));
            assert!(!test_bed.is_blue_pressure_switch_pressurised());
            assert!(test_bed.blue_pressure() < Pressure::new::<psi>(200.));
            assert!(!test_bed.is_yellow_pressure_switch_pressurised());
            assert!(test_bed.yellow_pressure() < Pressure::new::<psi>(500.));
        }

        #[test]
        fn when_yellow_edp_solenoid_main_power_bus_unavailable_backup_bus_keeps_pump_in_unpressurised_state(
        ) {
            let mut test_bed = test_bed_on_ground_with()
                .engines_off()
                .on_the_ground()
                .set_cold_dark_inputs()
                .run_one_tick();

            test_bed = test_bed
                .start_eng2(Ratio::new::<percent>(80.))
                .run_waiting_for(Duration::from_secs(15));

            assert!(test_bed.is_yellow_pressure_switch_pressurised());

            // Stoping EDP manually
            test_bed = test_bed
                .set_yellow_ed_pump(false)
                .run_waiting_for(Duration::from_secs(15));

            assert!(!test_bed.is_yellow_pressure_switch_pressurised());

            test_bed = test_bed
                .dc_bus_2_lost()
                .run_waiting_for(Duration::from_secs(15));

            // Yellow solenoid has backup power from DC ESS BUS
            assert!(!test_bed.is_yellow_pressure_switch_pressurised());
        }

        #[test]
        fn when_yellow_edp_solenoid_both_bus_unpowered_yellow_hydraulic_system_is_pressurised() {
            let mut test_bed = test_bed_on_ground_with()
                .engines_off()
                .on_the_ground()
                .set_cold_dark_inputs()
                .run_one_tick();

            test_bed = test_bed
                .start_eng2(Ratio::new::<percent>(80.))
                .run_waiting_for(Duration::from_secs(15));

            assert!(test_bed.is_yellow_pressure_switch_pressurised());

            // Stoping EDP manually
            test_bed = test_bed
                .set_yellow_ed_pump(false)
                .run_waiting_for(Duration::from_secs(15));

            assert!(!test_bed.is_yellow_pressure_switch_pressurised());

            test_bed = test_bed
                .dc_ess_lost()
                .dc_bus_2_lost()
                .run_waiting_for(Duration::from_secs(15));

            // Now solenoid defaults to pressurised without power
            assert!(test_bed.is_yellow_pressure_switch_pressurised());
        }

        #[test]
        fn when_green_edp_solenoid_unpowered_yellow_hydraulic_system_is_pressurised() {
            let mut test_bed = test_bed_on_ground_with()
                .engines_off()
                .on_the_ground()
                .set_cold_dark_inputs()
                .run_one_tick();

            test_bed = test_bed
                .start_eng1(Ratio::new::<percent>(80.))
                .run_waiting_for(Duration::from_secs(15));

            assert!(test_bed.is_green_pressure_switch_pressurised());

            // Stoping EDP manually
            test_bed = test_bed
                .set_green_ed_pump(false)
                .run_waiting_for(Duration::from_secs(15));

            assert!(!test_bed.is_green_pressure_switch_pressurised());

            test_bed = test_bed
                .dc_ess_lost()
                .run_waiting_for(Duration::from_secs(15));

            // Now solenoid defaults to pressurised
            assert!(test_bed.is_green_pressure_switch_pressurised());
        }

        #[test]
        #[ignore]
        // Checks numerical stability of reservoir level: level should remain after multiple pressure cycles
        fn yellow_circuit_reservoir_coherency() {
            let mut test_bed = test_bed_on_ground_with()
                .engines_off()
                .on_the_ground()
                .set_cold_dark_inputs()
                .set_ptu_state(false)
                // Park brake off to not use fluid in brakes
                .set_park_brake(false)
                .run_one_tick();

            // Starting epump wait for pressure rise to make sure system is primed including brake accumulator
            test_bed = test_bed
                .set_yellow_e_pump(false)
                .run_waiting_for(Duration::from_secs(20));
            assert!(test_bed.is_yellow_pressure_switch_pressurised());
            assert!(test_bed.yellow_pressure() < Pressure::new::<psi>(3500.));
            assert!(test_bed.yellow_pressure() > Pressure::new::<psi>(2500.));

            // Shutdown and wait for pressure stabilisation
            test_bed = test_bed
                .set_yellow_e_pump(true)
                .run_waiting_for(Duration::from_secs(50));
            assert!(!test_bed.is_yellow_pressure_switch_pressurised());
            assert!(test_bed.yellow_pressure() < Pressure::new::<psi>(50.));
            assert!(test_bed.yellow_pressure() > Pressure::new::<psi>(-50.));

            let reservoir_level_after_priming = test_bed.get_yellow_reservoir_volume();

            let total_fluid_res_plus_accumulator_before_loops = reservoir_level_after_priming
                + test_bed.get_brake_yellow_accumulator_fluid_volume();

            // Now doing cycles of pressurisation on EDP and ePump
            for _ in 1..6 {
                test_bed = test_bed
                    .start_eng2(Ratio::new::<percent>(80.))
                    .run_waiting_for(Duration::from_secs(50));

                assert!(test_bed.yellow_pressure() < Pressure::new::<psi>(3100.));
                assert!(test_bed.yellow_pressure() > Pressure::new::<psi>(2500.));

                let mut current_res_level = test_bed.get_yellow_reservoir_volume();
                assert!(current_res_level < reservoir_level_after_priming);

                test_bed = test_bed
                    .stop_eng2()
                    .run_waiting_for(Duration::from_secs(50));
                assert!(test_bed.yellow_pressure() < Pressure::new::<psi>(50.));
                assert!(test_bed.yellow_pressure() > Pressure::new::<psi>(-50.));

                test_bed = test_bed
                    .set_yellow_e_pump(false)
                    .run_waiting_for(Duration::from_secs(50));

                assert!(test_bed.yellow_pressure() < Pressure::new::<psi>(3500.));
                assert!(test_bed.yellow_pressure() > Pressure::new::<psi>(2500.));

                current_res_level = test_bed.get_yellow_reservoir_volume();
                assert!(current_res_level < reservoir_level_after_priming);

                test_bed = test_bed
                    .set_yellow_e_pump(true)
                    .run_waiting_for(Duration::from_secs(50));
                assert!(test_bed.yellow_pressure() < Pressure::new::<psi>(50.));
                assert!(test_bed.yellow_pressure() > Pressure::new::<psi>(-50.));
            }
            let total_fluid_res_plus_accumulator_after_loops = test_bed
                .get_yellow_reservoir_volume()
                + test_bed.get_brake_yellow_accumulator_fluid_volume();

            let total_fluid_difference = total_fluid_res_plus_accumulator_before_loops
                - total_fluid_res_plus_accumulator_after_loops;

            // Make sure no more deviation than 0.001 gallon is lost after full pressure and unpressurized states
            assert!(total_fluid_difference.get::<gallon>().abs() < 0.001);
        }

        #[test]
        #[ignore]
        // Checks numerical stability of reservoir level: level should remain after multiple pressure cycles
        fn green_circuit_reservoir_coherency() {
            let mut test_bed = test_bed_on_ground_with()
                .engines_off()
                .on_the_ground()
                .set_cold_dark_inputs()
                .set_ptu_state(false)
                .run_one_tick();

            // Starting EDP wait for pressure rise to make sure system is primed
            test_bed = test_bed
                .start_eng1(Ratio::new::<percent>(80.))
                .run_waiting_for(Duration::from_secs(20));
            assert!(test_bed.is_green_pressure_switch_pressurised());
            assert!(test_bed.green_pressure() < Pressure::new::<psi>(3500.));
            assert!(test_bed.green_pressure() > Pressure::new::<psi>(2500.));

            // Shutdown and wait for pressure stabilisation
            test_bed = test_bed
                .stop_eng1()
                .run_waiting_for(Duration::from_secs(50));
            assert!(!test_bed.is_green_pressure_switch_pressurised());
            assert!(test_bed.green_pressure() < Pressure::new::<psi>(50.));
            assert!(test_bed.green_pressure() > Pressure::new::<psi>(-50.));

            let reservoir_level_after_priming = test_bed.get_green_reservoir_volume();

            // Now doing cycles of pressurisation on EDP
            for _ in 1..6 {
                test_bed = test_bed
                    .start_eng1(Ratio::new::<percent>(80.))
                    .run_waiting_for(Duration::from_secs(50));

                assert!(test_bed.green_pressure() < Pressure::new::<psi>(3500.));
                assert!(test_bed.green_pressure() > Pressure::new::<psi>(2500.));

                let current_res_level = test_bed.get_green_reservoir_volume();
                assert!(current_res_level < reservoir_level_after_priming);

                test_bed = test_bed
                    .stop_eng1()
                    .run_waiting_for(Duration::from_secs(50));
                assert!(test_bed.green_pressure() < Pressure::new::<psi>(50.));
                assert!(test_bed.green_pressure() > Pressure::new::<psi>(-50.));
            }

            let total_fluid_difference =
                reservoir_level_after_priming - test_bed.get_green_reservoir_volume();

            // Make sure no more deviation than 0.001 gallon is lost after full pressure and unpressurized states
            assert!(total_fluid_difference.get::<gallon>().abs() < 0.001);
        }

        #[test]
        #[ignore]
        // Checks numerical stability of reservoir level: level should remain after multiple pressure cycles
        fn blue_circuit_reservoir_coherency() {
            let mut test_bed = test_bed_on_ground_with()
                .engines_off()
                .on_the_ground()
                .set_cold_dark_inputs()
                .run_one_tick();

            // Starting blue_epump wait for pressure rise to make sure system is primed
            test_bed = test_bed.press_blue_epump_override_button_once();
            assert!(test_bed.blue_epump_override_is_on());

            test_bed = test_bed.run_waiting_for(Duration::from_secs(20));
            assert!(test_bed.is_blue_pressure_switch_pressurised());
            assert!(test_bed.blue_pressure() < Pressure::new::<psi>(3500.));
            assert!(test_bed.blue_pressure() > Pressure::new::<psi>(2500.));

            // Shutdown and wait for pressure stabilisation
            test_bed = test_bed.press_blue_epump_override_button_once();
            assert!(!test_bed.blue_epump_override_is_on());

            test_bed = test_bed.run_waiting_for(Duration::from_secs(50));

            assert!(!test_bed.is_blue_pressure_switch_pressurised());
            assert!(test_bed.blue_pressure() < Pressure::new::<psi>(50.));
            assert!(test_bed.blue_pressure() > Pressure::new::<psi>(-50.));

            let reservoir_level_after_priming = test_bed.get_blue_reservoir_volume();

            // Now doing cycles of pressurisation on epump relying on auto run of epump when eng is on
            for _ in 1..6 {
                test_bed = test_bed
                    .start_eng1(Ratio::new::<percent>(80.))
                    .run_waiting_for(Duration::from_secs(50));

                assert!(test_bed.blue_pressure() < Pressure::new::<psi>(3500.));
                assert!(test_bed.blue_pressure() > Pressure::new::<psi>(2500.));

                let current_res_level = test_bed.get_blue_reservoir_volume();
                assert!(current_res_level < reservoir_level_after_priming);

                test_bed = test_bed
                    .stop_eng1()
                    .run_waiting_for(Duration::from_secs(50));
                assert!(test_bed.blue_pressure() < Pressure::new::<psi>(50.));
                assert!(test_bed.blue_pressure() > Pressure::new::<psi>(-50.));

                // Now engine 2 is used
                test_bed = test_bed
                    .start_eng2(Ratio::new::<percent>(80.))
                    .run_waiting_for(Duration::from_secs(50));

                assert!(test_bed.blue_pressure() < Pressure::new::<psi>(3500.));
                assert!(test_bed.blue_pressure() > Pressure::new::<psi>(2500.));

                let current_res_level = test_bed.get_blue_reservoir_volume();
                assert!(current_res_level < reservoir_level_after_priming);

                test_bed = test_bed
                    .stop_eng2()
                    .run_waiting_for(Duration::from_secs(50));
                assert!(test_bed.blue_pressure() < Pressure::new::<psi>(50.));
                assert!(test_bed.blue_pressure() > Pressure::new::<psi>(-50.));
            }

            let total_fluid_difference =
                reservoir_level_after_priming - test_bed.get_blue_reservoir_volume();

            // Make sure no more deviation than 0.001 gallon is lost after full pressure and unpressurized states
            assert!(total_fluid_difference.get::<gallon>().abs() < 0.001);
        }

        #[test]
        fn yellow_green_edp_firevalve() {
            let mut test_bed = test_bed_on_ground_with()
                .engines_off()
                .on_the_ground()
                .set_cold_dark_inputs()
                .run_one_tick();

            // PTU would mess up the test
            test_bed = test_bed.set_ptu_state(false).run_one_tick();
            assert!(!test_bed.is_ptu_enabled());

            assert!(!test_bed.is_fire_valve_eng1_closed());
            assert!(!test_bed.is_fire_valve_eng2_closed());

            // Starting eng 1
            test_bed = test_bed
                .start_eng2(Ratio::new::<percent>(80.))
                .start_eng1(Ratio::new::<percent>(80.))
                .run_waiting_for(Duration::from_secs(5));

            // Waiting for 5s pressure should be at 3000 psi
            assert!(test_bed.is_green_pressure_switch_pressurised());
            assert!(test_bed.green_pressure() > Pressure::new::<psi>(2900.));
            assert!(test_bed.is_blue_pressure_switch_pressurised());
            assert!(test_bed.blue_pressure() > Pressure::new::<psi>(2500.));
            assert!(test_bed.is_yellow_pressure_switch_pressurised());
            assert!(test_bed.yellow_pressure() > Pressure::new::<psi>(2800.));

            assert!(!test_bed.is_fire_valve_eng1_closed());
            assert!(!test_bed.is_fire_valve_eng2_closed());

            // Green shutoff valve
            test_bed = test_bed
                .set_eng1_fire_button(true)
                .run_waiting_for(Duration::from_secs(20));

            assert!(test_bed.is_fire_valve_eng1_closed());
            assert!(!test_bed.is_fire_valve_eng2_closed());

            assert!(!test_bed.is_green_pressure_switch_pressurised());
            assert!(test_bed.green_pressure() < Pressure::new::<psi>(500.));
            assert!(test_bed.is_blue_pressure_switch_pressurised());
            assert!(test_bed.blue_pressure() > Pressure::new::<psi>(2500.));
            assert!(test_bed.is_yellow_pressure_switch_pressurised());
            assert!(test_bed.yellow_pressure() > Pressure::new::<psi>(2900.));

            // Yellow shutoff valve
            test_bed = test_bed
                .set_eng2_fire_button(true)
                .run_waiting_for(Duration::from_secs(20));

            assert!(test_bed.is_fire_valve_eng1_closed());
            assert!(test_bed.is_fire_valve_eng2_closed());

            assert!(!test_bed.is_green_pressure_switch_pressurised());
            assert!(test_bed.green_pressure() < Pressure::new::<psi>(500.));
            assert!(test_bed.is_blue_pressure_switch_pressurised());
            assert!(test_bed.blue_pressure() > Pressure::new::<psi>(2500.));
            assert!(!test_bed.is_yellow_pressure_switch_pressurised());
            assert!(test_bed.yellow_pressure() < Pressure::new::<psi>(500.));
        }

        #[test]
        fn yellow_brake_accumulator() {
            let mut test_bed = test_bed_on_ground_with()
                .engines_off()
                .on_the_ground()
                .set_cold_dark_inputs()
                .run_one_tick();

            // Getting accumulator pressure on cold start
            let mut accumulator_pressure = test_bed.get_brake_yellow_accumulator_pressure();

            // No brakes on green, no more pressure than in accumulator on yellow
            assert!(test_bed.get_brake_left_green_pressure() < Pressure::new::<psi>(50.));
            assert!(test_bed.get_brake_right_green_pressure() < Pressure::new::<psi>(50.));
            assert!(
                test_bed.get_brake_left_yellow_pressure()
                    < accumulator_pressure + Pressure::new::<psi>(50.)
            );
            assert!(
                test_bed.get_brake_right_yellow_pressure()
                    < accumulator_pressure + Pressure::new::<psi>(50.)
            );

            // No brakes even if we brake on green, no more than accumulator pressure on yellow
            test_bed = test_bed
                .set_left_brake(Ratio::new::<percent>(100.))
                .set_right_brake(Ratio::new::<percent>(100.))
                .run_waiting_for(Duration::from_secs(5));

            accumulator_pressure = test_bed.get_brake_yellow_accumulator_pressure();

            assert!(test_bed.get_brake_left_green_pressure() < Pressure::new::<psi>(50.));
            assert!(test_bed.get_brake_right_green_pressure() < Pressure::new::<psi>(50.));
            assert!(
                test_bed.get_brake_left_yellow_pressure()
                    < accumulator_pressure + Pressure::new::<psi>(50.)
            );
            assert!(
                test_bed.get_brake_right_yellow_pressure()
                    < accumulator_pressure + Pressure::new::<psi>(50.)
            );
            assert!(
                test_bed.get_brake_yellow_accumulator_pressure()
                    < accumulator_pressure + Pressure::new::<psi>(50.)
            );

            // Park brake off, loading accumulator, we expect no brake pressure but accumulator loaded
            test_bed = test_bed
                .set_left_brake(Ratio::new::<percent>(0.))
                .set_right_brake(Ratio::new::<percent>(0.))
                .set_park_brake(false)
                .set_yellow_e_pump(false)
                .run_waiting_for(Duration::from_secs(30));

            assert!(test_bed.is_yellow_pressure_switch_pressurised());
            assert!(test_bed.yellow_pressure() > Pressure::new::<psi>(2500.));
            assert!(test_bed.yellow_pressure() < Pressure::new::<psi>(3500.));

            assert!(test_bed.get_brake_left_green_pressure() < Pressure::new::<psi>(50.));
            assert!(test_bed.get_brake_right_green_pressure() < Pressure::new::<psi>(50.));
            assert!(test_bed.get_brake_left_yellow_pressure() < Pressure::new::<psi>(50.));
            assert!(test_bed.get_brake_right_yellow_pressure() < Pressure::new::<psi>(50.));

            assert!(test_bed.get_brake_yellow_accumulator_pressure() > Pressure::new::<psi>(2500.));

            // Park brake on, loaded accumulator, we expect brakes on yellow side only
            test_bed = test_bed
                .set_park_brake(true)
                .run_waiting_for(Duration::from_secs(3));

            assert!(test_bed.get_brake_left_green_pressure() < Pressure::new::<psi>(50.));
            assert!(test_bed.get_brake_right_green_pressure() < Pressure::new::<psi>(50.));
            assert!(test_bed.get_brake_left_yellow_pressure() > Pressure::new::<psi>(2000.));
            assert!(test_bed.get_brake_right_yellow_pressure() > Pressure::new::<psi>(2000.));

            assert!(test_bed.get_brake_yellow_accumulator_pressure() > Pressure::new::<psi>(2500.));
        }

        #[test]
        fn norm_brake_vs_altn_brake() {
            let mut test_bed = test_bed_on_ground_with()
                .engines_off()
                .on_the_ground()
                .set_cold_dark_inputs()
                .run_one_tick();

            // Getting accumulator pressure on cold start
            let accumulator_pressure = test_bed.get_brake_yellow_accumulator_pressure();

            // No brakes
            assert!(test_bed.get_brake_left_green_pressure() < Pressure::new::<psi>(50.));
            assert!(test_bed.get_brake_right_green_pressure() < Pressure::new::<psi>(50.));
            assert!(
                test_bed.get_brake_left_yellow_pressure()
                    < accumulator_pressure + Pressure::new::<psi>(50.)
            );
            assert!(
                test_bed.get_brake_right_yellow_pressure()
                    < accumulator_pressure + Pressure::new::<psi>(50.)
            );

            test_bed = test_bed
                .start_eng1(Ratio::new::<percent>(100.))
                .start_eng2(Ratio::new::<percent>(100.))
                .set_park_brake(false)
                .run_waiting_for(Duration::from_secs(5));

            assert!(test_bed.is_green_pressure_switch_pressurised());
            assert!(test_bed.is_yellow_pressure_switch_pressurised());
            // No brakes if we don't brake
            test_bed = test_bed
                .set_left_brake(Ratio::new::<percent>(0.))
                .set_right_brake(Ratio::new::<percent>(0.))
                .run_waiting_for(Duration::from_secs(1));

            assert!(test_bed.get_brake_left_green_pressure() < Pressure::new::<psi>(50.));
            assert!(test_bed.get_brake_right_green_pressure() < Pressure::new::<psi>(50.));
            assert!(test_bed.get_brake_left_yellow_pressure() < Pressure::new::<psi>(50.));
            assert!(test_bed.get_brake_right_yellow_pressure() < Pressure::new::<psi>(50.));

            // Braking cause green braking system to rise
            test_bed = test_bed
                .set_left_brake(Ratio::new::<percent>(100.))
                .set_right_brake(Ratio::new::<percent>(100.))
                .run_waiting_for(Duration::from_secs(1));

            assert!(test_bed.get_brake_left_green_pressure() > Pressure::new::<psi>(2000.));
            assert!(test_bed.get_brake_left_green_pressure() < Pressure::new::<psi>(3500.));
            assert!(test_bed.get_brake_right_green_pressure() > Pressure::new::<psi>(2000.));
            assert!(test_bed.get_brake_right_green_pressure() < Pressure::new::<psi>(3500.));
            assert!(test_bed.get_brake_left_yellow_pressure() < Pressure::new::<psi>(50.));
            assert!(test_bed.get_brake_right_yellow_pressure() < Pressure::new::<psi>(50.));

            // Disabling Askid causes alternate braking to work and release green brakes
            test_bed = test_bed
                .set_anti_skid(false)
                .run_waiting_for(Duration::from_secs(2));

            assert!(test_bed.get_brake_left_green_pressure() < Pressure::new::<psi>(50.));
            assert!(test_bed.get_brake_right_green_pressure() < Pressure::new::<psi>(50.));
            assert!(test_bed.get_brake_left_yellow_pressure() > Pressure::new::<psi>(950.));
            assert!(test_bed.get_brake_left_yellow_pressure() < Pressure::new::<psi>(3500.));
            assert!(test_bed.get_brake_right_yellow_pressure() > Pressure::new::<psi>(950.));
            assert!(test_bed.get_brake_right_yellow_pressure() < Pressure::new::<psi>(3500.));
        }

        #[test]
        fn no_norm_brake_inversion() {
            let mut test_bed = test_bed_on_ground_with()
                .engines_off()
                .on_the_ground()
                .set_cold_dark_inputs()
                .run_one_tick();

            test_bed = test_bed
                .start_eng1(Ratio::new::<percent>(100.))
                .start_eng2(Ratio::new::<percent>(100.))
                .set_park_brake(false)
                .run_waiting_for(Duration::from_secs(5));

            assert!(test_bed.is_green_pressure_switch_pressurised());
            assert!(test_bed.is_yellow_pressure_switch_pressurised());

            // Braking left
            test_bed = test_bed
                .set_left_brake(Ratio::new::<percent>(100.))
                .set_right_brake(Ratio::new::<percent>(0.))
                .run_waiting_for(Duration::from_secs(1));

            assert!(test_bed.get_brake_left_green_pressure() > Pressure::new::<psi>(2000.));
            assert!(test_bed.get_brake_right_green_pressure() < Pressure::new::<psi>(50.));
            assert!(test_bed.get_brake_left_yellow_pressure() < Pressure::new::<psi>(50.));
            assert!(test_bed.get_brake_right_yellow_pressure() < Pressure::new::<psi>(50.));

            // Braking right
            test_bed = test_bed
                .set_left_brake(Ratio::new::<percent>(0.))
                .set_right_brake(Ratio::new::<percent>(100.))
                .run_waiting_for(Duration::from_secs(1));

            assert!(test_bed.get_brake_left_green_pressure() < Pressure::new::<psi>(50.));
            assert!(test_bed.get_brake_right_green_pressure() > Pressure::new::<psi>(2000.));
            assert!(test_bed.get_brake_left_yellow_pressure() < Pressure::new::<psi>(50.));
            assert!(test_bed.get_brake_right_yellow_pressure() < Pressure::new::<psi>(50.));
        }

        #[test]
        fn no_alternate_brake_inversion() {
            let mut test_bed = test_bed_on_ground_with()
                .engines_off()
                .on_the_ground()
                .set_cold_dark_inputs()
                .run_one_tick();

            test_bed = test_bed
                .start_eng1(Ratio::new::<percent>(100.))
                .start_eng2(Ratio::new::<percent>(100.))
                .set_park_brake(false)
                .run_waiting_for(Duration::from_secs(5));

            assert!(test_bed.is_green_pressure_switch_pressurised());
            assert!(test_bed.is_yellow_pressure_switch_pressurised());

            // Disabling Askid causes alternate braking to work and release green brakes
            test_bed = test_bed
                .set_left_brake(Ratio::new::<percent>(0.))
                .set_right_brake(Ratio::new::<percent>(100.))
                .set_anti_skid(false)
                .run_waiting_for(Duration::from_secs(2));

            assert!(test_bed.get_brake_left_green_pressure() < Pressure::new::<psi>(50.));
            assert!(test_bed.get_brake_right_green_pressure() < Pressure::new::<psi>(50.));
            assert!(test_bed.get_brake_left_yellow_pressure() < Pressure::new::<psi>(50.));
            assert!(test_bed.get_brake_right_yellow_pressure() > Pressure::new::<psi>(950.));

            test_bed = test_bed
                .set_left_brake(Ratio::new::<percent>(100.))
                .set_right_brake(Ratio::new::<percent>(0.))
                .run_waiting_for(Duration::from_secs(2));

            assert!(test_bed.get_brake_left_green_pressure() < Pressure::new::<psi>(50.));
            assert!(test_bed.get_brake_right_green_pressure() < Pressure::new::<psi>(50.));
            assert!(test_bed.get_brake_left_yellow_pressure() > Pressure::new::<psi>(950.));
            assert!(test_bed.get_brake_right_yellow_pressure() < Pressure::new::<psi>(50.));
        }

        #[test]
        fn auto_brake_at_gear_retraction() {
            let mut test_bed = test_bed_on_ground_with()
                .engines_off()
                .on_the_ground()
                .set_cold_dark_inputs()
                .run_one_tick();

            test_bed = test_bed
                .start_eng1(Ratio::new::<percent>(100.))
                .start_eng2(Ratio::new::<percent>(100.))
                .set_park_brake(false)
                .run_waiting_for(Duration::from_secs(15));

            // No brake inputs
            test_bed = test_bed
                .set_left_brake(Ratio::new::<percent>(0.))
                .set_right_brake(Ratio::new::<percent>(0.))
                .run_waiting_for(Duration::from_secs(1));

            assert!(test_bed.get_brake_left_green_pressure() < Pressure::new::<psi>(50.));
            assert!(test_bed.get_brake_right_green_pressure() < Pressure::new::<psi>(50.));
            assert!(test_bed.get_brake_left_yellow_pressure() < Pressure::new::<psi>(50.));
            assert!(test_bed.get_brake_right_yellow_pressure() < Pressure::new::<psi>(50.));

            // Positive climb, gear up
            test_bed = test_bed
                .set_left_brake(Ratio::new::<percent>(0.))
                .set_right_brake(Ratio::new::<percent>(0.))
                .in_flight()
                .set_gear_lever_up()
                .run_waiting_for(Duration::from_secs(1));

            // Check auto brake is active
            assert!(test_bed.get_brake_left_green_pressure() > Pressure::new::<psi>(50.));
            assert!(test_bed.get_brake_right_green_pressure() > Pressure::new::<psi>(50.));
            assert!(test_bed.get_brake_left_green_pressure() < Pressure::new::<psi>(1500.));
            assert!(test_bed.get_brake_right_green_pressure() < Pressure::new::<psi>(1500.));

            assert!(test_bed.get_brake_left_yellow_pressure() < Pressure::new::<psi>(50.));
            assert!(test_bed.get_brake_right_yellow_pressure() < Pressure::new::<psi>(50.));

            // Check no more autobrakes after 3s
            test_bed = test_bed.run_waiting_for(Duration::from_secs(3));

            assert!(test_bed.get_brake_left_green_pressure() < Pressure::new::<psi>(50.));
            assert!(test_bed.get_brake_right_green_pressure() < Pressure::new::<psi>(50.));

            assert!(test_bed.get_brake_left_yellow_pressure() < Pressure::new::<psi>(50.));
            assert!(test_bed.get_brake_right_yellow_pressure() < Pressure::new::<psi>(50.));
        }

        #[test]
        fn alternate_brake_accumulator_is_emptying_while_braking() {
            let mut test_bed = test_bed_on_ground_with()
                .on_the_ground()
                .set_cold_dark_inputs()
                .start_eng1(Ratio::new::<percent>(100.))
                .start_eng2(Ratio::new::<percent>(100.))
                .set_park_brake(false)
                .run_waiting_for(Duration::from_secs(15));

            // Check we got yellow pressure and brake accumulator loaded
            assert!(test_bed.yellow_pressure() >= Pressure::new::<psi>(2500.));
            assert!(
                test_bed.get_brake_yellow_accumulator_pressure() >= Pressure::new::<psi>(2500.)
            );

            // Disabling green and yellow side so accumulator stop being able to reload
            test_bed = test_bed
                .set_ptu_state(false)
                .set_yellow_ed_pump(false)
                .set_green_ed_pump(false)
                .set_yellow_e_pump(true)
                .run_waiting_for(Duration::from_secs(30));

            assert!(test_bed.yellow_pressure() <= Pressure::new::<psi>(100.));
            assert!(test_bed.green_pressure() <= Pressure::new::<psi>(100.));
            assert!(
                test_bed.get_brake_yellow_accumulator_pressure() >= Pressure::new::<psi>(2500.)
            );

            // Now using brakes and check accumulator gets empty
            test_bed = test_bed
                .empty_brake_accumulator_using_pedal_brake()
                .run_waiting_for(Duration::from_secs(1));

            assert!(
                test_bed.get_brake_yellow_accumulator_pressure() <= Pressure::new::<psi>(1000.)
            );
            assert!(
                test_bed.get_brake_yellow_accumulator_fluid_volume() <= Volume::new::<gallon>(0.01)
            );
        }

        #[test]
        fn brakes_inactive_in_flight() {
            let mut test_bed = test_bed_on_ground_with()
                .set_cold_dark_inputs()
                .in_flight()
                .set_gear_lever_up()
                .run_waiting_for(Duration::from_secs(10));

            // No brake inputs
            test_bed = test_bed
                .set_left_brake(Ratio::new::<percent>(0.))
                .set_right_brake(Ratio::new::<percent>(0.))
                .run_waiting_for(Duration::from_secs(1));

            assert!(test_bed.get_brake_left_green_pressure() < Pressure::new::<psi>(50.));
            assert!(test_bed.get_brake_right_green_pressure() < Pressure::new::<psi>(50.));
            assert!(test_bed.get_brake_left_yellow_pressure() < Pressure::new::<psi>(50.));
            assert!(test_bed.get_brake_right_yellow_pressure() < Pressure::new::<psi>(50.));

            // Now full brakes
            test_bed = test_bed
                .set_left_brake(Ratio::new::<percent>(100.))
                .set_right_brake(Ratio::new::<percent>(100.))
                .run_waiting_for(Duration::from_secs(1));

            // Check no action on brakes
            assert!(test_bed.get_brake_left_green_pressure() < Pressure::new::<psi>(50.));
            assert!(test_bed.get_brake_right_green_pressure() < Pressure::new::<psi>(50.));

            assert!(test_bed.get_brake_left_yellow_pressure() < Pressure::new::<psi>(50.));
            assert!(test_bed.get_brake_right_yellow_pressure() < Pressure::new::<psi>(50.));
        }

        #[test]
        fn brakes_norm_active_in_flight_gear_down() {
            let mut test_bed = test_bed_on_ground_with()
                .set_cold_dark_inputs()
                .in_flight()
                .set_gear_lever_up()
                .run_waiting_for(Duration::from_secs(10));

            // Now full brakes gear down
            test_bed = test_bed
                .set_left_brake(Ratio::new::<percent>(100.))
                .set_right_brake(Ratio::new::<percent>(100.))
                .set_gear_lever_down()
                .run_waiting_for(Duration::from_secs(1));

            // Brakes norm should work normally
            assert!(test_bed.get_brake_left_green_pressure() > Pressure::new::<psi>(50.));
            assert!(test_bed.get_brake_right_green_pressure() > Pressure::new::<psi>(50.));

            assert!(test_bed.get_brake_left_yellow_pressure() < Pressure::new::<psi>(50.));
            assert!(test_bed.get_brake_right_yellow_pressure() < Pressure::new::<psi>(50.));
        }

        #[test]
        fn brakes_alternate_active_in_flight_gear_down() {
            let mut test_bed = test_bed_on_ground_with()
                .set_cold_dark_inputs()
                .in_flight()
                .set_gear_lever_up()
                .run_waiting_for(Duration::from_secs(10));

            // Now full brakes gear down
            test_bed = test_bed
                .set_left_brake(Ratio::new::<percent>(100.))
                .set_right_brake(Ratio::new::<percent>(100.))
                .set_gear_lever_down()
                .set_anti_skid(false)
                .run_waiting_for(Duration::from_secs(1));

            // Brakes norm should work normally
            assert!(test_bed.get_brake_left_green_pressure() < Pressure::new::<psi>(50.));
            assert!(test_bed.get_brake_right_green_pressure() < Pressure::new::<psi>(50.));

            assert!(test_bed.get_brake_left_yellow_pressure() > Pressure::new::<psi>(900.));
            assert!(test_bed.get_brake_right_yellow_pressure() > Pressure::new::<psi>(900.));
        }

        #[test]
        // Testing that green for brakes is only available if park brake is on while altn pressure is at too low level
        fn brake_logic_green_backup_emergency() {
            let mut test_bed = test_bed_on_ground_with()
                .engines_off()
                .on_the_ground()
                .set_cold_dark_inputs()
                .run_one_tick();

            // Setting on ground with yellow side hydraulics off
            // This should prevent yellow accumulator to fill
            test_bed = test_bed
                .start_eng1(Ratio::new::<percent>(100.))
                .start_eng2(Ratio::new::<percent>(100.))
                .set_park_brake(true)
                .set_ptu_state(false)
                .set_yellow_e_pump(true)
                .set_yellow_ed_pump(false)
                .run_waiting_for(Duration::from_secs(15));

            // Braking but park is on: no output on green brakes expected
            test_bed = test_bed
                .set_left_brake(Ratio::new::<percent>(100.))
                .set_right_brake(Ratio::new::<percent>(100.))
                .run_waiting_for(Duration::from_secs(1));

            assert!(test_bed.get_brake_left_green_pressure() < Pressure::new::<psi>(50.));
            assert!(test_bed.get_brake_right_green_pressure() < Pressure::new::<psi>(50.));
            assert!(test_bed.get_brake_left_yellow_pressure() > Pressure::new::<psi>(500.));
            assert!(test_bed.get_brake_right_yellow_pressure() > Pressure::new::<psi>(500.));

            // With no more fluid in yellow accumulator, green should work as emergency
            test_bed = test_bed
                .empty_brake_accumulator_using_park_brake()
                .set_left_brake(Ratio::new::<percent>(100.))
                .set_right_brake(Ratio::new::<percent>(100.))
                .run_waiting_for(Duration::from_secs(1));

            assert!(test_bed.get_brake_left_green_pressure() > Pressure::new::<psi>(1000.));
            assert!(test_bed.get_brake_right_green_pressure() > Pressure::new::<psi>(1000.));
            assert!(test_bed.get_brake_left_yellow_pressure() < Pressure::new::<psi>(50.));
            assert!(test_bed.get_brake_right_yellow_pressure() < Pressure::new::<psi>(50.));
        }

        #[test]
        fn autobrakes_arms_in_flight_lo_or_med() {
            let mut test_bed = test_bed_on_ground_with()
                .set_cold_dark_inputs()
                .in_flight()
                .set_gear_lever_up()
                .run_waiting_for(Duration::from_secs(12));

            assert!(test_bed.autobrake_mode() == AutobrakeMode::NONE);

            test_bed = test_bed
                .set_autobrake_low()
                .run_waiting_for(Duration::from_secs(1));

            assert!(test_bed.autobrake_mode() == AutobrakeMode::LOW);

            test_bed = test_bed
                .set_autobrake_med()
                .run_waiting_for(Duration::from_secs(1));

            assert!(test_bed.autobrake_mode() == AutobrakeMode::MED);
        }

        #[test]
        fn autobrakes_arming_according_to_set_variable() {
            let mut test_bed = test_bed_on_ground_with()
                .set_cold_dark_inputs()
                .on_the_ground()
                .set_park_brake(false)
                .start_eng1(Ratio::new::<percent>(100.))
                .start_eng2(Ratio::new::<percent>(100.))
                .run_waiting_for(Duration::from_secs(10));

            assert!(test_bed.autobrake_mode() == AutobrakeMode::NONE);

            // set autobrake to LOW
            test_bed = test_bed
                .set_autobrake_low_with_set_variable()
                .run_waiting_for(Duration::from_secs(1));
            assert!(test_bed.autobrake_mode() == AutobrakeMode::LOW);

            // using the set variable again is still resulting in LOW
            // and not disarming
            test_bed = test_bed
                .set_autobrake_low_with_set_variable()
                .run_waiting_for(Duration::from_secs(1));
            assert!(test_bed.autobrake_mode() == AutobrakeMode::LOW);

            // set autobrake to MED
            test_bed = test_bed
                .set_autobrake_med_with_set_variable()
                .run_waiting_for(Duration::from_secs(1));
            assert!(test_bed.autobrake_mode() == AutobrakeMode::MED);

            // set autobrake to MAX
            test_bed = test_bed
                .set_autobrake_max_with_set_variable()
                .run_waiting_for(Duration::from_secs(1));
            assert!(test_bed.autobrake_mode() == AutobrakeMode::MAX);

            // set autobrake to DISARMED
            test_bed = test_bed
                .set_autobrake_disarmed_with_set_variable()
                .run_waiting_for(Duration::from_secs(1));
            assert!(test_bed.autobrake_mode() == AutobrakeMode::NONE);
        }

        #[test]
        fn autobrakes_disarms_if_green_pressure_low() {
            let mut test_bed = test_bed_on_ground_with()
                .set_cold_dark_inputs()
                .in_flight()
                .set_gear_lever_up()
                .run_waiting_for(Duration::from_secs(12));

            assert!(test_bed.autobrake_mode() == AutobrakeMode::NONE);

            test_bed = test_bed
                .set_autobrake_low()
                .run_waiting_for(Duration::from_secs(1));

            assert!(test_bed.autobrake_mode() == AutobrakeMode::LOW);

            test_bed = test_bed
                .set_ptu_state(false)
                .stop_eng1()
                .run_waiting_for(Duration::from_secs(20));

            assert!(test_bed.autobrake_mode() == AutobrakeMode::NONE);
        }

        #[test]
        fn autobrakes_does_not_disarm_if_askid_off_but_sim_not_ready() {
            let mut test_bed = test_bed_on_ground_with()
                .set_cold_dark_inputs()
                .in_flight()
                .sim_not_ready()
                .set_gear_lever_up()
                .run_waiting_for(Duration::from_secs(12));

            assert!(test_bed.autobrake_mode() == AutobrakeMode::NONE);

            test_bed = test_bed
                .set_autobrake_med()
                .run_waiting_for(Duration::from_secs(1));

            assert!(test_bed.autobrake_mode() == AutobrakeMode::MED);

            // sim is not ready --> no disarm
            test_bed = test_bed
                .set_anti_skid(false)
                .run_waiting_for(Duration::from_secs(1));

            assert!(test_bed.autobrake_mode() == AutobrakeMode::MED);

            // sim is now ready --> disarm expected
            test_bed = test_bed.sim_ready().run_waiting_for(Duration::from_secs(1));

            assert!(test_bed.autobrake_mode() == AutobrakeMode::NONE);
        }

        #[test]
        fn autobrakes_disarms_if_askid_off() {
            let mut test_bed = test_bed_on_ground_with()
                .set_cold_dark_inputs()
                .in_flight()
                .set_gear_lever_up()
                .run_waiting_for(Duration::from_secs(12));

            assert!(test_bed.autobrake_mode() == AutobrakeMode::NONE);

            test_bed = test_bed
                .set_autobrake_med()
                .run_waiting_for(Duration::from_secs(1));

            assert!(test_bed.autobrake_mode() == AutobrakeMode::MED);

            test_bed = test_bed
                .set_anti_skid(false)
                .run_waiting_for(Duration::from_secs(1));

            assert!(test_bed.autobrake_mode() == AutobrakeMode::NONE);
        }

        #[test]
        fn autobrakes_max_wont_arm_in_flight() {
            let mut test_bed = test_bed_on_ground_with()
                .set_cold_dark_inputs()
                .in_flight()
                .set_gear_lever_up()
                .run_waiting_for(Duration::from_secs(15));

            assert!(test_bed.autobrake_mode() == AutobrakeMode::NONE);

            test_bed = test_bed
                .set_autobrake_max()
                .run_waiting_for(Duration::from_secs(1));

            assert!(test_bed.autobrake_mode() == AutobrakeMode::NONE);

            // using the set variable should also not work
            test_bed = test_bed
                .set_autobrake_max_with_set_variable()
                .run_waiting_for(Duration::from_secs(1));

            assert!(test_bed.autobrake_mode() == AutobrakeMode::NONE);
        }

        #[test]
        fn autobrakes_taxiing_wont_disarm_when_braking() {
            let mut test_bed = test_bed_on_ground_with()
                .set_cold_dark_inputs()
                .on_the_ground()
                .start_eng1(Ratio::new::<percent>(60.))
                .start_eng2(Ratio::new::<percent>(60.))
                .run_waiting_for(Duration::from_secs(3));

            test_bed = test_bed
                .set_autobrake_max()
                .set_right_brake(Ratio::new::<percent>(100.))
                .set_left_brake(Ratio::new::<percent>(100.))
                .run_waiting_for(Duration::from_secs(1));

            assert!(test_bed.autobrake_mode() == AutobrakeMode::MAX);
        }

        #[test]
        fn autobrakes_activates_on_ground_on_spoiler_deploy() {
            let mut test_bed = test_bed_on_ground_with()
                .set_cold_dark_inputs()
                .on_the_ground()
                .set_park_brake(false)
                .start_eng1(Ratio::new::<percent>(100.))
                .start_eng2(Ratio::new::<percent>(100.))
                .run_waiting_for(Duration::from_secs(3));

            test_bed = test_bed
                .set_autobrake_max()
                .set_deploy_ground_spoilers()
                .run_waiting_for(Duration::from_secs(6));

            assert!(test_bed.autobrake_mode() == AutobrakeMode::MAX);
            assert!(test_bed.get_brake_left_green_pressure() > Pressure::new::<psi>(1000.));
            assert!(test_bed.get_brake_right_green_pressure() > Pressure::new::<psi>(1000.));

            assert!(test_bed.get_brake_left_yellow_pressure() < Pressure::new::<psi>(50.));
            assert!(test_bed.get_brake_right_yellow_pressure() < Pressure::new::<psi>(50.));
        }

        #[test]
        fn autobrakes_disengage_on_spoiler_retract() {
            let mut test_bed = test_bed_on_ground_with()
                .set_cold_dark_inputs()
                .on_the_ground()
                .set_park_brake(false)
                .start_eng1(Ratio::new::<percent>(100.))
                .start_eng2(Ratio::new::<percent>(100.))
                .run_waiting_for(Duration::from_secs(3));

            test_bed = test_bed
                .set_autobrake_max()
                .set_deploy_ground_spoilers()
                .run_waiting_for(Duration::from_secs(6));

            assert!(test_bed.autobrake_mode() == AutobrakeMode::MAX);

            test_bed = test_bed
                .set_retract_ground_spoilers()
                .run_waiting_for(Duration::from_secs(1));

            assert!(test_bed.autobrake_mode() == AutobrakeMode::NONE);
            assert!(test_bed.get_brake_left_green_pressure() < Pressure::new::<psi>(50.));
            assert!(test_bed.get_brake_right_green_pressure() < Pressure::new::<psi>(50.));
        }

        #[test]
        // Should disable with one pedal > 61° over max range of 79.4° thus 77%
        fn autobrakes_max_disengage_at_77_on_one_pedal_input() {
            let mut test_bed = test_bed_on_ground_with()
                .set_cold_dark_inputs()
                .on_the_ground()
                .set_park_brake(false)
                .start_eng1(Ratio::new::<percent>(100.))
                .start_eng2(Ratio::new::<percent>(100.))
                .run_waiting_for(Duration::from_secs(3));

            test_bed = test_bed
                .set_autobrake_max()
                .set_deploy_ground_spoilers()
                .run_waiting_for(Duration::from_secs(6));

            assert!(test_bed.autobrake_mode() == AutobrakeMode::MAX);
            assert!(test_bed.get_brake_left_green_pressure() > Pressure::new::<psi>(1000.));
            assert!(test_bed.get_brake_right_green_pressure() > Pressure::new::<psi>(1000.));

            test_bed = test_bed
                .set_left_brake(Ratio::new::<percent>(70.))
                .run_waiting_for(Duration::from_secs(1))
                .set_left_brake(Ratio::new::<percent>(0.))
                .run_waiting_for(Duration::from_secs(1));

            assert!(test_bed.autobrake_mode() == AutobrakeMode::MAX);
            assert!(test_bed.get_brake_left_green_pressure() > Pressure::new::<psi>(1000.));
            assert!(test_bed.get_brake_right_green_pressure() > Pressure::new::<psi>(1000.));

            test_bed = test_bed
                .set_left_brake(Ratio::new::<percent>(78.))
                .run_waiting_for(Duration::from_secs(1))
                .set_left_brake(Ratio::new::<percent>(0.))
                .run_waiting_for(Duration::from_secs(1));

            assert!(test_bed.autobrake_mode() == AutobrakeMode::NONE);
            assert!(test_bed.get_brake_left_green_pressure() < Pressure::new::<psi>(50.));
            assert!(test_bed.get_brake_right_green_pressure() < Pressure::new::<psi>(50.));
        }

        #[test]
        fn autobrakes_max_disengage_at_52_on_both_pedal_input() {
            let mut test_bed = test_bed_on_ground_with()
                .set_cold_dark_inputs()
                .on_the_ground()
                .set_park_brake(false)
                .start_eng1(Ratio::new::<percent>(100.))
                .start_eng2(Ratio::new::<percent>(100.))
                .run_waiting_for(Duration::from_secs(1));

            test_bed = test_bed
                .set_autobrake_max()
                .set_deploy_ground_spoilers()
                .run_waiting_for(Duration::from_secs(6));

            assert!(test_bed.autobrake_mode() == AutobrakeMode::MAX);
            assert!(test_bed.get_brake_left_green_pressure() > Pressure::new::<psi>(1000.));
            assert!(test_bed.get_brake_right_green_pressure() > Pressure::new::<psi>(1000.));

            test_bed = test_bed
                .set_left_brake(Ratio::new::<percent>(55.))
                .run_waiting_for(Duration::from_secs(1))
                .set_left_brake(Ratio::new::<percent>(0.))
                .run_waiting_for(Duration::from_secs(1));

            assert!(test_bed.autobrake_mode() == AutobrakeMode::MAX);
            assert!(test_bed.get_brake_left_green_pressure() > Pressure::new::<psi>(1000.));
            assert!(test_bed.get_brake_right_green_pressure() > Pressure::new::<psi>(1000.));

            test_bed = test_bed
                .set_left_brake(Ratio::new::<percent>(55.))
                .set_right_brake(Ratio::new::<percent>(55.))
                .run_waiting_for(Duration::from_secs(1))
                .set_left_brake(Ratio::new::<percent>(0.))
                .set_right_brake(Ratio::new::<percent>(0.))
                .run_waiting_for(Duration::from_secs(1));

            assert!(test_bed.autobrake_mode() == AutobrakeMode::NONE);
            assert!(test_bed.get_brake_left_green_pressure() < Pressure::new::<psi>(50.));
            assert!(test_bed.get_brake_right_green_pressure() < Pressure::new::<psi>(50.));
        }

        #[test]
        // Should disable with one pedals > 42° over max range of 79.4° thus 52%
        fn autobrakes_med_disengage_at_52_on_one_pedal_input() {
            let mut test_bed = test_bed_on_ground_with()
                .set_cold_dark_inputs()
                .on_the_ground()
                .set_park_brake(false)
                .start_eng1(Ratio::new::<percent>(100.))
                .start_eng2(Ratio::new::<percent>(100.))
                .run_waiting_for(Duration::from_secs(3));

            test_bed = test_bed
                .set_autobrake_med()
                .set_deploy_ground_spoilers()
                .run_waiting_for(Duration::from_secs(6));

            assert!(test_bed.autobrake_mode() == AutobrakeMode::MED);
            assert!(test_bed.get_brake_left_green_pressure() > Pressure::new::<psi>(1000.));
            assert!(test_bed.get_brake_right_green_pressure() > Pressure::new::<psi>(1000.));

            test_bed = test_bed
                .set_right_brake(Ratio::new::<percent>(50.))
                .run_waiting_for(Duration::from_secs(1))
                .set_right_brake(Ratio::new::<percent>(0.))
                .run_waiting_for(Duration::from_secs(1));

            assert!(test_bed.autobrake_mode() == AutobrakeMode::MED);
            assert!(test_bed.get_brake_left_green_pressure() > Pressure::new::<psi>(1000.));
            assert!(test_bed.get_brake_right_green_pressure() > Pressure::new::<psi>(1000.));

            test_bed = test_bed
                .set_right_brake(Ratio::new::<percent>(55.))
                .run_waiting_for(Duration::from_secs(1))
                .set_right_brake(Ratio::new::<percent>(0.))
                .run_waiting_for(Duration::from_secs(1));

            assert!(test_bed.autobrake_mode() == AutobrakeMode::NONE);
            assert!(test_bed.get_brake_left_green_pressure() < Pressure::new::<psi>(50.));
            assert!(test_bed.get_brake_right_green_pressure() < Pressure::new::<psi>(50.));
        }

        #[test]
        fn autobrakes_med_disengage_at_11_on_both_pedal_input() {
            let mut test_bed = test_bed_on_ground_with()
                .set_cold_dark_inputs()
                .on_the_ground()
                .set_park_brake(false)
                .start_eng1(Ratio::new::<percent>(100.))
                .start_eng2(Ratio::new::<percent>(100.))
                .run_waiting_for(Duration::from_secs(3));

            test_bed = test_bed
                .set_autobrake_med()
                .set_deploy_ground_spoilers()
                .run_waiting_for(Duration::from_secs(6));

            assert!(test_bed.autobrake_mode() == AutobrakeMode::MED);
            assert!(test_bed.get_brake_left_green_pressure() > Pressure::new::<psi>(1000.));
            assert!(test_bed.get_brake_right_green_pressure() > Pressure::new::<psi>(1000.));

            test_bed = test_bed
                .set_right_brake(Ratio::new::<percent>(15.))
                .run_waiting_for(Duration::from_secs(1))
                .set_right_brake(Ratio::new::<percent>(0.))
                .run_waiting_for(Duration::from_secs(1));

            assert!(test_bed.autobrake_mode() == AutobrakeMode::MED);
            assert!(test_bed.get_brake_left_green_pressure() > Pressure::new::<psi>(1000.));
            assert!(test_bed.get_brake_right_green_pressure() > Pressure::new::<psi>(1000.));

            test_bed = test_bed
                .set_right_brake(Ratio::new::<percent>(15.))
                .set_left_brake(Ratio::new::<percent>(15.))
                .run_waiting_for(Duration::from_secs(1))
                .set_right_brake(Ratio::new::<percent>(0.))
                .set_left_brake(Ratio::new::<percent>(0.))
                .run_waiting_for(Duration::from_secs(1));

            assert!(test_bed.autobrake_mode() == AutobrakeMode::NONE);
            assert!(test_bed.get_brake_left_green_pressure() < Pressure::new::<psi>(50.));
            assert!(test_bed.get_brake_right_green_pressure() < Pressure::new::<psi>(50.));
        }

        #[test]
        fn autobrakes_max_disarm_after_10s_in_flight() {
            let mut test_bed = test_bed_on_ground_with()
                .set_cold_dark_inputs()
                .on_the_ground()
                .set_park_brake(false)
                .start_eng1(Ratio::new::<percent>(100.))
                .start_eng2(Ratio::new::<percent>(100.))
                .run_waiting_for(Duration::from_secs(1));

            test_bed = test_bed
                .set_autobrake_max()
                .run_waiting_for(Duration::from_secs(1));

            assert!(test_bed.autobrake_mode() == AutobrakeMode::MAX);

            test_bed = test_bed.in_flight().run_waiting_for(Duration::from_secs(6));

            assert!(test_bed.autobrake_mode() == AutobrakeMode::MAX);

            test_bed = test_bed.in_flight().run_waiting_for(Duration::from_secs(6));

            assert!(test_bed.autobrake_mode() == AutobrakeMode::NONE);
        }

        #[test]
        fn autobrakes_does_not_disarm_after_10s_when_started_in_flight() {
            let mut test_bed = test_bed_in_flight_with()
                .set_cold_dark_inputs()
                .in_flight()
                .run_waiting_for(Duration::from_secs(1));

            test_bed = test_bed
                .set_autobrake_med_with_set_variable()
                .run_waiting_for(Duration::from_secs(1));

            assert!(test_bed.autobrake_mode() == AutobrakeMode::MED);

            test_bed = test_bed.in_flight().run_waiting_for(Duration::from_secs(6));

            assert!(test_bed.autobrake_mode() == AutobrakeMode::MED);

            test_bed = test_bed.in_flight().run_waiting_for(Duration::from_secs(6));

            assert!(test_bed.autobrake_mode() == AutobrakeMode::MED);
        }

        #[test]
        fn controller_blue_epump_activates_when_no_weight_on_nose_wheel() {
            let mut test_bed = test_bed_on_ground_with()
                .engines_off()
                .on_the_ground()
                .set_cold_dark_inputs()
                .run_one_tick();

            assert!(!test_bed.query(|a| a.is_blue_epump_controller_pressurising()));

            test_bed = test_bed.rotates_on_runway().run_one_tick();

            assert!(test_bed.query(|a| a.is_blue_epump_controller_pressurising()));
        }

        #[test]
        fn controller_blue_epump_split_engine_states() {
            let mut test_bed = test_bed_on_ground_with()
                .engines_off()
                .on_the_ground()
                .set_cold_dark_inputs()
                .run_one_tick();

            assert!(!test_bed.query(|a| a.is_blue_epump_controller_pressurising()));

            test_bed = test_bed
                .start_eng1(Ratio::new::<percent>(65.))
                .run_one_tick();

            assert!(test_bed.query(|a| a.is_blue_epump_controller_pressurising()));

            test_bed = test_bed
                .start_eng2(Ratio::new::<percent>(65.))
                .stop_eng1()
                .run_one_tick();

            assert!(test_bed.query(|a| a.is_blue_epump_controller_pressurising()));
        }

        #[test]
        fn controller_blue_epump_on_off_engines() {
            let mut test_bed = test_bed_on_ground_with()
                .engines_off()
                .on_the_ground()
                .set_cold_dark_inputs()
                .start_eng1(Ratio::new::<percent>(65.))
                .start_eng2(Ratio::new::<percent>(65.))
                .run_one_tick();

            assert!(test_bed.query(|a| a.is_blue_epump_controller_pressurising()));

            test_bed = test_bed.stop_eng1().stop_eng2().run_one_tick();

            assert!(!test_bed.query(|a| a.is_blue_epump_controller_pressurising()));
        }

        #[test]
        fn controller_blue_epump_override() {
            let mut test_bed = test_bed_on_ground_with()
                .engines_off()
                .on_the_ground()
                .set_cold_dark_inputs()
                .press_blue_epump_override_button_once()
                .run_one_tick();

            assert!(test_bed.query(|a| a.is_blue_epump_controller_pressurising()));

            test_bed = test_bed
                .press_blue_epump_override_button_once()
                .run_one_tick();

            assert!(!test_bed.query(|a| a.is_blue_epump_controller_pressurising()));
        }

        #[test]
        fn controller_blue_epump_override_without_power_shall_not_run_blue_pump() {
            let mut test_bed = test_bed_on_ground_with()
                .engines_off()
                .on_the_ground()
                .set_cold_dark_inputs()
                .start_eng1(Ratio::new::<percent>(65.))
                .run_one_tick();

            assert!(test_bed.query(|a| a.is_blue_epump_controller_pressurising()));

            test_bed = test_bed.dc_ess_lost().run_one_tick();

            assert!(!test_bed.query(|a| a.is_blue_epump_controller_pressurising()));
        }

        #[test]
        fn controller_yellow_epump_is_activated_by_overhead_button() {
            let mut test_bed = test_bed_on_ground_with()
                .engines_off()
                .on_the_ground()
                .set_cold_dark_inputs()
                .run_one_tick();

            assert!(!test_bed.query(|a| a.is_yellow_epump_controller_pressurising()));

            test_bed = test_bed.set_yellow_e_pump(false).run_one_tick();

            assert!(test_bed.query(|a| a.is_yellow_epump_controller_pressurising()));

            test_bed = test_bed.set_yellow_e_pump(true).run_one_tick();

            assert!(!test_bed.query(|a| a.is_yellow_epump_controller_pressurising()));
        }

        #[test]
        fn controller_yellow_epump_unpowered_cant_command_pump() {
            let mut test_bed = test_bed_on_ground_with()
                .engines_off()
                .on_the_ground()
                .set_cold_dark_inputs()
                .set_yellow_e_pump(false)
                .run_one_tick();

            assert!(test_bed.query(|a| a.is_yellow_epump_controller_pressurising()));

            test_bed = test_bed.dc_bus_2_lost().run_one_tick();

            assert!(!test_bed.query(|a| a.is_yellow_epump_controller_pressurising()));
        }

        #[test]
        fn controller_yellow_epump_can_operate_from_cargo_door_without_main_control_power_bus() {
            let mut test_bed = test_bed_on_ground_with()
                .engines_off()
                .on_the_ground()
                .set_cold_dark_inputs()
                .run_one_tick();

            assert!(!test_bed.query(|a| a.is_cargo_powering_yellow_epump()));

            test_bed = test_bed
                .dc_ground_service_lost()
                .open_fwd_cargo_door()
                .run_waiting_for(
                    Duration::from_secs(1) + A320DoorController::DELAY_UNLOCK_TO_HYDRAULIC_CONTROL,
                );

            assert!(test_bed.query(|a| a.is_cargo_powering_yellow_epump()));
        }

        #[test]
        fn controller_engine_driven_pump1_overhead_button_logic_with_eng_on() {
            let mut test_bed = test_bed_on_ground_with()
                .engines_off()
                .on_the_ground()
                .set_cold_dark_inputs()
                .run_one_tick();

            assert!(test_bed.query(|a| a.is_edp1_green_pump_controller_pressurising()));

            test_bed = test_bed
                .start_eng1(Ratio::new::<percent>(65.))
                .run_one_tick();
            assert!(test_bed.query(|a| a.is_edp1_green_pump_controller_pressurising()));

            test_bed = test_bed.set_green_ed_pump(false).run_one_tick();
            assert!(!test_bed.query(|a| a.is_edp1_green_pump_controller_pressurising()));

            test_bed = test_bed.set_green_ed_pump(true).run_one_tick();
            assert!(test_bed.query(|a| a.is_edp1_green_pump_controller_pressurising()));
        }

        #[test]
        fn controller_engine_driven_pump1_fire_overhead_released_stops_pump() {
            let mut test_bed = test_bed_on_ground_with()
                .engines_off()
                .on_the_ground()
                .set_cold_dark_inputs()
                .start_eng1(Ratio::new::<percent>(65.))
                .start_eng2(Ratio::new::<percent>(65.))
                .run_one_tick();

            assert!(test_bed.query(|a| a.is_edp1_green_pump_controller_pressurising()));

            test_bed = test_bed.set_eng1_fire_button(true).run_one_tick();
            assert!(!test_bed.query(|a| a.is_edp1_green_pump_controller_pressurising()));
        }

        #[test]
        fn controller_engine_driven_pump2_overhead_button_logic_with_eng_on() {
            let mut test_bed = test_bed_on_ground_with()
                .engines_off()
                .on_the_ground()
                .set_cold_dark_inputs()
                .run_one_tick();

            assert!(test_bed.query(|a| a.is_edp2_yellow_pump_controller_pressurising()));

            test_bed = test_bed
                .start_eng2(Ratio::new::<percent>(65.))
                .run_one_tick();
            assert!(test_bed.query(|a| a.is_edp2_yellow_pump_controller_pressurising()));

            test_bed = test_bed.set_yellow_ed_pump(false).run_one_tick();
            assert!(!test_bed.query(|a| a.is_edp2_yellow_pump_controller_pressurising()));

            test_bed = test_bed.set_yellow_ed_pump(true).run_one_tick();
            assert!(test_bed.query(|a| a.is_edp2_yellow_pump_controller_pressurising()));
        }

        #[test]
        fn controller_engine_driven_pump2_fire_overhead_released_stops_pump() {
            let mut test_bed = test_bed_on_ground_with()
                .engines_off()
                .on_the_ground()
                .set_cold_dark_inputs()
                .start_eng1(Ratio::new::<percent>(65.))
                .start_eng2(Ratio::new::<percent>(65.))
                .run_one_tick();

            assert!(test_bed.query(|a| a.is_edp2_yellow_pump_controller_pressurising()));

            test_bed = test_bed.set_eng2_fire_button(true).run_one_tick();
            assert!(!test_bed.query(|a| a.is_edp2_yellow_pump_controller_pressurising()));
        }

        #[test]
        fn controller_ptu_on_off_with_overhead_pushbutton() {
            let mut test_bed = test_bed_on_ground_with()
                .engines_off()
                .on_the_ground()
                .set_cold_dark_inputs()
                .run_one_tick();

            assert!(test_bed.query(|a| a.is_ptu_controller_activating_ptu()));

            test_bed = test_bed.set_ptu_state(false).run_one_tick();

            assert!(!test_bed.query(|a| a.is_ptu_controller_activating_ptu()));

            test_bed = test_bed.set_ptu_state(true).run_one_tick();

            assert!(test_bed.query(|a| a.is_ptu_controller_activating_ptu()));
        }

        #[test]
        fn controller_ptu_off_when_cargo_door_is_moved() {
            let mut test_bed = test_bed_on_ground_with()
                .engines_off()
                .on_the_ground()
                .set_cold_dark_inputs()
                .run_one_tick();

            assert!(test_bed.query(|a| a.is_ptu_controller_activating_ptu()));

            test_bed = test_bed.open_fwd_cargo_door().run_waiting_for(
                Duration::from_secs(1) + A320DoorController::DELAY_UNLOCK_TO_HYDRAULIC_CONTROL,
            );

            assert!(!test_bed.query(|a| a.is_ptu_controller_activating_ptu()));

            // Ptu should reactivate after door fully opened + 40s
            test_bed = test_bed.run_waiting_for(Duration::from_secs(25) + Duration::from_secs(41));

            assert!(test_bed.query(|a| a.is_ptu_controller_activating_ptu()));
        }

        #[test]
        fn controller_ptu_disabled_when_tug_attached() {
            let mut test_bed = test_bed_on_ground_with()
                .engines_off()
                .on_the_ground()
                .set_cold_dark_inputs()
                .run_one_tick();

            assert!(test_bed.query(|a| a.is_ptu_controller_activating_ptu()));

            test_bed = test_bed
                .start_eng1(Ratio::new::<percent>(65.))
                .set_park_brake(false)
                .run_one_tick();

            assert!(test_bed.query(|a| a.is_ptu_controller_activating_ptu()));

            test_bed = test_bed.set_pushback_state(true).run_one_tick();

            assert!(!test_bed.query(|a| a.is_ptu_controller_activating_ptu()));

            // Ptu should reactivate after 15ish seconds
            test_bed = test_bed
                .set_pushback_state(false)
                .run_waiting_for(Duration::from_secs(16));

            assert!(test_bed.query(|a| a.is_ptu_controller_activating_ptu()));
        }

        #[test]
        fn rat_does_not_deploy_on_ground_at_eng_off() {
            let mut test_bed = test_bed_on_ground_with()
                .set_cold_dark_inputs()
                .on_the_ground()
                .start_eng1(Ratio::new::<percent>(80.))
                .start_eng2(Ratio::new::<percent>(80.))
                .run_waiting_for(Duration::from_secs(10));

            assert!(test_bed.is_blue_pressure_switch_pressurised());
            assert!(test_bed.get_rat_position() <= 0.);
            assert!(test_bed.get_rat_rpm() <= 1.);

            test_bed = test_bed
                .ac_bus_1_lost()
                .ac_bus_2_lost()
                .run_waiting_for(Duration::from_secs(2));

            // RAT has not deployed
            assert!(test_bed.get_rat_position() <= 0.);
            assert!(test_bed.get_rat_rpm() <= 1.);
        }

        #[test]
        fn rat_does_not_deploy_when_sim_not_ready() {
            let mut test_bed = test_bed_on_ground_with()
                .set_cold_dark_inputs()
                .in_flight()
                .sim_not_ready()
                .start_eng1(Ratio::new::<percent>(80.))
                .start_eng2(Ratio::new::<percent>(80.))
                .run_waiting_for(Duration::from_secs(10));

            // AC off, sim not ready -> RAT should not deploy
            test_bed = test_bed
                .ac_bus_1_lost()
                .ac_bus_2_lost()
                .run_waiting_for(Duration::from_secs(2));

            assert!(!test_bed.rat_deploy_commanded());

            // AC off, sim ready -> RAT should deploy
            test_bed = test_bed.sim_ready().run_waiting_for(Duration::from_secs(2));

            assert!(test_bed.rat_deploy_commanded());
        }

        #[test]
        fn rat_deploys_on_both_ac_lost() {
            let mut test_bed = test_bed_on_ground_with()
                .set_cold_dark_inputs()
                .in_flight()
                .start_eng1(Ratio::new::<percent>(80.))
                .start_eng2(Ratio::new::<percent>(80.))
                .run_waiting_for(Duration::from_secs(10));

            assert!(!test_bed.rat_deploy_commanded());

            test_bed = test_bed
                .ac_bus_1_lost()
                .run_waiting_for(Duration::from_secs(2));

            assert!(!test_bed.rat_deploy_commanded());

            // Now all AC off should deploy RAT in flight
            test_bed = test_bed
                .ac_bus_1_lost()
                .ac_bus_2_lost()
                .run_waiting_for(Duration::from_secs(2));

            assert!(test_bed.rat_deploy_commanded());
        }

        #[test]
        fn blue_epump_unavailable_if_unpowered() {
            let mut test_bed = test_bed_on_ground_with()
                .engines_off()
                .on_the_ground()
                .set_cold_dark_inputs()
                .run_one_tick();

            test_bed = test_bed
                .start_eng2(Ratio::new::<percent>(80.))
                .run_waiting_for(Duration::from_secs(10));

            // Blue epump working
            assert!(test_bed.is_blue_pressure_switch_pressurised());

            test_bed = test_bed
                .ac_bus_2_lost()
                .run_waiting_for(Duration::from_secs(25));

            // Blue epump still working as it's not plugged on AC2
            assert!(test_bed.is_blue_pressure_switch_pressurised());

            test_bed = test_bed
                .ac_bus_1_lost()
                .run_waiting_for(Duration::from_secs(25));

            // Blue epump has stopped
            assert!(!test_bed.is_blue_pressure_switch_pressurised());
        }

        #[test]
        fn yellow_epump_unavailable_if_unpowered() {
            let mut test_bed = test_bed_on_ground_with()
                .engines_off()
                .on_the_ground()
                .set_cold_dark_inputs()
                .run_one_tick();

            test_bed = test_bed
                .set_yellow_e_pump(false)
                .run_waiting_for(Duration::from_secs(10));

            // Yellow epump working
            assert!(test_bed.is_yellow_pressure_switch_pressurised());

            test_bed = test_bed
                .ac_bus_2_lost()
                .ac_bus_1_lost()
                .run_waiting_for(Duration::from_secs(25));

            // Yellow epump still working as not plugged on AC2 or AC1
            assert!(test_bed.is_yellow_pressure_switch_pressurised());

            test_bed = test_bed
                .ac_ground_service_lost()
                .run_waiting_for(Duration::from_secs(25));

            // Yellow epump has stopped
            assert!(!test_bed.is_yellow_pressure_switch_pressurised());
        }

        #[test]
        fn flaps_and_slats_declare_moving() {
            let mut test_bed = test_bed_on_ground_with()
                .engines_off()
                .on_the_ground()
                .set_cold_dark_inputs()
                .run_one_tick();

            test_bed = test_bed
                .set_yellow_e_pump(false)
                .set_ptu_state(false)
                .set_flaps_handle_position(4)
                .run_waiting_for(Duration::from_secs(5));

            // Only yellow press so only flaps can move
            assert!(test_bed.is_flaps_moving());
            assert!(!test_bed.is_slats_moving());

            // Now slats can move through ptu
            test_bed = test_bed
                .set_ptu_state(true)
                .run_waiting_for(Duration::from_secs(5));

            assert!(test_bed.is_flaps_moving());
            assert!(test_bed.is_slats_moving());
        }

        #[test]
        fn yellow_epump_can_deploy_flaps_and_slats_on_worst_case_ptu() {
            let mut test_bed = test_bed_on_ground_with()
                .engines_off()
                .on_the_ground()
                .set_cold_dark_inputs()
                .with_worst_case_ptu()
                .run_one_tick();

            test_bed = test_bed
                .set_yellow_e_pump(false)
                .run_waiting_for(Duration::from_secs(10));

            // Yellow epump working
            assert!(test_bed.is_yellow_pressure_switch_pressurised());

            test_bed = test_bed
                .set_flaps_handle_position(4)
                .run_waiting_for(Duration::from_secs(90));

            assert!(test_bed.get_flaps_left_position_percent() > 99.);
            assert!(test_bed.get_flaps_right_position_percent() > 99.);
            assert!(test_bed.get_slats_left_position_percent() > 99.);
            assert!(test_bed.get_slats_right_position_percent() > 99.);
        }

        #[test]
        fn yellow_epump_no_ptu_can_deploy_flaps_less_33s() {
            let mut test_bed = test_bed_on_ground_with()
                .engines_off()
                .on_the_ground()
                .set_cold_dark_inputs()
                .set_ptu_state(false)
                .run_one_tick();

            test_bed = test_bed
                .set_yellow_e_pump(false)
                .run_waiting_for(Duration::from_secs(20));

            assert!(test_bed.is_yellow_pressure_switch_pressurised());

            test_bed = test_bed
                .set_flaps_handle_position(4)
                .run_waiting_for(Duration::from_secs(32));

            assert!(test_bed.get_flaps_left_position_percent() > 99.);
            assert!(test_bed.get_flaps_right_position_percent() > 99.);
            assert!(test_bed.get_slats_left_position_percent() < 1.);
            assert!(test_bed.get_slats_right_position_percent() < 1.);
        }

        #[test]
        fn blue_epump_can_deploy_slats_in_less_50_s_and_no_flaps() {
            let mut test_bed = test_bed_on_ground_with()
                .on_the_ground()
                .set_cold_dark_inputs()
                .set_blue_e_pump_ovrd_pressed(true)
                .run_waiting_for(Duration::from_secs(5));

            // Blue epump is on
            assert!(test_bed.is_blue_pressure_switch_pressurised());

            test_bed = test_bed
                .set_flaps_handle_position(4)
                .run_waiting_for(Duration::from_secs(50));

            assert!(test_bed.get_flaps_left_position_percent() <= 1.);
            assert!(test_bed.get_flaps_right_position_percent() <= 1.);
            assert!(test_bed.get_slats_left_position_percent() > 99.);
            assert!(test_bed.get_slats_right_position_percent() > 99.);
        }

        #[test]
        fn blue_epump_cannot_deploy_slats_in_less_28_s_and_no_flaps() {
            let mut test_bed = test_bed_on_ground_with()
                .on_the_ground()
                .set_cold_dark_inputs()
                .set_blue_e_pump_ovrd_pressed(true)
                .run_waiting_for(Duration::from_secs(5));

            // Blue epump is on
            assert!(test_bed.is_blue_pressure_switch_pressurised());

            test_bed = test_bed
                .set_flaps_handle_position(4)
                .run_waiting_for(Duration::from_secs(28));

            assert!(test_bed.get_flaps_left_position_percent() <= 1.);
            assert!(test_bed.get_flaps_right_position_percent() <= 1.);
            assert!(test_bed.get_slats_left_position_percent() < 99.);
            assert!(test_bed.get_slats_right_position_percent() < 99.);
        }

        #[test]
        fn yellow_plus_blue_epumps_can_deploy_flaps_and_slats() {
            let mut test_bed = test_bed_on_ground_with()
                .engines_off()
                .on_the_ground()
                .set_cold_dark_inputs()
                .run_one_tick();

            test_bed = test_bed
                .set_yellow_e_pump(false)
                .set_blue_e_pump_ovrd_pressed(true)
                .run_waiting_for(Duration::from_secs(15));

            assert!(test_bed.is_yellow_pressure_switch_pressurised());
            assert!(test_bed.is_blue_pressure_switch_pressurised());

            test_bed = test_bed
                .set_flaps_handle_position(4)
                .run_waiting_for(Duration::from_secs(45));

            assert!(test_bed.get_flaps_left_position_percent() > 99.);
            assert!(test_bed.get_flaps_right_position_percent() > 99.);
            assert!(test_bed.get_slats_left_position_percent() > 99.);
            assert!(test_bed.get_slats_right_position_percent() > 99.);
        }

        #[test]
        fn no_pressure_no_flap_slats() {
            let mut test_bed = test_bed_on_ground_with()
                .on_the_ground()
                .set_cold_dark_inputs()
                .run_waiting_for(Duration::from_secs(5));

            test_bed = test_bed
                .set_flaps_handle_position(4)
                .run_waiting_for(Duration::from_secs(10));

            assert!(test_bed.get_flaps_left_position_percent() <= 1.);
            assert!(test_bed.get_flaps_right_position_percent() <= 1.);
            assert!(test_bed.get_slats_left_position_percent() <= 1.);
            assert!(test_bed.get_slats_right_position_percent() <= 1.);

            assert!(!test_bed.is_slats_moving());
            assert!(!test_bed.is_flaps_moving());
        }

        #[test]
        fn emergency_gen_is_started_on_both_ac_lost_in_flight() {
            let mut test_bed = test_bed_on_ground_with()
                .set_cold_dark_inputs()
                .in_flight()
                .start_eng1(Ratio::new::<percent>(80.))
                .start_eng2(Ratio::new::<percent>(80.))
                .run_waiting_for(Duration::from_secs(10));

            assert!(!test_bed.is_emergency_gen_at_nominal_speed());

            test_bed = test_bed
                .ac_bus_1_lost()
                .run_waiting_for(Duration::from_secs(2));

            assert!(!test_bed.is_emergency_gen_at_nominal_speed());

            // Now all AC off should deploy RAT in flight
            test_bed = test_bed
                .ac_bus_1_lost()
                .ac_bus_2_lost()
                .run_waiting_for(Duration::from_secs(8));

            assert!(test_bed.is_emergency_gen_at_nominal_speed());
        }

        #[test]
        fn cargo_door_stays_closed_at_init() {
            let mut test_bed = test_bed_on_ground_with()
                .engines_off()
                .on_the_ground()
                .set_cold_dark_inputs()
                .run_one_tick();

            assert!(test_bed.is_cargo_fwd_door_locked_down());
            assert!(test_bed.cargo_fwd_door_position() == 0.);

            test_bed = test_bed.run_waiting_for(Duration::from_secs_f64(15.));

            assert!(test_bed.is_cargo_fwd_door_locked_down());
            assert!(test_bed.cargo_fwd_door_position() == 0.);
        }

        #[test]
        fn cargo_door_unlocks_when_commanded() {
            let mut test_bed = test_bed_on_ground_with()
                .engines_off()
                .on_the_ground()
                .set_cold_dark_inputs()
                .run_one_tick();

            assert!(test_bed.is_cargo_fwd_door_locked_down());
            assert!(test_bed.cargo_fwd_door_position() == 0.);

            test_bed = test_bed.run_waiting_for(Duration::from_secs_f64(1.));

            assert!(test_bed.is_cargo_fwd_door_locked_down());
            assert!(test_bed.cargo_fwd_door_position() == 0.);

            test_bed = test_bed
                .open_fwd_cargo_door()
                .run_waiting_for(Duration::from_secs_f64(1.));

            assert!(!test_bed.is_cargo_fwd_door_locked_down());
            assert!(test_bed.cargo_fwd_door_position() >= 0.);
        }

        #[test]
        fn cargo_door_controller_opens_the_door() {
            let mut test_bed = test_bed_on_ground_with()
                .engines_off()
                .on_the_ground()
                .set_cold_dark_inputs()
                .run_one_tick();

            assert!(test_bed.is_cargo_fwd_door_locked_down());
            assert!(test_bed.cargo_fwd_door_position() == 0.);

            test_bed = test_bed
                .open_fwd_cargo_door()
                .run_waiting_for(Duration::from_secs_f64(1.));

            assert!(!test_bed.is_cargo_fwd_door_locked_down());

            let current_position_unlocked = test_bed.cargo_fwd_door_position();

            test_bed = test_bed.open_fwd_cargo_door().run_waiting_for(
                A320DoorController::DELAY_UNLOCK_TO_HYDRAULIC_CONTROL + Duration::from_secs(1),
            );

            assert!(test_bed.cargo_fwd_door_position() > current_position_unlocked);

            test_bed = test_bed
                .open_fwd_cargo_door()
                .run_waiting_for(Duration::from_secs_f64(30.));

            assert!(test_bed.cargo_fwd_door_position() > 0.85);
        }

        #[test]
        fn fwd_cargo_door_controller_opens_fwd_door_only() {
            let mut test_bed = test_bed_on_ground_with()
                .engines_off()
                .on_the_ground()
                .set_cold_dark_inputs()
                .run_one_tick();

            assert!(test_bed.is_cargo_fwd_door_locked_down());
            assert!(test_bed.cargo_fwd_door_position() == 0.);
            assert!(test_bed.cargo_aft_door_position() == 0.);

            test_bed = test_bed
                .open_fwd_cargo_door()
                .run_waiting_for(Duration::from_secs_f64(30.));

            assert!(test_bed.cargo_fwd_door_position() > 0.85);
            assert!(test_bed.cargo_aft_door_position() == 0.);
        }

        #[test]
        fn cargo_door_opened_uses_correct_reservoir_amount() {
            let mut test_bed = test_bed_on_ground_with()
                .engines_off()
                .on_the_ground()
                .set_cold_dark_inputs()
                .set_yellow_e_pump(false)
                .set_ptu_state(false)
                .run_waiting_for(Duration::from_secs_f64(20.));

            assert!(test_bed.is_cargo_fwd_door_locked_down());
            assert!(test_bed.is_yellow_pressure_switch_pressurised());

            let pressurised_yellow_level_door_closed = test_bed.get_yellow_reservoir_volume();

            test_bed = test_bed
                .open_fwd_cargo_door()
                .run_waiting_for(Duration::from_secs_f64(40.));

            assert!(!test_bed.is_cargo_fwd_door_locked_down());
            assert!(test_bed.cargo_fwd_door_position() > 0.85);

            let pressurised_yellow_level_door_opened = test_bed.get_yellow_reservoir_volume();

            let volume_used_liter = (pressurised_yellow_level_door_closed
                - pressurised_yellow_level_door_opened)
                .get::<liter>();

            // For one cargo door we expect losing between 0.6 to 0.8 liter of fluid into the two actuators
            assert!((0.6..=0.8).contains(&volume_used_liter));
        }

        #[test]
        fn cargo_door_controller_closes_the_door() {
            let mut test_bed = test_bed_on_ground_with()
                .engines_off()
                .on_the_ground()
                .set_cold_dark_inputs()
                .run_one_tick();

            test_bed = test_bed
                .open_fwd_cargo_door()
                .run_waiting_for(Duration::from_secs_f64(30.));

            assert!(!test_bed.is_cargo_fwd_door_locked_down());
            assert!(test_bed.cargo_fwd_door_position() > 0.85);

            test_bed = test_bed
                .close_fwd_cargo_door()
                .run_waiting_for(Duration::from_secs_f64(60.));

            assert!(test_bed.is_cargo_fwd_door_locked_down());
            assert!(test_bed.cargo_fwd_door_position() <= 0.);
        }

        #[test]
        fn cargo_door_controller_closes_the_door_after_yellow_pump_auto_shutdown() {
            let mut test_bed = test_bed_on_ground_with()
                .engines_off()
                .on_the_ground()
                .set_cold_dark_inputs()
                .run_one_tick();

            test_bed = test_bed
                .open_fwd_cargo_door()
                .run_waiting_for(Duration::from_secs_f64(30.));

            assert!(!test_bed.is_cargo_fwd_door_locked_down());
            assert!(test_bed.cargo_fwd_door_position() > 0.85);

            test_bed = test_bed.run_waiting_for(Duration::from_secs_f64(30.));

            assert!(!test_bed.is_yellow_pressure_switch_pressurised());

            test_bed = test_bed
                .close_fwd_cargo_door()
                .run_waiting_for(Duration::from_secs_f64(30.));

            assert!(test_bed.is_cargo_fwd_door_locked_down());
            assert!(test_bed.cargo_fwd_door_position() <= 0.);
        }

        #[test]
        fn nose_steering_responds_to_tiller_demand_if_yellow_pressure_and_engines() {
            let mut test_bed = test_bed_on_ground_with()
                .engines_off()
                .on_the_ground()
                .set_cold_dark_inputs()
                .set_yellow_e_pump(false)
                .start_eng1(Ratio::new::<percent>(80.))
                .start_eng2(Ratio::new::<percent>(80.))
                .run_one_tick();

            test_bed = test_bed
                .set_tiller_demand(Ratio::new::<ratio>(1.))
                .run_waiting_for(Duration::from_secs_f64(5.));

            assert!(test_bed.nose_steering_position().get::<degree>() >= 73.9);
            assert!(test_bed.nose_steering_position().get::<degree>() <= 74.1);

            test_bed = test_bed
                .set_tiller_demand(Ratio::new::<ratio>(-1.))
                .run_waiting_for(Duration::from_secs_f64(10.));

            assert!(test_bed.nose_steering_position().get::<degree>() <= -73.9);
            assert!(test_bed.nose_steering_position().get::<degree>() >= -74.1);
        }

        #[test]
        fn nose_steering_does_not_move_if_yellow_pressure_but_no_engine() {
            let mut test_bed = test_bed_on_ground_with()
                .engines_off()
                .on_the_ground()
                .set_cold_dark_inputs()
                .set_yellow_e_pump(false)
                .run_one_tick();

            test_bed = test_bed
                .set_tiller_demand(Ratio::new::<ratio>(1.))
                .run_waiting_for(Duration::from_secs_f64(5.));

            assert!(test_bed.nose_steering_position().get::<degree>() <= 0.1);
            assert!(test_bed.nose_steering_position().get::<degree>() >= -0.1);

            test_bed = test_bed
                .set_tiller_demand(Ratio::new::<ratio>(-1.))
                .run_waiting_for(Duration::from_secs_f64(10.));

            assert!(test_bed.nose_steering_position().get::<degree>() <= 0.1);
            assert!(test_bed.nose_steering_position().get::<degree>() >= -0.1);
        }

        #[test]
        fn nose_steering_does_not_move_when_a_skid_off() {
            let mut test_bed = test_bed_on_ground_with()
                .engines_off()
                .on_the_ground()
                .set_cold_dark_inputs()
                .set_yellow_e_pump(false)
                .start_eng1(Ratio::new::<percent>(80.))
                .start_eng2(Ratio::new::<percent>(80.))
                .set_anti_skid(false)
                .run_one_tick();

            test_bed = test_bed
                .set_tiller_demand(Ratio::new::<ratio>(1.))
                .run_waiting_for(Duration::from_secs_f64(5.));

            assert!(test_bed.nose_steering_position().get::<degree>() >= -0.1);
            assert!(test_bed.nose_steering_position().get::<degree>() <= 0.1);
        }

        #[test]
        fn nose_steering_centers_itself_when_a_skid_off() {
            let mut test_bed = test_bed_on_ground_with()
                .engines_off()
                .on_the_ground()
                .set_cold_dark_inputs()
                .set_yellow_e_pump(false)
                .start_eng1(Ratio::new::<percent>(80.))
                .start_eng2(Ratio::new::<percent>(80.))
                .set_anti_skid(true)
                .run_one_tick();

            test_bed = test_bed
                .set_tiller_demand(Ratio::new::<ratio>(1.))
                .run_waiting_for(Duration::from_secs_f64(5.));

            assert!(test_bed.nose_steering_position().get::<degree>() >= 70.);

            test_bed = test_bed
                .set_tiller_demand(Ratio::new::<ratio>(1.))
                .set_anti_skid(false)
                .run_waiting_for(Duration::from_secs_f64(5.));

            assert!(test_bed.nose_steering_position().get::<degree>() <= 0.1);
            assert!(test_bed.nose_steering_position().get::<degree>() >= -0.1);
        }

        #[test]
        fn nose_steering_responds_to_autopilot_demand() {
            let mut test_bed = test_bed_on_ground_with()
                .engines_off()
                .on_the_ground()
                .set_cold_dark_inputs()
                .start_eng1(Ratio::new::<percent>(80.))
                .start_eng2(Ratio::new::<percent>(80.))
                .run_one_tick();

            test_bed = test_bed
                .set_autopilot_steering_demand(Ratio::new::<ratio>(1.5))
                .run_waiting_for(Duration::from_secs_f64(2.));

            assert!(test_bed.nose_steering_position().get::<degree>() >= 5.9);
            assert!(test_bed.nose_steering_position().get::<degree>() <= 6.1);

            test_bed = test_bed
                .set_autopilot_steering_demand(Ratio::new::<ratio>(-1.8))
                .run_waiting_for(Duration::from_secs_f64(4.));

            assert!(test_bed.nose_steering_position().get::<degree>() <= -5.9);
            assert!(test_bed.nose_steering_position().get::<degree>() >= -6.1);
        }

        #[test]
        fn ptu_pressurise_green_from_yellow_edp() {
            let mut test_bed = test_bed_on_ground_with()
                .set_cold_dark_inputs()
                .on_the_ground()
                .start_eng2(Ratio::new::<percent>(60.))
                .set_park_brake(false)
                .set_ptu_state(false)
                .run_waiting_for(Duration::from_secs(25));

            assert!(!test_bed.is_ptu_enabled());

            test_bed = test_bed
                .set_ptu_state(true)
                .run_waiting_for(Duration::from_secs(10));

            // Now we should have pressure in yellow and green
            assert!(test_bed.is_green_pressure_switch_pressurised());
            assert!(test_bed.green_pressure() > Pressure::new::<psi>(2000.));
            assert!(test_bed.green_pressure() < Pressure::new::<psi>(3100.));

            assert!(test_bed.is_yellow_pressure_switch_pressurised());
            assert!(test_bed.yellow_pressure() > Pressure::new::<psi>(2000.));
            assert!(test_bed.yellow_pressure() < Pressure::new::<psi>(3100.));
        }

        #[test]
        fn ptu_pressurise_yellow_from_green_edp() {
            let mut test_bed = test_bed_on_ground_with()
                .set_cold_dark_inputs()
                .on_the_ground()
                .start_eng1(Ratio::new::<percent>(60.))
                .set_park_brake(false)
                .set_ptu_state(false)
                .run_waiting_for(Duration::from_secs(25));

            assert!(!test_bed.is_ptu_enabled());

            test_bed = test_bed
                .set_ptu_state(true)
                .run_waiting_for(Duration::from_secs(25));

            // Now we should have pressure in yellow and green
            assert!(test_bed.is_green_pressure_switch_pressurised());
            assert!(test_bed.green_pressure() > Pressure::new::<psi>(2000.));
            assert!(test_bed.green_pressure() < Pressure::new::<psi>(3100.));

            assert!(test_bed.is_yellow_pressure_switch_pressurised());
            assert!(test_bed.yellow_pressure() > Pressure::new::<psi>(2000.));
            assert!(test_bed.yellow_pressure() < Pressure::new::<psi>(3100.));
        }

        #[test]
        fn yellow_epump_has_cavitation_at_low_air_press() {
            let mut test_bed = test_bed_on_ground_with()
                .engines_off()
                .on_the_ground()
                .set_cold_dark_inputs()
                .set_ptu_state(false)
                .run_one_tick();

            test_bed = test_bed
                .air_press_nominal()
                .set_yellow_e_pump(false)
                .run_waiting_for(Duration::from_secs_f64(10.));

            assert!(test_bed.yellow_pressure().get::<psi>() > 2900.);

            test_bed = test_bed
                .air_press_low()
                .run_waiting_for(Duration::from_secs_f64(10.));

            assert!(test_bed.yellow_pressure().get::<psi>() < 2000.);
        }

        #[test]
        fn low_air_press_fault_causes_ptu_fault() {
            let mut test_bed = test_bed_on_ground_with()
                .engines_off()
                .on_the_ground()
                .set_cold_dark_inputs()
                .start_eng1(Ratio::new::<percent>(80.))
                .start_eng2(Ratio::new::<percent>(80.))
                .run_waiting_for(Duration::from_millis(500));

            assert!(!test_bed.ptu_has_fault());
            assert!(!test_bed.green_edp_has_fault());
            assert!(!test_bed.yellow_edp_has_fault());

            test_bed = test_bed
                .air_press_low()
                .run_waiting_for(Duration::from_secs_f64(10.));

            assert!(test_bed.green_edp_has_fault());
            assert!(test_bed.yellow_edp_has_fault());
            assert!(test_bed.ptu_has_fault());
        }

        #[test]
        fn low_air_press_fault_causes_yellow_blue_epump_fault() {
            let mut test_bed = test_bed_on_ground_with()
                .engines_off()
                .on_the_ground()
                .set_cold_dark_inputs()
                .start_eng1(Ratio::new::<percent>(80.))
                .start_eng2(Ratio::new::<percent>(80.))
                .run_waiting_for(Duration::from_millis(5000));

            assert!(!test_bed.blue_epump_has_fault());
            assert!(!test_bed.yellow_epump_has_fault());

            test_bed = test_bed
                .air_press_low()
                .run_waiting_for(Duration::from_secs_f64(10.));

            // Blue pump is on but yellow is off: only blue fault expected
            assert!(test_bed.blue_epump_has_fault());
            assert!(!test_bed.yellow_epump_has_fault());

            test_bed = test_bed
                .set_yellow_e_pump(false)
                .run_waiting_for(Duration::from_secs_f64(10.));

            assert!(test_bed.yellow_epump_has_fault());
        }

        #[test]
        fn no_yellow_epump_fault_after_brake_accumulator_is_filled() {
            let mut test_bed = test_bed_on_ground_with()
                .engines_off()
                .on_the_ground()
                .set_cold_dark_inputs()
                .set_yellow_e_pump(false)
                .run_waiting_for(Duration::from_millis(8000));

            assert!(test_bed.is_yellow_pressure_switch_pressurised());
            assert!(!test_bed.yellow_epump_has_fault());
        }

        #[test]
        fn ailerons_are_dropped_down_in_cold_and_dark() {
            let mut test_bed = test_bed_on_ground_with()
                .engines_off()
                .on_the_ground()
                .set_cold_dark_inputs()
                .run_one_tick();

            assert!(test_bed.get_left_aileron_position().get::<ratio>() < 0.1);
            assert!(test_bed.get_right_aileron_position().get::<ratio>() < 0.1);
        }

        #[test]
        fn ailerons_do_not_respond_in_cold_and_dark() {
            let mut test_bed = test_bed_on_ground_with()
                .engines_off()
                .on_the_ground()
                .set_cold_dark_inputs()
                .run_one_tick();

            test_bed = test_bed
                .set_ailerons_left_turn()
                .run_waiting_for(Duration::from_secs_f64(2.));

            assert!(test_bed.get_left_aileron_position().get::<ratio>() < 0.1);
            assert!(test_bed.get_right_aileron_position().get::<ratio>() < 0.1);

            test_bed = test_bed
                .set_ailerons_right_turn()
                .run_waiting_for(Duration::from_secs_f64(2.));

            assert!(test_bed.get_left_aileron_position().get::<ratio>() < 0.1);
            assert!(test_bed.get_right_aileron_position().get::<ratio>() < 0.1);
        }

        #[test]
        fn ailerons_do_not_respond_if_only_yellow_pressure() {
            let mut test_bed = test_bed_on_ground_with()
                .engines_off()
                .on_the_ground()
                .set_cold_dark_inputs()
                .set_ptu_state(false)
                .set_yellow_e_pump(false)
                .run_one_tick();

            test_bed = test_bed
                .set_ailerons_left_turn()
                .run_waiting_for(Duration::from_secs_f64(6.));

            assert!(test_bed.is_yellow_pressure_switch_pressurised());
            assert!(!test_bed.is_green_pressure_switch_pressurised());
            assert!(test_bed.get_left_aileron_position().get::<ratio>() < 0.1);
            assert!(test_bed.get_right_aileron_position().get::<ratio>() < 0.1);
        }

        #[test]
        fn ailerons_respond_if_green_pressure() {
            let mut test_bed = test_bed_on_ground_with()
                .engines_off()
                .on_the_ground()
                .set_cold_dark_inputs()
                .set_ptu_state(true)
                .set_yellow_e_pump(false)
                .set_blue_e_pump_ovrd_pressed(true)
                .run_one_tick();

            test_bed = test_bed
                .set_ailerons_left_turn()
                .run_waiting_for(Duration::from_secs_f64(6.));

            assert!(test_bed.is_blue_pressure_switch_pressurised());
            assert!(test_bed.is_green_pressure_switch_pressurised());
            assert!(test_bed.get_left_aileron_position().get::<ratio>() > 0.9);
            assert!(test_bed.get_right_aileron_position().get::<ratio>() < 0.1);

            test_bed = test_bed
                .set_ailerons_right_turn()
                .run_waiting_for(Duration::from_secs_f64(5.));

            assert!(test_bed.is_blue_pressure_switch_pressurised());
            assert!(test_bed.is_green_pressure_switch_pressurised());
            assert!(test_bed.get_left_aileron_position().get::<ratio>() < 0.1);
            assert!(test_bed.get_right_aileron_position().get::<ratio>() > 0.9);
        }

        #[test]
        fn ailerons_droop_down_after_pressure_is_off() {
            let mut test_bed = test_bed_on_ground_with()
                .engines_off()
                .on_the_ground()
                .set_cold_dark_inputs()
                .set_ptu_state(true)
                .set_yellow_e_pump(false)
                .set_blue_e_pump_ovrd_pressed(true)
                .run_one_tick();

            test_bed = test_bed.run_waiting_for(Duration::from_secs_f64(8.));

            assert!(test_bed.is_blue_pressure_switch_pressurised());
            assert!(test_bed.is_green_pressure_switch_pressurised());
            assert!(test_bed.get_left_aileron_position().get::<ratio>() > 0.45);
            assert!(test_bed.get_right_aileron_position().get::<ratio>() > 0.45);

            test_bed = test_bed
                .set_ptu_state(false)
                .set_yellow_e_pump(true)
                .set_blue_e_pump(false)
                .run_waiting_for(Duration::from_secs_f64(50.));

            assert!(!test_bed.is_blue_pressure_switch_pressurised());
            assert!(!test_bed.is_green_pressure_switch_pressurised());
            assert!(test_bed.get_left_aileron_position().get::<ratio>() < 0.42);
            assert!(test_bed.get_right_aileron_position().get::<ratio>() < 0.42);
        }

        #[test]
        fn elevators_droop_down_after_pressure_is_off() {
            let mut test_bed = test_bed_on_ground_with()
                .engines_off()
                .on_the_ground()
                .set_cold_dark_inputs()
                .set_ptu_state(true)
                .set_yellow_e_pump(false)
                .set_blue_e_pump_ovrd_pressed(true)
                .run_one_tick();

            test_bed = test_bed.run_waiting_for(Duration::from_secs_f64(8.));

            assert!(test_bed.is_blue_pressure_switch_pressurised());
            assert!(test_bed.is_yellow_pressure_switch_pressurised());
            assert!(test_bed.is_green_pressure_switch_pressurised());
            assert!(test_bed.get_left_elevator_position().get::<ratio>() > 0.35);
            assert!(test_bed.get_right_elevator_position().get::<ratio>() > 0.35);

            test_bed = test_bed
                .set_ptu_state(false)
                .set_yellow_e_pump(true)
                .set_blue_e_pump(false)
                .run_waiting_for(Duration::from_secs_f64(75.));

            assert!(!test_bed.is_blue_pressure_switch_pressurised());
            assert!(!test_bed.is_yellow_pressure_switch_pressurised());
            assert!(!test_bed.is_green_pressure_switch_pressurised());
            assert!(test_bed.get_left_elevator_position().get::<ratio>() < 0.3);
            assert!(test_bed.get_right_elevator_position().get::<ratio>() < 0.3);
        }

        #[test]
        fn elevators_can_go_up_and_down_with_pressure() {
            let mut test_bed = test_bed_on_ground_with()
                .engines_off()
                .on_the_ground()
                .set_cold_dark_inputs()
                .set_blue_e_pump_ovrd_pressed(true)
                .run_one_tick();

            test_bed = test_bed
                .set_elevator_full_up()
                .run_waiting_for(Duration::from_secs_f64(5.));

            assert!(test_bed.is_blue_pressure_switch_pressurised());

            assert!(test_bed.get_left_elevator_position().get::<ratio>() > 0.9);
            assert!(test_bed.get_right_elevator_position().get::<ratio>() > 0.9);

            test_bed = test_bed
                .set_elevator_full_down()
                .run_waiting_for(Duration::from_secs_f64(1.5));

            assert!(test_bed.get_left_elevator_position().get::<ratio>() < 0.1);
            assert!(test_bed.get_right_elevator_position().get::<ratio>() < 0.1);
        }

        #[test]
        fn elevators_centers_with_pressure_but_no_computer_command() {
            let mut test_bed = test_bed_on_ground_with()
                .engines_off()
                .on_the_ground()
                .set_cold_dark_inputs()
                .set_blue_e_pump_ovrd_pressed(true)
                .run_one_tick();

            test_bed = test_bed
                .set_elevator_full_up()
                .run_waiting_for(Duration::from_secs_f64(5.));

            assert!(test_bed.is_blue_pressure_switch_pressurised());

            assert!(test_bed.get_left_elevator_position().get::<ratio>() > 0.9);
            assert!(test_bed.get_right_elevator_position().get::<ratio>() > 0.9);

            test_bed = test_bed
                .set_elac_actuators_de_energized()
                .run_waiting_for(Duration::from_secs_f64(2.));

            assert!(test_bed.get_left_elevator_position().get::<ratio>() < 0.4);
            assert!(test_bed.get_right_elevator_position().get::<ratio>() < 0.4);

            assert!(test_bed.get_left_elevator_position().get::<ratio>() > 0.3);
            assert!(test_bed.get_right_elevator_position().get::<ratio>() > 0.3);
        }

        #[test]
        fn cargo_door_operation_closes_yellow_leak_meas_valve() {
            let mut test_bed = test_bed_on_ground_with()
                .engines_off()
                .on_the_ground()
                .set_cold_dark_inputs()
                .run_one_tick();

            test_bed = test_bed
                .open_fwd_cargo_door()
                .run_waiting_for(Duration::from_secs_f64(10.));

            assert!(test_bed.yellow_pressure().get::<psi>() > 500.);
            assert!(!test_bed.is_yellow_leak_meas_valve_commanded_open());
            assert!(!test_bed.is_yellow_pressure_switch_pressurised());
        }

        #[test]
        fn cargo_door_operation_but_yellow_epump_on_opens_yellow_leak_meas_valve() {
            let mut test_bed = test_bed_on_ground_with()
                .engines_off()
                .on_the_ground()
                .set_cold_dark_inputs()
                .run_one_tick();

            test_bed = test_bed
                .open_fwd_cargo_door()
                .set_yellow_e_pump(false)
                .run_waiting_for(Duration::from_secs_f64(10.));

            assert!(test_bed.yellow_pressure().get::<psi>() > 500.);
            assert!(test_bed.is_yellow_leak_meas_valve_commanded_open());
            assert!(test_bed.is_yellow_pressure_switch_pressurised());
        }

        #[test]
        fn leak_meas_valve_cant_be_closed_in_flight() {
            let mut test_bed = test_bed_on_ground_with()
                .engines_off()
                .on_the_ground()
                .set_cold_dark_inputs()
                .run_one_tick();

            test_bed = test_bed
                .in_flight()
                .green_leak_meas_valve_closed()
                .blue_leak_meas_valve_closed()
                .yellow_leak_meas_valve_closed()
                .run_waiting_for(Duration::from_secs_f64(1.));

            assert!(test_bed.is_yellow_leak_meas_valve_commanded_open());
            assert!(test_bed.is_blue_leak_meas_valve_commanded_open());
            assert!(test_bed.is_green_leak_meas_valve_commanded_open());
        }

        #[test]
        fn leak_meas_valve_can_be_closed_on_ground() {
            let mut test_bed = test_bed_on_ground_with()
                .engines_off()
                .on_the_ground()
                .set_cold_dark_inputs()
                .run_one_tick();

            test_bed = test_bed
                .green_leak_meas_valve_closed()
                .blue_leak_meas_valve_closed()
                .yellow_leak_meas_valve_closed()
                .run_waiting_for(Duration::from_secs_f64(1.));

            assert!(!test_bed.is_yellow_leak_meas_valve_commanded_open());
            assert!(!test_bed.is_blue_leak_meas_valve_commanded_open());
            assert!(!test_bed.is_green_leak_meas_valve_commanded_open());
        }

        #[test]
        fn nose_wheel_steers_with_pushback_tug() {
            let mut test_bed = test_bed_on_ground_with()
                .engines_off()
                .on_the_ground()
                .set_cold_dark_inputs()
                .run_one_tick();

            test_bed = test_bed
                .set_pushback_state(true)
                .set_pushback_angle(Angle::new::<degree>(80.))
                .run_waiting_for(Duration::from_secs_f64(0.5));

            // Do not turn instantly in 0.5s
            assert!(
                test_bed.get_nose_steering_ratio() > Ratio::new::<ratio>(0.)
                    && test_bed.get_nose_steering_ratio() < Ratio::new::<ratio>(0.5)
            );

            test_bed = test_bed.run_waiting_for(Duration::from_secs_f64(5.));

            // Has turned fully after 5s
            assert!(test_bed.get_nose_steering_ratio() > Ratio::new::<ratio>(0.9));

            // Going left
            test_bed = test_bed
                .set_pushback_state(true)
                .set_pushback_angle(Angle::new::<degree>(-80.))
                .run_waiting_for(Duration::from_secs_f64(0.5));

            assert!(test_bed.get_nose_steering_ratio() > Ratio::new::<ratio>(0.2));

            test_bed = test_bed.run_waiting_for(Duration::from_secs_f64(5.));

            // Has turned fully left after 5s
            assert!(test_bed.get_nose_steering_ratio() < Ratio::new::<ratio>(-0.9));
        }

        #[test]
        fn high_pitch_ptu_simvar_on_ptu_first_start() {
            let mut test_bed = test_bed_on_ground_with()
                .set_cold_dark_inputs()
                .on_the_ground()
                .start_eng2(Ratio::new::<percent>(60.))
                .run_waiting_for(Duration::from_secs(10));

            assert!(!test_bed.is_ptu_enabled());
            assert!(test_bed.green_pressure() < Pressure::new::<psi>(100.));
            assert!(test_bed.yellow_pressure() > Pressure::new::<psi>(2900.));

            test_bed = test_bed.set_park_brake(false).run_one_tick();

            assert!(test_bed.is_ptu_enabled());
            assert!(test_bed.is_ptu_running_high_pitch_sound());
        }

        #[test]
        fn nominal_gear_retraction_extension_cycles_in_flight() {
            let mut test_bed = test_bed_on_ground_with().set_cold_dark_inputs().in_flight();

            assert!(test_bed.gear_system_state() == GearSystemState::AllDownLocked);

            test_bed = test_bed
                .set_gear_lever_up()
                .run_waiting_for(Duration::from_secs_f64(25.));
            assert!(test_bed.gear_system_state() == GearSystemState::AllUpLocked);

            test_bed = test_bed
                .set_gear_lever_down()
                .run_waiting_for(Duration::from_secs_f64(25.));
            assert!(test_bed.gear_system_state() == GearSystemState::AllDownLocked);

            test_bed = test_bed
                .set_gear_lever_up()
                .run_waiting_for(Duration::from_secs_f64(25.));
            assert!(test_bed.gear_system_state() == GearSystemState::AllUpLocked);
        }

        #[test]
        fn gear_retracts_using_yellow_epump_plus_ptu() {
            let mut test_bed = test_bed_on_ground_with()
                .set_cold_dark_inputs()
                .in_flight()
                .with_worst_case_ptu()
                .set_gear_lever_down()
                .set_green_ed_pump(false)
                .set_yellow_ed_pump(false)
                .set_yellow_e_pump(false)
                .run_waiting_for(Duration::from_secs_f64(15.));

            assert!(test_bed.is_yellow_pressure_switch_pressurised());
            assert!(test_bed.gear_system_state() == GearSystemState::AllDownLocked);

            test_bed = test_bed.set_gear_lever_up();
            test_bed = test_bed.run_waiting_for(Duration::from_secs_f64(80.));

            assert!(test_bed.gear_system_state() == GearSystemState::AllUpLocked);
        }

        #[test]
        fn emergency_gear_extension_at_2_turns_open_doors() {
            let mut test_bed = test_bed_on_ground_with()
                .set_cold_dark_inputs()
                .on_the_ground()
                .turn_emergency_gear_extension_n_turns(1)
                .run_waiting_for(Duration::from_secs_f64(5.));

            assert!(test_bed.is_all_doors_really_up());

            test_bed = test_bed
                .turn_emergency_gear_extension_n_turns(2)
                .run_waiting_for(Duration::from_secs_f64(25.));

            assert!(test_bed.is_all_doors_really_down());
        }

        #[test]
        fn emergency_gear_extension_at_3_turns_release_gear() {
            let mut test_bed = test_bed_on_ground_with()
                .set_cold_dark_inputs()
                .in_flight()
                .set_gear_lever_up()
                .run_waiting_for(Duration::from_secs_f64(25.));

            assert!(test_bed.is_all_doors_really_up());
            assert!(test_bed.is_all_gears_really_up());

            test_bed = test_bed
                .set_green_ed_pump(false)
                .set_ptu_state(false)
                .turn_emergency_gear_extension_n_turns(3)
                .run_waiting_for(Duration::from_secs_f64(35.));

            assert!(test_bed.is_all_doors_really_down());
            assert!(test_bed.is_all_gears_really_down());
        }

        #[test]
        fn complete_gear_cycle_do_not_change_fluid_volume() {
            let mut test_bed = test_bed_on_ground_with()
                .set_cold_dark_inputs()
                .in_flight()
                .set_gear_lever_down()
                .run_waiting_for(Duration::from_secs_f64(5.));

            assert!(test_bed.gear_system_state() == GearSystemState::AllDownLocked);

            let initial_fluid_quantity = test_bed.get_green_reservoir_volume();

            test_bed = test_bed
                .set_gear_lever_up()
                .run_waiting_for(Duration::from_secs_f64(20.));
            assert!(test_bed.gear_system_state() == GearSystemState::AllUpLocked);
            assert!(test_bed.is_all_doors_really_up());

            let uplocked_fluid_quantity = test_bed.get_green_reservoir_volume();

            assert!(initial_fluid_quantity - uplocked_fluid_quantity > Volume::new::<gallon>(1.));
            assert!(initial_fluid_quantity - uplocked_fluid_quantity < Volume::new::<gallon>(2.));

            test_bed = test_bed
                .set_gear_lever_down()
                .run_waiting_for(Duration::from_secs_f64(20.));
            assert!(test_bed.gear_system_state() == GearSystemState::AllDownLocked);
            assert!(test_bed.is_all_doors_really_up());

            let downlocked_fluid_quantity = test_bed.get_green_reservoir_volume();
            assert!(
                (initial_fluid_quantity - downlocked_fluid_quantity).abs()
                    < Volume::new::<gallon>(0.01)
            );
        }

        #[test]
        fn reverting_emergency_extension_do_not_change_fluid_volume() {
            let mut test_bed = test_bed_on_ground_with()
                .set_cold_dark_inputs()
                .in_flight()
                .set_gear_lever_down()
                .run_waiting_for(Duration::from_secs_f64(5.));

            assert!(test_bed.gear_system_state() == GearSystemState::AllDownLocked);

            test_bed = test_bed
                .set_gear_lever_up()
                .run_waiting_for(Duration::from_secs_f64(20.));
            assert!(test_bed.gear_system_state() == GearSystemState::AllUpLocked);
            assert!(test_bed.is_all_doors_really_up());

            let initial_uplocked_fluid_quantity = test_bed.get_green_reservoir_volume();

            test_bed = test_bed
                .set_gear_lever_down()
                .turn_emergency_gear_extension_n_turns(3)
                .run_waiting_for(Duration::from_secs_f64(30.));
            assert!(test_bed.is_all_gears_really_down());
            assert!(test_bed.is_all_doors_really_down());

            test_bed = test_bed
                .stow_emergency_gear_extension()
                .set_gear_lever_up()
                .run_waiting_for(Duration::from_secs_f64(20.));
            assert!(test_bed.is_all_gears_really_up());
            assert!(test_bed.is_all_doors_really_up());

            let final_uplocked_fluid_quantity = test_bed.get_green_reservoir_volume();

            assert!(
                (initial_uplocked_fluid_quantity - final_uplocked_fluid_quantity).abs()
                    < Volume::new::<gallon>(0.01)
            );
        }

        #[test]
        fn spoilers_move_to_requested_position() {
            let mut test_bed = test_bed_on_ground_with()
                .set_cold_dark_inputs()
                .set_blue_e_pump_ovrd_pressed(true)
                .set_yellow_e_pump(false)
                .run_waiting_for(Duration::from_secs_f64(5.));

            assert!(test_bed.is_blue_pressure_switch_pressurised());
            assert!(test_bed.is_yellow_pressure_switch_pressurised());
            assert!(test_bed.is_green_pressure_switch_pressurised());

            test_bed = test_bed
                .set_left_spoilers_out()
                .run_waiting_for(Duration::from_secs_f64(2.));

            assert!(test_bed.get_mean_left_spoilers_position().get::<ratio>() > 0.9);
            assert!(test_bed.get_mean_right_spoilers_position().get::<ratio>() < 0.01);

            test_bed = test_bed
                .set_left_spoilers_in()
                .set_right_spoilers_out()
                .run_waiting_for(Duration::from_secs_f64(2.));

            assert!(test_bed.get_mean_right_spoilers_position().get::<ratio>() > 0.9);
            assert!(test_bed.get_mean_left_spoilers_position().get::<ratio>() < 0.01);

            test_bed = test_bed
                .set_left_spoilers_in()
                .set_right_spoilers_in()
                .run_waiting_for(Duration::from_secs_f64(2.));

            assert!(test_bed.get_mean_left_spoilers_position().get::<ratio>() < 0.01);
            assert!(test_bed.get_mean_right_spoilers_position().get::<ratio>() < 0.01);
        }

        #[test]
        fn gear_init_up_if_spawning_in_air() {
            let test_bed = test_bed_in_flight_with()
                .set_cold_dark_inputs()
                .in_flight()
                .run_one_tick();

            assert!(test_bed.gear_system_state() == GearSystemState::AllUpLocked);
        }

        #[test]
        fn gear_gravity_extension_reverted_has_correct_sequence() {
            let mut test_bed = test_bed_in_flight_with()
                .set_cold_dark_inputs()
                .with_worst_case_ptu()
                .in_flight()
                .run_one_tick();

            assert!(test_bed.gear_system_state() == GearSystemState::AllUpLocked);

            test_bed = test_bed
                .turn_emergency_gear_extension_n_turns(3)
                .run_waiting_for(Duration::from_secs_f64(35.));

            assert!(test_bed.is_all_doors_really_down());
            assert!(test_bed.is_all_gears_really_down());

            test_bed = test_bed
                .stow_emergency_gear_extension()
                .run_waiting_for(Duration::from_secs_f64(5.));

            // After 5 seconds we expect gear being retracted and doors still down
            assert!(test_bed.gear_system_state() == GearSystemState::Retracting);
            assert!(test_bed.is_all_doors_really_down());
            assert!(!test_bed.is_all_gears_really_down());

            test_bed = test_bed.run_waiting_for(Duration::from_secs_f64(15.));

            assert!(test_bed.gear_system_state() == GearSystemState::AllUpLocked);
            assert!(test_bed.is_all_doors_really_up());
            assert!(test_bed.is_all_gears_really_up());
        }

        #[test]
        fn aileron_init_centered_if_spawning_in_air() {
            let mut test_bed = test_bed_in_flight_with()
                .set_cold_dark_inputs()
                .in_flight()
                .run_one_tick();

            assert!(test_bed.get_left_aileron_position().get::<ratio>() < 0.55);
            assert!(test_bed.get_right_aileron_position().get::<ratio>() < 0.55);
            assert!(test_bed.get_left_aileron_position().get::<ratio>() > 0.45);
            assert!(test_bed.get_right_aileron_position().get::<ratio>() > 0.45);
        }

        #[test]
        fn rudder_init_centered_if_spawning_in_air() {
            let mut test_bed = test_bed_in_flight_with()
                .set_cold_dark_inputs()
                .in_flight()
                .run_one_tick();

            assert!(test_bed.get_rudder_position().get::<ratio>() > 0.49);
            assert!(test_bed.get_rudder_position().get::<ratio>() < 0.51);
        }

        #[test]
        fn elevator_init_centered_if_spawning_in_air() {
            let mut test_bed = test_bed_in_flight_with()
                .set_cold_dark_inputs()
                .in_flight()
                .run_one_tick();

            // Elevator deflection is assymetrical so middle is below 0.5
            assert!(test_bed.get_left_elevator_position().get::<ratio>() < 0.45);
            assert!(test_bed.get_right_elevator_position().get::<ratio>() < 0.45);
            assert!(test_bed.get_left_elevator_position().get::<ratio>() > 0.35);
            assert!(test_bed.get_right_elevator_position().get::<ratio>() > 0.35);
        }

        #[test]
        fn leak_meas_valve_opens_after_yellow_pump_auto_shutdown_plus_a_delay_and_elevators_stay_drooped_down(
        ) {
            let mut test_bed = test_bed_on_ground_with()
                .engines_off()
                .on_the_ground()
                .set_cold_dark_inputs()
                .run_one_tick();

            test_bed = test_bed
                .open_fwd_cargo_door()
                .run_waiting_for(Duration::from_secs_f64(45.));

            // Cargo door no more powering yellow epump yet valve is still closed
            assert!(!test_bed.is_yellow_leak_meas_valve_commanded_open());
            assert!(!test_bed.query(|a| a.is_cargo_powering_yellow_epump()));

            // Only reopens after a delay
            test_bed = test_bed.run_waiting_for(
                A320HydraulicCircuitController::DELAY_TO_REOPEN_LEAK_VALVE_AFTER_CARGO_DOOR_USE,
            );
            assert!(test_bed.is_yellow_leak_meas_valve_commanded_open());

            // Check elevators did stay drooped down after valve reopening
            assert!(test_bed.get_left_elevator_position().get::<ratio>() < 0.1);
            assert!(test_bed.get_right_elevator_position().get::<ratio>() < 0.1);
        }

        #[test]
        fn brakes_on_ground_work_after_emergency_extension() {
            let mut test_bed = test_bed_in_flight_with()
                .set_cold_dark_inputs()
                .in_flight()
                .set_gear_lever_up()
                .run_waiting_for(Duration::from_secs_f64(1.));

            assert!(test_bed.gear_system_state() == GearSystemState::AllUpLocked);

            test_bed = test_bed
                .turn_emergency_gear_extension_n_turns(3)
                .run_waiting_for(Duration::from_secs_f64(30.));
            assert!(test_bed.is_all_gears_really_down());
            assert!(test_bed.is_all_doors_really_down());

            test_bed = test_bed
                .on_the_ground_after_touchdown()
                .set_left_brake(Ratio::new::<ratio>(1.))
                .set_right_brake(Ratio::new::<ratio>(1.))
                .run_waiting_for(Duration::from_secs_f64(2.));

            assert!(test_bed.get_brake_left_green_pressure() > Pressure::new::<psi>(500.));
            assert!(test_bed.get_brake_right_green_pressure() > Pressure::new::<psi>(500.));
        }

        #[test]
        fn gears_do_not_deploy_with_all_lgciu_failed() {
            let mut test_bed = test_bed_in_flight_with()
                .set_cold_dark_inputs()
                .in_flight()
                .set_gear_lever_up()
                .run_waiting_for(Duration::from_secs_f64(1.));

            assert!(test_bed.gear_system_state() == GearSystemState::AllUpLocked);

            test_bed.fail(FailureType::LgciuPowerSupply(LgciuId::Lgciu1));
            test_bed.fail(FailureType::LgciuPowerSupply(LgciuId::Lgciu2));

            test_bed = test_bed.run_waiting_for(Duration::from_secs_f64(5.));
            assert!(test_bed.is_all_gears_really_up());
            assert!(test_bed.is_all_doors_really_up());

            test_bed = test_bed
                .set_gear_lever_down()
                .run_waiting_for(Duration::from_secs_f64(5.));

            assert!(test_bed.is_all_gears_really_up());
            assert!(test_bed.is_all_doors_really_up());
        }

        #[test]
        fn empty_green_reservoir_causes_yellow_overheat_if_ptu_on() {
            let mut test_bed = test_bed_in_flight_with()
                .set_cold_dark_inputs()
                .in_flight()
                .run_waiting_for(Duration::from_secs_f64(1.));

            test_bed.fail(FailureType::ReservoirLeak(HydraulicColor::Green));

            test_bed = test_bed.run_waiting_for(Duration::from_secs_f64(120.));
            assert!(test_bed.yellow_reservoir_has_overheat_fault());
        }

        #[test]
        fn green_edp_off_do_not_causes_ptu_overheat_if_ptu_on_and_cycling_gear() {
            let mut test_bed = test_bed_in_flight_with()
                .set_cold_dark_inputs()
                .with_worst_case_ptu()
                .in_flight()
                .set_green_ed_pump(false)
                .run_waiting_for(Duration::from_secs_f64(1.));

            test_bed = test_bed
                .set_gear_lever_down()
                .run_waiting_for(Duration::from_secs_f64(35.));

            assert!(!test_bed.ptu_has_fault());

            test_bed = test_bed
                .set_gear_lever_up()
                .run_waiting_for(Duration::from_secs_f64(35.));

            assert!(!test_bed.ptu_has_fault());

            test_bed = test_bed
                .set_gear_lever_down()
                .run_waiting_for(Duration::from_secs_f64(35.));

            assert!(!test_bed.ptu_has_fault());
        }

        #[test]
        fn empty_yellow_reservoir_causes_green_overheat_if_ptu_on() {
            let mut test_bed = test_bed_in_flight_with()
                .set_cold_dark_inputs()
                .in_flight()
                .run_waiting_for(Duration::from_secs_f64(1.));

            test_bed.fail(FailureType::ReservoirLeak(HydraulicColor::Yellow));

            test_bed = test_bed.run_waiting_for(Duration::from_secs_f64(120.));
            assert!(test_bed.green_reservoir_has_overheat_fault());
        }

        #[test]
        fn green_edp_overheat_failure_causes_green_reservoir_overheat() {
            let mut test_bed = test_bed_in_flight_with()
                .set_cold_dark_inputs()
                .in_flight()
                .run_waiting_for(Duration::from_secs_f64(1.));

            test_bed.fail(FailureType::EnginePumpOverheat(
                AirbusEngineDrivenPumpId::Green,
            ));

            test_bed = test_bed.run_waiting_for(Duration::from_secs_f64(120.));
            assert!(test_bed.green_reservoir_has_overheat_fault());
        }

        #[test]
        fn green_edp_overheat_failure_do_not_causes_green_reservoir_overheat_if_unpressurised() {
            let mut test_bed = test_bed_in_flight_with()
                .set_cold_dark_inputs()
                .in_flight()
                .run_waiting_for(Duration::from_secs_f64(1.));

            test_bed.fail(FailureType::EnginePumpOverheat(
                AirbusEngineDrivenPumpId::Green,
            ));

            test_bed = test_bed
                .set_green_ed_pump(false)
                .run_waiting_for(Duration::from_secs_f64(120.));
            assert!(!test_bed.green_reservoir_has_overheat_fault());
        }

        #[test]
        fn yellow_edp_overheat_failure_do_not_causes_yellow_reservoir_overheat_if_unpressurised() {
            let mut test_bed = test_bed_in_flight_with()
                .set_cold_dark_inputs()
                .in_flight()
                .run_waiting_for(Duration::from_secs_f64(1.));

            test_bed.fail(FailureType::EnginePumpOverheat(
                AirbusEngineDrivenPumpId::Yellow,
            ));

            test_bed = test_bed
                .set_yellow_ed_pump(false)
                .run_waiting_for(Duration::from_secs_f64(120.));
            assert!(!test_bed.yellow_reservoir_has_overheat_fault());
        }
    }
}<|MERGE_RESOLUTION|>--- conflicted
+++ resolved
@@ -46,17 +46,14 @@
             ManualPitchTrimController, PitchTrimActuatorController,
             TrimmableHorizontalStabilizerAssembly,
         },
-<<<<<<< HEAD
         ElectricPump, EngineDrivenPump, HydraulicCircuit, HydraulicCircuitController,
         HydraulicPressureSensors, PowerTransferUnit, PowerTransferUnitCharacteristics,
         PowerTransferUnitController, PressureSwitch, PressureSwitchType, PriorityValve,
         PumpController, RamAirTurbine, RamAirTurbineController, Reservoir,
-=======
         ElectricPump, EngineDrivenPump, HeatingElement, HydraulicCircuit,
         HydraulicCircuitController, HydraulicPressureSensors, PowerTransferUnit,
         PowerTransferUnitCharacteristics, PowerTransferUnitController, PressureSwitch,
         PressureSwitchType, PumpController, RamAirTurbine, RamAirTurbineController, Reservoir,
->>>>>>> 06731062
     },
     landing_gear::{GearSystemSensors, LandingGearControlInterfaceUnitSet},
     overhead::{
@@ -156,14 +153,12 @@
 
     const HYDRAULIC_TARGET_PRESSURE_PSI: f64 = 3000.;
 
-<<<<<<< HEAD
     const PRIORITY_VALVE_PRESSURE_CUTOFF_PSI: f64 = 1780.;
     const PRIORITY_VALVE_PRESSURE_OPENED_PSI: f64 = 2300.;
-=======
+
     // Nitrogen PSI precharge pressure
     const ACCUMULATOR_GAS_PRE_CHARGE_PSI: f64 = 1885.0;
     const ACCUMULATOR_MAX_VOLUME_GALLONS: f64 = 0.264;
->>>>>>> 06731062
 
     pub fn new_green_circuit(context: &mut InitContext) -> HydraulicCircuit {
         let reservoir = A320HydraulicReservoirFactory::new_green_reservoir(context);
@@ -182,15 +177,12 @@
             false,
             false,
             Pressure::new::<psi>(Self::HYDRAULIC_TARGET_PRESSURE_PSI),
-<<<<<<< HEAD
             PriorityValve::new(
                 Pressure::new::<psi>(Self::PRIORITY_VALVE_PRESSURE_CUTOFF_PSI),
                 Pressure::new::<psi>(Self::PRIORITY_VALVE_PRESSURE_OPENED_PSI),
             ),
-=======
             Pressure::new::<psi>(Self::ACCUMULATOR_GAS_PRE_CHARGE_PSI),
             Volume::new::<gallon>(Self::ACCUMULATOR_MAX_VOLUME_GALLONS),
->>>>>>> 06731062
         )
     }
 
@@ -211,15 +203,12 @@
             false,
             false,
             Pressure::new::<psi>(Self::HYDRAULIC_TARGET_PRESSURE_PSI),
-<<<<<<< HEAD
             PriorityValve::new(
                 Pressure::new::<psi>(Self::PRIORITY_VALVE_PRESSURE_CUTOFF_PSI),
                 Pressure::new::<psi>(Self::PRIORITY_VALVE_PRESSURE_OPENED_PSI),
             ),
-=======
             Pressure::new::<psi>(Self::ACCUMULATOR_GAS_PRE_CHARGE_PSI),
             Volume::new::<gallon>(Self::ACCUMULATOR_MAX_VOLUME_GALLONS),
->>>>>>> 06731062
         )
     }
 
@@ -240,15 +229,12 @@
             true,
             false,
             Pressure::new::<psi>(Self::HYDRAULIC_TARGET_PRESSURE_PSI),
-<<<<<<< HEAD
             PriorityValve::new(
                 Pressure::new::<psi>(Self::PRIORITY_VALVE_PRESSURE_CUTOFF_PSI),
                 Pressure::new::<psi>(Self::PRIORITY_VALVE_PRESSURE_OPENED_PSI),
             ),
-=======
             Pressure::new::<psi>(Self::ACCUMULATOR_GAS_PRE_CHARGE_PSI),
             Volume::new::<gallon>(Self::ACCUMULATOR_MAX_VOLUME_GALLONS),
->>>>>>> 06731062
         )
     }
 }
