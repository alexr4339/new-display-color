use nalgebra::Vector3;

use std::time::Duration;
use uom::si::{
    acceleration::meter_per_second_squared,
    angle::{degree, radian},
    angular_velocity::{radian_per_second, revolution_per_minute},
    electric_current::ampere,
    f64::*,
    length::meter,
    mass::kilogram,
    pressure::psi,
    ratio::{percent, ratio},
    velocity::knot,
    volume::{cubic_inch, gallon, liter},
    volume_rate::gallon_per_second,
};

use systems::{
    engine::Engine,
    hydraulic::{
        aerodynamic_model::AerodynamicModel,
        brake_circuit::{
            AutobrakeDecelerationGovernor, AutobrakeMode, AutobrakePanel, BrakeCircuit,
            BrakeCircuitController,
        },
        electrical_generator::{GeneratorControlUnit, HydraulicGeneratorMotor},
        flap_slat::FlapSlatAssembly,
        landing_gear::{GearGravityExtension, GearSystemController, HydraulicGearSystem},
        linear_actuator::{
            Actuator, BoundedLinearLength, HydraulicAssemblyController,
            HydraulicLinearActuatorAssembly, LinearActuatedRigidBodyOnHingeAxis, LinearActuator,
            LinearActuatorMode,
        },
        nose_steering::{
            Pushback, SteeringActuator, SteeringAngleLimiter, SteeringController,
            SteeringRatioToAngle,
        },
        pumps::PumpCharacteristics,
        trimmable_horizontal_stabilizer::{
            ManualPitchTrimController, PitchTrimActuatorController,
            TrimmableHorizontalStabilizerAssembly,
        },
        ElectricPump, EngineDrivenPump, HydraulicCircuit, HydraulicCircuitController,
        HydraulicPressureSensors, PressureSwitch, PressureSwitchType, PumpController, Reservoir,
    },
    landing_gear::{GearSystemSensors, LandingGearControlInterfaceUnitSet},
    overhead::{
        AutoOffFaultPushButton, AutoOnFaultPushButton, MomentaryOnPushButton, MomentaryPushButton,
    },
    shared::{
        interpolation,
        low_pass_filter::LowPassFilter,
        random_from_range,
        update_iterator::{FixedStepLoop, MaxStepLoop},
        AdirsDiscreteOutputs, DelayedFalseLogicGate, DelayedPulseTrueLogicGate,
        DelayedTrueLogicGate, ElectricalBusType, ElectricalBuses, EmergencyElectricalRatPushButton,
        EmergencyElectricalState, EmergencyGeneratorPower, EngineFirePushButtons, GearWheel,
        HydraulicColor, HydraulicGeneratorControlUnit, LandingGearHandle, LgciuInterface,
        LgciuWeightOnWheels, ReservoirAirPressure, SectionPressure,
    },
    simulation::{
        InitContext, Read, Reader, SimulationElement, SimulationElementVisitor, SimulatorReader,
        SimulatorWriter, StartState, UpdateContext, VariableIdentifier, Write,
    },
};

mod flaps_computer;
use flaps_computer::SlatFlapComplex;

#[cfg(test)]
use systems::hydraulic::PressureSwitchState;

struct A320HydraulicReservoirFactory {}
impl A320HydraulicReservoirFactory {
    fn new_green_reservoir(context: &mut InitContext) -> Reservoir {
        let reservoir_offset_when_gear_up = if context.start_gear_down() {
            Volume::new::<gallon>(0.)
        } else {
            Volume::new::<gallon>(-1.3)
        };

        Reservoir::new(
            context,
            HydraulicColor::Green,
            Volume::new::<liter>(23.),
            Volume::new::<liter>(18.),
            Volume::new::<gallon>(3.6) + reservoir_offset_when_gear_up,
            vec![PressureSwitch::new(
                Pressure::new::<psi>(25.),
                Pressure::new::<psi>(22.),
                PressureSwitchType::Relative,
            )],
            Volume::new::<liter>(3.),
        )
    }

    fn new_yellow_reservoir(context: &mut InitContext) -> Reservoir {
        Reservoir::new(
            context,
            HydraulicColor::Yellow,
            Volume::new::<liter>(20.),
            Volume::new::<liter>(18.),
            Volume::new::<gallon>(3.6),
            vec![PressureSwitch::new(
                Pressure::new::<psi>(25.),
                Pressure::new::<psi>(22.),
                PressureSwitchType::Relative,
            )],
            Volume::new::<liter>(3.),
        )
    }
}

pub struct A320HydraulicCircuitFactory {}
impl A320HydraulicCircuitFactory {
    const MIN_PRESS_EDP_SECTION_LO_HYST: f64 = 2740.0;
    const MIN_PRESS_EDP_SECTION_HI_HYST: f64 = 2900.0;
    const MIN_PRESS_PRESSURISED_LO_HYST: f64 = 2740.0;
    const MIN_PRESS_PRESSURISED_HI_HYST: f64 = 2900.0;

    const HYDRAULIC_TARGET_PRESSURE_PSI: f64 = 5100.;

    pub fn new_green_circuit(context: &mut InitContext) -> HydraulicCircuit {
        let reservoir = A320HydraulicReservoirFactory::new_green_reservoir(context);
        HydraulicCircuit::new(
            context,
            HydraulicColor::Green,
            6,
            Ratio::new::<percent>(100.),
            Volume::new::<gallon>(10.),
            reservoir,
            Pressure::new::<psi>(Self::MIN_PRESS_PRESSURISED_LO_HYST),
            Pressure::new::<psi>(Self::MIN_PRESS_PRESSURISED_HI_HYST),
            Pressure::new::<psi>(Self::MIN_PRESS_EDP_SECTION_LO_HYST),
            Pressure::new::<psi>(Self::MIN_PRESS_EDP_SECTION_HI_HYST),
            false,
            false,
            Pressure::new::<psi>(Self::HYDRAULIC_TARGET_PRESSURE_PSI),
        )
    }

    pub fn new_yellow_circuit(context: &mut InitContext) -> HydraulicCircuit {
        let reservoir = A320HydraulicReservoirFactory::new_yellow_reservoir(context);
        HydraulicCircuit::new(
            context,
            HydraulicColor::Yellow,
            6,
            Ratio::new::<percent>(100.),
            Volume::new::<gallon>(10.),
            reservoir,
            Pressure::new::<psi>(Self::MIN_PRESS_PRESSURISED_LO_HYST),
            Pressure::new::<psi>(Self::MIN_PRESS_PRESSURISED_HI_HYST),
            Pressure::new::<psi>(Self::MIN_PRESS_EDP_SECTION_LO_HYST),
            Pressure::new::<psi>(Self::MIN_PRESS_EDP_SECTION_HI_HYST),
            false,
            false,
            Pressure::new::<psi>(Self::HYDRAULIC_TARGET_PRESSURE_PSI),
        )
    }
}

struct A320CargoDoorFactory {}
impl A320CargoDoorFactory {
    const FLOW_CONTROL_PROPORTIONAL_GAIN: f64 = 0.05;
    const FLOW_CONTROL_INTEGRAL_GAIN: f64 = 5.;
    const FLOW_CONTROL_FORCE_GAIN: f64 = 200000.;

    fn a320_cargo_door_actuator(
        bounded_linear_length: &impl BoundedLinearLength,
    ) -> LinearActuator {
        LinearActuator::new(
            bounded_linear_length,
            2,
            Length::new::<meter>(0.04422),
            Length::new::<meter>(0.03366),
            VolumeRate::new::<gallon_per_second>(0.01),
            600000.,
            15000.,
            500.,
            1000000.,
            Duration::from_millis(100),
            [1., 1., 1., 1., 1., 1.],
            [1., 1., 1., 1., 1., 1.],
            [0., 0.2, 0.21, 0.79, 0.8, 1.],
            Self::FLOW_CONTROL_PROPORTIONAL_GAIN,
            Self::FLOW_CONTROL_INTEGRAL_GAIN,
            Self::FLOW_CONTROL_FORCE_GAIN,
            false,
        )
    }

    /// Builds a cargo door body for A320 Neo
    fn a320_cargo_door_body(is_locked: bool) -> LinearActuatedRigidBodyOnHingeAxis {
        let size = Vector3::new(100. / 1000., 1855. / 1000., 2025. / 1000.);
        let cg_offset = Vector3::new(0., -size[1] / 2., 0.);

        let control_arm = Vector3::new(-0.1597, -0.1614, 0.);
        let anchor = Vector3::new(-0.7596, -0.086, 0.);
        let axis_direction = Vector3::new(0., 0., 1.);

        LinearActuatedRigidBodyOnHingeAxis::new(
            Mass::new::<kilogram>(130.),
            size,
            cg_offset,
            cg_offset,
            control_arm,
            anchor,
            Angle::new::<degree>(-23.),
            Angle::new::<degree>(136.),
            Angle::new::<degree>(-23.),
            100.,
            is_locked,
            axis_direction,
        )
    }

    /// Builds a cargo door assembly consisting of the door physical rigid body and the hydraulic actuator connected
    /// to it
    fn a320_cargo_door_assembly() -> HydraulicLinearActuatorAssembly<1> {
        let cargo_door_body = Self::a320_cargo_door_body(true);
        let cargo_door_actuator = Self::a320_cargo_door_actuator(&cargo_door_body);
        HydraulicLinearActuatorAssembly::new([cargo_door_actuator], cargo_door_body)
    }

    fn new_a320_cargo_door(context: &mut InitContext, id: &str) -> CargoDoor {
        let assembly = Self::a320_cargo_door_assembly();
        CargoDoor::new(
            context,
            id,
            assembly,
            Self::new_a320_cargo_door_aero_model(),
        )
    }

    fn new_a320_cargo_door_aero_model() -> AerodynamicModel {
        let body = Self::a320_cargo_door_body(false);
        AerodynamicModel::new(
            &body,
            Some(Vector3::new(1., 0., 0.)),
            Some(Vector3::new(0., 0., 1.)),
            Some(Vector3::new(1., 0., 0.)),
            Ratio::new::<ratio>(1.),
        )
    }
}

struct A320AileronFactory {}
impl A320AileronFactory {
    const FLOW_CONTROL_PROPORTIONAL_GAIN: f64 = 0.35;
    const FLOW_CONTROL_INTEGRAL_GAIN: f64 = 5.;
    const FLOW_CONTROL_FORCE_GAIN: f64 = 450000.;

    const MAX_DAMPING_CONSTANT_FOR_SLOW_DAMPING: f64 = 3500000.;

    fn a320_aileron_actuator(bounded_linear_length: &impl BoundedLinearLength) -> LinearActuator {
        let randomized_damping = random_from_range(
            Self::MAX_DAMPING_CONSTANT_FOR_SLOW_DAMPING / 3.,
            Self::MAX_DAMPING_CONSTANT_FOR_SLOW_DAMPING,
        );

        // Aileron actuator real data:
        // Max force of 4700DaN @ 3000psi. Max flow 3.302 US gal/min thus 0.055033333 gal/s
        // This gives a 0.00227225 squared meter of piston surface
        // This gives piston diameter of 0.0537878 meters
        // We use 0 as rod diameter as this is a symmetrical actuator so same surface each side
        LinearActuator::new(
            bounded_linear_length,
            1,
            Length::new::<meter>(0.0537878),
            Length::new::<meter>(0.),
            VolumeRate::new::<gallon_per_second>(0.055),
            80000.,
            1500.,
            5000.,
            randomized_damping,
            Duration::from_millis(300),
            [1., 1., 1., 1., 1., 1.],
            [1., 1., 1., 1., 1., 1.],
            [0., 0.2, 0.21, 0.79, 0.8, 1.],
            Self::FLOW_CONTROL_PROPORTIONAL_GAIN,
            Self::FLOW_CONTROL_INTEGRAL_GAIN,
            Self::FLOW_CONTROL_FORCE_GAIN,
            false,
        )
    }

    /// Builds an aileron control surface body for A320 Neo
    fn a320_aileron_body(init_drooped_down: bool) -> LinearActuatedRigidBodyOnHingeAxis {
        let size = Vector3::new(3.325, 0.16, 0.58);

        // CG at half the size
        let cg_offset = Vector3::new(0., 0., -0.5 * size[2]);
        let aero_center = Vector3::new(0., 0., -0.4 * size[2]);

        let control_arm = Vector3::new(0., -0.0525, 0.);
        let anchor = Vector3::new(0., -0.0525, 0.33);

        let init_position = if init_drooped_down {
            Angle::new::<degree>(-25.)
        } else {
            Angle::new::<degree>(0.)
        };

        LinearActuatedRigidBodyOnHingeAxis::new(
            Mass::new::<kilogram>(24.65),
            size,
            cg_offset,
            aero_center,
            control_arm,
            anchor,
            Angle::new::<degree>(-25.),
            Angle::new::<degree>(50.),
            init_position,
            1.,
            false,
            Vector3::new(1., 0., 0.),
        )
    }

    /// Builds an aileron assembly consisting of the aileron physical rigid body and two hydraulic actuators connected
    /// to it
    fn a320_aileron_assembly(init_drooped_down: bool) -> HydraulicLinearActuatorAssembly<2> {
        let aileron_body = Self::a320_aileron_body(init_drooped_down);

        let aileron_actuator_outward = Self::a320_aileron_actuator(&aileron_body);
        let aileron_actuator_inward = Self::a320_aileron_actuator(&aileron_body);

        HydraulicLinearActuatorAssembly::new(
            [aileron_actuator_outward, aileron_actuator_inward],
            aileron_body,
        )
    }

    fn new_aileron(context: &mut InitContext, id: ActuatorSide) -> AileronAssembly {
        let init_drooped_down = !context.is_in_flight();
        let assembly = Self::a320_aileron_assembly(init_drooped_down);
        AileronAssembly::new(context, id, assembly, Self::new_a320_aileron_aero_model())
    }

    fn new_a320_aileron_aero_model() -> AerodynamicModel {
        let body = Self::a320_aileron_body(true);

        // Aerodynamic object has a little rotation from horizontal direction so that at X°
        // of wing AOA the aileron gets some X°+Y° AOA as the overwing pressure sucks the aileron up
        AerodynamicModel::new(
            &body,
            Some(Vector3::new(0., 1., 0.)),
            Some(Vector3::new(0., 0.208, 0.978)),
            Some(Vector3::new(0., 0.978, -0.208)),
            Ratio::new::<ratio>(1.),
        )
    }
}

struct A320SpoilerFactory {}
impl A320SpoilerFactory {
    const FLOW_CONTROL_PROPORTIONAL_GAIN: f64 = 0.15;
    const FLOW_CONTROL_INTEGRAL_GAIN: f64 = 2.;
    const FLOW_CONTROL_FORCE_GAIN: f64 = 450000.;

    const MAX_DAMPING_CONSTANT_FOR_SLOW_DAMPING: f64 = 400000.;

    const MAX_FLOW_GAL_P_S: f64 = 0.03;
    const MAX_FLOW_PRECISION_PER_ACTUATOR_PERCENT: f64 = 3.;

    fn a320_spoiler_actuator(bounded_linear_length: &impl BoundedLinearLength) -> LinearActuator {
        let randomized_damping = random_from_range(
            Self::MAX_DAMPING_CONSTANT_FOR_SLOW_DAMPING / 5.,
            Self::MAX_DAMPING_CONSTANT_FOR_SLOW_DAMPING,
        );

        let random_max_flow_margin =
            Self::MAX_FLOW_GAL_P_S * Self::MAX_FLOW_PRECISION_PER_ACTUATOR_PERCENT / 100.;
        let random_max_flow_gal_per_s = random_from_range(
            Self::MAX_FLOW_GAL_P_S - random_max_flow_margin,
            Self::MAX_FLOW_GAL_P_S + random_max_flow_margin,
        );

        LinearActuator::new(
            bounded_linear_length,
            1,
            Length::new::<meter>(0.03),
            Length::new::<meter>(0.),
            VolumeRate::new::<gallon_per_second>(random_max_flow_gal_per_s),
            80000.,
            1500.,
            5000.,
            randomized_damping,
            Duration::from_millis(300),
            [1., 1., 1., 1., 1., 1.],
            [1., 1., 1., 1., 1., 1.],
            [0., 0.2, 0.21, 0.79, 0.8, 1.],
            Self::FLOW_CONTROL_PROPORTIONAL_GAIN,
            Self::FLOW_CONTROL_INTEGRAL_GAIN,
            Self::FLOW_CONTROL_FORCE_GAIN,
            false,
        )
    }

    /// Builds a spoiler control surface body for A320 Neo
    fn a320_spoiler_body() -> LinearActuatedRigidBodyOnHingeAxis {
        let size = Vector3::new(1.785, 0.1, 0.685);
        let cg_offset = Vector3::new(0., 0., -0.5 * size[2]);
        let aero_center = Vector3::new(0., 0., -0.4 * size[2]);

        let control_arm = Vector3::new(0., -0.067 * size[2], -0.26 * size[2]);
        let anchor = Vector3::new(0., -0.26 * size[2], 0.26 * size[2]);

        LinearActuatedRigidBodyOnHingeAxis::new(
            Mass::new::<kilogram>(16.),
            size,
            cg_offset,
            aero_center,
            control_arm,
            anchor,
            Angle::new::<degree>(-10.),
            Angle::new::<degree>(40.),
            Angle::new::<degree>(-10.),
            50.,
            false,
            Vector3::new(1., 0., 0.),
        )
    }

    /// Builds a spoiler assembly consisting of the spoiler physical rigid body and one hydraulic actuator
    fn a320_spoiler_assembly() -> HydraulicLinearActuatorAssembly<1> {
        let spoiler_body = Self::a320_spoiler_body();

        let spoiler_actuator = Self::a320_spoiler_actuator(&spoiler_body);

        HydraulicLinearActuatorAssembly::new([spoiler_actuator], spoiler_body)
    }

    fn new_a320_spoiler_group(context: &mut InitContext, id: ActuatorSide) -> SpoilerGroup {
        let spoiler_1 = Self::new_a320_spoiler_element(context, id, 1);
        let spoiler_2 = Self::new_a320_spoiler_element(context, id, 2);
        let spoiler_3 = Self::new_a320_spoiler_element(context, id, 3);
        let spoiler_4 = Self::new_a320_spoiler_element(context, id, 4);
        let spoiler_5 = Self::new_a320_spoiler_element(context, id, 5);

        SpoilerGroup::new([spoiler_1, spoiler_2, spoiler_3, spoiler_4, spoiler_5])
    }

    fn new_a320_spoiler_element(
        context: &mut InitContext,
        id: ActuatorSide,
        id_number: usize,
    ) -> SpoilerElement {
        let assembly = Self::a320_spoiler_assembly();
        SpoilerElement::new(
            context,
            id,
            id_number,
            assembly,
            Self::new_a320_spoiler_aero_model(),
        )
    }

    fn new_a320_spoiler_aero_model() -> AerodynamicModel {
        let body = Self::a320_spoiler_body();

        // Lift vector and normal are rotated 10° to acount for air supposedly following
        // wing profile that is 10° from horizontal
        // It means that with headwind and spoiler retracted (-10°), spoiler generates no lift
        AerodynamicModel::new(
            &body,
            Some(Vector3::new(0., 1., 0.)),
            Some(Vector3::new(0., -0.174, 0.985)),
            Some(Vector3::new(0., 0.985, 0.174)),
            Ratio::new::<ratio>(1.),
        )
    }
}

struct A320ElevatorFactory {}
impl A320ElevatorFactory {
    const FLOW_CONTROL_PROPORTIONAL_GAIN: f64 = 1.;
    const FLOW_CONTROL_INTEGRAL_GAIN: f64 = 5.;
    const FLOW_CONTROL_FORCE_GAIN: f64 = 450000.;

    const MAX_DAMPING_CONSTANT_FOR_SLOW_DAMPING: f64 = 15000000.;

    fn a320_elevator_actuator(bounded_linear_length: &impl BoundedLinearLength) -> LinearActuator {
        let randomized_damping = random_from_range(
            Self::MAX_DAMPING_CONSTANT_FOR_SLOW_DAMPING / 5.,
            Self::MAX_DAMPING_CONSTANT_FOR_SLOW_DAMPING,
        );

        LinearActuator::new(
            bounded_linear_length,
            1,
            Length::new::<meter>(0.0407),
            Length::new::<meter>(0.),
            VolumeRate::new::<gallon_per_second>(0.029),
            80000.,
            1500.,
            20000.,
            randomized_damping,
            Duration::from_millis(300),
            [1., 1., 1., 1., 1., 1.],
            [1., 1., 1., 1., 1., 1.],
            [0., 0.2, 0.21, 0.79, 0.8, 1.],
            Self::FLOW_CONTROL_PROPORTIONAL_GAIN,
            Self::FLOW_CONTROL_INTEGRAL_GAIN,
            Self::FLOW_CONTROL_FORCE_GAIN,
            false,
        )
    }

    /// Builds an aileron control surface body for A320 Neo
    fn a320_elevator_body(init_drooped_down: bool) -> LinearActuatedRigidBodyOnHingeAxis {
        let size = Vector3::new(6., 0.405, 1.125);
        let cg_offset = Vector3::new(0., 0., -0.5 * size[2]);
        let aero_center = Vector3::new(0., 0., -0.3 * size[2]);

        let control_arm = Vector3::new(0., -0.091, 0.);
        let anchor = Vector3::new(0., -0.091, 0.41);

        let init_position = if init_drooped_down {
            Angle::new::<degree>(-11.5)
        } else {
            Angle::new::<degree>(0.)
        };

        LinearActuatedRigidBodyOnHingeAxis::new(
            Mass::new::<kilogram>(58.6),
            size,
            cg_offset,
            aero_center,
            control_arm,
            anchor,
            Angle::new::<degree>(-11.5),
            Angle::new::<degree>(27.5),
            init_position,
            100.,
            false,
            Vector3::new(1., 0., 0.),
        )
    }

    /// Builds an aileron assembly consisting of the aileron physical rigid body and two hydraulic actuators connected
    /// to it
    fn a320_elevator_assembly(init_drooped_down: bool) -> HydraulicLinearActuatorAssembly<2> {
        let elevator_body = Self::a320_elevator_body(init_drooped_down);

        let elevator_actuator_outboard = Self::a320_elevator_actuator(&elevator_body);
        let elevator_actuator_inbord = Self::a320_elevator_actuator(&elevator_body);

        HydraulicLinearActuatorAssembly::new(
            [elevator_actuator_outboard, elevator_actuator_inbord],
            elevator_body,
        )
    }

    fn new_elevator(context: &mut InitContext, id: ActuatorSide) -> ElevatorAssembly {
        let init_drooped_down = !context.is_in_flight();
        let assembly = Self::a320_elevator_assembly(init_drooped_down);
        ElevatorAssembly::new(context, id, assembly, Self::new_a320_elevator_aero_model())
    }

    fn new_a320_elevator_aero_model() -> AerodynamicModel {
        let body = Self::a320_elevator_body(true);
        AerodynamicModel::new(
            &body,
            Some(Vector3::new(0., 1., 0.)),
            Some(Vector3::new(0., 0., 1.)),
            Some(Vector3::new(0., 1., 0.)),
            Ratio::new::<ratio>(0.8),
        )
    }
}

struct A320RudderFactory {}
impl A320RudderFactory {
    const FLOW_CONTROL_PROPORTIONAL_GAIN: f64 = 1.5;
    const FLOW_CONTROL_INTEGRAL_GAIN: f64 = 2.;
    const FLOW_CONTROL_FORCE_GAIN: f64 = 350000.;

    const MAX_DAMPING_CONSTANT_FOR_SLOW_DAMPING: f64 = 1000000.;

    fn a320_rudder_actuator(bounded_linear_length: &impl BoundedLinearLength) -> LinearActuator {
        let randomized_damping = random_from_range(
            Self::MAX_DAMPING_CONSTANT_FOR_SLOW_DAMPING / 4.,
            Self::MAX_DAMPING_CONSTANT_FOR_SLOW_DAMPING,
        );

        LinearActuator::new(
            bounded_linear_length,
            1,
            Length::new::<meter>(0.06),
            Length::new::<meter>(0.),
            VolumeRate::new::<gallon_per_second>(0.0792),
            80000.,
            1500.,
            10000.,
            randomized_damping,
            Duration::from_millis(300),
            [1., 1., 1., 1., 1., 1.],
            [1., 1., 1., 1., 1., 1.],
            [0., 0.2, 0.21, 0.79, 0.8, 1.],
            Self::FLOW_CONTROL_PROPORTIONAL_GAIN,
            Self::FLOW_CONTROL_INTEGRAL_GAIN,
            Self::FLOW_CONTROL_FORCE_GAIN,
            false,
        )
    }

    /// Builds an aileron control surface body for A320 Neo
    fn a320_rudder_body(init_at_center: bool) -> LinearActuatedRigidBodyOnHingeAxis {
        let size = Vector3::new(0.42, 6.65, 1.8);
        let cg_offset = Vector3::new(0., 0.5 * size[1], -0.5 * size[2]);
        let aero_center = Vector3::new(0., 0.5 * size[1], -0.3 * size[2]);

        let control_arm = Vector3::new(-0.144, 0., 0.);
        let anchor = Vector3::new(-0.144, 0., 0.50);

        let randomized_init_position_angle_degree = if init_at_center {
            0.
        } else {
            random_from_range(-15., 15.)
        };

        LinearActuatedRigidBodyOnHingeAxis::new(
            Mass::new::<kilogram>(95.),
            size,
            cg_offset,
            aero_center,
            control_arm,
            anchor,
            Angle::new::<degree>(-25.),
            Angle::new::<degree>(50.),
            Angle::new::<degree>(randomized_init_position_angle_degree),
            100.,
            false,
            Vector3::new(0., 1., 0.),
        )
    }

    /// Builds an aileron assembly consisting of the aileron physical rigid body and two hydraulic actuators connected
    /// to it
    fn a320_rudder_assembly(init_at_center: bool) -> HydraulicLinearActuatorAssembly<3> {
        let rudder_body = Self::a320_rudder_body(init_at_center);

        let rudder_actuator_green = Self::a320_rudder_actuator(&rudder_body);
        let rudder_actuator_blue = Self::a320_rudder_actuator(&rudder_body);
        let rudder_actuator_yellow = Self::a320_rudder_actuator(&rudder_body);

        HydraulicLinearActuatorAssembly::new(
            [
                rudder_actuator_green,
                rudder_actuator_blue,
                rudder_actuator_yellow,
            ],
            rudder_body,
        )
    }

    fn new_rudder(context: &mut InitContext) -> RudderAssembly {
        let init_at_center = context.start_state() == StartState::Taxi
            || context.start_state() == StartState::Runway
            || context.is_in_flight();

        let assembly = Self::a320_rudder_assembly(init_at_center);
        RudderAssembly::new(context, assembly, Self::new_a320_rudder_aero_model())
    }

    fn new_a320_rudder_aero_model() -> AerodynamicModel {
        let body = Self::a320_rudder_body(true);
        AerodynamicModel::new(
            &body,
            Some(Vector3::new(1., 0., 0.)),
            Some(Vector3::new(0., 0., 1.)),
            Some(Vector3::new(1., 0., 0.)),
            Ratio::new::<ratio>(0.4),
        )
    }
}

struct A320GearDoorFactory {}
impl A320GearDoorFactory {
    fn a320_nose_gear_door_aerodynamics() -> AerodynamicModel {
        // Faking the single door by only considering right door aerodynamics.
        // Will work with headwind, but will cause strange behaviour with massive crosswind.
        AerodynamicModel::new(
            &Self::a320_nose_gear_door_body(),
            Some(Vector3::new(0., 1., 0.)),
            Some(Vector3::new(0., -0.2, 1.)),
            Some(Vector3::new(0., -1., -0.2)),
            Ratio::new::<ratio>(0.7),
        )
    }

    fn a320_left_gear_door_aerodynamics() -> AerodynamicModel {
        AerodynamicModel::new(
            &Self::a320_left_gear_door_body(),
            Some(Vector3::new(0., 1., 0.)),
            Some(Vector3::new(0., -0.1, 1.)),
            Some(Vector3::new(0., 1., 0.1)),
            Ratio::new::<ratio>(0.7),
        )
    }

    fn a320_right_gear_door_aerodynamics() -> AerodynamicModel {
        AerodynamicModel::new(
            &Self::a320_right_gear_door_body(),
            Some(Vector3::new(0., 1., 0.)),
            Some(Vector3::new(0., -0.1, 1.)),
            Some(Vector3::new(0., 1., 0.1)),
            Ratio::new::<ratio>(0.7),
        )
    }

    fn a320_nose_gear_door_actuator(
        bounded_linear_length: &impl BoundedLinearLength,
    ) -> LinearActuator {
        const FLOW_CONTROL_INTEGRAL_GAIN: f64 = 5.;
        const FLOW_CONTROL_PROPORTIONAL_GAIN: f64 = 0.15;
        const FLOW_CONTROL_FORCE_GAIN: f64 = 200000.;

        LinearActuator::new(
            bounded_linear_length,
            1,
            Length::new::<meter>(0.0378),
            Length::new::<meter>(0.023),
            VolumeRate::new::<gallon_per_second>(0.027),
            20000.,
            5000.,
            2000.,
            28000.,
            Duration::from_millis(100),
            [1., 1., 1., 1., 0.5, 0.5],
            [0.5, 0.5, 1., 1., 1., 1.],
            [0., 0.15, 0.16, 0.84, 0.85, 1.],
            FLOW_CONTROL_PROPORTIONAL_GAIN,
            FLOW_CONTROL_INTEGRAL_GAIN,
            FLOW_CONTROL_FORCE_GAIN,
            true,
        )
    }

    fn a320_main_gear_door_actuator(
        bounded_linear_length: &impl BoundedLinearLength,
    ) -> LinearActuator {
        const FLOW_CONTROL_INTEGRAL_GAIN: f64 = 5.;
        const FLOW_CONTROL_PROPORTIONAL_GAIN: f64 = 0.7;
        const FLOW_CONTROL_FORCE_GAIN: f64 = 200000.;

        LinearActuator::new(
            bounded_linear_length,
            1,
            Length::new::<meter>(0.055),
            Length::new::<meter>(0.03),
            VolumeRate::new::<gallon_per_second>(0.09),
            200000.,
            2500.,
            2000.,
            30000.,
            Duration::from_millis(100),
            [1., 1., 1., 1., 0.5, 0.5],
            [0.5, 0.5, 1., 1., 1., 1.],
            [0., 0.09, 0.1, 0.9, 0.91, 1.],
            FLOW_CONTROL_PROPORTIONAL_GAIN,
            FLOW_CONTROL_INTEGRAL_GAIN,
            FLOW_CONTROL_FORCE_GAIN,
            true,
        )
    }

    fn a320_left_gear_door_body() -> LinearActuatedRigidBodyOnHingeAxis {
        let size = Vector3::new(-1.73, 0.02, 1.7);
        let cg_offset = Vector3::new(2. / 3. * size[0], 0.1, 0.);

        let control_arm = Vector3::new(-0.76, 0., 0.);
        let anchor = Vector3::new(-0.19, 0.23, 0.);

        LinearActuatedRigidBodyOnHingeAxis::new(
            Mass::new::<kilogram>(50.),
            size,
            cg_offset,
            cg_offset,
            control_arm,
            anchor,
            Angle::new::<degree>(0.),
            Angle::new::<degree>(85.),
            Angle::new::<degree>(0.),
            150.,
            true,
            Vector3::new(0., 0., 1.),
        )
    }

    fn a320_right_gear_door_body() -> LinearActuatedRigidBodyOnHingeAxis {
        let size = Vector3::new(1.73, 0.02, 1.7);
        let cg_offset = Vector3::new(2. / 3. * size[0], 0.1, 0.);

        let control_arm = Vector3::new(0.76, 0., 0.);
        let anchor = Vector3::new(0.19, 0.23, 0.);

        LinearActuatedRigidBodyOnHingeAxis::new(
            Mass::new::<kilogram>(50.),
            size,
            cg_offset,
            cg_offset,
            control_arm,
            anchor,
            Angle::new::<degree>(-85.),
            Angle::new::<degree>(85.),
            Angle::new::<degree>(0.),
            150.,
            true,
            Vector3::new(0., 0., 1.),
        )
    }

    fn a320_nose_gear_door_body() -> LinearActuatedRigidBodyOnHingeAxis {
        let size = Vector3::new(0.4, 0.02, 1.5);
        let cg_offset = Vector3::new(-0.5 * size[0], 0., 0.);

        let control_arm = Vector3::new(-0.1465, 0., 0.);
        let anchor = Vector3::new(-0.1465, 0.40, 0.);

        LinearActuatedRigidBodyOnHingeAxis::new(
            Mass::new::<kilogram>(40.),
            size,
            cg_offset,
            cg_offset,
            control_arm,
            anchor,
            Angle::new::<degree>(0.),
            Angle::new::<degree>(85.),
            Angle::new::<degree>(0.),
            150.,
            true,
            Vector3::new(0., 0., 1.),
        )
    }

    fn a320_gear_door_assembly(wheel_id: GearWheel) -> HydraulicLinearActuatorAssembly<1> {
        let gear_door_body = match wheel_id {
            GearWheel::NOSE => Self::a320_nose_gear_door_body(),
            GearWheel::LEFT => Self::a320_left_gear_door_body(),
            GearWheel::RIGHT => Self::a320_right_gear_door_body(),
        };
        let gear_door_actuator = match wheel_id {
            GearWheel::NOSE => Self::a320_nose_gear_door_actuator(&gear_door_body),
            GearWheel::LEFT | GearWheel::RIGHT => {
                Self::a320_main_gear_door_actuator(&gear_door_body)
            }
        };

        HydraulicLinearActuatorAssembly::new([gear_door_actuator], gear_door_body)
    }
}

struct A320GearFactory {}
impl A320GearFactory {
    fn a320_nose_gear_aerodynamics() -> AerodynamicModel {
        AerodynamicModel::new(
            &Self::a320_nose_gear_body(true),
            Some(Vector3::new(0., 0., 1.)),
            None,
            None,
            Ratio::new::<ratio>(0.25),
        )
    }

    fn a320_right_gear_aerodynamics() -> AerodynamicModel {
        AerodynamicModel::new(
            &Self::a320_right_gear_body(true),
            Some(Vector3::new(0., 0., 1.)),
            Some(Vector3::new(0.3, 0., 1.)),
            Some(Vector3::new(1., 0., -0.3)),
            Ratio::new::<ratio>(0.7),
        )
    }

    fn a320_left_gear_aerodynamics() -> AerodynamicModel {
        AerodynamicModel::new(
            &Self::a320_left_gear_body(true),
            Some(Vector3::new(0., 0., 1.)),
            Some(Vector3::new(-0.3, 0., 1.)),
            Some(Vector3::new(-1., 0., -0.3)),
            Ratio::new::<ratio>(0.7),
        )
    }

    fn a320_nose_gear_actuator(bounded_linear_length: &impl BoundedLinearLength) -> LinearActuator {
        const FLOW_CONTROL_INTEGRAL_GAIN: f64 = 5.;
        const FLOW_CONTROL_PROPORTIONAL_GAIN: f64 = 0.3;
        const FLOW_CONTROL_FORCE_GAIN: f64 = 250000.;

        LinearActuator::new(
            bounded_linear_length,
            1,
            Length::new::<meter>(0.0792),
            Length::new::<meter>(0.035),
            VolumeRate::new::<gallon_per_second>(0.053),
            800000.,
            150000.,
            50000.,
            700000.,
            Duration::from_millis(100),
            [1., 1., 1., 1., 0.5, 0.5],
            [0.5, 0.5, 1., 1., 1., 1.],
            [0., 0.1, 0.11, 0.89, 0.9, 1.],
            FLOW_CONTROL_PROPORTIONAL_GAIN,
            FLOW_CONTROL_INTEGRAL_GAIN,
            FLOW_CONTROL_FORCE_GAIN,
            true,
        )
    }

    fn a320_main_gear_actuator(bounded_linear_length: &impl BoundedLinearLength) -> LinearActuator {
        const FLOW_CONTROL_INTEGRAL_GAIN: f64 = 5.0;
        const FLOW_CONTROL_PROPORTIONAL_GAIN: f64 = 0.3;
        const FLOW_CONTROL_FORCE_GAIN: f64 = 250000.;

        LinearActuator::new(
            bounded_linear_length,
            1,
            Length::new::<meter>(0.145),
            Length::new::<meter>(0.105),
            VolumeRate::new::<gallon_per_second>(0.17),
            800000.,
            350000.,
            50000.,
            2500000.,
            Duration::from_millis(100),
            [1., 1., 1., 1., 0.5, 0.5],
            [0.2, 0.4, 1., 1., 1., 1.],
            [0., 0.13, 0.17, 0.95, 0.96, 1.],
            FLOW_CONTROL_PROPORTIONAL_GAIN,
            FLOW_CONTROL_INTEGRAL_GAIN,
            FLOW_CONTROL_FORCE_GAIN,
            true,
        )
    }

    fn a320_left_gear_body(init_downlocked: bool) -> LinearActuatedRigidBodyOnHingeAxis {
        let size = Vector3::new(0.3, 3.453, 0.3);
        let cg_offset = Vector3::new(0., -3. / 4. * size[1], 0.);

        let control_arm = Vector3::new(0.1815, 0.15, 0.);
        let anchor = Vector3::new(0.26, 0.15, 0.);

        LinearActuatedRigidBodyOnHingeAxis::new(
            Mass::new::<kilogram>(700.),
            size,
            cg_offset,
            cg_offset,
            control_arm,
            anchor,
            Angle::new::<degree>(0.),
            Angle::new::<degree>(80.),
            if init_downlocked {
                Angle::new::<degree>(0.)
            } else {
                Angle::new::<degree>(80.)
            },
            150.,
            true,
            Vector3::new(0., 0., 1.),
        )
    }

    fn a320_right_gear_body(init_downlocked: bool) -> LinearActuatedRigidBodyOnHingeAxis {
        let size = Vector3::new(0.3, 3.453, 0.3);
        let cg_offset = Vector3::new(0., -3. / 4. * size[1], 0.);

        let control_arm = Vector3::new(-0.1815, 0.15, 0.);
        let anchor = Vector3::new(-0.26, 0.15, 0.);

        LinearActuatedRigidBodyOnHingeAxis::new(
            Mass::new::<kilogram>(700.),
            size,
            cg_offset,
            cg_offset,
            control_arm,
            anchor,
            Angle::new::<degree>(-80.),
            Angle::new::<degree>(80.),
            if init_downlocked {
                Angle::new::<degree>(0.)
            } else {
                Angle::new::<degree>(-80.)
            },
            150.,
            true,
            Vector3::new(0., 0., 1.),
        )
    }

    fn a320_nose_gear_body(init_downlocked: bool) -> LinearActuatedRigidBodyOnHingeAxis {
        let size = Vector3::new(0.3, 2.453, 0.3);
        let cg_offset = Vector3::new(0., -2. / 3. * size[1], 0.);

        let control_arm = Vector3::new(0., -0.093, 0.212);
        let anchor = Vector3::new(0., 0.56, 0.);

        LinearActuatedRigidBodyOnHingeAxis::new(
            Mass::new::<kilogram>(300.),
            size,
            cg_offset,
            cg_offset,
            control_arm,
            anchor,
            Angle::new::<degree>(-101.),
            Angle::new::<degree>(92.),
            if init_downlocked {
                Angle::new::<degree>(-9.)
            } else {
                Angle::new::<degree>(-101.)
            },
            150.,
            true,
            Vector3::new(1., 0., 0.),
        )
    }

    fn a320_gear_assembly(
        wheel_id: GearWheel,
        init_downlocked: bool,
    ) -> HydraulicLinearActuatorAssembly<1> {
        let gear_body = match wheel_id {
            GearWheel::NOSE => Self::a320_nose_gear_body(init_downlocked),

            GearWheel::LEFT => Self::a320_left_gear_body(init_downlocked),

            GearWheel::RIGHT => Self::a320_right_gear_body(init_downlocked),
        };

        let gear_actuator = match wheel_id {
            GearWheel::NOSE => Self::a320_nose_gear_actuator(&gear_body),

            GearWheel::LEFT | GearWheel::RIGHT => Self::a320_main_gear_actuator(&gear_body),
        };

        HydraulicLinearActuatorAssembly::new([gear_actuator], gear_body)
    }
}

struct A320GearSystemFactory {}
impl A320GearSystemFactory {
    fn a320_gear_system(context: &mut InitContext) -> HydraulicGearSystem {
        let init_downlocked = context.start_gear_down();

        HydraulicGearSystem::new(
            context,
            A320GearDoorFactory::a320_gear_door_assembly(GearWheel::NOSE),
            A320GearDoorFactory::a320_gear_door_assembly(GearWheel::LEFT),
            A320GearDoorFactory::a320_gear_door_assembly(GearWheel::RIGHT),
            A320GearFactory::a320_gear_assembly(GearWheel::NOSE, init_downlocked),
            A320GearFactory::a320_gear_assembly(GearWheel::LEFT, init_downlocked),
            A320GearFactory::a320_gear_assembly(GearWheel::RIGHT, init_downlocked),
            A320GearDoorFactory::a320_left_gear_door_aerodynamics(),
            A320GearDoorFactory::a320_right_gear_door_aerodynamics(),
            A320GearDoorFactory::a320_nose_gear_door_aerodynamics(),
            A320GearFactory::a320_left_gear_aerodynamics(),
            A320GearFactory::a320_right_gear_aerodynamics(),
            A320GearFactory::a320_nose_gear_aerodynamics(),
        )
    }
}

pub(super) struct A380Hydraulic {
    nose_steering: SteeringActuator,

    core_hydraulic_updater: FixedStepLoop,
    physics_updater: MaxStepLoop,
    ultra_fast_physics_updater: MaxStepLoop,

    brake_steer_computer: A320HydraulicBrakeSteerComputerUnit,

    green_circuit: HydraulicCircuit,
    green_circuit_controller: A380HydraulicCircuitController,
    yellow_circuit: HydraulicCircuit,
    yellow_circuit_controller: A380HydraulicCircuitController,

    engine_driven_pump_1a: EngineDrivenPump,
    engine_driven_pump_1a_controller: A380EngineDrivenPumpController,

    engine_driven_pump_2a: EngineDrivenPump,
    engine_driven_pump_2a_controller: A380EngineDrivenPumpController,

    engine_driven_pump_3a: EngineDrivenPump,
    engine_driven_pump_3a_controller: A380EngineDrivenPumpController,

    engine_driven_pump_4a: EngineDrivenPump,
    engine_driven_pump_4a_controller: A380EngineDrivenPumpController,

    engine_driven_pump_1b: EngineDrivenPump,
    engine_driven_pump_1b_controller: A380EngineDrivenPumpController,

    engine_driven_pump_2b: EngineDrivenPump,
    engine_driven_pump_2b_controller: A380EngineDrivenPumpController,

    engine_driven_pump_3b: EngineDrivenPump,
    engine_driven_pump_3b_controller: A380EngineDrivenPumpController,

    engine_driven_pump_4b: EngineDrivenPump,
    engine_driven_pump_4b_controller: A380EngineDrivenPumpController,

    yellow_electric_pump_a: ElectricPump,
    yellow_electric_pump_a_controller: A380ElectricPumpController,

    yellow_electric_pump_b: ElectricPump,
    yellow_electric_pump_b_controller: A380ElectricPumpController,

    green_electric_pump_a: ElectricPump,
    green_electric_pump_a_controller: A380ElectricPumpController,

    green_electric_pump_b: ElectricPump,
    green_electric_pump_b_controller: A380ElectricPumpController,

    pushback_tug: PushbackTug,

    braking_circuit_norm: BrakeCircuit,
    braking_circuit_altn: BrakeCircuit,
    braking_force: A320BrakingForce,

    flap_system: FlapSlatAssembly,
    slat_system: FlapSlatAssembly,
    slats_flaps_complex: SlatFlapComplex,

    forward_cargo_door: CargoDoor,
    forward_cargo_door_controller: A320DoorController,
    aft_cargo_door: CargoDoor,
    aft_cargo_door_controller: A320DoorController,

    elac_computer: ElacComputer,
    left_aileron: AileronAssembly,
    right_aileron: AileronAssembly,
    left_elevator: ElevatorAssembly,
    right_elevator: ElevatorAssembly,

    fac_computer: FacComputer,
    rudder: RudderAssembly,

    spoiler_computer: SpoilerComputer,
    left_spoilers: SpoilerGroup,
    right_spoilers: SpoilerGroup,

    gear_system_gravity_extension_controller: A320GravityExtension,
    gear_system_hydraulic_controller: A320GearHydraulicController,
    gear_system: HydraulicGearSystem,

    trim_controller: A320TrimInputController,

    trim_assembly: TrimmableHorizontalStabilizerAssembly,
}
impl A380Hydraulic {
    const FLAP_FPPU_TO_SURFACE_ANGLE_BREAKPTS: [f64; 12] = [
        0., 35.66, 69.32, 89.7, 105.29, 120.22, 145.51, 168.35, 189.87, 210.69, 231.25, 251.97,
    ];
    const FLAP_FPPU_TO_SURFACE_ANGLE_DEGREES: [f64; 12] =
        [0., 0., 2.5, 5., 7.5, 10., 15., 20., 25., 30., 35., 40.];

    const SLAT_FPPU_TO_SURFACE_ANGLE_BREAKPTS: [f64; 12] = [
        0., 66.83, 167.08, 222.27, 272.27, 334.16, 334.16, 334.16, 334.16, 334.16, 334.16, 334.16,
    ];
    const SLAT_FPPU_TO_SURFACE_ANGLE_DEGREES: [f64; 12] =
        [0., 5.4, 13.5, 18., 22., 27., 27., 27., 27., 27., 27., 27.];

    const FORWARD_CARGO_DOOR_ID: &'static str = "FWD";
    const AFT_CARGO_DOOR_ID: &'static str = "AFT";

    const ELECTRIC_PUMP_MAX_CURRENT_AMPERE: f64 = 45.;

    const YELLOW_ELEC_PUMP_CONTROL_POWER_BUS: ElectricalBusType =
        ElectricalBusType::DirectCurrent(2);
    const YELLOW_ELEC_PUMP_CONTROL_FROM_CARGO_DOOR_OPERATION_POWER_BUS: ElectricalBusType =
        ElectricalBusType::DirectCurrentGndFltService;
    const YELLOW_ELEC_PUMP_SUPPLY_POWER_BUS: ElectricalBusType =
        ElectricalBusType::AlternatingCurrentGndFltService;

    const YELLOW_EDP_CONTROL_POWER_BUS1: ElectricalBusType = ElectricalBusType::DirectCurrent(2);
    const YELLOW_EDP_CONTROL_POWER_BUS2: ElectricalBusType =
        ElectricalBusType::DirectCurrentEssential;
    const GREEN_EDP_CONTROL_POWER_BUS1: ElectricalBusType =
        ElectricalBusType::DirectCurrentEssential;

    const RAT_CONTROL_SOLENOID1_POWER_BUS: ElectricalBusType =
        ElectricalBusType::DirectCurrentHot(1);
    const RAT_CONTROL_SOLENOID2_POWER_BUS: ElectricalBusType =
        ElectricalBusType::DirectCurrentHot(2);

    // Refresh rate of core hydraulic simulation
    const HYDRAULIC_SIM_TIME_STEP: Duration = Duration::from_millis(33);
    // Refresh rate of max fixed step loop for fast physics
    const HYDRAULIC_SIM_MAX_TIME_STEP_MILLISECONDS: Duration = Duration::from_millis(33);
    // Refresh rate of max fixed step loop for fastest flight controls physics needing super stability
    // and fast reacting time
    const HYDRAULIC_SIM_FLIGHT_CONTROLS_MAX_TIME_STEP_MILLISECONDS: Duration =
        Duration::from_millis(10);

    pub(super) fn new(context: &mut InitContext) -> A380Hydraulic {
        A380Hydraulic {
            nose_steering: SteeringActuator::new(
                context,
                Angle::new::<degree>(75.),
                AngularVelocity::new::<radian_per_second>(0.35),
                Length::new::<meter>(0.075),
                Ratio::new::<ratio>(0.18),
            ),

            core_hydraulic_updater: FixedStepLoop::new(Self::HYDRAULIC_SIM_TIME_STEP),
            physics_updater: MaxStepLoop::new(Self::HYDRAULIC_SIM_MAX_TIME_STEP_MILLISECONDS),
            ultra_fast_physics_updater: MaxStepLoop::new(
                Self::HYDRAULIC_SIM_FLIGHT_CONTROLS_MAX_TIME_STEP_MILLISECONDS,
            ),

            brake_steer_computer: A320HydraulicBrakeSteerComputerUnit::new(context),

            green_circuit: A320HydraulicCircuitFactory::new_green_circuit(context),
            green_circuit_controller: A380HydraulicCircuitController::new(HydraulicColor::Green),
            yellow_circuit: A320HydraulicCircuitFactory::new_yellow_circuit(context),
            yellow_circuit_controller: A380HydraulicCircuitController::new(HydraulicColor::Yellow),

            engine_driven_pump_1a: EngineDrivenPump::new(
                context,
                "GREEN_1A",
                PumpCharacteristics::a380_edp(),
            ),
            engine_driven_pump_1a_controller: A380EngineDrivenPumpController::new(
                context,
                A380EngineDrivenPumpId::Edp1a,
                vec![Self::GREEN_EDP_CONTROL_POWER_BUS1],
            ),

            engine_driven_pump_2a: EngineDrivenPump::new(
                context,
                "GREEN_2A",
                PumpCharacteristics::a380_edp(),
            ),
            engine_driven_pump_2a_controller: A380EngineDrivenPumpController::new(
                context,
                A380EngineDrivenPumpId::Edp2a,
                vec![Self::GREEN_EDP_CONTROL_POWER_BUS1],
            ),

            engine_driven_pump_3a: EngineDrivenPump::new(
                context,
                "YELLOW_3A",
                PumpCharacteristics::a380_edp(),
            ),
            engine_driven_pump_3a_controller: A380EngineDrivenPumpController::new(
                context,
                A380EngineDrivenPumpId::Edp3a,
                vec![Self::GREEN_EDP_CONTROL_POWER_BUS1],
            ),

            engine_driven_pump_4a: EngineDrivenPump::new(
                context,
                "YELLOW_4A",
                PumpCharacteristics::a380_edp(),
            ),
            engine_driven_pump_4a_controller: A380EngineDrivenPumpController::new(
                context,
                A380EngineDrivenPumpId::Edp4a,
                vec![Self::GREEN_EDP_CONTROL_POWER_BUS1],
            ),

            engine_driven_pump_1b: EngineDrivenPump::new(
                context,
                "GREEN_1B",
                PumpCharacteristics::a380_edp(),
            ),
            engine_driven_pump_1b_controller: A380EngineDrivenPumpController::new(
                context,
                A380EngineDrivenPumpId::Edp1b,
                vec![Self::GREEN_EDP_CONTROL_POWER_BUS1],
            ),

            engine_driven_pump_2b: EngineDrivenPump::new(
                context,
                "GREEN_2B",
                PumpCharacteristics::a380_edp(),
            ),
            engine_driven_pump_2b_controller: A380EngineDrivenPumpController::new(
                context,
                A380EngineDrivenPumpId::Edp2b,
                vec![Self::GREEN_EDP_CONTROL_POWER_BUS1],
            ),

            engine_driven_pump_3b: EngineDrivenPump::new(
                context,
                "YELLOW_3B",
                PumpCharacteristics::a380_edp(),
            ),
            engine_driven_pump_3b_controller: A380EngineDrivenPumpController::new(
                context,
                A380EngineDrivenPumpId::Edp3b,
                vec![Self::GREEN_EDP_CONTROL_POWER_BUS1],
            ),

            engine_driven_pump_4b: EngineDrivenPump::new(
                context,
                "YELLOW_4B",
                PumpCharacteristics::a380_edp(),
            ),
            engine_driven_pump_4b_controller: A380EngineDrivenPumpController::new(
                context,
                A380EngineDrivenPumpId::Edp4b,
                vec![Self::GREEN_EDP_CONTROL_POWER_BUS1],
            ),

            yellow_electric_pump_a: ElectricPump::new(
                context,
                "YELLOW_A",
                Self::YELLOW_ELEC_PUMP_SUPPLY_POWER_BUS,
                ElectricCurrent::new::<ampere>(Self::ELECTRIC_PUMP_MAX_CURRENT_AMPERE),
                PumpCharacteristics::a320_electric_pump(),
            ),
            yellow_electric_pump_a_controller: A380ElectricPumpController::new(
                context,
                A380ElectricPumpId::EpumpYellowA,
                Self::YELLOW_ELEC_PUMP_CONTROL_POWER_BUS,
                Self::YELLOW_ELEC_PUMP_CONTROL_FROM_CARGO_DOOR_OPERATION_POWER_BUS,
            ),

            yellow_electric_pump_b: ElectricPump::new(
                context,
                "YELLOW_B",
                Self::YELLOW_ELEC_PUMP_SUPPLY_POWER_BUS,
                ElectricCurrent::new::<ampere>(Self::ELECTRIC_PUMP_MAX_CURRENT_AMPERE),
                PumpCharacteristics::a320_electric_pump(),
            ),
            yellow_electric_pump_b_controller: A380ElectricPumpController::new(
                context,
                A380ElectricPumpId::EpumpYellowB,
                Self::YELLOW_ELEC_PUMP_CONTROL_POWER_BUS,
                Self::YELLOW_ELEC_PUMP_CONTROL_FROM_CARGO_DOOR_OPERATION_POWER_BUS,
            ),

            green_electric_pump_a: ElectricPump::new(
                context,
                "GREEN_A",
                Self::YELLOW_ELEC_PUMP_SUPPLY_POWER_BUS,
                ElectricCurrent::new::<ampere>(Self::ELECTRIC_PUMP_MAX_CURRENT_AMPERE),
                PumpCharacteristics::a320_electric_pump(),
            ),
            green_electric_pump_a_controller: A380ElectricPumpController::new(
                context,
                A380ElectricPumpId::EpumpGreenA,
                Self::YELLOW_ELEC_PUMP_CONTROL_POWER_BUS,
                Self::YELLOW_ELEC_PUMP_CONTROL_FROM_CARGO_DOOR_OPERATION_POWER_BUS,
            ),

            green_electric_pump_b: ElectricPump::new(
                context,
                "GREEN_B",
                Self::YELLOW_ELEC_PUMP_SUPPLY_POWER_BUS,
                ElectricCurrent::new::<ampere>(Self::ELECTRIC_PUMP_MAX_CURRENT_AMPERE),
                PumpCharacteristics::a320_electric_pump(),
            ),
            green_electric_pump_b_controller: A380ElectricPumpController::new(
                context,
                A380ElectricPumpId::EpumpGreenB,
                Self::YELLOW_ELEC_PUMP_CONTROL_POWER_BUS,
                Self::YELLOW_ELEC_PUMP_CONTROL_FROM_CARGO_DOOR_OPERATION_POWER_BUS,
            ),

            pushback_tug: PushbackTug::new(context),

            braking_circuit_norm: BrakeCircuit::new(
                context,
                "NORM",
                Volume::new::<gallon>(0.),
                Volume::new::<gallon>(0.),
                Volume::new::<gallon>(0.13),
                Pressure::new::<psi>(A320HydraulicCircuitFactory::HYDRAULIC_TARGET_PRESSURE_PSI),
            ),

            // Alternate brakes accumulator in real A320 is 1.5 gal capacity.
            // This is tuned down to 1.0 to match real world accumulator filling time
            // as a faster accumulator response has too much unstability
            braking_circuit_altn: BrakeCircuit::new(
                context,
                "ALTN",
                Volume::new::<gallon>(1.0),
                Volume::new::<gallon>(0.4),
                Volume::new::<gallon>(0.13),
                Pressure::new::<psi>(A320HydraulicCircuitFactory::HYDRAULIC_TARGET_PRESSURE_PSI),
            ),

            braking_force: A320BrakingForce::new(context),

            flap_system: FlapSlatAssembly::new(
                context,
                "FLAPS",
                Volume::new::<cubic_inch>(0.32),
                AngularVelocity::new::<radian_per_second>(0.13),
                Angle::new::<degree>(251.97),
                Ratio::new::<ratio>(140.),
                Ratio::new::<ratio>(16.632),
                Ratio::new::<ratio>(314.98),
                Self::FLAP_FPPU_TO_SURFACE_ANGLE_BREAKPTS,
                Self::FLAP_FPPU_TO_SURFACE_ANGLE_DEGREES,
                Pressure::new::<psi>(A320HydraulicCircuitFactory::HYDRAULIC_TARGET_PRESSURE_PSI),
            ),
            slat_system: FlapSlatAssembly::new(
                context,
                "SLATS",
                Volume::new::<cubic_inch>(0.32),
                AngularVelocity::new::<radian_per_second>(0.13),
                Angle::new::<degree>(334.16),
                Ratio::new::<ratio>(140.),
                Ratio::new::<ratio>(16.632),
                Ratio::new::<ratio>(314.98),
                Self::SLAT_FPPU_TO_SURFACE_ANGLE_BREAKPTS,
                Self::SLAT_FPPU_TO_SURFACE_ANGLE_DEGREES,
                Pressure::new::<psi>(A320HydraulicCircuitFactory::HYDRAULIC_TARGET_PRESSURE_PSI),
            ),
            slats_flaps_complex: SlatFlapComplex::new(context),

            forward_cargo_door: A320CargoDoorFactory::new_a320_cargo_door(
                context,
                Self::FORWARD_CARGO_DOOR_ID,
            ),
            forward_cargo_door_controller: A320DoorController::new(
                context,
                Self::FORWARD_CARGO_DOOR_ID,
            ),

            aft_cargo_door: A320CargoDoorFactory::new_a320_cargo_door(
                context,
                Self::AFT_CARGO_DOOR_ID,
            ),
            aft_cargo_door_controller: A320DoorController::new(context, Self::AFT_CARGO_DOOR_ID),

            elac_computer: ElacComputer::new(context),
            left_aileron: A320AileronFactory::new_aileron(context, ActuatorSide::Left),
            right_aileron: A320AileronFactory::new_aileron(context, ActuatorSide::Right),
            left_elevator: A320ElevatorFactory::new_elevator(context, ActuatorSide::Left),
            right_elevator: A320ElevatorFactory::new_elevator(context, ActuatorSide::Right),

            fac_computer: FacComputer::new(context),
            rudder: A320RudderFactory::new_rudder(context),

            spoiler_computer: SpoilerComputer::new(context),
            left_spoilers: A320SpoilerFactory::new_a320_spoiler_group(context, ActuatorSide::Left),
            right_spoilers: A320SpoilerFactory::new_a320_spoiler_group(
                context,
                ActuatorSide::Right,
            ),

            gear_system_gravity_extension_controller: A320GravityExtension::new(context),
            gear_system_hydraulic_controller: A320GearHydraulicController::new(),
            gear_system: A320GearSystemFactory::a320_gear_system(context),

            trim_controller: A320TrimInputController::new(context),
            trim_assembly: TrimmableHorizontalStabilizerAssembly::new(
                context,
                Angle::new::<degree>(360. * -1.4),
                Angle::new::<degree>(360. * 6.13),
                Angle::new::<degree>(360. * -1.87),
                Angle::new::<degree>(360. * 8.19), // 1.87 rotations down 6.32 up,
                AngularVelocity::new::<revolution_per_minute>(5000.),
                Ratio::new::<ratio>(2035. / 6.13),
                Angle::new::<degree>(-4.),
                Angle::new::<degree>(17.5),
            ),
        }
    }

    pub(super) fn update(
        &mut self,
        context: &UpdateContext,
        engines: [&impl Engine; 4],
        overhead_panel: &A380HydraulicOverheadPanel,
        autobrake_panel: &AutobrakePanel,
        engine_fire_push_buttons: &impl EngineFirePushButtons,
        lgcius: &LandingGearControlInterfaceUnitSet,
        rat_and_emer_gen_man_on: &impl EmergencyElectricalRatPushButton,
        emergency_elec: &(impl EmergencyElectricalState + EmergencyGeneratorPower),
        reservoir_pneumatics: &impl ReservoirAirPressure,
        adirs: &impl AdirsDiscreteOutputs,
    ) {
        self.core_hydraulic_updater.update(context);
        self.physics_updater.update(context);
        self.ultra_fast_physics_updater.update(context);

        for cur_time_step in self.physics_updater {
            self.update_fast_physics(
                &context.with_delta(cur_time_step),
                rat_and_emer_gen_man_on,
                emergency_elec,
                lgcius.lgciu1(),
                lgcius.lgciu2(),
                adirs,
            );
        }

        self.update_with_sim_rate(
            context,
            overhead_panel,
            autobrake_panel,
            rat_and_emer_gen_man_on,
            emergency_elec,
            lgcius.lgciu1(),
            lgcius.lgciu2(),
            engines[0],
            engines[1],
        );

        for cur_time_step in self.ultra_fast_physics_updater {
            self.update_ultra_fast_physics(&context.with_delta(cur_time_step), lgcius);
        }

        for cur_time_step in self.core_hydraulic_updater {
            self.update_core_hydraulics(
                &context.with_delta(cur_time_step),
                engines,
                overhead_panel,
                engine_fire_push_buttons,
                lgcius.lgciu1(),
                lgcius.lgciu2(),
                reservoir_pneumatics,
            );
        }
    }

    fn edp_has_fault(&self, pump_id: A380EngineDrivenPumpId) -> bool {
        match pump_id {
            A380EngineDrivenPumpId::Edp1a => self.engine_driven_pump_1a_controller.has_any_fault(),
            A380EngineDrivenPumpId::Edp2a => self.engine_driven_pump_2a_controller.has_any_fault(),
            A380EngineDrivenPumpId::Edp3a => self.engine_driven_pump_3a_controller.has_any_fault(),
            A380EngineDrivenPumpId::Edp4a => self.engine_driven_pump_4a_controller.has_any_fault(),

            A380EngineDrivenPumpId::Edp1b => self.engine_driven_pump_1b_controller.has_any_fault(),
            A380EngineDrivenPumpId::Edp2b => self.engine_driven_pump_2b_controller.has_any_fault(),
            A380EngineDrivenPumpId::Edp3b => self.engine_driven_pump_3b_controller.has_any_fault(),
            A380EngineDrivenPumpId::Edp4b => self.engine_driven_pump_4b_controller.has_any_fault(),
        }
    }

    fn yellow_epump_has_fault(&self) -> bool {
        self.yellow_electric_pump_a_controller
            .has_pressure_low_fault()
            || self
                .yellow_electric_pump_a_controller
                .has_air_pressure_low_fault()
            || self.yellow_electric_pump_a_controller.has_low_level_fault()
    }

    pub fn green_reservoir(&self) -> &Reservoir {
        self.green_circuit.reservoir()
    }

    pub fn yellow_reservoir(&self) -> &Reservoir {
        self.yellow_circuit.reservoir()
    }

    #[cfg(test)]
    fn should_pressurise_yellow_pump_for_cargo_door_operation(&self) -> bool {
        self.yellow_electric_pump_a_controller
            .should_pressurise_for_cargo_door_operation()
    }

    #[cfg(test)]
    fn nose_wheel_steering_pin_is_inserted(&self) -> bool {
        self.pushback_tug.is_nose_wheel_steering_pin_inserted()
    }

    #[cfg(test)]
    fn is_green_pressure_switch_pressurised(&self) -> bool {
        self.green_circuit.system_section_pressure_switch() == PressureSwitchState::Pressurised
    }

    #[cfg(test)]
    fn is_yellow_pressure_switch_pressurised(&self) -> bool {
        self.yellow_circuit.system_section_pressure_switch() == PressureSwitchState::Pressurised
    }

    fn update_ultra_fast_physics(
        &mut self,
        context: &UpdateContext,
        lgcius: &LandingGearControlInterfaceUnitSet,
    ) {
        self.left_aileron.update(
            context,
            self.elac_computer.left_controllers(),
            self.yellow_circuit.system_section(),
            self.green_circuit.system_section(),
        );

        self.right_aileron.update(
            context,
            self.elac_computer.right_controllers(),
            self.yellow_circuit.system_section(),
            self.green_circuit.system_section(),
        );

        self.left_elevator.update(
            context,
            self.elac_computer.left_elevator_controllers(),
            self.yellow_circuit.system_section(),
            self.green_circuit.system_section(),
        );

        self.right_elevator.update(
            context,
            self.elac_computer.right_elevator_controllers(),
            self.yellow_circuit.system_section(),
            self.yellow_circuit.system_section(),
        );

        self.rudder.update(
            context,
            self.fac_computer.rudder_controllers(),
            self.green_circuit.system_section(),
            self.green_circuit.system_section(),
            self.yellow_circuit.system_section(),
        );

        self.left_spoilers.update(
            context,
            self.spoiler_computer.left_controllers(),
            self.green_circuit.system_section(),
            self.green_circuit.system_section(),
            self.yellow_circuit.system_section(),
        );

        self.right_spoilers.update(
            context,
            self.spoiler_computer.right_controllers(),
            self.green_circuit.system_section(),
            self.green_circuit.system_section(),
            self.yellow_circuit.system_section(),
        );

        self.gear_system.update(
            context,
            &self.gear_system_hydraulic_controller,
            lgcius.active_lgciu(),
            self.green_circuit.system_section(),
        );
    }

    // Updates at the same rate as the sim or at a fixed maximum time step if sim rate is too slow
    fn update_fast_physics(
        &mut self,
        context: &UpdateContext,
        rat_and_emer_gen_man_on: &impl EmergencyElectricalRatPushButton,
        emergency_elec: &(impl EmergencyElectricalState + EmergencyGeneratorPower),
        lgciu1: &impl LgciuInterface,
        lgciu2: &impl LgciuInterface,
        adirs: &impl AdirsDiscreteOutputs,
    ) {
        self.forward_cargo_door.update(
            context,
            &self.forward_cargo_door_controller,
            self.yellow_circuit.system_section(),
        );

        self.aft_cargo_door.update(
            context,
            &self.aft_cargo_door_controller,
            self.yellow_circuit.system_section(),
        );

<<<<<<< HEAD
        self.gear_system_gravity_extension_controller
            .update(context);
=======
        self.ram_air_turbine.update_physics(
            &context.delta(),
            context.indicated_airspeed(),
            self.blue_circuit.system_section(),
        );

        self.gcu.update(
            context,
            &self.emergency_gen,
            self.blue_circuit.system_section(),
            emergency_elec,
            rat_and_emer_gen_man_on,
            lgciu1,
        );

        self.emergency_gen.update(
            context,
            self.blue_circuit.system_section(),
            &self.gcu,
            emergency_elec,
        );
>>>>>>> 6647ffde

        self.gear_system_hydraulic_controller.update(
            adirs,
            lgciu1,
            lgciu2,
            &self.gear_system_gravity_extension_controller,
        );

        self.trim_assembly.update(
            context,
            &self.trim_controller,
            &self.trim_controller,
            [
                self.green_circuit
                    .system_section()
                    .pressure_downstream_leak_valve(),
                self.yellow_circuit
                    .system_section()
                    .pressure_downstream_leak_valve(),
            ],
        );
    }

    fn update_with_sim_rate(
        &mut self,
        context: &UpdateContext,
        overhead_panel: &A380HydraulicOverheadPanel,
        autobrake_panel: &AutobrakePanel,
        rat_and_emer_gen_man_on: &impl EmergencyElectricalRatPushButton,
        emergency_elec_state: &impl EmergencyElectricalState,
        lgciu1: &impl LgciuInterface,
        lgciu2: &impl LgciuInterface,
        engine1: &impl Engine,
        engine2: &impl Engine,
    ) {
        self.nose_steering.update(
            context,
            self.yellow_circuit.system_section(),
            &self.brake_steer_computer,
            &self.pushback_tug,
        );

        // Process brake logic (which circuit brakes) and send brake demands (how much)
        self.brake_steer_computer.update(
            context,
            self.green_circuit.system_section(),
            &self.braking_circuit_altn,
            lgciu1,
            lgciu2,
            autobrake_panel,
            engine1,
            engine2,
        );

        self.pushback_tug.update(context);

        self.braking_force.update_forces(
            context,
            &self.braking_circuit_norm,
            &self.braking_circuit_altn,
            engine1,
            engine2,
            &self.pushback_tug,
        );

        self.slats_flaps_complex
            .update(context, &self.flap_system, &self.slat_system);

        self.flap_system.update(
            context,
            self.slats_flaps_complex.flap_demand(),
            self.slats_flaps_complex.flap_demand(),
            self.green_circuit.system_section(),
            self.yellow_circuit.system_section(),
        );

        self.slat_system.update(
            context,
            self.slats_flaps_complex.slat_demand(),
            self.slats_flaps_complex.slat_demand(),
            self.green_circuit.system_section(),
            self.green_circuit.system_section(),
        );

        self.forward_cargo_door_controller.update(
            context,
            &self.forward_cargo_door,
            self.yellow_circuit.system_section(),
        );

        self.aft_cargo_door_controller.update(
            context,
            &self.aft_cargo_door,
            self.yellow_circuit.system_section(),
        );

        self.elac_computer.update(
            self.green_circuit.system_section(),
            self.green_circuit.system_section(),
            self.yellow_circuit.system_section(),
        );

        self.slats_flaps_complex
            .update(context, &self.flap_system, &self.slat_system);

        self.fac_computer.update(
            self.green_circuit.system_section(),
            self.green_circuit.system_section(),
            self.yellow_circuit.system_section(),
        );
    }

    // For each hydraulic loop retrieves volumes from and to each actuator and pass it to the loops
    fn update_actuators_volume(&mut self) {
        self.update_green_actuators_volume();
        self.update_yellow_actuators_volume();
    }

    fn update_green_actuators_volume(&mut self) {
        self.green_circuit
            .update_actuator_volumes(&mut self.braking_circuit_norm);

        self.green_circuit
            .update_actuator_volumes(self.left_aileron.actuator(AileronActuatorPosition::Inboard));
        self.green_circuit.update_actuator_volumes(
            self.right_aileron
                .actuator(AileronActuatorPosition::Inboard),
        );

        self.green_circuit.update_actuator_volumes(
            self.left_elevator
                .actuator(ElevatorActuatorPosition::Inboard),
        );

        self.green_circuit
            .update_actuator_volumes(self.rudder.actuator(RudderActuatorPosition::Green));

        self.green_circuit
            .update_actuator_volumes(self.flap_system.left_motor());
        self.green_circuit
            .update_actuator_volumes(self.slat_system.right_motor());

        self.green_circuit
            .update_actuator_volumes(self.left_spoilers.actuator(0));
        self.green_circuit
            .update_actuator_volumes(self.left_spoilers.actuator(4));

        self.green_circuit
            .update_actuator_volumes(self.right_spoilers.actuator(0));
        self.green_circuit
            .update_actuator_volumes(self.right_spoilers.actuator(4));

        for actuator in self.gear_system.all_actuators() {
            self.green_circuit.update_actuator_volumes(actuator);
        }

        self.green_circuit
            .update_actuator_volumes(self.trim_assembly.left_motor());
    }

    fn update_yellow_actuators_volume(&mut self) {
        self.yellow_circuit
            .update_actuator_volumes(&mut self.braking_circuit_altn);

        self.yellow_circuit
            .update_actuator_volumes(self.flap_system.right_motor());

        self.yellow_circuit
            .update_actuator_volumes(self.forward_cargo_door.actuator());

        self.yellow_circuit
            .update_actuator_volumes(self.aft_cargo_door.actuator());

        self.yellow_circuit
            .update_actuator_volumes(&mut self.nose_steering);

        self.yellow_circuit.update_actuator_volumes(
            self.right_elevator
                .actuator(ElevatorActuatorPosition::Inboard),
        );

        self.yellow_circuit
            .update_actuator_volumes(self.rudder.actuator(RudderActuatorPosition::Yellow));

        self.yellow_circuit
            .update_actuator_volumes(self.left_spoilers.actuator(1));
        self.yellow_circuit
            .update_actuator_volumes(self.left_spoilers.actuator(3));

        self.yellow_circuit
            .update_actuator_volumes(self.right_spoilers.actuator(1));
        self.yellow_circuit
            .update_actuator_volumes(self.right_spoilers.actuator(3));

        self.yellow_circuit
            .update_actuator_volumes(self.trim_assembly.right_motor());
    }

    // All the core hydraulics updates that needs to be done at the slowest fixed step rate
    fn update_core_hydraulics(
        &mut self,
        context: &UpdateContext,
        engines: [&impl Engine; 4],
        overhead_panel: &A380HydraulicOverheadPanel,
        engine_fire_push_buttons: &impl EngineFirePushButtons,
        lgciu1: &impl LgciuInterface,
        lgciu2: &impl LgciuInterface,
        reservoir_pneumatics: &impl ReservoirAirPressure,
    ) {
        // First update what is currently consumed and given back by each actuator
        // Todo: might have to split the actuator volumes by expected number of loops
        self.update_actuators_volume();

        self.engine_driven_pump_1a_controller.update(
            overhead_panel,
            engine_fire_push_buttons,
            engines,
            &self.green_circuit,
            lgciu1,
            self.green_circuit.reservoir(),
        );

        self.engine_driven_pump_1a.update(
            context,
            self.green_circuit
                .pump_section(A380EngineDrivenPumpId::Edp1a.into_pump_section_index()),
            self.green_circuit.reservoir(),
            engines[0].hydraulic_pump_output_speed(),
            &self.engine_driven_pump_1a_controller,
        );

        self.engine_driven_pump_2a_controller.update(
            overhead_panel,
            engine_fire_push_buttons,
            engines,
            &self.green_circuit,
            lgciu2,
            self.green_circuit.reservoir(),
        );

        self.engine_driven_pump_2a.update(
            context,
            self.green_circuit
                .pump_section(A380EngineDrivenPumpId::Edp2a.into_pump_section_index()),
            self.green_circuit.reservoir(),
            engines[1].hydraulic_pump_output_speed(),
            &self.engine_driven_pump_2a_controller,
        );

        self.engine_driven_pump_3a_controller.update(
            overhead_panel,
            engine_fire_push_buttons,
            engines,
            &self.yellow_circuit,
            lgciu1,
            self.yellow_circuit.reservoir(),
        );

        self.engine_driven_pump_3a.update(
            context,
            self.yellow_circuit
                .pump_section(A380EngineDrivenPumpId::Edp3a.into_pump_section_index()),
            self.yellow_circuit.reservoir(),
            engines[2].hydraulic_pump_output_speed(),
            &self.engine_driven_pump_3a_controller,
        );

        self.engine_driven_pump_4a_controller.update(
            overhead_panel,
            engine_fire_push_buttons,
            engines,
            &self.yellow_circuit,
            lgciu2,
            self.yellow_circuit.reservoir(),
        );

        self.engine_driven_pump_4a.update(
            context,
            self.yellow_circuit
                .pump_section(A380EngineDrivenPumpId::Edp4a.into_pump_section_index()),
            self.yellow_circuit.reservoir(),
            engines[3].hydraulic_pump_output_speed(),
            &self.engine_driven_pump_4a_controller,
        );

        self.engine_driven_pump_1b_controller.update(
            overhead_panel,
            engine_fire_push_buttons,
            engines,
            &self.green_circuit,
            lgciu1,
            self.green_circuit.reservoir(),
        );

        self.engine_driven_pump_1b.update(
            context,
            self.green_circuit
                .pump_section(A380EngineDrivenPumpId::Edp1b.into_pump_section_index()),
            self.green_circuit.reservoir(),
            engines[0].hydraulic_pump_output_speed(),
            &self.engine_driven_pump_1b_controller,
        );

        self.engine_driven_pump_2b_controller.update(
            overhead_panel,
            engine_fire_push_buttons,
            engines,
            &self.green_circuit,
            lgciu2,
            self.green_circuit.reservoir(),
        );

        self.engine_driven_pump_2b.update(
            context,
            self.green_circuit
                .pump_section(A380EngineDrivenPumpId::Edp2b.into_pump_section_index()),
            self.green_circuit.reservoir(),
            engines[1].hydraulic_pump_output_speed(),
            &self.engine_driven_pump_2b_controller,
        );

        self.engine_driven_pump_3b_controller.update(
            overhead_panel,
            engine_fire_push_buttons,
            engines,
            &self.yellow_circuit,
            lgciu1,
            self.yellow_circuit.reservoir(),
        );

        self.engine_driven_pump_3b.update(
            context,
            self.yellow_circuit
                .pump_section(A380EngineDrivenPumpId::Edp3b.into_pump_section_index()),
            self.yellow_circuit.reservoir(),
            engines[2].hydraulic_pump_output_speed(),
            &self.engine_driven_pump_3b_controller,
        );

        self.engine_driven_pump_4b_controller.update(
            overhead_panel,
            engine_fire_push_buttons,
            engines,
            &self.yellow_circuit,
            lgciu2,
            self.yellow_circuit.reservoir(),
        );

        self.engine_driven_pump_4b.update(
            context,
            self.yellow_circuit
                .pump_section(A380EngineDrivenPumpId::Edp4b.into_pump_section_index()),
            self.yellow_circuit.reservoir(),
            engines[3].hydraulic_pump_output_speed(),
            &self.engine_driven_pump_4b_controller,
        );

        self.green_electric_pump_a_controller.update(
            context,
            overhead_panel,
            &self.forward_cargo_door_controller,
            &self.aft_cargo_door_controller,
            &self.green_circuit,
            self.green_circuit.reservoir(),
        );
        self.green_electric_pump_a.update(
            context,
            self.green_circuit
                .pump_section(A380ElectricPumpId::EpumpGreenA.into_pump_section_index()),
            self.green_circuit.reservoir(),
            &self.green_electric_pump_a_controller,
        );
        self.green_electric_pump_b_controller.update(
            context,
            overhead_panel,
            &self.forward_cargo_door_controller,
            &self.aft_cargo_door_controller,
            &self.green_circuit,
            self.green_circuit.reservoir(),
        );
        self.green_electric_pump_b.update(
            context,
            self.green_circuit
                .pump_section(A380ElectricPumpId::EpumpGreenB.into_pump_section_index()),
            self.green_circuit.reservoir(),
            &self.green_electric_pump_b_controller,
        );

        self.yellow_electric_pump_a_controller.update(
            context,
            overhead_panel,
            &self.forward_cargo_door_controller,
            &self.aft_cargo_door_controller,
            &self.yellow_circuit,
            self.yellow_circuit.reservoir(),
        );
        self.yellow_electric_pump_a.update(
            context,
            self.yellow_circuit
                .pump_section(A380ElectricPumpId::EpumpYellowA.into_pump_section_index()),
            self.yellow_circuit.reservoir(),
            &self.yellow_electric_pump_a_controller,
        );

        self.yellow_electric_pump_b_controller.update(
            context,
            overhead_panel,
            &self.forward_cargo_door_controller,
            &self.aft_cargo_door_controller,
            &self.yellow_circuit,
            self.yellow_circuit.reservoir(),
        );
        self.yellow_electric_pump_b.update(
            context,
            self.yellow_circuit
                .pump_section(A380ElectricPumpId::EpumpYellowB.into_pump_section_index()),
            self.yellow_circuit.reservoir(),
            &self.yellow_electric_pump_b_controller,
        );

        self.green_circuit_controller.update(
            context,
            engine_fire_push_buttons,
            overhead_panel,
            &self.yellow_electric_pump_a_controller,
        );
        self.green_circuit.update(
            context,
            &mut vec![
                &mut self.engine_driven_pump_1a,
                &mut self.engine_driven_pump_1b,
                &mut self.engine_driven_pump_2a,
                &mut self.engine_driven_pump_2b,
            ],
            Some(&mut self.green_electric_pump_a),
            None,
            &self.green_circuit_controller,
            reservoir_pneumatics.green_reservoir_pressure(),
        );

        self.yellow_circuit_controller.update(
            context,
            engine_fire_push_buttons,
            overhead_panel,
            &self.yellow_electric_pump_a_controller,
        );
        self.yellow_circuit.update(
            context,
            &mut vec![
                &mut self.engine_driven_pump_3a,
                &mut self.engine_driven_pump_3b,
                &mut self.engine_driven_pump_4a,
                &mut self.engine_driven_pump_4b,
            ],
            Some(&mut self.yellow_electric_pump_a),
            None,
            &self.yellow_circuit_controller,
            reservoir_pneumatics.yellow_reservoir_pressure(),
        );

        self.braking_circuit_norm.update(
            context,
            self.green_circuit.system_section(),
            self.brake_steer_computer.norm_controller(),
        );
        self.braking_circuit_altn.update(
            context,
            self.yellow_circuit.system_section(),
            self.brake_steer_computer.alternate_controller(),
        );
    }

    pub fn gear_system(&self) -> &impl GearSystemSensors {
        &self.gear_system
    }
}
impl SimulationElement for A380Hydraulic {
    fn accept<T: SimulationElementVisitor>(&mut self, visitor: &mut T) {
        self.engine_driven_pump_1a.accept(visitor);
        self.engine_driven_pump_1a_controller.accept(visitor);

        self.engine_driven_pump_2a.accept(visitor);
        self.engine_driven_pump_2a_controller.accept(visitor);

        self.engine_driven_pump_3a.accept(visitor);
        self.engine_driven_pump_3a_controller.accept(visitor);

        self.engine_driven_pump_4a.accept(visitor);
        self.engine_driven_pump_4a_controller.accept(visitor);

        self.engine_driven_pump_1b.accept(visitor);
        self.engine_driven_pump_1b_controller.accept(visitor);

        self.engine_driven_pump_2b.accept(visitor);
        self.engine_driven_pump_2b_controller.accept(visitor);

        self.engine_driven_pump_3b.accept(visitor);
        self.engine_driven_pump_3b_controller.accept(visitor);

        self.engine_driven_pump_4b.accept(visitor);
        self.engine_driven_pump_4b_controller.accept(visitor);

        self.yellow_electric_pump_a.accept(visitor);
        self.yellow_electric_pump_a_controller.accept(visitor);

        self.yellow_electric_pump_b.accept(visitor);
        self.yellow_electric_pump_b_controller.accept(visitor);

        self.green_electric_pump_a.accept(visitor);
        self.green_electric_pump_a_controller.accept(visitor);

        self.green_electric_pump_b.accept(visitor);
        self.green_electric_pump_b_controller.accept(visitor);

        self.forward_cargo_door_controller.accept(visitor);
        self.forward_cargo_door.accept(visitor);

        self.aft_cargo_door_controller.accept(visitor);
        self.aft_cargo_door.accept(visitor);

        self.pushback_tug.accept(visitor);

        self.green_circuit.accept(visitor);
        self.yellow_circuit.accept(visitor);

        self.brake_steer_computer.accept(visitor);

        self.braking_circuit_norm.accept(visitor);
        self.braking_circuit_altn.accept(visitor);
        self.braking_force.accept(visitor);

        self.nose_steering.accept(visitor);
        self.slats_flaps_complex.accept(visitor);
        self.flap_system.accept(visitor);
        self.slat_system.accept(visitor);

        self.elac_computer.accept(visitor);
        self.left_aileron.accept(visitor);
        self.right_aileron.accept(visitor);
        self.left_elevator.accept(visitor);
        self.right_elevator.accept(visitor);

        self.fac_computer.accept(visitor);
        self.rudder.accept(visitor);

        self.spoiler_computer.accept(visitor);
        self.left_spoilers.accept(visitor);
        self.right_spoilers.accept(visitor);

        self.gear_system_gravity_extension_controller
            .accept(visitor);
        self.gear_system.accept(visitor);

        self.trim_controller.accept(visitor);
        self.trim_assembly.accept(visitor);

        visitor.visit(self);
    }
}

struct A320GearHydraulicController {
    safety_valve_should_open: bool,
    cutoff_valve_should_open: bool,
    vent_valves_should_open: bool,
    doors_uplock_mechanical_release: bool,
    gears_uplock_mechanical_release: bool,
}
impl A320GearHydraulicController {
    fn new() -> Self {
        Self {
            safety_valve_should_open: true,
            cutoff_valve_should_open: true,
            vent_valves_should_open: false,
            doors_uplock_mechanical_release: false,
            gears_uplock_mechanical_release: false,
        }
    }

    fn update(
        &mut self,
        adirs: &impl AdirsDiscreteOutputs,
        lgciu1: &(impl LgciuWeightOnWheels + LandingGearHandle),
        lgciu2: &impl LgciuWeightOnWheels,
        gear_gravity_extension: &impl GearGravityExtension,
    ) {
        self.update_safety_valve(adirs, lgciu1, lgciu2);

        self.update_safety_and_vent_valve(gear_gravity_extension);

        self.update_uplocks(gear_gravity_extension);
    }

    fn update_uplocks(&mut self, gear_gravity_extension: &impl GearGravityExtension) {
        self.doors_uplock_mechanical_release =
            gear_gravity_extension.extension_handle_number_of_turns() >= 2;
        self.gears_uplock_mechanical_release =
            gear_gravity_extension.extension_handle_number_of_turns() >= 3;
    }

    fn update_safety_and_vent_valve(&mut self, gear_gravity_extension: &impl GearGravityExtension) {
        let one_or_more_handle_turns =
            gear_gravity_extension.extension_handle_number_of_turns() >= 1;

        self.cutoff_valve_should_open = !one_or_more_handle_turns;

        self.vent_valves_should_open = one_or_more_handle_turns;
    }

    fn update_safety_valve(
        &mut self,
        adirs: &impl AdirsDiscreteOutputs,
        lgciu1: &(impl LgciuWeightOnWheels + LandingGearHandle),
        lgciu2: &impl LgciuWeightOnWheels,
    ) {
        let speed_condition =
            !adirs.low_speed_warning_4_260kts(1) || !adirs.low_speed_warning_4_260kts(3);

        let on_ground_condition = lgciu1.left_and_right_gear_compressed(true)
            || lgciu2.left_and_right_gear_compressed(true);

        let self_maintained_gear_lever_condition =
            self.safety_valve_should_open || lgciu1.gear_handle_is_down();

        self.safety_valve_should_open =
            (speed_condition || on_ground_condition) && self_maintained_gear_lever_condition;
    }
}
impl GearSystemController for A320GearHydraulicController {
    fn safety_valve_should_open(&self) -> bool {
        self.safety_valve_should_open
    }

    fn shut_off_valve_should_open(&self) -> bool {
        self.cutoff_valve_should_open
    }

    fn vent_valves_should_open(&self) -> bool {
        self.vent_valves_should_open
    }

    fn doors_uplocks_should_mechanically_unlock(&self) -> bool {
        self.doors_uplock_mechanical_release
    }

    fn gears_uplocks_should_mechanically_unlock(&self) -> bool {
        self.gears_uplock_mechanical_release
    }
}

struct A380HydraulicCircuitController {
    circuit_id: HydraulicColor,
    should_open_fire_shutoff_valve: [bool; 2],
    should_open_leak_measurement_valve: bool,
    cargo_door_in_use: DelayedFalseLogicGate,
}
impl A380HydraulicCircuitController {
    const DELAY_TO_REOPEN_LEAK_VALVE_AFTER_CARGO_DOOR_USE: Duration = Duration::from_secs(15);

    fn new(circuit_id: HydraulicColor) -> Self {
        Self {
            circuit_id,
            should_open_fire_shutoff_valve: [true, true],
            should_open_leak_measurement_valve: true,
            cargo_door_in_use: DelayedFalseLogicGate::new(
                Self::DELAY_TO_REOPEN_LEAK_VALVE_AFTER_CARGO_DOOR_USE,
            ),
        }
    }

    fn update(
        &mut self,
        context: &UpdateContext,
        engine_fire_push_buttons: &impl EngineFirePushButtons,
        overhead_panel: &A380HydraulicOverheadPanel,
        yellow_epump_controller: &A380ElectricPumpController,
    ) {
        self.cargo_door_in_use.update(
            context,
            yellow_epump_controller.should_pressurise_for_cargo_door_operation(),
        );

        match self.circuit_id {
            HydraulicColor::Green => {
                self.should_open_fire_shutoff_valve = [
                    !engine_fire_push_buttons.is_released(1),
                    !engine_fire_push_buttons.is_released(2),
                ];
            }
            HydraulicColor::Yellow => {
                self.should_open_fire_shutoff_valve = [
                    !engine_fire_push_buttons.is_released(3),
                    !engine_fire_push_buttons.is_released(4),
                ];
            }
            HydraulicColor::Blue => panic!("NO BLUE CIRCUIT IN A380"),
        };

        self.update_leak_measurement_valve(context, overhead_panel);
    }

    fn update_leak_measurement_valve(
        &mut self,
        context: &UpdateContext,
        overhead_panel: &A380HydraulicOverheadPanel,
    ) {
        let measurement_valve_open_demand_raw = match &mut self.circuit_id {
            HydraulicColor::Green => overhead_panel.green_leak_measurement_valve_is_on(),
            HydraulicColor::Yellow => {
                overhead_panel.yellow_leak_measurement_valve_is_on()
                    && !self.cargo_door_in_use.output()
            }
            HydraulicColor::Blue => false,
        };

        self.should_open_leak_measurement_valve = measurement_valve_open_demand_raw
            || self.plane_state_disables_leak_valve_closing(context);
    }

    fn plane_state_disables_leak_valve_closing(&self, context: &UpdateContext) -> bool {
        context.indicated_airspeed() >= Velocity::new::<knot>(100.)
    }
}
impl HydraulicCircuitController for A380HydraulicCircuitController {
    fn should_open_fire_shutoff_valve(&self, fire_valve_index: usize) -> bool {
        // There is one fire valve per pump section by hydraulic library design, so that's 2 per engine
        // As A380 has only one fire valve per engine, we drive both engine fire valves at once
        if fire_valve_index == 1 || fire_valve_index == 2 {
            self.should_open_fire_shutoff_valve[0]
        } else if fire_valve_index == 3 || fire_valve_index == 4 {
            self.should_open_fire_shutoff_valve[1]
        } else {
            panic!("ERROR IN FIRE VALVE INDEX REQUEST")
        }
    }

    fn should_open_leak_measurement_valve(&self) -> bool {
        self.should_open_leak_measurement_valve
    }
}

use std::fmt::Display;
#[derive(Clone, Copy)]
enum A380EngineDrivenPumpId {
    Edp1a,
    Edp1b,
    Edp2a,
    Edp2b,
    Edp3a,
    Edp3b,
    Edp4a,
    Edp4b,
}
impl A380EngineDrivenPumpId {
    fn into_engine_num(&self) -> usize {
        match self {
            A380EngineDrivenPumpId::Edp1a => 1,
            A380EngineDrivenPumpId::Edp1b => 1,
            A380EngineDrivenPumpId::Edp2a => 2,
            A380EngineDrivenPumpId::Edp2b => 2,
            A380EngineDrivenPumpId::Edp3a => 3,
            A380EngineDrivenPumpId::Edp3b => 3,
            A380EngineDrivenPumpId::Edp4a => 4,
            A380EngineDrivenPumpId::Edp4b => 4,
        }
    }

    fn into_engine_index(&self) -> usize {
        self.into_engine_num() - 1
    }

    fn into_pump_section_index(&self) -> usize {
        match self {
            A380EngineDrivenPumpId::Edp1a => 0,
            A380EngineDrivenPumpId::Edp1b => 1,
            A380EngineDrivenPumpId::Edp2a => 2,
            A380EngineDrivenPumpId::Edp2b => 3,
            A380EngineDrivenPumpId::Edp3a => 0,
            A380EngineDrivenPumpId::Edp3b => 1,
            A380EngineDrivenPumpId::Edp4a => 2,
            A380EngineDrivenPumpId::Edp4b => 3,
        }
    }
}
impl Display for A380EngineDrivenPumpId {
    fn fmt(&self, f: &mut std::fmt::Formatter<'_>) -> std::fmt::Result {
        match self {
            A380EngineDrivenPumpId::Edp1a => write!(f, "1A"),
            A380EngineDrivenPumpId::Edp1b => write!(f, "1B"),
            A380EngineDrivenPumpId::Edp2a => write!(f, "2A"),
            A380EngineDrivenPumpId::Edp2b => write!(f, "2B"),
            A380EngineDrivenPumpId::Edp3a => write!(f, "3A"),
            A380EngineDrivenPumpId::Edp3b => write!(f, "3B"),
            A380EngineDrivenPumpId::Edp4a => write!(f, "4A"),
            A380EngineDrivenPumpId::Edp4b => write!(f, "4B"),
        }
    }
}

#[derive(Clone, Copy)]
enum A380ElectricPumpId {
    EpumpGreenA,
    EpumpGreenB,
    EpumpYellowA,
    EpumpYellowB,
}
impl A380ElectricPumpId {
    fn into_pump_section_index(&self) -> usize {
        match self {
            A380ElectricPumpId::EpumpGreenA => 4,
            A380ElectricPumpId::EpumpYellowA => 4,
            A380ElectricPumpId::EpumpGreenB => 5,
            A380ElectricPumpId::EpumpYellowB => 5,
        }
    }
}
impl Display for A380ElectricPumpId {
    fn fmt(&self, f: &mut std::fmt::Formatter<'_>) -> std::fmt::Result {
        match self {
            A380ElectricPumpId::EpumpGreenA => write!(f, "GA"),
            A380ElectricPumpId::EpumpYellowA => write!(f, "YA"),
            A380ElectricPumpId::EpumpGreenB => write!(f, "GB"),
            A380ElectricPumpId::EpumpYellowB => write!(f, "YB"),
        }
    }
}

struct A380EngineDrivenPumpController {
    low_press_id: VariableIdentifier,

    is_powered: bool,
    powered_by: Vec<ElectricalBusType>,
    pump_id: A380EngineDrivenPumpId,
    should_pressurise: bool,
    has_pressure_low_fault: bool,
    has_air_pressure_low_fault: bool,
    has_low_level_fault: bool,
    is_pressure_low: bool,
}
impl A380EngineDrivenPumpController {
    fn new(
        context: &mut InitContext,
        pump_id: A380EngineDrivenPumpId,
        powered_by: Vec<ElectricalBusType>,
    ) -> Self {
        Self {
            low_press_id: context.get_identifier(format!("HYD_EDPUMP_{}_LOW_PRESS", pump_id)),

            is_powered: false,
            powered_by,
            pump_id,
            should_pressurise: true,

            has_pressure_low_fault: false,
            has_air_pressure_low_fault: false,
            has_low_level_fault: false,

            is_pressure_low: true,
        }
    }

    fn update_low_pressure(
        &mut self,
        engines: [&impl Engine; 4],
        hydraulic_circuit: &impl HydraulicPressureSensors,
        lgciu: &impl LgciuInterface,
    ) {
        self.is_pressure_low = self.should_pressurise()
            && !hydraulic_circuit
                .pump_section_switch_pressurised(self.pump_id.into_pump_section_index());

        // TODO Fault inhibit copied from A320
        self.has_pressure_low_fault = self.is_pressure_low
            && (!engines[self.pump_id.into_engine_index()].oil_pressure_is_low()
                || !(lgciu.right_gear_compressed(false) && lgciu.left_gear_compressed(false)));
    }

    fn update_low_air_pressure(
        &mut self,
        reservoir: &Reservoir,
        overhead_panel: &A380HydraulicOverheadPanel,
    ) {
        self.has_air_pressure_low_fault =
            reservoir.is_low_air_pressure() && overhead_panel.edp_push_button_is_auto(self.pump_id);
    }

    fn update_low_level(
        &mut self,
        reservoir: &Reservoir,
        overhead_panel: &A380HydraulicOverheadPanel,
    ) {
        self.has_low_level_fault =
            reservoir.is_low_level() && overhead_panel.edp_push_button_is_auto(self.pump_id);
    }

    fn update(
        &mut self,
        overhead_panel: &A380HydraulicOverheadPanel,
        engine_fire_push_buttons: &impl EngineFirePushButtons,
        engines: [&impl Engine; 4],
        hydraulic_circuit: &impl HydraulicPressureSensors,
        lgciu: &impl LgciuInterface,
        reservoir: &Reservoir,
    ) {
        let mut should_pressurise_if_powered = false;
        if overhead_panel.edp_push_button_is_auto(self.pump_id)
            && !engine_fire_push_buttons.is_released(self.pump_id.into_engine_num())
        {
            should_pressurise_if_powered = true;
        } else if overhead_panel.edp_push_button_is_off(self.pump_id)
            || engine_fire_push_buttons.is_released(self.pump_id.into_engine_num())
        {
            should_pressurise_if_powered = false;
        }

        // Inverted logic, no power means solenoid valve always leave pump in pressurise mode
        self.should_pressurise = !self.is_powered || should_pressurise_if_powered;

        self.update_low_pressure(engines, hydraulic_circuit, lgciu);

        self.update_low_air_pressure(reservoir, overhead_panel);

        self.update_low_level(reservoir, overhead_panel);
    }

    fn has_pressure_low_fault(&self) -> bool {
        self.has_pressure_low_fault
    }

    fn has_air_pressure_low_fault(&self) -> bool {
        self.has_air_pressure_low_fault
    }

    fn has_low_level_fault(&self) -> bool {
        self.has_low_level_fault
    }

    fn has_any_fault(&self) -> bool {
        self.has_pressure_low_fault || self.has_air_pressure_low_fault || self.has_low_level_fault
    }
}
impl PumpController for A380EngineDrivenPumpController {
    fn should_pressurise(&self) -> bool {
        self.should_pressurise
    }
}
impl SimulationElement for A380EngineDrivenPumpController {
    fn write(&self, writer: &mut SimulatorWriter) {
        writer.write(&self.low_press_id, self.is_pressure_low);
    }

    fn receive_power(&mut self, buses: &impl ElectricalBuses) {
        self.is_powered = buses.any_is_powered(&self.powered_by);
    }
}

struct A380ElectricPumpController {
    low_press_id: VariableIdentifier,

    pump_id: A380ElectricPumpId,

    is_powered: bool,
    powered_by: ElectricalBusType,
    powered_by_when_cargo_door_operation: ElectricalBusType,
    should_pressurise: bool,
    has_pressure_low_fault: bool,
    has_air_pressure_low_fault: bool,
    has_low_level_fault: bool,
    is_pressure_low: bool,

    is_required_for_cargo_door_operation: DelayedFalseLogicGate,
    should_pressurise_for_cargo_door_operation: bool,

    is_closing_auxiliary_selector_valve: DelayedTrueLogicGate,

    low_pressure_hystereris: bool,
}
impl A380ElectricPumpController {
    const DURATION_OF_YELLOW_PUMP_ACTIVATION_AFTER_CARGO_DOOR_OPERATION: Duration =
        Duration::from_secs(20);

    const CLOSING_DELAY_FOR_AUXILIARY_SELECTOR_VALVE: Duration = Duration::from_millis(100);

    const LOW_PRESS_HYSTERESIS_HIGH_PSI: f64 = 1750.;
    const LOW_PRESS_HYSTERESIS_LOW_PSI: f64 = 1450.;

    fn new(
        context: &mut InitContext,
        pump_id: A380ElectricPumpId,
        powered_by: ElectricalBusType,
        powered_by_when_cargo_door_operation: ElectricalBusType,
    ) -> Self {
        Self {
            low_press_id: context.get_identifier(format!("HYD_{}_EPUMP_LOW_PRESS", pump_id)),

            pump_id,

            is_powered: false,
            powered_by,
            powered_by_when_cargo_door_operation,
            should_pressurise: false,

            has_pressure_low_fault: false,
            has_air_pressure_low_fault: false,
            has_low_level_fault: false,

            is_pressure_low: true,
            is_required_for_cargo_door_operation: DelayedFalseLogicGate::new(
                Self::DURATION_OF_YELLOW_PUMP_ACTIVATION_AFTER_CARGO_DOOR_OPERATION,
            ),
            should_pressurise_for_cargo_door_operation: false,

            is_closing_auxiliary_selector_valve: DelayedTrueLogicGate::new(
                Self::CLOSING_DELAY_FOR_AUXILIARY_SELECTOR_VALVE,
            ),

            low_pressure_hystereris: false,
        }
    }

    fn update(
        &mut self,
        context: &UpdateContext,
        overhead_panel: &A380HydraulicOverheadPanel,
        forward_cargo_door_controller: &A320DoorController,
        aft_cargo_door_controller: &A320DoorController,
        hydraulic_circuit: &impl HydraulicPressureSensors,
        reservoir: &Reservoir,
    ) {
        self.update_cargo_door_logic(
            context,
            overhead_panel,
            forward_cargo_door_controller,
            aft_cargo_door_controller,
        );

        self.should_pressurise = (overhead_panel.yellow_epump_a_push_button.is_on()
            || self.is_required_for_cargo_door_operation.output())
            && self.is_powered;

        self.update_low_pressure(hydraulic_circuit);

        self.update_low_air_pressure(reservoir, overhead_panel);

        self.update_low_level(reservoir, overhead_panel);
    }

    fn update_low_pressure(&mut self, hydraulic_circuit: &impl HydraulicPressureSensors) {
        self.update_low_pressure_hysteresis(hydraulic_circuit);

        self.is_pressure_low = self.should_pressurise() && !self.low_pressure_hystereris;

        self.has_pressure_low_fault = self.is_pressure_low;
    }

    fn update_low_pressure_hysteresis(
        &mut self,
        hydraulic_circuit: &impl HydraulicPressureSensors,
    ) {
        if hydraulic_circuit
            .system_section_pressure_transducer()
            .get::<psi>()
            > Self::LOW_PRESS_HYSTERESIS_HIGH_PSI
        {
            self.low_pressure_hystereris = true;
        } else if hydraulic_circuit
            .system_section_pressure_transducer()
            .get::<psi>()
            < Self::LOW_PRESS_HYSTERESIS_LOW_PSI
        {
            self.low_pressure_hystereris = false;
        }
    }

    fn update_cargo_door_logic(
        &mut self,
        context: &UpdateContext,
        overhead_panel: &A380HydraulicOverheadPanel,
        forward_cargo_door_controller: &A320DoorController,
        aft_cargo_door_controller: &A320DoorController,
    ) {
        self.is_required_for_cargo_door_operation.update(
            context,
            forward_cargo_door_controller.should_pressurise_hydraulics()
                || aft_cargo_door_controller.should_pressurise_hydraulics(),
        );

        self.should_pressurise_for_cargo_door_operation =
            self.is_required_for_cargo_door_operation.output()
                && !overhead_panel.yellow_epump_a_push_button.is_on();

        self.is_closing_auxiliary_selector_valve
            .update(context, self.should_pressurise_for_cargo_door_operation);
    }

    fn update_low_air_pressure(
        &mut self,
        reservoir: &Reservoir,
        overhead_panel: &A380HydraulicOverheadPanel,
    ) {
        self.has_air_pressure_low_fault =
            reservoir.is_low_air_pressure() && !overhead_panel.yellow_epump_push_button_is_auto();
    }

    fn update_low_level(
        &mut self,
        reservoir: &Reservoir,
        overhead_panel: &A380HydraulicOverheadPanel,
    ) {
        self.has_low_level_fault =
            reservoir.is_low_level() && !overhead_panel.yellow_epump_push_button_is_auto();
    }

    fn has_pressure_low_fault(&self) -> bool {
        self.has_pressure_low_fault
    }

    fn has_air_pressure_low_fault(&self) -> bool {
        self.has_air_pressure_low_fault
    }

    fn has_low_level_fault(&self) -> bool {
        self.has_low_level_fault
    }

    fn should_pressurise_for_cargo_door_operation(&self) -> bool {
        self.should_pressurise_for_cargo_door_operation
    }
}
impl PumpController for A380ElectricPumpController {
    fn should_pressurise(&self) -> bool {
        self.should_pressurise
    }

    fn should_select_auxiliary_section(&self) -> bool {
        self.is_closing_auxiliary_selector_valve.output()
    }
}
impl SimulationElement for A380ElectricPumpController {
    fn write(&self, writer: &mut SimulatorWriter) {
        writer.write(&self.low_press_id, self.is_pressure_low);
    }

    fn receive_power(&mut self, buses: &impl ElectricalBuses) {
        // Control of the pump is powered by dedicated bus OR manual operation of cargo door through another bus
        self.is_powered = buses.is_powered(self.powered_by)
            || (self.is_required_for_cargo_door_operation.output()
                && buses.is_powered(self.powered_by_when_cargo_door_operation))
    }
}

struct A320BrakeSystemOutputs {
    left_demand: Ratio,
    right_demand: Ratio,
    pressure_limit: Pressure,
}
impl A320BrakeSystemOutputs {
    fn new() -> Self {
        Self {
            left_demand: Ratio::new::<ratio>(0.),
            right_demand: Ratio::new::<ratio>(0.),
            pressure_limit: Pressure::new::<psi>(3000.),
        }
    }

    fn set_pressure_limit(&mut self, pressure_limit: Pressure) {
        self.pressure_limit = pressure_limit;
    }

    fn set_brake_demands(&mut self, left_demand: Ratio, right_demand: Ratio) {
        self.left_demand = left_demand
            .min(Ratio::new::<ratio>(1.))
            .max(Ratio::new::<ratio>(0.));
        self.right_demand = right_demand
            .min(Ratio::new::<ratio>(1.))
            .max(Ratio::new::<ratio>(0.));
    }

    fn set_no_demands(&mut self) {
        self.left_demand = Ratio::new::<ratio>(0.);
        self.right_demand = Ratio::new::<ratio>(0.);
    }

    fn set_max_demands(&mut self) {
        self.left_demand = Ratio::new::<ratio>(1.);
        self.right_demand = Ratio::new::<ratio>(1.);
    }

    fn left_demand(&self) -> Ratio {
        self.left_demand
    }

    fn right_demand(&self) -> Ratio {
        self.right_demand
    }
}
impl BrakeCircuitController for A320BrakeSystemOutputs {
    fn pressure_limit(&self) -> Pressure {
        self.pressure_limit
    }

    fn left_brake_demand(&self) -> Ratio {
        self.left_demand
    }

    fn right_brake_demand(&self) -> Ratio {
        self.right_demand
    }
}

struct A320HydraulicBrakeSteerComputerUnit {
    park_brake_lever_pos_id: VariableIdentifier,

    antiskid_brakes_active_id: VariableIdentifier,
    left_brake_pedal_input_id: VariableIdentifier,
    right_brake_pedal_input_id: VariableIdentifier,

    ground_speed_id: VariableIdentifier,

    rudder_pedal_input_id: VariableIdentifier,
    tiller_handle_input_id: VariableIdentifier,
    tiller_pedal_disconnect_id: VariableIdentifier,
    autopilot_nosewheel_demand_id: VariableIdentifier,

    autobrake_controller: A320AutobrakeController,
    parking_brake_demand: bool,

    left_brake_pilot_input: Ratio,
    right_brake_pilot_input: Ratio,

    norm_brake_outputs: A320BrakeSystemOutputs,
    alternate_brake_outputs: A320BrakeSystemOutputs,

    normal_brakes_available: bool,
    should_disable_auto_brake_when_retracting: DelayedTrueLogicGate,
    anti_skid_activated: bool,

    tiller_pedal_disconnect: bool,
    tiller_handle_position: Ratio,
    rudder_pedal_position: Ratio,
    autopilot_nosewheel_demand: Ratio,

    pedal_steering_limiter: SteeringAngleLimiter<5>,
    pedal_input_map: SteeringRatioToAngle<6>,
    tiller_steering_limiter: SteeringAngleLimiter<5>,
    tiller_input_map: SteeringRatioToAngle<6>,
    final_steering_position_request: Angle,

    ground_speed: Velocity,
}
impl A320HydraulicBrakeSteerComputerUnit {
    const RUDDER_PEDAL_INPUT_GAIN: f64 = 32.;
    const RUDDER_PEDAL_INPUT_MAP: [f64; 6] = [0., 1., 2., 32., 32., 32.];
    const RUDDER_PEDAL_INPUT_CURVE_MAP: [f64; 6] = [0., 0., 2., 6.4, 6.4, 6.4];
    const MAX_RUDDER_INPUT_INCLUDING_AUTOPILOT_DEGREE: f64 = 6.;

    const SPEED_MAP_FOR_PEDAL_ACTION_KNOT: [f64; 5] = [0., 40., 130., 1500.0, 2800.0];
    const STEERING_ANGLE_FOR_PEDAL_ACTION_DEGREE: [f64; 5] = [1., 1., 0., 0., 0.];

    const TILLER_INPUT_GAIN: f64 = 75.;
    const TILLER_INPUT_MAP: [f64; 6] = [0., 1., 20., 40., 66., 75.];
    const TILLER_INPUT_CURVE_MAP: [f64; 6] = [0., 0., 4., 15., 45., 74.];

    const AUTOPILOT_STEERING_INPUT_GAIN: f64 = 6.;

    const SPEED_MAP_FOR_TILLER_ACTION_KNOT: [f64; 5] = [0., 20., 70., 1500.0, 2800.0];
    const STEERING_ANGLE_FOR_TILLER_ACTION_DEGREE: [f64; 5] = [1., 1., 0., 0., 0.];

    const MAX_STEERING_ANGLE_DEMAND_DEGREES: f64 = 74.;

    // Minimum pressure hysteresis on green until main switched on ALTN brakes
    // Feedback by Cpt. Chaos — 25/04/2021 #pilot-feedback
    const MIN_PRESSURE_BRAKE_ALTN_HYST_LO: f64 = 1305.;
    const MIN_PRESSURE_BRAKE_ALTN_HYST_HI: f64 = 2176.;

    // Min pressure when parking brake enabled. Lower normal braking is allowed to use pilot input as emergency braking
    // Feedback by avteknisyan — 25/04/2021 #pilot-feedback
    const MIN_PRESSURE_PARK_BRAKE_EMERGENCY: f64 = 507.;

    const AUTOBRAKE_GEAR_RETRACTION_DURATION_S: f64 = 3.;

    const PILOT_INPUT_DETECTION_TRESHOLD: f64 = 0.2;

    fn new(context: &mut InitContext) -> Self {
        Self {
            park_brake_lever_pos_id: context.get_identifier("PARK_BRAKE_LEVER_POS".to_owned()),
            antiskid_brakes_active_id: context.get_identifier("ANTISKID BRAKES ACTIVE".to_owned()),
            left_brake_pedal_input_id: context.get_identifier("LEFT_BRAKE_PEDAL_INPUT".to_owned()),
            right_brake_pedal_input_id: context
                .get_identifier("RIGHT_BRAKE_PEDAL_INPUT".to_owned()),

            ground_speed_id: context.get_identifier("GPS GROUND SPEED".to_owned()),
            rudder_pedal_input_id: context.get_identifier("RUDDER_PEDAL_POSITION_RATIO".to_owned()),
            tiller_handle_input_id: context.get_identifier("TILLER_HANDLE_POSITION".to_owned()),
            tiller_pedal_disconnect_id: context
                .get_identifier("TILLER_PEDAL_DISCONNECT".to_owned()),
            autopilot_nosewheel_demand_id: context
                .get_identifier("AUTOPILOT_NOSEWHEEL_DEMAND".to_owned()),

            autobrake_controller: A320AutobrakeController::new(context),

            parking_brake_demand: true,
            left_brake_pilot_input: Ratio::new::<ratio>(0.0),
            right_brake_pilot_input: Ratio::new::<ratio>(0.0),
            norm_brake_outputs: A320BrakeSystemOutputs::new(),
            alternate_brake_outputs: A320BrakeSystemOutputs::new(),
            normal_brakes_available: false,
            should_disable_auto_brake_when_retracting: DelayedTrueLogicGate::new(
                Duration::from_secs_f64(Self::AUTOBRAKE_GEAR_RETRACTION_DURATION_S),
            ),
            anti_skid_activated: true,

            tiller_pedal_disconnect: false,
            tiller_handle_position: Ratio::new::<ratio>(0.),
            rudder_pedal_position: Ratio::new::<ratio>(0.),
            autopilot_nosewheel_demand: Ratio::new::<ratio>(0.),

            pedal_steering_limiter: SteeringAngleLimiter::new(
                Self::SPEED_MAP_FOR_PEDAL_ACTION_KNOT,
                Self::STEERING_ANGLE_FOR_PEDAL_ACTION_DEGREE,
            ),
            pedal_input_map: SteeringRatioToAngle::new(
                Ratio::new::<ratio>(Self::RUDDER_PEDAL_INPUT_GAIN),
                Self::RUDDER_PEDAL_INPUT_MAP,
                Self::RUDDER_PEDAL_INPUT_CURVE_MAP,
            ),
            tiller_steering_limiter: SteeringAngleLimiter::new(
                Self::SPEED_MAP_FOR_TILLER_ACTION_KNOT,
                Self::STEERING_ANGLE_FOR_TILLER_ACTION_DEGREE,
            ),
            tiller_input_map: SteeringRatioToAngle::new(
                Ratio::new::<ratio>(Self::TILLER_INPUT_GAIN),
                Self::TILLER_INPUT_MAP,
                Self::TILLER_INPUT_CURVE_MAP,
            ),
            final_steering_position_request: Angle::new::<degree>(0.),

            ground_speed: Velocity::new::<knot>(0.),
        }
    }

    fn allow_autobrake_arming(&self) -> bool {
        self.anti_skid_activated && self.normal_brakes_available
    }

    fn update_normal_braking_availability(&mut self, normal_braking_circuit_pressure: Pressure) {
        if normal_braking_circuit_pressure.get::<psi>() > Self::MIN_PRESSURE_BRAKE_ALTN_HYST_HI
            && (self.left_brake_pilot_input.get::<ratio>() < Self::PILOT_INPUT_DETECTION_TRESHOLD
                && self.right_brake_pilot_input.get::<ratio>()
                    < Self::PILOT_INPUT_DETECTION_TRESHOLD)
        {
            self.normal_brakes_available = true;
        } else if normal_braking_circuit_pressure.get::<psi>()
            < Self::MIN_PRESSURE_BRAKE_ALTN_HYST_LO
        {
            self.normal_brakes_available = false;
        }
    }

    fn update_brake_pressure_limitation(&mut self) {
        let yellow_manual_braking_input = self.left_brake_pilot_input
            > self.alternate_brake_outputs.left_demand() + Ratio::new::<ratio>(0.2)
            || self.right_brake_pilot_input
                > self.alternate_brake_outputs.right_demand() + Ratio::new::<ratio>(0.2);

        // Nominal braking from pedals is limited to 2538psi
        self.norm_brake_outputs
            .set_pressure_limit(Pressure::new::<psi>(2538.));

        let alternate_brake_pressure_limit = Pressure::new::<psi>(if self.parking_brake_demand {
            // If no pilot action, standard park brake pressure limit
            if !yellow_manual_braking_input {
                2103.
            } else {
                // Else manual action limited to a higher max nominal pressure
                2538.
            }
        } else if !self.anti_skid_activated {
            1160.
        } else {
            // Else if any manual braking we use standard limit
            2538.
        });

        self.alternate_brake_outputs
            .set_pressure_limit(alternate_brake_pressure_limit);
    }

    /// Updates brakes and nose steering demands
    fn update(
        &mut self,
        context: &UpdateContext,
        current_pressure: &impl SectionPressure,
        alternate_circuit: &BrakeCircuit,
        lgciu1: &impl LgciuInterface,
        lgciu2: &impl LgciuInterface,
        autobrake_panel: &AutobrakePanel,
        engine1: &impl Engine,
        engine2: &impl Engine,
    ) {
        self.update_steering_demands(lgciu1, engine1, engine2);

        self.update_normal_braking_availability(current_pressure.pressure());
        self.update_brake_pressure_limitation();

        self.autobrake_controller.update(
            context,
            autobrake_panel,
            self.allow_autobrake_arming(),
            self.left_brake_pilot_input,
            self.right_brake_pilot_input,
            lgciu1,
            lgciu2,
        );

        let is_in_flight_gear_lever_up = !(lgciu1.left_and_right_gear_compressed(true)
            || lgciu2.left_and_right_gear_compressed(true)
            || lgciu1.gear_handle_is_down());

        self.should_disable_auto_brake_when_retracting
            .update(context, is_in_flight_gear_lever_up);

        if is_in_flight_gear_lever_up {
            if self.should_disable_auto_brake_when_retracting.output() {
                self.norm_brake_outputs.set_no_demands();
            } else {
                // Slight brake pressure to stop the spinning wheels (have no pressure data available yet, 0.2 is random one)
                self.norm_brake_outputs
                    .set_brake_demands(Ratio::new::<ratio>(0.2), Ratio::new::<ratio>(0.2));
            }

            self.alternate_brake_outputs.set_no_demands();
        } else {
            let green_used_for_brakes = self.normal_brakes_available
                && self.anti_skid_activated
                && !self.parking_brake_demand;

            if green_used_for_brakes {
                // Final output on normal brakes is max(pilot demand , autobrake demand) to allow pilot override autobrake demand
                self.norm_brake_outputs.set_brake_demands(
                    self.left_brake_pilot_input
                        .max(self.autobrake_controller.brake_output()),
                    self.right_brake_pilot_input
                        .max(self.autobrake_controller.brake_output()),
                );

                self.alternate_brake_outputs.set_no_demands();
            } else {
                self.norm_brake_outputs.set_no_demands();

                if !self.parking_brake_demand {
                    // Normal braking but using alternate circuit
                    self.alternate_brake_outputs.set_brake_demands(
                        self.left_brake_pilot_input,
                        self.right_brake_pilot_input,
                    );
                } else {
                    // Else we just use parking brake
                    self.alternate_brake_outputs.set_max_demands();

                    // Special case: parking brake on but yellow can't provide enough brakes: green are allowed to brake for emergency
                    if alternate_circuit.left_brake_pressure().get::<psi>()
                        < Self::MIN_PRESSURE_PARK_BRAKE_EMERGENCY
                        || alternate_circuit.right_brake_pressure().get::<psi>()
                            < Self::MIN_PRESSURE_PARK_BRAKE_EMERGENCY
                    {
                        self.norm_brake_outputs.set_brake_demands(
                            self.left_brake_pilot_input,
                            self.right_brake_pilot_input,
                        );
                    }
                }
            }
        }
    }

    fn update_steering_demands(
        &mut self,
        lgciu1: &impl LgciuInterface,
        engine1: &impl Engine,
        engine2: &impl Engine,
    ) {
        let steer_angle_from_autopilot = Angle::new::<degree>(
            self.autopilot_nosewheel_demand.get::<ratio>() * Self::AUTOPILOT_STEERING_INPUT_GAIN,
        );

        let steer_angle_from_pedals = if self.tiller_pedal_disconnect {
            Angle::new::<degree>(0.)
        } else {
            self.pedal_input_map
                .angle_demand_from_input_demand(self.rudder_pedal_position)
        };

        // TODO Here ground speed would be probably computed from wheel sensor logic
        let final_steer_rudder_plus_autopilot = self.pedal_steering_limiter.angle_from_speed(
            self.ground_speed,
            (steer_angle_from_pedals + steer_angle_from_autopilot)
                .min(Angle::new::<degree>(
                    Self::MAX_RUDDER_INPUT_INCLUDING_AUTOPILOT_DEGREE,
                ))
                .max(Angle::new::<degree>(
                    -Self::MAX_RUDDER_INPUT_INCLUDING_AUTOPILOT_DEGREE,
                )),
        );

        let steer_angle_from_tiller = self.tiller_steering_limiter.angle_from_speed(
            self.ground_speed,
            self.tiller_input_map
                .angle_demand_from_input_demand(self.tiller_handle_position),
        );

        let is_both_engine_low_oil_pressure =
            engine1.oil_pressure_is_low() && engine2.oil_pressure_is_low();

        self.final_steering_position_request = if !is_both_engine_low_oil_pressure
            && self.anti_skid_activated
            && lgciu1.nose_gear_compressed(false)
        {
            (final_steer_rudder_plus_autopilot + steer_angle_from_tiller)
                .min(Angle::new::<degree>(
                    Self::MAX_STEERING_ANGLE_DEMAND_DEGREES,
                ))
                .max(Angle::new::<degree>(
                    -Self::MAX_STEERING_ANGLE_DEMAND_DEGREES,
                ))
        } else {
            Angle::new::<degree>(0.)
        };
    }

    fn norm_controller(&self) -> &impl BrakeCircuitController {
        &self.norm_brake_outputs
    }

    fn alternate_controller(&self) -> &impl BrakeCircuitController {
        &self.alternate_brake_outputs
    }
}
impl SimulationElement for A320HydraulicBrakeSteerComputerUnit {
    fn accept<T: SimulationElementVisitor>(&mut self, visitor: &mut T) {
        self.autobrake_controller.accept(visitor);
        visitor.visit(self);
    }

    fn read(&mut self, reader: &mut SimulatorReader) {
        self.parking_brake_demand = reader.read(&self.park_brake_lever_pos_id);

        self.anti_skid_activated = reader.read(&self.antiskid_brakes_active_id);
        self.left_brake_pilot_input =
            Ratio::new::<percent>(reader.read(&self.left_brake_pedal_input_id));
        self.right_brake_pilot_input =
            Ratio::new::<percent>(reader.read(&self.right_brake_pedal_input_id));

        self.tiller_handle_position =
            Ratio::new::<ratio>(reader.read(&self.tiller_handle_input_id));
        self.rudder_pedal_position = Ratio::new::<ratio>(reader.read(&self.rudder_pedal_input_id));
        self.tiller_pedal_disconnect = reader.read(&self.tiller_pedal_disconnect_id);
        self.ground_speed = reader.read(&self.ground_speed_id);

        self.autopilot_nosewheel_demand =
            Ratio::new::<ratio>(reader.read(&self.autopilot_nosewheel_demand_id));
    }
}
impl SteeringController for A320HydraulicBrakeSteerComputerUnit {
    fn requested_position(&self) -> Angle {
        self.final_steering_position_request
    }
}

struct A320BrakingForce {
    brake_left_force_factor_id: VariableIdentifier,
    brake_right_force_factor_id: VariableIdentifier,
    trailing_edge_flaps_left_percent_id: VariableIdentifier,
    trailing_edge_flaps_right_percent_id: VariableIdentifier,

    enabled_chocks_id: VariableIdentifier,
    light_beacon_on_id: VariableIdentifier,

    left_braking_force: f64,
    right_braking_force: f64,

    flap_position: f64,

    is_chocks_enabled: bool,
    is_light_beacon_on: bool,
}
impl A320BrakingForce {
    const REFERENCE_PRESSURE_FOR_MAX_FORCE: f64 = 2538.;

    const FLAPS_BREAKPOINTS: [f64; 3] = [0., 50., 100.];
    const FLAPS_PENALTY_PERCENT: [f64; 3] = [5., 5., 0.];

    pub fn new(context: &mut InitContext) -> Self {
        A320BrakingForce {
            brake_left_force_factor_id: context
                .get_identifier("BRAKE LEFT FORCE FACTOR".to_owned()),
            brake_right_force_factor_id: context
                .get_identifier("BRAKE RIGHT FORCE FACTOR".to_owned()),
            trailing_edge_flaps_left_percent_id: context
                .get_identifier("LEFT_FLAPS_POSITION_PERCENT".to_owned()),
            trailing_edge_flaps_right_percent_id: context
                .get_identifier("RIGHT_FLAPS_POSITION_PERCENT".to_owned()),

            enabled_chocks_id: context.get_identifier("MODEL_WHEELCHOCKS_ENABLED".to_owned()),
            light_beacon_on_id: context.get_identifier("LIGHT BEACON ON".to_owned()),

            left_braking_force: 0.,
            right_braking_force: 0.,

            flap_position: 0.,

            is_chocks_enabled: false,
            is_light_beacon_on: false,
        }
    }

    pub fn update_forces(
        &mut self,
        context: &UpdateContext,
        norm_brakes: &BrakeCircuit,
        altn_brakes: &BrakeCircuit,
        engine1: &impl Engine,
        engine2: &impl Engine,
        pushback_tug: &PushbackTug,
    ) {
        // Base formula for output force is output_force[0:1] = 50 * sqrt(current_pressure) / Max_brake_pressure
        // This formula gives a bit more punch for lower brake pressures (like 1000 psi alternate braking), as linear formula
        // gives really too low brake force for 1000psi

        let left_force_norm = 50. * norm_brakes.left_brake_pressure().get::<psi>().sqrt()
            / Self::REFERENCE_PRESSURE_FOR_MAX_FORCE;
        let left_force_altn = 50. * altn_brakes.left_brake_pressure().get::<psi>().sqrt()
            / Self::REFERENCE_PRESSURE_FOR_MAX_FORCE;
        self.left_braking_force = left_force_norm + left_force_altn;
        self.left_braking_force = self.left_braking_force.max(0.).min(1.);

        let right_force_norm = 50. * norm_brakes.right_brake_pressure().get::<psi>().sqrt()
            / Self::REFERENCE_PRESSURE_FOR_MAX_FORCE;
        let right_force_altn = 50. * altn_brakes.right_brake_pressure().get::<psi>().sqrt()
            / Self::REFERENCE_PRESSURE_FOR_MAX_FORCE;
        self.right_braking_force = right_force_norm + right_force_altn;
        self.right_braking_force = self.right_braking_force.max(0.).min(1.);

        self.correct_with_flaps_state(context);

        self.update_chocks_braking(context, engine1, engine2, pushback_tug);
    }

    fn correct_with_flaps_state(&mut self, context: &UpdateContext) {
        let flap_correction = Ratio::new::<percent>(interpolation(
            &Self::FLAPS_BREAKPOINTS,
            &Self::FLAPS_PENALTY_PERCENT,
            self.flap_position,
        ));

        // Using airspeed with formula 0.1 * sqrt(airspeed) to get a 0 to 1 ratio to use our flap correction
        // This way the less airspeed, the less our correction is used as it is an aerodynamic effect on brakes
        let mut airspeed_corrective_factor =
            0.1 * context.indicated_airspeed().get::<knot>().abs().sqrt();
        airspeed_corrective_factor = airspeed_corrective_factor.min(1.0);

        let final_flaps_correction_with_speed = flap_correction * airspeed_corrective_factor;

        self.left_braking_force = self.left_braking_force
            - (self.left_braking_force * final_flaps_correction_with_speed.get::<ratio>());

        self.right_braking_force = self.right_braking_force
            - (self.right_braking_force * final_flaps_correction_with_speed.get::<ratio>());
    }

    fn update_chocks_braking(
        &mut self,
        context: &UpdateContext,
        engine1: &impl Engine,
        engine2: &impl Engine,
        pushback_tug: &PushbackTug,
    ) {
        let chocks_on_wheels = context.is_on_ground()
            && engine1.corrected_n1().get::<percent>() < 3.5
            && engine2.corrected_n1().get::<percent>() < 3.5
            && !pushback_tug.is_nose_wheel_steering_pin_inserted()
            && !self.is_light_beacon_on;

        if self.is_chocks_enabled && chocks_on_wheels {
            self.left_braking_force = 1.;
            self.right_braking_force = 1.;
        }
    }
}

impl SimulationElement for A320BrakingForce {
    fn write(&self, writer: &mut SimulatorWriter) {
        // BRAKE XXXX FORCE FACTOR is the actual braking force we want the plane to generate in the simulator
        writer.write(&self.brake_left_force_factor_id, self.left_braking_force);
        writer.write(&self.brake_right_force_factor_id, self.right_braking_force);
    }

    fn read(&mut self, reader: &mut SimulatorReader) {
        let left_flap: f64 = reader.read(&self.trailing_edge_flaps_left_percent_id);
        let right_flap: f64 = reader.read(&self.trailing_edge_flaps_right_percent_id);
        self.flap_position = (left_flap + right_flap) / 2.;

        self.is_chocks_enabled = reader.read(&self.enabled_chocks_id);
        self.is_light_beacon_on = reader.read(&self.light_beacon_on_id);
    }
}

#[derive(PartialEq, Clone, Copy)]
enum DoorControlState {
    DownLocked = 0,
    NoControl = 1,
    HydControl = 2,
    UpLocked = 3,
}

struct A320DoorController {
    requested_position_id: VariableIdentifier,

    control_state: DoorControlState,

    position_requested: Ratio,

    duration_in_no_control: Duration,
    duration_in_hyd_control: Duration,

    should_close_valves: bool,
    control_position_request: Ratio,
    should_unlock: bool,
}
impl A320DoorController {
    // Duration which the hydraulic valves sends a open request when request is closing (this is done on real aircraft so uplock can be easily unlocked without friction)
    const UP_CONTROL_TIME_BEFORE_DOWN_CONTROL: Duration = Duration::from_millis(200);

    // Delay from the ground crew unlocking the door to the time they start requiring up movement in control panel
    const DELAY_UNLOCK_TO_HYDRAULIC_CONTROL: Duration = Duration::from_secs(5);

    fn new(context: &mut InitContext, id: &str) -> Self {
        Self {
            requested_position_id: context.get_identifier(format!("{}_DOOR_CARGO_OPEN_REQ", id)),
            control_state: DoorControlState::DownLocked,
            position_requested: Ratio::new::<ratio>(0.),

            duration_in_no_control: Duration::from_secs(0),
            duration_in_hyd_control: Duration::from_secs(0),

            should_close_valves: true,
            control_position_request: Ratio::new::<ratio>(0.),
            should_unlock: false,
        }
    }

    fn update(
        &mut self,
        context: &UpdateContext,
        door: &CargoDoor,
        current_pressure: &impl SectionPressure,
    ) {
        self.control_state =
            self.determine_control_state_and_lock_action(door, current_pressure.pressure());
        self.update_timers(context);
        self.update_actions_from_state();
    }

    fn update_timers(&mut self, context: &UpdateContext) {
        if self.control_state == DoorControlState::NoControl {
            self.duration_in_no_control += context.delta();
        } else {
            self.duration_in_no_control = Duration::from_secs(0);
        }

        if self.control_state == DoorControlState::HydControl {
            self.duration_in_hyd_control += context.delta();
        } else {
            self.duration_in_hyd_control = Duration::from_secs(0);
        }
    }

    fn update_actions_from_state(&mut self) {
        match self.control_state {
            DoorControlState::DownLocked => {}
            DoorControlState::NoControl => {
                self.should_close_valves = true;
            }
            DoorControlState::HydControl => {
                self.should_close_valves = false;
                self.control_position_request = if self.position_requested > Ratio::new::<ratio>(0.)
                    || self.duration_in_hyd_control < Self::UP_CONTROL_TIME_BEFORE_DOWN_CONTROL
                {
                    Ratio::new::<ratio>(1.0)
                } else {
                    Ratio::new::<ratio>(-0.1)
                }
            }
            DoorControlState::UpLocked => {
                self.should_close_valves = true;
            }
        }
    }

    fn determine_control_state_and_lock_action(
        &mut self,
        door: &CargoDoor,
        current_pressure: Pressure,
    ) -> DoorControlState {
        match self.control_state {
            DoorControlState::DownLocked if self.position_requested > Ratio::new::<ratio>(0.) => {
                self.should_unlock = true;
                DoorControlState::NoControl
            }
            DoorControlState::NoControl
                if self.duration_in_no_control > Self::DELAY_UNLOCK_TO_HYDRAULIC_CONTROL =>
            {
                self.should_unlock = false;
                DoorControlState::HydControl
            }
            DoorControlState::HydControl if door.is_locked() => {
                self.should_unlock = false;
                DoorControlState::DownLocked
            }
            DoorControlState::HydControl
                if door.position() > Ratio::new::<ratio>(0.9)
                    && self.position_requested > Ratio::new::<ratio>(0.5) =>
            {
                self.should_unlock = false;
                DoorControlState::UpLocked
            }
            DoorControlState::UpLocked
                if self.position_requested < Ratio::new::<ratio>(1.)
                    && current_pressure > Pressure::new::<psi>(1000.) =>
            {
                DoorControlState::HydControl
            }
            _ => self.control_state,
        }
    }

    fn should_pressurise_hydraulics(&self) -> bool {
        (self.control_state == DoorControlState::UpLocked
            && self.position_requested < Ratio::new::<ratio>(1.))
            || self.control_state == DoorControlState::HydControl
    }
}
impl HydraulicAssemblyController for A320DoorController {
    fn requested_mode(&self) -> LinearActuatorMode {
        if self.should_close_valves {
            LinearActuatorMode::ClosedValves
        } else {
            LinearActuatorMode::PositionControl
        }
    }

    fn requested_position(&self) -> Ratio {
        self.control_position_request
    }

    fn should_lock(&self) -> bool {
        !self.should_unlock
    }

    fn requested_lock_position(&self) -> Ratio {
        Ratio::new::<ratio>(0.)
    }
}
impl SimulationElement for A320DoorController {
    fn read(&mut self, reader: &mut SimulatorReader) {
        self.position_requested = Ratio::new::<ratio>(reader.read(&self.requested_position_id));
    }
}

struct CargoDoor {
    hydraulic_assembly: HydraulicLinearActuatorAssembly<1>,

    position_id: VariableIdentifier,
    locked_id: VariableIdentifier,
    position: Ratio,

    is_locked: bool,

    aerodynamic_model: AerodynamicModel,
}
impl CargoDoor {
    fn new(
        context: &mut InitContext,
        id: &str,
        hydraulic_assembly: HydraulicLinearActuatorAssembly<1>,
        aerodynamic_model: AerodynamicModel,
    ) -> Self {
        Self {
            hydraulic_assembly,
            position_id: context.get_identifier(format!("{}_DOOR_CARGO_POSITION", id)),
            locked_id: context.get_identifier(format!("{}_DOOR_CARGO_LOCKED", id)),

            position: Ratio::new::<ratio>(0.),

            is_locked: true,

            aerodynamic_model,
        }
    }

    fn position(&self) -> Ratio {
        self.position
    }

    fn is_locked(&self) -> bool {
        self.is_locked
    }

    fn actuator(&mut self) -> &mut impl Actuator {
        self.hydraulic_assembly.actuator(0)
    }

    fn update(
        &mut self,
        context: &UpdateContext,
        cargo_door_controller: &impl HydraulicAssemblyController,
        current_pressure: &impl SectionPressure,
    ) {
        self.aerodynamic_model
            .update_body(context, self.hydraulic_assembly.body());
        self.hydraulic_assembly.update(
            context,
            std::slice::from_ref(cargo_door_controller),
            [current_pressure.pressure()],
        );

        self.position = self.hydraulic_assembly.position_normalized();
        self.is_locked = self.hydraulic_assembly.is_locked();
    }
}
impl SimulationElement for CargoDoor {
    fn write(&self, writer: &mut SimulatorWriter) {
        writer.write(&self.position_id, self.position());
        writer.write(&self.locked_id, self.is_locked());
    }
}

struct PushbackTug {
    nw_strg_disc_memo_id: VariableIdentifier,
    state_id: VariableIdentifier,
    steer_angle_id: VariableIdentifier,

    steering_angle_raw: Angle,
    steering_angle: LowPassFilter<Angle>,

    // Type of pushback:
    // 0 = Straight
    // 1 = Left
    // 2 = Right
    // 3 = Assumed to be no pushback
    // 4 = might be finishing pushback, to confirm
    state: f64,
    nose_wheel_steering_pin_inserted: DelayedFalseLogicGate,
}
impl PushbackTug {
    const DURATION_AFTER_WHICH_NWS_PIN_IS_REMOVED_AFTER_PUSHBACK: Duration =
        Duration::from_secs(15);

    const STATE_NO_PUSHBACK: f64 = 3.;

    const STEERING_ANGLE_FILTER_TIME_CONSTANT: Duration = Duration::from_millis(1500);

    fn new(context: &mut InitContext) -> Self {
        Self {
            nw_strg_disc_memo_id: context.get_identifier("HYD_NW_STRG_DISC_ECAM_MEMO".to_owned()),
            state_id: context.get_identifier("PUSHBACK STATE".to_owned()),
            steer_angle_id: context.get_identifier("PUSHBACK ANGLE".to_owned()),

            steering_angle_raw: Angle::default(),
            steering_angle: LowPassFilter::new(Self::STEERING_ANGLE_FILTER_TIME_CONSTANT),

            state: Self::STATE_NO_PUSHBACK,
            nose_wheel_steering_pin_inserted: DelayedFalseLogicGate::new(
                Self::DURATION_AFTER_WHICH_NWS_PIN_IS_REMOVED_AFTER_PUSHBACK,
            ),
        }
    }

    fn update(&mut self, context: &UpdateContext) {
        self.nose_wheel_steering_pin_inserted
            .update(context, self.is_pushing());

        if self.is_pushing() {
            self.steering_angle
                .update(context.delta(), self.steering_angle_raw);
        } else {
            self.steering_angle.reset(Angle::default());
        }
    }

    fn is_pushing(&self) -> bool {
        (self.state - PushbackTug::STATE_NO_PUSHBACK).abs() > f64::EPSILON
    }
}
impl Pushback for PushbackTug {
    fn is_nose_wheel_steering_pin_inserted(&self) -> bool {
        self.nose_wheel_steering_pin_inserted.output()
    }

    fn steering_angle(&self) -> Angle {
        self.steering_angle.output()
    }
}
impl SimulationElement for PushbackTug {
    fn read(&mut self, reader: &mut SimulatorReader) {
        self.state = reader.read(&self.state_id);

        self.steering_angle_raw = Angle::new::<radian>(reader.read(&self.steer_angle_id));
    }

    fn write(&self, writer: &mut SimulatorWriter) {
        writer.write(
            &self.nw_strg_disc_memo_id,
            self.is_nose_wheel_steering_pin_inserted(),
        );
    }
}

/// Autobrake controller computes the state machine of the autobrake logic, and the deceleration target
/// that we expect for the plane
pub struct A320AutobrakeController {
    armed_mode_id: VariableIdentifier,
    armed_mode_id_set: VariableIdentifier,
    decel_light_id: VariableIdentifier,
    active_id: VariableIdentifier,
    spoilers_ground_spoilers_active_id: VariableIdentifier,
    external_disarm_event_id: VariableIdentifier,

    deceleration_governor: AutobrakeDecelerationGovernor,

    target: Acceleration,
    mode: AutobrakeMode,

    arming_is_allowed_by_bcu: bool,
    left_brake_pedal_input: Ratio,
    right_brake_pedal_input: Ratio,

    ground_spoilers_are_deployed: bool,
    last_ground_spoilers_are_deployed: bool,

    should_disarm_after_time_in_flight: DelayedPulseTrueLogicGate,
    should_reject_max_mode_after_time_in_flight: DelayedTrueLogicGate,

    external_disarm_event: bool,
}
impl A320AutobrakeController {
    const DURATION_OF_FLIGHT_TO_DISARM_AUTOBRAKE_SECS: f64 = 10.;

    // Dynamic decel target map versus time for any mode that needs it
    const LOW_MODE_DECEL_PROFILE_ACCEL_MS2: [f64; 4] = [4., 4., 0., -2.];
    const LOW_MODE_DECEL_PROFILE_TIME_S: [f64; 4] = [0., 1.99, 2., 4.5];

    const MED_MODE_DECEL_PROFILE_ACCEL_MS2: [f64; 5] = [4., 4., 0., -2., -3.];
    const MED_MODE_DECEL_PROFILE_TIME_S: [f64; 5] = [0., 1.99, 2., 2.5, 4.];

    const MAX_MODE_DECEL_TARGET_MS2: f64 = -6.;
    const OFF_MODE_DECEL_TARGET_MS2: f64 = 5.;

    const MARGIN_PERCENT_TO_TARGET_TO_SHOW_DECEL_IN_LO_MED: f64 = 80.;
    const TARGET_TO_SHOW_DECEL_IN_MAX_MS2: f64 = -2.7;

    fn new(context: &mut InitContext) -> A320AutobrakeController {
        A320AutobrakeController {
            armed_mode_id: context.get_identifier("AUTOBRAKES_ARMED_MODE".to_owned()),
            armed_mode_id_set: context.get_identifier("AUTOBRAKES_ARMED_MODE_SET".to_owned()),
            decel_light_id: context.get_identifier("AUTOBRAKES_DECEL_LIGHT".to_owned()),
            active_id: context.get_identifier("AUTOBRAKES_ACTIVE".to_owned()),
            spoilers_ground_spoilers_active_id: context
                .get_identifier("SPOILERS_GROUND_SPOILERS_ACTIVE".to_owned()),
            external_disarm_event_id: context.get_identifier("AUTOBRAKE_DISARM".to_owned()),

            deceleration_governor: AutobrakeDecelerationGovernor::new(),
            target: Acceleration::new::<meter_per_second_squared>(0.),
            mode: AutobrakeMode::NONE,
            arming_is_allowed_by_bcu: context.is_in_flight(),
            left_brake_pedal_input: Ratio::new::<percent>(0.),
            right_brake_pedal_input: Ratio::new::<percent>(0.),
            ground_spoilers_are_deployed: false,
            last_ground_spoilers_are_deployed: false,
            should_disarm_after_time_in_flight: DelayedPulseTrueLogicGate::new(
                Duration::from_secs_f64(Self::DURATION_OF_FLIGHT_TO_DISARM_AUTOBRAKE_SECS),
            )
            .starting_as(context.is_in_flight(), false),
            should_reject_max_mode_after_time_in_flight: DelayedTrueLogicGate::new(
                Duration::from_secs_f64(Self::DURATION_OF_FLIGHT_TO_DISARM_AUTOBRAKE_SECS),
            )
            .starting_as(context.is_in_flight()),
            external_disarm_event: false,
        }
    }

    fn spoilers_retracted_during_this_update(&self) -> bool {
        !self.ground_spoilers_are_deployed && self.last_ground_spoilers_are_deployed
    }

    fn brake_output(&self) -> Ratio {
        Ratio::new::<ratio>(self.deceleration_governor.output())
    }

    fn determine_mode(
        &mut self,
        context: &UpdateContext,
        autobrake_panel: &AutobrakePanel,
    ) -> AutobrakeMode {
        if self.should_disarm(context) {
            AutobrakeMode::NONE
        } else {
            match autobrake_panel.pressed_mode() {
                Some(mode) if self.mode == mode => AutobrakeMode::NONE,
                Some(mode)
                    if mode != AutobrakeMode::MAX
                        || !self.should_reject_max_mode_after_time_in_flight.output() =>
                {
                    mode
                }
                Some(_) | None => self.mode,
            }
        }
    }

    fn should_engage_deceleration_governor(&self, context: &UpdateContext) -> bool {
        self.is_armed() && self.ground_spoilers_are_deployed && !self.should_disarm(context)
    }

    fn is_armed(&self) -> bool {
        self.mode != AutobrakeMode::NONE
    }

    fn is_decelerating(&self) -> bool {
        match self.mode {
            AutobrakeMode::NONE => false,
            AutobrakeMode::LOW | AutobrakeMode::MED => {
                self.deceleration_demanded()
                    && self
                        .deceleration_governor
                        .is_on_target(Ratio::new::<percent>(
                            Self::MARGIN_PERCENT_TO_TARGET_TO_SHOW_DECEL_IN_LO_MED,
                        ))
            }
            _ => {
                self.deceleration_demanded()
                    && self.deceleration_governor.decelerating_at_or_above_rate(
                        Acceleration::new::<meter_per_second_squared>(
                            Self::TARGET_TO_SHOW_DECEL_IN_MAX_MS2,
                        ),
                    )
            }
        }
    }

    fn deceleration_demanded(&self) -> bool {
        self.deceleration_governor.is_engaged()
            && self.target.get::<meter_per_second_squared>() < 0.
    }

    fn should_disarm_due_to_pedal_input(&self) -> bool {
        match self.mode {
            AutobrakeMode::NONE => false,
            AutobrakeMode::LOW | AutobrakeMode::MED => {
                self.left_brake_pedal_input > Ratio::new::<percent>(53.)
                    || self.right_brake_pedal_input > Ratio::new::<percent>(53.)
                    || (self.left_brake_pedal_input > Ratio::new::<percent>(11.)
                        && self.right_brake_pedal_input > Ratio::new::<percent>(11.))
            }
            AutobrakeMode::MAX => {
                self.left_brake_pedal_input > Ratio::new::<percent>(77.)
                    || self.right_brake_pedal_input > Ratio::new::<percent>(77.)
                    || (self.left_brake_pedal_input > Ratio::new::<percent>(53.)
                        && self.right_brake_pedal_input > Ratio::new::<percent>(53.))
            }
            _ => false,
        }
    }

    fn should_disarm(&self, context: &UpdateContext) -> bool {
        // when a simulation is started in flight, some values need to be ignored for a certain time to ensure
        // an unintended disarm is not happening
        (self.deceleration_governor.is_engaged() && self.should_disarm_due_to_pedal_input())
            || (context.is_sim_ready() && !self.arming_is_allowed_by_bcu)
            || self.spoilers_retracted_during_this_update()
            || self.should_disarm_after_time_in_flight.output()
            || self.external_disarm_event
            || (self.mode == AutobrakeMode::MAX
                && self.should_reject_max_mode_after_time_in_flight.output())
    }

    fn calculate_target(&mut self) -> Acceleration {
        Acceleration::new::<meter_per_second_squared>(match self.mode {
            AutobrakeMode::NONE => Self::OFF_MODE_DECEL_TARGET_MS2,
            AutobrakeMode::LOW => interpolation(
                &Self::LOW_MODE_DECEL_PROFILE_TIME_S,
                &Self::LOW_MODE_DECEL_PROFILE_ACCEL_MS2,
                self.deceleration_governor.time_engaged().as_secs_f64(),
            ),
            AutobrakeMode::MED => interpolation(
                &Self::MED_MODE_DECEL_PROFILE_TIME_S,
                &Self::MED_MODE_DECEL_PROFILE_ACCEL_MS2,
                self.deceleration_governor.time_engaged().as_secs_f64(),
            ),
            AutobrakeMode::MAX => Self::MAX_MODE_DECEL_TARGET_MS2,
            _ => Self::OFF_MODE_DECEL_TARGET_MS2,
        })
    }

    fn update_input_conditions(
        &mut self,
        context: &UpdateContext,
        allow_arming: bool,
        pedal_input_left: Ratio,
        pedal_input_right: Ratio,
        lgciu1: &impl LgciuInterface,
        lgciu2: &impl LgciuInterface,
    ) {
        let in_flight_lgciu1 =
            !lgciu1.right_gear_compressed(false) && !lgciu1.left_gear_compressed(false);
        let in_flight_lgciu2 =
            !lgciu2.right_gear_compressed(false) && !lgciu2.left_gear_compressed(false);

        self.should_disarm_after_time_in_flight
            .update(context, in_flight_lgciu1 && in_flight_lgciu2);
        self.should_reject_max_mode_after_time_in_flight
            .update(context, in_flight_lgciu1 && in_flight_lgciu2);

        self.arming_is_allowed_by_bcu = allow_arming;
        self.left_brake_pedal_input = pedal_input_left;
        self.right_brake_pedal_input = pedal_input_right;
    }

    fn update(
        &mut self,
        context: &UpdateContext,
        autobrake_panel: &AutobrakePanel,
        allow_arming: bool,
        pedal_input_left: Ratio,
        pedal_input_right: Ratio,
        lgciu1: &impl LgciuInterface,
        lgciu2: &impl LgciuInterface,
    ) {
        self.update_input_conditions(
            context,
            allow_arming,
            pedal_input_left,
            pedal_input_right,
            lgciu1,
            lgciu2,
        );
        self.mode = self.determine_mode(context, autobrake_panel);

        self.deceleration_governor
            .engage_when(self.should_engage_deceleration_governor(context));

        self.target = self.calculate_target();
        self.deceleration_governor.update(context, self.target);
    }
}
impl SimulationElement for A320AutobrakeController {
    fn write(&self, writer: &mut SimulatorWriter) {
        writer.write(&self.armed_mode_id, self.mode as u8 as f64);
        writer.write(&self.armed_mode_id_set, -1.);
        writer.write(&self.decel_light_id, self.is_decelerating());
        writer.write(&self.active_id, self.deceleration_demanded());
    }

    fn read(&mut self, reader: &mut SimulatorReader) {
        self.last_ground_spoilers_are_deployed = self.ground_spoilers_are_deployed;
        self.ground_spoilers_are_deployed = reader.read(&self.spoilers_ground_spoilers_active_id);
        self.external_disarm_event = reader.read(&self.external_disarm_event_id);

        // Reading current mode in sim to initialize correct mode if sim changes it (from .FLT files for example)
        let readed_mode = reader.read_f64(&self.armed_mode_id_set);
        if readed_mode >= 0.0 {
            self.mode = readed_mode.into();
        }
    }
}

pub(super) struct A380HydraulicOverheadPanel {
    edp1a_push_button: AutoOffFaultPushButton,
    edp2a_push_button: AutoOffFaultPushButton,
    edp3a_push_button: AutoOffFaultPushButton,
    edp4a_push_button: AutoOffFaultPushButton,
    edp1b_push_button: AutoOffFaultPushButton,
    edp2b_push_button: AutoOffFaultPushButton,
    edp3b_push_button: AutoOffFaultPushButton,
    edp4b_push_button: AutoOffFaultPushButton,

    rat_push_button: MomentaryPushButton,

    yellow_epump_a_push_button: AutoOnFaultPushButton,
    yellow_epump_b_push_button: AutoOnFaultPushButton,

    green_epump_a_push_button: AutoOnFaultPushButton,
    green_epump_b_push_button: AutoOnFaultPushButton,

    green_leak_measurement_push_button: AutoOffFaultPushButton,
    yellow_leak_measurement_push_button: AutoOffFaultPushButton,
}
impl A380HydraulicOverheadPanel {
    pub(super) fn new(context: &mut InitContext) -> A380HydraulicOverheadPanel {
        A380HydraulicOverheadPanel {
            edp1a_push_button: AutoOffFaultPushButton::new_auto(context, "HYD_ENG_1A_PUMP"),
            edp2a_push_button: AutoOffFaultPushButton::new_auto(context, "HYD_ENG_2A_PUMP"),
            edp3a_push_button: AutoOffFaultPushButton::new_auto(context, "HYD_ENG_3A_PUMP"),
            edp4a_push_button: AutoOffFaultPushButton::new_auto(context, "HYD_ENG_4A_PUMP"),
            edp1b_push_button: AutoOffFaultPushButton::new_auto(context, "HYD_ENG_1B_PUMP"),
            edp2b_push_button: AutoOffFaultPushButton::new_auto(context, "HYD_ENG_2B_PUMP"),
            edp3b_push_button: AutoOffFaultPushButton::new_auto(context, "HYD_ENG_3B_PUMP"),
            edp4b_push_button: AutoOffFaultPushButton::new_auto(context, "HYD_ENG_4B_PUMP"),

            rat_push_button: MomentaryPushButton::new(context, "HYD_RAT_MAN_ON"),

            yellow_epump_a_push_button: AutoOnFaultPushButton::new_auto(context, "HYD_EPUMPYA"),
            yellow_epump_b_push_button: AutoOnFaultPushButton::new_auto(context, "HYD_EPUMPYB"),

            green_epump_a_push_button: AutoOnFaultPushButton::new_auto(context, "HYD_EPUMPGA"),
            green_epump_b_push_button: AutoOnFaultPushButton::new_auto(context, "HYD_EPUMPGB"),

            green_leak_measurement_push_button: AutoOffFaultPushButton::new_auto(
                context,
                "HYD_LEAK_MEASUREMENT_G",
            ),

            yellow_leak_measurement_push_button: AutoOffFaultPushButton::new_auto(
                context,
                "HYD_LEAK_MEASUREMENT_Y",
            ),
        }
    }

    pub(super) fn update(&mut self, hyd: &A380Hydraulic) {
        self.edp1a_push_button
            .set_fault(hyd.edp_has_fault(A380EngineDrivenPumpId::Edp1a));
        self.edp2a_push_button
            .set_fault(hyd.edp_has_fault(A380EngineDrivenPumpId::Edp2a));
        self.edp3a_push_button
            .set_fault(hyd.edp_has_fault(A380EngineDrivenPumpId::Edp3a));
        self.edp4a_push_button
            .set_fault(hyd.edp_has_fault(A380EngineDrivenPumpId::Edp4a));

        self.edp1b_push_button
            .set_fault(hyd.edp_has_fault(A380EngineDrivenPumpId::Edp1b));
        self.edp2b_push_button
            .set_fault(hyd.edp_has_fault(A380EngineDrivenPumpId::Edp2b));
        self.edp3b_push_button
            .set_fault(hyd.edp_has_fault(A380EngineDrivenPumpId::Edp3b));
        self.edp4b_push_button
            .set_fault(hyd.edp_has_fault(A380EngineDrivenPumpId::Edp4b));

        self.yellow_epump_a_push_button
            .set_fault(hyd.yellow_epump_has_fault());
    }

    fn yellow_epump_push_button_is_auto(&self) -> bool {
        self.yellow_epump_a_push_button.is_auto()
    }

    fn edp_push_button_is_auto(&self, pump_id: A380EngineDrivenPumpId) -> bool {
        match pump_id {
            A380EngineDrivenPumpId::Edp1a => self.edp1a_push_button.is_auto(),
            A380EngineDrivenPumpId::Edp2a => self.edp2a_push_button.is_auto(),
            A380EngineDrivenPumpId::Edp3a => self.edp3a_push_button.is_auto(),
            A380EngineDrivenPumpId::Edp4a => self.edp4a_push_button.is_auto(),
            A380EngineDrivenPumpId::Edp1b => self.edp1b_push_button.is_auto(),
            A380EngineDrivenPumpId::Edp2b => self.edp2b_push_button.is_auto(),
            A380EngineDrivenPumpId::Edp3b => self.edp3b_push_button.is_auto(),
            A380EngineDrivenPumpId::Edp4b => self.edp4b_push_button.is_auto(),
        }
    }

    fn edp_push_button_is_off(&self, pump_id: A380EngineDrivenPumpId) -> bool {
        match pump_id {
            A380EngineDrivenPumpId::Edp1a => self.edp1a_push_button.is_off(),
            A380EngineDrivenPumpId::Edp2a => self.edp2a_push_button.is_off(),
            A380EngineDrivenPumpId::Edp3a => self.edp3a_push_button.is_off(),
            A380EngineDrivenPumpId::Edp4a => self.edp4a_push_button.is_off(),
            A380EngineDrivenPumpId::Edp1b => self.edp1b_push_button.is_off(),
            A380EngineDrivenPumpId::Edp2b => self.edp2b_push_button.is_off(),
            A380EngineDrivenPumpId::Edp3b => self.edp3b_push_button.is_off(),
            A380EngineDrivenPumpId::Edp4b => self.edp4b_push_button.is_off(),
        }
    }

    fn rat_man_on_push_button_is_pressed(&self) -> bool {
        self.rat_push_button.is_pressed()
    }

    fn green_leak_measurement_valve_is_on(&self) -> bool {
        self.green_leak_measurement_push_button.is_auto()
    }

    fn yellow_leak_measurement_valve_is_on(&self) -> bool {
        self.yellow_leak_measurement_push_button.is_auto()
    }
}
impl SimulationElement for A380HydraulicOverheadPanel {
    fn accept<T: SimulationElementVisitor>(&mut self, visitor: &mut T) {
        self.edp1a_push_button.accept(visitor);
        self.edp2a_push_button.accept(visitor);

        self.rat_push_button.accept(visitor);

        self.yellow_epump_a_push_button.accept(visitor);
        self.yellow_epump_b_push_button.accept(visitor);

        self.green_epump_a_push_button.accept(visitor);
        self.green_epump_b_push_button.accept(visitor);

        self.green_leak_measurement_push_button.accept(visitor);

        self.yellow_leak_measurement_push_button.accept(visitor);

        visitor.visit(self);
    }
}

struct AileronController {
    mode: LinearActuatorMode,
    requested_position: Ratio,
}
impl AileronController {
    fn new() -> Self {
        Self {
            mode: LinearActuatorMode::ClosedCircuitDamping,

            requested_position: Ratio::new::<ratio>(0.),
        }
    }

    fn set_mode(&mut self, mode: LinearActuatorMode) {
        self.mode = mode;
    }

    /// Receives a [0;1] position request, 0 is down 1 is up
    fn set_requested_position(&mut self, requested_position: Ratio) {
        self.requested_position = requested_position
            .min(Ratio::new::<ratio>(1.))
            .max(Ratio::new::<ratio>(0.));
    }
}
impl HydraulicAssemblyController for AileronController {
    fn requested_mode(&self) -> LinearActuatorMode {
        self.mode
    }

    fn requested_position(&self) -> Ratio {
        self.requested_position
    }

    fn should_lock(&self) -> bool {
        false
    }

    fn requested_lock_position(&self) -> Ratio {
        Ratio::default()
    }
}

enum AileronHydConfiguration {
    GB,
    G,
    B,
    NoHyd,
}
impl AileronHydConfiguration {
    fn from_hyd_state(
        green_circuit_available: bool,
        blue_circuit_available: bool,
    ) -> AileronHydConfiguration {
        if green_circuit_available && blue_circuit_available {
            AileronHydConfiguration::GB
        } else if green_circuit_available {
            AileronHydConfiguration::G
        } else if blue_circuit_available {
            AileronHydConfiguration::B
        } else {
            AileronHydConfiguration::NoHyd
        }
    }
}

enum RightElevatorHydConfiguration {
    YB,
    Y,
    B,
    NoHyd,
}
impl RightElevatorHydConfiguration {
    fn from_hyd_state(
        blue_circuit_available: bool,
        yellow_circuit_available: bool,
    ) -> RightElevatorHydConfiguration {
        if yellow_circuit_available && blue_circuit_available {
            RightElevatorHydConfiguration::YB
        } else if yellow_circuit_available {
            RightElevatorHydConfiguration::Y
        } else if blue_circuit_available {
            RightElevatorHydConfiguration::B
        } else {
            RightElevatorHydConfiguration::NoHyd
        }
    }
}
enum LeftElevatorHydConfiguration {
    GB,
    G,
    B,
    NoHyd,
}
impl LeftElevatorHydConfiguration {
    fn from_hyd_state(
        green_circuit_available: bool,
        blue_circuit_available: bool,
    ) -> LeftElevatorHydConfiguration {
        if green_circuit_available && blue_circuit_available {
            LeftElevatorHydConfiguration::GB
        } else if green_circuit_available {
            LeftElevatorHydConfiguration::G
        } else if blue_circuit_available {
            LeftElevatorHydConfiguration::B
        } else {
            LeftElevatorHydConfiguration::NoHyd
        }
    }
}

/// Implements a placeholder elac computer logic commanding correct hydraulic modes depending
/// on pressure state.
/// TODO: Receive each actuator mode and commands directly from a FBW Elac implementation
struct ElacComputer {
    left_aileron_requested_position_id: VariableIdentifier,
    right_aileron_requested_position_id: VariableIdentifier,
    elevator_requested_position_id: VariableIdentifier,

    left_aileron_requested_position: Ratio,
    right_aileron_requested_position: Ratio,
    elevator_requested_position: Ratio,

    left_aileron_controllers: [AileronController; 2],
    right_aileron_controllers: [AileronController; 2],

    left_elevator_controllers: [AileronController; 2],
    right_elevator_controllers: [AileronController; 2],

    green_circuit_available: bool,
    blue_circuit_available: bool,
    yellow_circuit_available: bool,

    is_powered: bool,
}
impl ElacComputer {
    const PRESSURE_AVAILABLE_HIGH_HYSTERESIS_PSI: f64 = 1450.;
    const PRESSURE_AVAILABLE_LOW_HYSTERESIS_PSI: f64 = 800.;

    //TODO hot busses are in reality sub busses 703pp and 704pp
    const ALL_POWER_BUSES: [ElectricalBusType; 4] = [
        ElectricalBusType::DirectCurrentEssential,
        ElectricalBusType::DirectCurrent(2),
        ElectricalBusType::DirectCurrentHot(1),
        ElectricalBusType::DirectCurrentHot(2),
    ];

    fn new(context: &mut InitContext) -> Self {
        Self {
            left_aileron_requested_position_id: context
                .get_identifier("HYD_AILERON_LEFT_DEMAND".to_owned()),
            right_aileron_requested_position_id: context
                .get_identifier("HYD_AILERON_RIGHT_DEMAND".to_owned()),
            elevator_requested_position_id: context
                .get_identifier("HYD_ELEVATOR_DEMAND".to_owned()),

            left_aileron_requested_position: Ratio::default(),
            right_aileron_requested_position: Ratio::default(),
            elevator_requested_position: Ratio::default(),

            // Controllers are in outward->inward order, so for aileron [Blue circuit, Green circuit]
            left_aileron_controllers: [AileronController::new(), AileronController::new()],
            right_aileron_controllers: [AileronController::new(), AileronController::new()],

            // Controllers are in outboard->inboard order
            left_elevator_controllers: [AileronController::new(), AileronController::new()],
            right_elevator_controllers: [AileronController::new(), AileronController::new()],

            green_circuit_available: false,
            blue_circuit_available: false,
            yellow_circuit_available: false,

            is_powered: false,
        }
    }

    fn update_aileron_requested_position(&mut self) {
        for controller in &mut self.left_aileron_controllers {
            controller.set_requested_position(self.left_aileron_requested_position);
        }

        for controller in &mut self.right_aileron_controllers {
            controller.set_requested_position(self.right_aileron_requested_position);
        }
    }

    fn update_elevator_requested_position(&mut self) {
        for controller in &mut self.left_elevator_controllers {
            controller.set_requested_position(self.elevator_requested_position);
        }

        for controller in &mut self.right_elevator_controllers {
            controller.set_requested_position(self.elevator_requested_position);
        }
    }

    fn set_aileron_no_position_control(&mut self) {
        for controller in &mut self.left_aileron_controllers {
            controller.set_mode(LinearActuatorMode::ClosedCircuitDamping);
        }

        for controller in &mut self.right_aileron_controllers {
            controller.set_mode(LinearActuatorMode::ClosedCircuitDamping);
        }
    }

    fn set_elevator_no_position_control(&mut self) {
        for controller in &mut self.left_elevator_controllers {
            controller.set_mode(LinearActuatorMode::ClosedCircuitDamping);
        }

        for controller in &mut self.right_elevator_controllers {
            controller.set_mode(LinearActuatorMode::ClosedCircuitDamping);
        }
    }

    fn set_left_aileron_position_control(
        &mut self,
        hydraulic_configuration: AileronHydConfiguration,
    ) {
        match hydraulic_configuration {
            AileronHydConfiguration::GB | AileronHydConfiguration::B => {
                self.left_aileron_controllers[AileronActuatorPosition::Outboard as usize]
                    .set_mode(LinearActuatorMode::PositionControl);
                self.left_aileron_controllers[AileronActuatorPosition::Inboard as usize]
                    .set_mode(LinearActuatorMode::ActiveDamping);
            }

            AileronHydConfiguration::G => {
                self.left_aileron_controllers[AileronActuatorPosition::Outboard as usize]
                    .set_mode(LinearActuatorMode::ActiveDamping);
                self.left_aileron_controllers[AileronActuatorPosition::Inboard as usize]
                    .set_mode(LinearActuatorMode::PositionControl);
            }
            AileronHydConfiguration::NoHyd => {
                self.left_aileron_controllers[AileronActuatorPosition::Outboard as usize]
                    .set_mode(LinearActuatorMode::ClosedCircuitDamping);
                self.left_aileron_controllers[AileronActuatorPosition::Inboard as usize]
                    .set_mode(LinearActuatorMode::ClosedCircuitDamping);
            }
        }
    }

    fn set_right_aileron_position_control(
        &mut self,
        hydraulic_configuration: AileronHydConfiguration,
    ) {
        match hydraulic_configuration {
            AileronHydConfiguration::GB | AileronHydConfiguration::G => {
                self.right_aileron_controllers[AileronActuatorPosition::Outboard as usize]
                    .set_mode(LinearActuatorMode::ActiveDamping);
                self.right_aileron_controllers[AileronActuatorPosition::Inboard as usize]
                    .set_mode(LinearActuatorMode::PositionControl);
            }

            AileronHydConfiguration::B => {
                self.right_aileron_controllers[AileronActuatorPosition::Outboard as usize]
                    .set_mode(LinearActuatorMode::PositionControl);
                self.right_aileron_controllers[AileronActuatorPosition::Inboard as usize]
                    .set_mode(LinearActuatorMode::ActiveDamping);
            }
            _ => {
                self.right_aileron_controllers[AileronActuatorPosition::Outboard as usize]
                    .set_mode(LinearActuatorMode::ClosedCircuitDamping);
                self.right_aileron_controllers[AileronActuatorPosition::Inboard as usize]
                    .set_mode(LinearActuatorMode::ClosedCircuitDamping);
            }
        }
    }

    fn set_left_elevator_position_control(
        &mut self,
        hydraulic_configuration: LeftElevatorHydConfiguration,
    ) {
        match hydraulic_configuration {
            LeftElevatorHydConfiguration::GB => {
                if self.elevator_requested_position > Ratio::new::<ratio>(0.8) {
                    self.left_elevator_controllers[LeftElevatorActuatorCircuit::Blue as usize]
                        .set_mode(LinearActuatorMode::PositionControl);
                } else {
                    self.left_elevator_controllers[LeftElevatorActuatorCircuit::Blue as usize]
                        .set_mode(LinearActuatorMode::ActiveDamping);
                }
                self.left_elevator_controllers[LeftElevatorActuatorCircuit::Green as usize]
                    .set_mode(LinearActuatorMode::PositionControl);
            }
            LeftElevatorHydConfiguration::G => {
                self.left_elevator_controllers[LeftElevatorActuatorCircuit::Blue as usize]
                    .set_mode(LinearActuatorMode::ActiveDamping);
                self.left_elevator_controllers[LeftElevatorActuatorCircuit::Green as usize]
                    .set_mode(LinearActuatorMode::PositionControl);
            }
            LeftElevatorHydConfiguration::B => {
                self.left_elevator_controllers[LeftElevatorActuatorCircuit::Blue as usize]
                    .set_mode(LinearActuatorMode::PositionControl);
                self.left_elevator_controllers[LeftElevatorActuatorCircuit::Green as usize]
                    .set_mode(LinearActuatorMode::ActiveDamping);
            }
            LeftElevatorHydConfiguration::NoHyd => {
                self.left_elevator_controllers[LeftElevatorActuatorCircuit::Blue as usize]
                    .set_mode(LinearActuatorMode::ClosedCircuitDamping);
                self.left_elevator_controllers[LeftElevatorActuatorCircuit::Green as usize]
                    .set_mode(LinearActuatorMode::ClosedCircuitDamping);
            }
        }
    }

    fn set_right_elevator_position_control(
        &mut self,
        hydraulic_configuration: RightElevatorHydConfiguration,
    ) {
        match hydraulic_configuration {
            RightElevatorHydConfiguration::YB => {
                if self.elevator_requested_position > Ratio::new::<ratio>(0.8) {
                    self.right_elevator_controllers[RightElevatorActuatorCircuit::Blue as usize]
                        .set_mode(LinearActuatorMode::PositionControl);
                } else {
                    self.right_elevator_controllers[RightElevatorActuatorCircuit::Blue as usize]
                        .set_mode(LinearActuatorMode::ActiveDamping);
                }
                self.right_elevator_controllers[RightElevatorActuatorCircuit::Yellow as usize]
                    .set_mode(LinearActuatorMode::PositionControl);
            }
            RightElevatorHydConfiguration::Y => {
                self.right_elevator_controllers[RightElevatorActuatorCircuit::Blue as usize]
                    .set_mode(LinearActuatorMode::ActiveDamping);
                self.right_elevator_controllers[RightElevatorActuatorCircuit::Yellow as usize]
                    .set_mode(LinearActuatorMode::PositionControl);
            }
            RightElevatorHydConfiguration::B => {
                self.right_elevator_controllers[RightElevatorActuatorCircuit::Blue as usize]
                    .set_mode(LinearActuatorMode::PositionControl);
                self.right_elevator_controllers[RightElevatorActuatorCircuit::Yellow as usize]
                    .set_mode(LinearActuatorMode::ActiveDamping);
            }
            RightElevatorHydConfiguration::NoHyd => {
                self.right_elevator_controllers[RightElevatorActuatorCircuit::Blue as usize]
                    .set_mode(LinearActuatorMode::ClosedCircuitDamping);
                self.right_elevator_controllers[RightElevatorActuatorCircuit::Yellow as usize]
                    .set_mode(LinearActuatorMode::ClosedCircuitDamping);
            }
        }
    }

    fn update_elevator(&mut self) {
        if self.is_powered {
            self.set_left_elevator_position_control(LeftElevatorHydConfiguration::from_hyd_state(
                self.green_circuit_available,
                self.blue_circuit_available,
            ));

            self.set_right_elevator_position_control(
                RightElevatorHydConfiguration::from_hyd_state(
                    self.blue_circuit_available,
                    self.yellow_circuit_available,
                ),
            );
        } else {
            self.set_elevator_no_position_control();
        }
    }

    fn update_aileron(&mut self) {
        if self.is_powered {
            self.set_right_aileron_position_control(AileronHydConfiguration::from_hyd_state(
                self.green_circuit_available,
                self.blue_circuit_available,
            ));
            self.set_left_aileron_position_control(AileronHydConfiguration::from_hyd_state(
                self.green_circuit_available,
                self.blue_circuit_available,
            ));
        } else {
            self.set_aileron_no_position_control();
        }
    }

    fn circuit_is_available(pressure: Pressure, current_availability: bool) -> bool {
        if pressure.get::<psi>() > Self::PRESSURE_AVAILABLE_HIGH_HYSTERESIS_PSI {
            true
        } else if pressure.get::<psi>() < Self::PRESSURE_AVAILABLE_LOW_HYSTERESIS_PSI {
            false
        } else {
            current_availability
        }
    }

    fn update(
        &mut self,
        blue_pressure: &impl SectionPressure,
        green_pressure: &impl SectionPressure,
        yellow_pressure: &impl SectionPressure,
    ) {
        self.update_aileron_requested_position();
        self.update_elevator_requested_position();

        self.blue_circuit_available = Self::circuit_is_available(
            blue_pressure.pressure_downstream_leak_valve(),
            self.blue_circuit_available,
        );
        self.green_circuit_available = Self::circuit_is_available(
            green_pressure.pressure_downstream_leak_valve(),
            self.green_circuit_available,
        );
        self.yellow_circuit_available = Self::circuit_is_available(
            yellow_pressure.pressure_downstream_leak_valve(),
            self.yellow_circuit_available,
        );

        self.update_aileron();

        self.update_elevator();
    }

    fn left_elevator_controllers(&self) -> &[impl HydraulicAssemblyController] {
        &self.left_elevator_controllers[..]
    }

    fn right_elevator_controllers(&self) -> &[impl HydraulicAssemblyController] {
        &self.right_elevator_controllers[..]
    }

    fn left_controllers(&self) -> &[impl HydraulicAssemblyController] {
        &self.left_aileron_controllers[..]
    }

    fn right_controllers(&self) -> &[impl HydraulicAssemblyController] {
        &self.right_aileron_controllers[..]
    }
}
impl SimulationElement for ElacComputer {
    fn read(&mut self, reader: &mut SimulatorReader) {
        self.left_aileron_requested_position =
            Ratio::new::<ratio>(reader.read(&self.left_aileron_requested_position_id));
        self.right_aileron_requested_position =
            Ratio::new::<ratio>(reader.read(&self.right_aileron_requested_position_id));

        self.elevator_requested_position =
            Ratio::new::<ratio>(reader.read(&self.elevator_requested_position_id));
    }

    fn receive_power(&mut self, buses: &impl ElectricalBuses) {
        self.is_powered = buses.any_is_powered(&Self::ALL_POWER_BUSES);
    }
}

/// Implements a placeholder fac computer logic commanding correct hydraulic modes depending
/// on pressure state.
/// TODO: Receive each actuator mode and commands directly from a FBW fac implementation
struct FacComputer {
    requested_rudder_position_id: VariableIdentifier,

    rudder_position_requested: Ratio,

    rudder_controllers: [AileronController; 3],

    is_powered: bool,
}
impl FacComputer {
    //TODO hot busses of FAC to check
    const ALL_POWER_BUSES: [ElectricalBusType; 4] = [
        ElectricalBusType::DirectCurrentEssential,
        ElectricalBusType::DirectCurrent(2),
        ElectricalBusType::DirectCurrentHot(1),
        ElectricalBusType::DirectCurrentHot(2),
    ];

    fn new(context: &mut InitContext) -> Self {
        Self {
            requested_rudder_position_id: context.get_identifier("HYD_RUDDER_DEMAND".to_owned()),

            rudder_position_requested: Ratio::default(),

            // Controllers are in [ Green circuit, Blue circuit, Yellow circuit] order
            rudder_controllers: [
                AileronController::new(),
                AileronController::new(),
                AileronController::new(),
            ],

            is_powered: false,
        }
    }

    fn update_rudder_requested_position(&mut self) {
        for controller in &mut self.rudder_controllers {
            controller.set_requested_position(self.rudder_position_requested);
        }
    }

    fn set_rudder_no_position_control(&mut self) {
        for controller in &mut self.rudder_controllers {
            controller.set_mode(LinearActuatorMode::ClosedCircuitDamping);
        }
    }

    fn set_rudder_position_control(
        &mut self,
        green_circuit_available: bool,
        blue_circuit_available: bool,
        yellow_circuit_available: bool,
    ) {
        if green_circuit_available {
            self.rudder_controllers[RudderActuatorPosition::Green as usize]
                .set_mode(LinearActuatorMode::PositionControl);
        } else {
            self.rudder_controllers[RudderActuatorPosition::Green as usize]
                .set_mode(LinearActuatorMode::ActiveDamping);
        }

        if blue_circuit_available {
            self.rudder_controllers[RudderActuatorPosition::Blue as usize]
                .set_mode(LinearActuatorMode::PositionControl);
        } else {
            self.rudder_controllers[RudderActuatorPosition::Blue as usize]
                .set_mode(LinearActuatorMode::ActiveDamping);
        }

        if yellow_circuit_available {
            self.rudder_controllers[RudderActuatorPosition::Yellow as usize]
                .set_mode(LinearActuatorMode::PositionControl);
        } else {
            self.rudder_controllers[RudderActuatorPosition::Yellow as usize]
                .set_mode(LinearActuatorMode::ActiveDamping);
        }
    }

    fn update_rudder(
        &mut self,
        green_circuit_available: bool,
        blue_circuit_available: bool,
        yellow_circuit_available: bool,
    ) {
        let no_hydraulics =
            !green_circuit_available && !blue_circuit_available && !yellow_circuit_available;

        if self.is_powered && !no_hydraulics {
            self.set_rudder_position_control(
                green_circuit_available,
                blue_circuit_available,
                yellow_circuit_available,
            );
        } else {
            self.set_rudder_no_position_control();
        }
    }

    fn update(
        &mut self,
        green_pressure: &impl SectionPressure,
        blue_pressure: &impl SectionPressure,
        yellow_pressure: &impl SectionPressure,
    ) {
        self.update_rudder_requested_position();

        let blue_circuit_available =
            blue_pressure.pressure_downstream_leak_valve().get::<psi>() > 1500.;
        let green_circuit_available =
            green_pressure.pressure_downstream_leak_valve().get::<psi>() > 1500.;
        let yellow_circuit_available = yellow_pressure
            .pressure_downstream_leak_valve()
            .get::<psi>()
            > 1500.;

        self.update_rudder(
            green_circuit_available,
            blue_circuit_available,
            yellow_circuit_available,
        );
    }

    fn rudder_controllers(&self) -> &[impl HydraulicAssemblyController] {
        &self.rudder_controllers[..]
    }
}
impl SimulationElement for FacComputer {
    fn read(&mut self, reader: &mut SimulatorReader) {
        self.rudder_position_requested =
            Ratio::new::<ratio>(reader.read(&self.requested_rudder_position_id));
    }

    fn receive_power(&mut self, buses: &impl ElectricalBuses) {
        self.is_powered = buses.any_is_powered(&Self::ALL_POWER_BUSES);
    }
}

#[derive(PartialEq, Clone, Copy)]
enum ActuatorSide {
    Left,
    Right,
}

#[derive(PartialEq, Clone, Copy)]
enum AileronActuatorPosition {
    Outboard = 0,
    Inboard = 1,
}

#[derive(PartialEq, Clone, Copy)]
enum ElevatorActuatorPosition {
    Outboard = 0,
    Inboard = 1,
}

enum RudderActuatorPosition {
    Green = 0,
    Blue = 1,
    Yellow = 2,
}

enum LeftElevatorActuatorCircuit {
    Blue = 0,
    Green = 1,
}

enum RightElevatorActuatorCircuit {
    Blue = 0,
    Yellow = 1,
}

struct AileronAssembly {
    hydraulic_assembly: HydraulicLinearActuatorAssembly<2>,

    position_id: VariableIdentifier,

    position: Ratio,

    aerodynamic_model: AerodynamicModel,
}
impl AileronAssembly {
    fn new(
        context: &mut InitContext,
        id: ActuatorSide,
        hydraulic_assembly: HydraulicLinearActuatorAssembly<2>,
        aerodynamic_model: AerodynamicModel,
    ) -> Self {
        Self {
            hydraulic_assembly,
            position_id: match id {
                ActuatorSide::Left => context.get_identifier("HYD_AIL_LEFT_DEFLECTION".to_owned()),
                ActuatorSide::Right => {
                    context.get_identifier("HYD_AIL_RIGHT_DEFLECTION".to_owned())
                }
            },
            position: Ratio::new::<ratio>(0.),
            aerodynamic_model,
        }
    }

    fn actuator(&mut self, circuit_position: AileronActuatorPosition) -> &mut impl Actuator {
        self.hydraulic_assembly.actuator(circuit_position as usize)
    }

    fn update(
        &mut self,
        context: &UpdateContext,
        aileron_controllers: &[impl HydraulicAssemblyController],
        current_pressure_outward: &impl SectionPressure,
        current_pressure_inward: &impl SectionPressure,
    ) {
        self.aerodynamic_model
            .update_body(context, self.hydraulic_assembly.body());
        self.hydraulic_assembly.update(
            context,
            aileron_controllers,
            [
                current_pressure_outward.pressure_downstream_leak_valve(),
                current_pressure_inward.pressure_downstream_leak_valve(),
            ],
        );

        self.position = self.hydraulic_assembly.position_normalized();
    }
}
impl SimulationElement for AileronAssembly {
    fn write(&self, writer: &mut SimulatorWriter) {
        writer.write(&self.position_id, self.position.get::<ratio>());
    }
}

struct ElevatorAssembly {
    hydraulic_assembly: HydraulicLinearActuatorAssembly<2>,

    position_id: VariableIdentifier,

    position: Ratio,

    aerodynamic_model: AerodynamicModel,
}
impl ElevatorAssembly {
    fn new(
        context: &mut InitContext,
        id: ActuatorSide,
        hydraulic_assembly: HydraulicLinearActuatorAssembly<2>,
        aerodynamic_model: AerodynamicModel,
    ) -> Self {
        Self {
            hydraulic_assembly,
            position_id: match id {
                ActuatorSide::Left => context.get_identifier("HYD_ELEV_LEFT_DEFLECTION".to_owned()),
                ActuatorSide::Right => {
                    context.get_identifier("HYD_ELEV_RIGHT_DEFLECTION".to_owned())
                }
            },
            position: Ratio::new::<ratio>(0.),
            aerodynamic_model,
        }
    }

    fn actuator(&mut self, circuit_position: ElevatorActuatorPosition) -> &mut impl Actuator {
        self.hydraulic_assembly.actuator(circuit_position as usize)
    }

    fn update(
        &mut self,
        context: &UpdateContext,
        aileron_controllers: &[impl HydraulicAssemblyController],
        current_pressure_outward: &impl SectionPressure,
        current_pressure_inward: &impl SectionPressure,
    ) {
        self.aerodynamic_model
            .update_body(context, self.hydraulic_assembly.body());
        self.hydraulic_assembly.update(
            context,
            aileron_controllers,
            [
                current_pressure_outward.pressure_downstream_leak_valve(),
                current_pressure_inward.pressure_downstream_leak_valve(),
            ],
        );

        self.position = self.hydraulic_assembly.position_normalized();
    }
}
impl SimulationElement for ElevatorAssembly {
    fn write(&self, writer: &mut SimulatorWriter) {
        writer.write(&self.position_id, self.position.get::<ratio>());
    }
}

struct RudderAssembly {
    hydraulic_assembly: HydraulicLinearActuatorAssembly<3>,
    name_id: VariableIdentifier,

    position: Ratio,

    aerodynamic_model: AerodynamicModel,
}
impl RudderAssembly {
    fn new(
        context: &mut InitContext,
        hydraulic_assembly: HydraulicLinearActuatorAssembly<3>,
        aerodynamic_model: AerodynamicModel,
    ) -> Self {
        Self {
            hydraulic_assembly,

            name_id: context.get_identifier("HYD_RUD_DEFLECTION".to_owned()),

            position: Ratio::new::<ratio>(0.5),

            aerodynamic_model,
        }
    }

    fn actuator(&mut self, circuit_position: RudderActuatorPosition) -> &mut impl Actuator {
        self.hydraulic_assembly.actuator(circuit_position as usize)
    }

    fn update(
        &mut self,
        context: &UpdateContext,
        rudder_controllers: &[impl HydraulicAssemblyController],
        current_pressure_green: &impl SectionPressure,
        current_pressure_blue: &impl SectionPressure,
        current_pressure_yellow: &impl SectionPressure,
    ) {
        self.aerodynamic_model
            .update_body(context, self.hydraulic_assembly.body());

        self.hydraulic_assembly.update(
            context,
            rudder_controllers,
            [
                current_pressure_green.pressure_downstream_leak_valve(),
                current_pressure_blue.pressure_downstream_leak_valve(),
                current_pressure_yellow.pressure_downstream_leak_valve(),
            ],
        );

        self.position = self.hydraulic_assembly.position_normalized();
    }
}
impl SimulationElement for RudderAssembly {
    fn write(&self, writer: &mut SimulatorWriter) {
        writer.write(&self.name_id, self.position.get::<ratio>());
    }
}

struct SpoilerElement {
    hydraulic_assembly: HydraulicLinearActuatorAssembly<1>,

    position_id: VariableIdentifier,

    position: Ratio,

    aerodynamic_model: AerodynamicModel,
}
impl SpoilerElement {
    fn new(
        context: &mut InitContext,
        id: ActuatorSide,
        id_num: usize,
        hydraulic_assembly: HydraulicLinearActuatorAssembly<1>,
        aerodynamic_model: AerodynamicModel,
    ) -> Self {
        Self {
            hydraulic_assembly,
            position_id: match id {
                ActuatorSide::Left => {
                    context.get_identifier(format!("HYD_SPOIL_{}_LEFT_DEFLECTION", id_num))
                }
                ActuatorSide::Right => {
                    context.get_identifier(format!("HYD_SPOIL_{}_RIGHT_DEFLECTION", id_num))
                }
            },
            position: Ratio::new::<ratio>(0.),
            aerodynamic_model,
        }
    }

    fn actuator(&mut self) -> &mut impl Actuator {
        self.hydraulic_assembly.actuator(0)
    }

    fn update(
        &mut self,
        context: &UpdateContext,
        spoiler_controller: &impl HydraulicAssemblyController,
        current_pressure: Pressure,
    ) {
        self.aerodynamic_model
            .update_body(context, self.hydraulic_assembly.body());
        self.hydraulic_assembly.update(
            context,
            std::slice::from_ref(spoiler_controller),
            [current_pressure],
        );

        self.position = self.hydraulic_assembly.position_normalized();
    }
}
impl SimulationElement for SpoilerElement {
    fn write(&self, writer: &mut SimulatorWriter) {
        writer.write(&self.position_id, self.position.get::<ratio>());
    }
}

struct SpoilerGroup {
    spoilers: [SpoilerElement; 5],
}
impl SpoilerGroup {
    fn new(spoilers: [SpoilerElement; 5]) -> Self {
        Self { spoilers }
    }

    fn update(
        &mut self,
        context: &UpdateContext,
        spoiler_controllers: &[impl HydraulicAssemblyController],
        green_pressure: &impl SectionPressure,
        blue_pressure: &impl SectionPressure,
        yellow_pressure: &impl SectionPressure,
    ) {
        self.spoilers[0].update(
            context,
            &spoiler_controllers[0],
            green_pressure.pressure_downstream_leak_valve(),
        );
        self.spoilers[1].update(
            context,
            &spoiler_controllers[1],
            yellow_pressure.pressure_downstream_leak_valve(),
        );
        self.spoilers[2].update(
            context,
            &spoiler_controllers[2],
            blue_pressure.pressure_downstream_leak_valve(),
        );
        self.spoilers[3].update(
            context,
            &spoiler_controllers[3],
            yellow_pressure.pressure_downstream_leak_valve(),
        );
        self.spoilers[4].update(
            context,
            &spoiler_controllers[4],
            green_pressure.pressure_downstream_leak_valve(),
        );
    }

    fn actuator(&mut self, spoiler_id: usize) -> &mut impl Actuator {
        self.spoilers[spoiler_id].actuator()
    }
}
impl SimulationElement for SpoilerGroup {
    fn accept<T: SimulationElementVisitor>(&mut self, visitor: &mut T) {
        for spoiler in &mut self.spoilers {
            spoiler.accept(visitor);
        }

        visitor.visit(self);
    }
}

#[derive(PartialEq, Clone, Copy)]
struct SpoilerController {
    mode: LinearActuatorMode,
    requested_position: Ratio,
}
impl SpoilerController {
    fn new() -> Self {
        Self {
            mode: LinearActuatorMode::PositionControl,

            requested_position: Ratio::new::<ratio>(0.),
        }
    }

    /// Receives a [0;1] position request, 0 is down 1 is up
    fn set_requested_position(&mut self, requested_position: Ratio) {
        self.requested_position = requested_position
            .min(Ratio::new::<ratio>(1.))
            .max(Ratio::new::<ratio>(0.));
    }
}
impl HydraulicAssemblyController for SpoilerController {
    fn requested_mode(&self) -> LinearActuatorMode {
        LinearActuatorMode::PositionControl
    }

    fn requested_position(&self) -> Ratio {
        self.requested_position
    }

    fn should_lock(&self) -> bool {
        false
    }

    fn requested_lock_position(&self) -> Ratio {
        Ratio::default()
    }
}

struct SpoilerComputer {
    requested_position_left_1_id: VariableIdentifier,
    requested_position_left_2_id: VariableIdentifier,
    requested_position_left_3_id: VariableIdentifier,
    requested_position_left_4_id: VariableIdentifier,
    requested_position_left_5_id: VariableIdentifier,

    requested_position_right_1_id: VariableIdentifier,
    requested_position_right_2_id: VariableIdentifier,
    requested_position_right_3_id: VariableIdentifier,
    requested_position_right_4_id: VariableIdentifier,
    requested_position_right_5_id: VariableIdentifier,

    left_positions_requested: [Ratio; 5],
    right_positions_requested: [Ratio; 5],

    left_controllers: [SpoilerController; 5],
    right_controllers: [SpoilerController; 5],
}
impl SpoilerComputer {
    fn new(context: &mut InitContext) -> Self {
        Self {
            requested_position_left_1_id: context
                .get_identifier("HYD_SPOILER_1_LEFT_DEMAND".to_owned()),
            requested_position_left_2_id: context
                .get_identifier("HYD_SPOILER_2_LEFT_DEMAND".to_owned()),
            requested_position_left_3_id: context
                .get_identifier("HYD_SPOILER_3_LEFT_DEMAND".to_owned()),
            requested_position_left_4_id: context
                .get_identifier("HYD_SPOILER_4_LEFT_DEMAND".to_owned()),
            requested_position_left_5_id: context
                .get_identifier("HYD_SPOILER_5_LEFT_DEMAND".to_owned()),

            requested_position_right_1_id: context
                .get_identifier("HYD_SPOILER_1_RIGHT_DEMAND".to_owned()),
            requested_position_right_2_id: context
                .get_identifier("HYD_SPOILER_2_RIGHT_DEMAND".to_owned()),
            requested_position_right_3_id: context
                .get_identifier("HYD_SPOILER_3_RIGHT_DEMAND".to_owned()),
            requested_position_right_4_id: context
                .get_identifier("HYD_SPOILER_4_RIGHT_DEMAND".to_owned()),
            requested_position_right_5_id: context
                .get_identifier("HYD_SPOILER_5_RIGHT_DEMAND".to_owned()),

            left_positions_requested: [Ratio::default(); 5],
            right_positions_requested: [Ratio::default(); 5],

            // Controllers are in inward->outward order
            left_controllers: [SpoilerController::new(); 5],
            right_controllers: [SpoilerController::new(); 5],
        }
    }

    fn update_spoilers_requested_position(&mut self) {
        for (idx, controller) in &mut self.left_controllers.iter_mut().enumerate() {
            controller.set_requested_position(self.left_positions_requested[idx]);
        }

        for (idx, controller) in &mut self.right_controllers.iter_mut().enumerate() {
            controller.set_requested_position(self.right_positions_requested[idx]);
        }
    }

    fn left_controllers(&self) -> &[impl HydraulicAssemblyController] {
        &self.left_controllers[..]
    }

    fn right_controllers(&self) -> &[impl HydraulicAssemblyController] {
        &self.right_controllers[..]
    }
}
impl SimulationElement for SpoilerComputer {
    fn read(&mut self, reader: &mut SimulatorReader) {
        self.left_positions_requested = [
            Ratio::new::<ratio>(reader.read(&self.requested_position_left_1_id)),
            Ratio::new::<ratio>(reader.read(&self.requested_position_left_2_id)),
            Ratio::new::<ratio>(reader.read(&self.requested_position_left_3_id)),
            Ratio::new::<ratio>(reader.read(&self.requested_position_left_4_id)),
            Ratio::new::<ratio>(reader.read(&self.requested_position_left_5_id)),
        ];
        self.right_positions_requested = [
            Ratio::new::<ratio>(reader.read(&self.requested_position_right_1_id)),
            Ratio::new::<ratio>(reader.read(&self.requested_position_right_2_id)),
            Ratio::new::<ratio>(reader.read(&self.requested_position_right_3_id)),
            Ratio::new::<ratio>(reader.read(&self.requested_position_right_4_id)),
            Ratio::new::<ratio>(reader.read(&self.requested_position_right_5_id)),
        ];

        self.update_spoilers_requested_position();
    }
}

struct A320GravityExtension {
    gear_gravity_extension_handle_position_id: VariableIdentifier,

    handle_angle: Angle,
}
impl A320GravityExtension {
    fn new(context: &mut InitContext) -> Self {
        Self {
            gear_gravity_extension_handle_position_id: context
                .get_identifier("GRAVITYGEAR_ROTATE_PCT".to_owned()),

            handle_angle: Angle::default(),
        }
    }
}
impl GearGravityExtension for A320GravityExtension {
    fn extension_handle_number_of_turns(&self) -> u8 {
        (self.handle_angle.get::<degree>() / 360.).floor() as u8
    }
}
impl SimulationElement for A320GravityExtension {
    fn read(&mut self, reader: &mut SimulatorReader) {
        let handle_percent: f64 = reader.read(&self.gear_gravity_extension_handle_position_id);

        self.handle_angle = Angle::new::<degree>(handle_percent * 3.6)
            .max(Angle::new::<degree>(0.))
            .min(Angle::new::<degree>(360. * 3.));
    }
}

struct A320TrimInputController {
    motor1_active_id: VariableIdentifier,
    motor2_active_id: VariableIdentifier,
    motor3_active_id: VariableIdentifier,

    motor1_position_id: VariableIdentifier,
    motor2_position_id: VariableIdentifier,
    motor3_position_id: VariableIdentifier,

    manual_control_active_id: VariableIdentifier,
    manual_control_speed_id: VariableIdentifier,

    motor_active: [bool; 3],
    motor_position: [Angle; 3],

    manual_control: bool,
    manual_control_speed: AngularVelocity,
}
impl A320TrimInputController {
    fn new(context: &mut InitContext) -> Self {
        Self {
            motor1_active_id: context.get_identifier("THS_1_ACTIVE_MODE_COMMANDED".to_owned()),
            motor2_active_id: context.get_identifier("THS_2_ACTIVE_MODE_COMMANDED".to_owned()),
            motor3_active_id: context.get_identifier("THS_3_ACTIVE_MODE_COMMANDED".to_owned()),

            motor1_position_id: context.get_identifier("THS_1_COMMANDED_POSITION".to_owned()),
            motor2_position_id: context.get_identifier("THS_2_COMMANDED_POSITION".to_owned()),
            motor3_position_id: context.get_identifier("THS_3_COMMANDED_POSITION".to_owned()),

            manual_control_active_id: context
                .get_identifier("THS_MANUAL_CONTROL_ACTIVE".to_owned()),
            manual_control_speed_id: context.get_identifier("THS_MANUAL_CONTROL_SPEED".to_owned()),

            motor_active: [false; 3],
            motor_position: [Angle::default(); 3],

            manual_control: false,
            manual_control_speed: AngularVelocity::default(),
        }
    }
}
impl PitchTrimActuatorController for A320TrimInputController {
    fn commanded_position(&self) -> Angle {
        for (idx, motor_active) in self.motor_active.iter().enumerate() {
            if *motor_active {
                return self.motor_position[idx];
            }
        }

        Angle::default()
    }

    fn energised_motor(&self) -> [bool; 3] {
        self.motor_active
    }
}
impl ManualPitchTrimController for A320TrimInputController {
    fn is_manually_moved(&self) -> bool {
        self.manual_control || self.manual_control_speed.get::<radian_per_second>() != 0.
    }

    fn moving_speed(&self) -> AngularVelocity {
        self.manual_control_speed
    }
}
impl SimulationElement for A320TrimInputController {
    fn read(&mut self, reader: &mut SimulatorReader) {
        self.motor_active[0] = reader.read(&self.motor1_active_id);
        self.motor_active[1] = reader.read(&self.motor2_active_id);
        self.motor_active[2] = reader.read(&self.motor3_active_id);

        self.motor_position[0] = reader.read(&self.motor1_position_id);
        self.motor_position[1] = reader.read(&self.motor2_position_id);
        self.motor_position[2] = reader.read(&self.motor3_position_id);

        self.manual_control = reader.read(&self.manual_control_active_id);
        self.manual_control_speed = reader.read(&self.manual_control_speed_id);
    }
}

#[cfg(test)]
mod tests {
    use super::*;

    mod a320_hydraulics {
        use super::*;
        use systems::{
            electrical::{
                test::TestElectricitySource, ElectricalBus, Electricity, ElectricitySource,
                ExternalPowerSource,
            },
            engine::{leap_engine::LeapEngine, EngineFireOverheadPanel},
            hydraulic::electrical_generator::TestGenerator,
            landing_gear::{GearSystemState, LandingGear, LandingGearControlInterfaceUnitSet},
            shared::{EmergencyElectricalState, HydraulicGeneratorControlUnit, PotentialOrigin},
            simulation::{
                test::{ReadByName, SimulationTestBed, TestBed, WriteByName},
                Aircraft, InitContext,
            },
        };

        use uom::si::{
            angle::degree,
            electric_potential::volt,
            length::foot,
            ratio::{percent, ratio},
            volume::liter,
        };

        struct A320TestEmergencyElectricalOverheadPanel {
            rat_and_emer_gen_man_on: MomentaryPushButton,
        }

        impl A320TestEmergencyElectricalOverheadPanel {
            pub fn new(context: &mut InitContext) -> Self {
                A320TestEmergencyElectricalOverheadPanel {
                    rat_and_emer_gen_man_on: MomentaryPushButton::new(
                        context,
                        "EMER_ELEC_RAT_AND_EMER_GEN",
                    ),
                }
            }
        }
        impl SimulationElement for A320TestEmergencyElectricalOverheadPanel {
            fn accept<T: SimulationElementVisitor>(&mut self, visitor: &mut T) {
                self.rat_and_emer_gen_man_on.accept(visitor);

                visitor.visit(self);
            }
        }
        impl EmergencyElectricalRatPushButton for A320TestEmergencyElectricalOverheadPanel {
            fn is_pressed(&self) -> bool {
                self.rat_and_emer_gen_man_on.is_pressed()
            }
        }

        #[derive(Default)]
        struct A320TestAdirus {
            airspeed: Velocity,
        }
        impl A320TestAdirus {
            fn update(&mut self, context: &UpdateContext) {
                self.airspeed = context.true_airspeed()
            }
        }
        impl AdirsDiscreteOutputs for A320TestAdirus {
            fn low_speed_warning_1_104kts(&self, _: usize) -> bool {
                self.airspeed.get::<knot>() > 104.
            }

            fn low_speed_warning_2_54kts(&self, _: usize) -> bool {
                self.airspeed.get::<knot>() > 54.
            }

            fn low_speed_warning_3_159kts(&self, _: usize) -> bool {
                self.airspeed.get::<knot>() > 159.
            }

            fn low_speed_warning_4_260kts(&self, _: usize) -> bool {
                self.airspeed.get::<knot>() > 260.
            }
        }

        struct A320TestPneumatics {
            pressure: Pressure,
        }
        impl A320TestPneumatics {
            pub fn new() -> Self {
                Self {
                    pressure: Pressure::new::<psi>(50.),
                }
            }

            fn set_nominal_air_pressure(&mut self) {
                self.pressure = Pressure::new::<psi>(50.);
            }

            fn set_low_air_pressure(&mut self) {
                self.pressure = Pressure::new::<psi>(1.);
            }
        }
        impl ReservoirAirPressure for A320TestPneumatics {
            fn green_reservoir_pressure(&self) -> Pressure {
                self.pressure
            }

            fn blue_reservoir_pressure(&self) -> Pressure {
                self.pressure
            }

            fn yellow_reservoir_pressure(&self) -> Pressure {
                self.pressure
            }
        }

        struct A320TestElectrical {
            airspeed: Velocity,
            all_ac_lost: bool,
            emergency_generator: TestGenerator,
        }
        impl A320TestElectrical {
            pub fn new() -> Self {
                A320TestElectrical {
                    airspeed: Velocity::new::<knot>(100.),
                    all_ac_lost: false,
                    emergency_generator: TestGenerator::default(),
                }
            }

            fn update(
                &mut self,
                gcu: &impl HydraulicGeneratorControlUnit,
                context: &UpdateContext,
            ) {
                self.airspeed = context.indicated_airspeed();
                self.emergency_generator.update(gcu);
            }
        }
        impl EmergencyElectricalState for A320TestElectrical {
            fn is_in_emergency_elec(&self) -> bool {
                self.all_ac_lost && self.airspeed >= Velocity::new::<knot>(100.)
            }
        }
        impl EmergencyGeneratorPower for A320TestElectrical {
            fn generated_power(&self) -> Power {
                self.emergency_generator.generated_power()
            }
        }
        impl SimulationElement for A320TestElectrical {
            fn receive_power(&mut self, buses: &impl ElectricalBuses) {
                self.all_ac_lost = !buses.is_powered(ElectricalBusType::AlternatingCurrent(1))
                    && !buses.is_powered(ElectricalBusType::AlternatingCurrent(2));
            }
        }
        struct A320HydraulicsTestAircraft {
            pneumatics: A320TestPneumatics,
            engine_1: LeapEngine,
            engine_2: LeapEngine,
            engine_3: LeapEngine,
            engine_4: LeapEngine,
            hydraulics: A380Hydraulic,
            overhead: A380HydraulicOverheadPanel,
            autobrake_panel: AutobrakePanel,
            emergency_electrical_overhead: A320TestEmergencyElectricalOverheadPanel,
            engine_fire_overhead: EngineFireOverheadPanel<4>,

            landing_gear: LandingGear,
            lgcius: LandingGearControlInterfaceUnitSet,
            adirus: A320TestAdirus,
            electrical: A320TestElectrical,
            ext_pwr: ExternalPowerSource,

            powered_source_ac: TestElectricitySource,
            ac_ground_service_bus: ElectricalBus,
            dc_ground_service_bus: ElectricalBus,
            ac_1_bus: ElectricalBus,
            ac_2_bus: ElectricalBus,
            dc_1_bus: ElectricalBus,
            dc_2_bus: ElectricalBus,
            dc_ess_bus: ElectricalBus,
            dc_hot_1_bus: ElectricalBus,
            dc_hot_2_bus: ElectricalBus,

            // Electric buses states to be able to kill them dynamically
            is_ac_ground_service_powered: bool,
            is_dc_ground_service_powered: bool,
            is_ac_1_powered: bool,
            is_ac_2_powered: bool,
            is_dc_1_powered: bool,
            is_dc_2_powered: bool,
            is_dc_ess_powered: bool,
            is_dc_hot_1_powered: bool,
            is_dc_hot_2_powered: bool,
        }
        impl A320HydraulicsTestAircraft {
            fn new(context: &mut InitContext) -> Self {
                Self {
                    pneumatics: A320TestPneumatics::new(),
                    engine_1: LeapEngine::new(context, 1),
                    engine_2: LeapEngine::new(context, 2),
                    engine_3: LeapEngine::new(context, 3),
                    engine_4: LeapEngine::new(context, 4),
                    hydraulics: A380Hydraulic::new(context),
                    overhead: A380HydraulicOverheadPanel::new(context),
                    autobrake_panel: AutobrakePanel::new(context),
                    emergency_electrical_overhead: A320TestEmergencyElectricalOverheadPanel::new(
                        context,
                    ),
                    engine_fire_overhead: EngineFireOverheadPanel::new(context),
                    landing_gear: LandingGear::new(context),
                    lgcius: LandingGearControlInterfaceUnitSet::new(
                        context,
                        ElectricalBusType::DirectCurrentEssential,
                        ElectricalBusType::DirectCurrentGndFltService,
                    ),
                    adirus: A320TestAdirus::default(),
                    electrical: A320TestElectrical::new(),
                    ext_pwr: ExternalPowerSource::new(context),
                    powered_source_ac: TestElectricitySource::powered(
                        context,
                        PotentialOrigin::EngineGenerator(1),
                    ),
                    ac_ground_service_bus: ElectricalBus::new(
                        context,
                        ElectricalBusType::AlternatingCurrentGndFltService,
                    ),
                    dc_ground_service_bus: ElectricalBus::new(
                        context,
                        ElectricalBusType::DirectCurrentGndFltService,
                    ),
                    ac_1_bus: ElectricalBus::new(context, ElectricalBusType::AlternatingCurrent(1)),
                    ac_2_bus: ElectricalBus::new(context, ElectricalBusType::AlternatingCurrent(2)),
                    dc_1_bus: ElectricalBus::new(context, ElectricalBusType::DirectCurrent(1)),
                    dc_2_bus: ElectricalBus::new(context, ElectricalBusType::DirectCurrent(2)),
                    dc_ess_bus: ElectricalBus::new(
                        context,
                        ElectricalBusType::DirectCurrentEssential,
                    ),
                    dc_hot_1_bus: ElectricalBus::new(
                        context,
                        ElectricalBusType::DirectCurrentHot(1),
                    ),
                    dc_hot_2_bus: ElectricalBus::new(
                        context,
                        ElectricalBusType::DirectCurrentHot(2),
                    ),
                    is_ac_ground_service_powered: true,
                    is_dc_ground_service_powered: true,
                    is_ac_1_powered: true,
                    is_ac_2_powered: true,
                    is_dc_1_powered: true,
                    is_dc_2_powered: true,
                    is_dc_ess_powered: true,
                    is_dc_hot_1_powered: true,
                    is_dc_hot_2_powered: true,
                }
            }

            fn is_rat_commanded_to_deploy(&self) -> bool {
                self.hydraulics.ram_air_turbine_controller.should_deploy()
            }

            fn is_emergency_gen_at_nominal_speed(&self) -> bool {
                self.hydraulics.gcu.is_at_nominal_speed()
            }

            fn is_green_edp_commanded_on(&self) -> bool {
                self.hydraulics
                    .engine_driven_pump_1a_controller
                    .should_pressurise()
            }

            fn is_yellow_edp_commanded_on(&self) -> bool {
                self.hydraulics
                    .engine_driven_pump_3a_controller
                    .should_pressurise()
            }

            fn get_yellow_brake_accumulator_fluid_volume(&self) -> Volume {
                self.hydraulics
                    .braking_circuit_altn
                    .accumulator_fluid_volume()
            }

            fn is_nws_pin_inserted(&self) -> bool {
                self.hydraulics.nose_wheel_steering_pin_is_inserted()
            }

            fn is_cargo_powering_yellow_epump(&self) -> bool {
                self.hydraulics
                    .should_pressurise_yellow_pump_for_cargo_door_operation()
            }

            fn is_yellow_epump_controller_pressurising(&self) -> bool {
                self.hydraulics
                    .yellow_electric_pump_a_controller
                    .should_pressurise()
            }

            fn is_edp1A_green_pump_controller_pressurising(&self) -> bool {
                self.hydraulics
                    .engine_driven_pump_1a_controller
                    .should_pressurise()
            }

            fn is_edp2A_yellow_pump_controller_pressurising(&self) -> bool {
                self.hydraulics
                    .engine_driven_pump_2a_controller
                    .should_pressurise()
            }

            fn is_green_pressure_switch_pressurised(&self) -> bool {
                self.hydraulics.is_green_pressure_switch_pressurised()
            }

            fn is_yellow_pressure_switch_pressurised(&self) -> bool {
                self.hydraulics.is_yellow_pressure_switch_pressurised()
            }

            fn is_yellow_leak_meas_valve_commanded_open(&self) -> bool {
                self.hydraulics
                    .yellow_circuit_controller
                    .should_open_leak_measurement_valve()
            }

            fn is_green_leak_meas_valve_commanded_open(&self) -> bool {
                self.hydraulics
                    .green_circuit_controller
                    .should_open_leak_measurement_valve()
            }

            fn nose_steering_position(&self) -> Angle {
                self.hydraulics.nose_steering.position_feedback()
            }

            fn is_cargo_fwd_door_locked_up(&self) -> bool {
                self.hydraulics.forward_cargo_door_controller.control_state
                    == DoorControlState::UpLocked
            }

            fn set_ac_bus_1_is_powered(&mut self, bus_is_alive: bool) {
                self.is_ac_1_powered = bus_is_alive;
            }

            fn set_ac_bus_2_is_powered(&mut self, bus_is_alive: bool) {
                self.is_ac_2_powered = bus_is_alive;
            }

            fn set_dc_ground_service_is_powered(&mut self, bus_is_alive: bool) {
                self.is_dc_ground_service_powered = bus_is_alive;
            }

            fn set_ac_ground_service_is_powered(&mut self, bus_is_alive: bool) {
                self.is_ac_ground_service_powered = bus_is_alive;
            }

            fn set_dc_bus_2_is_powered(&mut self, bus_is_alive: bool) {
                self.is_dc_2_powered = bus_is_alive;
            }

            fn set_dc_ess_is_powered(&mut self, bus_is_alive: bool) {
                self.is_dc_ess_powered = bus_is_alive;
            }
        }

        impl Aircraft for A320HydraulicsTestAircraft {
            fn update_before_power_distribution(
                &mut self,
                _: &UpdateContext,
                electricity: &mut Electricity,
            ) {
                self.powered_source_ac
                    .power_with_potential(ElectricPotential::new::<volt>(115.));
                electricity.supplied_by(&self.powered_source_ac);

                if self.is_ac_1_powered {
                    electricity.flow(&self.powered_source_ac, &self.ac_1_bus);
                }

                if self.is_ac_2_powered {
                    electricity.flow(&self.powered_source_ac, &self.ac_2_bus);
                }

                if self.is_ac_ground_service_powered {
                    electricity.flow(&self.powered_source_ac, &self.ac_ground_service_bus);
                }

                if self.is_dc_ground_service_powered {
                    electricity.flow(&self.powered_source_ac, &self.dc_ground_service_bus);
                }

                if self.is_dc_1_powered {
                    electricity.flow(&self.powered_source_ac, &self.dc_1_bus);
                }

                if self.is_dc_2_powered {
                    electricity.flow(&self.powered_source_ac, &self.dc_2_bus);
                }

                if self.is_dc_ess_powered {
                    electricity.flow(&self.powered_source_ac, &self.dc_ess_bus);
                }

                if self.is_dc_hot_1_powered {
                    electricity.flow(&self.powered_source_ac, &self.dc_hot_1_bus);
                }

                if self.is_dc_hot_2_powered {
                    electricity.flow(&self.powered_source_ac, &self.dc_hot_2_bus);
                }
            }

            fn update_after_power_distribution(&mut self, context: &UpdateContext) {
                self.electrical.update(&self.hydraulics.gcu, context);

                self.adirus.update(context);

                self.lgcius.update(
                    context,
                    &self.landing_gear,
                    &self.hydraulics.gear_system,
                    self.ext_pwr.output_potential().is_powered(),
                );

                self.hydraulics.update(
                    context,
                    [
                        &self.engine_1,
                        &self.engine_2,
                        &self.engine_3,
                        &self.engine_4,
                    ],
                    &self.overhead,
                    &self.autobrake_panel,
                    &self.engine_fire_overhead,
                    &self.lgcius,
                    &self.emergency_electrical_overhead,
                    &self.electrical,
                    &self.pneumatics,
                    &self.adirus,
                );

                self.overhead.update(&self.hydraulics);

                println!(
                    "GREEN PRESS {:.0} psi  YELLOW PRESS {:.0} psi",
                    self.hydraulics
                        .green_circuit
                        .system_section_pressure()
                        .get::<psi>(),
                    self.hydraulics
                        .yellow_circuit
                        .system_section_pressure()
                        .get::<psi>()
                );
            }
        }
        impl SimulationElement for A320HydraulicsTestAircraft {
            fn accept<T: SimulationElementVisitor>(&mut self, visitor: &mut T) {
                self.engine_1.accept(visitor);
                self.engine_2.accept(visitor);
                self.engine_3.accept(visitor);
                self.engine_4.accept(visitor);
                self.landing_gear.accept(visitor);
                self.lgcius.accept(visitor);
                self.hydraulics.accept(visitor);
                self.autobrake_panel.accept(visitor);
                self.overhead.accept(visitor);
                self.engine_fire_overhead.accept(visitor);
                self.emergency_electrical_overhead.accept(visitor);
                self.electrical.accept(visitor);
                self.ext_pwr.accept(visitor);

                visitor.visit(self);
            }
        }

        struct A320HydraulicsTestBed {
            test_bed: SimulationTestBed<A320HydraulicsTestAircraft>,
        }
        impl A320HydraulicsTestBed {
            fn new_with_start_state(start_state: StartState) -> Self {
                Self {
                    test_bed: SimulationTestBed::new_with_start_state(
                        start_state,
                        A320HydraulicsTestAircraft::new,
                    ),
                }
            }

            fn run_one_tick(mut self) -> Self {
                self.run_with_delta(A380Hydraulic::HYDRAULIC_SIM_TIME_STEP);
                self
            }

            fn run_waiting_for(mut self, delta: Duration) -> Self {
                self.test_bed.run_multiple_frames(delta);
                self
            }

            fn is_green_edp_commanded_on(&self) -> bool {
                self.query(|a| a.is_green_edp_commanded_on())
            }

            fn is_yellow_edp_commanded_on(&self) -> bool {
                self.query(|a| a.is_yellow_edp_commanded_on())
            }

            fn is_green_pressure_switch_pressurised(&self) -> bool {
                self.query(|a| a.is_green_pressure_switch_pressurised())
            }

            fn is_yellow_pressure_switch_pressurised(&self) -> bool {
                self.query(|a| a.is_yellow_pressure_switch_pressurised())
            }

            fn is_flaps_moving(&mut self) -> bool {
                self.read_by_name("IS_FLAPS_MOVING")
            }

            fn is_slats_moving(&mut self) -> bool {
                self.read_by_name("IS_SLATS_MOVING")
            }

            fn nose_steering_position(&self) -> Angle {
                self.query(|a| a.nose_steering_position())
            }

            fn is_cargo_fwd_door_locked_down(&mut self) -> bool {
                self.read_by_name("FWD_DOOR_CARGO_LOCKED")
            }

            fn is_cargo_fwd_door_locked_up(&self) -> bool {
                self.query(|a| a.is_cargo_fwd_door_locked_up())
            }

            fn cargo_fwd_door_position(&mut self) -> f64 {
                self.read_by_name("FWD_DOOR_CARGO_POSITION")
            }

            fn cargo_aft_door_position(&mut self) -> f64 {
                self.read_by_name("AFT_DOOR_CARGO_POSITION")
            }

            fn green_pressure(&mut self) -> Pressure {
                self.read_by_name("HYD_GREEN_SYSTEM_1_SECTION_PRESSURE")
            }

            fn yellow_pressure(&mut self) -> Pressure {
                self.read_by_name("HYD_YELLOW_SYSTEM_1_SECTION_PRESSURE")
            }

            fn get_yellow_reservoir_volume(&mut self) -> Volume {
                self.read_by_name("HYD_YELLOW_RESERVOIR_LEVEL")
            }

            fn is_green_edp_press_low(&mut self) -> bool {
                self.read_by_name("HYD_GREEN_EDPUMP_LOW_PRESS")
            }

            fn green_edp_has_fault(&mut self) -> bool {
                self.read_by_name("OVHD_HYD_ENG_1_PUMP_PB_HAS_FAULT")
            }

            fn yellow_edp_has_fault(&mut self) -> bool {
                self.read_by_name("OVHD_HYD_ENG_2_PUMP_PB_HAS_FAULT")
            }

            fn is_yellow_edp_press_low(&mut self) -> bool {
                self.read_by_name("HYD_YELLOW_EDPUMP_LOW_PRESS")
            }

            fn is_yellow_epump_press_low(&mut self) -> bool {
                self.read_by_name("HYD_YELLOW_EPUMP_LOW_PRESS")
            }

            fn yellow_epump_has_fault(&mut self) -> bool {
                self.read_by_name("OVHD_HYD_EPUMPY_PB_HAS_FAULT")
            }

            fn get_brake_left_yellow_pressure(&mut self) -> Pressure {
                self.read_by_name("HYD_BRAKE_ALTN_LEFT_PRESS")
            }

            fn get_brake_right_yellow_pressure(&mut self) -> Pressure {
                self.read_by_name("HYD_BRAKE_ALTN_RIGHT_PRESS")
            }

            fn get_green_reservoir_volume(&mut self) -> Volume {
                self.read_by_name("HYD_GREEN_RESERVOIR_LEVEL")
            }

            fn autobrake_mode(&mut self) -> AutobrakeMode {
                ReadByName::<A320HydraulicsTestBed, f64>::read_by_name(
                    self,
                    "AUTOBRAKES_ARMED_MODE",
                )
                .into()
            }

            fn get_brake_left_green_pressure(&mut self) -> Pressure {
                self.read_by_name("HYD_BRAKE_NORM_LEFT_PRESS")
            }

            fn get_brake_right_green_pressure(&mut self) -> Pressure {
                self.read_by_name("HYD_BRAKE_NORM_RIGHT_PRESS")
            }

            fn get_brake_yellow_accumulator_pressure(&mut self) -> Pressure {
                self.read_by_name("HYD_BRAKE_ALTN_ACC_PRESS")
            }

            fn get_brake_yellow_accumulator_fluid_volume(&self) -> Volume {
                self.query(|a| a.get_yellow_brake_accumulator_fluid_volume())
            }

            fn get_rat_position(&mut self) -> f64 {
                self.read_by_name("HYD_RAT_STOW_POSITION")
            }

            fn get_rat_rpm(&mut self) -> f64 {
                self.read_by_name("A32NX_HYD_RAT_RPM")
            }

            fn get_left_aileron_position(&mut self) -> Ratio {
                Ratio::new::<ratio>(self.read_by_name("HYD_AIL_LEFT_DEFLECTION"))
            }

            fn get_right_aileron_position(&mut self) -> Ratio {
                Ratio::new::<ratio>(self.read_by_name("HYD_AIL_RIGHT_DEFLECTION"))
            }

            fn get_left_elevator_position(&mut self) -> Ratio {
                Ratio::new::<ratio>(self.read_by_name("HYD_ELEV_LEFT_DEFLECTION"))
            }

            fn get_right_elevator_position(&mut self) -> Ratio {
                Ratio::new::<ratio>(self.read_by_name("HYD_ELEV_RIGHT_DEFLECTION"))
            }

            fn get_rudder_position(&mut self) -> Ratio {
                Ratio::new::<ratio>(self.read_by_name("HYD_RUD_DEFLECTION"))
            }

            fn get_nose_steering_ratio(&mut self) -> Ratio {
                Ratio::new::<ratio>(self.read_by_name("NOSE_WHEEL_POSITION_RATIO"))
            }

            fn rat_deploy_commanded(&self) -> bool {
                self.query(|a| a.is_rat_commanded_to_deploy())
            }

            fn is_emergency_gen_at_nominal_speed(&self) -> bool {
                self.query(|a| a.is_emergency_gen_at_nominal_speed())
            }

            fn is_fire_valve_eng1_closed(&mut self) -> bool {
                !ReadByName::<A320HydraulicsTestBed, bool>::read_by_name(
                    self,
                    "HYD_GREEN_PUMP_1_FIRE_VALVE_OPENED",
                ) && !self.query(|a| a.hydraulics.green_circuit.is_fire_shutoff_valve_open(0))
            }

            fn is_fire_valve_eng2_closed(&mut self) -> bool {
                !ReadByName::<A320HydraulicsTestBed, bool>::read_by_name(
                    self,
                    "HYD_YELLOW_PUMP_1_FIRE_VALVE_OPENED",
                ) && !self.query(|a| a.hydraulics.green_circuit.is_fire_shutoff_valve_open(0))
            }

            fn is_yellow_leak_meas_valve_commanded_open(&mut self) -> bool {
                self.query(|a| a.is_yellow_leak_meas_valve_commanded_open())
            }

            fn is_green_leak_meas_valve_commanded_open(&mut self) -> bool {
                self.query(|a| a.is_green_leak_meas_valve_commanded_open())
            }

            fn green_leak_meas_valve_closed(mut self) -> Self {
                self.write_by_name("OVHD_HYD_LEAK_MEASUREMENT_G_PB_IS_AUTO", false);
                self
            }

            fn yellow_leak_meas_valve_closed(mut self) -> Self {
                self.write_by_name("OVHD_HYD_LEAK_MEASUREMENT_Y_PB_IS_AUTO", false);
                self
            }

            fn engines_off(self) -> Self {
                self.stop_eng1().stop_eng2()
            }

            fn external_power(mut self, is_connected: bool) -> Self {
                self.write_by_name("EXTERNAL POWER AVAILABLE:1", is_connected);

                if is_connected {
                    self = self.on_the_ground();
                }
                self
            }

            fn on_the_ground(mut self) -> Self {
                self.set_indicated_altitude(Length::new::<foot>(0.));
                self.set_on_ground(true);
                self.set_indicated_airspeed(Velocity::new::<knot>(5.));
                self
            }

            fn on_the_ground_after_touchdown(mut self) -> Self {
                self.set_indicated_altitude(Length::new::<foot>(0.));
                self.set_on_ground(true);
                self.set_indicated_airspeed(Velocity::new::<knot>(100.));
                self
            }

            fn air_press_low(mut self) -> Self {
                self.command(|a| a.pneumatics.set_low_air_pressure());
                self
            }

            fn air_press_nominal(mut self) -> Self {
                self.command(|a| a.pneumatics.set_nominal_air_pressure());
                self
            }

            fn rotates_on_runway(mut self) -> Self {
                self.set_indicated_altitude(Length::new::<foot>(0.));
                self.set_on_ground(false);
                self.set_indicated_airspeed(Velocity::new::<knot>(135.));
                self.write_by_name(
                    LandingGear::GEAR_CENTER_COMPRESSION,
                    Ratio::new::<ratio>(0.5),
                );
                self.write_by_name(LandingGear::GEAR_LEFT_COMPRESSION, Ratio::new::<ratio>(0.8));
                self.write_by_name(
                    LandingGear::GEAR_RIGHT_COMPRESSION,
                    Ratio::new::<ratio>(0.8),
                );
                self
            }

            fn in_flight(mut self) -> Self {
                self.set_on_ground(false);
                self.set_indicated_altitude(Length::new::<foot>(2500.));
                self.set_indicated_airspeed(Velocity::new::<knot>(180.));
                self.start_eng1(Ratio::new::<percent>(80.))
                    .start_eng2(Ratio::new::<percent>(80.))
                    .set_gear_lever_up()
                    .set_park_brake(false)
                    .external_power(false)
            }

            fn sim_not_ready(mut self) -> Self {
                self.set_sim_is_ready(false);
                self
            }

            fn sim_ready(mut self) -> Self {
                self.set_sim_is_ready(true);
                self
            }

            fn set_tiller_demand(mut self, steering_ratio: Ratio) -> Self {
                self.write_by_name("TILLER_HANDLE_POSITION", steering_ratio.get::<ratio>());
                self
            }

            fn set_autopilot_steering_demand(mut self, steering_ratio: Ratio) -> Self {
                self.write_by_name("AUTOPILOT_NOSEWHEEL_DEMAND", steering_ratio.get::<ratio>());
                self
            }

            fn set_eng1_fire_button(mut self, is_active: bool) -> Self {
                self.write_by_name("FIRE_BUTTON_ENG1", is_active);
                self
            }

            fn set_eng2_fire_button(mut self, is_active: bool) -> Self {
                self.write_by_name("FIRE_BUTTON_ENG2", is_active);
                self
            }

            fn open_fwd_cargo_door(mut self) -> Self {
                self.write_by_name("FWD_DOOR_CARGO_OPEN_REQ", 1.);
                self
            }

            fn close_fwd_cargo_door(mut self) -> Self {
                self.write_by_name("FWD_DOOR_CARGO_OPEN_REQ", 0.);
                self
            }

            fn set_pushback_state(mut self, is_pushed_back: bool) -> Self {
                if is_pushed_back {
                    self.write_by_name("PUSHBACK STATE", 0.);
                } else {
                    self.write_by_name("PUSHBACK STATE", 3.);
                }
                self
            }

            fn set_pushback_angle(mut self, angle: Angle) -> Self {
                self.write_by_name("PUSHBACK ANGLE", angle.get::<radian>());
                self
            }

            fn is_nw_disc_memo_shown(&mut self) -> bool {
                self.read_by_name("HYD_NW_STRG_DISC_ECAM_MEMO")
            }

            fn is_ptu_running_high_pitch_sound(&mut self) -> bool {
                self.read_by_name("HYD_PTU_HIGH_PITCH_SOUND")
            }

            fn start_eng1(mut self, n2: Ratio) -> Self {
                self.write_by_name("GENERAL ENG STARTER ACTIVE:1", true);
                self.write_by_name("ENGINE_N2:1", n2);

                self
            }

            fn start_eng2(mut self, n2: Ratio) -> Self {
                self.write_by_name("GENERAL ENG STARTER ACTIVE:2", true);
                self.write_by_name("ENGINE_N2:2", n2);

                self
            }

            fn stop_eng1(mut self) -> Self {
                self.write_by_name("GENERAL ENG STARTER ACTIVE:1", false);
                self.write_by_name("ENGINE_N2:1", 0.);

                self
            }

            fn stopping_eng1(mut self) -> Self {
                self.write_by_name("GENERAL ENG STARTER ACTIVE:1", false);
                self.write_by_name("ENGINE_N2:1", 25.);

                self
            }

            fn stop_eng2(mut self) -> Self {
                self.write_by_name("GENERAL ENG STARTER ACTIVE:2", false);
                self.write_by_name("ENGINE_N2:2", 0.);

                self
            }

            fn stopping_eng2(mut self) -> Self {
                self.write_by_name("GENERAL ENG STARTER ACTIVE:2", false);
                self.write_by_name("ENGINE_N2:2", 25.);

                self
            }

            fn set_park_brake(mut self, is_set: bool) -> Self {
                self.write_by_name("PARK_BRAKE_LEVER_POS", is_set);
                self
            }

            fn set_gear_lever_up(mut self) -> Self {
                // One tick is needed so lever up can be evaluated
                self.write_by_name("GEAR_LEVER_POSITION_REQUEST", false);
                self = self.run_one_tick();

                self
            }

            fn set_gear_lever_down(mut self) -> Self {
                self.write_by_name("GEAR_LEVER_POSITION_REQUEST", true);

                self
            }

            fn set_anti_skid(mut self, is_set: bool) -> Self {
                self.write_by_name("ANTISKID BRAKES ACTIVE", is_set);
                self
            }

            fn set_yellow_e_pump(mut self, is_auto: bool) -> Self {
                self.write_by_name("OVHD_HYD_EPUMPY_PB_IS_AUTO", is_auto);
                self
            }

            fn set_blue_e_pump(mut self, is_auto: bool) -> Self {
                self.write_by_name("OVHD_HYD_EPUMPB_PB_IS_AUTO", is_auto);
                self
            }

            fn set_green_ed_pump(mut self, is_auto: bool) -> Self {
                self.write_by_name("OVHD_HYD_ENG_1_PUMP_PB_IS_AUTO", is_auto);
                self
            }

            fn set_yellow_ed_pump(mut self, is_auto: bool) -> Self {
                self.write_by_name("OVHD_HYD_ENG_2_PUMP_PB_IS_AUTO", is_auto);
                self
            }

            fn set_ptu_state(mut self, is_auto: bool) -> Self {
                self.write_by_name("OVHD_HYD_PTU_PB_IS_AUTO", is_auto);
                self
            }

            fn set_spoiler_position_demand(
                mut self,
                left_demand: Ratio,
                right_demand: Ratio,
            ) -> Self {
                self.write_by_name("HYD_SPOILER_1_RIGHT_DEMAND", right_demand.get::<ratio>());
                self.write_by_name("HYD_SPOILER_2_RIGHT_DEMAND", right_demand.get::<ratio>());
                self.write_by_name("HYD_SPOILER_3_RIGHT_DEMAND", right_demand.get::<ratio>());
                self.write_by_name("HYD_SPOILER_4_RIGHT_DEMAND", right_demand.get::<ratio>());
                self.write_by_name("HYD_SPOILER_5_RIGHT_DEMAND", right_demand.get::<ratio>());

                self.write_by_name("HYD_SPOILER_1_LEFT_DEMAND", left_demand.get::<ratio>());
                self.write_by_name("HYD_SPOILER_2_LEFT_DEMAND", left_demand.get::<ratio>());
                self.write_by_name("HYD_SPOILER_3_LEFT_DEMAND", left_demand.get::<ratio>());
                self.write_by_name("HYD_SPOILER_4_LEFT_DEMAND", left_demand.get::<ratio>());
                self.write_by_name("HYD_SPOILER_5_LEFT_DEMAND", left_demand.get::<ratio>());

                self
            }

            fn get_spoiler_left_mean_position(&mut self) -> Ratio {
                (Ratio::new::<ratio>(self.read_by_name("HYD_SPOIL_1_LEFT_DEFLECTION"))
                    + Ratio::new::<ratio>(self.read_by_name("HYD_SPOIL_2_LEFT_DEFLECTION"))
                    + Ratio::new::<ratio>(self.read_by_name("HYD_SPOIL_3_LEFT_DEFLECTION"))
                    + Ratio::new::<ratio>(self.read_by_name("HYD_SPOIL_4_LEFT_DEFLECTION"))
                    + Ratio::new::<ratio>(self.read_by_name("HYD_SPOIL_5_LEFT_DEFLECTION")))
                    / 5.
            }

            fn get_spoiler_right_mean_position(&mut self) -> Ratio {
                (Ratio::new::<ratio>(self.read_by_name("HYD_SPOIL_1_RIGHT_DEFLECTION"))
                    + Ratio::new::<ratio>(self.read_by_name("HYD_SPOIL_2_RIGHT_DEFLECTION"))
                    + Ratio::new::<ratio>(self.read_by_name("HYD_SPOIL_3_RIGHT_DEFLECTION"))
                    + Ratio::new::<ratio>(self.read_by_name("HYD_SPOIL_4_RIGHT_DEFLECTION"))
                    + Ratio::new::<ratio>(self.read_by_name("HYD_SPOIL_5_RIGHT_DEFLECTION")))
                    / 5.
            }

            fn set_flaps_handle_position(mut self, pos: u8) -> Self {
                self.write_by_name("FLAPS_HANDLE_INDEX", pos as f64);
                self
            }

            fn get_flaps_left_position_percent(&mut self) -> f64 {
                self.read_by_name("LEFT_FLAPS_POSITION_PERCENT")
            }

            fn get_flaps_right_position_percent(&mut self) -> f64 {
                self.read_by_name("RIGHT_FLAPS_POSITION_PERCENT")
            }

            fn get_slats_left_position_percent(&mut self) -> f64 {
                self.read_by_name("LEFT_SLATS_POSITION_PERCENT")
            }

            fn get_slats_right_position_percent(&mut self) -> f64 {
                self.read_by_name("RIGHT_SLATS_POSITION_PERCENT")
            }

            fn get_real_gear_position(&mut self, wheel_id: GearWheel) -> Ratio {
                match wheel_id {
                    GearWheel::NOSE => self.read_by_name("GEAR_CENTER_POSITION"),
                    GearWheel::LEFT => self.read_by_name("GEAR_LEFT_POSITION"),
                    GearWheel::RIGHT => self.read_by_name("GEAR_RIGHT_POSITION"),
                }
            }

            fn get_real_gear_door_position(&mut self, wheel_id: GearWheel) -> Ratio {
                match wheel_id {
                    GearWheel::NOSE => self.read_by_name("GEAR_DOOR_CENTER_POSITION"),
                    GearWheel::LEFT => self.read_by_name("GEAR_DOOR_LEFT_POSITION"),
                    GearWheel::RIGHT => self.read_by_name("GEAR_DOOR_RIGHT_POSITION"),
                }
            }

            fn is_all_gears_really_up(&mut self) -> bool {
                self.get_real_gear_position(GearWheel::NOSE) <= Ratio::new::<ratio>(0.01)
                    && self.get_real_gear_position(GearWheel::LEFT) <= Ratio::new::<ratio>(0.01)
                    && self.get_real_gear_position(GearWheel::RIGHT) <= Ratio::new::<ratio>(0.01)
            }

            fn is_all_gears_really_down(&mut self) -> bool {
                self.get_real_gear_position(GearWheel::NOSE) >= Ratio::new::<ratio>(0.99)
                    && self.get_real_gear_position(GearWheel::LEFT) >= Ratio::new::<ratio>(0.99)
                    && self.get_real_gear_position(GearWheel::RIGHT) >= Ratio::new::<ratio>(0.99)
            }

            fn is_all_doors_really_up(&mut self) -> bool {
                self.get_real_gear_door_position(GearWheel::NOSE) <= Ratio::new::<ratio>(0.01)
                    && self.get_real_gear_door_position(GearWheel::LEFT)
                        <= Ratio::new::<ratio>(0.01)
                    && self.get_real_gear_door_position(GearWheel::RIGHT)
                        <= Ratio::new::<ratio>(0.01)
            }

            fn is_all_doors_really_down(&mut self) -> bool {
                self.get_real_gear_door_position(GearWheel::NOSE) >= Ratio::new::<ratio>(0.9)
                    && self.get_real_gear_door_position(GearWheel::LEFT) >= Ratio::new::<ratio>(0.9)
                    && self.get_real_gear_door_position(GearWheel::RIGHT)
                        >= Ratio::new::<ratio>(0.9)
            }

            fn ac_bus_1_lost(mut self) -> Self {
                self.command(|a| a.set_ac_bus_1_is_powered(false));
                self
            }

            fn ac_bus_2_lost(mut self) -> Self {
                self.command(|a| a.set_ac_bus_2_is_powered(false));
                self
            }

            fn dc_ground_service_lost(mut self) -> Self {
                self.command(|a| a.set_dc_ground_service_is_powered(false));
                self
            }
            fn dc_ground_service_avail(mut self) -> Self {
                self.command(|a| a.set_dc_ground_service_is_powered(true));
                self
            }

            fn ac_ground_service_lost(mut self) -> Self {
                self.command(|a| a.set_ac_ground_service_is_powered(false));
                self
            }

            fn dc_bus_2_lost(mut self) -> Self {
                self.command(|a| a.set_dc_bus_2_is_powered(false));
                self
            }

            fn dc_ess_lost(mut self) -> Self {
                self.command(|a| a.set_dc_ess_is_powered(false));
                self
            }

            fn dc_ess_active(mut self) -> Self {
                self.command(|a| a.set_dc_ess_is_powered(true));
                self
            }

            fn set_cold_dark_inputs(self) -> Self {
                self.set_eng1_fire_button(false)
                    .set_eng2_fire_button(false)
                    .set_blue_e_pump(true)
                    .set_yellow_e_pump(true)
                    .set_green_ed_pump(true)
                    .set_yellow_ed_pump(true)
                    .set_ptu_state(true)
                    .set_park_brake(true)
                    .set_anti_skid(true)
                    .set_left_brake(Ratio::new::<percent>(0.))
                    .set_right_brake(Ratio::new::<percent>(0.))
                    .set_gear_lever_down()
                    .set_pushback_state(false)
                    .air_press_nominal()
                    .set_ailerons_neutral()
                    .set_elevator_neutral()
            }

            fn set_left_brake(mut self, position: Ratio) -> Self {
                self.write_by_name("LEFT_BRAKE_PEDAL_INPUT", position);
                self
            }

            fn set_right_brake(mut self, position: Ratio) -> Self {
                self.write_by_name("RIGHT_BRAKE_PEDAL_INPUT", position);
                self
            }

            fn set_autobrake_disarmed_with_set_variable(mut self) -> Self {
                self.write_by_name("AUTOBRAKES_ARMED_MODE_SET", 0);
                self
            }

            fn set_autobrake_low_with_set_variable(mut self) -> Self {
                self.write_by_name("AUTOBRAKES_ARMED_MODE_SET", 1);
                self
            }

            fn set_autobrake_med_with_set_variable(mut self) -> Self {
                self.write_by_name("AUTOBRAKES_ARMED_MODE_SET", 2);
                self
            }

            fn set_autobrake_max_with_set_variable(mut self) -> Self {
                self.write_by_name("AUTOBRAKES_ARMED_MODE_SET", 3);
                self
            }

            fn set_autobrake_low(mut self) -> Self {
                self.write_by_name("OVHD_AUTOBRK_LOW_ON_IS_PRESSED", true);
                self = self.run_one_tick();
                self.write_by_name("OVHD_AUTOBRK_LOW_ON_IS_PRESSED", false);
                self
            }

            fn set_autobrake_med(mut self) -> Self {
                self.write_by_name("OVHD_AUTOBRK_MED_ON_IS_PRESSED", true);
                self = self.run_one_tick();
                self.write_by_name("OVHD_AUTOBRK_MED_ON_IS_PRESSED", false);
                self
            }

            fn set_autobrake_max(mut self) -> Self {
                self.write_by_name("OVHD_AUTOBRK_MAX_ON_IS_PRESSED", true);
                self = self.run_one_tick();
                self.write_by_name("OVHD_AUTOBRK_MAX_ON_IS_PRESSED", false);
                self
            }

            fn set_deploy_spoilers(mut self) -> Self {
                self.write_by_name("SPOILERS_GROUND_SPOILERS_ACTIVE", true);
                self
            }

            fn set_retract_spoilers(mut self) -> Self {
                self.write_by_name("SPOILERS_GROUND_SPOILERS_ACTIVE", false);
                self
            }

            fn set_ailerons_neutral(mut self) -> Self {
                self.write_by_name("HYD_AILERON_LEFT_DEMAND", 0.5);
                self.write_by_name("HYD_AILERON_RIGHT_DEMAND", 0.5);
                self
            }

            fn set_elevator_neutral(mut self) -> Self {
                self.write_by_name("HYD_ELEVATOR_DEMAND", 0.5);
                self
            }

            fn set_ailerons_left_turn(mut self) -> Self {
                self.write_by_name("HYD_AILERON_LEFT_DEMAND", 1.);
                self.write_by_name("HYD_AILERON_RIGHT_DEMAND", 0.);
                self
            }

            fn set_ailerons_right_turn(mut self) -> Self {
                self.write_by_name("HYD_AILERON_LEFT_DEMAND", 0.);
                self.write_by_name("HYD_AILERON_RIGHT_DEMAND", 1.);
                self
            }

            fn gear_system_state(&self) -> GearSystemState {
                self.query(|a| a.lgcius.active_lgciu().gear_system_state())
            }

            fn empty_brake_accumulator_using_park_brake(mut self) -> Self {
                self = self
                    .set_park_brake(true)
                    .run_waiting_for(Duration::from_secs(1));

                let mut number_of_loops = 0;
                while self
                    .get_brake_yellow_accumulator_fluid_volume()
                    .get::<gallon>()
                    > 0.001
                {
                    self = self
                        .set_park_brake(false)
                        .run_waiting_for(Duration::from_secs(1))
                        .set_park_brake(true)
                        .run_waiting_for(Duration::from_secs(1));
                    number_of_loops += 1;
                    assert!(number_of_loops < 20);
                }

                self = self
                    .set_park_brake(false)
                    .run_waiting_for(Duration::from_secs(1))
                    .set_park_brake(true)
                    .run_waiting_for(Duration::from_secs(1));

                self
            }

            fn empty_brake_accumulator_using_pedal_brake(mut self) -> Self {
                let mut number_of_loops = 0;
                while self
                    .get_brake_yellow_accumulator_fluid_volume()
                    .get::<gallon>()
                    > 0.001
                {
                    self = self
                        .set_left_brake(Ratio::new::<percent>(100.))
                        .set_right_brake(Ratio::new::<percent>(100.))
                        .run_waiting_for(Duration::from_secs(1))
                        .set_left_brake(Ratio::new::<percent>(0.))
                        .set_right_brake(Ratio::new::<percent>(0.))
                        .run_waiting_for(Duration::from_secs(1));
                    number_of_loops += 1;
                    assert!(number_of_loops < 50);
                }

                self = self
                    .set_left_brake(Ratio::new::<percent>(100.))
                    .set_right_brake(Ratio::new::<percent>(100.))
                    .run_waiting_for(Duration::from_secs(1))
                    .set_left_brake(Ratio::new::<percent>(0.))
                    .set_right_brake(Ratio::new::<percent>(0.))
                    .run_waiting_for(Duration::from_secs(1));

                self
            }

            fn turn_emergency_gear_extension_n_turns(mut self, number_of_turns: u8) -> Self {
                self.write_by_name("GRAVITYGEAR_ROTATE_PCT", number_of_turns as f64 * 100.);
                self
            }

            fn stow_emergency_gear_extension(mut self) -> Self {
                self.write_by_name("GRAVITYGEAR_ROTATE_PCT", 0.);
                self
            }
        }
        impl TestBed for A320HydraulicsTestBed {
            type Aircraft = A320HydraulicsTestAircraft;

            fn test_bed(&self) -> &SimulationTestBed<A320HydraulicsTestAircraft> {
                &self.test_bed
            }

            fn test_bed_mut(&mut self) -> &mut SimulationTestBed<A320HydraulicsTestAircraft> {
                &mut self.test_bed
            }
        }

        fn test_bed_on_ground() -> A320HydraulicsTestBed {
            A320HydraulicsTestBed::new_with_start_state(StartState::Apron)
        }

        fn test_bed_in_flight() -> A320HydraulicsTestBed {
            A320HydraulicsTestBed::new_with_start_state(StartState::Cruise)
        }

        fn test_bed_on_ground_with() -> A320HydraulicsTestBed {
            test_bed_on_ground()
        }

        fn test_bed_in_flight_with() -> A320HydraulicsTestBed {
            test_bed_in_flight()
        }

        #[test]
        fn pressure_state_at_init_one_simulation_step() {
            let mut test_bed = test_bed_on_ground_with()
                .engines_off()
                .on_the_ground()
                .set_cold_dark_inputs()
                .run_one_tick();

            assert!(!test_bed.is_green_pressure_switch_pressurised());
            assert!(test_bed.green_pressure() < Pressure::new::<psi>(50.));

            assert!(!test_bed.is_yellow_pressure_switch_pressurised());
            assert!(test_bed.yellow_pressure() < Pressure::new::<psi>(50.));
        }

        #[test]
        fn pressure_state_after_5s() {
            let mut test_bed = test_bed_on_ground_with()
                .engines_off()
                .on_the_ground()
                .set_cold_dark_inputs()
                .run_waiting_for(Duration::from_secs(5));

            assert!(!test_bed.is_green_pressure_switch_pressurised());
            assert!(test_bed.green_pressure() < Pressure::new::<psi>(50.));

            assert!(!test_bed.is_yellow_pressure_switch_pressurised());
            assert!(test_bed.yellow_pressure() < Pressure::new::<psi>(50.));
        }

        #[test]
        fn nose_wheel_pin_detection() {
            let mut test_bed = test_bed_on_ground_with()
                .engines_off()
                .on_the_ground()
                .set_cold_dark_inputs()
                .run_one_tick();

            assert!(!test_bed.query(|a| a.is_nws_pin_inserted()));
            assert!(!test_bed.is_nw_disc_memo_shown());

            test_bed = test_bed.set_pushback_state(true).run_one_tick();
            assert!(test_bed.query(|a| a.is_nws_pin_inserted()));
            assert!(test_bed.is_nw_disc_memo_shown());

            test_bed = test_bed
                .set_pushback_state(false)
                .run_waiting_for(Duration::from_secs(1));
            assert!(test_bed.query(|a| a.is_nws_pin_inserted()));
            assert!(test_bed.is_nw_disc_memo_shown());

            test_bed = test_bed.set_pushback_state(false).run_waiting_for(
                PushbackTug::DURATION_AFTER_WHICH_NWS_PIN_IS_REMOVED_AFTER_PUSHBACK,
            );

            assert!(!test_bed.query(|a| a.is_nws_pin_inserted()));
            assert!(!test_bed.is_nw_disc_memo_shown());
        }

        #[test]
        fn cargo_door_yellow_epump_powering() {
            let mut test_bed = test_bed_on_ground_with()
                .engines_off()
                .on_the_ground()
                .set_cold_dark_inputs()
                .run_one_tick();

            assert!(!test_bed.query(|a| a.is_cargo_powering_yellow_epump()));

            // Need to wait for operator to first unlock, then activate hydraulic control
            test_bed = test_bed.open_fwd_cargo_door().run_waiting_for(
                Duration::from_secs(1) + A320DoorController::DELAY_UNLOCK_TO_HYDRAULIC_CONTROL,
            );
            assert!(test_bed.query(|a| a.is_cargo_powering_yellow_epump()));

            // Wait for the door to fully open
            test_bed = test_bed.run_waiting_for(Duration::from_secs(25));
            assert!(test_bed.is_cargo_fwd_door_locked_up());

            test_bed = test_bed.run_waiting_for(
                A380ElectricPumpController::DURATION_OF_YELLOW_PUMP_ACTIVATION_AFTER_CARGO_DOOR_OPERATION,
            );

            assert!(!test_bed.query(|a| a.is_cargo_powering_yellow_epump()));
        }

        #[test]
        fn green_edp_buildup() {
            let mut test_bed = test_bed_on_ground_with()
                .engines_off()
                .on_the_ground()
                .set_cold_dark_inputs()
                .run_one_tick();

            // Starting eng 1
            test_bed = test_bed
                .start_eng1(Ratio::new::<percent>(80.))
                .run_one_tick();

            // ALMOST No pressure
            assert!(!test_bed.is_green_pressure_switch_pressurised());
            assert!(test_bed.green_pressure() < Pressure::new::<psi>(1000.));

            assert!(!test_bed.is_yellow_pressure_switch_pressurised());
            assert!(test_bed.yellow_pressure() < Pressure::new::<psi>(1000.));

            // Waiting for 5s pressure should be at 3000 psi
            test_bed = test_bed
                .start_eng1(Ratio::new::<percent>(80.))
                .run_waiting_for(Duration::from_secs(5));

            assert!(test_bed.is_green_pressure_switch_pressurised());
            assert!(test_bed.green_pressure() > Pressure::new::<psi>(2900.));

            assert!(!test_bed.is_yellow_pressure_switch_pressurised());
            assert!(test_bed.yellow_pressure() < Pressure::new::<psi>(50.));

            // Stoping engine, pressure should fall in 20s
            test_bed = test_bed
                .stop_eng1()
                .run_waiting_for(Duration::from_secs(20));

            assert!(!test_bed.is_green_pressure_switch_pressurised());
            assert!(test_bed.green_pressure() < Pressure::new::<psi>(500.));

            assert!(!test_bed.is_yellow_pressure_switch_pressurised());
            assert!(test_bed.yellow_pressure() < Pressure::new::<psi>(50.));
        }

        #[test]
        fn green_edp_no_fault_on_ground_eng_off() {
            let mut test_bed = test_bed_on_ground_with()
                .engines_off()
                .on_the_ground()
                .set_cold_dark_inputs()
                .run_waiting_for(Duration::from_millis(500));

            // EDP should be commanded on even without engine running
            assert!(test_bed.is_green_edp_commanded_on());
            // EDP should have no fault
            assert!(!test_bed.green_edp_has_fault());
        }

        #[test]
        fn green_edp_fault_not_on_ground_eng_off() {
            let mut test_bed = test_bed_on_ground_with()
                .set_cold_dark_inputs()
                .in_flight()
                .engines_off()
                .run_one_tick();

            // EDP should be commanded on even without engine running
            assert!(test_bed.is_green_edp_commanded_on());

            assert!(!test_bed.is_green_pressure_switch_pressurised());
            assert!(!test_bed.is_yellow_pressure_switch_pressurised());
            // EDP should have a fault as we are in flight
            assert!(test_bed.green_edp_has_fault());
        }

        #[test]
        fn green_edp_fault_on_ground_eng_starting() {
            let mut test_bed = test_bed_on_ground_with()
                .engines_off()
                .on_the_ground()
                .set_cold_dark_inputs()
                .run_waiting_for(Duration::from_millis(500));

            // EDP should be commanded on even without engine running
            assert!(test_bed.is_green_edp_commanded_on());
            // EDP should have no fault
            assert!(!test_bed.green_edp_has_fault());

            test_bed = test_bed
                .start_eng1(Ratio::new::<percent>(3.))
                .run_one_tick();

            assert!(!test_bed.green_edp_has_fault());

            test_bed = test_bed
                .start_eng1(Ratio::new::<percent>(80.))
                .run_one_tick();

            assert!(!test_bed.is_green_pressure_switch_pressurised());
            assert!(test_bed.green_edp_has_fault());

            test_bed = test_bed.run_waiting_for(Duration::from_secs(10));

            // When finally pressurised no fault
            assert!(test_bed.is_green_pressure_switch_pressurised());
            assert!(!test_bed.green_edp_has_fault());
        }

        #[test]
        fn yellow_edp_no_fault_on_ground_eng_off() {
            let mut test_bed = test_bed_on_ground_with()
                .engines_off()
                .on_the_ground()
                .set_cold_dark_inputs()
                .run_waiting_for(Duration::from_millis(500));

            // EDP should be commanded on even without engine running
            assert!(test_bed.is_yellow_edp_commanded_on());
            // EDP should have no fault
            assert!(!test_bed.yellow_edp_has_fault());
        }

        #[test]
        fn yellow_edp_fault_not_on_ground_eng_off() {
            let mut test_bed = test_bed_on_ground_with()
                .set_cold_dark_inputs()
                .in_flight()
                .engines_off()
                .run_one_tick();

            // EDP should be commanded on even without engine running
            assert!(test_bed.is_yellow_edp_commanded_on());

            assert!(!test_bed.is_green_pressure_switch_pressurised());
            assert!(!test_bed.is_yellow_pressure_switch_pressurised());
            // EDP should have a fault as we are in flight
            assert!(test_bed.yellow_edp_has_fault());
        }

        #[test]
        fn yellow_edp_fault_on_ground_eng_starting() {
            let mut test_bed = test_bed_on_ground_with()
                .engines_off()
                .on_the_ground()
                .set_cold_dark_inputs()
                .run_waiting_for(Duration::from_millis(500));

            // EDP should be commanded on even without engine running
            assert!(test_bed.is_yellow_edp_commanded_on());
            // EDP should have no fault
            assert!(!test_bed.yellow_edp_has_fault());

            test_bed = test_bed
                .start_eng2(Ratio::new::<percent>(3.))
                .run_one_tick();

            assert!(!test_bed.yellow_edp_has_fault());

            test_bed = test_bed
                .start_eng2(Ratio::new::<percent>(80.))
                .run_one_tick();

            assert!(!test_bed.is_yellow_pressure_switch_pressurised());
            assert!(test_bed.yellow_edp_has_fault());

            test_bed = test_bed.run_waiting_for(Duration::from_secs(10));

            // When finally pressurised no fault
            assert!(test_bed.is_yellow_pressure_switch_pressurised());
            assert!(!test_bed.yellow_edp_has_fault());
        }

        #[test]
        fn green_edp_press_low_engine_off_to_on() {
            let mut test_bed = test_bed_on_ground_with()
                .engines_off()
                .on_the_ground()
                .set_cold_dark_inputs()
                .run_waiting_for(Duration::from_millis(500));

            // EDP should be commanded on even without engine running
            assert!(test_bed.is_green_edp_commanded_on());

            // EDP should be LOW pressure state
            assert!(test_bed.is_green_edp_press_low());

            // Starting eng 1 N2 is low at start
            test_bed = test_bed
                .start_eng1(Ratio::new::<percent>(3.))
                .run_one_tick();

            // Engine commanded on but pressure couldn't rise enough: we are in fault low
            assert!(test_bed.is_green_edp_press_low());

            // Waiting for 5s pressure should be at 3000 psi
            test_bed = test_bed
                .start_eng1(Ratio::new::<percent>(80.))
                .run_waiting_for(Duration::from_secs(25));

            // No more fault LOW expected
            assert!(test_bed.is_green_pressure_switch_pressurised());
            assert!(test_bed.green_pressure() > Pressure::new::<psi>(2900.));
            assert!(!test_bed.is_green_edp_press_low());

            // Stoping pump, no fault expected
            test_bed = test_bed
                .set_green_ed_pump(false)
                .run_waiting_for(Duration::from_secs(1));
            assert!(!test_bed.is_green_edp_press_low());
        }

        #[test]
        fn green_edp_press_low_engine_on_to_off() {
            let mut test_bed = test_bed_on_ground_with()
                .on_the_ground()
                .set_cold_dark_inputs()
                .start_eng1(Ratio::new::<percent>(75.))
                .run_waiting_for(Duration::from_secs(5));

            // EDP should be commanded on even without engine running
            assert!(test_bed.is_green_edp_commanded_on());
            assert!(test_bed.is_green_pressure_switch_pressurised());
            // EDP should not be in fault low when engine running and pressure is ok
            assert!(!test_bed.is_green_edp_press_low());

            // Stoping eng 1 with N2 still turning
            test_bed = test_bed.stopping_eng1().run_one_tick();

            // Edp should still be in pressurized mode but as engine just stopped no fault
            assert!(test_bed.is_green_edp_commanded_on());
            assert!(!test_bed.is_green_edp_press_low());

            // Waiting for 25s pressure should drop and still no fault
            test_bed = test_bed
                .stop_eng1()
                .run_waiting_for(Duration::from_secs(25));

            assert!(!test_bed.is_green_pressure_switch_pressurised());
            assert!(test_bed.green_pressure() < Pressure::new::<psi>(500.));
            assert!(test_bed.is_green_edp_press_low());
        }

        #[test]
        fn yellow_edp_press_low_engine_on_to_off() {
            let mut test_bed = test_bed_on_ground_with()
                .on_the_ground()
                .set_cold_dark_inputs()
                .start_eng2(Ratio::new::<percent>(75.))
                .run_waiting_for(Duration::from_secs(5));

            // EDP should be commanded on even without engine running
            assert!(test_bed.is_yellow_edp_commanded_on());
            assert!(test_bed.is_yellow_pressure_switch_pressurised());
            // EDP should not be in fault low when engine running and pressure is ok
            assert!(!test_bed.is_yellow_edp_press_low());

            // Stoping eng 2 with N2 still turning
            test_bed = test_bed.stopping_eng2().run_one_tick();

            // Edp should still be in pressurized mode but as engine just stopped no fault
            assert!(test_bed.is_yellow_edp_commanded_on());
            assert!(!test_bed.is_yellow_edp_press_low());

            // Waiting for 25s pressure should drop and still no fault
            test_bed = test_bed
                .stop_eng2()
                .run_waiting_for(Duration::from_secs(25));

            assert!(!test_bed.is_yellow_pressure_switch_pressurised());
            assert!(test_bed.yellow_pressure() < Pressure::new::<psi>(500.));
            assert!(test_bed.is_yellow_edp_press_low());
        }

        #[test]
        fn yellow_edp_press_low_engine_off_to_on() {
            let mut test_bed = test_bed_on_ground_with()
                .engines_off()
                .on_the_ground()
                .set_cold_dark_inputs()
                .run_one_tick();

            // EDP should be commanded on even without engine running
            assert!(test_bed.is_yellow_edp_commanded_on());

            // EDP should be LOW pressure state
            assert!(test_bed.is_yellow_edp_press_low());

            // Starting eng 2 N2 is low at start
            test_bed = test_bed
                .start_eng2(Ratio::new::<percent>(3.))
                .run_one_tick();

            // Engine commanded on but pressure couldn't rise enough: we are in fault low
            assert!(test_bed.is_yellow_edp_press_low());

            // Waiting for 5s pressure should be at 3000 psi
            test_bed = test_bed
                .start_eng2(Ratio::new::<percent>(80.))
                .run_waiting_for(Duration::from_secs(5));

            // No more fault LOW expected
            assert!(test_bed.is_yellow_pressure_switch_pressurised());
            assert!(test_bed.yellow_pressure() > Pressure::new::<psi>(2900.));
            assert!(!test_bed.is_yellow_edp_press_low());

            // Stoping pump, no fault expected
            test_bed = test_bed
                .set_yellow_ed_pump(false)
                .run_waiting_for(Duration::from_secs(1));
            assert!(!test_bed.is_yellow_edp_press_low());
        }

        #[test]
        fn yellow_edp_press_low_engine_off_to_on_with_e_pump() {
            let mut test_bed = test_bed_on_ground_with()
                .engines_off()
                .on_the_ground()
                .set_cold_dark_inputs()
                .set_ptu_state(false)
                .set_yellow_e_pump(false)
                .run_one_tick();

            // EDP should be commanded on even without engine running
            assert!(test_bed.is_yellow_edp_commanded_on());

            // EDP should be LOW pressure state
            assert!(test_bed.is_yellow_edp_press_low());

            // Waiting for 20s pressure should be at 3000 psi
            test_bed = test_bed.run_waiting_for(Duration::from_secs(20));

            // Yellow pressurised but edp still off, we expect fault LOW press
            assert!(test_bed.is_yellow_pressure_switch_pressurised());
            assert!(test_bed.yellow_pressure() > Pressure::new::<psi>(2900.));
            assert!(test_bed.is_yellow_edp_press_low());

            // Starting eng 2 N2 is low at start
            test_bed = test_bed
                .start_eng2(Ratio::new::<percent>(3.))
                .run_one_tick();

            // Engine commanded on but pressure couldn't rise enough: we are in fault low
            assert!(test_bed.is_yellow_edp_press_low());

            // Waiting for 5s pressure should be at 3000 psi in EDP section
            test_bed = test_bed
                .start_eng2(Ratio::new::<percent>(80.))
                .run_waiting_for(Duration::from_secs(5));

            // No more fault LOW expected
            assert!(test_bed.is_yellow_pressure_switch_pressurised());
            assert!(test_bed.yellow_pressure() > Pressure::new::<psi>(2900.));
            assert!(!test_bed.is_yellow_edp_press_low());
        }

        #[test]
        fn green_edp_press_low_engine_off_to_on_with_ptu() {
            let mut test_bed = test_bed_on_ground_with()
                .on_the_ground()
                .set_cold_dark_inputs()
                .set_park_brake(false)
                .start_eng2(Ratio::new::<percent>(80.))
                .run_one_tick();

            // EDP should be LOW pressure state
            assert!(test_bed.is_green_edp_press_low());

            // Waiting for 20s pressure should be at 2300+ psi thanks to ptu
            test_bed = test_bed.run_waiting_for(Duration::from_secs(20));

            // Yellow pressurised by engine2, green presurised from ptu we expect fault LOW press on EDP1
            assert!(test_bed.is_yellow_pressure_switch_pressurised());
            assert!(test_bed.yellow_pressure() > Pressure::new::<psi>(2800.));
            assert!(test_bed.is_green_pressure_switch_pressurised());
            assert!(test_bed.green_pressure() > Pressure::new::<psi>(2300.));
            assert!(test_bed.is_green_edp_press_low());

            // Starting eng 1 N2 is low at start
            test_bed = test_bed
                .start_eng1(Ratio::new::<percent>(3.))
                .run_one_tick();

            // Engine commanded on but pressure couldn't rise enough: we are in fault low
            assert!(test_bed.is_green_edp_press_low());

            // Waiting for 5s pressure should be at 3000 psi in EDP section
            test_bed = test_bed
                .start_eng1(Ratio::new::<percent>(80.))
                .run_waiting_for(Duration::from_secs(5));

            // No more fault LOW expected
            assert!(test_bed.is_green_pressure_switch_pressurised());
            assert!(test_bed.green_pressure() > Pressure::new::<psi>(2900.));
            assert!(!test_bed.is_green_edp_press_low());
        }

        #[test]
        fn yellow_epump_press_low_at_pump_on() {
            let mut test_bed = test_bed_on_ground_with()
                .engines_off()
                .on_the_ground()
                .set_cold_dark_inputs()
                .run_one_tick();

            // EDP should not be in fault low when cold start
            assert!(!test_bed.is_yellow_epump_press_low());

            // Starting epump
            test_bed = test_bed.set_yellow_e_pump(false).run_one_tick();

            // Pump commanded on but pressure couldn't rise enough: we are in fault low
            assert!(test_bed.is_yellow_epump_press_low());

            // Waiting for 20s pressure should be at 3000 psi
            test_bed = test_bed.run_waiting_for(Duration::from_secs(20));

            // No more fault LOW expected
            assert!(test_bed.is_yellow_pressure_switch_pressurised());
            assert!(test_bed.yellow_pressure() > Pressure::new::<psi>(2500.));
            assert!(!test_bed.is_yellow_epump_press_low());

            // Stoping epump, no fault expected
            test_bed = test_bed
                .set_yellow_e_pump(true)
                .run_waiting_for(Duration::from_secs(1));
            assert!(!test_bed.is_yellow_epump_press_low());
        }

        #[test]
        fn edp_deactivation() {
            let mut test_bed = test_bed_on_ground_with()
                .engines_off()
                .on_the_ground()
                .set_cold_dark_inputs()
                .set_ptu_state(false)
                .run_one_tick();

            // Starting eng 1 and eng 2
            test_bed = test_bed
                .start_eng1(Ratio::new::<percent>(80.))
                .start_eng2(Ratio::new::<percent>(80.))
                .run_one_tick();

            // ALMOST No pressure
            assert!(test_bed.green_pressure() < Pressure::new::<psi>(1000.));
            assert!(test_bed.yellow_pressure() < Pressure::new::<psi>(1000.));

            // Waiting for 5s pressure should be at 3000 psi
            test_bed = test_bed.run_waiting_for(Duration::from_secs(5));

            assert!(test_bed.green_pressure() > Pressure::new::<psi>(2900.));
            assert!(test_bed.yellow_pressure() > Pressure::new::<psi>(2900.));

            // Stoping edp1, pressure should fall in 20s
            test_bed = test_bed
                .set_green_ed_pump(false)
                .run_waiting_for(Duration::from_secs(20));

            assert!(test_bed.green_pressure() < Pressure::new::<psi>(500.));
            assert!(test_bed.yellow_pressure() > Pressure::new::<psi>(2900.));

            // Stoping edp2, pressure should fall in 20s
            test_bed = test_bed
                .set_yellow_ed_pump(false)
                .run_waiting_for(Duration::from_secs(20));

            assert!(test_bed.green_pressure() < Pressure::new::<psi>(50.));
            assert!(test_bed.yellow_pressure() < Pressure::new::<psi>(500.));
        }

        #[test]
        fn yellow_edp_buildup() {
            let mut test_bed = test_bed_on_ground_with()
                .engines_off()
                .on_the_ground()
                .set_cold_dark_inputs()
                .run_one_tick();

            // Starting eng 1
            test_bed = test_bed
                .start_eng2(Ratio::new::<percent>(80.))
                .run_one_tick();
            // ALMOST No pressure
            assert!(!test_bed.is_green_pressure_switch_pressurised());
            assert!(test_bed.green_pressure() < Pressure::new::<psi>(50.));

            assert!(!test_bed.is_yellow_pressure_switch_pressurised());
            assert!(test_bed.yellow_pressure() < Pressure::new::<psi>(1000.));

            // Waiting for 5s pressure should be at 3000 psi
            test_bed = test_bed
                .start_eng2(Ratio::new::<percent>(80.))
                .run_waiting_for(Duration::from_secs(5));

            assert!(!test_bed.is_green_pressure_switch_pressurised());
            assert!(test_bed.green_pressure() < Pressure::new::<psi>(50.));

            assert!(test_bed.is_yellow_pressure_switch_pressurised());
            assert!(test_bed.yellow_pressure() > Pressure::new::<psi>(2800.));

            // Stoping engine, pressure should fall in 20s
            test_bed = test_bed
                .stop_eng2()
                .run_waiting_for(Duration::from_secs(20));

            assert!(!test_bed.is_green_pressure_switch_pressurised());
            assert!(test_bed.green_pressure() < Pressure::new::<psi>(50.));

            assert!(!test_bed.is_yellow_pressure_switch_pressurised());
            assert!(test_bed.yellow_pressure() < Pressure::new::<psi>(500.));
        }

        #[test]
        fn when_yellow_edp_solenoid_main_power_bus_unavailable_backup_bus_keeps_pump_in_unpressurised_state(
        ) {
            let mut test_bed = test_bed_on_ground_with()
                .engines_off()
                .on_the_ground()
                .set_cold_dark_inputs()
                .run_one_tick();

            test_bed = test_bed
                .start_eng2(Ratio::new::<percent>(80.))
                .run_waiting_for(Duration::from_secs(15));

            assert!(test_bed.is_yellow_pressure_switch_pressurised());

            // Stoping EDP manually
            test_bed = test_bed
                .set_yellow_ed_pump(false)
                .run_waiting_for(Duration::from_secs(15));

            assert!(!test_bed.is_yellow_pressure_switch_pressurised());

            test_bed = test_bed
                .dc_bus_2_lost()
                .run_waiting_for(Duration::from_secs(15));

            // Yellow solenoid has backup power from DC ESS BUS
            assert!(!test_bed.is_yellow_pressure_switch_pressurised());
        }

        #[test]
        fn when_yellow_edp_solenoid_both_bus_unpowered_yellow_hydraulic_system_is_pressurised() {
            let mut test_bed = test_bed_on_ground_with()
                .engines_off()
                .on_the_ground()
                .set_cold_dark_inputs()
                .run_one_tick();

            test_bed = test_bed
                .start_eng2(Ratio::new::<percent>(80.))
                .run_waiting_for(Duration::from_secs(15));

            assert!(test_bed.is_yellow_pressure_switch_pressurised());

            // Stoping EDP manually
            test_bed = test_bed
                .set_yellow_ed_pump(false)
                .run_waiting_for(Duration::from_secs(15));

            assert!(!test_bed.is_yellow_pressure_switch_pressurised());

            test_bed = test_bed
                .dc_ess_lost()
                .dc_bus_2_lost()
                .run_waiting_for(Duration::from_secs(15));

            // Now solenoid defaults to pressurised without power
            assert!(test_bed.is_yellow_pressure_switch_pressurised());
        }

        #[test]
        fn when_green_edp_solenoid_unpowered_yellow_hydraulic_system_is_pressurised() {
            let mut test_bed = test_bed_on_ground_with()
                .engines_off()
                .on_the_ground()
                .set_cold_dark_inputs()
                .run_one_tick();

            test_bed = test_bed
                .start_eng1(Ratio::new::<percent>(80.))
                .run_waiting_for(Duration::from_secs(15));

            assert!(test_bed.is_green_pressure_switch_pressurised());

            // Stoping EDP manually
            test_bed = test_bed
                .set_green_ed_pump(false)
                .run_waiting_for(Duration::from_secs(15));

            assert!(!test_bed.is_green_pressure_switch_pressurised());

            test_bed = test_bed
                .dc_ess_lost()
                .run_waiting_for(Duration::from_secs(15));

            // Now solenoid defaults to pressurised
            assert!(test_bed.is_green_pressure_switch_pressurised());
        }

        #[test]
        #[ignore]
        // Checks numerical stability of reservoir level: level should remain after multiple pressure cycles
        fn yellow_circuit_reservoir_coherency() {
            let mut test_bed = test_bed_on_ground_with()
                .engines_off()
                .on_the_ground()
                .set_cold_dark_inputs()
                .set_ptu_state(false)
                // Park brake off to not use fluid in brakes
                .set_park_brake(false)
                .run_one_tick();

            // Starting epump wait for pressure rise to make sure system is primed including brake accumulator
            test_bed = test_bed
                .set_yellow_e_pump(false)
                .run_waiting_for(Duration::from_secs(20));
            assert!(test_bed.is_yellow_pressure_switch_pressurised());
            assert!(test_bed.yellow_pressure() < Pressure::new::<psi>(3500.));
            assert!(test_bed.yellow_pressure() > Pressure::new::<psi>(2500.));

            // Shutdown and wait for pressure stabilisation
            test_bed = test_bed
                .set_yellow_e_pump(true)
                .run_waiting_for(Duration::from_secs(50));
            assert!(!test_bed.is_yellow_pressure_switch_pressurised());
            assert!(test_bed.yellow_pressure() < Pressure::new::<psi>(50.));
            assert!(test_bed.yellow_pressure() > Pressure::new::<psi>(-50.));

            let reservoir_level_after_priming = test_bed.get_yellow_reservoir_volume();

            let total_fluid_res_plus_accumulator_before_loops = reservoir_level_after_priming
                + test_bed.get_brake_yellow_accumulator_fluid_volume();

            // Now doing cycles of pressurisation on EDP and ePump
            for _ in 1..6 {
                test_bed = test_bed
                    .start_eng2(Ratio::new::<percent>(80.))
                    .run_waiting_for(Duration::from_secs(50));

                assert!(test_bed.yellow_pressure() < Pressure::new::<psi>(3100.));
                assert!(test_bed.yellow_pressure() > Pressure::new::<psi>(2500.));

                let mut current_res_level = test_bed.get_yellow_reservoir_volume();
                assert!(current_res_level < reservoir_level_after_priming);

                test_bed = test_bed
                    .stop_eng2()
                    .run_waiting_for(Duration::from_secs(50));
                assert!(test_bed.yellow_pressure() < Pressure::new::<psi>(50.));
                assert!(test_bed.yellow_pressure() > Pressure::new::<psi>(-50.));

                test_bed = test_bed
                    .set_yellow_e_pump(false)
                    .run_waiting_for(Duration::from_secs(50));

                assert!(test_bed.yellow_pressure() < Pressure::new::<psi>(3500.));
                assert!(test_bed.yellow_pressure() > Pressure::new::<psi>(2500.));

                current_res_level = test_bed.get_yellow_reservoir_volume();
                assert!(current_res_level < reservoir_level_after_priming);

                test_bed = test_bed
                    .set_yellow_e_pump(true)
                    .run_waiting_for(Duration::from_secs(50));
                assert!(test_bed.yellow_pressure() < Pressure::new::<psi>(50.));
                assert!(test_bed.yellow_pressure() > Pressure::new::<psi>(-50.));
            }
            let total_fluid_res_plus_accumulator_after_loops = test_bed
                .get_yellow_reservoir_volume()
                + test_bed.get_brake_yellow_accumulator_fluid_volume();

            let total_fluid_difference = total_fluid_res_plus_accumulator_before_loops
                - total_fluid_res_plus_accumulator_after_loops;

            // Make sure no more deviation than 0.001 gallon is lost after full pressure and unpressurized states
            assert!(total_fluid_difference.get::<gallon>().abs() < 0.001);
        }

        #[test]
        #[ignore]
        // Checks numerical stability of reservoir level: level should remain after multiple pressure cycles
        fn green_circuit_reservoir_coherency() {
            let mut test_bed = test_bed_on_ground_with()
                .engines_off()
                .on_the_ground()
                .set_cold_dark_inputs()
                .set_ptu_state(false)
                .run_one_tick();

            // Starting EDP wait for pressure rise to make sure system is primed
            test_bed = test_bed
                .start_eng1(Ratio::new::<percent>(80.))
                .run_waiting_for(Duration::from_secs(20));
            assert!(test_bed.is_green_pressure_switch_pressurised());
            assert!(test_bed.green_pressure() < Pressure::new::<psi>(3500.));
            assert!(test_bed.green_pressure() > Pressure::new::<psi>(2500.));

            // Shutdown and wait for pressure stabilisation
            test_bed = test_bed
                .stop_eng1()
                .run_waiting_for(Duration::from_secs(50));
            assert!(!test_bed.is_green_pressure_switch_pressurised());
            assert!(test_bed.green_pressure() < Pressure::new::<psi>(50.));
            assert!(test_bed.green_pressure() > Pressure::new::<psi>(-50.));

            let reservoir_level_after_priming = test_bed.get_green_reservoir_volume();

            // Now doing cycles of pressurisation on EDP
            for _ in 1..6 {
                test_bed = test_bed
                    .start_eng1(Ratio::new::<percent>(80.))
                    .run_waiting_for(Duration::from_secs(50));

                assert!(test_bed.green_pressure() < Pressure::new::<psi>(3500.));
                assert!(test_bed.green_pressure() > Pressure::new::<psi>(2500.));

                let current_res_level = test_bed.get_green_reservoir_volume();
                assert!(current_res_level < reservoir_level_after_priming);

                test_bed = test_bed
                    .stop_eng1()
                    .run_waiting_for(Duration::from_secs(50));
                assert!(test_bed.green_pressure() < Pressure::new::<psi>(50.));
                assert!(test_bed.green_pressure() > Pressure::new::<psi>(-50.));
            }

            let total_fluid_difference =
                reservoir_level_after_priming - test_bed.get_green_reservoir_volume();

            // Make sure no more deviation than 0.001 gallon is lost after full pressure and unpressurized states
            assert!(total_fluid_difference.get::<gallon>().abs() < 0.001);
        }

        #[test]
        fn yellow_green_edp_firevalve() {
            let mut test_bed = test_bed_on_ground_with()
                .engines_off()
                .on_the_ground()
                .set_cold_dark_inputs()
                .run_one_tick();

            assert!(!test_bed.is_fire_valve_eng1_closed());
            assert!(!test_bed.is_fire_valve_eng2_closed());

            // Starting eng 1
            test_bed = test_bed
                .start_eng2(Ratio::new::<percent>(80.))
                .start_eng1(Ratio::new::<percent>(80.))
                .run_waiting_for(Duration::from_secs(5));

            // Waiting for 5s pressure should be at 3000 psi
            assert!(test_bed.is_green_pressure_switch_pressurised());
            assert!(test_bed.green_pressure() > Pressure::new::<psi>(2900.));

            assert!(test_bed.is_yellow_pressure_switch_pressurised());
            assert!(test_bed.yellow_pressure() > Pressure::new::<psi>(2800.));

            assert!(!test_bed.is_fire_valve_eng1_closed());
            assert!(!test_bed.is_fire_valve_eng2_closed());

            // Green shutoff valve
            test_bed = test_bed
                .set_eng1_fire_button(true)
                .run_waiting_for(Duration::from_secs(20));

            assert!(test_bed.is_fire_valve_eng1_closed());
            assert!(!test_bed.is_fire_valve_eng2_closed());

            assert!(!test_bed.is_green_pressure_switch_pressurised());
            assert!(test_bed.green_pressure() < Pressure::new::<psi>(500.));

            assert!(test_bed.is_yellow_pressure_switch_pressurised());
            assert!(test_bed.yellow_pressure() > Pressure::new::<psi>(2900.));

            // Yellow shutoff valve
            test_bed = test_bed
                .set_eng2_fire_button(true)
                .run_waiting_for(Duration::from_secs(20));

            assert!(test_bed.is_fire_valve_eng1_closed());
            assert!(test_bed.is_fire_valve_eng2_closed());

            assert!(!test_bed.is_green_pressure_switch_pressurised());
            assert!(test_bed.green_pressure() < Pressure::new::<psi>(500.));

            assert!(!test_bed.is_yellow_pressure_switch_pressurised());
            assert!(test_bed.yellow_pressure() < Pressure::new::<psi>(500.));
        }

        #[test]
        fn yellow_brake_accumulator() {
            let mut test_bed = test_bed_on_ground_with()
                .engines_off()
                .on_the_ground()
                .set_cold_dark_inputs()
                .run_one_tick();

            // Getting accumulator pressure on cold start
            let mut accumulator_pressure = test_bed.get_brake_yellow_accumulator_pressure();

            // No brakes on green, no more pressure than in accumulator on yellow
            assert!(test_bed.get_brake_left_green_pressure() < Pressure::new::<psi>(50.));
            assert!(test_bed.get_brake_right_green_pressure() < Pressure::new::<psi>(50.));
            assert!(
                test_bed.get_brake_left_yellow_pressure()
                    < accumulator_pressure + Pressure::new::<psi>(50.)
            );
            assert!(
                test_bed.get_brake_right_yellow_pressure()
                    < accumulator_pressure + Pressure::new::<psi>(50.)
            );

            // No brakes even if we brake on green, no more than accumulator pressure on yellow
            test_bed = test_bed
                .set_left_brake(Ratio::new::<percent>(100.))
                .set_right_brake(Ratio::new::<percent>(100.))
                .run_waiting_for(Duration::from_secs(5));

            accumulator_pressure = test_bed.get_brake_yellow_accumulator_pressure();

            assert!(test_bed.get_brake_left_green_pressure() < Pressure::new::<psi>(50.));
            assert!(test_bed.get_brake_right_green_pressure() < Pressure::new::<psi>(50.));
            assert!(
                test_bed.get_brake_left_yellow_pressure()
                    < accumulator_pressure + Pressure::new::<psi>(50.)
            );
            assert!(
                test_bed.get_brake_right_yellow_pressure()
                    < accumulator_pressure + Pressure::new::<psi>(50.)
            );
            assert!(
                test_bed.get_brake_yellow_accumulator_pressure()
                    < accumulator_pressure + Pressure::new::<psi>(50.)
            );

            // Park brake off, loading accumulator, we expect no brake pressure but accumulator loaded
            test_bed = test_bed
                .set_left_brake(Ratio::new::<percent>(0.))
                .set_right_brake(Ratio::new::<percent>(0.))
                .set_park_brake(false)
                .set_yellow_e_pump(false)
                .run_waiting_for(Duration::from_secs(30));

            assert!(test_bed.is_yellow_pressure_switch_pressurised());
            assert!(test_bed.yellow_pressure() > Pressure::new::<psi>(2500.));
            assert!(test_bed.yellow_pressure() < Pressure::new::<psi>(3500.));

            assert!(test_bed.get_brake_left_green_pressure() < Pressure::new::<psi>(50.));
            assert!(test_bed.get_brake_right_green_pressure() < Pressure::new::<psi>(50.));
            assert!(test_bed.get_brake_left_yellow_pressure() < Pressure::new::<psi>(50.));
            assert!(test_bed.get_brake_right_yellow_pressure() < Pressure::new::<psi>(50.));

            assert!(test_bed.get_brake_yellow_accumulator_pressure() > Pressure::new::<psi>(2500.));

            // Park brake on, loaded accumulator, we expect brakes on yellow side only
            test_bed = test_bed
                .set_park_brake(true)
                .run_waiting_for(Duration::from_secs(3));

            assert!(test_bed.get_brake_left_green_pressure() < Pressure::new::<psi>(50.));
            assert!(test_bed.get_brake_right_green_pressure() < Pressure::new::<psi>(50.));
            assert!(test_bed.get_brake_left_yellow_pressure() > Pressure::new::<psi>(2000.));
            assert!(test_bed.get_brake_right_yellow_pressure() > Pressure::new::<psi>(2000.));

            assert!(test_bed.get_brake_yellow_accumulator_pressure() > Pressure::new::<psi>(2500.));
        }

        #[test]
        fn norm_brake_vs_altn_brake() {
            let mut test_bed = test_bed_on_ground_with()
                .engines_off()
                .on_the_ground()
                .set_cold_dark_inputs()
                .run_one_tick();

            // Getting accumulator pressure on cold start
            let accumulator_pressure = test_bed.get_brake_yellow_accumulator_pressure();

            // No brakes
            assert!(test_bed.get_brake_left_green_pressure() < Pressure::new::<psi>(50.));
            assert!(test_bed.get_brake_right_green_pressure() < Pressure::new::<psi>(50.));
            assert!(
                test_bed.get_brake_left_yellow_pressure()
                    < accumulator_pressure + Pressure::new::<psi>(50.)
            );
            assert!(
                test_bed.get_brake_right_yellow_pressure()
                    < accumulator_pressure + Pressure::new::<psi>(50.)
            );

            test_bed = test_bed
                .start_eng1(Ratio::new::<percent>(100.))
                .start_eng2(Ratio::new::<percent>(100.))
                .set_park_brake(false)
                .run_waiting_for(Duration::from_secs(5));

            assert!(test_bed.is_green_pressure_switch_pressurised());
            assert!(test_bed.is_yellow_pressure_switch_pressurised());
            // No brakes if we don't brake
            test_bed = test_bed
                .set_left_brake(Ratio::new::<percent>(0.))
                .set_right_brake(Ratio::new::<percent>(0.))
                .run_waiting_for(Duration::from_secs(1));

            assert!(test_bed.get_brake_left_green_pressure() < Pressure::new::<psi>(50.));
            assert!(test_bed.get_brake_right_green_pressure() < Pressure::new::<psi>(50.));
            assert!(test_bed.get_brake_left_yellow_pressure() < Pressure::new::<psi>(50.));
            assert!(test_bed.get_brake_right_yellow_pressure() < Pressure::new::<psi>(50.));

            // Braking cause green braking system to rise
            test_bed = test_bed
                .set_left_brake(Ratio::new::<percent>(100.))
                .set_right_brake(Ratio::new::<percent>(100.))
                .run_waiting_for(Duration::from_secs(1));

            assert!(test_bed.get_brake_left_green_pressure() > Pressure::new::<psi>(2000.));
            assert!(test_bed.get_brake_left_green_pressure() < Pressure::new::<psi>(3500.));
            assert!(test_bed.get_brake_right_green_pressure() > Pressure::new::<psi>(2000.));
            assert!(test_bed.get_brake_right_green_pressure() < Pressure::new::<psi>(3500.));
            assert!(test_bed.get_brake_left_yellow_pressure() < Pressure::new::<psi>(50.));
            assert!(test_bed.get_brake_right_yellow_pressure() < Pressure::new::<psi>(50.));

            // Disabling Askid causes alternate braking to work and release green brakes
            test_bed = test_bed
                .set_anti_skid(false)
                .run_waiting_for(Duration::from_secs(2));

            assert!(test_bed.get_brake_left_green_pressure() < Pressure::new::<psi>(50.));
            assert!(test_bed.get_brake_right_green_pressure() < Pressure::new::<psi>(50.));
            assert!(test_bed.get_brake_left_yellow_pressure() > Pressure::new::<psi>(950.));
            assert!(test_bed.get_brake_left_yellow_pressure() < Pressure::new::<psi>(3500.));
            assert!(test_bed.get_brake_right_yellow_pressure() > Pressure::new::<psi>(950.));
            assert!(test_bed.get_brake_right_yellow_pressure() < Pressure::new::<psi>(3500.));
        }

        #[test]
        fn no_brake_inversion() {
            let mut test_bed = test_bed_on_ground_with()
                .engines_off()
                .on_the_ground()
                .set_cold_dark_inputs()
                .run_one_tick();

            test_bed = test_bed
                .start_eng1(Ratio::new::<percent>(100.))
                .start_eng2(Ratio::new::<percent>(100.))
                .set_park_brake(false)
                .run_waiting_for(Duration::from_secs(5));

            assert!(test_bed.is_green_pressure_switch_pressurised());
            assert!(test_bed.is_yellow_pressure_switch_pressurised());
            // Braking left
            test_bed = test_bed
                .set_left_brake(Ratio::new::<percent>(100.))
                .set_right_brake(Ratio::new::<percent>(0.))
                .run_waiting_for(Duration::from_secs(1));

            assert!(test_bed.get_brake_left_green_pressure() > Pressure::new::<psi>(2000.));
            assert!(test_bed.get_brake_right_green_pressure() < Pressure::new::<psi>(50.));
            assert!(test_bed.get_brake_left_yellow_pressure() < Pressure::new::<psi>(50.));
            assert!(test_bed.get_brake_right_yellow_pressure() < Pressure::new::<psi>(50.));

            // Braking right
            test_bed = test_bed
                .set_left_brake(Ratio::new::<percent>(0.))
                .set_right_brake(Ratio::new::<percent>(100.))
                .run_waiting_for(Duration::from_secs(1));

            assert!(test_bed.get_brake_left_green_pressure() < Pressure::new::<psi>(50.));
            assert!(test_bed.get_brake_right_green_pressure() > Pressure::new::<psi>(2000.));
            assert!(test_bed.get_brake_left_yellow_pressure() < Pressure::new::<psi>(50.));
            assert!(test_bed.get_brake_right_yellow_pressure() < Pressure::new::<psi>(50.));

            // Disabling Askid causes alternate braking to work and release green brakes
            test_bed = test_bed
                .set_left_brake(Ratio::new::<percent>(0.))
                .set_right_brake(Ratio::new::<percent>(100.))
                .set_anti_skid(false)
                .run_waiting_for(Duration::from_secs(2));

            assert!(test_bed.get_brake_left_green_pressure() < Pressure::new::<psi>(50.));
            assert!(test_bed.get_brake_right_green_pressure() < Pressure::new::<psi>(50.));
            assert!(test_bed.get_brake_left_yellow_pressure() < Pressure::new::<psi>(50.));
            assert!(test_bed.get_brake_right_yellow_pressure() > Pressure::new::<psi>(950.));

            test_bed = test_bed
                .set_left_brake(Ratio::new::<percent>(100.))
                .set_right_brake(Ratio::new::<percent>(0.))
                .run_waiting_for(Duration::from_secs(2));

            assert!(test_bed.get_brake_left_green_pressure() < Pressure::new::<psi>(50.));
            assert!(test_bed.get_brake_right_green_pressure() < Pressure::new::<psi>(50.));
            assert!(test_bed.get_brake_left_yellow_pressure() > Pressure::new::<psi>(950.));
            assert!(test_bed.get_brake_right_yellow_pressure() < Pressure::new::<psi>(50.));
        }

        #[test]
        fn auto_brake_at_gear_retraction() {
            let mut test_bed = test_bed_on_ground_with()
                .engines_off()
                .on_the_ground()
                .set_cold_dark_inputs()
                .run_one_tick();

            test_bed = test_bed
                .start_eng1(Ratio::new::<percent>(100.))
                .start_eng2(Ratio::new::<percent>(100.))
                .set_park_brake(false)
                .run_waiting_for(Duration::from_secs(15));

            // No brake inputs
            test_bed = test_bed
                .set_left_brake(Ratio::new::<percent>(0.))
                .set_right_brake(Ratio::new::<percent>(0.))
                .run_waiting_for(Duration::from_secs(1));

            assert!(test_bed.get_brake_left_green_pressure() < Pressure::new::<psi>(50.));
            assert!(test_bed.get_brake_right_green_pressure() < Pressure::new::<psi>(50.));
            assert!(test_bed.get_brake_left_yellow_pressure() < Pressure::new::<psi>(50.));
            assert!(test_bed.get_brake_right_yellow_pressure() < Pressure::new::<psi>(50.));

            // Positive climb, gear up
            test_bed = test_bed
                .set_left_brake(Ratio::new::<percent>(0.))
                .set_right_brake(Ratio::new::<percent>(0.))
                .in_flight()
                .set_gear_lever_up()
                .run_waiting_for(Duration::from_secs(1));

            // Check auto brake is active
            assert!(test_bed.get_brake_left_green_pressure() > Pressure::new::<psi>(50.));
            assert!(test_bed.get_brake_right_green_pressure() > Pressure::new::<psi>(50.));
            assert!(test_bed.get_brake_left_green_pressure() < Pressure::new::<psi>(1500.));
            assert!(test_bed.get_brake_right_green_pressure() < Pressure::new::<psi>(1500.));

            assert!(test_bed.get_brake_left_yellow_pressure() < Pressure::new::<psi>(50.));
            assert!(test_bed.get_brake_right_yellow_pressure() < Pressure::new::<psi>(50.));

            // Check no more autobrakes after 3s
            test_bed = test_bed.run_waiting_for(Duration::from_secs(3));

            assert!(test_bed.get_brake_left_green_pressure() < Pressure::new::<psi>(50.));
            assert!(test_bed.get_brake_right_green_pressure() < Pressure::new::<psi>(50.));

            assert!(test_bed.get_brake_left_yellow_pressure() < Pressure::new::<psi>(50.));
            assert!(test_bed.get_brake_right_yellow_pressure() < Pressure::new::<psi>(50.));
        }

        #[test]
        fn alternate_brake_accumulator_is_emptying_while_braking() {
            let mut test_bed = test_bed_on_ground_with()
                .on_the_ground()
                .set_cold_dark_inputs()
                .start_eng1(Ratio::new::<percent>(100.))
                .start_eng2(Ratio::new::<percent>(100.))
                .set_park_brake(false)
                .run_waiting_for(Duration::from_secs(15));

            // Check we got yellow pressure and brake accumulator loaded
            assert!(test_bed.yellow_pressure() >= Pressure::new::<psi>(2500.));
            assert!(
                test_bed.get_brake_yellow_accumulator_pressure() >= Pressure::new::<psi>(2500.)
            );

            // Disabling green and yellow side so accumulator stop being able to reload
            test_bed = test_bed
                .set_ptu_state(false)
                .set_yellow_ed_pump(false)
                .set_green_ed_pump(false)
                .set_yellow_e_pump(true)
                .run_waiting_for(Duration::from_secs(30));

            assert!(test_bed.yellow_pressure() <= Pressure::new::<psi>(100.));
            assert!(test_bed.green_pressure() <= Pressure::new::<psi>(100.));
            assert!(
                test_bed.get_brake_yellow_accumulator_pressure() >= Pressure::new::<psi>(2500.)
            );

            // Now using brakes and check accumulator gets empty
            test_bed = test_bed
                .empty_brake_accumulator_using_pedal_brake()
                .run_waiting_for(Duration::from_secs(1));

            assert!(
                test_bed.get_brake_yellow_accumulator_pressure() <= Pressure::new::<psi>(1000.)
            );
            assert!(
                test_bed.get_brake_yellow_accumulator_fluid_volume() <= Volume::new::<gallon>(0.01)
            );
        }

        #[test]
        fn brakes_inactive_in_flight() {
            let mut test_bed = test_bed_on_ground_with()
                .set_cold_dark_inputs()
                .in_flight()
                .set_gear_lever_up()
                .run_waiting_for(Duration::from_secs(10));

            // No brake inputs
            test_bed = test_bed
                .set_left_brake(Ratio::new::<percent>(0.))
                .set_right_brake(Ratio::new::<percent>(0.))
                .run_waiting_for(Duration::from_secs(1));

            assert!(test_bed.get_brake_left_green_pressure() < Pressure::new::<psi>(50.));
            assert!(test_bed.get_brake_right_green_pressure() < Pressure::new::<psi>(50.));
            assert!(test_bed.get_brake_left_yellow_pressure() < Pressure::new::<psi>(50.));
            assert!(test_bed.get_brake_right_yellow_pressure() < Pressure::new::<psi>(50.));

            // Now full brakes
            test_bed = test_bed
                .set_left_brake(Ratio::new::<percent>(100.))
                .set_right_brake(Ratio::new::<percent>(100.))
                .run_waiting_for(Duration::from_secs(1));

            // Check no action on brakes
            assert!(test_bed.get_brake_left_green_pressure() < Pressure::new::<psi>(50.));
            assert!(test_bed.get_brake_right_green_pressure() < Pressure::new::<psi>(50.));

            assert!(test_bed.get_brake_left_yellow_pressure() < Pressure::new::<psi>(50.));
            assert!(test_bed.get_brake_right_yellow_pressure() < Pressure::new::<psi>(50.));
        }

        #[test]
        fn brakes_norm_active_in_flight_gear_down() {
            let mut test_bed = test_bed_on_ground_with()
                .set_cold_dark_inputs()
                .in_flight()
                .set_gear_lever_up()
                .run_waiting_for(Duration::from_secs(10));

            // Now full brakes gear down
            test_bed = test_bed
                .set_left_brake(Ratio::new::<percent>(100.))
                .set_right_brake(Ratio::new::<percent>(100.))
                .set_gear_lever_down()
                .run_waiting_for(Duration::from_secs(1));

            // Brakes norm should work normally
            assert!(test_bed.get_brake_left_green_pressure() > Pressure::new::<psi>(50.));
            assert!(test_bed.get_brake_right_green_pressure() > Pressure::new::<psi>(50.));

            assert!(test_bed.get_brake_left_yellow_pressure() < Pressure::new::<psi>(50.));
            assert!(test_bed.get_brake_right_yellow_pressure() < Pressure::new::<psi>(50.));
        }

        #[test]
        fn brakes_alternate_active_in_flight_gear_down() {
            let mut test_bed = test_bed_on_ground_with()
                .set_cold_dark_inputs()
                .in_flight()
                .set_gear_lever_up()
                .run_waiting_for(Duration::from_secs(10));

            // Now full brakes gear down
            test_bed = test_bed
                .set_left_brake(Ratio::new::<percent>(100.))
                .set_right_brake(Ratio::new::<percent>(100.))
                .set_gear_lever_down()
                .set_anti_skid(false)
                .run_waiting_for(Duration::from_secs(1));

            // Brakes norm should work normally
            assert!(test_bed.get_brake_left_green_pressure() < Pressure::new::<psi>(50.));
            assert!(test_bed.get_brake_right_green_pressure() < Pressure::new::<psi>(50.));

            assert!(test_bed.get_brake_left_yellow_pressure() > Pressure::new::<psi>(900.));
            assert!(test_bed.get_brake_right_yellow_pressure() > Pressure::new::<psi>(900.));
        }

        #[test]
        // Testing that green for brakes is only available if park brake is on while altn pressure is at too low level
        fn brake_logic_green_backup_emergency() {
            let mut test_bed = test_bed_on_ground_with()
                .engines_off()
                .on_the_ground()
                .set_cold_dark_inputs()
                .run_one_tick();

            // Setting on ground with yellow side hydraulics off
            // This should prevent yellow accumulator to fill
            test_bed = test_bed
                .start_eng1(Ratio::new::<percent>(100.))
                .start_eng2(Ratio::new::<percent>(100.))
                .set_park_brake(true)
                .set_ptu_state(false)
                .set_yellow_e_pump(true)
                .set_yellow_ed_pump(false)
                .run_waiting_for(Duration::from_secs(15));

            // Braking but park is on: no output on green brakes expected
            test_bed = test_bed
                .set_left_brake(Ratio::new::<percent>(100.))
                .set_right_brake(Ratio::new::<percent>(100.))
                .run_waiting_for(Duration::from_secs(1));

            assert!(test_bed.get_brake_left_green_pressure() < Pressure::new::<psi>(50.));
            assert!(test_bed.get_brake_right_green_pressure() < Pressure::new::<psi>(50.));
            assert!(test_bed.get_brake_left_yellow_pressure() > Pressure::new::<psi>(500.));
            assert!(test_bed.get_brake_right_yellow_pressure() > Pressure::new::<psi>(500.));

            // With no more fluid in yellow accumulator, green should work as emergency
            test_bed = test_bed
                .empty_brake_accumulator_using_park_brake()
                .set_left_brake(Ratio::new::<percent>(100.))
                .set_right_brake(Ratio::new::<percent>(100.))
                .run_waiting_for(Duration::from_secs(1));

            assert!(test_bed.get_brake_left_green_pressure() > Pressure::new::<psi>(1000.));
            assert!(test_bed.get_brake_right_green_pressure() > Pressure::new::<psi>(1000.));
            assert!(test_bed.get_brake_left_yellow_pressure() < Pressure::new::<psi>(50.));
            assert!(test_bed.get_brake_right_yellow_pressure() < Pressure::new::<psi>(50.));
        }

        #[test]
        fn autobrakes_arms_in_flight_lo_or_med() {
            let mut test_bed = test_bed_on_ground_with()
                .set_cold_dark_inputs()
                .in_flight()
                .set_gear_lever_up()
                .run_waiting_for(Duration::from_secs(12));

            assert!(test_bed.autobrake_mode() == AutobrakeMode::NONE);

            test_bed = test_bed
                .set_autobrake_low()
                .run_waiting_for(Duration::from_secs(1));

            assert!(test_bed.autobrake_mode() == AutobrakeMode::LOW);

            test_bed = test_bed
                .set_autobrake_med()
                .run_waiting_for(Duration::from_secs(1));

            assert!(test_bed.autobrake_mode() == AutobrakeMode::MED);
        }

        #[test]
        fn autobrakes_arming_according_to_set_variable() {
            let mut test_bed = test_bed_on_ground_with()
                .set_cold_dark_inputs()
                .on_the_ground()
                .set_park_brake(false)
                .start_eng1(Ratio::new::<percent>(100.))
                .start_eng2(Ratio::new::<percent>(100.))
                .run_waiting_for(Duration::from_secs(10));

            assert!(test_bed.autobrake_mode() == AutobrakeMode::NONE);

            // set autobrake to LOW
            test_bed = test_bed
                .set_autobrake_low_with_set_variable()
                .run_waiting_for(Duration::from_secs(1));
            assert!(test_bed.autobrake_mode() == AutobrakeMode::LOW);

            // using the set variable again is still resulting in LOW
            // and not disarming
            test_bed = test_bed
                .set_autobrake_low_with_set_variable()
                .run_waiting_for(Duration::from_secs(1));
            assert!(test_bed.autobrake_mode() == AutobrakeMode::LOW);

            // set autobrake to MED
            test_bed = test_bed
                .set_autobrake_med_with_set_variable()
                .run_waiting_for(Duration::from_secs(1));
            assert!(test_bed.autobrake_mode() == AutobrakeMode::MED);

            // set autobrake to MAX
            test_bed = test_bed
                .set_autobrake_max_with_set_variable()
                .run_waiting_for(Duration::from_secs(1));
            assert!(test_bed.autobrake_mode() == AutobrakeMode::MAX);

            // set autobrake to DISARMED
            test_bed = test_bed
                .set_autobrake_disarmed_with_set_variable()
                .run_waiting_for(Duration::from_secs(1));
            assert!(test_bed.autobrake_mode() == AutobrakeMode::NONE);
        }

        #[test]
        fn autobrakes_disarms_if_green_pressure_low() {
            let mut test_bed = test_bed_on_ground_with()
                .set_cold_dark_inputs()
                .in_flight()
                .set_gear_lever_up()
                .run_waiting_for(Duration::from_secs(12));

            assert!(test_bed.autobrake_mode() == AutobrakeMode::NONE);

            test_bed = test_bed
                .set_autobrake_low()
                .run_waiting_for(Duration::from_secs(1));

            assert!(test_bed.autobrake_mode() == AutobrakeMode::LOW);

            test_bed = test_bed
                .set_ptu_state(false)
                .stop_eng1()
                .run_waiting_for(Duration::from_secs(20));

            assert!(test_bed.autobrake_mode() == AutobrakeMode::NONE);
        }

        #[test]
        fn autobrakes_does_not_disarm_if_askid_off_but_sim_not_ready() {
            let mut test_bed = test_bed_on_ground_with()
                .set_cold_dark_inputs()
                .in_flight()
                .sim_not_ready()
                .set_gear_lever_up()
                .run_waiting_for(Duration::from_secs(12));

            assert!(test_bed.autobrake_mode() == AutobrakeMode::NONE);

            test_bed = test_bed
                .set_autobrake_med()
                .run_waiting_for(Duration::from_secs(1));

            assert!(test_bed.autobrake_mode() == AutobrakeMode::MED);

            // sim is not ready --> no disarm
            test_bed = test_bed
                .set_anti_skid(false)
                .run_waiting_for(Duration::from_secs(1));

            assert!(test_bed.autobrake_mode() == AutobrakeMode::MED);

            // sim is now ready --> disarm expected
            test_bed = test_bed.sim_ready().run_waiting_for(Duration::from_secs(1));

            assert!(test_bed.autobrake_mode() == AutobrakeMode::NONE);
        }

        #[test]
        fn autobrakes_disarms_if_askid_off() {
            let mut test_bed = test_bed_on_ground_with()
                .set_cold_dark_inputs()
                .in_flight()
                .set_gear_lever_up()
                .run_waiting_for(Duration::from_secs(12));

            assert!(test_bed.autobrake_mode() == AutobrakeMode::NONE);

            test_bed = test_bed
                .set_autobrake_med()
                .run_waiting_for(Duration::from_secs(1));

            assert!(test_bed.autobrake_mode() == AutobrakeMode::MED);

            test_bed = test_bed
                .set_anti_skid(false)
                .run_waiting_for(Duration::from_secs(1));

            assert!(test_bed.autobrake_mode() == AutobrakeMode::NONE);
        }

        #[test]
        fn autobrakes_max_wont_arm_in_flight() {
            let mut test_bed = test_bed_on_ground_with()
                .set_cold_dark_inputs()
                .in_flight()
                .set_gear_lever_up()
                .run_waiting_for(Duration::from_secs(15));

            assert!(test_bed.autobrake_mode() == AutobrakeMode::NONE);

            test_bed = test_bed
                .set_autobrake_max()
                .run_waiting_for(Duration::from_secs(1));

            assert!(test_bed.autobrake_mode() == AutobrakeMode::NONE);

            // using the set variable should also not work
            test_bed = test_bed
                .set_autobrake_max_with_set_variable()
                .run_waiting_for(Duration::from_secs(1));

            assert!(test_bed.autobrake_mode() == AutobrakeMode::NONE);
        }

        #[test]
        fn autobrakes_taxiing_wont_disarm_when_braking() {
            let mut test_bed = test_bed_on_ground_with()
                .set_cold_dark_inputs()
                .on_the_ground()
                .start_eng1(Ratio::new::<percent>(60.))
                .start_eng2(Ratio::new::<percent>(60.))
                .run_waiting_for(Duration::from_secs(10));

            test_bed = test_bed
                .set_autobrake_max()
                .run_waiting_for(Duration::from_secs(1));

            assert!(test_bed.autobrake_mode() == AutobrakeMode::MAX);

            test_bed = test_bed
                .set_right_brake(Ratio::new::<percent>(100.))
                .set_left_brake(Ratio::new::<percent>(100.))
                .run_waiting_for(Duration::from_secs(1));

            assert!(test_bed.autobrake_mode() == AutobrakeMode::MAX);
        }

        #[test]
        fn autobrakes_activates_on_ground_on_spoiler_deploy() {
            let mut test_bed = test_bed_on_ground_with()
                .set_cold_dark_inputs()
                .on_the_ground()
                .set_park_brake(false)
                .start_eng1(Ratio::new::<percent>(100.))
                .start_eng2(Ratio::new::<percent>(100.))
                .run_waiting_for(Duration::from_secs(10));

            test_bed = test_bed
                .set_autobrake_max()
                .run_waiting_for(Duration::from_secs(1));

            assert!(test_bed.autobrake_mode() == AutobrakeMode::MAX);

            test_bed = test_bed
                .set_deploy_spoilers()
                .run_waiting_for(Duration::from_secs(6));

            assert!(test_bed.autobrake_mode() == AutobrakeMode::MAX);
            assert!(test_bed.get_brake_left_green_pressure() > Pressure::new::<psi>(1000.));
            assert!(test_bed.get_brake_right_green_pressure() > Pressure::new::<psi>(1000.));

            assert!(test_bed.get_brake_left_yellow_pressure() < Pressure::new::<psi>(50.));
            assert!(test_bed.get_brake_right_yellow_pressure() < Pressure::new::<psi>(50.));
        }

        #[test]
        fn autobrakes_disengage_on_spoiler_retract() {
            let mut test_bed = test_bed_on_ground_with()
                .set_cold_dark_inputs()
                .on_the_ground()
                .set_park_brake(false)
                .start_eng1(Ratio::new::<percent>(100.))
                .start_eng2(Ratio::new::<percent>(100.))
                .run_waiting_for(Duration::from_secs(10));

            test_bed = test_bed
                .set_autobrake_max()
                .run_waiting_for(Duration::from_secs(1));

            assert!(test_bed.autobrake_mode() == AutobrakeMode::MAX);

            test_bed = test_bed
                .set_deploy_spoilers()
                .run_waiting_for(Duration::from_secs(6));

            assert!(test_bed.autobrake_mode() == AutobrakeMode::MAX);

            test_bed = test_bed
                .set_retract_spoilers()
                .run_waiting_for(Duration::from_secs(1));

            assert!(test_bed.autobrake_mode() == AutobrakeMode::NONE);
            assert!(test_bed.get_brake_left_green_pressure() < Pressure::new::<psi>(50.));
            assert!(test_bed.get_brake_right_green_pressure() < Pressure::new::<psi>(50.));
        }

        #[test]
        // Should disable with one pedal > 61° over max range of 79.4° thus 77%
        fn autobrakes_max_disengage_at_77_on_one_pedal_input() {
            let mut test_bed = test_bed_on_ground_with()
                .set_cold_dark_inputs()
                .on_the_ground()
                .set_park_brake(false)
                .start_eng1(Ratio::new::<percent>(100.))
                .start_eng2(Ratio::new::<percent>(100.))
                .run_waiting_for(Duration::from_secs(10));

            test_bed = test_bed
                .set_autobrake_max()
                .run_waiting_for(Duration::from_secs(1));

            assert!(test_bed.autobrake_mode() == AutobrakeMode::MAX);

            test_bed = test_bed
                .set_deploy_spoilers()
                .run_waiting_for(Duration::from_secs(6));

            assert!(test_bed.autobrake_mode() == AutobrakeMode::MAX);
            assert!(test_bed.get_brake_left_green_pressure() > Pressure::new::<psi>(1000.));
            assert!(test_bed.get_brake_right_green_pressure() > Pressure::new::<psi>(1000.));

            test_bed = test_bed
                .set_left_brake(Ratio::new::<percent>(70.))
                .run_waiting_for(Duration::from_secs(1))
                .set_left_brake(Ratio::new::<percent>(0.))
                .run_waiting_for(Duration::from_secs(1));

            assert!(test_bed.autobrake_mode() == AutobrakeMode::MAX);
            assert!(test_bed.get_brake_left_green_pressure() > Pressure::new::<psi>(1000.));
            assert!(test_bed.get_brake_right_green_pressure() > Pressure::new::<psi>(1000.));

            test_bed = test_bed
                .set_left_brake(Ratio::new::<percent>(78.))
                .run_waiting_for(Duration::from_secs(1))
                .set_left_brake(Ratio::new::<percent>(0.))
                .run_waiting_for(Duration::from_secs(1));

            assert!(test_bed.autobrake_mode() == AutobrakeMode::NONE);
            assert!(test_bed.get_brake_left_green_pressure() < Pressure::new::<psi>(50.));
            assert!(test_bed.get_brake_right_green_pressure() < Pressure::new::<psi>(50.));
        }

        #[test]
        fn autobrakes_max_disengage_at_52_on_both_pedal_input() {
            let mut test_bed = test_bed_on_ground_with()
                .set_cold_dark_inputs()
                .on_the_ground()
                .set_park_brake(false)
                .start_eng1(Ratio::new::<percent>(100.))
                .start_eng2(Ratio::new::<percent>(100.))
                .run_waiting_for(Duration::from_secs(10));

            test_bed = test_bed
                .set_autobrake_max()
                .run_waiting_for(Duration::from_secs(1));

            assert!(test_bed.autobrake_mode() == AutobrakeMode::MAX);

            test_bed = test_bed
                .set_deploy_spoilers()
                .run_waiting_for(Duration::from_secs(6));

            assert!(test_bed.autobrake_mode() == AutobrakeMode::MAX);
            assert!(test_bed.get_brake_left_green_pressure() > Pressure::new::<psi>(1000.));
            assert!(test_bed.get_brake_right_green_pressure() > Pressure::new::<psi>(1000.));

            test_bed = test_bed
                .set_left_brake(Ratio::new::<percent>(55.))
                .run_waiting_for(Duration::from_secs(1))
                .set_left_brake(Ratio::new::<percent>(0.))
                .run_waiting_for(Duration::from_secs(1));

            assert!(test_bed.autobrake_mode() == AutobrakeMode::MAX);
            assert!(test_bed.get_brake_left_green_pressure() > Pressure::new::<psi>(1000.));
            assert!(test_bed.get_brake_right_green_pressure() > Pressure::new::<psi>(1000.));

            test_bed = test_bed
                .set_left_brake(Ratio::new::<percent>(55.))
                .set_right_brake(Ratio::new::<percent>(55.))
                .run_waiting_for(Duration::from_secs(1))
                .set_left_brake(Ratio::new::<percent>(0.))
                .set_right_brake(Ratio::new::<percent>(0.))
                .run_waiting_for(Duration::from_secs(1));

            assert!(test_bed.autobrake_mode() == AutobrakeMode::NONE);
            assert!(test_bed.get_brake_left_green_pressure() < Pressure::new::<psi>(50.));
            assert!(test_bed.get_brake_right_green_pressure() < Pressure::new::<psi>(50.));
        }

        #[test]
        // Should disable with one pedals > 42° over max range of 79.4° thus 52%
        fn autobrakes_med_disengage_at_52_on_one_pedal_input() {
            let mut test_bed = test_bed_on_ground_with()
                .set_cold_dark_inputs()
                .on_the_ground()
                .set_park_brake(false)
                .start_eng1(Ratio::new::<percent>(100.))
                .start_eng2(Ratio::new::<percent>(100.))
                .run_waiting_for(Duration::from_secs(10));

            test_bed = test_bed
                .set_autobrake_med()
                .run_waiting_for(Duration::from_secs(1));

            assert!(test_bed.autobrake_mode() == AutobrakeMode::MED);

            test_bed = test_bed
                .set_deploy_spoilers()
                .run_waiting_for(Duration::from_secs(6));

            assert!(test_bed.autobrake_mode() == AutobrakeMode::MED);
            assert!(test_bed.get_brake_left_green_pressure() > Pressure::new::<psi>(1000.));
            assert!(test_bed.get_brake_right_green_pressure() > Pressure::new::<psi>(1000.));

            test_bed = test_bed
                .set_right_brake(Ratio::new::<percent>(50.))
                .run_waiting_for(Duration::from_secs(1))
                .set_right_brake(Ratio::new::<percent>(0.))
                .run_waiting_for(Duration::from_secs(1));

            assert!(test_bed.autobrake_mode() == AutobrakeMode::MED);
            assert!(test_bed.get_brake_left_green_pressure() > Pressure::new::<psi>(1000.));
            assert!(test_bed.get_brake_right_green_pressure() > Pressure::new::<psi>(1000.));

            test_bed = test_bed
                .set_right_brake(Ratio::new::<percent>(55.))
                .run_waiting_for(Duration::from_secs(1))
                .set_right_brake(Ratio::new::<percent>(0.))
                .run_waiting_for(Duration::from_secs(1));

            assert!(test_bed.autobrake_mode() == AutobrakeMode::NONE);
            assert!(test_bed.get_brake_left_green_pressure() < Pressure::new::<psi>(50.));
            assert!(test_bed.get_brake_right_green_pressure() < Pressure::new::<psi>(50.));
        }

        #[test]
        fn autobrakes_med_disengage_at_11_on_both_pedal_input() {
            let mut test_bed = test_bed_on_ground_with()
                .set_cold_dark_inputs()
                .on_the_ground()
                .set_park_brake(false)
                .start_eng1(Ratio::new::<percent>(100.))
                .start_eng2(Ratio::new::<percent>(100.))
                .run_waiting_for(Duration::from_secs(10));

            test_bed = test_bed
                .set_autobrake_med()
                .run_waiting_for(Duration::from_secs(1));

            assert!(test_bed.autobrake_mode() == AutobrakeMode::MED);

            test_bed = test_bed
                .set_deploy_spoilers()
                .run_waiting_for(Duration::from_secs(6));

            assert!(test_bed.autobrake_mode() == AutobrakeMode::MED);
            assert!(test_bed.get_brake_left_green_pressure() > Pressure::new::<psi>(1000.));
            assert!(test_bed.get_brake_right_green_pressure() > Pressure::new::<psi>(1000.));

            test_bed = test_bed
                .set_right_brake(Ratio::new::<percent>(15.))
                .run_waiting_for(Duration::from_secs(1))
                .set_right_brake(Ratio::new::<percent>(0.))
                .run_waiting_for(Duration::from_secs(1));

            assert!(test_bed.autobrake_mode() == AutobrakeMode::MED);
            assert!(test_bed.get_brake_left_green_pressure() > Pressure::new::<psi>(1000.));
            assert!(test_bed.get_brake_right_green_pressure() > Pressure::new::<psi>(1000.));

            test_bed = test_bed
                .set_right_brake(Ratio::new::<percent>(15.))
                .set_left_brake(Ratio::new::<percent>(15.))
                .run_waiting_for(Duration::from_secs(1))
                .set_right_brake(Ratio::new::<percent>(0.))
                .set_left_brake(Ratio::new::<percent>(0.))
                .run_waiting_for(Duration::from_secs(1));

            assert!(test_bed.autobrake_mode() == AutobrakeMode::NONE);
            assert!(test_bed.get_brake_left_green_pressure() < Pressure::new::<psi>(50.));
            assert!(test_bed.get_brake_right_green_pressure() < Pressure::new::<psi>(50.));
        }

        #[test]
        fn autobrakes_max_disarm_after_10s_in_flight() {
            let mut test_bed = test_bed_on_ground_with()
                .set_cold_dark_inputs()
                .on_the_ground()
                .set_park_brake(false)
                .start_eng1(Ratio::new::<percent>(100.))
                .start_eng2(Ratio::new::<percent>(100.))
                .run_waiting_for(Duration::from_secs(10));

            test_bed = test_bed
                .set_autobrake_max()
                .run_waiting_for(Duration::from_secs(1));

            assert!(test_bed.autobrake_mode() == AutobrakeMode::MAX);

            test_bed = test_bed.in_flight().run_waiting_for(Duration::from_secs(6));

            assert!(test_bed.autobrake_mode() == AutobrakeMode::MAX);

            test_bed = test_bed.in_flight().run_waiting_for(Duration::from_secs(6));

            assert!(test_bed.autobrake_mode() == AutobrakeMode::NONE);
        }

        #[test]
        fn autobrakes_does_not_disarm_after_10s_when_started_in_flight() {
            let mut test_bed = test_bed_in_flight_with()
                .set_cold_dark_inputs()
                .in_flight()
                .run_waiting_for(Duration::from_secs(1));

            test_bed = test_bed
                .set_autobrake_med_with_set_variable()
                .run_waiting_for(Duration::from_secs(1));

            assert!(test_bed.autobrake_mode() == AutobrakeMode::MED);

            test_bed = test_bed.in_flight().run_waiting_for(Duration::from_secs(6));

            assert!(test_bed.autobrake_mode() == AutobrakeMode::MED);

            test_bed = test_bed.in_flight().run_waiting_for(Duration::from_secs(6));

            assert!(test_bed.autobrake_mode() == AutobrakeMode::MED);
        }

        #[test]
        fn controller_yellow_epump_is_activated_by_overhead_button() {
            let mut test_bed = test_bed_on_ground_with()
                .engines_off()
                .on_the_ground()
                .set_cold_dark_inputs()
                .run_one_tick();

            assert!(!test_bed.query(|a| a.is_yellow_epump_controller_pressurising()));

            test_bed = test_bed.set_yellow_e_pump(false).run_one_tick();

            assert!(test_bed.query(|a| a.is_yellow_epump_controller_pressurising()));

            test_bed = test_bed.set_yellow_e_pump(true).run_one_tick();

            assert!(!test_bed.query(|a| a.is_yellow_epump_controller_pressurising()));
        }

        #[test]
        fn controller_yellow_epump_unpowered_cant_command_pump() {
            let mut test_bed = test_bed_on_ground_with()
                .engines_off()
                .on_the_ground()
                .set_cold_dark_inputs()
                .set_yellow_e_pump(false)
                .run_one_tick();

            assert!(test_bed.query(|a| a.is_yellow_epump_controller_pressurising()));

            test_bed = test_bed.dc_bus_2_lost().run_one_tick();

            assert!(!test_bed.query(|a| a.is_yellow_epump_controller_pressurising()));
        }

        #[test]
        fn controller_yellow_epump_can_operate_from_cargo_door_without_main_control_power_bus() {
            let mut test_bed = test_bed_on_ground_with()
                .engines_off()
                .on_the_ground()
                .set_cold_dark_inputs()
                .run_one_tick();

            assert!(!test_bed.query(|a| a.is_cargo_powering_yellow_epump()));

            test_bed = test_bed
                .dc_ground_service_lost()
                .open_fwd_cargo_door()
                .run_waiting_for(
                    Duration::from_secs(1) + A320DoorController::DELAY_UNLOCK_TO_HYDRAULIC_CONTROL,
                );

            assert!(test_bed.query(|a| a.is_cargo_powering_yellow_epump()));
        }

        #[test]
        fn controller_engine_driven_pump1_overhead_button_logic_with_eng_on() {
            let mut test_bed = test_bed_on_ground_with()
                .engines_off()
                .on_the_ground()
                .set_cold_dark_inputs()
                .run_one_tick();

            assert!(test_bed.query(|a| a.is_edp1A_green_pump_controller_pressurising()));

            test_bed = test_bed
                .start_eng1(Ratio::new::<percent>(65.))
                .run_one_tick();
            assert!(test_bed.query(|a| a.is_edp1A_green_pump_controller_pressurising()));

            test_bed = test_bed.set_green_ed_pump(false).run_one_tick();
            assert!(!test_bed.query(|a| a.is_edp1A_green_pump_controller_pressurising()));

            test_bed = test_bed.set_green_ed_pump(true).run_one_tick();
            assert!(test_bed.query(|a| a.is_edp1A_green_pump_controller_pressurising()));
        }

        #[test]
        fn controller_engine_driven_pump1_fire_overhead_released_stops_pump() {
            let mut test_bed = test_bed_on_ground_with()
                .engines_off()
                .on_the_ground()
                .set_cold_dark_inputs()
                .start_eng1(Ratio::new::<percent>(65.))
                .start_eng2(Ratio::new::<percent>(65.))
                .run_one_tick();

            assert!(test_bed.query(|a| a.is_edp1A_green_pump_controller_pressurising()));

            test_bed = test_bed.set_eng1_fire_button(true).run_one_tick();
            assert!(!test_bed.query(|a| a.is_edp1A_green_pump_controller_pressurising()));
        }

        #[test]
        fn controller_engine_driven_pump2A_overhead_button_logic_with_eng_on() {
            let mut test_bed = test_bed_on_ground_with()
                .engines_off()
                .on_the_ground()
                .set_cold_dark_inputs()
                .run_one_tick();

            assert!(test_bed.query(|a| a.is_edp2A_yellow_pump_controller_pressurising()));

            test_bed = test_bed
                .start_eng2(Ratio::new::<percent>(65.))
                .run_one_tick();
            assert!(test_bed.query(|a| a.is_edp2A_yellow_pump_controller_pressurising()));

            test_bed = test_bed.set_yellow_ed_pump(false).run_one_tick();
            assert!(!test_bed.query(|a| a.is_edp2A_yellow_pump_controller_pressurising()));

            test_bed = test_bed.set_yellow_ed_pump(true).run_one_tick();
            assert!(test_bed.query(|a| a.is_edp2A_yellow_pump_controller_pressurising()));
        }

        #[test]
        fn controller_engine_driven_pump2A_fire_overhead_released_stops_pump() {
            let mut test_bed = test_bed_on_ground_with()
                .engines_off()
                .on_the_ground()
                .set_cold_dark_inputs()
                .start_eng1(Ratio::new::<percent>(65.))
                .start_eng2(Ratio::new::<percent>(65.))
                .run_one_tick();

            assert!(test_bed.query(|a| a.is_edp2A_yellow_pump_controller_pressurising()));

            test_bed = test_bed.set_eng2_fire_button(true).run_one_tick();
            assert!(!test_bed.query(|a| a.is_edp2A_yellow_pump_controller_pressurising()));
        }

        #[test]
        fn rat_does_not_deploy_on_ground_at_eng_off() {
            let mut test_bed = test_bed_on_ground_with()
                .set_cold_dark_inputs()
                .on_the_ground()
                .start_eng1(Ratio::new::<percent>(80.))
                .start_eng2(Ratio::new::<percent>(80.))
                .run_waiting_for(Duration::from_secs(10));

            assert!(test_bed.get_rat_position() <= 0.);
            assert!(test_bed.get_rat_rpm() <= 1.);

            test_bed = test_bed
                .ac_bus_1_lost()
                .ac_bus_2_lost()
                .run_waiting_for(Duration::from_secs(2));

            // RAT has not deployed
            assert!(test_bed.get_rat_position() <= 0.);
            assert!(test_bed.get_rat_rpm() <= 1.);
        }

        #[test]
        fn rat_does_not_deploy_when_sim_not_ready() {
            let mut test_bed = test_bed_on_ground_with()
                .set_cold_dark_inputs()
                .in_flight()
                .sim_not_ready()
                .start_eng1(Ratio::new::<percent>(80.))
                .start_eng2(Ratio::new::<percent>(80.))
                .run_waiting_for(Duration::from_secs(10));

            // AC off, sim not ready -> RAT should not deploy
            test_bed = test_bed
                .ac_bus_1_lost()
                .ac_bus_2_lost()
                .run_waiting_for(Duration::from_secs(2));

            assert!(!test_bed.rat_deploy_commanded());

            // AC off, sim ready -> RAT should deploy
            test_bed = test_bed.sim_ready().run_waiting_for(Duration::from_secs(2));

            assert!(test_bed.rat_deploy_commanded());
        }

        #[test]
        fn rat_deploys_on_both_ac_lost() {
            let mut test_bed = test_bed_on_ground_with()
                .set_cold_dark_inputs()
                .in_flight()
                .start_eng1(Ratio::new::<percent>(80.))
                .start_eng2(Ratio::new::<percent>(80.))
                .run_waiting_for(Duration::from_secs(10));

            assert!(!test_bed.rat_deploy_commanded());

            test_bed = test_bed
                .ac_bus_1_lost()
                .run_waiting_for(Duration::from_secs(2));

            assert!(!test_bed.rat_deploy_commanded());

            // Now all AC off should deploy RAT in flight
            test_bed = test_bed
                .ac_bus_1_lost()
                .ac_bus_2_lost()
                .run_waiting_for(Duration::from_secs(2));

            assert!(test_bed.rat_deploy_commanded());
        }

        #[test]
        fn yellow_epump_unavailable_if_unpowered() {
            let mut test_bed = test_bed_on_ground_with()
                .engines_off()
                .on_the_ground()
                .set_cold_dark_inputs()
                .run_one_tick();

            test_bed = test_bed
                .set_yellow_e_pump(false)
                .run_waiting_for(Duration::from_secs(10));

            // Yellow epump working
            assert!(test_bed.is_yellow_pressure_switch_pressurised());

            test_bed = test_bed
                .ac_bus_2_lost()
                .ac_bus_1_lost()
                .run_waiting_for(Duration::from_secs(25));

            // Yellow epump still working as not plugged on AC2 or AC1
            assert!(test_bed.is_yellow_pressure_switch_pressurised());

            test_bed = test_bed
                .ac_ground_service_lost()
                .run_waiting_for(Duration::from_secs(25));

            // Yellow epump has stopped
            assert!(!test_bed.is_yellow_pressure_switch_pressurised());
        }

        #[test]
        fn flaps_and_slats_declare_moving() {
            let mut test_bed = test_bed_on_ground_with()
                .engines_off()
                .on_the_ground()
                .set_cold_dark_inputs()
                .run_one_tick();

            test_bed = test_bed
                .set_yellow_e_pump(false)
                .set_ptu_state(false)
                .set_flaps_handle_position(4)
                .run_waiting_for(Duration::from_secs(5));

            // Only yellow press so only flaps can move
            assert!(test_bed.is_flaps_moving());
            assert!(!test_bed.is_slats_moving());

            // Now slats can move through ptu
            test_bed = test_bed
                .set_ptu_state(true)
                .run_waiting_for(Duration::from_secs(5));

            assert!(test_bed.is_flaps_moving());
            assert!(test_bed.is_slats_moving());
        }

        #[test]
        fn yellow_epump_can_deploy_flaps_and_slats() {
            let mut test_bed = test_bed_on_ground_with()
                .engines_off()
                .on_the_ground()
                .set_cold_dark_inputs()
                .run_one_tick();

            test_bed = test_bed
                .set_yellow_e_pump(false)
                .run_waiting_for(Duration::from_secs(10));

            // Yellow epump working
            assert!(test_bed.is_yellow_pressure_switch_pressurised());

            test_bed = test_bed
                .set_flaps_handle_position(4)
                .run_waiting_for(Duration::from_secs(80));

            assert!(test_bed.get_flaps_left_position_percent() > 99.);
            assert!(test_bed.get_flaps_right_position_percent() > 99.);
            assert!(test_bed.get_slats_left_position_percent() > 99.);
            assert!(test_bed.get_slats_right_position_percent() > 99.);
        }

        #[test]
        fn yellow_epump_no_ptu_can_deploy_flaps_less_33s() {
            let mut test_bed = test_bed_on_ground_with()
                .engines_off()
                .on_the_ground()
                .set_cold_dark_inputs()
                .set_ptu_state(false)
                .run_one_tick();

            test_bed = test_bed
                .set_yellow_e_pump(false)
                .run_waiting_for(Duration::from_secs(20));

            assert!(test_bed.is_yellow_pressure_switch_pressurised());

            test_bed = test_bed
                .set_flaps_handle_position(4)
                .run_waiting_for(Duration::from_secs(32));

            assert!(test_bed.get_flaps_left_position_percent() > 99.);
            assert!(test_bed.get_flaps_right_position_percent() > 99.);
            assert!(test_bed.get_slats_left_position_percent() < 1.);
            assert!(test_bed.get_slats_right_position_percent() < 1.);
        }

        #[test]
        fn no_pressure_no_flap_slats() {
            let mut test_bed = test_bed_on_ground_with()
                .on_the_ground()
                .set_cold_dark_inputs()
                .run_waiting_for(Duration::from_secs(5));

            test_bed = test_bed
                .set_flaps_handle_position(4)
                .run_waiting_for(Duration::from_secs(10));

            assert!(test_bed.get_flaps_left_position_percent() <= 1.);
            assert!(test_bed.get_flaps_right_position_percent() <= 1.);
            assert!(test_bed.get_slats_left_position_percent() <= 1.);
            assert!(test_bed.get_slats_right_position_percent() <= 1.);

            assert!(!test_bed.is_slats_moving());
            assert!(!test_bed.is_flaps_moving());
        }

        #[test]
        fn emergency_gen_is_started_on_both_ac_lost_in_flight() {
            let mut test_bed = test_bed_on_ground_with()
                .set_cold_dark_inputs()
                .in_flight()
                .start_eng1(Ratio::new::<percent>(80.))
                .start_eng2(Ratio::new::<percent>(80.))
                .run_waiting_for(Duration::from_secs(10));

            assert!(!test_bed.is_emergency_gen_at_nominal_speed());

            test_bed = test_bed
                .ac_bus_1_lost()
                .run_waiting_for(Duration::from_secs(2));

            assert!(!test_bed.is_emergency_gen_at_nominal_speed());

            // Now all AC off should deploy RAT in flight
            test_bed = test_bed
                .ac_bus_1_lost()
                .ac_bus_2_lost()
                .run_waiting_for(Duration::from_secs(8));

            assert!(test_bed.is_emergency_gen_at_nominal_speed());
        }

        #[test]
        fn cargo_door_stays_closed_at_init() {
            let mut test_bed = test_bed_on_ground_with()
                .engines_off()
                .on_the_ground()
                .set_cold_dark_inputs()
                .run_one_tick();

            assert!(test_bed.is_cargo_fwd_door_locked_down());
            assert!(test_bed.cargo_fwd_door_position() == 0.);

            test_bed = test_bed.run_waiting_for(Duration::from_secs_f64(15.));

            assert!(test_bed.is_cargo_fwd_door_locked_down());
            assert!(test_bed.cargo_fwd_door_position() == 0.);
        }

        #[test]
        fn cargo_door_unlocks_when_commanded() {
            let mut test_bed = test_bed_on_ground_with()
                .engines_off()
                .on_the_ground()
                .set_cold_dark_inputs()
                .run_one_tick();

            assert!(test_bed.is_cargo_fwd_door_locked_down());
            assert!(test_bed.cargo_fwd_door_position() == 0.);

            test_bed = test_bed.run_waiting_for(Duration::from_secs_f64(1.));

            assert!(test_bed.is_cargo_fwd_door_locked_down());
            assert!(test_bed.cargo_fwd_door_position() == 0.);

            test_bed = test_bed
                .open_fwd_cargo_door()
                .run_waiting_for(Duration::from_secs_f64(1.));

            assert!(!test_bed.is_cargo_fwd_door_locked_down());
            assert!(test_bed.cargo_fwd_door_position() >= 0.);
        }

        #[test]
        fn cargo_door_controller_opens_the_door() {
            let mut test_bed = test_bed_on_ground_with()
                .engines_off()
                .on_the_ground()
                .set_cold_dark_inputs()
                .run_one_tick();

            assert!(test_bed.is_cargo_fwd_door_locked_down());
            assert!(test_bed.cargo_fwd_door_position() == 0.);

            test_bed = test_bed
                .open_fwd_cargo_door()
                .run_waiting_for(Duration::from_secs_f64(1.));

            assert!(!test_bed.is_cargo_fwd_door_locked_down());

            let current_position_unlocked = test_bed.cargo_fwd_door_position();

            test_bed = test_bed.open_fwd_cargo_door().run_waiting_for(
                A320DoorController::DELAY_UNLOCK_TO_HYDRAULIC_CONTROL + Duration::from_secs(1),
            );

            assert!(test_bed.cargo_fwd_door_position() > current_position_unlocked);

            test_bed = test_bed
                .open_fwd_cargo_door()
                .run_waiting_for(Duration::from_secs_f64(30.));

            assert!(test_bed.cargo_fwd_door_position() > 0.85);
        }

        #[test]
        fn fwd_cargo_door_controller_opens_fwd_door_only() {
            let mut test_bed = test_bed_on_ground_with()
                .engines_off()
                .on_the_ground()
                .set_cold_dark_inputs()
                .run_one_tick();

            assert!(test_bed.is_cargo_fwd_door_locked_down());
            assert!(test_bed.cargo_fwd_door_position() == 0.);
            assert!(test_bed.cargo_aft_door_position() == 0.);

            test_bed = test_bed
                .open_fwd_cargo_door()
                .run_waiting_for(Duration::from_secs_f64(30.));

            assert!(test_bed.cargo_fwd_door_position() > 0.85);
            assert!(test_bed.cargo_aft_door_position() == 0.);
        }

        #[test]
        fn cargo_door_opened_uses_correct_reservoir_amount() {
            let mut test_bed = test_bed_on_ground_with()
                .engines_off()
                .on_the_ground()
                .set_cold_dark_inputs()
                .set_yellow_e_pump(false)
                .set_ptu_state(false)
                .run_waiting_for(Duration::from_secs_f64(20.));

            assert!(test_bed.is_cargo_fwd_door_locked_down());
            assert!(test_bed.is_yellow_pressure_switch_pressurised());

            let pressurised_yellow_level_door_closed = test_bed.get_yellow_reservoir_volume();

            test_bed = test_bed
                .open_fwd_cargo_door()
                .run_waiting_for(Duration::from_secs_f64(40.));

            assert!(!test_bed.is_cargo_fwd_door_locked_down());
            assert!(test_bed.cargo_fwd_door_position() > 0.85);

            let pressurised_yellow_level_door_opened = test_bed.get_yellow_reservoir_volume();

            let volume_used_liter = (pressurised_yellow_level_door_closed
                - pressurised_yellow_level_door_opened)
                .get::<liter>();

            // For one cargo door we expect losing between 0.6 to 0.8 liter of fluid into the two actuators
            assert!((0.6..=0.8).contains(&volume_used_liter));
        }

        #[test]
        fn cargo_door_controller_closes_the_door() {
            let mut test_bed = test_bed_on_ground_with()
                .engines_off()
                .on_the_ground()
                .set_cold_dark_inputs()
                .run_one_tick();

            test_bed = test_bed
                .open_fwd_cargo_door()
                .run_waiting_for(Duration::from_secs_f64(30.));

            assert!(!test_bed.is_cargo_fwd_door_locked_down());
            assert!(test_bed.cargo_fwd_door_position() > 0.85);

            test_bed = test_bed
                .close_fwd_cargo_door()
                .run_waiting_for(Duration::from_secs_f64(60.));

            assert!(test_bed.is_cargo_fwd_door_locked_down());
            assert!(test_bed.cargo_fwd_door_position() <= 0.);
        }

        #[test]
        fn cargo_door_controller_closes_the_door_after_yellow_pump_auto_shutdown() {
            let mut test_bed = test_bed_on_ground_with()
                .engines_off()
                .on_the_ground()
                .set_cold_dark_inputs()
                .run_one_tick();

            test_bed = test_bed
                .open_fwd_cargo_door()
                .run_waiting_for(Duration::from_secs_f64(30.));

            assert!(!test_bed.is_cargo_fwd_door_locked_down());
            assert!(test_bed.cargo_fwd_door_position() > 0.85);

            test_bed = test_bed.run_waiting_for(Duration::from_secs_f64(30.));

            assert!(!test_bed.is_yellow_pressure_switch_pressurised());

            test_bed = test_bed
                .close_fwd_cargo_door()
                .run_waiting_for(Duration::from_secs_f64(30.));

            assert!(test_bed.is_cargo_fwd_door_locked_down());
            assert!(test_bed.cargo_fwd_door_position() <= 0.);
        }

        #[test]
        fn nose_steering_responds_to_tiller_demand_if_yellow_pressure_and_engines() {
            let mut test_bed = test_bed_on_ground_with()
                .engines_off()
                .on_the_ground()
                .set_cold_dark_inputs()
                .set_yellow_e_pump(false)
                .start_eng1(Ratio::new::<percent>(80.))
                .start_eng2(Ratio::new::<percent>(80.))
                .run_one_tick();

            test_bed = test_bed
                .set_tiller_demand(Ratio::new::<ratio>(1.))
                .run_waiting_for(Duration::from_secs_f64(5.));

            assert!(test_bed.nose_steering_position().get::<degree>() >= 73.9);
            assert!(test_bed.nose_steering_position().get::<degree>() <= 74.1);

            test_bed = test_bed
                .set_tiller_demand(Ratio::new::<ratio>(-1.))
                .run_waiting_for(Duration::from_secs_f64(10.));

            assert!(test_bed.nose_steering_position().get::<degree>() <= -73.9);
            assert!(test_bed.nose_steering_position().get::<degree>() >= -74.1);
        }

        #[test]
        fn nose_steering_does_not_move_if_yellow_pressure_but_no_engine() {
            let mut test_bed = test_bed_on_ground_with()
                .engines_off()
                .on_the_ground()
                .set_cold_dark_inputs()
                .set_yellow_e_pump(false)
                .run_one_tick();

            test_bed = test_bed
                .set_tiller_demand(Ratio::new::<ratio>(1.))
                .run_waiting_for(Duration::from_secs_f64(5.));

            assert!(test_bed.nose_steering_position().get::<degree>() <= 0.1);
            assert!(test_bed.nose_steering_position().get::<degree>() >= -0.1);

            test_bed = test_bed
                .set_tiller_demand(Ratio::new::<ratio>(-1.))
                .run_waiting_for(Duration::from_secs_f64(10.));

            assert!(test_bed.nose_steering_position().get::<degree>() <= 0.1);
            assert!(test_bed.nose_steering_position().get::<degree>() >= -0.1);
        }

        #[test]
        fn nose_steering_does_not_move_when_a_skid_off() {
            let mut test_bed = test_bed_on_ground_with()
                .engines_off()
                .on_the_ground()
                .set_cold_dark_inputs()
                .set_yellow_e_pump(false)
                .start_eng1(Ratio::new::<percent>(80.))
                .start_eng2(Ratio::new::<percent>(80.))
                .set_anti_skid(false)
                .run_one_tick();

            test_bed = test_bed
                .set_tiller_demand(Ratio::new::<ratio>(1.))
                .run_waiting_for(Duration::from_secs_f64(5.));

            assert!(test_bed.nose_steering_position().get::<degree>() >= -0.1);
            assert!(test_bed.nose_steering_position().get::<degree>() <= 0.1);
        }

        #[test]
        fn nose_steering_centers_itself_when_a_skid_off() {
            let mut test_bed = test_bed_on_ground_with()
                .engines_off()
                .on_the_ground()
                .set_cold_dark_inputs()
                .set_yellow_e_pump(false)
                .start_eng1(Ratio::new::<percent>(80.))
                .start_eng2(Ratio::new::<percent>(80.))
                .set_anti_skid(true)
                .run_one_tick();

            test_bed = test_bed
                .set_tiller_demand(Ratio::new::<ratio>(1.))
                .run_waiting_for(Duration::from_secs_f64(5.));

            assert!(test_bed.nose_steering_position().get::<degree>() >= 70.);

            test_bed = test_bed
                .set_tiller_demand(Ratio::new::<ratio>(1.))
                .set_anti_skid(false)
                .run_waiting_for(Duration::from_secs_f64(5.));

            assert!(test_bed.nose_steering_position().get::<degree>() <= 0.1);
            assert!(test_bed.nose_steering_position().get::<degree>() >= -0.1);
        }

        #[test]
        fn nose_steering_responds_to_autopilot_demand() {
            let mut test_bed = test_bed_on_ground_with()
                .engines_off()
                .on_the_ground()
                .set_cold_dark_inputs()
                .start_eng1(Ratio::new::<percent>(80.))
                .start_eng2(Ratio::new::<percent>(80.))
                .run_one_tick();

            test_bed = test_bed
                .set_autopilot_steering_demand(Ratio::new::<ratio>(1.5))
                .run_waiting_for(Duration::from_secs_f64(2.));

            assert!(test_bed.nose_steering_position().get::<degree>() >= 5.9);
            assert!(test_bed.nose_steering_position().get::<degree>() <= 6.1);

            test_bed = test_bed
                .set_autopilot_steering_demand(Ratio::new::<ratio>(-1.8))
                .run_waiting_for(Duration::from_secs_f64(4.));

            assert!(test_bed.nose_steering_position().get::<degree>() <= -5.9);
            assert!(test_bed.nose_steering_position().get::<degree>() >= -6.1);
        }

        #[test]
        fn yellow_epump_has_cavitation_at_low_air_press() {
            let mut test_bed = test_bed_on_ground_with()
                .engines_off()
                .on_the_ground()
                .set_cold_dark_inputs()
                .set_ptu_state(false)
                .run_one_tick();

            test_bed = test_bed
                .air_press_nominal()
                .set_yellow_e_pump(false)
                .run_waiting_for(Duration::from_secs_f64(10.));

            assert!(test_bed.yellow_pressure().get::<psi>() > 2900.);

            test_bed = test_bed
                .air_press_low()
                .run_waiting_for(Duration::from_secs_f64(10.));

            assert!(test_bed.yellow_pressure().get::<psi>() < 2000.);
        }

        #[test]
        fn low_air_press_fault_causes_ptu_fault() {
            let mut test_bed = test_bed_on_ground_with()
                .engines_off()
                .on_the_ground()
                .set_cold_dark_inputs()
                .start_eng1(Ratio::new::<percent>(80.))
                .start_eng2(Ratio::new::<percent>(80.))
                .run_waiting_for(Duration::from_millis(500));

            assert!(!test_bed.green_edp_has_fault());
            assert!(!test_bed.yellow_edp_has_fault());

            test_bed = test_bed
                .air_press_low()
                .run_waiting_for(Duration::from_secs_f64(10.));

            assert!(test_bed.green_edp_has_fault());
            assert!(test_bed.yellow_edp_has_fault());
        }

        #[test]
        fn low_air_press_fault_causes_yellow_epump_fault() {
            let mut test_bed = test_bed_on_ground_with()
                .engines_off()
                .on_the_ground()
                .set_cold_dark_inputs()
                .start_eng1(Ratio::new::<percent>(80.))
                .start_eng2(Ratio::new::<percent>(80.))
                .run_waiting_for(Duration::from_millis(5000));

            assert!(!test_bed.yellow_epump_has_fault());

            test_bed = test_bed
                .air_press_low()
                .run_waiting_for(Duration::from_secs_f64(10.));

            assert!(!test_bed.yellow_epump_has_fault());

            test_bed = test_bed
                .set_yellow_e_pump(false)
                .run_waiting_for(Duration::from_secs_f64(10.));

            assert!(test_bed.yellow_epump_has_fault());
        }

        #[test]
        fn no_yellow_epump_fault_after_brake_accumulator_is_filled() {
            let mut test_bed = test_bed_on_ground_with()
                .engines_off()
                .on_the_ground()
                .set_cold_dark_inputs()
                .set_yellow_e_pump(false)
                .run_waiting_for(Duration::from_millis(8000));

            assert!(test_bed.is_yellow_pressure_switch_pressurised());
            assert!(!test_bed.yellow_epump_has_fault());
        }

        #[test]
        fn ailerons_are_dropped_down_in_cold_and_dark() {
            let mut test_bed = test_bed_on_ground_with()
                .engines_off()
                .on_the_ground()
                .set_cold_dark_inputs()
                .run_one_tick();

            assert!(test_bed.get_left_aileron_position().get::<ratio>() < 0.1);
            assert!(test_bed.get_right_aileron_position().get::<ratio>() < 0.1);
        }

        #[test]
        fn ailerons_do_not_respond_in_cold_and_dark() {
            let mut test_bed = test_bed_on_ground_with()
                .engines_off()
                .on_the_ground()
                .set_cold_dark_inputs()
                .run_one_tick();

            test_bed = test_bed
                .set_ailerons_left_turn()
                .run_waiting_for(Duration::from_secs_f64(2.));

            assert!(test_bed.get_left_aileron_position().get::<ratio>() < 0.1);
            assert!(test_bed.get_right_aileron_position().get::<ratio>() < 0.1);

            test_bed = test_bed
                .set_ailerons_right_turn()
                .run_waiting_for(Duration::from_secs_f64(2.));

            assert!(test_bed.get_left_aileron_position().get::<ratio>() < 0.1);
            assert!(test_bed.get_right_aileron_position().get::<ratio>() < 0.1);
        }

        #[test]
        fn ailerons_do_not_respond_if_only_yellow_pressure() {
            let mut test_bed = test_bed_on_ground_with()
                .engines_off()
                .on_the_ground()
                .set_cold_dark_inputs()
                .set_ptu_state(false)
                .set_yellow_e_pump(false)
                .run_one_tick();

            test_bed = test_bed
                .set_ailerons_left_turn()
                .run_waiting_for(Duration::from_secs_f64(6.));

            assert!(test_bed.is_yellow_pressure_switch_pressurised());
            assert!(!test_bed.is_green_pressure_switch_pressurised());
            assert!(test_bed.get_left_aileron_position().get::<ratio>() < 0.1);
            assert!(test_bed.get_right_aileron_position().get::<ratio>() < 0.1);
        }

        #[test]
        fn ailerons_respond_if_green_pressure() {
            let mut test_bed = test_bed_on_ground_with()
                .engines_off()
                .on_the_ground()
                .set_cold_dark_inputs()
                .set_ptu_state(true)
                .set_yellow_e_pump(false)
                .run_one_tick();

            test_bed = test_bed
                .set_ailerons_left_turn()
                .run_waiting_for(Duration::from_secs_f64(6.));

            assert!(test_bed.is_yellow_pressure_switch_pressurised());
            assert!(test_bed.is_green_pressure_switch_pressurised());
            assert!(test_bed.get_left_aileron_position().get::<ratio>() > 0.9);
            assert!(test_bed.get_right_aileron_position().get::<ratio>() < 0.1);

            test_bed = test_bed
                .set_ailerons_right_turn()
                .run_waiting_for(Duration::from_secs_f64(5.));

            assert!(test_bed.is_yellow_pressure_switch_pressurised());
            assert!(test_bed.is_green_pressure_switch_pressurised());
            assert!(test_bed.get_left_aileron_position().get::<ratio>() < 0.1);
            assert!(test_bed.get_right_aileron_position().get::<ratio>() > 0.9);
        }

        #[test]
        fn ailerons_droop_down_after_pressure_is_off() {
            let mut test_bed = test_bed_on_ground_with()
                .engines_off()
                .on_the_ground()
                .set_cold_dark_inputs()
                .set_ptu_state(true)
                .set_yellow_e_pump(false)
                .run_one_tick();

            test_bed = test_bed.run_waiting_for(Duration::from_secs_f64(8.));

            assert!(test_bed.is_yellow_pressure_switch_pressurised());
            assert!(test_bed.is_green_pressure_switch_pressurised());
            assert!(test_bed.get_left_aileron_position().get::<ratio>() > 0.45);
            assert!(test_bed.get_right_aileron_position().get::<ratio>() > 0.45);

            test_bed = test_bed
                .set_ptu_state(false)
                .set_yellow_e_pump(true)
                .run_waiting_for(Duration::from_secs_f64(50.));

            assert!(!test_bed.is_yellow_pressure_switch_pressurised());
            assert!(!test_bed.is_green_pressure_switch_pressurised());
            assert!(test_bed.get_left_aileron_position().get::<ratio>() < 0.42);
            assert!(test_bed.get_right_aileron_position().get::<ratio>() < 0.42);
        }

        #[test]
        fn elevators_droop_down_after_pressure_is_off() {
            let mut test_bed = test_bed_on_ground_with()
                .engines_off()
                .on_the_ground()
                .set_cold_dark_inputs()
                .set_ptu_state(true)
                .set_yellow_e_pump(false)
                .run_one_tick();

            test_bed = test_bed.run_waiting_for(Duration::from_secs_f64(8.));

            assert!(test_bed.is_yellow_pressure_switch_pressurised());
            assert!(test_bed.is_green_pressure_switch_pressurised());
            assert!(test_bed.get_left_elevator_position().get::<ratio>() > 0.45);
            assert!(test_bed.get_right_elevator_position().get::<ratio>() > 0.45);

            test_bed = test_bed
                .set_ptu_state(false)
                .set_yellow_e_pump(true)
                .run_waiting_for(Duration::from_secs_f64(75.));

            assert!(!test_bed.is_yellow_pressure_switch_pressurised());
            assert!(!test_bed.is_green_pressure_switch_pressurised());
            assert!(test_bed.get_left_elevator_position().get::<ratio>() < 0.4);
            assert!(test_bed.get_right_elevator_position().get::<ratio>() < 0.4);
        }

        #[test]
        fn cargo_door_operation_closes_yellow_leak_meas_valve() {
            let mut test_bed = test_bed_on_ground_with()
                .engines_off()
                .on_the_ground()
                .set_cold_dark_inputs()
                .run_one_tick();

            test_bed = test_bed
                .open_fwd_cargo_door()
                .run_waiting_for(Duration::from_secs_f64(10.));

            assert!(test_bed.yellow_pressure().get::<psi>() > 500.);
            assert!(!test_bed.is_yellow_leak_meas_valve_commanded_open());
            assert!(!test_bed.is_yellow_pressure_switch_pressurised());
        }

        #[test]
        fn cargo_door_operation_but_yellow_epump_on_opens_yellow_leak_meas_valve() {
            let mut test_bed = test_bed_on_ground_with()
                .engines_off()
                .on_the_ground()
                .set_cold_dark_inputs()
                .run_one_tick();

            test_bed = test_bed
                .open_fwd_cargo_door()
                .set_yellow_e_pump(false)
                .run_waiting_for(Duration::from_secs_f64(10.));

            assert!(test_bed.yellow_pressure().get::<psi>() > 500.);
            assert!(test_bed.is_yellow_leak_meas_valve_commanded_open());
            assert!(test_bed.is_yellow_pressure_switch_pressurised());
        }

        #[test]
        fn leak_meas_valve_cant_be_closed_in_flight() {
            let mut test_bed = test_bed_on_ground_with()
                .engines_off()
                .on_the_ground()
                .set_cold_dark_inputs()
                .run_one_tick();

            test_bed = test_bed
                .in_flight()
                .green_leak_meas_valve_closed()
                .yellow_leak_meas_valve_closed()
                .run_waiting_for(Duration::from_secs_f64(1.));

            assert!(test_bed.is_yellow_leak_meas_valve_commanded_open());

            assert!(test_bed.is_green_leak_meas_valve_commanded_open());
        }

        #[test]
        fn leak_meas_valve_can_be_closed_on_ground() {
            let mut test_bed = test_bed_on_ground_with()
                .engines_off()
                .on_the_ground()
                .set_cold_dark_inputs()
                .run_one_tick();

            test_bed = test_bed
                .green_leak_meas_valve_closed()
                .yellow_leak_meas_valve_closed()
                .run_waiting_for(Duration::from_secs_f64(1.));

            assert!(!test_bed.is_yellow_leak_meas_valve_commanded_open());
            assert!(!test_bed.is_green_leak_meas_valve_commanded_open());
        }

        #[test]
        fn nose_wheel_steers_with_pushback_tug() {
            let mut test_bed = test_bed_on_ground_with()
                .engines_off()
                .on_the_ground()
                .set_cold_dark_inputs()
                .run_one_tick();

            test_bed = test_bed
                .set_pushback_state(true)
                .set_pushback_angle(Angle::new::<degree>(80.))
                .run_waiting_for(Duration::from_secs_f64(0.5));

            // Do not turn instantly in 0.5s
            assert!(
                test_bed.get_nose_steering_ratio() > Ratio::new::<ratio>(0.)
                    && test_bed.get_nose_steering_ratio() < Ratio::new::<ratio>(0.5)
            );

            test_bed = test_bed.run_waiting_for(Duration::from_secs_f64(5.));

            // Has turned fully after 5s
            assert!(test_bed.get_nose_steering_ratio() > Ratio::new::<ratio>(0.9));

            // Going left
            test_bed = test_bed
                .set_pushback_state(true)
                .set_pushback_angle(Angle::new::<degree>(-80.))
                .run_waiting_for(Duration::from_secs_f64(0.5));

            assert!(test_bed.get_nose_steering_ratio() > Ratio::new::<ratio>(0.2));

            test_bed = test_bed.run_waiting_for(Duration::from_secs_f64(5.));

            // Has turned fully left after 5s
            assert!(test_bed.get_nose_steering_ratio() < Ratio::new::<ratio>(-0.9));
        }

        #[test]
        fn nominal_gear_retraction_extension_cycles_in_flight() {
            let mut test_bed = test_bed_on_ground_with().set_cold_dark_inputs().in_flight();

            assert!(test_bed.gear_system_state() == GearSystemState::AllDownLocked);

            test_bed = test_bed
                .set_gear_lever_up()
                .run_waiting_for(Duration::from_secs_f64(25.));
            assert!(test_bed.gear_system_state() == GearSystemState::AllUpLocked);

            test_bed = test_bed
                .set_gear_lever_down()
                .run_waiting_for(Duration::from_secs_f64(25.));
            assert!(test_bed.gear_system_state() == GearSystemState::AllDownLocked);

            test_bed = test_bed
                .set_gear_lever_up()
                .run_waiting_for(Duration::from_secs_f64(25.));
            assert!(test_bed.gear_system_state() == GearSystemState::AllUpLocked);
        }

        #[test]
        fn gear_retracts_using_yellow_epump_plus_ptu() {
            let mut test_bed = test_bed_on_ground_with()
                .set_cold_dark_inputs()
                .in_flight()
                .set_gear_lever_down()
                .set_green_ed_pump(false)
                .set_yellow_ed_pump(false)
                .set_yellow_e_pump(false)
                .run_waiting_for(Duration::from_secs_f64(15.));

            assert!(test_bed.is_yellow_pressure_switch_pressurised());
            assert!(test_bed.gear_system_state() == GearSystemState::AllDownLocked);

            test_bed = test_bed.set_gear_lever_up();
            test_bed = test_bed.run_waiting_for(Duration::from_secs_f64(80.));

            assert!(test_bed.gear_system_state() == GearSystemState::AllUpLocked);
        }

        #[test]
        fn emergency_gear_extension_at_2_turns_open_doors() {
            let mut test_bed = test_bed_on_ground_with()
                .set_cold_dark_inputs()
                .on_the_ground()
                .turn_emergency_gear_extension_n_turns(1)
                .run_waiting_for(Duration::from_secs_f64(5.));

            assert!(test_bed.is_all_doors_really_up());

            test_bed = test_bed
                .turn_emergency_gear_extension_n_turns(2)
                .run_waiting_for(Duration::from_secs_f64(25.));

            assert!(test_bed.is_all_doors_really_down());
        }

        #[test]
        fn emergency_gear_extension_at_3_turns_release_gear() {
            let mut test_bed = test_bed_on_ground_with()
                .set_cold_dark_inputs()
                .in_flight()
                .set_gear_lever_up()
                .run_waiting_for(Duration::from_secs_f64(25.));

            assert!(test_bed.is_all_doors_really_up());
            assert!(test_bed.is_all_gears_really_up());

            test_bed = test_bed
                .set_green_ed_pump(false)
                .set_ptu_state(false)
                .turn_emergency_gear_extension_n_turns(3)
                .run_waiting_for(Duration::from_secs_f64(35.));

            assert!(test_bed.is_all_doors_really_down());
            assert!(test_bed.is_all_gears_really_down());
        }

        #[test]
        fn complete_gear_cycle_do_not_change_fluid_volume() {
            let mut test_bed = test_bed_on_ground_with()
                .set_cold_dark_inputs()
                .in_flight()
                .set_gear_lever_down()
                .run_waiting_for(Duration::from_secs_f64(5.));

            assert!(test_bed.gear_system_state() == GearSystemState::AllDownLocked);

            let initial_fluid_quantity = test_bed.get_green_reservoir_volume();

            test_bed = test_bed
                .set_gear_lever_up()
                .run_waiting_for(Duration::from_secs_f64(20.));
            assert!(test_bed.gear_system_state() == GearSystemState::AllUpLocked);
            assert!(test_bed.is_all_doors_really_up());

            let uplocked_fluid_quantity = test_bed.get_green_reservoir_volume();

            assert!(initial_fluid_quantity - uplocked_fluid_quantity > Volume::new::<gallon>(1.));
            assert!(initial_fluid_quantity - uplocked_fluid_quantity < Volume::new::<gallon>(2.));

            test_bed = test_bed
                .set_gear_lever_down()
                .run_waiting_for(Duration::from_secs_f64(20.));
            assert!(test_bed.gear_system_state() == GearSystemState::AllDownLocked);
            assert!(test_bed.is_all_doors_really_up());

            let downlocked_fluid_quantity = test_bed.get_green_reservoir_volume();
            assert!(
                (initial_fluid_quantity - downlocked_fluid_quantity).abs()
                    < Volume::new::<gallon>(0.01)
            );
        }

        #[test]
        fn reverting_emergency_extension_do_not_change_fluid_volume() {
            let mut test_bed = test_bed_on_ground_with()
                .set_cold_dark_inputs()
                .in_flight()
                .set_gear_lever_down()
                .run_waiting_for(Duration::from_secs_f64(5.));

            assert!(test_bed.gear_system_state() == GearSystemState::AllDownLocked);

            test_bed = test_bed
                .set_gear_lever_up()
                .run_waiting_for(Duration::from_secs_f64(20.));
            assert!(test_bed.gear_system_state() == GearSystemState::AllUpLocked);
            assert!(test_bed.is_all_doors_really_up());

            let initial_uplocked_fluid_quantity = test_bed.get_green_reservoir_volume();

            test_bed = test_bed
                .set_gear_lever_down()
                .turn_emergency_gear_extension_n_turns(3)
                .run_waiting_for(Duration::from_secs_f64(30.));
            assert!(test_bed.is_all_gears_really_down());
            assert!(test_bed.is_all_doors_really_down());

            test_bed = test_bed
                .stow_emergency_gear_extension()
                .set_gear_lever_up()
                .run_waiting_for(Duration::from_secs_f64(20.));
            assert!(test_bed.is_all_gears_really_up());
            assert!(test_bed.is_all_doors_really_up());

            let final_uplocked_fluid_quantity = test_bed.get_green_reservoir_volume();

            assert!(
                (initial_uplocked_fluid_quantity - final_uplocked_fluid_quantity).abs()
                    < Volume::new::<gallon>(0.01)
            );
        }

        #[test]
        fn spoilers_move_to_requested_position() {
            let mut test_bed = test_bed_on_ground_with()
                .set_cold_dark_inputs()
                .in_flight()
                .run_waiting_for(Duration::from_secs(10));

            assert!(test_bed.green_pressure() > Pressure::new::<psi>(2900.));
            assert!(test_bed.yellow_pressure() > Pressure::new::<psi>(2900.));

            test_bed = test_bed
                .set_spoiler_position_demand(Ratio::new::<ratio>(0.7), Ratio::new::<ratio>(0.5))
                .run_waiting_for(Duration::from_secs(2));

            assert!(test_bed.get_spoiler_left_mean_position().get::<ratio>() > 0.68);
            assert!(test_bed.get_spoiler_left_mean_position().get::<ratio>() < 0.72);

            assert!(test_bed.get_spoiler_right_mean_position().get::<ratio>() > 0.48);
            assert!(test_bed.get_spoiler_right_mean_position().get::<ratio>() < 0.52);
        }

        #[test]
        fn gear_init_up_if_spawning_in_air() {
            let test_bed = test_bed_in_flight_with()
                .set_cold_dark_inputs()
                .in_flight()
                .run_one_tick();

            assert!(test_bed.gear_system_state() == GearSystemState::AllUpLocked);
        }

        #[test]
        fn gear_gravity_extension_reverted_has_correct_sequence() {
            let mut test_bed = test_bed_in_flight_with()
                .set_cold_dark_inputs()
                .with_worst_case_ptu()
                .in_flight()
                .run_one_tick();

            assert!(test_bed.gear_system_state() == GearSystemState::AllUpLocked);

            test_bed = test_bed
                .turn_emergency_gear_extension_n_turns(3)
                .run_waiting_for(Duration::from_secs_f64(35.));

            assert!(test_bed.is_all_doors_really_down());
            assert!(test_bed.is_all_gears_really_down());

            test_bed = test_bed
                .stow_emergency_gear_extension()
                .run_waiting_for(Duration::from_secs_f64(5.));

            // After 5 seconds we expect gear being retracted and doors still down
            assert!(test_bed.gear_system_state() == GearSystemState::Retracting);
            assert!(test_bed.is_all_doors_really_down());
            assert!(!test_bed.is_all_gears_really_down());

            test_bed = test_bed.run_waiting_for(Duration::from_secs_f64(15.));

            assert!(test_bed.gear_system_state() == GearSystemState::AllUpLocked);
            assert!(test_bed.is_all_doors_really_up());
            assert!(test_bed.is_all_gears_really_up());
        }

        #[test]
        fn aileron_init_centered_if_spawning_in_air() {
            let mut test_bed = test_bed_in_flight_with()
                .set_cold_dark_inputs()
                .in_flight()
                .run_one_tick();

            assert!(test_bed.get_left_aileron_position().get::<ratio>() < 0.51);
            assert!(test_bed.get_right_aileron_position().get::<ratio>() < 0.51);
            assert!(test_bed.get_left_aileron_position().get::<ratio>() > 0.49);
            assert!(test_bed.get_right_aileron_position().get::<ratio>() > 0.49);
        }

        #[test]
        fn rudder_init_centered_if_spawning_in_air() {
            let mut test_bed = test_bed_in_flight_with()
                .set_cold_dark_inputs()
                .in_flight()
                .run_one_tick();

            assert!(test_bed.get_rudder_position().get::<ratio>() > 0.49);
            assert!(test_bed.get_rudder_position().get::<ratio>() < 0.51);
        }

        #[test]
        fn elevator_init_centered_if_spawning_in_air() {
            let mut test_bed = test_bed_in_flight_with()
                .set_cold_dark_inputs()
                .in_flight()
                .run_one_tick();

            // Elevator deflection is assymetrical so middle is below 0.5
            assert!(test_bed.get_left_elevator_position().get::<ratio>() < 0.45);
            assert!(test_bed.get_right_elevator_position().get::<ratio>() < 0.45);
            assert!(test_bed.get_left_elevator_position().get::<ratio>() > 0.35);
            assert!(test_bed.get_right_elevator_position().get::<ratio>() > 0.35);
        }

        #[test]
        fn leak_meas_valve_opens_after_yellow_pump_auto_shutdown_plus_a_delay_and_elevators_stay_drooped_down(
        ) {
            let mut test_bed = test_bed_on_ground_with()
                .engines_off()
                .on_the_ground()
                .set_cold_dark_inputs()
                .run_one_tick();

            test_bed = test_bed
                .open_fwd_cargo_door()
                .run_waiting_for(Duration::from_secs_f64(45.));

            // Cargo door no more powering yellow epump yet valve is still closed
            assert!(!test_bed.is_yellow_leak_meas_valve_commanded_open());
            assert!(!test_bed.query(|a| a.is_cargo_powering_yellow_epump()));

            // Only reopens after a delay
            test_bed = test_bed.run_waiting_for(
                A380HydraulicCircuitController::DELAY_TO_REOPEN_LEAK_VALVE_AFTER_CARGO_DOOR_USE,
            );
            assert!(test_bed.is_yellow_leak_meas_valve_commanded_open());

            // Check elevators did stay drooped down after valve reopening
            assert!(test_bed.get_left_elevator_position().get::<ratio>() < 0.1);
            assert!(test_bed.get_right_elevator_position().get::<ratio>() < 0.1);
        }

        #[test]
        fn brakes_on_ground_work_after_emergency_extension() {
            let mut test_bed = test_bed_in_flight_with()
                .set_cold_dark_inputs()
                .in_flight()
                .set_gear_lever_up()
                .run_waiting_for(Duration::from_secs_f64(1.));

            assert!(test_bed.gear_system_state() == GearSystemState::AllUpLocked);

            test_bed = test_bed
                .turn_emergency_gear_extension_n_turns(3)
                .run_waiting_for(Duration::from_secs_f64(30.));
            assert!(test_bed.is_all_gears_really_down());
            assert!(test_bed.is_all_doors_really_down());

            test_bed = test_bed
                .on_the_ground_after_touchdown()
                .set_left_brake(Ratio::new::<ratio>(1.))
                .set_right_brake(Ratio::new::<ratio>(1.))
                .run_waiting_for(Duration::from_secs_f64(2.));

            assert!(test_bed.get_brake_left_green_pressure() > Pressure::new::<psi>(500.));
            assert!(test_bed.get_brake_right_green_pressure() > Pressure::new::<psi>(500.));
        }
    }
}<|MERGE_RESOLUTION|>--- conflicted
+++ resolved
@@ -1659,33 +1659,6 @@
             &self.aft_cargo_door_controller,
             self.yellow_circuit.system_section(),
         );
-
-<<<<<<< HEAD
-        self.gear_system_gravity_extension_controller
-            .update(context);
-=======
-        self.ram_air_turbine.update_physics(
-            &context.delta(),
-            context.indicated_airspeed(),
-            self.blue_circuit.system_section(),
-        );
-
-        self.gcu.update(
-            context,
-            &self.emergency_gen,
-            self.blue_circuit.system_section(),
-            emergency_elec,
-            rat_and_emer_gen_man_on,
-            lgciu1,
-        );
-
-        self.emergency_gen.update(
-            context,
-            self.blue_circuit.system_section(),
-            &self.gcu,
-            emergency_elec,
-        );
->>>>>>> 6647ffde
 
         self.gear_system_hydraulic_controller.update(
             adirs,
