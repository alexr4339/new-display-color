--- conflicted
+++ resolved
@@ -225,6 +225,7 @@
             1000000.,
             Duration::from_millis(100),
             [1., 1., 1., 1., 1., 1.],
+            [1., 1., 1., 1., 1., 1.],
             [0., 0.2, 0.21, 0.79, 0.8, 1.],
             Self::FLOW_CONTROL_PROPORTIONAL_GAIN,
             Self::FLOW_CONTROL_INTEGRAL_GAIN,
@@ -324,6 +325,7 @@
             actuator_characteristics.slow_damping(),
             Duration::from_millis(300),
             [1., 1., 1., 1., 1., 1.],
+            [1., 1., 1., 1., 1., 1.],
             [0., 0.2, 0.21, 0.79, 0.8, 1.],
             Self::FLOW_CONTROL_PROPORTIONAL_GAIN,
             Self::FLOW_CONTROL_INTEGRAL_GAIN,
@@ -432,6 +434,7 @@
             actuator_characteristics.slow_damping(),
             Duration::from_millis(300),
             [1., 1., 1., 1., 1., 1.],
+            [1., 1., 1., 1., 1., 1.],
             [0., 0.2, 0.21, 0.79, 0.8, 1.],
             Self::FLOW_CONTROL_PROPORTIONAL_GAIN,
             Self::FLOW_CONTROL_INTEGRAL_GAIN,
@@ -549,6 +552,7 @@
             actuator_characteristics.slow_damping(),
             Duration::from_millis(300),
             [1., 1., 1., 1., 1., 1.],
+            [1., 1., 1., 1., 1., 1.],
             [0., 0.2, 0.21, 0.79, 0.8, 1.],
             Self::FLOW_CONTROL_PROPORTIONAL_GAIN,
             Self::FLOW_CONTROL_INTEGRAL_GAIN,
@@ -651,6 +655,7 @@
             actuator_characteristics.slow_damping(),
             Duration::from_millis(300),
             [1., 1., 1., 1., 1., 1.],
+            [1., 1., 1., 1., 1., 1.],
             [0., 0.2, 0.21, 0.79, 0.8, 1.],
             Self::FLOW_CONTROL_PROPORTIONAL_GAIN,
             Self::FLOW_CONTROL_INTEGRAL_GAIN,
@@ -794,7 +799,8 @@
             2000.,
             actuator_characteristics.slow_damping(),
             Duration::from_millis(100),
-            [0.5, 0.5, 1., 1., 0.5, 0.5],
+            [1., 1., 1., 1., 0.5, 0.5],
+            [0.5, 0.5, 1., 1., 1., 1.],
             [0., 0.15, 0.16, 0.84, 0.85, 1.],
             FLOW_CONTROL_PROPORTIONAL_GAIN,
             FLOW_CONTROL_INTEGRAL_GAIN,
@@ -827,26 +833,15 @@
             1,
             Length::new::<meter>(0.055),
             Length::new::<meter>(0.03),
-<<<<<<< HEAD
-            VolumeRate::new::<gallon_per_second>(0.09),
-            20000.,
-            5000.,
-=======
             actuator_characteristics.max_flow(),
             200000.,
             2500.,
->>>>>>> 9a216dfe
             2000.,
             actuator_characteristics.slow_damping(),
             Duration::from_millis(100),
-<<<<<<< HEAD
-            [0.5, 0.5, 1., 1., 0.5, 0.5],
-            [0., 0.15, 0.16, 0.84, 0.85, 1.],
-=======
             [1., 1., 1., 1., 0.5, 0.5],
             [0.5, 0.5, 1., 1., 1., 1.],
             [0., 0.07, 0.08, 0.9, 0.91, 1.],
->>>>>>> 9a216dfe
             FLOW_CONTROL_PROPORTIONAL_GAIN,
             FLOW_CONTROL_INTEGRAL_GAIN,
             FLOW_CONTROL_FORCE_GAIN,
@@ -1000,7 +995,8 @@
             50000.,
             actuator_characteristics.slow_damping(),
             Duration::from_millis(100),
-            [0.5, 0.5, 1., 1., 0.5, 0.5],
+            [1., 1., 1., 1., 0.5, 0.5],
+            [0.5, 0.5, 1., 1., 1., 1.],
             [0., 0.1, 0.11, 0.89, 0.9, 1.],
             FLOW_CONTROL_PROPORTIONAL_GAIN,
             FLOW_CONTROL_INTEGRAL_GAIN,
@@ -1037,8 +1033,9 @@
             50000.,
             actuator_characteristics.slow_damping(),
             Duration::from_millis(100),
-            [0.5, 0.5, 1., 1., 0.5, 0.5],
-            [0., 0.1, 0.11, 0.89, 0.9, 1.],
+            [1., 1., 1., 1., 0.5, 0.5],
+            [0.2, 0.4, 1., 1., 1., 1.],
+            [0., 0.13, 0.17, 0.95, 0.96, 1.],
             FLOW_CONTROL_PROPORTIONAL_GAIN,
             FLOW_CONTROL_INTEGRAL_GAIN,
             FLOW_CONTROL_FORCE_GAIN,
@@ -5700,12 +5697,9 @@
                 ExternalPowerSource,
             },
             engine::{leap_engine::LeapEngine, EngineFireOverheadPanel},
-            failures::FailureType,
             hydraulic::electrical_generator::TestGenerator,
             landing_gear::{GearSystemState, LandingGear, LandingGearControlInterfaceUnitSet},
-            shared::{
-                EmergencyElectricalState, HydraulicGeneratorControlUnit, LgciuId, PotentialOrigin,
-            },
+            shared::{EmergencyElectricalState, HydraulicGeneratorControlUnit, PotentialOrigin},
             simulation::{
                 test::{ReadByName, SimulationTestBed, TestBed, WriteByName},
                 Aircraft, InitContext,
@@ -10755,14 +10749,14 @@
 
             test_bed = test_bed
                 .stow_emergency_gear_extension()
-                .run_waiting_for(Duration::from_secs_f64(10.));
-
-            // // After 10 seconds we expect gear being retracted and doors still down
+                .run_waiting_for(Duration::from_secs_f64(5.));
+
+            // After 5 seconds we expect gear being retracted and doors still down
             assert!(test_bed.gear_system_state() == GearSystemState::Retracting);
             assert!(test_bed.is_all_doors_really_down());
             assert!(!test_bed.is_all_gears_really_down());
 
-            test_bed = test_bed.run_waiting_for(Duration::from_secs_f64(10.));
+            test_bed = test_bed.run_waiting_for(Duration::from_secs_f64(15.));
 
             assert!(test_bed.gear_system_state() == GearSystemState::AllUpLocked);
             assert!(test_bed.is_all_doors_really_up());
@@ -10860,30 +10854,5 @@
             assert!(test_bed.get_brake_left_green_pressure() > Pressure::new::<psi>(500.));
             assert!(test_bed.get_brake_right_green_pressure() > Pressure::new::<psi>(500.));
         }
-
-        #[test]
-        fn gears_do_not_deploy_with_all_lgciu_failed() {
-            let mut test_bed = test_bed_in_flight_with()
-                .set_cold_dark_inputs()
-                .in_flight()
-                .set_gear_lever_up()
-                .run_waiting_for(Duration::from_secs_f64(1.));
-
-            assert!(test_bed.gear_system_state() == GearSystemState::AllUpLocked);
-
-            test_bed.fail(FailureType::LgciuPowerSupply(LgciuId::Lgciu1));
-            test_bed.fail(FailureType::LgciuPowerSupply(LgciuId::Lgciu2));
-
-            test_bed = test_bed.run_waiting_for(Duration::from_secs_f64(5.));
-            assert!(test_bed.is_all_gears_really_up());
-            assert!(test_bed.is_all_doors_really_up());
-
-            test_bed = test_bed
-                .set_gear_lever_down()
-                .run_waiting_for(Duration::from_secs_f64(5.));
-
-            assert!(test_bed.is_all_gears_really_up());
-            assert!(test_bed.is_all_doors_really_up());
-        }
     }
 }