--- conflicted
+++ resolved
@@ -6474,7 +6474,6 @@
         }
 
         #[test]
-<<<<<<< HEAD
         fn ptu_pressurise_green_from_yellow_edp() {
             let mut test_bed = test_bed_with()
                 .set_cold_dark_inputs()
@@ -6524,7 +6523,9 @@
             assert!(test_bed.is_yellow_pressurised());
             assert!(test_bed.yellow_pressure() > Pressure::new::<psi>(2000.));
             assert!(test_bed.yellow_pressure() < Pressure::new::<psi>(3100.));
-=======
+        }
+
+        #[test]
         fn yellow_epump_has_cavitation_at_low_air_press() {
             let mut test_bed = test_bed_with()
                 .engines_off()
@@ -6596,7 +6597,6 @@
                 .run_waiting_for(Duration::from_secs_f64(10.));
 
             assert!(test_bed.yellow_epump_has_fault());
->>>>>>> bcedb86e
         }
     }
 }