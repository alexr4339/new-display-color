use nalgebra::Vector3;

use std::time::Duration;
use uom::si::{
    acceleration::meter_per_second_squared,
    angle::{degree, radian},
    angular_velocity::{radian_per_second, revolution_per_minute},
    electric_current::ampere,
    f64::*,
    length::meter,
    mass::kilogram,
    pressure::psi,
    ratio::{percent, ratio},
    velocity::knot,
    volume::{cubic_inch, gallon, liter},
    volume_rate::gallon_per_second,
};

use systems::{
    engine::Engine,
    hydraulic::{
        aerodynamic_model::AerodynamicModel,
        brake_circuit::{
            AutobrakeDecelerationGovernor, AutobrakeMode, AutobrakePanel, BrakeCircuit,
            BrakeCircuitController,
        },
        electrical_generator::{GeneratorControlUnit, HydraulicGeneratorMotor},
        flap_slat::FlapSlatAssembly,
        linear_actuator::{
            Actuator, BoundedLinearLength, HydraulicAssemblyController,
            HydraulicLinearActuatorAssembly, LinearActuatedRigidBodyOnHingeAxis, LinearActuator,
            LinearActuatorMode,
        },
        nose_steering::{
            Pushback, SteeringActuator, SteeringAngleLimiter, SteeringController,
            SteeringRatioToAngle,
        },
        ElectricPump, EngineDrivenPump, HydraulicCircuit, HydraulicCircuitController,
        HydraulicPressureSensors, PowerTransferUnit, PowerTransferUnitController, PressureSwitch,
        PressureSwitchType, PumpController, RamAirTurbine, RamAirTurbineController, Reservoir,
    },
    overhead::{
        AutoOffFaultPushButton, AutoOnFaultPushButton, MomentaryOnPushButton, MomentaryPushButton,
    },
    shared::{
        interpolation,
        low_pass_filter::LowPassFilter,
        random_from_range,
        update_iterator::{FixedStepLoop, MaxStepLoop},
        DelayedFalseLogicGate, DelayedPulseTrueLogicGate, DelayedTrueLogicGate, ElectricalBusType,
        ElectricalBuses, EmergencyElectricalRatPushButton, EmergencyElectricalState,
        EmergencyGeneratorPower, EngineFirePushButtons, HydraulicColor,
        HydraulicGeneratorControlUnit, LgciuSensors, ReservoirAirPressure, SectionPressure,
    },
    simulation::{
        InitContext, Read, Reader, SimulationElement, SimulationElementVisitor, SimulatorReader,
        SimulatorWriter, UpdateContext, VariableIdentifier, Write,
    },
};

mod flaps_computer;
use flaps_computer::SlatFlapComplex;

#[cfg(test)]
use systems::hydraulic::PressureSwitchState;

struct A320HydraulicReservoirFactory {}
impl A320HydraulicReservoirFactory {
    fn new_green_reservoir(context: &mut InitContext) -> Reservoir {
        Reservoir::new(
            context,
            HydraulicColor::Green,
            Volume::new::<liter>(23.),
            Volume::new::<liter>(18.),
            Volume::new::<gallon>(3.6),
            vec![PressureSwitch::new(
                Pressure::new::<psi>(25.),
                Pressure::new::<psi>(22.),
                PressureSwitchType::Relative,
            )],
            Volume::new::<liter>(3.),
        )
    }

    fn new_blue_reservoir(context: &mut InitContext) -> Reservoir {
        Reservoir::new(
            context,
            HydraulicColor::Blue,
            Volume::new::<liter>(10.),
            Volume::new::<liter>(8.),
            Volume::new::<gallon>(1.56),
            vec![PressureSwitch::new(
                Pressure::new::<psi>(25.),
                Pressure::new::<psi>(22.),
                PressureSwitchType::Relative,
            )],
            Volume::new::<liter>(2.),
        )
    }

    fn new_yellow_reservoir(context: &mut InitContext) -> Reservoir {
        Reservoir::new(
            context,
            HydraulicColor::Yellow,
            Volume::new::<liter>(20.),
            Volume::new::<liter>(18.),
            Volume::new::<gallon>(3.6),
            vec![PressureSwitch::new(
                Pressure::new::<psi>(25.),
                Pressure::new::<psi>(22.),
                PressureSwitchType::Relative,
            )],
            Volume::new::<liter>(3.),
        )
    }
}

pub struct A320HydraulicCircuitFactory {}
impl A320HydraulicCircuitFactory {
    const MIN_PRESS_EDP_SECTION_LO_HYST: f64 = 1740.0;
    const MIN_PRESS_EDP_SECTION_HI_HYST: f64 = 2200.0;
    const MIN_PRESS_PRESSURISED_LO_HYST: f64 = 1450.0;
    const MIN_PRESS_PRESSURISED_HI_HYST: f64 = 1750.0;

    const YELLOW_GREEN_BLUE_PUMPS_INDEXES: usize = 0;

    pub fn new_green_circuit(context: &mut InitContext) -> HydraulicCircuit {
        let reservoir = A320HydraulicReservoirFactory::new_green_reservoir(context);
        HydraulicCircuit::new(
            context,
            HydraulicColor::Green,
            1,
            Ratio::new::<percent>(100.),
            Volume::new::<gallon>(10.),
            reservoir,
            Pressure::new::<psi>(Self::MIN_PRESS_PRESSURISED_LO_HYST),
            Pressure::new::<psi>(Self::MIN_PRESS_PRESSURISED_HI_HYST),
            Pressure::new::<psi>(Self::MIN_PRESS_EDP_SECTION_LO_HYST),
            Pressure::new::<psi>(Self::MIN_PRESS_EDP_SECTION_HI_HYST),
            true,
            false,
        )
    }

    pub fn new_blue_circuit(context: &mut InitContext) -> HydraulicCircuit {
        let reservoir = A320HydraulicReservoirFactory::new_blue_reservoir(context);
        HydraulicCircuit::new(
            context,
            HydraulicColor::Blue,
            1,
            Ratio::new::<percent>(100.),
            Volume::new::<gallon>(8.),
            reservoir,
            Pressure::new::<psi>(Self::MIN_PRESS_PRESSURISED_LO_HYST),
            Pressure::new::<psi>(Self::MIN_PRESS_PRESSURISED_HI_HYST),
            Pressure::new::<psi>(Self::MIN_PRESS_EDP_SECTION_LO_HYST),
            Pressure::new::<psi>(Self::MIN_PRESS_EDP_SECTION_HI_HYST),
            false,
            false,
        )
    }

    pub fn new_yellow_circuit(context: &mut InitContext) -> HydraulicCircuit {
        let reservoir = A320HydraulicReservoirFactory::new_yellow_reservoir(context);
        HydraulicCircuit::new(
            context,
            HydraulicColor::Yellow,
            1,
            Ratio::new::<percent>(100.),
            Volume::new::<gallon>(10.),
            reservoir,
            Pressure::new::<psi>(Self::MIN_PRESS_PRESSURISED_LO_HYST),
            Pressure::new::<psi>(Self::MIN_PRESS_PRESSURISED_HI_HYST),
            Pressure::new::<psi>(Self::MIN_PRESS_EDP_SECTION_LO_HYST),
            Pressure::new::<psi>(Self::MIN_PRESS_EDP_SECTION_HI_HYST),
            false,
            true,
        )
    }
}

struct A320CargoDoorFactory {}
impl A320CargoDoorFactory {
    const FLOW_CONTROL_PROPORTIONAL_GAIN: f64 = 0.05;
    const FLOW_CONTROL_INTEGRAL_GAIN: f64 = 5.;
    const FLOW_CONTROL_FORCE_GAIN: f64 = 200000.;

    fn a320_cargo_door_actuator(
        bounded_linear_length: &impl BoundedLinearLength,
    ) -> LinearActuator {
        LinearActuator::new(
            bounded_linear_length,
            2,
            Length::new::<meter>(0.04422),
            Length::new::<meter>(0.03366),
            VolumeRate::new::<gallon_per_second>(0.01),
            600000.,
            15000.,
            500.,
            1000000.,
            Duration::from_millis(100),
            [1., 1., 1., 1., 1., 1.],
            [0., 0.2, 0.21, 0.79, 0.8, 1.],
            Self::FLOW_CONTROL_PROPORTIONAL_GAIN,
            Self::FLOW_CONTROL_INTEGRAL_GAIN,
            Self::FLOW_CONTROL_FORCE_GAIN,
        )
    }

    /// Builds a cargo door body for A320 Neo
    fn a320_cargo_door_body(is_locked: bool) -> LinearActuatedRigidBodyOnHingeAxis {
        let size = Vector3::new(100. / 1000., 1855. / 1000., 2025. / 1000.);
        let cg_offset = Vector3::new(0., -size[1] / 2., 0.);

        let control_arm = Vector3::new(-0.1597, -0.1614, 0.);
        let anchor = Vector3::new(-0.7596, -0.086, 0.);
        let axis_direction = Vector3::new(0., 0., 1.);
        LinearActuatedRigidBodyOnHingeAxis::new(
            Mass::new::<kilogram>(130.),
            size,
            cg_offset,
            control_arm,
            anchor,
            Angle::new::<degree>(-23.),
            Angle::new::<degree>(136.),
            Angle::new::<degree>(-23.),
            100.,
            is_locked,
            axis_direction,
        )
    }

    /// Builds a cargo door assembly consisting of the door physical rigid body and the hydraulic actuator connected
    /// to it
    fn a320_cargo_door_assembly() -> HydraulicLinearActuatorAssembly<1> {
        let cargo_door_body = Self::a320_cargo_door_body(true);
        let cargo_door_actuator = Self::a320_cargo_door_actuator(&cargo_door_body);
        HydraulicLinearActuatorAssembly::new([cargo_door_actuator], cargo_door_body)
    }

    fn new_a320_cargo_door(context: &mut InitContext, id: &str) -> CargoDoor {
        let assembly = Self::a320_cargo_door_assembly();
        CargoDoor::new(
            context,
            id,
            assembly,
            Self::new_a320_cargo_door_aero_model(),
        )
    }

    fn new_a320_cargo_door_aero_model() -> AerodynamicModel {
        let body = Self::a320_cargo_door_body(false);
        AerodynamicModel::new(
            &body,
            Some(Vector3::new(1., 0., 0.)),
            Some(Vector3::new(0., 0., 1.)),
            Some(Vector3::new(1., 0., 0.)),
            Ratio::new::<ratio>(1.),
        )
    }
}

struct A320AileronFactory {}
impl A320AileronFactory {
    const FLOW_CONTROL_PROPORTIONAL_GAIN: f64 = 0.25;
    const FLOW_CONTROL_INTEGRAL_GAIN: f64 = 3.;
    const FLOW_CONTROL_FORCE_GAIN: f64 = 450000.;

    const MAX_DAMPING_CONSTANT_FOR_SLOW_DAMPING: f64 = 3500000.;

    fn a320_aileron_actuator(bounded_linear_length: &impl BoundedLinearLength) -> LinearActuator {
        let randomized_damping = random_from_range(
            Self::MAX_DAMPING_CONSTANT_FOR_SLOW_DAMPING / 3.,
            Self::MAX_DAMPING_CONSTANT_FOR_SLOW_DAMPING,
        );

        // Aileron actuator real data:
        // Max force of 4700DaN @ 3000psi. Max flow 3.302 US gal/min thus 0.055033333 gal/s
        // This gives a 0.00227225 squared meter of piston surface
        // This gives piston diameter of 0.0537878 meters
        // We use 0 as rod diameter as this is a symmetrical actuator so same surface each side
        LinearActuator::new(
            bounded_linear_length,
            1,
            Length::new::<meter>(0.0537878),
            Length::new::<meter>(0.),
            VolumeRate::new::<gallon_per_second>(0.055),
            80000.,
            1500.,
            15000.,
            randomized_damping,
            Duration::from_millis(300),
            [1., 1., 1., 1., 1., 1.],
            [0., 0.2, 0.21, 0.79, 0.8, 1.],
            Self::FLOW_CONTROL_PROPORTIONAL_GAIN,
            Self::FLOW_CONTROL_INTEGRAL_GAIN,
            Self::FLOW_CONTROL_FORCE_GAIN,
        )
    }

    /// Builds an aileron control surface body for A320 Neo
    fn a320_aileron_body() -> LinearActuatedRigidBodyOnHingeAxis {
        let size = Vector3::new(3.325, 0.16, 0.58);
        let cg_offset = Vector3::new(0., 0., -0.5 * size[2]);

        let control_arm = Vector3::new(0., -0.0525, 0.);
        let anchor = Vector3::new(0., -0.0525, 0.33);

        LinearActuatedRigidBodyOnHingeAxis::new(
            Mass::new::<kilogram>(24.65),
            size,
            cg_offset,
            control_arm,
            anchor,
            Angle::new::<degree>(-25.),
            Angle::new::<degree>(50.),
            Angle::new::<degree>(-25.),
            1.,
            false,
            Vector3::new(1., 0., 0.),
        )
    }

    /// Builds an aileron assembly consisting of the aileron physical rigid body and two hydraulic actuators connected
    /// to it
    fn a320_aileron_assembly() -> HydraulicLinearActuatorAssembly<2> {
        let aileron_body = Self::a320_aileron_body();

        let aileron_actuator_outward = Self::a320_aileron_actuator(&aileron_body);
        let aileron_actuator_inward = Self::a320_aileron_actuator(&aileron_body);

        HydraulicLinearActuatorAssembly::new(
            [aileron_actuator_outward, aileron_actuator_inward],
            aileron_body,
        )
    }

    fn new_aileron(context: &mut InitContext, id: ActuatorSide) -> AileronAssembly {
        let assembly = Self::a320_aileron_assembly();
        AileronAssembly::new(context, id, assembly, Self::new_a320_aileron_aero_model())
    }

    fn new_a320_aileron_aero_model() -> AerodynamicModel {
        let body = Self::a320_aileron_body();
        AerodynamicModel::new(
            &body,
            Some(Vector3::new(0., 1., 0.)),
            Some(Vector3::new(0., 0., 1.)),
            Some(Vector3::new(0., 1., 0.)),
            Ratio::new::<ratio>(1.),
        )
    }
}

struct A320SpoilerFactory {}
impl A320SpoilerFactory {
    const FLOW_CONTROL_PROPORTIONAL_GAIN: f64 = 0.15;
    const FLOW_CONTROL_INTEGRAL_GAIN: f64 = 2.;
    const FLOW_CONTROL_FORCE_GAIN: f64 = 450000.;

    const MAX_DAMPING_CONSTANT_FOR_SLOW_DAMPING: f64 = 400000.;

    const MAX_FLOW_GAL_P_S: f64 = 0.03;
    const MAX_FLOW_PRECISION_PER_ACTUATOR_PERCENT: f64 = 3.;

    fn a320_spoiler_actuator(bounded_linear_length: &impl BoundedLinearLength) -> LinearActuator {
        let randomized_damping = random_from_range(
            Self::MAX_DAMPING_CONSTANT_FOR_SLOW_DAMPING / 5.,
            Self::MAX_DAMPING_CONSTANT_FOR_SLOW_DAMPING,
        );

        let random_max_flow_margin =
            Self::MAX_FLOW_GAL_P_S * Self::MAX_FLOW_PRECISION_PER_ACTUATOR_PERCENT / 100.;
        let random_max_flow_gal_per_s = random_from_range(
            Self::MAX_FLOW_GAL_P_S - random_max_flow_margin,
            Self::MAX_FLOW_GAL_P_S + random_max_flow_margin,
        );

        LinearActuator::new(
            bounded_linear_length,
            1,
            Length::new::<meter>(0.03),
            Length::new::<meter>(0.),
            VolumeRate::new::<gallon_per_second>(random_max_flow_gal_per_s),
            80000.,
            1500.,
            5000.,
            randomized_damping,
            Duration::from_millis(300),
            [1., 1., 1., 1., 1., 1.],
            [0., 0.2, 0.21, 0.79, 0.8, 1.],
            Self::FLOW_CONTROL_PROPORTIONAL_GAIN,
            Self::FLOW_CONTROL_INTEGRAL_GAIN,
            Self::FLOW_CONTROL_FORCE_GAIN,
        )
    }

    /// Builds a spoiler control surface body for A320 Neo
    fn a320_spoiler_body() -> LinearActuatedRigidBodyOnHingeAxis {
        let size = Vector3::new(1.785, 0.1, 0.685);
        let cg_offset = Vector3::new(0., 0., -0.5 * size[2]);

        let control_arm = Vector3::new(0., -0.067 * size[2], -0.26 * size[2]);
        let anchor = Vector3::new(0., -0.26 * size[2], 0.26 * size[2]);

        LinearActuatedRigidBodyOnHingeAxis::new(
            Mass::new::<kilogram>(16.),
            size,
            cg_offset,
            control_arm,
            anchor,
            Angle::new::<degree>(-10.),
            Angle::new::<degree>(50.),
            Angle::new::<degree>(-10.),
            50.,
            false,
            Vector3::new(1., 0., 0.),
        )
    }

    /// Builds a spoiler assembly consisting of the spoiler physical rigid body and one hydraulic actuator
    fn a320_spoiler_assembly() -> HydraulicLinearActuatorAssembly<1> {
        let spoiler_body = Self::a320_spoiler_body();

        let spoiler_actuator = Self::a320_spoiler_actuator(&spoiler_body);

        HydraulicLinearActuatorAssembly::new([spoiler_actuator], spoiler_body)
    }

    fn new_a320_spoiler_group(context: &mut InitContext, id: ActuatorSide) -> SpoilerGroup {
        let spoiler_1 = Self::new_a320_spoiler_element(context, id, 1);
        let spoiler_2 = Self::new_a320_spoiler_element(context, id, 2);
        let spoiler_3 = Self::new_a320_spoiler_element(context, id, 3);
        let spoiler_4 = Self::new_a320_spoiler_element(context, id, 4);
        let spoiler_5 = Self::new_a320_spoiler_element(context, id, 5);

        match id {
            ActuatorSide::Left => SpoilerGroup::new(
                context,
                "LEFT",
                [spoiler_1, spoiler_2, spoiler_3, spoiler_4, spoiler_5],
            ),
            ActuatorSide::Right => SpoilerGroup::new(
                context,
                "RIGHT",
                [spoiler_1, spoiler_2, spoiler_3, spoiler_4, spoiler_5],
            ),
        }
    }

    fn new_a320_spoiler_element(
        context: &mut InitContext,
        id: ActuatorSide,
        id_number: usize,
    ) -> SpoilerElement {
        let assembly = Self::a320_spoiler_assembly();
        SpoilerElement::new(
            context,
            id,
            id_number,
            assembly,
            Self::new_a320_spoiler_aero_model(),
        )
    }

    fn new_a320_spoiler_aero_model() -> AerodynamicModel {
        let body = Self::a320_spoiler_body();

        // Lift vector and normal are rotated 10° to acount for air supposedly following
        // wing profile that is 10° from horizontal
        // It means that with headwind and spoiler retracted (-10°), spoiler generates no lift
        AerodynamicModel::new(
            &body,
            Some(Vector3::new(0., 1., 0.)),
            Some(Vector3::new(0., -0.174, 0.985)),
            Some(Vector3::new(0., 0.985, 0.174)),
            Ratio::new::<ratio>(1.),
        )
    }
}

struct A320ElevatorFactory {}
impl A320ElevatorFactory {
    const FLOW_CONTROL_PROPORTIONAL_GAIN: f64 = 1.;
    const FLOW_CONTROL_INTEGRAL_GAIN: f64 = 5.;
    const FLOW_CONTROL_FORCE_GAIN: f64 = 450000.;

    const MAX_DAMPING_CONSTANT_FOR_SLOW_DAMPING: f64 = 15000000.;

    fn a320_elevator_actuator(bounded_linear_length: &impl BoundedLinearLength) -> LinearActuator {
        let randomized_damping = random_from_range(
            Self::MAX_DAMPING_CONSTANT_FOR_SLOW_DAMPING / 5.,
            Self::MAX_DAMPING_CONSTANT_FOR_SLOW_DAMPING,
        );

        LinearActuator::new(
            bounded_linear_length,
            1,
            Length::new::<meter>(0.0407),
            Length::new::<meter>(0.),
            VolumeRate::new::<gallon_per_second>(0.029),
            80000.,
            1500.,
            20000.,
            randomized_damping,
            Duration::from_millis(300),
            [1., 1., 1., 1., 1., 1.],
            [0., 0.2, 0.21, 0.79, 0.8, 1.],
            Self::FLOW_CONTROL_PROPORTIONAL_GAIN,
            Self::FLOW_CONTROL_INTEGRAL_GAIN,
            Self::FLOW_CONTROL_FORCE_GAIN,
        )
    }

    /// Builds an aileron control surface body for A320 Neo
    fn a320_elevator_body() -> LinearActuatedRigidBodyOnHingeAxis {
        let size = Vector3::new(6., 0.405, 1.125);
        let cg_offset = Vector3::new(0., 0., -0.5 * size[2]);

        let control_arm = Vector3::new(0., -0.091, 0.);
        let anchor = Vector3::new(0., -0.091, 0.41);

        LinearActuatedRigidBodyOnHingeAxis::new(
            Mass::new::<kilogram>(58.6),
            size,
            cg_offset,
            control_arm,
            anchor,
            Angle::new::<degree>(-17.),
            Angle::new::<degree>(47.),
            Angle::new::<degree>(-17.),
            100.,
            false,
            Vector3::new(1., 0., 0.),
        )
    }

    /// Builds an aileron assembly consisting of the aileron physical rigid body and two hydraulic actuators connected
    /// to it
    fn a320_elevator_assembly() -> HydraulicLinearActuatorAssembly<2> {
        let elevator_body = Self::a320_elevator_body();

        let elevator_actuator_outboard = Self::a320_elevator_actuator(&elevator_body);
        let elevator_actuator_inbord = Self::a320_elevator_actuator(&elevator_body);

        HydraulicLinearActuatorAssembly::new(
            [elevator_actuator_outboard, elevator_actuator_inbord],
            elevator_body,
        )
    }

    fn new_elevator(context: &mut InitContext, id: ActuatorSide) -> ElevatorAssembly {
        let assembly = Self::a320_elevator_assembly();
        ElevatorAssembly::new(context, id, assembly, Self::new_a320_elevator_aero_model())
    }

    fn new_a320_elevator_aero_model() -> AerodynamicModel {
        let body = Self::a320_elevator_body();
        AerodynamicModel::new(
            &body,
            Some(Vector3::new(0., 1., 0.)),
            Some(Vector3::new(0., 0., 1.)),
            Some(Vector3::new(0., 1., 0.)),
            Ratio::new::<ratio>(0.8),
        )
    }
}

struct A320RudderFactory {}
impl A320RudderFactory {
    const FLOW_CONTROL_PROPORTIONAL_GAIN: f64 = 1.5;
    const FLOW_CONTROL_INTEGRAL_GAIN: f64 = 2.;
    const FLOW_CONTROL_FORCE_GAIN: f64 = 350000.;

    const MAX_DAMPING_CONSTANT_FOR_SLOW_DAMPING: f64 = 1000000.;

    fn a320_rudder_actuator(bounded_linear_length: &impl BoundedLinearLength) -> LinearActuator {
        let randomized_damping = random_from_range(
            Self::MAX_DAMPING_CONSTANT_FOR_SLOW_DAMPING / 4.,
            Self::MAX_DAMPING_CONSTANT_FOR_SLOW_DAMPING,
        );

        LinearActuator::new(
            bounded_linear_length,
            1,
            Length::new::<meter>(0.06),
            Length::new::<meter>(0.),
            VolumeRate::new::<gallon_per_second>(0.0792),
            80000.,
            1500.,
            10000.,
            randomized_damping,
            Duration::from_millis(300),
            [1., 1., 1., 1., 1., 1.],
            [0., 0.2, 0.21, 0.79, 0.8, 1.],
            Self::FLOW_CONTROL_PROPORTIONAL_GAIN,
            Self::FLOW_CONTROL_INTEGRAL_GAIN,
            Self::FLOW_CONTROL_FORCE_GAIN,
        )
    }

    /// Builds an aileron control surface body for A320 Neo
    fn a320_rudder_body() -> LinearActuatedRigidBodyOnHingeAxis {
        let size = Vector3::new(0.42, 6.65, 1.8);
        let cg_offset = Vector3::new(0., 0.5 * size[1], -0.5 * size[2]);

        let control_arm = Vector3::new(-0.144, 0., 0.);
        let anchor = Vector3::new(-0.144, 0., 0.50);

        let randomized_init_position_angle_degree = random_from_range(-15., 15.);

        LinearActuatedRigidBodyOnHingeAxis::new(
            Mass::new::<kilogram>(95.),
            size,
            cg_offset,
            control_arm,
            anchor,
            Angle::new::<degree>(-25.),
            Angle::new::<degree>(50.),
            Angle::new::<degree>(randomized_init_position_angle_degree),
            100.,
            false,
            Vector3::new(0., 1., 0.),
        )
    }

    /// Builds an aileron assembly consisting of the aileron physical rigid body and two hydraulic actuators connected
    /// to it
    fn a320_rudder_assembly() -> HydraulicLinearActuatorAssembly<3> {
        let rudder_body = Self::a320_rudder_body();

        let elevator_actuator_green = Self::a320_rudder_actuator(&rudder_body);
        let elevator_actuator_blue = Self::a320_rudder_actuator(&rudder_body);
        let elevator_actuator_yellow = Self::a320_rudder_actuator(&rudder_body);

        HydraulicLinearActuatorAssembly::new(
            [
                elevator_actuator_green,
                elevator_actuator_blue,
                elevator_actuator_yellow,
            ],
            rudder_body,
        )
    }

    fn new_rudder(context: &mut InitContext) -> RudderAssembly {
        let assembly = Self::a320_rudder_assembly();
        RudderAssembly::new(context, assembly, Self::new_a320_rudder_aero_model())
    }

    fn new_a320_rudder_aero_model() -> AerodynamicModel {
        let body = Self::a320_rudder_body();
        AerodynamicModel::new(
            &body,
            Some(Vector3::new(1., 0., 0.)),
            Some(Vector3::new(0., 0., 1.)),
            Some(Vector3::new(1., 0., 0.)),
            Ratio::new::<ratio>(0.4),
        )
    }
}

pub(super) struct A320Hydraulic {
    hyd_ptu_ecam_memo_id: VariableIdentifier,
    ptu_high_pitch_sound_id: VariableIdentifier,
    ptu_continuous_mode_id: VariableIdentifier,

    nose_steering: SteeringActuator,

    core_hydraulic_updater: FixedStepLoop,
    physics_updater: MaxStepLoop,
    flight_controls_updater: MaxStepLoop,

    brake_steer_computer: A320HydraulicBrakeSteerComputerUnit,

    blue_circuit: HydraulicCircuit,
    blue_circuit_controller: A320HydraulicCircuitController,
    green_circuit: HydraulicCircuit,
    green_circuit_controller: A320HydraulicCircuitController,
    yellow_circuit: HydraulicCircuit,
    yellow_circuit_controller: A320HydraulicCircuitController,

    engine_driven_pump_1: EngineDrivenPump,
    engine_driven_pump_1_controller: A320EngineDrivenPumpController,

    engine_driven_pump_2: EngineDrivenPump,
    engine_driven_pump_2_controller: A320EngineDrivenPumpController,

    blue_electric_pump: ElectricPump,
    blue_electric_pump_controller: A320BlueElectricPumpController,

    yellow_electric_pump: ElectricPump,
    yellow_electric_pump_controller: A320YellowElectricPumpController,

    pushback_tug: PushbackTug,

    ram_air_turbine: RamAirTurbine,
    ram_air_turbine_controller: A320RamAirTurbineController,

    power_transfer_unit: PowerTransferUnit,
    power_transfer_unit_controller: A320PowerTransferUnitController,

    braking_circuit_norm: BrakeCircuit,
    braking_circuit_altn: BrakeCircuit,
    braking_force: A320BrakingForce,

    flap_system: FlapSlatAssembly,
    slat_system: FlapSlatAssembly,
    slats_flaps_complex: SlatFlapComplex,

    gcu: GeneratorControlUnit<9>,
    emergency_gen: HydraulicGeneratorMotor,

    forward_cargo_door: CargoDoor,
    forward_cargo_door_controller: A320DoorController,
    aft_cargo_door: CargoDoor,
    aft_cargo_door_controller: A320DoorController,

    elevator_system_controller: ElevatorSystemHydraulicController,
    aileron_system_controller: AileronSystemHydraulicController,

    left_aileron: AileronAssembly,
    right_aileron: AileronAssembly,
    left_elevator: ElevatorAssembly,
    right_elevator: ElevatorAssembly,

    fac_computer: RudderSystemHydraulicController,
    rudder: RudderAssembly,

    left_spoilers: SpoilerGroup,
    right_spoilers: SpoilerGroup,

    ptu_high_pitch_sound_active: DelayedFalseLogicGate,
}
impl A320Hydraulic {
    const HIGH_PITCH_PTU_SOUND_DELTA_PRESS_THRESHOLD_PSI: f64 = 2400.;
    const HIGH_PITCH_PTU_SOUND_DURATION: Duration = Duration::from_millis(3000);

    const FLAP_FFPU_TO_SURFACE_ANGLE_BREAKPTS: [f64; 12] = [
        0., 65., 115., 120.53, 136., 145.5, 152., 165., 168.3, 179., 231.2, 251.97,
    ];
    const FLAP_FFPU_TO_SURFACE_ANGLE_DEGREES: [f64; 12] = [
        0., 10.318, 18.2561, 19.134, 21.59, 23.098, 24.13, 26.196, 26.72, 28.42, 36.703, 40.,
    ];

    const SLAT_FFPU_TO_SURFACE_ANGLE_BREAKPTS: [f64; 12] = [
        0., 12.5985, 25.197, 37.7955, 50.394, 62.9925, 75.591, 88.1895, 100.788, 113.3865,
        157.48125, 170.07975,
    ];
    const SLAT_FFPU_TO_SURFACE_ANGLE_DEGREES: [f64; 12] =
        [0., 2., 4., 6., 8., 10., 12., 14., 16., 18., 25., 27.];

    const FORWARD_CARGO_DOOR_ID: &'static str = "FWD";
    const AFT_CARGO_DOOR_ID: &'static str = "AFT";

    const ELECTRIC_PUMP_MAX_CURRENT_AMPERE: f64 = 45.;
    const BLUE_ELEC_PUMP_CONTROL_POWER_BUS: ElectricalBusType =
        ElectricalBusType::DirectCurrentEssential;
    const BLUE_ELEC_PUMP_SUPPLY_POWER_BUS: ElectricalBusType =
        ElectricalBusType::AlternatingCurrent(1);

    const YELLOW_ELEC_PUMP_CONTROL_POWER_BUS: ElectricalBusType =
        ElectricalBusType::DirectCurrent(2);
    const YELLOW_ELEC_PUMP_CONTROL_FROM_CARGO_DOOR_OPERATION_POWER_BUS: ElectricalBusType =
        ElectricalBusType::DirectCurrentGndFltService;
    const YELLOW_ELEC_PUMP_SUPPLY_POWER_BUS: ElectricalBusType =
        ElectricalBusType::AlternatingCurrentGndFltService;

    const YELLOW_EDP_CONTROL_POWER_BUS1: ElectricalBusType = ElectricalBusType::DirectCurrent(2);
    const YELLOW_EDP_CONTROL_POWER_BUS2: ElectricalBusType =
        ElectricalBusType::DirectCurrentEssential;
    const GREEN_EDP_CONTROL_POWER_BUS1: ElectricalBusType =
        ElectricalBusType::DirectCurrentEssential;

    const PTU_CONTROL_POWER_BUS: ElectricalBusType = ElectricalBusType::DirectCurrentGndFltService;

    const RAT_CONTROL_SOLENOID1_POWER_BUS: ElectricalBusType =
        ElectricalBusType::DirectCurrentHot(1);
    const RAT_CONTROL_SOLENOID2_POWER_BUS: ElectricalBusType =
        ElectricalBusType::DirectCurrentHot(2);

    // Refresh rate of core hydraulic simulation
    const HYDRAULIC_SIM_TIME_STEP: Duration = Duration::from_millis(33);
    // Refresh rate of max fixed step loop for fast physics
    const HYDRAULIC_SIM_MAX_TIME_STEP_MILLISECONDS: Duration = Duration::from_millis(33);
    // Refresh rate of max fixed step loop for fastest flight controls physics needing super stability
    // and fast reacting time
    const HYDRAULIC_SIM_FLIGHT_CONTROLS_MAX_TIME_STEP_MILLISECONDS: Duration =
        Duration::from_millis(10);

    pub(super) fn new(context: &mut InitContext) -> A320Hydraulic {
        A320Hydraulic {
            hyd_ptu_ecam_memo_id: context.get_identifier("HYD_PTU_ON_ECAM_MEMO".to_owned()),
            ptu_high_pitch_sound_id: context.get_identifier("HYD_PTU_HIGH_PITCH_SOUND".to_owned()),
            ptu_continuous_mode_id: context.get_identifier("HYD_PTU_CONTINUOUS_MODE".to_owned()),

            nose_steering: SteeringActuator::new(
                context,
                Angle::new::<degree>(75.),
                AngularVelocity::new::<radian_per_second>(0.35),
                Length::new::<meter>(0.075),
                Ratio::new::<ratio>(0.18),
            ),

            core_hydraulic_updater: FixedStepLoop::new(Self::HYDRAULIC_SIM_TIME_STEP),
            physics_updater: MaxStepLoop::new(Self::HYDRAULIC_SIM_MAX_TIME_STEP_MILLISECONDS),
            flight_controls_updater: MaxStepLoop::new(
                Self::HYDRAULIC_SIM_FLIGHT_CONTROLS_MAX_TIME_STEP_MILLISECONDS,
            ),

            brake_steer_computer: A320HydraulicBrakeSteerComputerUnit::new(context),

            blue_circuit: A320HydraulicCircuitFactory::new_blue_circuit(context),
            blue_circuit_controller: A320HydraulicCircuitController::new(
                None,
                HydraulicColor::Blue,
            ),
            green_circuit: A320HydraulicCircuitFactory::new_green_circuit(context),
            green_circuit_controller: A320HydraulicCircuitController::new(
                Some(1),
                HydraulicColor::Green,
            ),
            yellow_circuit: A320HydraulicCircuitFactory::new_yellow_circuit(context),
            yellow_circuit_controller: A320HydraulicCircuitController::new(
                Some(2),
                HydraulicColor::Yellow,
            ),

            engine_driven_pump_1: EngineDrivenPump::new(context, "GREEN"),
            engine_driven_pump_1_controller: A320EngineDrivenPumpController::new(
                context,
                1,
                vec![Self::GREEN_EDP_CONTROL_POWER_BUS1],
            ),

            engine_driven_pump_2: EngineDrivenPump::new(context, "YELLOW"),
            engine_driven_pump_2_controller: A320EngineDrivenPumpController::new(
                context,
                2,
                vec![
                    Self::YELLOW_EDP_CONTROL_POWER_BUS1,
                    Self::YELLOW_EDP_CONTROL_POWER_BUS2,
                ],
            ),

            blue_electric_pump: ElectricPump::new(
                context,
                "BLUE",
                Self::BLUE_ELEC_PUMP_SUPPLY_POWER_BUS,
                ElectricCurrent::new::<ampere>(Self::ELECTRIC_PUMP_MAX_CURRENT_AMPERE),
            ),
            blue_electric_pump_controller: A320BlueElectricPumpController::new(
                context,
                Self::BLUE_ELEC_PUMP_CONTROL_POWER_BUS,
            ),

            yellow_electric_pump: ElectricPump::new(
                context,
                "YELLOW",
                Self::YELLOW_ELEC_PUMP_SUPPLY_POWER_BUS,
                ElectricCurrent::new::<ampere>(Self::ELECTRIC_PUMP_MAX_CURRENT_AMPERE),
            ),
            yellow_electric_pump_controller: A320YellowElectricPumpController::new(
                context,
                Self::YELLOW_ELEC_PUMP_CONTROL_POWER_BUS,
                Self::YELLOW_ELEC_PUMP_CONTROL_FROM_CARGO_DOOR_OPERATION_POWER_BUS,
            ),

            pushback_tug: PushbackTug::new(context),

            ram_air_turbine: RamAirTurbine::new(context),
            ram_air_turbine_controller: A320RamAirTurbineController::new(
                Self::RAT_CONTROL_SOLENOID1_POWER_BUS,
                Self::RAT_CONTROL_SOLENOID2_POWER_BUS,
            ),

            power_transfer_unit: PowerTransferUnit::new(context),
            power_transfer_unit_controller: A320PowerTransferUnitController::new(
                context,
                Self::PTU_CONTROL_POWER_BUS,
            ),

            braking_circuit_norm: BrakeCircuit::new(
                context,
                "NORM",
                Volume::new::<gallon>(0.),
                Volume::new::<gallon>(0.),
                Volume::new::<gallon>(0.13),
            ),

            // Alternate brakes accumulator in real A320 is 1.5 gal capacity.
            // This is tuned down to 1.0 to match real world accumulator filling time
            // as a faster accumulator response has too much unstability
            braking_circuit_altn: BrakeCircuit::new(
                context,
                "ALTN",
                Volume::new::<gallon>(1.0),
                Volume::new::<gallon>(0.4),
                Volume::new::<gallon>(0.13),
            ),

            braking_force: A320BrakingForce::new(context),

            flap_system: FlapSlatAssembly::new(
                context,
                "FLAPS",
                Volume::new::<cubic_inch>(0.32),
                AngularVelocity::new::<radian_per_second>(0.13),
                Angle::new::<degree>(251.97),
                Ratio::new::<ratio>(140.),
                Ratio::new::<ratio>(16.632),
                Ratio::new::<ratio>(314.98),
                Self::FLAP_FFPU_TO_SURFACE_ANGLE_BREAKPTS,
                Self::FLAP_FFPU_TO_SURFACE_ANGLE_DEGREES,
            ),
            slat_system: FlapSlatAssembly::new(
                context,
                "SLATS",
                Volume::new::<cubic_inch>(0.32),
                AngularVelocity::new::<radian_per_second>(0.09),
                Angle::new::<degree>(170.07975),
                Ratio::new::<ratio>(140.),
                Ratio::new::<ratio>(16.632),
                Ratio::new::<ratio>(314.98),
                Self::SLAT_FFPU_TO_SURFACE_ANGLE_BREAKPTS,
                Self::SLAT_FFPU_TO_SURFACE_ANGLE_DEGREES,
            ),
            slats_flaps_complex: SlatFlapComplex::new(context),

            gcu: GeneratorControlUnit::new(
                AngularVelocity::new::<revolution_per_minute>(12000.),
                [
                    0., 1000., 6000., 9999., 10000., 12000., 14000., 14001., 30000.,
                ],
                [0., 0., 0., 0., 1000., 6000., 1000., 0., 0.],
            ),

            emergency_gen: HydraulicGeneratorMotor::new(context, Volume::new::<cubic_inch>(0.19)),
            forward_cargo_door: A320CargoDoorFactory::new_a320_cargo_door(
                context,
                Self::FORWARD_CARGO_DOOR_ID,
            ),
            forward_cargo_door_controller: A320DoorController::new(
                context,
                Self::FORWARD_CARGO_DOOR_ID,
            ),

            aft_cargo_door: A320CargoDoorFactory::new_a320_cargo_door(
                context,
                Self::AFT_CARGO_DOOR_ID,
            ),
            aft_cargo_door_controller: A320DoorController::new(context, Self::AFT_CARGO_DOOR_ID),

            elevator_system_controller: ElevatorSystemHydraulicController::new(context),
            aileron_system_controller: AileronSystemHydraulicController::new(context),

            left_aileron: A320AileronFactory::new_aileron(context, ActuatorSide::Left),
            right_aileron: A320AileronFactory::new_aileron(context, ActuatorSide::Right),
            left_elevator: A320ElevatorFactory::new_elevator(context, ActuatorSide::Left),
            right_elevator: A320ElevatorFactory::new_elevator(context, ActuatorSide::Right),

            fac_computer: RudderSystemHydraulicController::new(context),
            rudder: A320RudderFactory::new_rudder(context),

            left_spoilers: A320SpoilerFactory::new_a320_spoiler_group(context, ActuatorSide::Left),
            right_spoilers: A320SpoilerFactory::new_a320_spoiler_group(
                context,
                ActuatorSide::Right,
            ),

            ptu_high_pitch_sound_active: DelayedFalseLogicGate::new(
                Self::HIGH_PITCH_PTU_SOUND_DURATION,
            ),
        }
    }

    pub(super) fn update(
        &mut self,
        context: &UpdateContext,
        engine1: &impl Engine,
        engine2: &impl Engine,
        overhead_panel: &A320HydraulicOverheadPanel,
        autobrake_panel: &AutobrakePanel,
        engine_fire_push_buttons: &impl EngineFirePushButtons,
        lgciu1: &impl LgciuSensors,
        lgciu2: &impl LgciuSensors,
        rat_and_emer_gen_man_on: &impl EmergencyElectricalRatPushButton,
        emergency_elec: &(impl EmergencyElectricalState + EmergencyGeneratorPower),
        reservoir_pneumatics: &impl ReservoirAirPressure,
    ) {
        self.core_hydraulic_updater.update(context);
        self.physics_updater.update(context);
        self.flight_controls_updater.update(context);

        for cur_time_step in self.physics_updater {
            self.update_fast_physics(
                &context.with_delta(cur_time_step),
                rat_and_emer_gen_man_on,
                emergency_elec,
                lgciu1,
            );
        }

        self.update_with_sim_rate(
            context,
            overhead_panel,
            autobrake_panel,
            rat_and_emer_gen_man_on,
            emergency_elec,
            lgciu1,
            lgciu2,
            engine1,
            engine2,
        );

        for cur_time_step in self.flight_controls_updater {
            self.update_flight_controls_physics(&context.with_delta(cur_time_step));
        }

        for cur_time_step in self.core_hydraulic_updater {
            self.update_core_hydraulics(
                &context.with_delta(cur_time_step),
                engine1,
                engine2,
                overhead_panel,
                engine_fire_push_buttons,
                lgciu1,
                lgciu2,
                reservoir_pneumatics,
            );
        }

        self.ptu_high_pitch_sound_active
            .update(context, self.is_ptu_running_high_pitch_sound());
    }

    fn ptu_has_fault(&self) -> bool {
        self.power_transfer_unit_controller
            .has_air_pressure_low_fault()
            || self.power_transfer_unit_controller.has_low_level_fault()
    }

    fn green_edp_has_fault(&self) -> bool {
        self.engine_driven_pump_1_controller
            .has_pressure_low_fault()
            || self
                .engine_driven_pump_1_controller
                .has_air_pressure_low_fault()
            || self.engine_driven_pump_1_controller.has_low_level_fault()
    }

    fn yellow_epump_has_fault(&self) -> bool {
        self.yellow_electric_pump_controller
            .has_pressure_low_fault()
            || self
                .yellow_electric_pump_controller
                .has_air_pressure_low_fault()
            || self.yellow_electric_pump_controller.has_low_level_fault()
    }

    fn yellow_edp_has_fault(&self) -> bool {
        self.engine_driven_pump_2_controller
            .has_pressure_low_fault()
            || self
                .engine_driven_pump_2_controller
                .has_air_pressure_low_fault()
            || self.engine_driven_pump_2_controller.has_low_level_fault()
    }

    fn blue_epump_has_fault(&self) -> bool {
        self.blue_electric_pump_controller.has_pressure_low_fault()
            || self
                .blue_electric_pump_controller
                .has_air_pressure_low_fault()
            || self.blue_electric_pump_controller.has_low_level_fault()
    }

    pub fn green_reservoir(&self) -> &Reservoir {
        self.green_circuit.reservoir()
    }

    pub fn blue_reservoir(&self) -> &Reservoir {
        self.blue_circuit.reservoir()
    }

    pub fn yellow_reservoir(&self) -> &Reservoir {
        self.yellow_circuit.reservoir()
    }

    #[cfg(test)]
    fn should_pressurise_yellow_pump_for_cargo_door_operation(&self) -> bool {
        self.yellow_electric_pump_controller
            .should_pressurise_for_cargo_door_operation()
    }

    #[cfg(test)]
    fn nose_wheel_steering_pin_is_inserted(&self) -> bool {
        self.pushback_tug.is_nose_wheel_steering_pin_inserted()
    }

    #[cfg(test)]
    fn is_blue_pressure_switch_pressurised(&self) -> bool {
        self.blue_circuit.system_section_pressure_switch() == PressureSwitchState::Pressurised
    }

    #[cfg(test)]
    fn is_green_pressure_switch_pressurised(&self) -> bool {
        self.green_circuit.system_section_pressure_switch() == PressureSwitchState::Pressurised
    }

    #[cfg(test)]
    fn is_yellow_pressure_switch_pressurised(&self) -> bool {
        self.yellow_circuit.system_section_pressure_switch() == PressureSwitchState::Pressurised
    }

    fn update_flight_controls_physics(&mut self, context: &UpdateContext) {
        self.left_aileron.update(
            context,
            self.aileron_system_controller.left_controllers(),
            self.blue_circuit.system_section(),
            self.green_circuit.system_section(),
        );

        self.right_aileron.update(
            context,
            self.aileron_system_controller.right_controllers(),
            self.blue_circuit.system_section(),
            self.green_circuit.system_section(),
        );

        self.left_elevator.update(
            context,
            self.elevator_system_controller.left_controllers(),
            self.blue_circuit.system_section(),
            self.green_circuit.system_section(),
        );

        self.right_elevator.update(
            context,
            self.elevator_system_controller.right_controllers(),
            self.blue_circuit.system_section(),
            self.yellow_circuit.system_section(),
        );

        self.rudder.update(
            context,
            self.fac_computer.rudder_controllers(),
            self.green_circuit.system_section(),
            self.blue_circuit.system_section(),
            self.yellow_circuit.system_section(),
        );

        self.left_spoilers.update(
            context,
            self.green_circuit.system_section(),
            self.blue_circuit.system_section(),
            self.yellow_circuit.system_section(),
        );

        self.right_spoilers.update(
            context,
            self.green_circuit.system_section(),
            self.blue_circuit.system_section(),
            self.yellow_circuit.system_section(),
        );
    }

    // Updates at the same rate as the sim or at a fixed maximum time step if sim rate is too slow
    fn update_fast_physics(
        &mut self,
        context: &UpdateContext,
        rat_and_emer_gen_man_on: &impl EmergencyElectricalRatPushButton,
        emergency_elec: &(impl EmergencyElectricalState + EmergencyGeneratorPower),
        lgciu1: &impl LgciuSensors,
    ) {
        self.forward_cargo_door.update(
            context,
            &self.forward_cargo_door_controller,
            self.yellow_circuit.system_section(),
        );

        self.aft_cargo_door.update(
            context,
            &self.aft_cargo_door_controller,
            self.yellow_circuit.system_section(),
        );

        self.ram_air_turbine.update_physics(
            &context.delta(),
            context.indicated_airspeed(),
            self.blue_circuit.system_section(),
        );

        self.gcu.update(
            context,
            &self.emergency_gen,
            self.blue_circuit.system_section(),
            emergency_elec,
            rat_and_emer_gen_man_on,
            lgciu1,
        );

        self.emergency_gen.update(
            context,
            self.blue_circuit.system_section(),
            &self.gcu,
            emergency_elec,
        );
    }

    fn update_with_sim_rate(
        &mut self,
        context: &UpdateContext,
        overhead_panel: &A320HydraulicOverheadPanel,
        autobrake_panel: &AutobrakePanel,
        rat_and_emer_gen_man_on: &impl EmergencyElectricalRatPushButton,
        emergency_elec_state: &impl EmergencyElectricalState,
        lgciu1: &impl LgciuSensors,
        lgciu2: &impl LgciuSensors,
        engine1: &impl Engine,
        engine2: &impl Engine,
    ) {
        self.nose_steering.update(
            context,
            self.yellow_circuit.system_section(),
            &self.brake_steer_computer,
            &self.pushback_tug,
        );

        // Process brake logic (which circuit brakes) and send brake demands (how much)
        self.brake_steer_computer.update(
            context,
            self.green_circuit.system_section(),
            &self.braking_circuit_altn,
            lgciu1,
            lgciu2,
            autobrake_panel,
            engine1,
            engine2,
        );

        // Updating rat stowed pos on all frames in case it's used for graphics
        self.ram_air_turbine.update_position(&context.delta());

        // Uses external conditions and momentary button: better to check each frame
        self.ram_air_turbine_controller.update(
            overhead_panel,
            rat_and_emer_gen_man_on,
            emergency_elec_state,
        );

        self.pushback_tug.update(context);

        self.braking_force.update_forces(
            context,
            &self.braking_circuit_norm,
            &self.braking_circuit_altn,
        );

        self.slats_flaps_complex
            .update(context, &self.flap_system, &self.slat_system);

        self.flap_system.update(
            context,
            self.slats_flaps_complex.flap_demand(),
            self.slats_flaps_complex.flap_demand(),
            self.green_circuit.system_section(),
            self.yellow_circuit.system_section(),
        );

        self.slat_system.update(
            context,
            self.slats_flaps_complex.slat_demand(),
            self.slats_flaps_complex.slat_demand(),
            self.blue_circuit.system_section(),
            self.green_circuit.system_section(),
        );

        self.forward_cargo_door_controller.update(
            context,
            &self.forward_cargo_door,
            self.yellow_circuit.system_section(),
        );

        self.aft_cargo_door_controller.update(
            context,
            &self.aft_cargo_door,
            self.yellow_circuit.system_section(),
        );

        self.slats_flaps_complex
            .update(context, &self.flap_system, &self.slat_system);

        self.fac_computer.update(
            self.green_circuit.system_section(),
            self.blue_circuit.system_section(),
            self.yellow_circuit.system_section(),
        );
    }

    // For each hydraulic loop retrieves volumes from and to each actuator and pass it to the loops
    fn update_actuators_volume(&mut self) {
        self.update_green_actuators_volume();
        self.update_yellow_actuators_volume();
        self.update_blue_actuators_volume();
    }

    fn update_green_actuators_volume(&mut self) {
        self.green_circuit
            .update_actuator_volumes(&mut self.braking_circuit_norm);

        self.green_circuit
            .update_actuator_volumes(self.left_aileron.actuator(AileronActuatorPosition::Green));
        self.green_circuit
            .update_actuator_volumes(self.right_aileron.actuator(AileronActuatorPosition::Green));

        self.green_circuit.update_actuator_volumes(
            self.left_elevator
                .actuator(LeftElevatorActuatorCircuit::Green as usize),
        );

        self.green_circuit
            .update_actuator_volumes(self.rudder.actuator(RudderActuatorPosition::Green));

        self.green_circuit
            .update_actuator_volumes(self.flap_system.left_motor());
        self.green_circuit
            .update_actuator_volumes(self.slat_system.right_motor());

        self.green_circuit
            .update_actuator_volumes(self.left_spoilers.actuator(0));
        self.green_circuit
            .update_actuator_volumes(self.left_spoilers.actuator(4));

        self.green_circuit
            .update_actuator_volumes(self.right_spoilers.actuator(0));
        self.green_circuit
            .update_actuator_volumes(self.right_spoilers.actuator(4));
    }

    fn update_yellow_actuators_volume(&mut self) {
        self.yellow_circuit
            .update_actuator_volumes(&mut self.braking_circuit_altn);

        self.yellow_circuit
            .update_actuator_volumes(self.flap_system.right_motor());

        self.yellow_circuit
            .update_actuator_volumes(self.forward_cargo_door.actuator());

        self.yellow_circuit
            .update_actuator_volumes(self.aft_cargo_door.actuator());

        self.yellow_circuit
            .update_actuator_volumes(&mut self.nose_steering);

        self.yellow_circuit.update_actuator_volumes(
            self.right_elevator
                .actuator(RightElevatorActuatorCircuit::Yellow as usize),
        );

        self.yellow_circuit
            .update_actuator_volumes(self.rudder.actuator(RudderActuatorPosition::Yellow));

        self.yellow_circuit
            .update_actuator_volumes(self.left_spoilers.actuator(1));
        self.yellow_circuit
            .update_actuator_volumes(self.left_spoilers.actuator(3));

        self.yellow_circuit
            .update_actuator_volumes(self.right_spoilers.actuator(1));
        self.yellow_circuit
            .update_actuator_volumes(self.right_spoilers.actuator(3));
    }

    fn update_blue_actuators_volume(&mut self) {
        self.blue_circuit
            .update_actuator_volumes(self.slat_system.left_motor());
        self.blue_circuit
            .update_actuator_volumes(&mut self.emergency_gen);

        self.blue_circuit
            .update_actuator_volumes(self.left_aileron.actuator(AileronActuatorPosition::Blue));
        self.blue_circuit
            .update_actuator_volumes(self.right_aileron.actuator(AileronActuatorPosition::Blue));

        self.blue_circuit.update_actuator_volumes(
            self.left_elevator
                .actuator(LeftElevatorActuatorCircuit::Blue as usize),
        );
        self.blue_circuit.update_actuator_volumes(
            self.right_elevator
                .actuator(RightElevatorActuatorCircuit::Blue as usize),
        );

        self.blue_circuit
            .update_actuator_volumes(self.rudder.actuator(RudderActuatorPosition::Blue));

        self.blue_circuit
            .update_actuator_volumes(self.left_spoilers.actuator(2));

        self.blue_circuit
            .update_actuator_volumes(self.right_spoilers.actuator(2));
    }

    // All the core hydraulics updates that needs to be done at the slowest fixed step rate
    fn update_core_hydraulics(
        &mut self,
        context: &UpdateContext,
        engine1: &impl Engine,
        engine2: &impl Engine,
        overhead_panel: &A320HydraulicOverheadPanel,
        engine_fire_push_buttons: &impl EngineFirePushButtons,
        lgciu1: &impl LgciuSensors,
        lgciu2: &impl LgciuSensors,
        reservoir_pneumatics: &impl ReservoirAirPressure,
    ) {
        // First update what is currently consumed and given back by each actuator
        // Todo: might have to split the actuator volumes by expected number of loops
        self.update_actuators_volume();

        self.power_transfer_unit_controller.update(
            context,
            overhead_panel,
            &self.forward_cargo_door_controller,
            &self.aft_cargo_door_controller,
            &self.pushback_tug,
            lgciu2,
            self.green_circuit.reservoir(),
            self.yellow_circuit.reservoir(),
        );
        self.power_transfer_unit.update(
            context,
            self.green_circuit.system_section(),
            self.yellow_circuit.system_section(),
            &self.power_transfer_unit_controller,
        );

        self.engine_driven_pump_1_controller.update(
            overhead_panel,
            engine_fire_push_buttons,
            engine1,
            &self.green_circuit,
            lgciu1,
            self.green_circuit.reservoir(),
        );

        self.engine_driven_pump_1.update(
            context,
            self.green_circuit
                .pump_section(A320HydraulicCircuitFactory::YELLOW_GREEN_BLUE_PUMPS_INDEXES),
            self.green_circuit.reservoir(),
            engine1.hydraulic_pump_output_speed(),
            &self.engine_driven_pump_1_controller,
        );

        self.engine_driven_pump_2_controller.update(
            overhead_panel,
            engine_fire_push_buttons,
            engine2,
            &self.yellow_circuit,
            lgciu2,
            self.yellow_circuit.reservoir(),
        );

        self.engine_driven_pump_2.update(
            context,
            self.yellow_circuit
                .pump_section(A320HydraulicCircuitFactory::YELLOW_GREEN_BLUE_PUMPS_INDEXES),
            self.yellow_circuit.reservoir(),
            engine2.hydraulic_pump_output_speed(),
            &self.engine_driven_pump_2_controller,
        );

        self.blue_electric_pump_controller.update(
            overhead_panel,
            &self.blue_circuit,
            engine1,
            engine2,
            lgciu1,
            lgciu2,
            self.blue_circuit.reservoir(),
        );
        self.blue_electric_pump.update(
            context,
            self.blue_circuit
                .pump_section(A320HydraulicCircuitFactory::YELLOW_GREEN_BLUE_PUMPS_INDEXES),
            self.blue_circuit.reservoir(),
            &self.blue_electric_pump_controller,
        );

        self.yellow_electric_pump_controller.update(
            context,
            overhead_panel,
            &self.forward_cargo_door_controller,
            &self.aft_cargo_door_controller,
            &self.yellow_circuit,
            self.yellow_circuit.reservoir(),
        );
        self.yellow_electric_pump.update(
            context,
            self.yellow_circuit.system_section(),
            self.yellow_circuit.reservoir(),
            &self.yellow_electric_pump_controller,
        );

        self.ram_air_turbine.update(
            context,
            self.blue_circuit.system_section(),
            self.blue_circuit.reservoir(),
            &self.ram_air_turbine_controller,
        );

        self.green_circuit_controller.update(
            context,
            engine_fire_push_buttons,
            overhead_panel,
            &self.yellow_electric_pump_controller,
        );
        self.green_circuit.update(
            context,
            &mut vec![&mut self.engine_driven_pump_1],
            None::<&mut ElectricPump>,
            Some(&self.power_transfer_unit),
            &self.green_circuit_controller,
            reservoir_pneumatics.green_reservoir_pressure(),
        );

        self.yellow_circuit_controller.update(
            context,
            engine_fire_push_buttons,
            overhead_panel,
            &self.yellow_electric_pump_controller,
        );
        self.yellow_circuit.update(
            context,
            &mut vec![&mut self.engine_driven_pump_2],
            Some(&mut self.yellow_electric_pump),
            Some(&self.power_transfer_unit),
            &self.yellow_circuit_controller,
            reservoir_pneumatics.yellow_reservoir_pressure(),
        );

        self.blue_circuit_controller.update(
            context,
            engine_fire_push_buttons,
            overhead_panel,
            &self.yellow_electric_pump_controller,
        );
        self.blue_circuit.update(
            context,
            &mut vec![&mut self.blue_electric_pump],
            Some(&mut self.ram_air_turbine),
            None,
            &self.blue_circuit_controller,
            reservoir_pneumatics.blue_reservoir_pressure(),
        );

        self.braking_circuit_norm.update(
            context,
            self.green_circuit.system_section(),
            self.brake_steer_computer.norm_controller(),
        );
        self.braking_circuit_altn.update(
            context,
            self.yellow_circuit.system_section(),
            self.brake_steer_computer.alternate_controller(),
        );
    }

    // Actual logic of HYD PTU memo computed here until done within FWS
    fn should_show_hyd_ptu_message_on_ecam(&self) -> bool {
        let ptu_valve_ctrol_off = !self.power_transfer_unit_controller.should_enable();
        let green_eng_pump_lo_pr = !self.green_circuit.pump_section_switch_pressurised(
            A320HydraulicCircuitFactory::YELLOW_GREEN_BLUE_PUMPS_INDEXES,
        );

        let yellow_sys_lo_pr = !self.yellow_circuit.system_section_switch_pressurised();

        let yellow_sys_press_above_1450 =
            self.yellow_circuit.system_section_pressure() > Pressure::new::<psi>(1450.);

        let green_sys_press_above_1450 =
            self.green_circuit.system_section_pressure() > Pressure::new::<psi>(1450.);

        let green_sys_lo_pr = !self.green_circuit.system_section_switch_pressurised();

        let yellow_eng_pump_lo_pr = !self.yellow_circuit.pump_section_switch_pressurised(
            A320HydraulicCircuitFactory::YELLOW_GREEN_BLUE_PUMPS_INDEXES,
        );

        let yellow_elec_pump_on = self.yellow_electric_pump_controller.should_pressurise();

        let yellow_pump_state = yellow_eng_pump_lo_pr && !yellow_elec_pump_on;

        let yellow_press_node = yellow_sys_press_above_1450 || !yellow_sys_lo_pr;
        let green_press_node = green_sys_press_above_1450 || !green_sys_lo_pr;

        let yellow_side_and = green_eng_pump_lo_pr && yellow_press_node && green_press_node;
        let green_side_and = yellow_press_node && green_press_node && yellow_pump_state;

        !ptu_valve_ctrol_off && (yellow_side_and || green_side_and)
    }

    // Function dedicated to sound so it triggers the high pitch PTU sound on specific PTU conditions
    fn is_ptu_running_high_pitch_sound(&self) -> bool {
        let is_ptu_rotating = self.power_transfer_unit.is_active_left_to_right()
            || self.power_transfer_unit.is_active_right_to_left();

        let absolute_delta_pressure = (self.green_circuit.system_section_pressure()
            - self.yellow_circuit.system_section_pressure())
        .abs();

        absolute_delta_pressure
            > Pressure::new::<psi>(Self::HIGH_PITCH_PTU_SOUND_DELTA_PRESS_THRESHOLD_PSI)
            && is_ptu_rotating
    }
}
impl SimulationElement for A320Hydraulic {
    fn accept<T: SimulationElementVisitor>(&mut self, visitor: &mut T) {
        self.engine_driven_pump_1.accept(visitor);
        self.engine_driven_pump_1_controller.accept(visitor);

        self.engine_driven_pump_2.accept(visitor);
        self.engine_driven_pump_2_controller.accept(visitor);

        self.blue_electric_pump.accept(visitor);
        self.blue_electric_pump_controller.accept(visitor);

        self.yellow_electric_pump.accept(visitor);
        self.yellow_electric_pump_controller.accept(visitor);

        self.forward_cargo_door_controller.accept(visitor);
        self.forward_cargo_door.accept(visitor);

        self.aft_cargo_door_controller.accept(visitor);
        self.aft_cargo_door.accept(visitor);

        self.pushback_tug.accept(visitor);

        self.ram_air_turbine.accept(visitor);
        self.ram_air_turbine_controller.accept(visitor);

        self.power_transfer_unit.accept(visitor);
        self.power_transfer_unit_controller.accept(visitor);

        self.blue_circuit.accept(visitor);
        self.green_circuit.accept(visitor);
        self.yellow_circuit.accept(visitor);

        self.brake_steer_computer.accept(visitor);

        self.braking_circuit_norm.accept(visitor);
        self.braking_circuit_altn.accept(visitor);
        self.braking_force.accept(visitor);

        self.emergency_gen.accept(visitor);
        self.nose_steering.accept(visitor);
        self.slats_flaps_complex.accept(visitor);
        self.flap_system.accept(visitor);
        self.slat_system.accept(visitor);

        self.elevator_system_controller.accept(visitor);
        self.aileron_system_controller.accept(visitor);

        self.left_aileron.accept(visitor);
        self.right_aileron.accept(visitor);
        self.left_elevator.accept(visitor);
        self.right_elevator.accept(visitor);

        self.fac_computer.accept(visitor);
        self.rudder.accept(visitor);

        self.left_spoilers.accept(visitor);
        self.right_spoilers.accept(visitor);

        visitor.visit(self);
    }

    fn write(&self, writer: &mut SimulatorWriter) {
        writer.write(
            &self.hyd_ptu_ecam_memo_id,
            self.should_show_hyd_ptu_message_on_ecam(),
        );

        writer.write(
            &self.ptu_high_pitch_sound_id,
            self.ptu_high_pitch_sound_active.output(),
        );

        // Two sound variables of ptu made exclusive with high pitch sound having priority
        writer.write(
            &self.ptu_continuous_mode_id,
            self.power_transfer_unit.is_in_continuous_mode()
                && !self.ptu_high_pitch_sound_active.output(),
        );
    }
}
impl HydraulicGeneratorControlUnit for A320Hydraulic {
    fn max_allowed_power(&self) -> Power {
        self.gcu.max_allowed_power()
    }

    fn motor_speed(&self) -> AngularVelocity {
        self.gcu.motor_speed()
    }
}

struct A320HydraulicCircuitController {
    circuit_id: HydraulicColor,
    engine_number: Option<usize>,
    should_open_fire_shutoff_valve: bool,
    should_open_leak_measurement_valve: bool,
}
impl A320HydraulicCircuitController {
    fn new(engine_number: Option<usize>, circuit_id: HydraulicColor) -> Self {
        Self {
            circuit_id,
            engine_number,
            should_open_fire_shutoff_valve: true,
            should_open_leak_measurement_valve: true,
        }
    }

    fn update(
        &mut self,
        context: &UpdateContext,
        engine_fire_push_buttons: &impl EngineFirePushButtons,
        overhead_panel: &A320HydraulicOverheadPanel,
        yellow_epump_controller: &A320YellowElectricPumpController,
    ) {
        if let Some(eng_number) = self.engine_number {
            self.should_open_fire_shutoff_valve = !engine_fire_push_buttons.is_released(eng_number);
        }

        self.update_leak_measurement_valve(context, overhead_panel, yellow_epump_controller);
    }

    fn update_leak_measurement_valve(
        &mut self,
        context: &UpdateContext,
        overhead_panel: &A320HydraulicOverheadPanel,
        yellow_epump_controller: &A320YellowElectricPumpController,
    ) {
        let measurement_valve_open_demand_raw = match &mut self.circuit_id {
            HydraulicColor::Green => overhead_panel.green_leak_measurement_valve_is_on(),
            HydraulicColor::Yellow => {
                overhead_panel.yellow_leak_measurement_valve_is_on()
                    && !yellow_epump_controller.should_pressurise_for_cargo_door_operation()
            }
            HydraulicColor::Blue => overhead_panel.blue_leak_measurement_valve_is_on(),
        };

        self.should_open_leak_measurement_valve = measurement_valve_open_demand_raw
            || self.plane_state_disables_leak_valve_closing(context);
    }

    fn plane_state_disables_leak_valve_closing(&self, context: &UpdateContext) -> bool {
        context.indicated_airspeed() >= Velocity::new::<knot>(100.)
    }
}
impl HydraulicCircuitController for A320HydraulicCircuitController {
    fn should_open_fire_shutoff_valve(&self, _: usize) -> bool {
        // A320 only has one main pump per pump section thus index not useful
        self.should_open_fire_shutoff_valve
    }

    fn should_open_leak_measurement_valve(&self) -> bool {
        self.should_open_leak_measurement_valve
    }
}

struct A320EngineDrivenPumpController {
    green_pump_low_press_id: VariableIdentifier,
    yellow_pump_low_press_id: VariableIdentifier,

    is_powered: bool,
    powered_by: Vec<ElectricalBusType>,
    engine_number: usize,
    should_pressurise: bool,
    has_pressure_low_fault: bool,
    has_air_pressure_low_fault: bool,
    has_low_level_fault: bool,
    is_pressure_low: bool,
}
impl A320EngineDrivenPumpController {
    fn new(
        context: &mut InitContext,
        engine_number: usize,
        powered_by: Vec<ElectricalBusType>,
    ) -> Self {
        Self {
            green_pump_low_press_id: context
                .get_identifier("HYD_GREEN_EDPUMP_LOW_PRESS".to_owned()),
            yellow_pump_low_press_id: context
                .get_identifier("HYD_YELLOW_EDPUMP_LOW_PRESS".to_owned()),

            is_powered: false,
            powered_by,
            engine_number,
            should_pressurise: true,

            has_pressure_low_fault: false,
            has_air_pressure_low_fault: false,
            has_low_level_fault: false,

            is_pressure_low: true,
        }
    }

    fn update_low_pressure(
        &mut self,
        engine: &impl Engine,
        hydraulic_circuit: &impl HydraulicPressureSensors,
        lgciu: &impl LgciuSensors,
    ) {
        self.is_pressure_low = self.should_pressurise()
            && !hydraulic_circuit.pump_section_switch_pressurised(
                A320HydraulicCircuitFactory::YELLOW_GREEN_BLUE_PUMPS_INDEXES,
            );

        // Fault inhibited if on ground AND engine oil pressure is low (11KS1 elec relay)
        self.has_pressure_low_fault = self.is_pressure_low
            && (!engine.oil_pressure_is_low()
                || !(lgciu.right_gear_compressed(false) && lgciu.left_gear_compressed(false)));
    }

    fn update_low_air_pressure(
        &mut self,
        reservoir: &Reservoir,
        overhead_panel: &A320HydraulicOverheadPanel,
    ) {
        self.has_air_pressure_low_fault = reservoir.is_low_air_pressure()
            && overhead_panel.edp_push_button_is_auto(self.engine_number);
    }

    fn update_low_level(
        &mut self,
        reservoir: &Reservoir,
        overhead_panel: &A320HydraulicOverheadPanel,
    ) {
        self.has_low_level_fault =
            reservoir.is_low_level() && overhead_panel.edp_push_button_is_auto(self.engine_number);
    }

    fn update(
        &mut self,
        overhead_panel: &A320HydraulicOverheadPanel,
        engine_fire_push_buttons: &impl EngineFirePushButtons,
        engine: &impl Engine,
        hydraulic_circuit: &impl HydraulicPressureSensors,
        lgciu: &impl LgciuSensors,
        reservoir: &Reservoir,
    ) {
        let mut should_pressurise_if_powered = false;
        if overhead_panel.edp_push_button_is_auto(self.engine_number)
            && !engine_fire_push_buttons.is_released(self.engine_number)
        {
            should_pressurise_if_powered = true;
        } else if overhead_panel.edp_push_button_is_off(self.engine_number)
            || engine_fire_push_buttons.is_released(self.engine_number)
        {
            should_pressurise_if_powered = false;
        }

        // Inverted logic, no power means solenoid valve always leave pump in pressurise mode
        self.should_pressurise = !self.is_powered || should_pressurise_if_powered;

        self.update_low_pressure(engine, hydraulic_circuit, lgciu);

        self.update_low_air_pressure(reservoir, overhead_panel);

        self.update_low_level(reservoir, overhead_panel);
    }

    fn has_pressure_low_fault(&self) -> bool {
        self.has_pressure_low_fault
    }

    fn has_air_pressure_low_fault(&self) -> bool {
        self.has_air_pressure_low_fault
    }

    fn has_low_level_fault(&self) -> bool {
        self.has_low_level_fault
    }
}
impl PumpController for A320EngineDrivenPumpController {
    fn should_pressurise(&self) -> bool {
        self.should_pressurise
    }
}
impl SimulationElement for A320EngineDrivenPumpController {
    fn write(&self, writer: &mut SimulatorWriter) {
        if self.engine_number == 1 {
            writer.write(&self.green_pump_low_press_id, self.is_pressure_low);
        } else if self.engine_number == 2 {
            writer.write(&self.yellow_pump_low_press_id, self.is_pressure_low);
        } else {
            panic!("The A320 only supports two engines.");
        }
    }

    fn receive_power(&mut self, buses: &impl ElectricalBuses) {
        self.is_powered = buses.any_is_powered(&self.powered_by);
    }
}

struct A320BlueElectricPumpController {
    low_press_id: VariableIdentifier,

    is_powered: bool,
    powered_by: ElectricalBusType,
    should_pressurise: bool,
    has_pressure_low_fault: bool,
    has_air_pressure_low_fault: bool,
    has_low_level_fault: bool,
    is_pressure_low: bool,
}
impl A320BlueElectricPumpController {
    fn new(context: &mut InitContext, powered_by: ElectricalBusType) -> Self {
        Self {
            low_press_id: context.get_identifier("HYD_BLUE_EPUMP_LOW_PRESS".to_owned()),

            is_powered: false,
            powered_by,
            should_pressurise: false,

            has_pressure_low_fault: false,
            has_air_pressure_low_fault: false,
            has_low_level_fault: false,

            is_pressure_low: true,
        }
    }

    fn update(
        &mut self,
        overhead_panel: &A320HydraulicOverheadPanel,
        hydraulic_circuit: &impl HydraulicPressureSensors,
        engine1: &impl Engine,
        engine2: &impl Engine,
        lgciu1: &impl LgciuSensors,
        lgciu2: &impl LgciuSensors,
        reservoir: &Reservoir,
    ) {
        let mut should_pressurise_if_powered = false;
        if overhead_panel.blue_epump_push_button.is_auto() {
            if !lgciu1.nose_gear_compressed(false)
                || engine1.is_above_minimum_idle()
                || engine2.is_above_minimum_idle()
                || overhead_panel.blue_epump_override_push_button_is_on()
            {
                should_pressurise_if_powered = true;
            } else {
                should_pressurise_if_powered = false;
            }
        } else if overhead_panel.blue_epump_push_button_is_off() {
            should_pressurise_if_powered = false;
        }

        self.should_pressurise = self.is_powered && should_pressurise_if_powered;

        self.update_low_pressure(
            overhead_panel,
            hydraulic_circuit,
            engine1,
            engine2,
            lgciu1,
            lgciu2,
        );

        self.update_low_air_pressure(reservoir, overhead_panel);

        self.update_low_level(reservoir, overhead_panel);
    }

    fn update_low_pressure(
        &mut self,
        overhead_panel: &A320HydraulicOverheadPanel,
        hydraulic_circuit: &impl HydraulicPressureSensors,
        engine1: &impl Engine,
        engine2: &impl Engine,
        lgciu1: &impl LgciuSensors,
        lgciu2: &impl LgciuSensors,
    ) {
        let is_both_engine_low_oil_pressure =
            engine1.oil_pressure_is_low() && engine2.oil_pressure_is_low();

        self.is_pressure_low = self.should_pressurise()
            && !hydraulic_circuit.pump_section_switch_pressurised(
                A320HydraulicCircuitFactory::YELLOW_GREEN_BLUE_PUMPS_INDEXES,
            );

        self.has_pressure_low_fault = self.is_pressure_low
            && (!is_both_engine_low_oil_pressure
                || (!(lgciu1.left_gear_compressed(false) && lgciu1.right_gear_compressed(false))
                    || !(lgciu2.left_gear_compressed(false)
                        && lgciu2.right_gear_compressed(false)))
                || overhead_panel.blue_epump_override_push_button_is_on());
    }

    fn update_low_air_pressure(
        &mut self,
        reservoir: &Reservoir,
        overhead_panel: &A320HydraulicOverheadPanel,
    ) {
        self.has_air_pressure_low_fault =
            reservoir.is_low_air_pressure() && !overhead_panel.blue_epump_push_button_is_off();
    }

    fn update_low_level(
        &mut self,
        reservoir: &Reservoir,
        overhead_panel: &A320HydraulicOverheadPanel,
    ) {
        self.has_low_level_fault =
            reservoir.is_low_level() && !overhead_panel.blue_epump_push_button_is_off();
    }

    fn has_pressure_low_fault(&self) -> bool {
        self.has_pressure_low_fault
    }

    fn has_air_pressure_low_fault(&self) -> bool {
        self.has_air_pressure_low_fault
    }

    fn has_low_level_fault(&self) -> bool {
        self.has_low_level_fault
    }
}
impl PumpController for A320BlueElectricPumpController {
    fn should_pressurise(&self) -> bool {
        self.should_pressurise
    }
}
impl SimulationElement for A320BlueElectricPumpController {
    fn write(&self, writer: &mut SimulatorWriter) {
        writer.write(&self.low_press_id, self.is_pressure_low);
    }

    fn receive_power(&mut self, buses: &impl ElectricalBuses) {
        self.is_powered = buses.is_powered(self.powered_by);
    }
}

struct A320YellowElectricPumpController {
    low_press_id: VariableIdentifier,

    is_powered: bool,
    powered_by: ElectricalBusType,
    powered_by_when_cargo_door_operation: ElectricalBusType,
    should_pressurise: bool,
    has_pressure_low_fault: bool,
    has_air_pressure_low_fault: bool,
    has_low_level_fault: bool,
    is_pressure_low: bool,

    is_required_for_cargo_door_operation: DelayedFalseLogicGate,
    should_pressurise_for_cargo_door_operation: bool,

    low_pressure_hystereris: bool,
}
impl A320YellowElectricPumpController {
    const DURATION_OF_YELLOW_PUMP_ACTIVATION_AFTER_CARGO_DOOR_OPERATION: Duration =
        Duration::from_secs(20);

    const LOW_PRESS_HYSTERESIS_HIGH_PSI: f64 = 1750.;
    const LOW_PRESS_HYSTERESIS_LOW_PSI: f64 = 1450.;

    fn new(
        context: &mut InitContext,
        powered_by: ElectricalBusType,
        powered_by_when_cargo_door_operation: ElectricalBusType,
    ) -> Self {
        Self {
            low_press_id: context.get_identifier("HYD_YELLOW_EPUMP_LOW_PRESS".to_owned()),

            is_powered: false,
            powered_by,
            powered_by_when_cargo_door_operation,
            should_pressurise: false,

            has_pressure_low_fault: false,
            has_air_pressure_low_fault: false,
            has_low_level_fault: false,

            is_pressure_low: true,
            is_required_for_cargo_door_operation: DelayedFalseLogicGate::new(
                Self::DURATION_OF_YELLOW_PUMP_ACTIVATION_AFTER_CARGO_DOOR_OPERATION,
            ),
            should_pressurise_for_cargo_door_operation: false,

            low_pressure_hystereris: false,
        }
    }

    fn update(
        &mut self,
        context: &UpdateContext,
        overhead_panel: &A320HydraulicOverheadPanel,
        forward_cargo_door_controller: &A320DoorController,
        aft_cargo_door_controller: &A320DoorController,
        hydraulic_circuit: &impl HydraulicPressureSensors,
        reservoir: &Reservoir,
    ) {
        self.update_cargo_door_logic(
            context,
            overhead_panel,
            forward_cargo_door_controller,
            aft_cargo_door_controller,
        );

        self.should_pressurise = (overhead_panel.yellow_epump_push_button.is_on()
            || self.is_required_for_cargo_door_operation.output())
            && self.is_powered;

        self.update_low_pressure(hydraulic_circuit);

        self.update_low_air_pressure(reservoir, overhead_panel);

        self.update_low_level(reservoir, overhead_panel);
    }

    fn update_low_pressure(&mut self, hydraulic_circuit: &impl HydraulicPressureSensors) {
        self.update_low_pressure_hysteresis(hydraulic_circuit);

        self.is_pressure_low = self.should_pressurise() && !self.low_pressure_hystereris;

        self.has_pressure_low_fault = self.is_pressure_low;
    }

    fn update_low_pressure_hysteresis(
        &mut self,
        hydraulic_circuit: &impl HydraulicPressureSensors,
    ) {
        if hydraulic_circuit
            .system_section_pressure_transducer()
            .get::<psi>()
            > Self::LOW_PRESS_HYSTERESIS_HIGH_PSI
        {
            self.low_pressure_hystereris = true;
        } else if hydraulic_circuit
            .system_section_pressure_transducer()
            .get::<psi>()
            < Self::LOW_PRESS_HYSTERESIS_LOW_PSI
        {
            self.low_pressure_hystereris = false;
        }
    }

    fn update_cargo_door_logic(
        &mut self,
        context: &UpdateContext,
        overhead_panel: &A320HydraulicOverheadPanel,
        forward_cargo_door_controller: &A320DoorController,
        aft_cargo_door_controller: &A320DoorController,
    ) {
        self.is_required_for_cargo_door_operation.update(
            context,
            forward_cargo_door_controller.should_pressurise_hydraulics()
                || aft_cargo_door_controller.should_pressurise_hydraulics(),
        );

        self.should_pressurise_for_cargo_door_operation =
            self.is_required_for_cargo_door_operation.output()
                && !overhead_panel.yellow_epump_push_button.is_on();
    }

    fn update_low_air_pressure(
        &mut self,
        reservoir: &Reservoir,
        overhead_panel: &A320HydraulicOverheadPanel,
    ) {
        self.has_air_pressure_low_fault =
            reservoir.is_low_air_pressure() && !overhead_panel.yellow_epump_push_button_is_auto();
    }

    fn update_low_level(
        &mut self,
        reservoir: &Reservoir,
        overhead_panel: &A320HydraulicOverheadPanel,
    ) {
        self.has_low_level_fault =
            reservoir.is_low_level() && !overhead_panel.yellow_epump_push_button_is_auto();
    }

    fn has_pressure_low_fault(&self) -> bool {
        self.has_pressure_low_fault
    }

    fn has_air_pressure_low_fault(&self) -> bool {
        self.has_air_pressure_low_fault
    }

    fn has_low_level_fault(&self) -> bool {
        self.has_low_level_fault
    }

    fn should_pressurise_for_cargo_door_operation(&self) -> bool {
        self.should_pressurise_for_cargo_door_operation
    }
}
impl PumpController for A320YellowElectricPumpController {
    fn should_pressurise(&self) -> bool {
        self.should_pressurise
    }
}
impl SimulationElement for A320YellowElectricPumpController {
    fn write(&self, writer: &mut SimulatorWriter) {
        writer.write(&self.low_press_id, self.is_pressure_low);
    }

    fn receive_power(&mut self, buses: &impl ElectricalBuses) {
        // Control of the pump is powered by dedicated bus OR manual operation of cargo door through another bus
        self.is_powered = buses.is_powered(self.powered_by)
            || (self.is_required_for_cargo_door_operation.output()
                && buses.is_powered(self.powered_by_when_cargo_door_operation))
    }
}

struct A320PowerTransferUnitController {
    park_brake_lever_pos_id: VariableIdentifier,
    general_eng_1_starter_active_id: VariableIdentifier,
    general_eng_2_starter_active_id: VariableIdentifier,

    is_powered: bool,
    powered_by: ElectricalBusType,
    should_enable: bool,
    should_inhibit_ptu_after_cargo_door_operation: DelayedFalseLogicGate,

    parking_brake_lever_pos: bool,
    eng_1_master_on: bool,
    eng_2_master_on: bool,

    has_air_pressure_low_fault: bool,
    has_low_level_fault: bool,
}
impl A320PowerTransferUnitController {
    const DURATION_OF_PTU_INHIBIT_AFTER_CARGO_DOOR_OPERATION: Duration = Duration::from_secs(40);

    fn new(context: &mut InitContext, powered_by: ElectricalBusType) -> Self {
        Self {
            park_brake_lever_pos_id: context.get_identifier("PARK_BRAKE_LEVER_POS".to_owned()),
            general_eng_1_starter_active_id: context
                .get_identifier("GENERAL ENG STARTER ACTIVE:1".to_owned()),
            general_eng_2_starter_active_id: context
                .get_identifier("GENERAL ENG STARTER ACTIVE:2".to_owned()),

            is_powered: false,
            powered_by,
            should_enable: false,
            should_inhibit_ptu_after_cargo_door_operation: DelayedFalseLogicGate::new(
                Self::DURATION_OF_PTU_INHIBIT_AFTER_CARGO_DOOR_OPERATION,
            ),

            parking_brake_lever_pos: false,
            eng_1_master_on: false,
            eng_2_master_on: false,

            has_air_pressure_low_fault: false,
            has_low_level_fault: false,
        }
    }

    fn update(
        &mut self,
        context: &UpdateContext,
        overhead_panel: &A320HydraulicOverheadPanel,
        forward_cargo_door_controller: &A320DoorController,
        aft_cargo_door_controller: &A320DoorController,
        pushback_tug: &PushbackTug,
        lgciu2: &impl LgciuSensors,
        reservoir_left_side: &Reservoir,
        reservoir_right_side: &Reservoir,
    ) {
        self.should_inhibit_ptu_after_cargo_door_operation.update(
            context,
            forward_cargo_door_controller.should_pressurise_hydraulics()
                || aft_cargo_door_controller.should_pressurise_hydraulics(),
        );

        let ptu_inhibited = self.should_inhibit_ptu_after_cargo_door_operation.output()
            && overhead_panel.yellow_epump_push_button_is_auto();

        let should_enable_if_powered = overhead_panel.ptu_push_button_is_auto()
            && (!lgciu2.nose_gear_compressed(false)
                || self.eng_1_master_on && self.eng_2_master_on
                || !self.eng_1_master_on && !self.eng_2_master_on
                || (!self.parking_brake_lever_pos
                    && !pushback_tug.is_nose_wheel_steering_pin_inserted()))
            && !ptu_inhibited;

        // When there is no power, the PTU is always ON.
        self.should_enable = !self.is_powered || should_enable_if_powered;

        self.update_low_air_pressure(reservoir_left_side, reservoir_right_side, overhead_panel);

        self.update_low_level(reservoir_left_side, reservoir_right_side, overhead_panel);
    }

    fn update_low_air_pressure(
        &mut self,
        reservoir_left_side: &Reservoir,
        reservoir_right_side: &Reservoir,
        overhead_panel: &A320HydraulicOverheadPanel,
    ) {
        self.has_air_pressure_low_fault = (reservoir_left_side.is_low_air_pressure()
            || reservoir_right_side.is_low_air_pressure())
            && overhead_panel.ptu_push_button_is_auto();
    }

    fn update_low_level(
        &mut self,
        reservoir_left_side: &Reservoir,
        reservoir_right_side: &Reservoir,
        overhead_panel: &A320HydraulicOverheadPanel,
    ) {
        self.has_low_level_fault = (reservoir_left_side.is_low_level()
            || reservoir_right_side.is_low_level())
            && overhead_panel.ptu_push_button_is_auto();
    }

    fn has_air_pressure_low_fault(&self) -> bool {
        self.has_air_pressure_low_fault
    }

    fn has_low_level_fault(&self) -> bool {
        self.has_low_level_fault
    }
}
impl PowerTransferUnitController for A320PowerTransferUnitController {
    fn should_enable(&self) -> bool {
        self.should_enable
    }
}
impl SimulationElement for A320PowerTransferUnitController {
    fn read(&mut self, reader: &mut SimulatorReader) {
        self.parking_brake_lever_pos = reader.read(&self.park_brake_lever_pos_id);
        self.eng_1_master_on = reader.read(&self.general_eng_1_starter_active_id);
        self.eng_2_master_on = reader.read(&self.general_eng_2_starter_active_id);
    }

    fn receive_power(&mut self, buses: &impl ElectricalBuses) {
        self.is_powered = buses.is_powered(self.powered_by);
    }
}

struct A320RamAirTurbineController {
    is_solenoid_1_powered: bool,
    solenoid_1_bus: ElectricalBusType,

    is_solenoid_2_powered: bool,
    solenoid_2_bus: ElectricalBusType,

    should_deploy: bool,
}
impl A320RamAirTurbineController {
    fn new(solenoid_1_bus: ElectricalBusType, solenoid_2_bus: ElectricalBusType) -> Self {
        Self {
            is_solenoid_1_powered: false,
            solenoid_1_bus,

            is_solenoid_2_powered: false,
            solenoid_2_bus,

            should_deploy: false,
        }
    }

    fn update(
        &mut self,
        overhead_panel: &A320HydraulicOverheadPanel,
        rat_and_emer_gen_man_on: &impl EmergencyElectricalRatPushButton,
        emergency_elec_state: &impl EmergencyElectricalState,
    ) {
        let solenoid_1_should_trigger_deployment_if_powered =
            overhead_panel.rat_man_on_push_button_is_pressed();

        let solenoid_2_should_trigger_deployment_if_powered =
            emergency_elec_state.is_in_emergency_elec() || rat_and_emer_gen_man_on.is_pressed();

        self.should_deploy = (self.is_solenoid_1_powered
            && solenoid_1_should_trigger_deployment_if_powered)
            || (self.is_solenoid_2_powered && solenoid_2_should_trigger_deployment_if_powered);
    }
}
impl RamAirTurbineController for A320RamAirTurbineController {
    fn should_deploy(&self) -> bool {
        self.should_deploy
    }
}
impl SimulationElement for A320RamAirTurbineController {
    fn receive_power(&mut self, buses: &impl ElectricalBuses) {
        self.is_solenoid_1_powered = buses.is_powered(self.solenoid_1_bus);
        self.is_solenoid_2_powered = buses.is_powered(self.solenoid_2_bus);
    }
}

struct A320BrakeSystemOutputs {
    left_demand: Ratio,
    right_demand: Ratio,
    pressure_limit: Pressure,
}
impl A320BrakeSystemOutputs {
    fn new() -> Self {
        Self {
            left_demand: Ratio::new::<ratio>(0.),
            right_demand: Ratio::new::<ratio>(0.),
            pressure_limit: Pressure::new::<psi>(3000.),
        }
    }

    fn set_pressure_limit(&mut self, pressure_limit: Pressure) {
        self.pressure_limit = pressure_limit;
    }

    fn set_brake_demands(&mut self, left_demand: Ratio, right_demand: Ratio) {
        self.left_demand = left_demand
            .min(Ratio::new::<ratio>(1.))
            .max(Ratio::new::<ratio>(0.));
        self.right_demand = right_demand
            .min(Ratio::new::<ratio>(1.))
            .max(Ratio::new::<ratio>(0.));
    }

    fn set_no_demands(&mut self) {
        self.left_demand = Ratio::new::<ratio>(0.);
        self.right_demand = Ratio::new::<ratio>(0.);
    }

    fn set_max_demands(&mut self) {
        self.left_demand = Ratio::new::<ratio>(1.);
        self.right_demand = Ratio::new::<ratio>(1.);
    }

    fn left_demand(&self) -> Ratio {
        self.left_demand
    }

    fn right_demand(&self) -> Ratio {
        self.right_demand
    }
}
impl BrakeCircuitController for A320BrakeSystemOutputs {
    fn pressure_limit(&self) -> Pressure {
        self.pressure_limit
    }

    fn left_brake_demand(&self) -> Ratio {
        self.left_demand
    }

    fn right_brake_demand(&self) -> Ratio {
        self.right_demand
    }
}

struct A320HydraulicBrakeSteerComputerUnit {
    park_brake_lever_pos_id: VariableIdentifier,
    gear_handle_position_id: VariableIdentifier,
    antiskid_brakes_active_id: VariableIdentifier,
    left_brake_pedal_input_id: VariableIdentifier,
    right_brake_pedal_input_id: VariableIdentifier,

    ground_speed_id: VariableIdentifier,

    rudder_pedal_input_id: VariableIdentifier,
    tiller_handle_input_id: VariableIdentifier,
    tiller_pedal_disconnect_id: VariableIdentifier,
    autopilot_nosewheel_demand_id: VariableIdentifier,

    autobrake_controller: A320AutobrakeController,
    parking_brake_demand: bool,
    is_gear_lever_down: bool,
    left_brake_pilot_input: Ratio,
    right_brake_pilot_input: Ratio,

    norm_brake_outputs: A320BrakeSystemOutputs,
    alternate_brake_outputs: A320BrakeSystemOutputs,

    normal_brakes_available: bool,
    should_disable_auto_brake_when_retracting: DelayedTrueLogicGate,
    anti_skid_activated: bool,

    tiller_pedal_disconnect: bool,
    tiller_handle_position: Ratio,
    rudder_pedal_position: Ratio,
    autopilot_nosewheel_demand: Ratio,

    pedal_steering_limiter: SteeringAngleLimiter<5>,
    pedal_input_map: SteeringRatioToAngle<6>,
    tiller_steering_limiter: SteeringAngleLimiter<5>,
    tiller_input_map: SteeringRatioToAngle<6>,
    final_steering_position_request: Angle,

    ground_speed: Velocity,
}
impl A320HydraulicBrakeSteerComputerUnit {
    const RUDDER_PEDAL_INPUT_GAIN: f64 = 32.;
    const RUDDER_PEDAL_INPUT_MAP: [f64; 6] = [0., 1., 2., 32., 32., 32.];
    const RUDDER_PEDAL_INPUT_CURVE_MAP: [f64; 6] = [0., 0., 2., 6.4, 6.4, 6.4];
    const MAX_RUDDER_INPUT_INCLUDING_AUTOPILOT_DEGREE: f64 = 6.;

    const SPEED_MAP_FOR_PEDAL_ACTION_KNOT: [f64; 5] = [0., 40., 130., 1500.0, 2800.0];
    const STEERING_ANGLE_FOR_PEDAL_ACTION_DEGREE: [f64; 5] = [1., 1., 0., 0., 0.];

    const TILLER_INPUT_GAIN: f64 = 75.;
    const TILLER_INPUT_MAP: [f64; 6] = [0., 1., 20., 40., 66., 75.];
    const TILLER_INPUT_CURVE_MAP: [f64; 6] = [0., 0., 4., 15., 45., 74.];

    const AUTOPILOT_STEERING_INPUT_GAIN: f64 = 6.;

    const SPEED_MAP_FOR_TILLER_ACTION_KNOT: [f64; 5] = [0., 20., 70., 1500.0, 2800.0];
    const STEERING_ANGLE_FOR_TILLER_ACTION_DEGREE: [f64; 5] = [1., 1., 0., 0., 0.];

    const MAX_STEERING_ANGLE_DEMAND_DEGREES: f64 = 74.;

    // Minimum pressure hysteresis on green until main switched on ALTN brakes
    // Feedback by Cpt. Chaos — 25/04/2021 #pilot-feedback
    const MIN_PRESSURE_BRAKE_ALTN_HYST_LO: f64 = 1305.;
    const MIN_PRESSURE_BRAKE_ALTN_HYST_HI: f64 = 2176.;

    // Min pressure when parking brake enabled. Lower normal braking is allowed to use pilot input as emergency braking
    // Feedback by avteknisyan — 25/04/2021 #pilot-feedback
    const MIN_PRESSURE_PARK_BRAKE_EMERGENCY: f64 = 507.;

    const AUTOBRAKE_GEAR_RETRACTION_DURATION_S: f64 = 3.;

    const PILOT_INPUT_DETECTION_TRESHOLD: f64 = 0.2;

    fn new(context: &mut InitContext) -> Self {
        Self {
            park_brake_lever_pos_id: context.get_identifier("PARK_BRAKE_LEVER_POS".to_owned()),
            gear_handle_position_id: context.get_identifier("GEAR HANDLE POSITION".to_owned()),
            antiskid_brakes_active_id: context.get_identifier("ANTISKID BRAKES ACTIVE".to_owned()),
            left_brake_pedal_input_id: context.get_identifier("LEFT_BRAKE_PEDAL_INPUT".to_owned()),
            right_brake_pedal_input_id: context
                .get_identifier("RIGHT_BRAKE_PEDAL_INPUT".to_owned()),

            ground_speed_id: context.get_identifier("GPS GROUND SPEED".to_owned()),
            rudder_pedal_input_id: context.get_identifier("RUDDER_PEDAL_POSITION_RATIO".to_owned()),
            tiller_handle_input_id: context.get_identifier("TILLER_HANDLE_POSITION".to_owned()),
            tiller_pedal_disconnect_id: context
                .get_identifier("TILLER_PEDAL_DISCONNECT".to_owned()),
            autopilot_nosewheel_demand_id: context
                .get_identifier("AUTOPILOT_NOSEWHEEL_DEMAND".to_owned()),

            autobrake_controller: A320AutobrakeController::new(context),

            // Position of parking brake lever
            parking_brake_demand: true,
            is_gear_lever_down: true,
            left_brake_pilot_input: Ratio::new::<ratio>(0.0),
            right_brake_pilot_input: Ratio::new::<ratio>(0.0),
            norm_brake_outputs: A320BrakeSystemOutputs::new(),
            alternate_brake_outputs: A320BrakeSystemOutputs::new(),
            normal_brakes_available: false,
            should_disable_auto_brake_when_retracting: DelayedTrueLogicGate::new(
                Duration::from_secs_f64(Self::AUTOBRAKE_GEAR_RETRACTION_DURATION_S),
            ),
            anti_skid_activated: true,

            tiller_pedal_disconnect: false,
            tiller_handle_position: Ratio::new::<ratio>(0.),
            rudder_pedal_position: Ratio::new::<ratio>(0.),
            autopilot_nosewheel_demand: Ratio::new::<ratio>(0.),

            pedal_steering_limiter: SteeringAngleLimiter::new(
                Self::SPEED_MAP_FOR_PEDAL_ACTION_KNOT,
                Self::STEERING_ANGLE_FOR_PEDAL_ACTION_DEGREE,
            ),
            pedal_input_map: SteeringRatioToAngle::new(
                Ratio::new::<ratio>(Self::RUDDER_PEDAL_INPUT_GAIN),
                Self::RUDDER_PEDAL_INPUT_MAP,
                Self::RUDDER_PEDAL_INPUT_CURVE_MAP,
            ),
            tiller_steering_limiter: SteeringAngleLimiter::new(
                Self::SPEED_MAP_FOR_TILLER_ACTION_KNOT,
                Self::STEERING_ANGLE_FOR_TILLER_ACTION_DEGREE,
            ),
            tiller_input_map: SteeringRatioToAngle::new(
                Ratio::new::<ratio>(Self::TILLER_INPUT_GAIN),
                Self::TILLER_INPUT_MAP,
                Self::TILLER_INPUT_CURVE_MAP,
            ),
            final_steering_position_request: Angle::new::<degree>(0.),

            ground_speed: Velocity::new::<knot>(0.),
        }
    }

    fn allow_autobrake_arming(&self) -> bool {
        self.anti_skid_activated && self.normal_brakes_available
    }

    fn update_normal_braking_availability(&mut self, normal_braking_circuit_pressure: Pressure) {
        if normal_braking_circuit_pressure.get::<psi>() > Self::MIN_PRESSURE_BRAKE_ALTN_HYST_HI
            && (self.left_brake_pilot_input.get::<ratio>() < Self::PILOT_INPUT_DETECTION_TRESHOLD
                && self.right_brake_pilot_input.get::<ratio>()
                    < Self::PILOT_INPUT_DETECTION_TRESHOLD)
        {
            self.normal_brakes_available = true;
        } else if normal_braking_circuit_pressure.get::<psi>()
            < Self::MIN_PRESSURE_BRAKE_ALTN_HYST_LO
        {
            self.normal_brakes_available = false;
        }
    }

    fn update_brake_pressure_limitation(&mut self) {
        let yellow_manual_braking_input = self.left_brake_pilot_input
            > self.alternate_brake_outputs.left_demand() + Ratio::new::<ratio>(0.2)
            || self.right_brake_pilot_input
                > self.alternate_brake_outputs.right_demand() + Ratio::new::<ratio>(0.2);

        // Nominal braking from pedals is limited to 2538psi
        self.norm_brake_outputs
            .set_pressure_limit(Pressure::new::<psi>(2538.));

        let alternate_brake_pressure_limit = Pressure::new::<psi>(if self.parking_brake_demand {
            // If no pilot action, standard park brake pressure limit
            if !yellow_manual_braking_input {
                2103.
            } else {
                // Else manual action limited to a higher max nominal pressure
                2538.
            }
        } else if !self.anti_skid_activated {
            1160.
        } else {
            // Else if any manual braking we use standard limit
            2538.
        });

        self.alternate_brake_outputs
            .set_pressure_limit(alternate_brake_pressure_limit);
    }

    /// Updates brakes and nose steering demands
    fn update(
        &mut self,
        context: &UpdateContext,
        current_pressure: &impl SectionPressure,
        alternate_circuit: &BrakeCircuit,
        lgciu1: &impl LgciuSensors,
        lgciu2: &impl LgciuSensors,
        autobrake_panel: &AutobrakePanel,
        engine1: &impl Engine,
        engine2: &impl Engine,
    ) {
        self.update_steering_demands(lgciu1, engine1, engine2);

        self.update_normal_braking_availability(current_pressure.pressure());
        self.update_brake_pressure_limitation();

        self.autobrake_controller.update(
            context,
            autobrake_panel,
            self.allow_autobrake_arming(),
            self.left_brake_pilot_input,
            self.right_brake_pilot_input,
            lgciu1,
            lgciu2,
        );

        let is_in_flight_gear_lever_up = !(lgciu1.left_and_right_gear_compressed(true)
            || lgciu2.left_and_right_gear_compressed(true)
            || self.is_gear_lever_down);

        self.should_disable_auto_brake_when_retracting.update(
            context,
            !lgciu1.all_down_and_locked() && !self.is_gear_lever_down,
        );

        if is_in_flight_gear_lever_up {
            if self.should_disable_auto_brake_when_retracting.output() {
                self.norm_brake_outputs.set_no_demands();
            } else {
                // Slight brake pressure to stop the spinning wheels (have no pressure data available yet, 0.2 is random one)
                self.norm_brake_outputs
                    .set_brake_demands(Ratio::new::<ratio>(0.2), Ratio::new::<ratio>(0.2));
            }

            self.alternate_brake_outputs.set_no_demands();
        } else {
            let green_used_for_brakes = self.normal_brakes_available
                && self.anti_skid_activated
                && !self.parking_brake_demand;

            if green_used_for_brakes {
                // Final output on normal brakes is max(pilot demand , autobrake demand) to allow pilot override autobrake demand
                self.norm_brake_outputs.set_brake_demands(
                    self.left_brake_pilot_input
                        .max(self.autobrake_controller.brake_output()),
                    self.right_brake_pilot_input
                        .max(self.autobrake_controller.brake_output()),
                );

                self.alternate_brake_outputs.set_no_demands();
            } else {
                self.norm_brake_outputs.set_no_demands();

                if !self.parking_brake_demand {
                    // Normal braking but using alternate circuit
                    self.alternate_brake_outputs.set_brake_demands(
                        self.left_brake_pilot_input,
                        self.right_brake_pilot_input,
                    );
                } else {
                    // Else we just use parking brake
                    self.alternate_brake_outputs.set_max_demands();

                    // Special case: parking brake on but yellow can't provide enough brakes: green are allowed to brake for emergency
                    if alternate_circuit.left_brake_pressure().get::<psi>()
                        < Self::MIN_PRESSURE_PARK_BRAKE_EMERGENCY
                        || alternate_circuit.right_brake_pressure().get::<psi>()
                            < Self::MIN_PRESSURE_PARK_BRAKE_EMERGENCY
                    {
                        self.norm_brake_outputs.set_brake_demands(
                            self.left_brake_pilot_input,
                            self.right_brake_pilot_input,
                        );
                    }
                }
            }
        }
    }

    fn update_steering_demands(
        &mut self,
        lgciu1: &impl LgciuSensors,
        engine1: &impl Engine,
        engine2: &impl Engine,
    ) {
        let steer_angle_from_autopilot = Angle::new::<degree>(
            self.autopilot_nosewheel_demand.get::<ratio>() * Self::AUTOPILOT_STEERING_INPUT_GAIN,
        );

        let steer_angle_from_pedals = if self.tiller_pedal_disconnect {
            Angle::new::<degree>(0.)
        } else {
            self.pedal_input_map
                .angle_demand_from_input_demand(self.rudder_pedal_position)
        };

        // TODO Here ground speed would be probably computed from wheel sensor logic
        let final_steer_rudder_plus_autopilot = self.pedal_steering_limiter.angle_from_speed(
            self.ground_speed,
            (steer_angle_from_pedals + steer_angle_from_autopilot)
                .min(Angle::new::<degree>(
                    Self::MAX_RUDDER_INPUT_INCLUDING_AUTOPILOT_DEGREE,
                ))
                .max(Angle::new::<degree>(
                    -Self::MAX_RUDDER_INPUT_INCLUDING_AUTOPILOT_DEGREE,
                )),
        );

        let steer_angle_from_tiller = self.tiller_steering_limiter.angle_from_speed(
            self.ground_speed,
            self.tiller_input_map
                .angle_demand_from_input_demand(self.tiller_handle_position),
        );

        let is_both_engine_low_oil_pressure =
            engine1.oil_pressure_is_low() && engine2.oil_pressure_is_low();

        self.final_steering_position_request = if !is_both_engine_low_oil_pressure
            && self.anti_skid_activated
            && lgciu1.nose_gear_compressed(false)
        {
            (final_steer_rudder_plus_autopilot + steer_angle_from_tiller)
                .min(Angle::new::<degree>(
                    Self::MAX_STEERING_ANGLE_DEMAND_DEGREES,
                ))
                .max(Angle::new::<degree>(
                    -Self::MAX_STEERING_ANGLE_DEMAND_DEGREES,
                ))
        } else {
            Angle::new::<degree>(0.)
        };
    }

    fn norm_controller(&self) -> &impl BrakeCircuitController {
        &self.norm_brake_outputs
    }

    fn alternate_controller(&self) -> &impl BrakeCircuitController {
        &self.alternate_brake_outputs
    }
}
impl SimulationElement for A320HydraulicBrakeSteerComputerUnit {
    fn accept<T: SimulationElementVisitor>(&mut self, visitor: &mut T) {
        self.autobrake_controller.accept(visitor);
        visitor.visit(self);
    }

    fn read(&mut self, reader: &mut SimulatorReader) {
        self.parking_brake_demand = reader.read(&self.park_brake_lever_pos_id);
        self.is_gear_lever_down = reader.read(&self.gear_handle_position_id);
        self.anti_skid_activated = reader.read(&self.antiskid_brakes_active_id);
        self.left_brake_pilot_input =
            Ratio::new::<percent>(reader.read(&self.left_brake_pedal_input_id));
        self.right_brake_pilot_input =
            Ratio::new::<percent>(reader.read(&self.right_brake_pedal_input_id));

        self.tiller_handle_position =
            Ratio::new::<ratio>(reader.read(&self.tiller_handle_input_id));
        self.rudder_pedal_position = Ratio::new::<ratio>(reader.read(&self.rudder_pedal_input_id));
        self.tiller_pedal_disconnect = reader.read(&self.tiller_pedal_disconnect_id);
        self.ground_speed = reader.read(&self.ground_speed_id);

        self.autopilot_nosewheel_demand =
            Ratio::new::<ratio>(reader.read(&self.autopilot_nosewheel_demand_id));
    }
}
impl SteeringController for A320HydraulicBrakeSteerComputerUnit {
    fn requested_position(&self) -> Angle {
        self.final_steering_position_request
    }
}

struct A320BrakingForce {
    brake_left_force_factor_id: VariableIdentifier,
    brake_right_force_factor_id: VariableIdentifier,
    trailing_edge_flaps_left_percent_id: VariableIdentifier,
    trailing_edge_flaps_right_percent_id: VariableIdentifier,

    left_braking_force: f64,
    right_braking_force: f64,

    flap_position: f64,
}
impl A320BrakingForce {
    const REFERENCE_PRESSURE_FOR_MAX_FORCE: f64 = 2538.;

    const FLAPS_BREAKPOINTS: [f64; 3] = [0., 50., 100.];
    const FLAPS_PENALTY_PERCENT: [f64; 3] = [5., 5., 0.];

    pub fn new(context: &mut InitContext) -> Self {
        A320BrakingForce {
            brake_left_force_factor_id: context
                .get_identifier("BRAKE LEFT FORCE FACTOR".to_owned()),
            brake_right_force_factor_id: context
                .get_identifier("BRAKE RIGHT FORCE FACTOR".to_owned()),
            trailing_edge_flaps_left_percent_id: context
                .get_identifier("LEFT_FLAPS_POSITION_PERCENT".to_owned()),
            trailing_edge_flaps_right_percent_id: context
                .get_identifier("RIGHT_FLAPS_POSITION_PERCENT".to_owned()),

            left_braking_force: 0.,
            right_braking_force: 0.,

            flap_position: 0.,
        }
    }

    pub fn update_forces(
        &mut self,
        context: &UpdateContext,
        norm_brakes: &BrakeCircuit,
        altn_brakes: &BrakeCircuit,
    ) {
        // Base formula for output force is output_force[0:1] = 50 * sqrt(current_pressure) / Max_brake_pressure
        // This formula gives a bit more punch for lower brake pressures (like 1000 psi alternate braking), as linear formula
        // gives really too low brake force for 1000psi

        let left_force_norm = 50. * norm_brakes.left_brake_pressure().get::<psi>().sqrt()
            / Self::REFERENCE_PRESSURE_FOR_MAX_FORCE;
        let left_force_altn = 50. * altn_brakes.left_brake_pressure().get::<psi>().sqrt()
            / Self::REFERENCE_PRESSURE_FOR_MAX_FORCE;
        self.left_braking_force = left_force_norm + left_force_altn;
        self.left_braking_force = self.left_braking_force.max(0.).min(1.);

        let right_force_norm = 50. * norm_brakes.right_brake_pressure().get::<psi>().sqrt()
            / Self::REFERENCE_PRESSURE_FOR_MAX_FORCE;
        let right_force_altn = 50. * altn_brakes.right_brake_pressure().get::<psi>().sqrt()
            / Self::REFERENCE_PRESSURE_FOR_MAX_FORCE;
        self.right_braking_force = right_force_norm + right_force_altn;
        self.right_braking_force = self.right_braking_force.max(0.).min(1.);

        self.correct_with_flaps_state(context);
    }

    fn correct_with_flaps_state(&mut self, context: &UpdateContext) {
        let flap_correction = Ratio::new::<percent>(interpolation(
            &Self::FLAPS_BREAKPOINTS,
            &Self::FLAPS_PENALTY_PERCENT,
            self.flap_position,
        ));

        // Using airspeed with formula 0.1 * sqrt(airspeed) to get a 0 to 1 ratio to use our flap correction
        // This way the less airspeed, the less our correction is used as it is an aerodynamic effect on brakes
        let mut airspeed_corrective_factor =
            0.1 * context.indicated_airspeed().get::<knot>().abs().sqrt();
        airspeed_corrective_factor = airspeed_corrective_factor.min(1.0);

        let final_flaps_correction_with_speed = flap_correction * airspeed_corrective_factor;

        self.left_braking_force = self.left_braking_force
            - (self.left_braking_force * final_flaps_correction_with_speed.get::<ratio>());

        self.right_braking_force = self.right_braking_force
            - (self.right_braking_force * final_flaps_correction_with_speed.get::<ratio>());
    }
}

impl SimulationElement for A320BrakingForce {
    fn write(&self, writer: &mut SimulatorWriter) {
        // BRAKE XXXX FORCE FACTOR is the actual braking force we want the plane to generate in the simulator
        writer.write(&self.brake_left_force_factor_id, self.left_braking_force);
        writer.write(&self.brake_right_force_factor_id, self.right_braking_force);
    }

    fn read(&mut self, reader: &mut SimulatorReader) {
        let left_flap: f64 = reader.read(&self.trailing_edge_flaps_left_percent_id);
        let right_flap: f64 = reader.read(&self.trailing_edge_flaps_right_percent_id);
        self.flap_position = (left_flap + right_flap) / 2.;
    }
}

#[derive(PartialEq, Clone, Copy)]
enum DoorControlState {
    DownLocked = 0,
    NoControl = 1,
    HydControl = 2,
    UpLocked = 3,
}

struct A320DoorController {
    requested_position_id: VariableIdentifier,

    control_state: DoorControlState,

    position_requested: Ratio,

    duration_in_no_control: Duration,
    duration_in_hyd_control: Duration,

    should_close_valves: bool,
    control_position_request: Ratio,
    should_unlock: bool,
}
impl A320DoorController {
    // Duration which the hydraulic valves sends a open request when request is closing (this is done on real aircraft so uplock can be easily unlocked without friction)
    const UP_CONTROL_TIME_BEFORE_DOWN_CONTROL: Duration = Duration::from_millis(200);

    // Delay from the ground crew unlocking the door to the time they start requiring up movement in control panel
    const DELAY_UNLOCK_TO_HYDRAULIC_CONTROL: Duration = Duration::from_secs(5);

    fn new(context: &mut InitContext, id: &str) -> Self {
        Self {
            requested_position_id: context.get_identifier(format!("{}_DOOR_CARGO_OPEN_REQ", id)),
            control_state: DoorControlState::DownLocked,
            position_requested: Ratio::new::<ratio>(0.),

            duration_in_no_control: Duration::from_secs(0),
            duration_in_hyd_control: Duration::from_secs(0),

            should_close_valves: true,
            control_position_request: Ratio::new::<ratio>(0.),
            should_unlock: false,
        }
    }

    fn update(
        &mut self,
        context: &UpdateContext,
        door: &CargoDoor,
        current_pressure: &impl SectionPressure,
    ) {
        self.control_state =
            self.determine_control_state_and_lock_action(door, current_pressure.pressure());
        self.update_timers(context);
        self.update_actions_from_state();
    }

    fn update_timers(&mut self, context: &UpdateContext) {
        if self.control_state == DoorControlState::NoControl {
            self.duration_in_no_control += context.delta();
        } else {
            self.duration_in_no_control = Duration::from_secs(0);
        }

        if self.control_state == DoorControlState::HydControl {
            self.duration_in_hyd_control += context.delta();
        } else {
            self.duration_in_hyd_control = Duration::from_secs(0);
        }
    }

    fn update_actions_from_state(&mut self) {
        match self.control_state {
            DoorControlState::DownLocked => {}
            DoorControlState::NoControl => {
                self.should_close_valves = true;
            }
            DoorControlState::HydControl => {
                self.should_close_valves = false;
                self.control_position_request = if self.position_requested > Ratio::new::<ratio>(0.)
                    || self.duration_in_hyd_control < Self::UP_CONTROL_TIME_BEFORE_DOWN_CONTROL
                {
                    Ratio::new::<ratio>(1.0)
                } else {
                    Ratio::new::<ratio>(-0.1)
                }
            }
            DoorControlState::UpLocked => {
                self.should_close_valves = true;
            }
        }
    }

    fn determine_control_state_and_lock_action(
        &mut self,
        door: &CargoDoor,
        current_pressure: Pressure,
    ) -> DoorControlState {
        match self.control_state {
            DoorControlState::DownLocked if self.position_requested > Ratio::new::<ratio>(0.) => {
                self.should_unlock = true;
                DoorControlState::NoControl
            }
            DoorControlState::NoControl
                if self.duration_in_no_control > Self::DELAY_UNLOCK_TO_HYDRAULIC_CONTROL =>
            {
                self.should_unlock = false;
                DoorControlState::HydControl
            }
            DoorControlState::HydControl if door.is_locked() => {
                self.should_unlock = false;
                DoorControlState::DownLocked
            }
            DoorControlState::HydControl
                if door.position() > Ratio::new::<ratio>(0.9)
                    && self.position_requested > Ratio::new::<ratio>(0.5) =>
            {
                self.should_unlock = false;
                DoorControlState::UpLocked
            }
            DoorControlState::UpLocked
                if self.position_requested < Ratio::new::<ratio>(1.)
                    && current_pressure > Pressure::new::<psi>(1000.) =>
            {
                DoorControlState::HydControl
            }
            _ => self.control_state,
        }
    }

    fn should_pressurise_hydraulics(&self) -> bool {
        (self.control_state == DoorControlState::UpLocked
            && self.position_requested < Ratio::new::<ratio>(1.))
            || self.control_state == DoorControlState::HydControl
    }
}
impl HydraulicAssemblyController for A320DoorController {
    fn requested_mode(&self) -> LinearActuatorMode {
        if self.should_close_valves {
            LinearActuatorMode::ClosedValves
        } else {
            LinearActuatorMode::PositionControl
        }
    }

    fn requested_position(&self) -> Ratio {
        self.control_position_request
    }

    fn should_lock(&self) -> bool {
        !self.should_unlock
    }

    fn requested_lock_position(&self) -> Ratio {
        Ratio::new::<ratio>(0.)
    }
}
impl SimulationElement for A320DoorController {
    fn read(&mut self, reader: &mut SimulatorReader) {
        self.position_requested = Ratio::new::<ratio>(reader.read(&self.requested_position_id));
    }
}

struct CargoDoor {
    hydraulic_assembly: HydraulicLinearActuatorAssembly<1>,

    position_id: VariableIdentifier,
    locked_id: VariableIdentifier,
    position: Ratio,

    is_locked: bool,

    aerodynamic_model: AerodynamicModel,
}
impl CargoDoor {
    fn new(
        context: &mut InitContext,
        id: &str,
        hydraulic_assembly: HydraulicLinearActuatorAssembly<1>,
        aerodynamic_model: AerodynamicModel,
    ) -> Self {
        Self {
            hydraulic_assembly,
            position_id: context.get_identifier(format!("{}_DOOR_CARGO_POSITION", id)),
            locked_id: context.get_identifier(format!("{}_DOOR_CARGO_LOCKED", id)),

            position: Ratio::new::<ratio>(0.),

            is_locked: true,

            aerodynamic_model,
        }
    }

    fn position(&self) -> Ratio {
        self.position
    }

    fn is_locked(&self) -> bool {
        self.is_locked
    }

    fn actuator(&mut self) -> &mut impl Actuator {
        self.hydraulic_assembly.actuator(0)
    }

    fn update(
        &mut self,
        context: &UpdateContext,
        cargo_door_controller: &impl HydraulicAssemblyController,
        current_pressure: &impl SectionPressure,
    ) {
        self.aerodynamic_model
            .update_body(context, self.hydraulic_assembly.body());
        self.hydraulic_assembly.update(
            context,
            std::slice::from_ref(cargo_door_controller),
            [current_pressure.pressure()],
        );

        self.position = self.hydraulic_assembly.position_normalized();
        self.is_locked = self.hydraulic_assembly.is_locked();
    }
}
impl SimulationElement for CargoDoor {
    fn write(&self, writer: &mut SimulatorWriter) {
        writer.write(&self.position_id, self.position());
        writer.write(&self.locked_id, self.is_locked());
    }
}

struct PushbackTug {
    nw_strg_disc_memo_id: VariableIdentifier,
    state_id: VariableIdentifier,
    steer_angle_id: VariableIdentifier,

    steering_angle_raw: Angle,
    steering_angle: LowPassFilter<Angle>,

    // Type of pushback:
    // 0 = Straight
    // 1 = Left
    // 2 = Right
    // 3 = Assumed to be no pushback
    // 4 = might be finishing pushback, to confirm
    state: f64,
    nose_wheel_steering_pin_inserted: DelayedFalseLogicGate,
}
impl PushbackTug {
    const DURATION_AFTER_WHICH_NWS_PIN_IS_REMOVED_AFTER_PUSHBACK: Duration =
        Duration::from_secs(15);

    const STATE_NO_PUSHBACK: f64 = 3.;

    const STEERING_ANGLE_FILTER_TIME_CONSTANT: Duration = Duration::from_millis(1500);

    fn new(context: &mut InitContext) -> Self {
        Self {
            nw_strg_disc_memo_id: context.get_identifier("HYD_NW_STRG_DISC_ECAM_MEMO".to_owned()),
            state_id: context.get_identifier("PUSHBACK STATE".to_owned()),
            steer_angle_id: context.get_identifier("PUSHBACK ANGLE".to_owned()),

            steering_angle_raw: Angle::default(),
            steering_angle: LowPassFilter::new(Self::STEERING_ANGLE_FILTER_TIME_CONSTANT),

            state: Self::STATE_NO_PUSHBACK,
            nose_wheel_steering_pin_inserted: DelayedFalseLogicGate::new(
                Self::DURATION_AFTER_WHICH_NWS_PIN_IS_REMOVED_AFTER_PUSHBACK,
            ),
        }
    }

    fn update(&mut self, context: &UpdateContext) {
        self.nose_wheel_steering_pin_inserted
            .update(context, self.is_pushing());

        if self.is_pushing() {
            self.steering_angle
                .update(context.delta(), self.steering_angle_raw);
        } else {
            self.steering_angle.reset(Angle::default());
        }
    }

    fn is_pushing(&self) -> bool {
        (self.state - PushbackTug::STATE_NO_PUSHBACK).abs() > f64::EPSILON
    }
}
impl Pushback for PushbackTug {
    fn is_nose_wheel_steering_pin_inserted(&self) -> bool {
        self.nose_wheel_steering_pin_inserted.output()
    }

    fn steering_angle(&self) -> Angle {
        self.steering_angle.output()
    }
}
impl SimulationElement for PushbackTug {
    fn read(&mut self, reader: &mut SimulatorReader) {
        self.state = reader.read(&self.state_id);

        self.steering_angle_raw = Angle::new::<radian>(reader.read(&self.steer_angle_id));
    }

    fn write(&self, writer: &mut SimulatorWriter) {
        writer.write(
            &self.nw_strg_disc_memo_id,
            self.is_nose_wheel_steering_pin_inserted(),
        );
    }
}

/// Autobrake controller computes the state machine of the autobrake logic, and the deceleration target
/// that we expect for the plane
pub struct A320AutobrakeController {
    armed_mode_id: VariableIdentifier,
    decel_light_id: VariableIdentifier,
    active_id: VariableIdentifier,
    spoilers_ground_spoilers_active_id: VariableIdentifier,
    external_disarm_event_id: VariableIdentifier,

    deceleration_governor: AutobrakeDecelerationGovernor,

    target: Acceleration,
    mode: AutobrakeMode,

    arming_is_allowed_by_bcu: bool,
    left_brake_pedal_input: Ratio,
    right_brake_pedal_input: Ratio,

    ground_spoilers_are_deployed: bool,
    last_ground_spoilers_are_deployed: bool,

    should_disarm_after_time_in_flight: DelayedPulseTrueLogicGate,
    should_reject_max_mode_after_time_in_flight: DelayedTrueLogicGate,

    external_disarm_event: bool,
}
impl A320AutobrakeController {
    const DURATION_OF_FLIGHT_TO_DISARM_AUTOBRAKE_SECS: f64 = 10.;

    // Dynamic decel target map versus time for any mode that needs it
    const LOW_MODE_DECEL_PROFILE_ACCEL_MS2: [f64; 4] = [4., 4., 0., -2.];
    const LOW_MODE_DECEL_PROFILE_TIME_S: [f64; 4] = [0., 1.99, 2., 4.5];

    const MED_MODE_DECEL_PROFILE_ACCEL_MS2: [f64; 5] = [4., 4., 0., -2., -3.];
    const MED_MODE_DECEL_PROFILE_TIME_S: [f64; 5] = [0., 1.99, 2., 2.5, 4.];

    const MAX_MODE_DECEL_TARGET_MS2: f64 = -6.;
    const OFF_MODE_DECEL_TARGET_MS2: f64 = 5.;

    const MARGIN_PERCENT_TO_TARGET_TO_SHOW_DECEL_IN_LO_MED: f64 = 80.;
    const TARGET_TO_SHOW_DECEL_IN_MAX_MS2: f64 = -2.7;

    fn new(context: &mut InitContext) -> A320AutobrakeController {
        A320AutobrakeController {
            armed_mode_id: context.get_identifier("AUTOBRAKES_ARMED_MODE".to_owned()),
            decel_light_id: context.get_identifier("AUTOBRAKES_DECEL_LIGHT".to_owned()),
            active_id: context.get_identifier("AUTOBRAKES_ACTIVE".to_owned()),
            spoilers_ground_spoilers_active_id: context
                .get_identifier("SPOILERS_GROUND_SPOILERS_ACTIVE".to_owned()),
            external_disarm_event_id: context.get_identifier("AUTOBRAKE_DISARM".to_owned()),

            deceleration_governor: AutobrakeDecelerationGovernor::new(),
            target: Acceleration::new::<meter_per_second_squared>(0.),
            mode: AutobrakeMode::NONE,
            arming_is_allowed_by_bcu: false,
            left_brake_pedal_input: Ratio::new::<percent>(0.),
            right_brake_pedal_input: Ratio::new::<percent>(0.),
            ground_spoilers_are_deployed: false,
            last_ground_spoilers_are_deployed: false,
            should_disarm_after_time_in_flight: DelayedPulseTrueLogicGate::new(
                Duration::from_secs_f64(Self::DURATION_OF_FLIGHT_TO_DISARM_AUTOBRAKE_SECS),
            ),
            should_reject_max_mode_after_time_in_flight: DelayedTrueLogicGate::new(
                Duration::from_secs_f64(Self::DURATION_OF_FLIGHT_TO_DISARM_AUTOBRAKE_SECS),
            ),
            external_disarm_event: false,
        }
    }

    fn spoilers_retracted_during_this_update(&self) -> bool {
        !self.ground_spoilers_are_deployed && self.last_ground_spoilers_are_deployed
    }

    fn brake_output(&self) -> Ratio {
        Ratio::new::<ratio>(self.deceleration_governor.output())
    }

    fn determine_mode(&mut self, autobrake_panel: &AutobrakePanel) -> AutobrakeMode {
        if self.should_disarm() {
            AutobrakeMode::NONE
        } else {
            match autobrake_panel.pressed_mode() {
                Some(mode) if self.mode == mode => AutobrakeMode::NONE,
                Some(mode)
                    if mode != AutobrakeMode::MAX
                        || !self.should_reject_max_mode_after_time_in_flight.output() =>
                {
                    mode
                }
                Some(_) | None => self.mode,
            }
        }
    }

    fn should_engage_deceleration_governor(&self) -> bool {
        self.is_armed() && self.ground_spoilers_are_deployed && !self.should_disarm()
    }

    fn is_armed(&self) -> bool {
        self.mode != AutobrakeMode::NONE
    }

    fn is_decelerating(&self) -> bool {
        match self.mode {
            AutobrakeMode::NONE => false,
            AutobrakeMode::LOW | AutobrakeMode::MED => {
                self.deceleration_demanded()
                    && self
                        .deceleration_governor
                        .is_on_target(Ratio::new::<percent>(
                            Self::MARGIN_PERCENT_TO_TARGET_TO_SHOW_DECEL_IN_LO_MED,
                        ))
            }
            _ => {
                self.deceleration_demanded()
                    && self.deceleration_governor.decelerating_at_or_above_rate(
                        Acceleration::new::<meter_per_second_squared>(
                            Self::TARGET_TO_SHOW_DECEL_IN_MAX_MS2,
                        ),
                    )
            }
        }
    }

    fn deceleration_demanded(&self) -> bool {
        self.deceleration_governor.is_engaged()
            && self.target.get::<meter_per_second_squared>() < 0.
    }

    fn should_disarm_due_to_pedal_input(&self) -> bool {
        match self.mode {
            AutobrakeMode::NONE => false,
            AutobrakeMode::LOW | AutobrakeMode::MED => {
                self.left_brake_pedal_input > Ratio::new::<percent>(53.)
                    || self.right_brake_pedal_input > Ratio::new::<percent>(53.)
                    || (self.left_brake_pedal_input > Ratio::new::<percent>(11.)
                        && self.right_brake_pedal_input > Ratio::new::<percent>(11.))
            }
            AutobrakeMode::MAX => {
                self.left_brake_pedal_input > Ratio::new::<percent>(77.)
                    || self.right_brake_pedal_input > Ratio::new::<percent>(77.)
                    || (self.left_brake_pedal_input > Ratio::new::<percent>(53.)
                        && self.right_brake_pedal_input > Ratio::new::<percent>(53.))
            }
            _ => false,
        }
    }

    fn should_disarm(&self) -> bool {
        (self.deceleration_governor.is_engaged() && self.should_disarm_due_to_pedal_input())
            || !self.arming_is_allowed_by_bcu
            || self.spoilers_retracted_during_this_update()
            || self.should_disarm_after_time_in_flight.output()
            || self.external_disarm_event
    }

    fn calculate_target(&mut self) -> Acceleration {
        Acceleration::new::<meter_per_second_squared>(match self.mode {
            AutobrakeMode::NONE => Self::OFF_MODE_DECEL_TARGET_MS2,
            AutobrakeMode::LOW => interpolation(
                &Self::LOW_MODE_DECEL_PROFILE_TIME_S,
                &Self::LOW_MODE_DECEL_PROFILE_ACCEL_MS2,
                self.deceleration_governor.time_engaged().as_secs_f64(),
            ),
            AutobrakeMode::MED => interpolation(
                &Self::MED_MODE_DECEL_PROFILE_TIME_S,
                &Self::MED_MODE_DECEL_PROFILE_ACCEL_MS2,
                self.deceleration_governor.time_engaged().as_secs_f64(),
            ),
            AutobrakeMode::MAX => Self::MAX_MODE_DECEL_TARGET_MS2,
            _ => Self::OFF_MODE_DECEL_TARGET_MS2,
        })
    }

    fn update_input_conditions(
        &mut self,
        context: &UpdateContext,
        allow_arming: bool,
        pedal_input_left: Ratio,
        pedal_input_right: Ratio,
        lgciu1: &impl LgciuSensors,
        lgciu2: &impl LgciuSensors,
    ) {
        let in_flight_lgciu1 =
            !lgciu1.right_gear_compressed(false) && !lgciu1.left_gear_compressed(false);
        let in_flight_lgciu2 =
            !lgciu2.right_gear_compressed(false) && !lgciu2.left_gear_compressed(false);

        self.should_disarm_after_time_in_flight
            .update(context, in_flight_lgciu1 && in_flight_lgciu2);
        self.should_reject_max_mode_after_time_in_flight
            .update(context, in_flight_lgciu1 && in_flight_lgciu2);

        self.arming_is_allowed_by_bcu = allow_arming;
        self.left_brake_pedal_input = pedal_input_left;
        self.right_brake_pedal_input = pedal_input_right;
    }

    fn update(
        &mut self,
        context: &UpdateContext,
        autobrake_panel: &AutobrakePanel,
        allow_arming: bool,
        pedal_input_left: Ratio,
        pedal_input_right: Ratio,
        lgciu1: &impl LgciuSensors,
        lgciu2: &impl LgciuSensors,
    ) {
        self.update_input_conditions(
            context,
            allow_arming,
            pedal_input_left,
            pedal_input_right,
            lgciu1,
            lgciu2,
        );
        self.mode = self.determine_mode(autobrake_panel);

        self.deceleration_governor
            .engage_when(self.should_engage_deceleration_governor());

        self.target = self.calculate_target();
        self.deceleration_governor.update(context, self.target);
    }
}
impl SimulationElement for A320AutobrakeController {
    fn write(&self, writer: &mut SimulatorWriter) {
        writer.write(&self.armed_mode_id, self.mode as u8 as f64);
        writer.write(&self.decel_light_id, self.is_decelerating());
        writer.write(&self.active_id, self.deceleration_demanded());
    }

    fn read(&mut self, reader: &mut SimulatorReader) {
        self.last_ground_spoilers_are_deployed = self.ground_spoilers_are_deployed;
        self.ground_spoilers_are_deployed = reader.read(&self.spoilers_ground_spoilers_active_id);
        self.external_disarm_event = reader.read(&self.external_disarm_event_id);

        // Reading current mode in sim to initialize correct mode if sim changes it (from .FLT files for example)
        self.mode = reader.read_f64(&self.armed_mode_id).into();
    }
}

pub(super) struct A320HydraulicOverheadPanel {
    edp1_push_button: AutoOffFaultPushButton,
    edp2_push_button: AutoOffFaultPushButton,
    blue_epump_push_button: AutoOffFaultPushButton,
    ptu_push_button: AutoOffFaultPushButton,
    rat_push_button: MomentaryPushButton,
    yellow_epump_push_button: AutoOnFaultPushButton,
    blue_epump_override_push_button: MomentaryOnPushButton,

    green_leak_measurement_push_button: AutoOffFaultPushButton,
    blue_leak_measurement_push_button: AutoOffFaultPushButton,
    yellow_leak_measurement_push_button: AutoOffFaultPushButton,
}
impl A320HydraulicOverheadPanel {
    pub(super) fn new(context: &mut InitContext) -> A320HydraulicOverheadPanel {
        A320HydraulicOverheadPanel {
            edp1_push_button: AutoOffFaultPushButton::new_auto(context, "HYD_ENG_1_PUMP"),
            edp2_push_button: AutoOffFaultPushButton::new_auto(context, "HYD_ENG_2_PUMP"),
            blue_epump_push_button: AutoOffFaultPushButton::new_auto(context, "HYD_EPUMPB"),
            ptu_push_button: AutoOffFaultPushButton::new_auto(context, "HYD_PTU"),
            rat_push_button: MomentaryPushButton::new(context, "HYD_RAT_MAN_ON"),
            yellow_epump_push_button: AutoOnFaultPushButton::new_auto(context, "HYD_EPUMPY"),
            blue_epump_override_push_button: MomentaryOnPushButton::new(context, "HYD_EPUMPY_OVRD"),

            green_leak_measurement_push_button: AutoOffFaultPushButton::new_auto(
                context,
                "HYD_LEAK_MEASUREMENT_G",
            ),
            blue_leak_measurement_push_button: AutoOffFaultPushButton::new_auto(
                context,
                "HYD_LEAK_MEASUREMENT_B",
            ),
            yellow_leak_measurement_push_button: AutoOffFaultPushButton::new_auto(
                context,
                "HYD_LEAK_MEASUREMENT_Y",
            ),
        }
    }

    fn update_blue_override_state(&mut self) {
        if self.blue_epump_push_button.is_off() {
            self.blue_epump_override_push_button.turn_off();
        }
    }

    pub(super) fn update(&mut self, hyd: &A320Hydraulic) {
        self.edp1_push_button.set_fault(hyd.green_edp_has_fault());
        self.edp2_push_button.set_fault(hyd.yellow_edp_has_fault());
        self.blue_epump_push_button
            .set_fault(hyd.blue_epump_has_fault());
        self.yellow_epump_push_button
            .set_fault(hyd.yellow_epump_has_fault());
        self.ptu_push_button.set_fault(hyd.ptu_has_fault());

        self.update_blue_override_state();
    }

    fn yellow_epump_push_button_is_auto(&self) -> bool {
        self.yellow_epump_push_button.is_auto()
    }

    fn ptu_push_button_is_auto(&self) -> bool {
        self.ptu_push_button.is_auto()
    }

    fn edp_push_button_is_auto(&self, number: usize) -> bool {
        match number {
            1 => self.edp1_push_button.is_auto(),
            2 => self.edp2_push_button.is_auto(),
            _ => panic!("The A320 only supports two engines."),
        }
    }

    fn edp_push_button_is_off(&self, number: usize) -> bool {
        match number {
            1 => self.edp1_push_button.is_off(),
            2 => self.edp2_push_button.is_off(),
            _ => panic!("The A320 only supports two engines."),
        }
    }

    fn blue_epump_override_push_button_is_on(&self) -> bool {
        self.blue_epump_override_push_button.is_on()
    }

    fn blue_epump_push_button_is_off(&self) -> bool {
        self.blue_epump_push_button.is_off()
    }

    fn rat_man_on_push_button_is_pressed(&self) -> bool {
        self.rat_push_button.is_pressed()
    }

    fn blue_leak_measurement_valve_is_on(&self) -> bool {
        self.blue_leak_measurement_push_button.is_auto()
    }

    fn green_leak_measurement_valve_is_on(&self) -> bool {
        self.green_leak_measurement_push_button.is_auto()
    }

    fn yellow_leak_measurement_valve_is_on(&self) -> bool {
        self.yellow_leak_measurement_push_button.is_auto()
    }
}
impl SimulationElement for A320HydraulicOverheadPanel {
    fn accept<T: SimulationElementVisitor>(&mut self, visitor: &mut T) {
        self.edp1_push_button.accept(visitor);
        self.edp2_push_button.accept(visitor);
        self.blue_epump_push_button.accept(visitor);
        self.ptu_push_button.accept(visitor);
        self.rat_push_button.accept(visitor);
        self.yellow_epump_push_button.accept(visitor);
        self.blue_epump_override_push_button.accept(visitor);

        self.green_leak_measurement_push_button.accept(visitor);
        self.blue_leak_measurement_push_button.accept(visitor);
        self.yellow_leak_measurement_push_button.accept(visitor);

        visitor.visit(self);
    }

    fn receive_power(&mut self, buses: &impl ElectricalBuses) {
        if !buses.is_powered(A320Hydraulic::BLUE_ELEC_PUMP_CONTROL_POWER_BUS)
            || !buses.is_powered(A320Hydraulic::BLUE_ELEC_PUMP_SUPPLY_POWER_BUS)
        {
            self.blue_epump_override_push_button.turn_off();
        }
    }
}

struct AileronController {
    mode: LinearActuatorMode,
    requested_position: Ratio,
}
impl AileronController {
    fn new() -> Self {
        Self {
            mode: LinearActuatorMode::ClosedCircuitDamping,

            requested_position: Ratio::new::<ratio>(0.),
        }
    }

    fn set_mode(&mut self, mode: LinearActuatorMode) {
        self.mode = mode;
    }

    /// Receives a [0;1] position request, 0 is down 1 is up
    fn set_requested_position(&mut self, requested_position: Ratio) {
        self.requested_position = requested_position
            .min(Ratio::new::<ratio>(1.))
            .max(Ratio::new::<ratio>(0.));
    }
}
impl HydraulicAssemblyController for AileronController {
    fn requested_mode(&self) -> LinearActuatorMode {
        self.mode
    }

    fn requested_position(&self) -> Ratio {
        self.requested_position
    }

    fn should_lock(&self) -> bool {
        false
    }

    fn requested_lock_position(&self) -> Ratio {
        Ratio::default()
    }
}

struct AileronSystemHydraulicController {
    left_aileron_blue_actuator_solenoid_id: VariableIdentifier,
    right_aileron_blue_actuator_solenoid_id: VariableIdentifier,
    left_aileron_green_actuator_solenoid_id: VariableIdentifier,
    right_aileron_green_actuator_solenoid_id: VariableIdentifier,

    left_aileron_blue_actuator_position_demand_id: VariableIdentifier,
    right_aileron_blue_actuator_position_demand_id: VariableIdentifier,
    left_aileron_green_actuator_position_demand_id: VariableIdentifier,
    right_aileron_green_actuator_position_demand_id: VariableIdentifier,

    left_aileron_controllers: [AileronController; 2],
    right_aileron_controllers: [AileronController; 2],
}
impl AileronSystemHydraulicController {
    fn new(context: &mut InitContext) -> Self {
        Self {
            left_aileron_blue_actuator_solenoid_id: context
                .get_identifier("LEFT_AIL_BLUE_SERVO_SOLENOID_ENERGIZED".to_owned()),
            right_aileron_blue_actuator_solenoid_id: context
                .get_identifier("RIGHT_AIL_BLUE_SERVO_SOLENOID_ENERGIZED".to_owned()),
            left_aileron_green_actuator_solenoid_id: context
                .get_identifier("LEFT_AIL_GREEN_SERVO_SOLENOID_ENERGIZED".to_owned()),
            right_aileron_green_actuator_solenoid_id: context
                .get_identifier("RIGHT_AIL_GREEN_SERVO_SOLENOID_ENERGIZED".to_owned()),

            left_aileron_blue_actuator_position_demand_id: context
                .get_identifier("LEFT_AIL_BLUE_COMMANDED_POSITION".to_owned()),
            right_aileron_blue_actuator_position_demand_id: context
                .get_identifier("RIGHT_AIL_BLUE_COMMANDED_POSITION".to_owned()),
            left_aileron_green_actuator_position_demand_id: context
                .get_identifier("LEFT_AIL_GREEN_COMMANDED_POSITION".to_owned()),
            right_aileron_green_actuator_position_demand_id: context
                .get_identifier("RIGHT_AIL_GREEN_COMMANDED_POSITION".to_owned()),

            // Controllers are in outward->inward order, so for aileron [Blue circuit, Green circuit]
            left_aileron_controllers: [AileronController::new(), AileronController::new()],
            right_aileron_controllers: [AileronController::new(), AileronController::new()],
        }
    }

    fn left_controllers(&self) -> &[impl HydraulicAssemblyController] {
        &self.left_aileron_controllers[..]
    }

    fn right_controllers(&self) -> &[impl HydraulicAssemblyController] {
        &self.right_aileron_controllers[..]
    }

    fn update_aileron_controllers_positions(
        &mut self,
        left_position_requests: [Ratio; 2],
        right_position_requests: [Ratio; 2],
    ) {
        self.left_aileron_controllers[AileronActuatorPosition::Blue as usize]
            .set_requested_position(left_position_requests[AileronActuatorPosition::Blue as usize]);
        self.left_aileron_controllers[AileronActuatorPosition::Green as usize]
            .set_requested_position(
                left_position_requests[AileronActuatorPosition::Green as usize],
            );

        self.right_aileron_controllers[AileronActuatorPosition::Blue as usize]
            .set_requested_position(
                right_position_requests[AileronActuatorPosition::Blue as usize],
            );
        self.right_aileron_controllers[AileronActuatorPosition::Green as usize]
            .set_requested_position(
                right_position_requests[AileronActuatorPosition::Green as usize],
            );
    }

    /// Will drive mode from solenoid state
    /// -If energized actuator controls position
    /// -If not energized actuator is slaved in damping
    /// -We differentiate case of all actuators in damping mode where we set a more dampened
    /// mode to reach realistic slow droop speed.
    fn update_aileron_controllers_solenoids(
        &mut self,
        left_solenoids_energized: [bool; 2],
        right_solenoids_energized: [bool; 2],
    ) {
        if left_solenoids_energized.iter().any(|x| *x) {
            self.left_aileron_controllers[AileronActuatorPosition::Blue as usize].set_mode(
                Self::aileron_actuator_mode_from_solenoid(
                    left_solenoids_energized[AileronActuatorPosition::Blue as usize],
                ),
            );
            self.left_aileron_controllers[AileronActuatorPosition::Green as usize].set_mode(
                Self::aileron_actuator_mode_from_solenoid(
                    left_solenoids_energized[AileronActuatorPosition::Green as usize],
                ),
            );
        } else {
            for controller in &mut self.left_aileron_controllers {
                controller.set_mode(LinearActuatorMode::ClosedCircuitDamping);
            }
        }

        if right_solenoids_energized.iter().any(|x| *x) {
            self.right_aileron_controllers[AileronActuatorPosition::Blue as usize].set_mode(
                Self::aileron_actuator_mode_from_solenoid(
                    right_solenoids_energized[AileronActuatorPosition::Blue as usize],
                ),
            );
            self.right_aileron_controllers[AileronActuatorPosition::Green as usize].set_mode(
                Self::aileron_actuator_mode_from_solenoid(
                    right_solenoids_energized[AileronActuatorPosition::Green as usize],
                ),
            );
        } else {
            for controller in &mut self.right_aileron_controllers {
                controller.set_mode(LinearActuatorMode::ClosedCircuitDamping);
            }
        }
    }

    fn aileron_actuator_mode_from_solenoid(solenoid_energized: bool) -> LinearActuatorMode {
        if solenoid_energized {
            LinearActuatorMode::PositionControl
        } else {
            LinearActuatorMode::ActiveDamping
        }
    }

    fn aileron_actuator_position_from_surface_angle(surface_angle: Angle) -> Ratio {
        Ratio::new::<ratio>(surface_angle.get::<degree>() / 50. + 0.5)
    }
}
impl SimulationElement for AileronSystemHydraulicController {
    fn read(&mut self, reader: &mut SimulatorReader) {
        // Note that we reverse left, as positions are just passed through msfs for now
        self.update_aileron_controllers_positions(
            [
                Self::aileron_actuator_position_from_surface_angle(-Angle::new::<degree>(
                    reader.read(&self.left_aileron_blue_actuator_position_demand_id),
                )),
                Self::aileron_actuator_position_from_surface_angle(-Angle::new::<degree>(
                    reader.read(&self.left_aileron_green_actuator_position_demand_id),
                )),
            ],
            [
                Self::aileron_actuator_position_from_surface_angle(Angle::new::<degree>(
                    reader.read(&self.right_aileron_blue_actuator_position_demand_id),
                )),
                Self::aileron_actuator_position_from_surface_angle(Angle::new::<degree>(
                    reader.read(&self.right_aileron_green_actuator_position_demand_id),
                )),
            ],
        );

        self.update_aileron_controllers_solenoids(
            [
                reader.read(&self.left_aileron_blue_actuator_solenoid_id),
                reader.read(&self.left_aileron_green_actuator_solenoid_id),
            ],
            [
                reader.read(&self.right_aileron_blue_actuator_solenoid_id),
                reader.read(&self.right_aileron_green_actuator_solenoid_id),
            ],
        );
    }
}

struct ElevatorSystemHydraulicController {
    left_elevator_blue_actuator_solenoid_id: VariableIdentifier,
    right_elevator_blue_actuator_solenoid_id: VariableIdentifier,
    left_elevator_green_actuator_solenoid_id: VariableIdentifier,
    right_elevator_yellow_actuator_solenoid_id: VariableIdentifier,

    left_elevator_blue_actuator_position_demand_id: VariableIdentifier,
    right_elevator_blue_actuator_position_demand_id: VariableIdentifier,
    left_elevator_green_actuator_position_demand_id: VariableIdentifier,
    right_elevator_yellow_actuator_position_demand_id: VariableIdentifier,

    left_controllers: [AileronController; 2],
    right_controllers: [AileronController; 2],
}
impl ElevatorSystemHydraulicController {
    fn new(context: &mut InitContext) -> Self {
        Self {
            left_elevator_blue_actuator_solenoid_id: context
                .get_identifier("LEFT_ELEV_BLUE_SERVO_SOLENOID_ENERGIZED".to_owned()),
            right_elevator_blue_actuator_solenoid_id: context
                .get_identifier("RIGHT_ELEV_BLUE_SERVO_SOLENOID_ENERGIZED".to_owned()),
            left_elevator_green_actuator_solenoid_id: context
                .get_identifier("LEFT_ELEV_GREEN_SERVO_SOLENOID_ENERGIZED".to_owned()),
            right_elevator_yellow_actuator_solenoid_id: context
                .get_identifier("RIGHT_ELEV_YELLOW_SERVO_SOLENOID_ENERGIZED".to_owned()),

            left_elevator_blue_actuator_position_demand_id: context
                .get_identifier("LEFT_ELEV_BLUE_COMMANDED_POSITION".to_owned()),
            right_elevator_blue_actuator_position_demand_id: context
                .get_identifier("RIGHT_ELEV_BLUE_COMMANDED_POSITION".to_owned()),
            left_elevator_green_actuator_position_demand_id: context
                .get_identifier("LEFT_ELEV_GREEN_COMMANDED_POSITION".to_owned()),
            right_elevator_yellow_actuator_position_demand_id: context
                .get_identifier("RIGHT_ELEV_YELLOW_COMMANDED_POSITION".to_owned()),

            // Controllers are in outboard->inboard order
            left_controllers: [AileronController::new(), AileronController::new()],
            right_controllers: [AileronController::new(), AileronController::new()],
        }
    }

    fn left_controllers(&self) -> &[impl HydraulicAssemblyController] {
        &self.left_controllers[..]
    }

    fn right_controllers(&self) -> &[impl HydraulicAssemblyController] {
        &self.right_controllers[..]
    }

    fn update_elevator_controllers_positions(
        &mut self,
        left_position_requests: [Ratio; 2],
        right_position_requests: [Ratio; 2],
    ) {
        self.left_controllers[LeftElevatorActuatorCircuit::Blue as usize].set_requested_position(
            left_position_requests[LeftElevatorActuatorCircuit::Blue as usize],
        );
        self.left_controllers[LeftElevatorActuatorCircuit::Green as usize].set_requested_position(
            left_position_requests[LeftElevatorActuatorCircuit::Green as usize],
        );

        self.right_controllers[RightElevatorActuatorCircuit::Blue as usize].set_requested_position(
            right_position_requests[RightElevatorActuatorCircuit::Blue as usize],
        );
        self.right_controllers[RightElevatorActuatorCircuit::Yellow as usize]
            .set_requested_position(
                right_position_requests[RightElevatorActuatorCircuit::Yellow as usize],
            );
    }

    fn update_elevator_controllers_solenoids(
        &mut self,
        left_solenoids_energized: [bool; 2],
        right_solenoids_energized: [bool; 2],
    ) {
        if left_solenoids_energized.iter().all(|x| *x) {
            for controller in &mut self.left_controllers {
                controller.set_mode(LinearActuatorMode::ClosedCircuitDamping);
            }
        } else {
            self.left_controllers[LeftElevatorActuatorCircuit::Blue as usize].set_mode(
                Self::elevator_actuator_mode_from_solenoid(
                    left_solenoids_energized[LeftElevatorActuatorCircuit::Blue as usize],
                ),
            );
            self.left_controllers[LeftElevatorActuatorCircuit::Green as usize].set_mode(
                Self::elevator_actuator_mode_from_solenoid(
                    left_solenoids_energized[LeftElevatorActuatorCircuit::Green as usize],
                ),
            );
        }

        if right_solenoids_energized.iter().all(|x| *x) {
            for controller in &mut self.right_controllers {
                controller.set_mode(LinearActuatorMode::ClosedCircuitDamping);
            }
        } else {
            self.right_controllers[RightElevatorActuatorCircuit::Blue as usize].set_mode(
                Self::elevator_actuator_mode_from_solenoid(
                    right_solenoids_energized[RightElevatorActuatorCircuit::Blue as usize],
                ),
            );
            self.right_controllers[RightElevatorActuatorCircuit::Yellow as usize].set_mode(
                Self::elevator_actuator_mode_from_solenoid(
                    right_solenoids_energized[RightElevatorActuatorCircuit::Yellow as usize],
                ),
            );
        }
    }

    fn elevator_actuator_mode_from_solenoid(solenoid_energized: bool) -> LinearActuatorMode {
        // Elevator has reverted logic
        if !solenoid_energized {
            LinearActuatorMode::PositionControl
        } else {
            LinearActuatorMode::ActiveDamping
        }
    }

    fn elevator_actuator_position_from_surface_angle(surface_angle: Angle) -> Ratio {
        Ratio::new::<ratio>(
            (-surface_angle.get::<degree>() / 47. + 17. / 47.)
                .min(1.)
                .max(0.),
        )
    }
}
impl SimulationElement for ElevatorSystemHydraulicController {
    fn read(&mut self, reader: &mut SimulatorReader) {
        self.update_elevator_controllers_positions(
            [
                Self::elevator_actuator_position_from_surface_angle(Angle::new::<degree>(
                    reader.read(&self.left_elevator_blue_actuator_position_demand_id),
                )),
                Self::elevator_actuator_position_from_surface_angle(Angle::new::<degree>(
                    reader.read(&self.left_elevator_green_actuator_position_demand_id),
                )),
            ],
            [
                Self::elevator_actuator_position_from_surface_angle(Angle::new::<degree>(
                    reader.read(&self.right_elevator_blue_actuator_position_demand_id),
                )),
                Self::elevator_actuator_position_from_surface_angle(Angle::new::<degree>(
                    reader.read(&self.right_elevator_yellow_actuator_position_demand_id),
                )),
            ],
        );

        self.update_elevator_controllers_solenoids(
            [
                reader.read(&self.left_elevator_blue_actuator_solenoid_id),
                reader.read(&self.left_elevator_green_actuator_solenoid_id),
            ],
            [
                reader.read(&self.right_elevator_blue_actuator_solenoid_id),
                reader.read(&self.right_elevator_yellow_actuator_solenoid_id),
            ],
        );
    }
}

struct RudderSystemHydraulicController {
    requested_rudder_position_id: VariableIdentifier,

    rudder_position_requested: Ratio,

    rudder_controllers: [AileronController; 3],

    is_powered: bool,
}
impl RudderSystemHydraulicController {
    //TODO hot busses of FAC to check
    const ALL_POWER_BUSES: [ElectricalBusType; 4] = [
        ElectricalBusType::DirectCurrentEssential,
        ElectricalBusType::DirectCurrent(2),
        ElectricalBusType::DirectCurrentHot(1),
        ElectricalBusType::DirectCurrentHot(2),
    ];

    fn new(context: &mut InitContext) -> Self {
        Self {
            requested_rudder_position_id: context.get_identifier("HYD_RUDDER_DEMAND".to_owned()),

            rudder_position_requested: Ratio::default(),

            // Controllers are in [ Green circuit, Blue circuit, Yellow circuit] order
            rudder_controllers: [
                AileronController::new(),
                AileronController::new(),
                AileronController::new(),
            ],

            is_powered: false,
        }
    }

    fn update_rudder_requested_position(&mut self) {
        for controller in &mut self.rudder_controllers {
            controller.set_requested_position(self.rudder_position_requested);
        }
    }

    fn set_rudder_no_position_control(&mut self) {
        for controller in &mut self.rudder_controllers {
            controller.set_mode(LinearActuatorMode::ClosedCircuitDamping);
        }
    }

    fn set_rudder_position_control(
        &mut self,
        green_circuit_available: bool,
        blue_circuit_available: bool,
        yellow_circuit_available: bool,
    ) {
        if green_circuit_available {
            self.rudder_controllers[RudderActuatorPosition::Green as usize]
                .set_mode(LinearActuatorMode::PositionControl);
        } else {
            self.rudder_controllers[RudderActuatorPosition::Green as usize]
                .set_mode(LinearActuatorMode::ActiveDamping);
        }

        if blue_circuit_available {
            self.rudder_controllers[RudderActuatorPosition::Blue as usize]
                .set_mode(LinearActuatorMode::PositionControl);
        } else {
            self.rudder_controllers[RudderActuatorPosition::Blue as usize]
                .set_mode(LinearActuatorMode::ActiveDamping);
        }

        if yellow_circuit_available {
            self.rudder_controllers[RudderActuatorPosition::Yellow as usize]
                .set_mode(LinearActuatorMode::PositionControl);
        } else {
            self.rudder_controllers[RudderActuatorPosition::Yellow as usize]
                .set_mode(LinearActuatorMode::ActiveDamping);
        }
    }

    fn update_rudder(
        &mut self,
        green_circuit_available: bool,
        blue_circuit_available: bool,
        yellow_circuit_available: bool,
    ) {
        let no_hydraulics =
            !green_circuit_available && !blue_circuit_available && !yellow_circuit_available;

        if self.is_powered && !no_hydraulics {
            self.set_rudder_position_control(
                green_circuit_available,
                blue_circuit_available,
                yellow_circuit_available,
            );
        } else {
            self.set_rudder_no_position_control();
        }
    }

    fn update(
        &mut self,
        green_pressure: &impl SectionPressure,
        blue_pressure: &impl SectionPressure,
        yellow_pressure: &impl SectionPressure,
    ) {
        self.update_rudder_requested_position();

        let blue_circuit_available =
            blue_pressure.pressure_downstream_leak_valve().get::<psi>() > 1500.;
        let green_circuit_available =
            green_pressure.pressure_downstream_leak_valve().get::<psi>() > 1500.;
        let yellow_circuit_available = yellow_pressure
            .pressure_downstream_leak_valve()
            .get::<psi>()
            > 1500.;

        self.update_rudder(
            green_circuit_available,
            blue_circuit_available,
            yellow_circuit_available,
        );
    }

    fn rudder_controllers(&self) -> &[impl HydraulicAssemblyController] {
        &self.rudder_controllers[..]
    }
}
impl SimulationElement for RudderSystemHydraulicController {
    fn read(&mut self, reader: &mut SimulatorReader) {
        self.rudder_position_requested =
            Ratio::new::<ratio>(reader.read(&self.requested_rudder_position_id));
    }

    fn receive_power(&mut self, buses: &impl ElectricalBuses) {
        self.is_powered = buses.any_is_powered(&Self::ALL_POWER_BUSES);
    }
}

#[derive(PartialEq, Clone, Copy)]
enum ActuatorSide {
    Left,
    Right,
}

#[derive(PartialEq, Clone, Copy)]
enum AileronActuatorPosition {
    Blue = 0,
    Green = 1,
}

enum RudderActuatorPosition {
    Green = 0,
    Blue = 1,
    Yellow = 2,
}

enum LeftElevatorActuatorCircuit {
    Blue = 0,
    Green = 1,
}

enum RightElevatorActuatorCircuit {
    Blue = 0,
    Yellow = 1,
}

struct AileronAssembly {
    hydraulic_assembly: HydraulicLinearActuatorAssembly<2>,

    position_id: VariableIdentifier,

    position: Ratio,

    aerodynamic_model: AerodynamicModel,
}
impl AileronAssembly {
    fn new(
        context: &mut InitContext,
        id: ActuatorSide,
        hydraulic_assembly: HydraulicLinearActuatorAssembly<2>,
        aerodynamic_model: AerodynamicModel,
    ) -> Self {
        Self {
            hydraulic_assembly,
            position_id: match id {
                ActuatorSide::Left => context.get_identifier("HYD_AIL_LEFT_DEFLECTION".to_owned()),
                ActuatorSide::Right => {
                    context.get_identifier("HYD_AIL_RIGHT_DEFLECTION".to_owned())
                }
            },
            position: Ratio::new::<ratio>(0.),
            aerodynamic_model,
        }
    }

    fn actuator(&mut self, circuit_position: AileronActuatorPosition) -> &mut impl Actuator {
        self.hydraulic_assembly.actuator(circuit_position as usize)
    }

    fn update(
        &mut self,
        context: &UpdateContext,
        aileron_controllers: &[impl HydraulicAssemblyController],
        current_pressure_outward: &impl SectionPressure,
        current_pressure_inward: &impl SectionPressure,
    ) {
        self.aerodynamic_model
            .update_body(context, self.hydraulic_assembly.body());
        self.hydraulic_assembly.update(
            context,
            aileron_controllers,
            [
                current_pressure_outward.pressure_downstream_leak_valve(),
                current_pressure_inward.pressure_downstream_leak_valve(),
            ],
        );

        self.position = self.hydraulic_assembly.position_normalized();
    }
}
impl SimulationElement for AileronAssembly {
    fn write(&self, writer: &mut SimulatorWriter) {
        writer.write(&self.position_id, self.position.get::<ratio>());
    }
}

struct ElevatorAssembly {
    hydraulic_assembly: HydraulicLinearActuatorAssembly<2>,

    position_id: VariableIdentifier,

    position: Ratio,

    aerodynamic_model: AerodynamicModel,
}
impl ElevatorAssembly {
    fn new(
        context: &mut InitContext,
        id: ActuatorSide,
        hydraulic_assembly: HydraulicLinearActuatorAssembly<2>,
        aerodynamic_model: AerodynamicModel,
    ) -> Self {
        Self {
            hydraulic_assembly,
            position_id: match id {
                ActuatorSide::Left => context.get_identifier("HYD_ELEV_LEFT_DEFLECTION".to_owned()),
                ActuatorSide::Right => {
                    context.get_identifier("HYD_ELEV_RIGHT_DEFLECTION".to_owned())
                }
            },
            position: Ratio::new::<ratio>(0.),
            aerodynamic_model,
        }
    }

    fn actuator(&mut self, circuit_position: usize) -> &mut impl Actuator {
        self.hydraulic_assembly.actuator(circuit_position)
    }

    fn update(
        &mut self,
        context: &UpdateContext,
        aileron_controllers: &[impl HydraulicAssemblyController],
        current_pressure_outward: &impl SectionPressure,
        current_pressure_inward: &impl SectionPressure,
    ) {
        self.aerodynamic_model
            .update_body(context, self.hydraulic_assembly.body());
        self.hydraulic_assembly.update(
            context,
            aileron_controllers,
            [
                current_pressure_outward.pressure_downstream_leak_valve(),
                current_pressure_inward.pressure_downstream_leak_valve(),
            ],
        );

        self.position = self.hydraulic_assembly.position_normalized();
    }
}
impl SimulationElement for ElevatorAssembly {
    fn write(&self, writer: &mut SimulatorWriter) {
        writer.write(&self.position_id, self.position.get::<ratio>());
    }
}

struct RudderAssembly {
    hydraulic_assembly: HydraulicLinearActuatorAssembly<3>,
    name_id: VariableIdentifier,

    position: Ratio,

    aerodynamic_model: AerodynamicModel,
}
impl RudderAssembly {
    fn new(
        context: &mut InitContext,
        hydraulic_assembly: HydraulicLinearActuatorAssembly<3>,
        aerodynamic_model: AerodynamicModel,
    ) -> Self {
        Self {
            hydraulic_assembly,

            name_id: context.get_identifier("HYD_RUD_DEFLECTION".to_owned()),

            position: Ratio::new::<ratio>(0.5),

            aerodynamic_model,
        }
    }

    fn actuator(&mut self, circuit_position: RudderActuatorPosition) -> &mut impl Actuator {
        self.hydraulic_assembly.actuator(circuit_position as usize)
    }

    fn update(
        &mut self,
        context: &UpdateContext,
        rudder_controllers: &[impl HydraulicAssemblyController],
        current_pressure_green: &impl SectionPressure,
        current_pressure_blue: &impl SectionPressure,
        current_pressure_yellow: &impl SectionPressure,
    ) {
        self.aerodynamic_model
            .update_body(context, self.hydraulic_assembly.body());

        self.hydraulic_assembly.update(
            context,
            rudder_controllers,
            [
                current_pressure_green.pressure_downstream_leak_valve(),
                current_pressure_blue.pressure_downstream_leak_valve(),
                current_pressure_yellow.pressure_downstream_leak_valve(),
            ],
        );

        self.position = self.hydraulic_assembly.position_normalized();
    }
}
impl SimulationElement for RudderAssembly {
    fn write(&self, writer: &mut SimulatorWriter) {
        writer.write(&self.name_id, self.position.get::<ratio>());
    }
}

struct SpoilerElement {
    hydraulic_assembly: HydraulicLinearActuatorAssembly<1>,

    position_id: VariableIdentifier,

    position: Ratio,

    aerodynamic_model: AerodynamicModel,
}
impl SpoilerElement {
    fn new(
        context: &mut InitContext,
        id: ActuatorSide,
        id_num: usize,
        hydraulic_assembly: HydraulicLinearActuatorAssembly<1>,
        aerodynamic_model: AerodynamicModel,
    ) -> Self {
        Self {
            hydraulic_assembly,
            position_id: match id {
                ActuatorSide::Left => {
                    context.get_identifier(format!("HYD_SPOIL_{}_LEFT_DEFLECTION", id_num))
                }
                ActuatorSide::Right => {
                    context.get_identifier(format!("HYD_SPOIL_{}_RIGHT_DEFLECTION", id_num))
                }
            },
            position: Ratio::new::<ratio>(0.),
            aerodynamic_model,
        }
    }

    fn actuator(&mut self) -> &mut impl Actuator {
        self.hydraulic_assembly.actuator(0)
    }

    fn update(
        &mut self,
        context: &UpdateContext,
        spoiler_controller: &impl HydraulicAssemblyController,
        current_pressure: Pressure,
    ) {
        self.aerodynamic_model
            .update_body(context, self.hydraulic_assembly.body());
        self.hydraulic_assembly.update(
            context,
            std::slice::from_ref(spoiler_controller),
            [current_pressure],
        );

        self.position = self.hydraulic_assembly.actuator_position_normalized(0);
    }
}
impl SimulationElement for SpoilerElement {
    fn write(&self, writer: &mut SimulatorWriter) {
        writer.write(&self.position_id, self.position.get::<ratio>());
    }
}

struct SpoilerGroup {
    spoilers: [SpoilerElement; 5],
    hydraulic_controllers: [SpoilerController; 5],
}
impl SpoilerGroup {
    fn new(context: &mut InitContext, spoiler_side: &str, spoilers: [SpoilerElement; 5]) -> Self {
        Self {
            spoilers,
            hydraulic_controllers: [
                SpoilerController::new(context, spoiler_side, 1),
                SpoilerController::new(context, spoiler_side, 2),
                SpoilerController::new(context, spoiler_side, 3),
                SpoilerController::new(context, spoiler_side, 4),
                SpoilerController::new(context, spoiler_side, 5),
            ],
        }
    }

    fn update(
        &mut self,
        context: &UpdateContext,
        green_section:  &impl SectionPressure,
        blue_section:  &impl SectionPressure,
        yellow_section: &impl SectionPressure,
    ) {
        self.spoilers[0].update(context, &self.hydraulic_controllers[0], green_section.pressure_downstream_leak_valve());
        self.spoilers[1].update(context, &self.hydraulic_controllers[1], yellow_section.pressure_downstream_leak_valve());
        self.spoilers[2].update(context, &self.hydraulic_controllers[2], blue_section.pressure_downstream_leak_valve());
        self.spoilers[3].update(context, &self.hydraulic_controllers[3], yellow_section.pressure_downstream_leak_valve());
        self.spoilers[4].update(context, &self.hydraulic_controllers[4], green_section.pressure_downstream_leak_valve());
    }

    fn actuator(&mut self, spoiler_id: usize) -> &mut impl Actuator {
        self.spoilers[spoiler_id].actuator()
    }
}
impl SimulationElement for SpoilerGroup {
    fn accept<T: SimulationElementVisitor>(&mut self, visitor: &mut T) {
        for controller in &mut self.hydraulic_controllers {
            controller.accept(visitor);
        }

        for spoiler in &mut self.spoilers {
            spoiler.accept(visitor);
        }

        visitor.visit(self);
    }
}

struct SpoilerController {
    position_demand_id: VariableIdentifier,
    requested_position: Ratio,
}
impl SpoilerController {
    fn new(context: &mut InitContext, spoiler_side: &str, spoiler_id_number: usize) -> Self {
        Self {
            position_demand_id: context.get_identifier(format!(
                "{}_SPOILER_{}_COMMANDED_POSITION",
                spoiler_side, spoiler_id_number
            )),

            requested_position: Ratio::new::<ratio>(0.),
        }
    }

    fn spoiler_actuator_position_from_surface_angle(surface_angle: Angle) -> Ratio {
        Ratio::new::<ratio>((surface_angle.get::<degree>() / 50.).min(1.).max(0.))
    }
}
impl HydraulicAssemblyController for SpoilerController {
    fn requested_mode(&self) -> LinearActuatorMode {
        LinearActuatorMode::PositionControl
    }

    fn requested_position(&self) -> Ratio {
        self.requested_position
    }

    fn should_lock(&self) -> bool {
        false
    }

    fn requested_lock_position(&self) -> Ratio {
        Ratio::default()
    }
}
impl SimulationElement for SpoilerController {
    fn read(&mut self, reader: &mut SimulatorReader) {
        self.requested_position =
            Self::spoiler_actuator_position_from_surface_angle(Angle::new::<degree>(
                reader.read(&self.position_demand_id),
            ));
    }
}

#[cfg(test)]
mod tests {
    use super::*;

    mod a320_hydraulics {
        use super::*;
        use systems::{
            electrical::{
                test::TestElectricitySource, ElectricalBus, Electricity, ElectricitySource,
                ExternalPowerSource,
            },
            engine::{leap_engine::LeapEngine, EngineFireOverheadPanel},
            hydraulic::electrical_generator::TestGenerator,
            landing_gear::{LandingGear, LandingGearControlInterfaceUnit},
            shared::{EmergencyElectricalState, HydraulicGeneratorControlUnit, PotentialOrigin},
            simulation::{
                test::{ReadByName, SimulationTestBed, TestBed, WriteByName},
                Aircraft, InitContext,
            },
        };

        use uom::si::{
            angle::degree,
            electric_potential::volt,
            length::foot,
            ratio::{percent, ratio},
            volume::liter,
        };

        struct A320TestEmergencyElectricalOverheadPanel {
            rat_and_emer_gen_man_on: MomentaryPushButton,
        }

        impl A320TestEmergencyElectricalOverheadPanel {
            pub fn new(context: &mut InitContext) -> Self {
                A320TestEmergencyElectricalOverheadPanel {
                    rat_and_emer_gen_man_on: MomentaryPushButton::new(
                        context,
                        "EMER_ELEC_RAT_AND_EMER_GEN",
                    ),
                }
            }
        }
        impl SimulationElement for A320TestEmergencyElectricalOverheadPanel {
            fn accept<T: SimulationElementVisitor>(&mut self, visitor: &mut T) {
                self.rat_and_emer_gen_man_on.accept(visitor);

                visitor.visit(self);
            }
        }
        impl EmergencyElectricalRatPushButton for A320TestEmergencyElectricalOverheadPanel {
            fn is_pressed(&self) -> bool {
                self.rat_and_emer_gen_man_on.is_pressed()
            }
        }

        struct A320TestPneumatics {
            pressure: Pressure,
        }
        impl A320TestPneumatics {
            pub fn new() -> Self {
                Self {
                    pressure: Pressure::new::<psi>(50.),
                }
            }

            fn set_nominal_air_pressure(&mut self) {
                self.pressure = Pressure::new::<psi>(50.);
            }

            fn set_low_air_pressure(&mut self) {
                self.pressure = Pressure::new::<psi>(1.);
            }
        }
        impl ReservoirAirPressure for A320TestPneumatics {
            fn green_reservoir_pressure(&self) -> Pressure {
                self.pressure
            }

            fn blue_reservoir_pressure(&self) -> Pressure {
                self.pressure
            }

            fn yellow_reservoir_pressure(&self) -> Pressure {
                self.pressure
            }
        }

        struct A320TestElectrical {
            airspeed: Velocity,
            all_ac_lost: bool,
            emergency_generator: TestGenerator,
        }
        impl A320TestElectrical {
            pub fn new() -> Self {
                A320TestElectrical {
                    airspeed: Velocity::new::<knot>(100.),
                    all_ac_lost: false,
                    emergency_generator: TestGenerator::default(),
                }
            }

            fn update(
                &mut self,
                gcu: &impl HydraulicGeneratorControlUnit,
                context: &UpdateContext,
            ) {
                self.airspeed = context.indicated_airspeed();
                self.emergency_generator.update(gcu);
            }
        }
        impl EmergencyElectricalState for A320TestElectrical {
            fn is_in_emergency_elec(&self) -> bool {
                self.all_ac_lost && self.airspeed >= Velocity::new::<knot>(100.)
            }
        }
        impl EmergencyGeneratorPower for A320TestElectrical {
            fn generated_power(&self) -> Power {
                self.emergency_generator.generated_power()
            }
        }
        impl SimulationElement for A320TestElectrical {
            fn receive_power(&mut self, buses: &impl ElectricalBuses) {
                self.all_ac_lost = !buses.is_powered(ElectricalBusType::AlternatingCurrent(1))
                    && !buses.is_powered(ElectricalBusType::AlternatingCurrent(2));
            }
        }
        struct A320HydraulicsTestAircraft {
            pneumatics: A320TestPneumatics,
            engine_1: LeapEngine,
            engine_2: LeapEngine,
            hydraulics: A320Hydraulic,
            overhead: A320HydraulicOverheadPanel,
            autobrake_panel: AutobrakePanel,
            emergency_electrical_overhead: A320TestEmergencyElectricalOverheadPanel,
            engine_fire_overhead: EngineFireOverheadPanel,
            landing_gear: LandingGear,
            lgciu1: LandingGearControlInterfaceUnit,
            lgciu2: LandingGearControlInterfaceUnit,
            electrical: A320TestElectrical,
            ext_pwr: ExternalPowerSource,

            powered_source_ac: TestElectricitySource,
            ac_ground_service_bus: ElectricalBus,
            dc_ground_service_bus: ElectricalBus,
            ac_1_bus: ElectricalBus,
            ac_2_bus: ElectricalBus,
            dc_1_bus: ElectricalBus,
            dc_2_bus: ElectricalBus,
            dc_ess_bus: ElectricalBus,
            dc_hot_1_bus: ElectricalBus,
            dc_hot_2_bus: ElectricalBus,

            // Electric buses states to be able to kill them dynamically
            is_ac_ground_service_powered: bool,
            is_dc_ground_service_powered: bool,
            is_ac_1_powered: bool,
            is_ac_2_powered: bool,
            is_dc_1_powered: bool,
            is_dc_2_powered: bool,
            is_dc_ess_powered: bool,
            is_dc_hot_1_powered: bool,
            is_dc_hot_2_powered: bool,
        }
        impl A320HydraulicsTestAircraft {
            fn new(context: &mut InitContext) -> Self {
                Self {
                    pneumatics: A320TestPneumatics::new(),
                    engine_1: LeapEngine::new(context, 1),
                    engine_2: LeapEngine::new(context, 2),
                    hydraulics: A320Hydraulic::new(context),
                    overhead: A320HydraulicOverheadPanel::new(context),
                    autobrake_panel: AutobrakePanel::new(context),
                    emergency_electrical_overhead: A320TestEmergencyElectricalOverheadPanel::new(
                        context,
                    ),
                    engine_fire_overhead: EngineFireOverheadPanel::new(context),
                    landing_gear: LandingGear::new(context),
                    lgciu1: LandingGearControlInterfaceUnit::new(
                        context,
                        1,
                        ElectricalBusType::DirectCurrentEssential,
                    ),
                    lgciu2: LandingGearControlInterfaceUnit::new(
                        context,
                        2,
                        ElectricalBusType::DirectCurrent(2),
                    ),
                    electrical: A320TestElectrical::new(),
                    ext_pwr: ExternalPowerSource::new(context),
                    powered_source_ac: TestElectricitySource::powered(
                        context,
                        PotentialOrigin::EngineGenerator(1),
                    ),
                    ac_ground_service_bus: ElectricalBus::new(
                        context,
                        ElectricalBusType::AlternatingCurrentGndFltService,
                    ),
                    dc_ground_service_bus: ElectricalBus::new(
                        context,
                        ElectricalBusType::DirectCurrentGndFltService,
                    ),
                    ac_1_bus: ElectricalBus::new(context, ElectricalBusType::AlternatingCurrent(1)),
                    ac_2_bus: ElectricalBus::new(context, ElectricalBusType::AlternatingCurrent(2)),
                    dc_1_bus: ElectricalBus::new(context, ElectricalBusType::DirectCurrent(1)),
                    dc_2_bus: ElectricalBus::new(context, ElectricalBusType::DirectCurrent(2)),
                    dc_ess_bus: ElectricalBus::new(
                        context,
                        ElectricalBusType::DirectCurrentEssential,
                    ),
                    dc_hot_1_bus: ElectricalBus::new(
                        context,
                        ElectricalBusType::DirectCurrentHot(1),
                    ),
                    dc_hot_2_bus: ElectricalBus::new(
                        context,
                        ElectricalBusType::DirectCurrentHot(2),
                    ),
                    is_ac_ground_service_powered: true,
                    is_dc_ground_service_powered: true,
                    is_ac_1_powered: true,
                    is_ac_2_powered: true,
                    is_dc_1_powered: true,
                    is_dc_2_powered: true,
                    is_dc_ess_powered: true,
                    is_dc_hot_1_powered: true,
                    is_dc_hot_2_powered: true,
                }
            }

            fn is_rat_commanded_to_deploy(&self) -> bool {
                self.hydraulics.ram_air_turbine_controller.should_deploy()
            }

            fn is_emergency_gen_at_nominal_speed(&self) -> bool {
                self.hydraulics.gcu.is_at_nominal_speed()
            }

            fn is_green_edp_commanded_on(&self) -> bool {
                self.hydraulics
                    .engine_driven_pump_1_controller
                    .should_pressurise()
            }

            fn is_yellow_edp_commanded_on(&self) -> bool {
                self.hydraulics
                    .engine_driven_pump_2_controller
                    .should_pressurise()
            }

            fn get_yellow_brake_accumulator_fluid_volume(&self) -> Volume {
                self.hydraulics
                    .braking_circuit_altn
                    .accumulator_fluid_volume()
            }

            fn is_nws_pin_inserted(&self) -> bool {
                self.hydraulics.nose_wheel_steering_pin_is_inserted()
            }

            fn is_cargo_powering_yellow_epump(&self) -> bool {
                self.hydraulics
                    .should_pressurise_yellow_pump_for_cargo_door_operation()
            }

            fn is_yellow_epump_controller_pressurising(&self) -> bool {
                self.hydraulics
                    .yellow_electric_pump_controller
                    .should_pressurise()
            }

            fn is_blue_epump_controller_pressurising(&self) -> bool {
                self.hydraulics
                    .blue_electric_pump_controller
                    .should_pressurise()
            }

            fn is_edp1_green_pump_controller_pressurising(&self) -> bool {
                self.hydraulics
                    .engine_driven_pump_1_controller
                    .should_pressurise()
            }

            fn is_edp2_yellow_pump_controller_pressurising(&self) -> bool {
                self.hydraulics
                    .engine_driven_pump_2_controller
                    .should_pressurise()
            }

            fn is_ptu_controller_activating_ptu(&self) -> bool {
                self.hydraulics
                    .power_transfer_unit_controller
                    .should_enable()
            }

            fn is_ptu_enabled(&self) -> bool {
                self.hydraulics.power_transfer_unit.is_enabled()
            }

            fn is_blue_pressure_switch_pressurised(&self) -> bool {
                self.hydraulics.is_blue_pressure_switch_pressurised()
            }

            fn is_green_pressure_switch_pressurised(&self) -> bool {
                self.hydraulics.is_green_pressure_switch_pressurised()
            }

            fn is_yellow_pressure_switch_pressurised(&self) -> bool {
                self.hydraulics.is_yellow_pressure_switch_pressurised()
            }

            fn is_yellow_leak_meas_valve_commanded_open(&self) -> bool {
                self.hydraulics
                    .yellow_circuit_controller
                    .should_open_leak_measurement_valve()
            }

            fn is_blue_leak_meas_valve_commanded_open(&self) -> bool {
                self.hydraulics
                    .blue_circuit_controller
                    .should_open_leak_measurement_valve()
            }

            fn is_green_leak_meas_valve_commanded_open(&self) -> bool {
                self.hydraulics
                    .green_circuit_controller
                    .should_open_leak_measurement_valve()
            }

            fn nose_steering_position(&self) -> Angle {
                self.hydraulics.nose_steering.position_feedback()
            }

            fn is_cargo_fwd_door_locked_up(&self) -> bool {
                self.hydraulics.forward_cargo_door_controller.control_state
                    == DoorControlState::UpLocked
            }

            fn set_ac_bus_1_is_powered(&mut self, bus_is_alive: bool) {
                self.is_ac_1_powered = bus_is_alive;
            }

            fn set_ac_bus_2_is_powered(&mut self, bus_is_alive: bool) {
                self.is_ac_2_powered = bus_is_alive;
            }

            fn set_dc_ground_service_is_powered(&mut self, bus_is_alive: bool) {
                self.is_dc_ground_service_powered = bus_is_alive;
            }

            fn set_ac_ground_service_is_powered(&mut self, bus_is_alive: bool) {
                self.is_ac_ground_service_powered = bus_is_alive;
            }

            fn set_dc_bus_2_is_powered(&mut self, bus_is_alive: bool) {
                self.is_dc_2_powered = bus_is_alive;
            }
            fn set_dc_ess_is_powered(&mut self, bus_is_alive: bool) {
                self.is_dc_ess_powered = bus_is_alive;
            }
        }

        impl Aircraft for A320HydraulicsTestAircraft {
            fn update_before_power_distribution(
                &mut self,
                _: &UpdateContext,
                electricity: &mut Electricity,
            ) {
                self.powered_source_ac
                    .power_with_potential(ElectricPotential::new::<volt>(115.));
                electricity.supplied_by(&self.powered_source_ac);

                if self.is_ac_1_powered {
                    electricity.flow(&self.powered_source_ac, &self.ac_1_bus);
                }

                if self.is_ac_2_powered {
                    electricity.flow(&self.powered_source_ac, &self.ac_2_bus);
                }

                if self.is_ac_ground_service_powered {
                    electricity.flow(&self.powered_source_ac, &self.ac_ground_service_bus);
                }

                if self.is_dc_ground_service_powered {
                    electricity.flow(&self.powered_source_ac, &self.dc_ground_service_bus);
                }

                if self.is_dc_1_powered {
                    electricity.flow(&self.powered_source_ac, &self.dc_1_bus);
                }

                if self.is_dc_2_powered {
                    electricity.flow(&self.powered_source_ac, &self.dc_2_bus);
                }

                if self.is_dc_ess_powered {
                    electricity.flow(&self.powered_source_ac, &self.dc_ess_bus);
                }

                if self.is_dc_hot_1_powered {
                    electricity.flow(&self.powered_source_ac, &self.dc_hot_1_bus);
                }

                if self.is_dc_hot_2_powered {
                    electricity.flow(&self.powered_source_ac, &self.dc_hot_2_bus);
                }
            }

            fn update_after_power_distribution(&mut self, context: &UpdateContext) {
                self.electrical.update(&self.hydraulics.gcu, context);

                self.lgciu1.update(
                    &self.landing_gear,
                    self.ext_pwr.output_potential().is_powered(),
                );
                self.lgciu2.update(
                    &self.landing_gear,
                    self.ext_pwr.output_potential().is_powered(),
                );

                self.hydraulics.update(
                    context,
                    &self.engine_1,
                    &self.engine_2,
                    &self.overhead,
                    &self.autobrake_panel,
                    &self.engine_fire_overhead,
                    &self.lgciu1,
                    &self.lgciu2,
                    &self.emergency_electrical_overhead,
                    &self.electrical,
                    &self.pneumatics,
                );

                self.overhead.update(&self.hydraulics);
            }
        }
        impl SimulationElement for A320HydraulicsTestAircraft {
            fn accept<T: SimulationElementVisitor>(&mut self, visitor: &mut T) {
                self.engine_1.accept(visitor);
                self.engine_2.accept(visitor);
                self.landing_gear.accept(visitor);
                self.lgciu1.accept(visitor);
                self.lgciu2.accept(visitor);
                self.hydraulics.accept(visitor);
                self.autobrake_panel.accept(visitor);
                self.overhead.accept(visitor);
                self.engine_fire_overhead.accept(visitor);
                self.emergency_electrical_overhead.accept(visitor);
                self.electrical.accept(visitor);
                self.ext_pwr.accept(visitor);

                visitor.visit(self);
            }
        }

        struct A320HydraulicsTestBed {
            test_bed: SimulationTestBed<A320HydraulicsTestAircraft>,
        }
        impl A320HydraulicsTestBed {
            fn new() -> Self {
                Self {
                    test_bed: SimulationTestBed::new(A320HydraulicsTestAircraft::new),
                }
            }

            fn run_one_tick(mut self) -> Self {
                self.run_with_delta(A320Hydraulic::HYDRAULIC_SIM_TIME_STEP);
                self
            }

            fn run_waiting_for(mut self, delta: Duration) -> Self {
                self.test_bed.run_multiple_frames(delta);
                self
            }

            fn is_green_edp_commanded_on(&self) -> bool {
                self.query(|a| a.is_green_edp_commanded_on())
            }

            fn is_yellow_edp_commanded_on(&self) -> bool {
                self.query(|a| a.is_yellow_edp_commanded_on())
            }

            fn is_ptu_enabled(&self) -> bool {
                self.query(|a| a.is_ptu_enabled())
            }

            fn is_blue_pressure_switch_pressurised(&self) -> bool {
                self.query(|a| a.is_blue_pressure_switch_pressurised())
            }

            fn is_green_pressure_switch_pressurised(&self) -> bool {
                self.query(|a| a.is_green_pressure_switch_pressurised())
            }

            fn is_yellow_pressure_switch_pressurised(&self) -> bool {
                self.query(|a| a.is_yellow_pressure_switch_pressurised())
            }

            fn is_flaps_moving(&mut self) -> bool {
                self.read_by_name("IS_FLAPS_MOVING")
            }

            fn is_slats_moving(&mut self) -> bool {
                self.read_by_name("IS_SLATS_MOVING")
            }

            fn nose_steering_position(&self) -> Angle {
                self.query(|a| a.nose_steering_position())
            }

            fn is_cargo_fwd_door_locked_down(&mut self) -> bool {
                self.read_by_name("FWD_DOOR_CARGO_LOCKED")
            }

            fn is_cargo_fwd_door_locked_up(&self) -> bool {
                self.query(|a| a.is_cargo_fwd_door_locked_up())
            }

            fn cargo_fwd_door_position(&mut self) -> f64 {
                self.read_by_name("FWD_DOOR_CARGO_POSITION")
            }

            fn cargo_aft_door_position(&mut self) -> f64 {
                self.read_by_name("AFT_DOOR_CARGO_POSITION")
            }

            fn green_pressure(&mut self) -> Pressure {
                self.read_by_name("HYD_GREEN_SYSTEM_1_SECTION_PRESSURE")
            }

            fn blue_pressure(&mut self) -> Pressure {
                self.read_by_name("HYD_BLUE_SYSTEM_1_SECTION_PRESSURE")
            }

            fn yellow_pressure(&mut self) -> Pressure {
                self.read_by_name("HYD_YELLOW_SYSTEM_1_SECTION_PRESSURE")
            }

            fn get_yellow_reservoir_volume(&mut self) -> Volume {
                self.read_by_name("HYD_YELLOW_RESERVOIR_LEVEL")
            }

            fn is_green_edp_press_low(&mut self) -> bool {
                self.read_by_name("HYD_GREEN_EDPUMP_LOW_PRESS")
            }

            fn green_edp_has_fault(&mut self) -> bool {
                self.read_by_name("OVHD_HYD_ENG_1_PUMP_PB_HAS_FAULT")
            }

            fn yellow_edp_has_fault(&mut self) -> bool {
                self.read_by_name("OVHD_HYD_ENG_2_PUMP_PB_HAS_FAULT")
            }

            fn is_yellow_edp_press_low(&mut self) -> bool {
                self.read_by_name("HYD_YELLOW_EDPUMP_LOW_PRESS")
            }

            fn is_yellow_epump_press_low(&mut self) -> bool {
                self.read_by_name("HYD_YELLOW_EPUMP_LOW_PRESS")
            }

            fn is_blue_epump_press_low(&mut self) -> bool {
                self.read_by_name("HYD_BLUE_EPUMP_LOW_PRESS")
            }

            fn blue_epump_has_fault(&mut self) -> bool {
                self.read_by_name("OVHD_HYD_EPUMPB_PB_HAS_FAULT")
            }

            fn yellow_epump_has_fault(&mut self) -> bool {
                self.read_by_name("OVHD_HYD_EPUMPY_PB_HAS_FAULT")
            }

            fn ptu_has_fault(&mut self) -> bool {
                self.read_by_name("OVHD_HYD_PTU_PB_HAS_FAULT")
            }

            fn blue_epump_override_is_on(&mut self) -> bool {
                self.read_by_name("OVHD_HYD_EPUMPY_OVRD_IS_ON")
            }

            fn get_brake_left_yellow_pressure(&mut self) -> Pressure {
                self.read_by_name("HYD_BRAKE_ALTN_LEFT_PRESS")
            }

            fn get_brake_right_yellow_pressure(&mut self) -> Pressure {
                self.read_by_name("HYD_BRAKE_ALTN_RIGHT_PRESS")
            }

            fn get_green_reservoir_volume(&mut self) -> Volume {
                self.read_by_name("HYD_GREEN_RESERVOIR_LEVEL")
            }

            fn get_blue_reservoir_volume(&mut self) -> Volume {
                self.read_by_name("HYD_BLUE_RESERVOIR_LEVEL")
            }

            fn autobrake_mode(&mut self) -> AutobrakeMode {
                ReadByName::<A320HydraulicsTestBed, f64>::read_by_name(
                    self,
                    "AUTOBRAKES_ARMED_MODE",
                )
                .into()
            }

            fn get_brake_left_green_pressure(&mut self) -> Pressure {
                self.read_by_name("HYD_BRAKE_NORM_LEFT_PRESS")
            }

            fn get_brake_right_green_pressure(&mut self) -> Pressure {
                self.read_by_name("HYD_BRAKE_NORM_RIGHT_PRESS")
            }

            fn get_brake_yellow_accumulator_pressure(&mut self) -> Pressure {
                self.read_by_name("HYD_BRAKE_ALTN_ACC_PRESS")
            }

            fn get_brake_yellow_accumulator_fluid_volume(&self) -> Volume {
                self.query(|a| a.get_yellow_brake_accumulator_fluid_volume())
            }

            fn get_rat_position(&mut self) -> f64 {
                self.read_by_name("HYD_RAT_STOW_POSITION")
            }

            fn get_rat_rpm(&mut self) -> f64 {
                self.read_by_name("A32NX_HYD_RAT_RPM")
            }

            fn get_left_aileron_position(&mut self) -> Ratio {
                Ratio::new::<ratio>(self.read_by_name("HYD_AIL_LEFT_DEFLECTION"))
            }

            fn get_right_aileron_position(&mut self) -> Ratio {
                Ratio::new::<ratio>(self.read_by_name("HYD_AIL_RIGHT_DEFLECTION"))
            }

            fn get_left_elevator_position(&mut self) -> Ratio {
                Ratio::new::<ratio>(self.read_by_name("HYD_ELEV_LEFT_DEFLECTION"))
            }

            fn get_mean_right_spoilers_position(&mut self) -> Ratio {
                (Ratio::new::<ratio>(self.read_by_name("HYD_SPOIL_1_RIGHT_DEFLECTION"))
                    + Ratio::new::<ratio>(self.read_by_name("HYD_SPOIL_2_RIGHT_DEFLECTION"))
                    + Ratio::new::<ratio>(self.read_by_name("HYD_SPOIL_3_RIGHT_DEFLECTION"))
                    + Ratio::new::<ratio>(self.read_by_name("HYD_SPOIL_4_RIGHT_DEFLECTION"))
                    + Ratio::new::<ratio>(self.read_by_name("HYD_SPOIL_5_RIGHT_DEFLECTION")))
                    / 5.
            }

            fn get_mean_left_spoilers_position(&mut self) -> Ratio {
                (Ratio::new::<ratio>(self.read_by_name("HYD_SPOIL_1_LEFT_DEFLECTION"))
                    + Ratio::new::<ratio>(self.read_by_name("HYD_SPOIL_2_LEFT_DEFLECTION"))
                    + Ratio::new::<ratio>(self.read_by_name("HYD_SPOIL_3_LEFT_DEFLECTION"))
                    + Ratio::new::<ratio>(self.read_by_name("HYD_SPOIL_4_LEFT_DEFLECTION"))
                    + Ratio::new::<ratio>(self.read_by_name("HYD_SPOIL_5_LEFT_DEFLECTION")))
                    / 5.
            }

            fn get_right_elevator_position(&mut self) -> Ratio {
                Ratio::new::<ratio>(self.read_by_name("HYD_ELEV_RIGHT_DEFLECTION"))
            }

            fn get_nose_steering_ratio(&mut self) -> Ratio {
                Ratio::new::<ratio>(self.read_by_name("NOSE_WHEEL_POSITION_RATIO"))
            }

            fn rat_deploy_commanded(&self) -> bool {
                self.query(|a| a.is_rat_commanded_to_deploy())
            }

            fn is_emergency_gen_at_nominal_speed(&self) -> bool {
                self.query(|a| a.is_emergency_gen_at_nominal_speed())
            }

            fn is_fire_valve_eng1_closed(&mut self) -> bool {
                !ReadByName::<A320HydraulicsTestBed, bool>::read_by_name(
                    self,
                    "HYD_GREEN_PUMP_1_FIRE_VALVE_OPENED",
                ) && !self.query(|a| {
                    a.hydraulics.green_circuit.is_fire_shutoff_valve_open(
                        A320HydraulicCircuitFactory::YELLOW_GREEN_BLUE_PUMPS_INDEXES,
                    )
                })
            }

            fn is_fire_valve_eng2_closed(&mut self) -> bool {
                !ReadByName::<A320HydraulicsTestBed, bool>::read_by_name(
                    self,
                    "HYD_YELLOW_PUMP_1_FIRE_VALVE_OPENED",
                ) && !self.query(|a| {
                    a.hydraulics.green_circuit.is_fire_shutoff_valve_open(
                        A320HydraulicCircuitFactory::YELLOW_GREEN_BLUE_PUMPS_INDEXES,
                    )
                })
            }

            fn is_yellow_leak_meas_valve_commanded_open(&mut self) -> bool {
                self.query(|a| a.is_yellow_leak_meas_valve_commanded_open())
            }

            fn is_green_leak_meas_valve_commanded_open(&mut self) -> bool {
                self.query(|a| a.is_green_leak_meas_valve_commanded_open())
            }

            fn is_blue_leak_meas_valve_commanded_open(&mut self) -> bool {
                self.query(|a| a.is_blue_leak_meas_valve_commanded_open())
            }

            fn green_leak_meas_valve_closed(mut self) -> Self {
                self.write_by_name("OVHD_HYD_LEAK_MEASUREMENT_G_PB_IS_AUTO", false);
                self
            }

            fn blue_leak_meas_valve_closed(mut self) -> Self {
                self.write_by_name("OVHD_HYD_LEAK_MEASUREMENT_B_PB_IS_AUTO", false);
                self
            }

            fn yellow_leak_meas_valve_closed(mut self) -> Self {
                self.write_by_name("OVHD_HYD_LEAK_MEASUREMENT_Y_PB_IS_AUTO", false);
                self
            }

            fn engines_off(self) -> Self {
                self.stop_eng1().stop_eng2()
            }

            fn external_power(mut self, is_connected: bool) -> Self {
                self.write_by_name("EXTERNAL POWER AVAILABLE:1", is_connected);

                if is_connected {
                    self = self.on_the_ground();
                }
                self
            }

            fn on_the_ground(mut self) -> Self {
                self.set_indicated_altitude(Length::new::<foot>(0.));
                self.set_on_ground(true);
                self.set_indicated_airspeed(Velocity::new::<knot>(5.));
                self
            }

            fn air_press_low(mut self) -> Self {
                self.command(|a| a.pneumatics.set_low_air_pressure());
                self
            }

            fn air_press_nominal(mut self) -> Self {
                self.command(|a| a.pneumatics.set_nominal_air_pressure());
                self
            }

            fn rotates_on_runway(mut self) -> Self {
                self.set_indicated_altitude(Length::new::<foot>(0.));
                self.set_on_ground(false);
                self.set_indicated_airspeed(Velocity::new::<knot>(135.));
                self.write_by_name(
                    LandingGear::GEAR_CENTER_COMPRESSION,
                    Ratio::new::<ratio>(0.5),
                );
                self.write_by_name(LandingGear::GEAR_LEFT_COMPRESSION, Ratio::new::<ratio>(0.8));
                self.write_by_name(
                    LandingGear::GEAR_RIGHT_COMPRESSION,
                    Ratio::new::<ratio>(0.8),
                );
                self
            }

            fn in_flight(mut self) -> Self {
                self.set_on_ground(false);
                self.set_indicated_altitude(Length::new::<foot>(2500.));
                self.set_indicated_airspeed(Velocity::new::<knot>(180.));
                self.start_eng1(Ratio::new::<percent>(80.))
                    .start_eng2(Ratio::new::<percent>(80.))
                    .set_gear_up()
                    .set_park_brake(false)
                    .external_power(false)
            }

            fn set_tiller_demand(mut self, steering_ratio: Ratio) -> Self {
                self.write_by_name("TILLER_HANDLE_POSITION", steering_ratio.get::<ratio>());
                self
            }

            fn set_autopilot_steering_demand(mut self, steering_ratio: Ratio) -> Self {
                self.write_by_name("AUTOPILOT_NOSEWHEEL_DEMAND", steering_ratio.get::<ratio>());
                self
            }

            fn set_eng1_fire_button(mut self, is_active: bool) -> Self {
                self.write_by_name("FIRE_BUTTON_ENG1", is_active);
                self
            }

            fn set_eng2_fire_button(mut self, is_active: bool) -> Self {
                self.write_by_name("FIRE_BUTTON_ENG2", is_active);
                self
            }

            fn open_fwd_cargo_door(mut self) -> Self {
                self.write_by_name("FWD_DOOR_CARGO_OPEN_REQ", 1.);
                self
            }

            fn close_fwd_cargo_door(mut self) -> Self {
                self.write_by_name("FWD_DOOR_CARGO_OPEN_REQ", 0.);
                self
            }

            fn set_pushback_state(mut self, is_pushed_back: bool) -> Self {
                if is_pushed_back {
                    self.write_by_name("PUSHBACK STATE", 0.);
                } else {
                    self.write_by_name("PUSHBACK STATE", 3.);
                }
                self
            }

            fn set_pushback_angle(mut self, angle: Angle) -> Self {
                self.write_by_name("PUSHBACK ANGLE", angle.get::<radian>());
                self
            }

            fn is_nw_disc_memo_shown(&mut self) -> bool {
                self.read_by_name("HYD_NW_STRG_DISC_ECAM_MEMO")
            }

            fn is_ptu_running_high_pitch_sound(&mut self) -> bool {
                self.read_by_name("HYD_PTU_HIGH_PITCH_SOUND")
            }

            fn start_eng1(mut self, n2: Ratio) -> Self {
                self.write_by_name("GENERAL ENG STARTER ACTIVE:1", true);
                self.write_by_name("ENGINE_N2:1", n2);

                self
            }

            fn start_eng2(mut self, n2: Ratio) -> Self {
                self.write_by_name("GENERAL ENG STARTER ACTIVE:2", true);
                self.write_by_name("ENGINE_N2:2", n2);

                self
            }

            fn stop_eng1(mut self) -> Self {
                self.write_by_name("GENERAL ENG STARTER ACTIVE:1", false);
                self.write_by_name("ENGINE_N2:1", 0.);

                self
            }

            fn stopping_eng1(mut self) -> Self {
                self.write_by_name("GENERAL ENG STARTER ACTIVE:1", false);
                self.write_by_name("ENGINE_N2:1", 25.);

                self
            }

            fn stop_eng2(mut self) -> Self {
                self.write_by_name("GENERAL ENG STARTER ACTIVE:2", false);
                self.write_by_name("ENGINE_N2:2", 0.);

                self
            }

            fn stopping_eng2(mut self) -> Self {
                self.write_by_name("GENERAL ENG STARTER ACTIVE:2", false);
                self.write_by_name("ENGINE_N2:2", 25.);

                self
            }

            fn set_park_brake(mut self, is_set: bool) -> Self {
                self.write_by_name("PARK_BRAKE_LEVER_POS", is_set);
                self
            }

            fn set_gear_up(mut self) -> Self {
                self.write_by_name("GEAR CENTER POSITION", 0.);
                self.write_by_name("GEAR LEFT POSITION", 0.);
                self.write_by_name("GEAR RIGHT POSITION", 0.);
                self.write_by_name("GEAR HANDLE POSITION", false);

                self
            }

            fn set_gear_down(mut self) -> Self {
                self.write_by_name("GEAR CENTER POSITION", 100.);
                self.write_by_name("GEAR LEFT POSITION", 100.);
                self.write_by_name("GEAR RIGHT POSITION", 100.);
                self.write_by_name("GEAR HANDLE POSITION", true);

                self
            }

            fn set_anti_skid(mut self, is_set: bool) -> Self {
                self.write_by_name("ANTISKID BRAKES ACTIVE", is_set);
                self
            }

            fn set_yellow_e_pump(mut self, is_auto: bool) -> Self {
                self.write_by_name("OVHD_HYD_EPUMPY_PB_IS_AUTO", is_auto);
                self
            }

            fn set_blue_e_pump(mut self, is_auto: bool) -> Self {
                self.write_by_name("OVHD_HYD_EPUMPB_PB_IS_AUTO", is_auto);
                self
            }

            fn set_blue_e_pump_ovrd_pressed(mut self, is_pressed: bool) -> Self {
                self.write_by_name("OVHD_HYD_EPUMPY_OVRD_IS_PRESSED", is_pressed);
                self
            }

            fn set_green_ed_pump(mut self, is_auto: bool) -> Self {
                self.write_by_name("OVHD_HYD_ENG_1_PUMP_PB_IS_AUTO", is_auto);
                self
            }

            fn set_yellow_ed_pump(mut self, is_auto: bool) -> Self {
                self.write_by_name("OVHD_HYD_ENG_2_PUMP_PB_IS_AUTO", is_auto);
                self
            }

            fn set_ptu_state(mut self, is_auto: bool) -> Self {
                self.write_by_name("OVHD_HYD_PTU_PB_IS_AUTO", is_auto);
                self
            }


            fn set_flaps_handle_position(mut self, pos: u8) -> Self {
                self.write_by_name("FLAPS_HANDLE_INDEX", pos as f64);
                self
            }

            fn get_flaps_left_position_percent(&mut self) -> f64 {
                self.read_by_name("LEFT_FLAPS_POSITION_PERCENT")
            }

            fn get_flaps_right_position_percent(&mut self) -> f64 {
                self.read_by_name("RIGHT_FLAPS_POSITION_PERCENT")
            }

            fn get_slats_left_position_percent(&mut self) -> f64 {
                self.read_by_name("LEFT_SLATS_POSITION_PERCENT")
            }

            fn get_slats_right_position_percent(&mut self) -> f64 {
                self.read_by_name("RIGHT_SLATS_POSITION_PERCENT")
            }

            fn ac_bus_1_lost(mut self) -> Self {
                self.command(|a| a.set_ac_bus_1_is_powered(false));
                self
            }

            fn ac_bus_2_lost(mut self) -> Self {
                self.command(|a| a.set_ac_bus_2_is_powered(false));
                self
            }

            fn dc_ground_service_lost(mut self) -> Self {
                self.command(|a| a.set_dc_ground_service_is_powered(false));
                self
            }
            fn dc_ground_service_avail(mut self) -> Self {
                self.command(|a| a.set_dc_ground_service_is_powered(true));
                self
            }

            fn ac_ground_service_lost(mut self) -> Self {
                self.command(|a| a.set_ac_ground_service_is_powered(false));
                self
            }

            fn dc_bus_2_lost(mut self) -> Self {
                self.command(|a| a.set_dc_bus_2_is_powered(false));
                self
            }

            fn dc_ess_lost(mut self) -> Self {
                self.command(|a| a.set_dc_ess_is_powered(false));
                self
            }

            fn dc_ess_active(mut self) -> Self {
                self.command(|a| a.set_dc_ess_is_powered(true));
                self
            }

            fn set_cold_dark_inputs(self) -> Self {
                self.set_eng1_fire_button(false)
                    .set_eng2_fire_button(false)
                    .set_blue_e_pump(true)
                    .set_yellow_e_pump(true)
                    .set_green_ed_pump(true)
                    .set_yellow_ed_pump(true)
                    .set_ptu_state(true)
                    .set_park_brake(true)
                    .set_anti_skid(true)
                    .set_left_brake(Ratio::new::<percent>(0.))
                    .set_right_brake(Ratio::new::<percent>(0.))
                    .set_gear_down()
                    .set_pushback_state(false)
                    .air_press_nominal()
                    .set_elac1_actuators_energized()
                    .set_ailerons_neutral()
                    .set_elevator_neutral()
            }

            fn set_left_brake(mut self, position: Ratio) -> Self {
                self.write_by_name("LEFT_BRAKE_PEDAL_INPUT", position);
                self
            }

            fn set_right_brake(mut self, position: Ratio) -> Self {
                self.write_by_name("RIGHT_BRAKE_PEDAL_INPUT", position);
                self
            }

            fn set_autobrake_low(mut self) -> Self {
                self.write_by_name("OVHD_AUTOBRK_LOW_ON_IS_PRESSED", true);
                self = self.run_one_tick();
                self.write_by_name("OVHD_AUTOBRK_LOW_ON_IS_PRESSED", false);
                self
            }

            fn set_autobrake_med(mut self) -> Self {
                self.write_by_name("OVHD_AUTOBRK_MED_ON_IS_PRESSED", true);
                self = self.run_one_tick();
                self.write_by_name("OVHD_AUTOBRK_MED_ON_IS_PRESSED", false);
                self
            }

            fn set_autobrake_max(mut self) -> Self {
                self.write_by_name("OVHD_AUTOBRK_MAX_ON_IS_PRESSED", true);
                self = self.run_one_tick();
                self.write_by_name("OVHD_AUTOBRK_MAX_ON_IS_PRESSED", false);
                self
            }

            fn set_deploy_ground_spoilers(mut self) -> Self {
                self.write_by_name("SPOILERS_GROUND_SPOILERS_ACTIVE", true);
                self
            }

            fn set_retract_ground_spoilers(mut self) -> Self {
                self.write_by_name("SPOILERS_GROUND_SPOILERS_ACTIVE", false);
                self
            }

            fn set_ailerons_neutral(mut self) -> Self {
                self.write_by_name("LEFT_AIL_BLUE_COMMANDED_POSITION", 0.);
                self.write_by_name("RIGHT_AIL_BLUE_COMMANDED_POSITION", 0.);
                self.write_by_name("LEFT_AIL_GREEN_COMMANDED_POSITION", 0.);
                self.write_by_name("RIGHT_AIL_GREEN_COMMANDED_POSITION", 0.);
                self
            }

            fn set_elevator_neutral(mut self) -> Self {
                self.write_by_name("LEFT_ELEV_BLUE_COMMANDED_POSITION", 0.);
                self.write_by_name("RIGHT_ELEV_BLUE_COMMANDED_POSITION", 0.);
                self.write_by_name("LEFT_ELEV_GREEN_COMMANDED_POSITION", 0.);
                self.write_by_name("RIGHT_ELEV_YELLOW_COMMANDED_POSITION", 0.);
                self
            }

            fn set_ailerons_left_turn(mut self) -> Self {
                self.write_by_name("LEFT_AIL_BLUE_COMMANDED_POSITION", -25.);
                self.write_by_name("RIGHT_AIL_BLUE_COMMANDED_POSITION", -25.);
                self.write_by_name("LEFT_AIL_GREEN_COMMANDED_POSITION", -25.);
                self.write_by_name("RIGHT_AIL_GREEN_COMMANDED_POSITION", -25.);
                self
            }

            fn set_elac1_actuators_energized(mut self) -> Self {
                self.write_by_name("LEFT_AIL_BLUE_SERVO_SOLENOID_ENERGIZED", 1.);
                self.write_by_name("RIGHT_AIL_BLUE_SERVO_SOLENOID_ENERGIZED", 0.);
                self.write_by_name("LEFT_AIL_GREEN_SERVO_SOLENOID_ENERGIZED", 0.);
                self.write_by_name("RIGHT_AIL_GREEN_SERVO_SOLENOID_ENERGIZED", 1.);

                self.write_by_name("LEFT_ELEV_BLUE_SERVO_SOLENOID_ENERGIZED", 0.);
                self.write_by_name("RIGHT_ELEV_BLUE_SERVO_SOLENOID_ENERGIZED", 0.);
                self.write_by_name("LEFT_ELEV_GREEN_SERVO_SOLENOID_ENERGIZED", 1.);
                self.write_by_name("RIGHT_ELEV_YELLOW_SERVO_SOLENOID_ENERGIZED", 1.);
                self
            }

            fn set_elac_actuators_de_energized(mut self) -> Self {
                self.write_by_name("LEFT_AIL_BLUE_SERVO_SOLENOID_ENERGIZED", 0.);
                self.write_by_name("RIGHT_AIL_BLUE_SERVO_SOLENOID_ENERGIZED", 0.);
                self.write_by_name("LEFT_AIL_GREEN_SERVO_SOLENOID_ENERGIZED", 0.);
                self.write_by_name("RIGHT_AIL_GREEN_SERVO_SOLENOID_ENERGIZED", 0.);

                self.write_by_name("LEFT_ELEV_BLUE_SERVO_SOLENOID_ENERGIZED", 0.);
                self.write_by_name("RIGHT_ELEV_BLUE_SERVO_SOLENOID_ENERGIZED", 0.);
                self.write_by_name("LEFT_ELEV_GREEN_SERVO_SOLENOID_ENERGIZED", 0.);
                self.write_by_name("RIGHT_ELEV_YELLOW_SERVO_SOLENOID_ENERGIZED", 0.);

                self.write_by_name("LEFT_ELEV_BLUE_COMMANDED_POSITION", 0.);
                self.write_by_name("RIGHT_ELEV_BLUE_COMMANDED_POSITION", 0.);
                self.write_by_name("LEFT_ELEV_GREEN_COMMANDED_POSITION", 0.);
                self.write_by_name("RIGHT_ELEV_YELLOW_COMMANDED_POSITION", 0.);
                self
            }

            fn set_left_spoilers_out(mut self) -> Self {
                self.write_by_name("LEFT_SPOILER_1_COMMANDED_POSITION", 50.);
                self.write_by_name("LEFT_SPOILER_2_COMMANDED_POSITION", 50.);
                self.write_by_name("LEFT_SPOILER_3_COMMANDED_POSITION", 50.);
                self.write_by_name("LEFT_SPOILER_4_COMMANDED_POSITION", 50.);
                self.write_by_name("LEFT_SPOILER_5_COMMANDED_POSITION", 50.);
                self
            }

            fn set_left_spoilers_in(mut self) -> Self {
                self.write_by_name("LEFT_SPOILER_1_COMMANDED_POSITION", 0.);
                self.write_by_name("LEFT_SPOILER_2_COMMANDED_POSITION", 0.);
                self.write_by_name("LEFT_SPOILER_3_COMMANDED_POSITION", 0.);
                self.write_by_name("LEFT_SPOILER_4_COMMANDED_POSITION", 0.);
                self.write_by_name("LEFT_SPOILER_5_COMMANDED_POSITION", 0.);
                self
            }

            fn set_right_spoilers_out(mut self) -> Self {
                self.write_by_name("RIGHT_SPOILER_1_COMMANDED_POSITION", 50.);
                self.write_by_name("RIGHT_SPOILER_2_COMMANDED_POSITION", 50.);
                self.write_by_name("RIGHT_SPOILER_3_COMMANDED_POSITION", 50.);
                self.write_by_name("RIGHT_SPOILER_4_COMMANDED_POSITION", 50.);
                self.write_by_name("RIGHT_SPOILER_5_COMMANDED_POSITION", 50.);
                self
            }

            fn set_right_spoilers_in(mut self) -> Self {
                self.write_by_name("RIGHT_SPOILER_1_COMMANDED_POSITION", 0.);
                self.write_by_name("RIGHT_SPOILER_2_COMMANDED_POSITION", 0.);
                self.write_by_name("RIGHT_SPOILER_3_COMMANDED_POSITION", 0.);
                self.write_by_name("RIGHT_SPOILER_4_COMMANDED_POSITION", 0.);
                self.write_by_name("RIGHT_SPOILER_5_COMMANDED_POSITION", 0.);
                self
            }

            fn set_ailerons_right_turn(mut self) -> Self {
                self.write_by_name("LEFT_AIL_BLUE_COMMANDED_POSITION", 25.);
                self.write_by_name("RIGHT_AIL_BLUE_COMMANDED_POSITION", 25.);
                self.write_by_name("LEFT_AIL_GREEN_COMMANDED_POSITION", 25.);
                self.write_by_name("RIGHT_AIL_GREEN_COMMANDED_POSITION", 25.);
                self
            }

            fn set_elevator_full_up(mut self) -> Self {
                self.write_by_name("LEFT_ELEV_BLUE_COMMANDED_POSITION", -30.);
                self.write_by_name("RIGHT_ELEV_BLUE_COMMANDED_POSITION", -30.);
                self.write_by_name("LEFT_ELEV_GREEN_COMMANDED_POSITION", -30.);
                self.write_by_name("RIGHT_ELEV_YELLOW_COMMANDED_POSITION", -30.);
                self
            }

            fn set_elevator_full_down(mut self) -> Self {
                self.write_by_name("LEFT_ELEV_BLUE_COMMANDED_POSITION", 17.);
                self.write_by_name("RIGHT_ELEV_BLUE_COMMANDED_POSITION", 17.);
                self.write_by_name("LEFT_ELEV_GREEN_COMMANDED_POSITION", 17.);
                self.write_by_name("RIGHT_ELEV_YELLOW_COMMANDED_POSITION", 17.);
                self
            }

            fn empty_brake_accumulator_using_park_brake(mut self) -> Self {
                self = self
                    .set_park_brake(true)
                    .run_waiting_for(Duration::from_secs(1));

                let mut number_of_loops = 0;
                while self
                    .get_brake_yellow_accumulator_fluid_volume()
                    .get::<gallon>()
                    > 0.001
                {
                    self = self
                        .set_park_brake(false)
                        .run_waiting_for(Duration::from_secs(1))
                        .set_park_brake(true)
                        .run_waiting_for(Duration::from_secs(1));
                    number_of_loops += 1;
                    assert!(number_of_loops < 20);
                }

                self = self
                    .set_park_brake(false)
                    .run_waiting_for(Duration::from_secs(1))
                    .set_park_brake(true)
                    .run_waiting_for(Duration::from_secs(1));

                self
            }

            fn empty_brake_accumulator_using_pedal_brake(mut self) -> Self {
                let mut number_of_loops = 0;
                while self
                    .get_brake_yellow_accumulator_fluid_volume()
                    .get::<gallon>()
                    > 0.001
                {
                    self = self
                        .set_left_brake(Ratio::new::<percent>(100.))
                        .set_right_brake(Ratio::new::<percent>(100.))
                        .run_waiting_for(Duration::from_secs(1))
                        .set_left_brake(Ratio::new::<percent>(0.))
                        .set_right_brake(Ratio::new::<percent>(0.))
                        .run_waiting_for(Duration::from_secs(1));
                    number_of_loops += 1;
                    assert!(number_of_loops < 50);
                }

                self = self
                    .set_left_brake(Ratio::new::<percent>(100.))
                    .set_right_brake(Ratio::new::<percent>(100.))
                    .run_waiting_for(Duration::from_secs(1))
                    .set_left_brake(Ratio::new::<percent>(0.))
                    .set_right_brake(Ratio::new::<percent>(0.))
                    .run_waiting_for(Duration::from_secs(1));

                self
            }

            fn press_blue_epump_override_button_once(self) -> Self {
                self.set_blue_e_pump_ovrd_pressed(true)
                    .run_one_tick()
                    .set_blue_e_pump_ovrd_pressed(false)
                    .run_one_tick()
            }
        }
        impl TestBed for A320HydraulicsTestBed {
            type Aircraft = A320HydraulicsTestAircraft;

            fn test_bed(&self) -> &SimulationTestBed<A320HydraulicsTestAircraft> {
                &self.test_bed
            }

            fn test_bed_mut(&mut self) -> &mut SimulationTestBed<A320HydraulicsTestAircraft> {
                &mut self.test_bed
            }
        }

        fn test_bed() -> A320HydraulicsTestBed {
            A320HydraulicsTestBed::new()
        }

        fn test_bed_with() -> A320HydraulicsTestBed {
            test_bed()
        }

        #[test]
        fn pressure_state_at_init_one_simulation_step() {
            let mut test_bed = test_bed_with()
                .engines_off()
                .on_the_ground()
                .set_cold_dark_inputs()
                .run_one_tick();

            assert!(test_bed.is_ptu_enabled());

            assert!(!test_bed.is_green_pressure_switch_pressurised());
            assert!(test_bed.green_pressure() < Pressure::new::<psi>(50.));
            assert!(!test_bed.is_blue_pressure_switch_pressurised());
            assert!(test_bed.blue_pressure() < Pressure::new::<psi>(50.));
            assert!(!test_bed.is_yellow_pressure_switch_pressurised());
            assert!(test_bed.yellow_pressure() < Pressure::new::<psi>(50.));
        }

        #[test]
        fn pressure_state_after_5s() {
            let mut test_bed = test_bed_with()
                .engines_off()
                .on_the_ground()
                .set_cold_dark_inputs()
                .run_waiting_for(Duration::from_secs(5));

            assert!(test_bed.is_ptu_enabled());

            assert!(!test_bed.is_green_pressure_switch_pressurised());
            assert!(test_bed.green_pressure() < Pressure::new::<psi>(50.));
            assert!(!test_bed.is_blue_pressure_switch_pressurised());
            assert!(test_bed.blue_pressure() < Pressure::new::<psi>(50.));
            assert!(!test_bed.is_yellow_pressure_switch_pressurised());
            assert!(test_bed.yellow_pressure() < Pressure::new::<psi>(50.));
        }

        #[test]
        fn ptu_inhibited_by_overhead_off_push_button() {
            let mut test_bed = test_bed_with()
                .engines_off()
                .on_the_ground()
                .set_cold_dark_inputs()
                .run_one_tick();

            // Enabled on cold start
            assert!(test_bed.is_ptu_enabled());

            // Ptu push button disables PTU accordingly
            test_bed = test_bed.set_ptu_state(false).run_one_tick();
            assert!(!test_bed.is_ptu_enabled());
            test_bed = test_bed.set_ptu_state(true).run_one_tick();
            assert!(test_bed.is_ptu_enabled());
        }

        #[test]
        fn ptu_inhibited_on_ground_when_only_one_engine_on_and_park_brake_on() {
            let mut test_bed = test_bed_with()
                .engines_off()
                .on_the_ground()
                .set_cold_dark_inputs()
                .start_eng2(Ratio::new::<percent>(80.))
                .run_one_tick();

            assert!(!test_bed.is_ptu_enabled());

            test_bed = test_bed.set_park_brake(false).run_one_tick();
            assert!(test_bed.is_ptu_enabled());

            test_bed = test_bed.set_park_brake(true).run_one_tick();
            assert!(!test_bed.is_ptu_enabled());
        }

        #[test]
        fn ptu_inhibited_on_ground_is_activated_when_center_gear_in_air() {
            let mut test_bed = test_bed_with()
                .engines_off()
                .on_the_ground()
                .set_cold_dark_inputs()
                .start_eng2(Ratio::new::<percent>(80.))
                .run_one_tick();

            assert!(!test_bed.is_ptu_enabled());

            test_bed = test_bed.rotates_on_runway().run_one_tick();
            assert!(test_bed.is_ptu_enabled());
        }

        #[test]
        fn ptu_unpowered_cant_inhibit() {
            let mut test_bed = test_bed_with()
                .engines_off()
                .on_the_ground()
                .set_cold_dark_inputs()
                .run_one_tick();

            // Enabled on cold start
            assert!(test_bed.is_ptu_enabled());

            // Ptu push button disables PTU accordingly
            test_bed = test_bed.set_ptu_state(false).run_one_tick();
            assert!(!test_bed.is_ptu_enabled());

            // No power on closing valve : ptu become active
            test_bed = test_bed.dc_ground_service_lost().run_one_tick();
            assert!(test_bed.is_ptu_enabled());

            test_bed = test_bed.dc_ground_service_avail().run_one_tick();
            assert!(!test_bed.is_ptu_enabled());
        }

        #[test]
        fn ptu_cargo_operation_inhibit() {
            let mut test_bed = test_bed_with()
                .engines_off()
                .on_the_ground()
                .set_cold_dark_inputs()
                .run_one_tick();

            // Enabled on cold start
            assert!(test_bed.is_ptu_enabled());

            // Ptu disabled from cargo operation
            test_bed = test_bed.open_fwd_cargo_door().run_waiting_for(
                Duration::from_secs(1) + A320DoorController::DELAY_UNLOCK_TO_HYDRAULIC_CONTROL,
            );

            assert!(!test_bed.is_ptu_enabled());
            test_bed = test_bed.run_waiting_for(
                Duration::from_secs(25) + A320PowerTransferUnitController::DURATION_OF_PTU_INHIBIT_AFTER_CARGO_DOOR_OPERATION,
            ); // Should re enabled after 40s
            assert!(test_bed.is_ptu_enabled());
        }

        #[test]
        fn nose_wheel_pin_detection() {
            let mut test_bed = test_bed_with()
                .engines_off()
                .on_the_ground()
                .set_cold_dark_inputs()
                .run_one_tick();

            assert!(!test_bed.query(|a| a.is_nws_pin_inserted()));
            assert!(!test_bed.is_nw_disc_memo_shown());

            test_bed = test_bed.set_pushback_state(true).run_one_tick();
            assert!(test_bed.query(|a| a.is_nws_pin_inserted()));
            assert!(test_bed.is_nw_disc_memo_shown());

            test_bed = test_bed
                .set_pushback_state(false)
                .run_waiting_for(Duration::from_secs(1));
            assert!(test_bed.query(|a| a.is_nws_pin_inserted()));
            assert!(test_bed.is_nw_disc_memo_shown());

            test_bed = test_bed.set_pushback_state(false).run_waiting_for(
                PushbackTug::DURATION_AFTER_WHICH_NWS_PIN_IS_REMOVED_AFTER_PUSHBACK,
            );

            assert!(!test_bed.query(|a| a.is_nws_pin_inserted()));
            assert!(!test_bed.is_nw_disc_memo_shown());
        }

        #[test]
        fn cargo_door_yellow_epump_powering() {
            let mut test_bed = test_bed_with()
                .engines_off()
                .on_the_ground()
                .set_cold_dark_inputs()
                .run_one_tick();

            assert!(!test_bed.query(|a| a.is_cargo_powering_yellow_epump()));

            // Need to wait for operator to first unlock, then activate hydraulic control
            test_bed = test_bed.open_fwd_cargo_door().run_waiting_for(
                Duration::from_secs(1) + A320DoorController::DELAY_UNLOCK_TO_HYDRAULIC_CONTROL,
            );
            assert!(test_bed.query(|a| a.is_cargo_powering_yellow_epump()));

            // Wait for the door to fully open
            test_bed = test_bed.run_waiting_for(Duration::from_secs(25));
            assert!(test_bed.is_cargo_fwd_door_locked_up());

            test_bed = test_bed.run_waiting_for(
                A320YellowElectricPumpController::DURATION_OF_YELLOW_PUMP_ACTIVATION_AFTER_CARGO_DOOR_OPERATION,
            );

            assert!(!test_bed.query(|a| a.is_cargo_powering_yellow_epump()));
        }

        #[test]
        fn ptu_pressurise_green_from_yellow_epump() {
            let mut test_bed = test_bed_with()
                .engines_off()
                .on_the_ground()
                .set_cold_dark_inputs()
                .run_one_tick();

            // Enabled on cold start
            assert!(test_bed.is_ptu_enabled());

            // Yellow epump ON / Waiting 25s
            test_bed = test_bed
                .set_yellow_e_pump(false)
                .run_waiting_for(Duration::from_secs(25));

            assert!(test_bed.is_ptu_enabled());

            // Now we should have pressure in yellow and green
            assert!(test_bed.is_green_pressure_switch_pressurised());
            assert!(test_bed.green_pressure() > Pressure::new::<psi>(2000.));
            assert!(test_bed.green_pressure() < Pressure::new::<psi>(3100.));

            assert!(!test_bed.is_blue_pressure_switch_pressurised());
            assert!(test_bed.blue_pressure() < Pressure::new::<psi>(50.));
            assert!(test_bed.blue_pressure() > Pressure::new::<psi>(-50.));

            assert!(test_bed.is_yellow_pressure_switch_pressurised());
            assert!(test_bed.yellow_pressure() > Pressure::new::<psi>(2000.));
            assert!(test_bed.yellow_pressure() < Pressure::new::<psi>(3100.));

            // Ptu push button disables PTU / green press should fall
            test_bed = test_bed
                .set_ptu_state(false)
                .run_waiting_for(Duration::from_secs(20));
            assert!(!test_bed.is_ptu_enabled());

            // Now we should have pressure in yellow only
            assert!(!test_bed.is_green_pressure_switch_pressurised());
            assert!(test_bed.green_pressure() < Pressure::new::<psi>(500.));
            assert!(!test_bed.is_blue_pressure_switch_pressurised());
            assert!(test_bed.blue_pressure() < Pressure::new::<psi>(50.));
            assert!(test_bed.is_yellow_pressure_switch_pressurised());
            assert!(test_bed.yellow_pressure() > Pressure::new::<psi>(2000.));
        }

        #[test]
        fn ptu_pressurise_green_from_yellow_epump_and_edp2() {
            let mut test_bed = test_bed_with()
                .set_cold_dark_inputs()
                .on_the_ground()
                .start_eng2(Ratio::new::<percent>(100.))
                .set_park_brake(false)
                .set_yellow_e_pump(false)
                .set_yellow_ed_pump(true) // Else Ptu inhibited by parking brake
                .run_waiting_for(Duration::from_secs(25));

            assert!(test_bed.is_ptu_enabled());

            // Now we should have pressure in yellow and green
            assert!(test_bed.is_green_pressure_switch_pressurised());
            assert!(test_bed.green_pressure() > Pressure::new::<psi>(2000.));
            assert!(test_bed.green_pressure() < Pressure::new::<psi>(3100.));

            assert!(test_bed.is_yellow_pressure_switch_pressurised());
            assert!(test_bed.yellow_pressure() > Pressure::new::<psi>(2000.));
            assert!(test_bed.yellow_pressure() < Pressure::new::<psi>(3100.));
        }

        #[test]
        fn green_edp_buildup() {
            let mut test_bed = test_bed_with()
                .engines_off()
                .on_the_ground()
                .set_cold_dark_inputs()
                .run_one_tick();

            // Starting eng 1
            test_bed = test_bed
                .start_eng1(Ratio::new::<percent>(80.))
                .run_one_tick();

            // ALMOST No pressure
            assert!(!test_bed.is_green_pressure_switch_pressurised());
            assert!(test_bed.green_pressure() < Pressure::new::<psi>(1000.));

            // Blue is auto run from engine master switches logic
            assert!(!test_bed.is_blue_pressure_switch_pressurised());
            assert!(test_bed.blue_pressure() < Pressure::new::<psi>(1000.));
            assert!(!test_bed.is_yellow_pressure_switch_pressurised());
            assert!(test_bed.yellow_pressure() < Pressure::new::<psi>(1000.));

            // Waiting for 5s pressure should be at 3000 psi
            test_bed = test_bed
                .start_eng1(Ratio::new::<percent>(80.))
                .run_waiting_for(Duration::from_secs(5));

            assert!(test_bed.is_green_pressure_switch_pressurised());
            assert!(test_bed.green_pressure() > Pressure::new::<psi>(2900.));
            assert!(test_bed.is_blue_pressure_switch_pressurised());
            assert!(test_bed.blue_pressure() > Pressure::new::<psi>(2500.));
            assert!(!test_bed.is_yellow_pressure_switch_pressurised());
            assert!(test_bed.yellow_pressure() < Pressure::new::<psi>(50.));

            // Stoping engine, pressure should fall in 20s
            test_bed = test_bed
                .stop_eng1()
                .run_waiting_for(Duration::from_secs(20));

            assert!(!test_bed.is_green_pressure_switch_pressurised());
            assert!(test_bed.green_pressure() < Pressure::new::<psi>(500.));
            assert!(!test_bed.is_blue_pressure_switch_pressurised());
            assert!(test_bed.blue_pressure() < Pressure::new::<psi>(200.));
            assert!(!test_bed.is_yellow_pressure_switch_pressurised());
            assert!(test_bed.yellow_pressure() < Pressure::new::<psi>(50.));
        }

        #[test]
        fn green_edp_no_fault_on_ground_eng_off() {
            let mut test_bed = test_bed_with()
                .engines_off()
                .on_the_ground()
                .set_cold_dark_inputs()
                .run_waiting_for(Duration::from_millis(500));

            // EDP should be commanded on even without engine running
            assert!(test_bed.is_green_edp_commanded_on());
            // EDP should have no fault
            assert!(!test_bed.green_edp_has_fault());
        }

        #[test]
        fn green_edp_fault_not_on_ground_eng_off() {
            let mut test_bed = test_bed_with()
                .set_cold_dark_inputs()
                .in_flight()
                .engines_off()
                .run_one_tick();

            // EDP should be commanded on even without engine running
            assert!(test_bed.is_green_edp_commanded_on());

            assert!(!test_bed.is_green_pressure_switch_pressurised());
            assert!(!test_bed.is_yellow_pressure_switch_pressurised());
            // EDP should have a fault as we are in flight
            assert!(test_bed.green_edp_has_fault());
        }

        #[test]
        fn green_edp_fault_on_ground_eng_starting() {
            let mut test_bed = test_bed_with()
                .engines_off()
                .on_the_ground()
                .set_cold_dark_inputs()
                .run_waiting_for(Duration::from_millis(500));

            // EDP should be commanded on even without engine running
            assert!(test_bed.is_green_edp_commanded_on());
            // EDP should have no fault
            assert!(!test_bed.green_edp_has_fault());

            test_bed = test_bed
                .start_eng1(Ratio::new::<percent>(3.))
                .run_one_tick();

            assert!(!test_bed.green_edp_has_fault());

            test_bed = test_bed
                .start_eng1(Ratio::new::<percent>(80.))
                .run_one_tick();

            assert!(!test_bed.is_green_pressure_switch_pressurised());
            assert!(test_bed.green_edp_has_fault());

            test_bed = test_bed.run_waiting_for(Duration::from_secs(10));

            // When finally pressurised no fault
            assert!(test_bed.is_green_pressure_switch_pressurised());
            assert!(!test_bed.green_edp_has_fault());
        }

        #[test]
        fn yellow_edp_no_fault_on_ground_eng_off() {
            let mut test_bed = test_bed_with()
                .engines_off()
                .on_the_ground()
                .set_cold_dark_inputs()
                .run_waiting_for(Duration::from_millis(500));

            // EDP should be commanded on even without engine running
            assert!(test_bed.is_yellow_edp_commanded_on());
            // EDP should have no fault
            assert!(!test_bed.yellow_edp_has_fault());
        }

        #[test]
        fn yellow_edp_fault_not_on_ground_eng_off() {
            let mut test_bed = test_bed_with()
                .set_cold_dark_inputs()
                .in_flight()
                .engines_off()
                .run_one_tick();

            // EDP should be commanded on even without engine running
            assert!(test_bed.is_yellow_edp_commanded_on());

            assert!(!test_bed.is_green_pressure_switch_pressurised());
            assert!(!test_bed.is_yellow_pressure_switch_pressurised());
            // EDP should have a fault as we are in flight
            assert!(test_bed.yellow_edp_has_fault());
        }

        #[test]
        fn yellow_edp_fault_on_ground_eng_starting() {
            let mut test_bed = test_bed_with()
                .engines_off()
                .on_the_ground()
                .set_cold_dark_inputs()
                .run_waiting_for(Duration::from_millis(500));

            // EDP should be commanded on even without engine running
            assert!(test_bed.is_yellow_edp_commanded_on());
            // EDP should have no fault
            assert!(!test_bed.yellow_edp_has_fault());

            test_bed = test_bed
                .start_eng2(Ratio::new::<percent>(3.))
                .run_one_tick();

            assert!(!test_bed.yellow_edp_has_fault());

            test_bed = test_bed
                .start_eng2(Ratio::new::<percent>(80.))
                .run_one_tick();

            assert!(!test_bed.is_yellow_pressure_switch_pressurised());
            assert!(test_bed.yellow_edp_has_fault());

            test_bed = test_bed.run_waiting_for(Duration::from_secs(10));

            // When finally pressurised no fault
            assert!(test_bed.is_yellow_pressure_switch_pressurised());
            assert!(!test_bed.yellow_edp_has_fault());
        }

        #[test]
        fn blue_epump_no_fault_on_ground_eng_starting() {
            let mut test_bed = test_bed_with()
                .engines_off()
                .on_the_ground()
                .set_cold_dark_inputs()
                .run_waiting_for(Duration::from_millis(500));

            // Blue epump should have no fault
            assert!(!test_bed.blue_epump_has_fault());

            test_bed = test_bed
                .start_eng2(Ratio::new::<percent>(3.))
                .run_one_tick();

            assert!(!test_bed.blue_epump_has_fault());

            test_bed = test_bed
                .start_eng2(Ratio::new::<percent>(80.))
                .run_one_tick();

            assert!(!test_bed.is_blue_pressure_switch_pressurised());
            assert!(test_bed.blue_epump_has_fault());

            test_bed = test_bed.run_waiting_for(Duration::from_secs(10));

            // When finally pressurised no fault
            assert!(test_bed.is_blue_pressure_switch_pressurised());
            assert!(!test_bed.blue_epump_has_fault());
        }

        #[test]
        fn blue_epump_fault_on_ground_using_override() {
            let mut test_bed = test_bed_with()
                .engines_off()
                .on_the_ground()
                .set_cold_dark_inputs()
                .run_waiting_for(Duration::from_millis(500));

            // Blue epump should have no fault
            assert!(!test_bed.blue_epump_has_fault());

            test_bed = test_bed.press_blue_epump_override_button_once();
            assert!(test_bed.blue_epump_override_is_on());

            // As we use override, this bypasses eng off fault inhibit so we have a fault
            assert!(test_bed.blue_epump_has_fault());

            test_bed = test_bed.run_waiting_for(Duration::from_secs(10));

            // When finally pressurised no fault
            assert!(test_bed.is_blue_pressure_switch_pressurised());
            assert!(!test_bed.blue_epump_has_fault());
        }

        #[test]
        fn green_edp_press_low_engine_off_to_on() {
            let mut test_bed = test_bed_with()
                .engines_off()
                .on_the_ground()
                .set_cold_dark_inputs()
                .run_waiting_for(Duration::from_millis(500));

            // EDP should be commanded on even without engine running
            assert!(test_bed.is_green_edp_commanded_on());

            // EDP should be LOW pressure state
            assert!(test_bed.is_green_edp_press_low());

            // Starting eng 1 N2 is low at start
            test_bed = test_bed
                .start_eng1(Ratio::new::<percent>(3.))
                .run_one_tick();

            // Engine commanded on but pressure couldn't rise enough: we are in fault low
            assert!(test_bed.is_green_edp_press_low());

            // Waiting for 5s pressure should be at 3000 psi
            test_bed = test_bed
                .start_eng1(Ratio::new::<percent>(80.))
                .run_waiting_for(Duration::from_secs(25));

            // No more fault LOW expected
            assert!(test_bed.is_green_pressure_switch_pressurised());
            assert!(test_bed.green_pressure() > Pressure::new::<psi>(2900.));
            assert!(!test_bed.is_green_edp_press_low());

            // Stoping pump, no fault expected
            test_bed = test_bed
                .set_green_ed_pump(false)
                .run_waiting_for(Duration::from_secs(1));
            assert!(!test_bed.is_green_edp_press_low());
        }

        #[test]
        fn green_edp_press_low_engine_on_to_off() {
            let mut test_bed = test_bed_with()
                .on_the_ground()
                .set_cold_dark_inputs()
                .start_eng1(Ratio::new::<percent>(75.))
                .run_waiting_for(Duration::from_secs(5));

            // EDP should be commanded on even without engine running
            assert!(test_bed.is_green_edp_commanded_on());
            assert!(test_bed.is_green_pressure_switch_pressurised());
            // EDP should not be in fault low when engine running and pressure is ok
            assert!(!test_bed.is_green_edp_press_low());

            // Stoping eng 1 with N2 still turning
            test_bed = test_bed.stopping_eng1().run_one_tick();

            // Edp should still be in pressurized mode but as engine just stopped no fault
            assert!(test_bed.is_green_edp_commanded_on());
            assert!(!test_bed.is_green_edp_press_low());

            // Waiting for 25s pressure should drop and still no fault
            test_bed = test_bed
                .stop_eng1()
                .run_waiting_for(Duration::from_secs(25));

            assert!(!test_bed.is_green_pressure_switch_pressurised());
            assert!(test_bed.green_pressure() < Pressure::new::<psi>(500.));
            assert!(test_bed.is_green_edp_press_low());
        }

        #[test]
        fn yellow_edp_press_low_engine_on_to_off() {
            let mut test_bed = test_bed_with()
                .on_the_ground()
                .set_cold_dark_inputs()
                .start_eng2(Ratio::new::<percent>(75.))
                .run_waiting_for(Duration::from_secs(5));

            // EDP should be commanded on even without engine running
            assert!(test_bed.is_yellow_edp_commanded_on());
            assert!(test_bed.is_yellow_pressure_switch_pressurised());
            // EDP should not be in fault low when engine running and pressure is ok
            assert!(!test_bed.is_yellow_edp_press_low());

            // Stoping eng 2 with N2 still turning
            test_bed = test_bed.stopping_eng2().run_one_tick();

            // Edp should still be in pressurized mode but as engine just stopped no fault
            assert!(test_bed.is_yellow_edp_commanded_on());
            assert!(!test_bed.is_yellow_edp_press_low());

            // Waiting for 25s pressure should drop and still no fault
            test_bed = test_bed
                .stop_eng2()
                .run_waiting_for(Duration::from_secs(25));

            assert!(!test_bed.is_yellow_pressure_switch_pressurised());
            assert!(test_bed.yellow_pressure() < Pressure::new::<psi>(500.));
            assert!(test_bed.is_yellow_edp_press_low());
        }

        #[test]
        fn yellow_edp_press_low_engine_off_to_on() {
            let mut test_bed = test_bed_with()
                .engines_off()
                .on_the_ground()
                .set_cold_dark_inputs()
                .run_one_tick();

            // EDP should be commanded on even without engine running
            assert!(test_bed.is_yellow_edp_commanded_on());

            // EDP should be LOW pressure state
            assert!(test_bed.is_yellow_edp_press_low());

            // Starting eng 2 N2 is low at start
            test_bed = test_bed
                .start_eng2(Ratio::new::<percent>(3.))
                .run_one_tick();

            // Engine commanded on but pressure couldn't rise enough: we are in fault low
            assert!(test_bed.is_yellow_edp_press_low());

            // Waiting for 5s pressure should be at 3000 psi
            test_bed = test_bed
                .start_eng2(Ratio::new::<percent>(80.))
                .run_waiting_for(Duration::from_secs(5));

            // No more fault LOW expected
            assert!(test_bed.is_yellow_pressure_switch_pressurised());
            assert!(test_bed.yellow_pressure() > Pressure::new::<psi>(2900.));
            assert!(!test_bed.is_yellow_edp_press_low());

            // Stoping pump, no fault expected
            test_bed = test_bed
                .set_yellow_ed_pump(false)
                .run_waiting_for(Duration::from_secs(1));
            assert!(!test_bed.is_yellow_edp_press_low());
        }

        #[test]
        fn yellow_edp_press_low_engine_off_to_on_with_e_pump() {
            let mut test_bed = test_bed_with()
                .engines_off()
                .on_the_ground()
                .set_cold_dark_inputs()
                .set_ptu_state(false)
                .set_yellow_e_pump(false)
                .run_one_tick();

            // EDP should be commanded on even without engine running
            assert!(test_bed.is_yellow_edp_commanded_on());

            // EDP should be LOW pressure state
            assert!(test_bed.is_yellow_edp_press_low());

            // Waiting for 20s pressure should be at 3000 psi
            test_bed = test_bed.run_waiting_for(Duration::from_secs(20));

            // Yellow pressurised but edp still off, we expect fault LOW press
            assert!(test_bed.is_yellow_pressure_switch_pressurised());
            assert!(test_bed.yellow_pressure() > Pressure::new::<psi>(2900.));
            assert!(test_bed.is_yellow_edp_press_low());

            // Starting eng 2 N2 is low at start
            test_bed = test_bed
                .start_eng2(Ratio::new::<percent>(3.))
                .run_one_tick();

            // Engine commanded on but pressure couldn't rise enough: we are in fault low
            assert!(test_bed.is_yellow_edp_press_low());

            // Waiting for 5s pressure should be at 3000 psi in EDP section
            test_bed = test_bed
                .start_eng2(Ratio::new::<percent>(80.))
                .run_waiting_for(Duration::from_secs(5));

            // No more fault LOW expected
            assert!(test_bed.is_yellow_pressure_switch_pressurised());
            assert!(test_bed.yellow_pressure() > Pressure::new::<psi>(2900.));
            assert!(!test_bed.is_yellow_edp_press_low());
        }

        #[test]
        fn green_edp_press_low_engine_off_to_on_with_ptu() {
            let mut test_bed = test_bed_with()
                .on_the_ground()
                .set_cold_dark_inputs()
                .set_park_brake(false)
                .start_eng2(Ratio::new::<percent>(80.))
                .run_one_tick();

            // EDP should be LOW pressure state
            assert!(test_bed.is_green_edp_press_low());

            // Waiting for 20s pressure should be at 2300+ psi thanks to ptu
            test_bed = test_bed.run_waiting_for(Duration::from_secs(20));

            // Yellow pressurised by engine2, green presurised from ptu we expect fault LOW press on EDP1
            assert!(test_bed.is_yellow_pressure_switch_pressurised());
            assert!(test_bed.yellow_pressure() > Pressure::new::<psi>(2800.));
            assert!(test_bed.is_green_pressure_switch_pressurised());
            assert!(test_bed.green_pressure() > Pressure::new::<psi>(2300.));
            assert!(test_bed.is_green_edp_press_low());

            // Starting eng 1 N2 is low at start
            test_bed = test_bed
                .start_eng1(Ratio::new::<percent>(3.))
                .run_one_tick();

            // Engine commanded on but pressure couldn't rise enough: we are in fault low
            assert!(test_bed.is_green_edp_press_low());

            // Waiting for 5s pressure should be at 3000 psi in EDP section
            test_bed = test_bed
                .start_eng1(Ratio::new::<percent>(80.))
                .run_waiting_for(Duration::from_secs(5));

            // No more fault LOW expected
            assert!(test_bed.is_green_pressure_switch_pressurised());
            assert!(test_bed.green_pressure() > Pressure::new::<psi>(2900.));
            assert!(!test_bed.is_green_edp_press_low());
        }

        #[test]
        fn yellow_epump_press_low_at_pump_on() {
            let mut test_bed = test_bed_with()
                .engines_off()
                .on_the_ground()
                .set_cold_dark_inputs()
                .run_one_tick();

            // EDP should not be in fault low when cold start
            assert!(!test_bed.is_yellow_epump_press_low());

            // Starting epump
            test_bed = test_bed.set_yellow_e_pump(false).run_one_tick();

            // Pump commanded on but pressure couldn't rise enough: we are in fault low
            assert!(test_bed.is_yellow_epump_press_low());

            // Waiting for 20s pressure should be at 3000 psi
            test_bed = test_bed.run_waiting_for(Duration::from_secs(20));

            // No more fault LOW expected
            assert!(test_bed.is_yellow_pressure_switch_pressurised());
            assert!(test_bed.yellow_pressure() > Pressure::new::<psi>(2500.));
            assert!(!test_bed.is_yellow_epump_press_low());

            // Stoping epump, no fault expected
            test_bed = test_bed
                .set_yellow_e_pump(true)
                .run_waiting_for(Duration::from_secs(1));
            assert!(!test_bed.is_yellow_epump_press_low());
        }

        #[test]
        fn blue_epump_press_low_at_pump_on() {
            let mut test_bed = test_bed_with()
                .engines_off()
                .on_the_ground()
                .set_cold_dark_inputs()
                .run_one_tick();

            // EDP should not be in fault low when cold start
            assert!(!test_bed.is_blue_epump_press_low());

            // Starting epump
            test_bed = test_bed.press_blue_epump_override_button_once();
            assert!(test_bed.blue_epump_override_is_on());

            // Pump commanded on but pressure couldn't rise enough: we are in fault low
            assert!(test_bed.is_blue_epump_press_low());

            // Waiting for 10s pressure should be at 3000 psi
            test_bed = test_bed.run_waiting_for(Duration::from_secs(10));

            // No more fault LOW expected
            assert!(test_bed.is_blue_pressure_switch_pressurised());
            assert!(test_bed.blue_pressure() > Pressure::new::<psi>(2900.));
            assert!(!test_bed.is_blue_epump_press_low());

            // Stoping epump, no fault expected
            test_bed = test_bed.press_blue_epump_override_button_once();
            assert!(!test_bed.blue_epump_override_is_on());

            test_bed = test_bed.run_waiting_for(Duration::from_secs(1));
            assert!(!test_bed.is_blue_epump_press_low());
        }

        #[test]
        fn blue_epump_override_switches_to_off_when_losing_relay_power_and_stays_off() {
            let mut test_bed = test_bed_with()
                .engines_off()
                .on_the_ground()
                .set_cold_dark_inputs()
                .run_one_tick();

            // Starting epump
            test_bed = test_bed
                .press_blue_epump_override_button_once()
                .run_waiting_for(Duration::from_secs(10));
            assert!(test_bed.blue_epump_override_is_on());
            assert!(test_bed.is_blue_pressure_switch_pressurised());

            // Killing the bus corresponding to the latching relay of blue pump override push button
            // It should set the override state back to off without touching the push button
            test_bed = test_bed.dc_ess_lost().run_one_tick();
            assert!(!test_bed.blue_epump_override_is_on());

            // Stays off even powered back
            test_bed = test_bed.dc_ess_active().run_one_tick();
            assert!(!test_bed.blue_epump_override_is_on());

            test_bed = test_bed.run_waiting_for(Duration::from_secs(10));
            assert!(!test_bed.is_blue_pressure_switch_pressurised());
        }

        #[test]
        fn blue_epump_override_switches_to_off_when_pump_forced_off_on_hyd_panel() {
            let mut test_bed = test_bed_with()
                .engines_off()
                .on_the_ground()
                .set_cold_dark_inputs()
                .run_one_tick();

            // Starting epump
            test_bed = test_bed
                .press_blue_epump_override_button_once()
                .run_waiting_for(Duration::from_secs(10));
            assert!(test_bed.blue_epump_override_is_on());
            assert!(test_bed.is_blue_pressure_switch_pressurised());

            test_bed = test_bed.set_blue_e_pump(false).run_one_tick();
            assert!(!test_bed.blue_epump_override_is_on());
        }

        #[test]
        fn edp_deactivation() {
            let mut test_bed = test_bed_with()
                .engines_off()
                .on_the_ground()
                .set_cold_dark_inputs()
                .set_ptu_state(false)
                .run_one_tick();

            // Starting eng 1 and eng 2
            test_bed = test_bed
                .start_eng1(Ratio::new::<percent>(80.))
                .start_eng2(Ratio::new::<percent>(80.))
                .run_one_tick();

            // ALMOST No pressure
            assert!(test_bed.green_pressure() < Pressure::new::<psi>(1000.));
            assert!(test_bed.yellow_pressure() < Pressure::new::<psi>(1000.));

            // Waiting for 5s pressure should be at 3000 psi
            test_bed = test_bed.run_waiting_for(Duration::from_secs(5));

            assert!(test_bed.green_pressure() > Pressure::new::<psi>(2900.));
            assert!(test_bed.yellow_pressure() > Pressure::new::<psi>(2900.));

            // Stoping edp1, pressure should fall in 20s
            test_bed = test_bed
                .set_green_ed_pump(false)
                .run_waiting_for(Duration::from_secs(20));

            assert!(test_bed.green_pressure() < Pressure::new::<psi>(500.));
            assert!(test_bed.yellow_pressure() > Pressure::new::<psi>(2900.));

            // Stoping edp2, pressure should fall in 20s
            test_bed = test_bed
                .set_yellow_ed_pump(false)
                .run_waiting_for(Duration::from_secs(20));

            assert!(test_bed.green_pressure() < Pressure::new::<psi>(50.));
            assert!(test_bed.yellow_pressure() < Pressure::new::<psi>(500.));
        }

        #[test]
        fn yellow_edp_buildup() {
            let mut test_bed = test_bed_with()
                .engines_off()
                .on_the_ground()
                .set_cold_dark_inputs()
                .run_one_tick();

            // Starting eng 1
            test_bed = test_bed
                .start_eng2(Ratio::new::<percent>(80.))
                .run_one_tick();
            // ALMOST No pressure
            assert!(!test_bed.is_green_pressure_switch_pressurised());
            assert!(test_bed.green_pressure() < Pressure::new::<psi>(50.));
            assert!(!test_bed.is_blue_pressure_switch_pressurised());

            // Blue is auto run
            assert!(test_bed.blue_pressure() < Pressure::new::<psi>(1000.));
            assert!(!test_bed.is_yellow_pressure_switch_pressurised());
            assert!(test_bed.yellow_pressure() < Pressure::new::<psi>(1000.));

            // Waiting for 5s pressure should be at 3000 psi
            test_bed = test_bed
                .start_eng2(Ratio::new::<percent>(80.))
                .run_waiting_for(Duration::from_secs(5));

            assert!(!test_bed.is_green_pressure_switch_pressurised());
            assert!(test_bed.green_pressure() < Pressure::new::<psi>(50.));
            assert!(test_bed.is_blue_pressure_switch_pressurised());
            assert!(test_bed.blue_pressure() > Pressure::new::<psi>(2500.));
            assert!(test_bed.is_yellow_pressure_switch_pressurised());
            assert!(test_bed.yellow_pressure() > Pressure::new::<psi>(2800.));

            // Stoping engine, pressure should fall in 20s
            test_bed = test_bed
                .stop_eng2()
                .run_waiting_for(Duration::from_secs(20));

            assert!(!test_bed.is_green_pressure_switch_pressurised());
            assert!(test_bed.green_pressure() < Pressure::new::<psi>(50.));
            assert!(!test_bed.is_blue_pressure_switch_pressurised());
            assert!(test_bed.blue_pressure() < Pressure::new::<psi>(200.));
            assert!(!test_bed.is_yellow_pressure_switch_pressurised());
            assert!(test_bed.yellow_pressure() < Pressure::new::<psi>(500.));
        }

        #[test]
        fn when_yellow_edp_solenoid_main_power_bus_unavailable_backup_bus_keeps_pump_in_unpressurised_state(
        ) {
            let mut test_bed = test_bed_with()
                .engines_off()
                .on_the_ground()
                .set_cold_dark_inputs()
                .run_one_tick();

            test_bed = test_bed
                .start_eng2(Ratio::new::<percent>(80.))
                .run_waiting_for(Duration::from_secs(15));

            assert!(test_bed.is_yellow_pressure_switch_pressurised());

            // Stoping EDP manually
            test_bed = test_bed
                .set_yellow_ed_pump(false)
                .run_waiting_for(Duration::from_secs(15));

            assert!(!test_bed.is_yellow_pressure_switch_pressurised());

            test_bed = test_bed
                .dc_bus_2_lost()
                .run_waiting_for(Duration::from_secs(15));

            // Yellow solenoid has backup power from DC ESS BUS
            assert!(!test_bed.is_yellow_pressure_switch_pressurised());
        }

        #[test]
        fn when_yellow_edp_solenoid_both_bus_unpowered_yellow_hydraulic_system_is_pressurised() {
            let mut test_bed = test_bed_with()
                .engines_off()
                .on_the_ground()
                .set_cold_dark_inputs()
                .run_one_tick();

            test_bed = test_bed
                .start_eng2(Ratio::new::<percent>(80.))
                .run_waiting_for(Duration::from_secs(15));

            assert!(test_bed.is_yellow_pressure_switch_pressurised());

            // Stoping EDP manually
            test_bed = test_bed
                .set_yellow_ed_pump(false)
                .run_waiting_for(Duration::from_secs(15));

            assert!(!test_bed.is_yellow_pressure_switch_pressurised());

            test_bed = test_bed
                .dc_ess_lost()
                .dc_bus_2_lost()
                .run_waiting_for(Duration::from_secs(15));

            // Now solenoid defaults to pressurised without power
            assert!(test_bed.is_yellow_pressure_switch_pressurised());
        }

        #[test]
        fn when_green_edp_solenoid_unpowered_yellow_hydraulic_system_is_pressurised() {
            let mut test_bed = test_bed_with()
                .engines_off()
                .on_the_ground()
                .set_cold_dark_inputs()
                .run_one_tick();

            test_bed = test_bed
                .start_eng1(Ratio::new::<percent>(80.))
                .run_waiting_for(Duration::from_secs(15));

            assert!(test_bed.is_green_pressure_switch_pressurised());

            // Stoping EDP manually
            test_bed = test_bed
                .set_green_ed_pump(false)
                .run_waiting_for(Duration::from_secs(15));

            assert!(!test_bed.is_green_pressure_switch_pressurised());

            test_bed = test_bed
                .dc_ess_lost()
                .run_waiting_for(Duration::from_secs(15));

            // Now solenoid defaults to pressurised
            assert!(test_bed.is_green_pressure_switch_pressurised());
        }

        #[test]
        #[ignore]
        // Checks numerical stability of reservoir level: level should remain after multiple pressure cycles
        fn yellow_circuit_reservoir_coherency() {
            let mut test_bed = test_bed_with()
                .engines_off()
                .on_the_ground()
                .set_cold_dark_inputs()
                .set_ptu_state(false)
                // Park brake off to not use fluid in brakes
                .set_park_brake(false)
                .run_one_tick();

            // Starting epump wait for pressure rise to make sure system is primed including brake accumulator
            test_bed = test_bed
                .set_yellow_e_pump(false)
                .run_waiting_for(Duration::from_secs(20));
            assert!(test_bed.is_yellow_pressure_switch_pressurised());
            assert!(test_bed.yellow_pressure() < Pressure::new::<psi>(3500.));
            assert!(test_bed.yellow_pressure() > Pressure::new::<psi>(2500.));

            // Shutdown and wait for pressure stabilisation
            test_bed = test_bed
                .set_yellow_e_pump(true)
                .run_waiting_for(Duration::from_secs(50));
            assert!(!test_bed.is_yellow_pressure_switch_pressurised());
            assert!(test_bed.yellow_pressure() < Pressure::new::<psi>(50.));
            assert!(test_bed.yellow_pressure() > Pressure::new::<psi>(-50.));

            let reservoir_level_after_priming = test_bed.get_yellow_reservoir_volume();

            let total_fluid_res_plus_accumulator_before_loops = reservoir_level_after_priming
                + test_bed.get_brake_yellow_accumulator_fluid_volume();

            // Now doing cycles of pressurisation on EDP and ePump
            for _ in 1..6 {
                test_bed = test_bed
                    .start_eng2(Ratio::new::<percent>(80.))
                    .run_waiting_for(Duration::from_secs(50));

                assert!(test_bed.yellow_pressure() < Pressure::new::<psi>(3100.));
                assert!(test_bed.yellow_pressure() > Pressure::new::<psi>(2500.));

                let mut current_res_level = test_bed.get_yellow_reservoir_volume();
                assert!(current_res_level < reservoir_level_after_priming);

                test_bed = test_bed
                    .stop_eng2()
                    .run_waiting_for(Duration::from_secs(50));
                assert!(test_bed.yellow_pressure() < Pressure::new::<psi>(50.));
                assert!(test_bed.yellow_pressure() > Pressure::new::<psi>(-50.));

                test_bed = test_bed
                    .set_yellow_e_pump(false)
                    .run_waiting_for(Duration::from_secs(50));

                assert!(test_bed.yellow_pressure() < Pressure::new::<psi>(3500.));
                assert!(test_bed.yellow_pressure() > Pressure::new::<psi>(2500.));

                current_res_level = test_bed.get_yellow_reservoir_volume();
                assert!(current_res_level < reservoir_level_after_priming);

                test_bed = test_bed
                    .set_yellow_e_pump(true)
                    .run_waiting_for(Duration::from_secs(50));
                assert!(test_bed.yellow_pressure() < Pressure::new::<psi>(50.));
                assert!(test_bed.yellow_pressure() > Pressure::new::<psi>(-50.));
            }
            let total_fluid_res_plus_accumulator_after_loops = test_bed
                .get_yellow_reservoir_volume()
                + test_bed.get_brake_yellow_accumulator_fluid_volume();

            let total_fluid_difference = total_fluid_res_plus_accumulator_before_loops
                - total_fluid_res_plus_accumulator_after_loops;

            // Make sure no more deviation than 0.001 gallon is lost after full pressure and unpressurized states
            assert!(total_fluid_difference.get::<gallon>().abs() < 0.001);
        }

        #[test]
        #[ignore]
        // Checks numerical stability of reservoir level: level should remain after multiple pressure cycles
        fn green_circuit_reservoir_coherency() {
            let mut test_bed = test_bed_with()
                .engines_off()
                .on_the_ground()
                .set_cold_dark_inputs()
                .set_ptu_state(false)
                .run_one_tick();

            // Starting EDP wait for pressure rise to make sure system is primed
            test_bed = test_bed
                .start_eng1(Ratio::new::<percent>(80.))
                .run_waiting_for(Duration::from_secs(20));
            assert!(test_bed.is_green_pressure_switch_pressurised());
            assert!(test_bed.green_pressure() < Pressure::new::<psi>(3500.));
            assert!(test_bed.green_pressure() > Pressure::new::<psi>(2500.));

            // Shutdown and wait for pressure stabilisation
            test_bed = test_bed
                .stop_eng1()
                .run_waiting_for(Duration::from_secs(50));
            assert!(!test_bed.is_green_pressure_switch_pressurised());
            assert!(test_bed.green_pressure() < Pressure::new::<psi>(50.));
            assert!(test_bed.green_pressure() > Pressure::new::<psi>(-50.));

            let reservoir_level_after_priming = test_bed.get_green_reservoir_volume();

            // Now doing cycles of pressurisation on EDP
            for _ in 1..6 {
                test_bed = test_bed
                    .start_eng1(Ratio::new::<percent>(80.))
                    .run_waiting_for(Duration::from_secs(50));

                assert!(test_bed.green_pressure() < Pressure::new::<psi>(3500.));
                assert!(test_bed.green_pressure() > Pressure::new::<psi>(2500.));

                let current_res_level = test_bed.get_green_reservoir_volume();
                assert!(current_res_level < reservoir_level_after_priming);

                test_bed = test_bed
                    .stop_eng1()
                    .run_waiting_for(Duration::from_secs(50));
                assert!(test_bed.green_pressure() < Pressure::new::<psi>(50.));
                assert!(test_bed.green_pressure() > Pressure::new::<psi>(-50.));
            }

            let total_fluid_difference =
                reservoir_level_after_priming - test_bed.get_green_reservoir_volume();

            // Make sure no more deviation than 0.001 gallon is lost after full pressure and unpressurized states
            assert!(total_fluid_difference.get::<gallon>().abs() < 0.001);
        }

        #[test]
        #[ignore]
        // Checks numerical stability of reservoir level: level should remain after multiple pressure cycles
        fn blue_circuit_reservoir_coherency() {
            let mut test_bed = test_bed_with()
                .engines_off()
                .on_the_ground()
                .set_cold_dark_inputs()
                .run_one_tick();

            // Starting blue_epump wait for pressure rise to make sure system is primed
            test_bed = test_bed.press_blue_epump_override_button_once();
            assert!(test_bed.blue_epump_override_is_on());

            test_bed = test_bed.run_waiting_for(Duration::from_secs(20));
            assert!(test_bed.is_blue_pressure_switch_pressurised());
            assert!(test_bed.blue_pressure() < Pressure::new::<psi>(3500.));
            assert!(test_bed.blue_pressure() > Pressure::new::<psi>(2500.));

            // Shutdown and wait for pressure stabilisation
            test_bed = test_bed.press_blue_epump_override_button_once();
            assert!(!test_bed.blue_epump_override_is_on());

            test_bed = test_bed.run_waiting_for(Duration::from_secs(50));

            assert!(!test_bed.is_blue_pressure_switch_pressurised());
            assert!(test_bed.blue_pressure() < Pressure::new::<psi>(50.));
            assert!(test_bed.blue_pressure() > Pressure::new::<psi>(-50.));

            let reservoir_level_after_priming = test_bed.get_blue_reservoir_volume();

            // Now doing cycles of pressurisation on epump relying on auto run of epump when eng is on
            for _ in 1..6 {
                test_bed = test_bed
                    .start_eng1(Ratio::new::<percent>(80.))
                    .run_waiting_for(Duration::from_secs(50));

                assert!(test_bed.blue_pressure() < Pressure::new::<psi>(3500.));
                assert!(test_bed.blue_pressure() > Pressure::new::<psi>(2500.));

                let current_res_level = test_bed.get_blue_reservoir_volume();
                assert!(current_res_level < reservoir_level_after_priming);

                test_bed = test_bed
                    .stop_eng1()
                    .run_waiting_for(Duration::from_secs(50));
                assert!(test_bed.blue_pressure() < Pressure::new::<psi>(50.));
                assert!(test_bed.blue_pressure() > Pressure::new::<psi>(-50.));

                // Now engine 2 is used
                test_bed = test_bed
                    .start_eng2(Ratio::new::<percent>(80.))
                    .run_waiting_for(Duration::from_secs(50));

                assert!(test_bed.blue_pressure() < Pressure::new::<psi>(3500.));
                assert!(test_bed.blue_pressure() > Pressure::new::<psi>(2500.));

                let current_res_level = test_bed.get_blue_reservoir_volume();
                assert!(current_res_level < reservoir_level_after_priming);

                test_bed = test_bed
                    .stop_eng2()
                    .run_waiting_for(Duration::from_secs(50));
                assert!(test_bed.blue_pressure() < Pressure::new::<psi>(50.));
                assert!(test_bed.blue_pressure() > Pressure::new::<psi>(-50.));
            }

            let total_fluid_difference =
                reservoir_level_after_priming - test_bed.get_blue_reservoir_volume();

            // Make sure no more deviation than 0.001 gallon is lost after full pressure and unpressurized states
            assert!(total_fluid_difference.get::<gallon>().abs() < 0.001);
        }

        #[test]
        fn yellow_green_edp_firevalve() {
            let mut test_bed = test_bed_with()
                .engines_off()
                .on_the_ground()
                .set_cold_dark_inputs()
                .run_one_tick();

            // PTU would mess up the test
            test_bed = test_bed.set_ptu_state(false).run_one_tick();
            assert!(!test_bed.is_ptu_enabled());

            assert!(!test_bed.is_fire_valve_eng1_closed());
            assert!(!test_bed.is_fire_valve_eng2_closed());

            // Starting eng 1
            test_bed = test_bed
                .start_eng2(Ratio::new::<percent>(80.))
                .start_eng1(Ratio::new::<percent>(80.))
                .run_waiting_for(Duration::from_secs(5));

            // Waiting for 5s pressure should be at 3000 psi
            assert!(test_bed.is_green_pressure_switch_pressurised());
            assert!(test_bed.green_pressure() > Pressure::new::<psi>(2900.));
            assert!(test_bed.is_blue_pressure_switch_pressurised());
            assert!(test_bed.blue_pressure() > Pressure::new::<psi>(2500.));
            assert!(test_bed.is_yellow_pressure_switch_pressurised());
            assert!(test_bed.yellow_pressure() > Pressure::new::<psi>(2800.));

            assert!(!test_bed.is_fire_valve_eng1_closed());
            assert!(!test_bed.is_fire_valve_eng2_closed());

            // Green shutoff valve
            test_bed = test_bed
                .set_eng1_fire_button(true)
                .run_waiting_for(Duration::from_secs(20));

            assert!(test_bed.is_fire_valve_eng1_closed());
            assert!(!test_bed.is_fire_valve_eng2_closed());

            assert!(!test_bed.is_green_pressure_switch_pressurised());
            assert!(test_bed.green_pressure() < Pressure::new::<psi>(500.));
            assert!(test_bed.is_blue_pressure_switch_pressurised());
            assert!(test_bed.blue_pressure() > Pressure::new::<psi>(2500.));
            assert!(test_bed.is_yellow_pressure_switch_pressurised());
            assert!(test_bed.yellow_pressure() > Pressure::new::<psi>(2900.));

            // Yellow shutoff valve
            test_bed = test_bed
                .set_eng2_fire_button(true)
                .run_waiting_for(Duration::from_secs(20));

            assert!(test_bed.is_fire_valve_eng1_closed());
            assert!(test_bed.is_fire_valve_eng2_closed());

            assert!(!test_bed.is_green_pressure_switch_pressurised());
            assert!(test_bed.green_pressure() < Pressure::new::<psi>(500.));
            assert!(test_bed.is_blue_pressure_switch_pressurised());
            assert!(test_bed.blue_pressure() > Pressure::new::<psi>(2500.));
            assert!(!test_bed.is_yellow_pressure_switch_pressurised());
            assert!(test_bed.yellow_pressure() < Pressure::new::<psi>(500.));
        }

        #[test]
        fn yellow_brake_accumulator() {
            let mut test_bed = test_bed_with()
                .engines_off()
                .on_the_ground()
                .set_cold_dark_inputs()
                .run_one_tick();

            // Getting accumulator pressure on cold start
            let mut accumulator_pressure = test_bed.get_brake_yellow_accumulator_pressure();

            // No brakes on green, no more pressure than in accumulator on yellow
            assert!(test_bed.get_brake_left_green_pressure() < Pressure::new::<psi>(50.));
            assert!(test_bed.get_brake_right_green_pressure() < Pressure::new::<psi>(50.));
            assert!(
                test_bed.get_brake_left_yellow_pressure()
                    < accumulator_pressure + Pressure::new::<psi>(50.)
            );
            assert!(
                test_bed.get_brake_right_yellow_pressure()
                    < accumulator_pressure + Pressure::new::<psi>(50.)
            );

            // No brakes even if we brake on green, no more than accumulator pressure on yellow
            test_bed = test_bed
                .set_left_brake(Ratio::new::<percent>(100.))
                .set_right_brake(Ratio::new::<percent>(100.))
                .run_waiting_for(Duration::from_secs(5));

            accumulator_pressure = test_bed.get_brake_yellow_accumulator_pressure();

            assert!(test_bed.get_brake_left_green_pressure() < Pressure::new::<psi>(50.));
            assert!(test_bed.get_brake_right_green_pressure() < Pressure::new::<psi>(50.));
            assert!(
                test_bed.get_brake_left_yellow_pressure()
                    < accumulator_pressure + Pressure::new::<psi>(50.)
            );
            assert!(
                test_bed.get_brake_right_yellow_pressure()
                    < accumulator_pressure + Pressure::new::<psi>(50.)
            );
            assert!(
                test_bed.get_brake_yellow_accumulator_pressure()
                    < accumulator_pressure + Pressure::new::<psi>(50.)
            );

            // Park brake off, loading accumulator, we expect no brake pressure but accumulator loaded
            test_bed = test_bed
                .set_left_brake(Ratio::new::<percent>(0.))
                .set_right_brake(Ratio::new::<percent>(0.))
                .set_park_brake(false)
                .set_yellow_e_pump(false)
                .run_waiting_for(Duration::from_secs(30));

            assert!(test_bed.is_yellow_pressure_switch_pressurised());
            assert!(test_bed.yellow_pressure() > Pressure::new::<psi>(2500.));
            assert!(test_bed.yellow_pressure() < Pressure::new::<psi>(3500.));

            assert!(test_bed.get_brake_left_green_pressure() < Pressure::new::<psi>(50.));
            assert!(test_bed.get_brake_right_green_pressure() < Pressure::new::<psi>(50.));
            assert!(test_bed.get_brake_left_yellow_pressure() < Pressure::new::<psi>(50.));
            assert!(test_bed.get_brake_right_yellow_pressure() < Pressure::new::<psi>(50.));

            assert!(test_bed.get_brake_yellow_accumulator_pressure() > Pressure::new::<psi>(2500.));

            // Park brake on, loaded accumulator, we expect brakes on yellow side only
            test_bed = test_bed
                .set_park_brake(true)
                .run_waiting_for(Duration::from_secs(3));

            assert!(test_bed.get_brake_left_green_pressure() < Pressure::new::<psi>(50.));
            assert!(test_bed.get_brake_right_green_pressure() < Pressure::new::<psi>(50.));
            assert!(test_bed.get_brake_left_yellow_pressure() > Pressure::new::<psi>(2000.));
            assert!(test_bed.get_brake_right_yellow_pressure() > Pressure::new::<psi>(2000.));

            assert!(test_bed.get_brake_yellow_accumulator_pressure() > Pressure::new::<psi>(2500.));
        }

        #[test]
        fn norm_brake_vs_altn_brake() {
            let mut test_bed = test_bed_with()
                .engines_off()
                .on_the_ground()
                .set_cold_dark_inputs()
                .run_one_tick();

            // Getting accumulator pressure on cold start
            let accumulator_pressure = test_bed.get_brake_yellow_accumulator_pressure();

            // No brakes
            assert!(test_bed.get_brake_left_green_pressure() < Pressure::new::<psi>(50.));
            assert!(test_bed.get_brake_right_green_pressure() < Pressure::new::<psi>(50.));
            assert!(
                test_bed.get_brake_left_yellow_pressure()
                    < accumulator_pressure + Pressure::new::<psi>(50.)
            );
            assert!(
                test_bed.get_brake_right_yellow_pressure()
                    < accumulator_pressure + Pressure::new::<psi>(50.)
            );

            test_bed = test_bed
                .start_eng1(Ratio::new::<percent>(100.))
                .start_eng2(Ratio::new::<percent>(100.))
                .set_park_brake(false)
                .run_waiting_for(Duration::from_secs(5));

            assert!(test_bed.is_green_pressure_switch_pressurised());
            assert!(test_bed.is_yellow_pressure_switch_pressurised());
            // No brakes if we don't brake
            test_bed = test_bed
                .set_left_brake(Ratio::new::<percent>(0.))
                .set_right_brake(Ratio::new::<percent>(0.))
                .run_waiting_for(Duration::from_secs(1));

            assert!(test_bed.get_brake_left_green_pressure() < Pressure::new::<psi>(50.));
            assert!(test_bed.get_brake_right_green_pressure() < Pressure::new::<psi>(50.));
            assert!(test_bed.get_brake_left_yellow_pressure() < Pressure::new::<psi>(50.));
            assert!(test_bed.get_brake_right_yellow_pressure() < Pressure::new::<psi>(50.));

            // Braking cause green braking system to rise
            test_bed = test_bed
                .set_left_brake(Ratio::new::<percent>(100.))
                .set_right_brake(Ratio::new::<percent>(100.))
                .run_waiting_for(Duration::from_secs(1));

            assert!(test_bed.get_brake_left_green_pressure() > Pressure::new::<psi>(2000.));
            assert!(test_bed.get_brake_left_green_pressure() < Pressure::new::<psi>(3500.));
            assert!(test_bed.get_brake_right_green_pressure() > Pressure::new::<psi>(2000.));
            assert!(test_bed.get_brake_right_green_pressure() < Pressure::new::<psi>(3500.));
            assert!(test_bed.get_brake_left_yellow_pressure() < Pressure::new::<psi>(50.));
            assert!(test_bed.get_brake_right_yellow_pressure() < Pressure::new::<psi>(50.));

            // Disabling Askid causes alternate braking to work and release green brakes
            test_bed = test_bed
                .set_anti_skid(false)
                .run_waiting_for(Duration::from_secs(2));

            assert!(test_bed.get_brake_left_green_pressure() < Pressure::new::<psi>(50.));
            assert!(test_bed.get_brake_right_green_pressure() < Pressure::new::<psi>(50.));
            assert!(test_bed.get_brake_left_yellow_pressure() > Pressure::new::<psi>(950.));
            assert!(test_bed.get_brake_left_yellow_pressure() < Pressure::new::<psi>(3500.));
            assert!(test_bed.get_brake_right_yellow_pressure() > Pressure::new::<psi>(950.));
            assert!(test_bed.get_brake_right_yellow_pressure() < Pressure::new::<psi>(3500.));
        }

        #[test]
        fn no_brake_inversion() {
            let mut test_bed = test_bed_with()
                .engines_off()
                .on_the_ground()
                .set_cold_dark_inputs()
                .run_one_tick();

            test_bed = test_bed
                .start_eng1(Ratio::new::<percent>(100.))
                .start_eng2(Ratio::new::<percent>(100.))
                .set_park_brake(false)
                .run_waiting_for(Duration::from_secs(5));

            assert!(test_bed.is_green_pressure_switch_pressurised());
            assert!(test_bed.is_yellow_pressure_switch_pressurised());
            // Braking left
            test_bed = test_bed
                .set_left_brake(Ratio::new::<percent>(100.))
                .set_right_brake(Ratio::new::<percent>(0.))
                .run_waiting_for(Duration::from_secs(1));

            assert!(test_bed.get_brake_left_green_pressure() > Pressure::new::<psi>(2000.));
            assert!(test_bed.get_brake_right_green_pressure() < Pressure::new::<psi>(50.));
            assert!(test_bed.get_brake_left_yellow_pressure() < Pressure::new::<psi>(50.));
            assert!(test_bed.get_brake_right_yellow_pressure() < Pressure::new::<psi>(50.));

            // Braking right
            test_bed = test_bed
                .set_left_brake(Ratio::new::<percent>(0.))
                .set_right_brake(Ratio::new::<percent>(100.))
                .run_waiting_for(Duration::from_secs(1));

            assert!(test_bed.get_brake_left_green_pressure() < Pressure::new::<psi>(50.));
            assert!(test_bed.get_brake_right_green_pressure() > Pressure::new::<psi>(2000.));
            assert!(test_bed.get_brake_left_yellow_pressure() < Pressure::new::<psi>(50.));
            assert!(test_bed.get_brake_right_yellow_pressure() < Pressure::new::<psi>(50.));

            // Disabling Askid causes alternate braking to work and release green brakes
            test_bed = test_bed
                .set_left_brake(Ratio::new::<percent>(0.))
                .set_right_brake(Ratio::new::<percent>(100.))
                .set_anti_skid(false)
                .run_waiting_for(Duration::from_secs(2));

            assert!(test_bed.get_brake_left_green_pressure() < Pressure::new::<psi>(50.));
            assert!(test_bed.get_brake_right_green_pressure() < Pressure::new::<psi>(50.));
            assert!(test_bed.get_brake_left_yellow_pressure() < Pressure::new::<psi>(50.));
            assert!(test_bed.get_brake_right_yellow_pressure() > Pressure::new::<psi>(950.));

            test_bed = test_bed
                .set_left_brake(Ratio::new::<percent>(100.))
                .set_right_brake(Ratio::new::<percent>(0.))
                .run_waiting_for(Duration::from_secs(2));

            assert!(test_bed.get_brake_left_green_pressure() < Pressure::new::<psi>(50.));
            assert!(test_bed.get_brake_right_green_pressure() < Pressure::new::<psi>(50.));
            assert!(test_bed.get_brake_left_yellow_pressure() > Pressure::new::<psi>(950.));
            assert!(test_bed.get_brake_right_yellow_pressure() < Pressure::new::<psi>(50.));
        }

        #[test]
        fn auto_brake_at_gear_retraction() {
            let mut test_bed = test_bed_with()
                .engines_off()
                .on_the_ground()
                .set_cold_dark_inputs()
                .run_one_tick();

            test_bed = test_bed
                .start_eng1(Ratio::new::<percent>(100.))
                .start_eng2(Ratio::new::<percent>(100.))
                .set_park_brake(false)
                .run_waiting_for(Duration::from_secs(15));

            // No brake inputs
            test_bed = test_bed
                .set_left_brake(Ratio::new::<percent>(0.))
                .set_right_brake(Ratio::new::<percent>(0.))
                .run_waiting_for(Duration::from_secs(1));

            assert!(test_bed.get_brake_left_green_pressure() < Pressure::new::<psi>(50.));
            assert!(test_bed.get_brake_right_green_pressure() < Pressure::new::<psi>(50.));
            assert!(test_bed.get_brake_left_yellow_pressure() < Pressure::new::<psi>(50.));
            assert!(test_bed.get_brake_right_yellow_pressure() < Pressure::new::<psi>(50.));

            // Positive climb, gear up
            test_bed = test_bed
                .set_left_brake(Ratio::new::<percent>(0.))
                .set_right_brake(Ratio::new::<percent>(0.))
                .in_flight()
                .set_gear_up()
                .run_waiting_for(Duration::from_secs(1));

            // Check auto brake is active
            assert!(test_bed.get_brake_left_green_pressure() > Pressure::new::<psi>(50.));
            assert!(test_bed.get_brake_right_green_pressure() > Pressure::new::<psi>(50.));
            assert!(test_bed.get_brake_left_green_pressure() < Pressure::new::<psi>(1500.));
            assert!(test_bed.get_brake_right_green_pressure() < Pressure::new::<psi>(1500.));

            assert!(test_bed.get_brake_left_yellow_pressure() < Pressure::new::<psi>(50.));
            assert!(test_bed.get_brake_right_yellow_pressure() < Pressure::new::<psi>(50.));

            // Check no more autobrakes after 3s
            test_bed = test_bed.run_waiting_for(Duration::from_secs(3));

            assert!(test_bed.get_brake_left_green_pressure() < Pressure::new::<psi>(50.));
            assert!(test_bed.get_brake_right_green_pressure() < Pressure::new::<psi>(50.));

            assert!(test_bed.get_brake_left_yellow_pressure() < Pressure::new::<psi>(50.));
            assert!(test_bed.get_brake_right_yellow_pressure() < Pressure::new::<psi>(50.));
        }

        #[test]
        fn alternate_brake_accumulator_is_emptying_while_braking() {
            let mut test_bed = test_bed_with()
                .on_the_ground()
                .set_cold_dark_inputs()
                .start_eng1(Ratio::new::<percent>(100.))
                .start_eng2(Ratio::new::<percent>(100.))
                .set_park_brake(false)
                .run_waiting_for(Duration::from_secs(15));

            // Check we got yellow pressure and brake accumulator loaded
            assert!(test_bed.yellow_pressure() >= Pressure::new::<psi>(2500.));
            assert!(
                test_bed.get_brake_yellow_accumulator_pressure() >= Pressure::new::<psi>(2500.)
            );

            // Disabling green and yellow side so accumulator stop being able to reload
            test_bed = test_bed
                .set_ptu_state(false)
                .set_yellow_ed_pump(false)
                .set_green_ed_pump(false)
                .set_yellow_e_pump(true)
                .run_waiting_for(Duration::from_secs(30));

            assert!(test_bed.yellow_pressure() <= Pressure::new::<psi>(100.));
            assert!(test_bed.green_pressure() <= Pressure::new::<psi>(100.));
            assert!(
                test_bed.get_brake_yellow_accumulator_pressure() >= Pressure::new::<psi>(2500.)
            );

            // Now using brakes and check accumulator gets empty
            test_bed = test_bed
                .empty_brake_accumulator_using_pedal_brake()
                .run_waiting_for(Duration::from_secs(1));

            assert!(
                test_bed.get_brake_yellow_accumulator_pressure() <= Pressure::new::<psi>(1000.)
            );
            assert!(
                test_bed.get_brake_yellow_accumulator_fluid_volume() <= Volume::new::<gallon>(0.01)
            );
        }

        #[test]
        fn brakes_inactive_in_flight() {
            let mut test_bed = test_bed_with()
                .set_cold_dark_inputs()
                .in_flight()
                .set_gear_up()
                .run_waiting_for(Duration::from_secs(10));

            // No brake inputs
            test_bed = test_bed
                .set_left_brake(Ratio::new::<percent>(0.))
                .set_right_brake(Ratio::new::<percent>(0.))
                .run_waiting_for(Duration::from_secs(1));

            assert!(test_bed.get_brake_left_green_pressure() < Pressure::new::<psi>(50.));
            assert!(test_bed.get_brake_right_green_pressure() < Pressure::new::<psi>(50.));
            assert!(test_bed.get_brake_left_yellow_pressure() < Pressure::new::<psi>(50.));
            assert!(test_bed.get_brake_right_yellow_pressure() < Pressure::new::<psi>(50.));

            // Now full brakes
            test_bed = test_bed
                .set_left_brake(Ratio::new::<percent>(100.))
                .set_right_brake(Ratio::new::<percent>(100.))
                .run_waiting_for(Duration::from_secs(1));

            // Check no action on brakes
            assert!(test_bed.get_brake_left_green_pressure() < Pressure::new::<psi>(50.));
            assert!(test_bed.get_brake_right_green_pressure() < Pressure::new::<psi>(50.));

            assert!(test_bed.get_brake_left_yellow_pressure() < Pressure::new::<psi>(50.));
            assert!(test_bed.get_brake_right_yellow_pressure() < Pressure::new::<psi>(50.));
        }

        #[test]
        fn brakes_norm_active_in_flight_gear_down() {
            let mut test_bed = test_bed_with()
                .set_cold_dark_inputs()
                .in_flight()
                .set_gear_up()
                .run_waiting_for(Duration::from_secs(10));

            // Now full brakes gear down
            test_bed = test_bed
                .set_left_brake(Ratio::new::<percent>(100.))
                .set_right_brake(Ratio::new::<percent>(100.))
                .set_gear_down()
                .run_waiting_for(Duration::from_secs(1));

            // Brakes norm should work normally
            assert!(test_bed.get_brake_left_green_pressure() > Pressure::new::<psi>(50.));
            assert!(test_bed.get_brake_right_green_pressure() > Pressure::new::<psi>(50.));

            assert!(test_bed.get_brake_left_yellow_pressure() < Pressure::new::<psi>(50.));
            assert!(test_bed.get_brake_right_yellow_pressure() < Pressure::new::<psi>(50.));
        }

        #[test]
        fn brakes_alternate_active_in_flight_gear_down() {
            let mut test_bed = test_bed_with()
                .set_cold_dark_inputs()
                .in_flight()
                .set_gear_up()
                .run_waiting_for(Duration::from_secs(10));

            // Now full brakes gear down
            test_bed = test_bed
                .set_left_brake(Ratio::new::<percent>(100.))
                .set_right_brake(Ratio::new::<percent>(100.))
                .set_gear_down()
                .set_anti_skid(false)
                .run_waiting_for(Duration::from_secs(1));

            // Brakes norm should work normally
            assert!(test_bed.get_brake_left_green_pressure() < Pressure::new::<psi>(50.));
            assert!(test_bed.get_brake_right_green_pressure() < Pressure::new::<psi>(50.));

            assert!(test_bed.get_brake_left_yellow_pressure() > Pressure::new::<psi>(900.));
            assert!(test_bed.get_brake_right_yellow_pressure() > Pressure::new::<psi>(900.));
        }

        #[test]
        // Testing that green for brakes is only available if park brake is on while altn pressure is at too low level
        fn brake_logic_green_backup_emergency() {
            let mut test_bed = test_bed_with()
                .engines_off()
                .on_the_ground()
                .set_cold_dark_inputs()
                .run_one_tick();

            // Setting on ground with yellow side hydraulics off
            // This should prevent yellow accumulator to fill
            test_bed = test_bed
                .start_eng1(Ratio::new::<percent>(100.))
                .start_eng2(Ratio::new::<percent>(100.))
                .set_park_brake(true)
                .set_ptu_state(false)
                .set_yellow_e_pump(true)
                .set_yellow_ed_pump(false)
                .run_waiting_for(Duration::from_secs(15));

            // Braking but park is on: no output on green brakes expected
            test_bed = test_bed
                .set_left_brake(Ratio::new::<percent>(100.))
                .set_right_brake(Ratio::new::<percent>(100.))
                .run_waiting_for(Duration::from_secs(1));

            assert!(test_bed.get_brake_left_green_pressure() < Pressure::new::<psi>(50.));
            assert!(test_bed.get_brake_right_green_pressure() < Pressure::new::<psi>(50.));
            assert!(test_bed.get_brake_left_yellow_pressure() > Pressure::new::<psi>(500.));
            assert!(test_bed.get_brake_right_yellow_pressure() > Pressure::new::<psi>(500.));

            // With no more fluid in yellow accumulator, green should work as emergency
            test_bed = test_bed
                .empty_brake_accumulator_using_park_brake()
                .set_left_brake(Ratio::new::<percent>(100.))
                .set_right_brake(Ratio::new::<percent>(100.))
                .run_waiting_for(Duration::from_secs(1));

            assert!(test_bed.get_brake_left_green_pressure() > Pressure::new::<psi>(1000.));
            assert!(test_bed.get_brake_right_green_pressure() > Pressure::new::<psi>(1000.));
            assert!(test_bed.get_brake_left_yellow_pressure() < Pressure::new::<psi>(50.));
            assert!(test_bed.get_brake_right_yellow_pressure() < Pressure::new::<psi>(50.));
        }

        #[test]
        fn autobrakes_arms_in_flight_lo_or_med() {
            let mut test_bed = test_bed_with()
                .set_cold_dark_inputs()
                .in_flight()
                .set_gear_up()
                .run_waiting_for(Duration::from_secs(12));

            assert!(test_bed.autobrake_mode() == AutobrakeMode::NONE);

            test_bed = test_bed
                .set_autobrake_low()
                .run_waiting_for(Duration::from_secs(1));

            assert!(test_bed.autobrake_mode() == AutobrakeMode::LOW);

            test_bed = test_bed
                .set_autobrake_med()
                .run_waiting_for(Duration::from_secs(1));

            assert!(test_bed.autobrake_mode() == AutobrakeMode::MED);
        }

        #[test]
        fn autobrakes_disarms_if_green_pressure_low() {
            let mut test_bed = test_bed_with()
                .set_cold_dark_inputs()
                .in_flight()
                .set_gear_up()
                .run_waiting_for(Duration::from_secs(12));

            assert!(test_bed.autobrake_mode() == AutobrakeMode::NONE);

            test_bed = test_bed
                .set_autobrake_low()
                .run_waiting_for(Duration::from_secs(1));

            assert!(test_bed.autobrake_mode() == AutobrakeMode::LOW);

            test_bed = test_bed
                .set_ptu_state(false)
                .stop_eng1()
                .run_waiting_for(Duration::from_secs(20));

            assert!(test_bed.autobrake_mode() == AutobrakeMode::NONE);
        }

        #[test]
        fn autobrakes_disarms_if_askid_off() {
            let mut test_bed = test_bed_with()
                .set_cold_dark_inputs()
                .in_flight()
                .set_gear_up()
                .run_waiting_for(Duration::from_secs(12));

            assert!(test_bed.autobrake_mode() == AutobrakeMode::NONE);

            test_bed = test_bed
                .set_autobrake_med()
                .run_waiting_for(Duration::from_secs(1));

            assert!(test_bed.autobrake_mode() == AutobrakeMode::MED);

            test_bed = test_bed
                .set_anti_skid(false)
                .run_waiting_for(Duration::from_secs(1));

            assert!(test_bed.autobrake_mode() == AutobrakeMode::NONE);
        }

        #[test]
        fn autobrakes_max_wont_arm_in_flight() {
            let mut test_bed = test_bed_with()
                .set_cold_dark_inputs()
                .in_flight()
                .set_gear_up()
                .run_waiting_for(Duration::from_secs(15));

            assert!(test_bed.autobrake_mode() == AutobrakeMode::NONE);

            test_bed = test_bed
                .set_autobrake_max()
                .run_waiting_for(Duration::from_secs(1));

            assert!(test_bed.autobrake_mode() == AutobrakeMode::NONE);
        }

        #[test]
        fn autobrakes_taxiing_wont_disarm_when_braking() {
            let mut test_bed = test_bed_with()
                .set_cold_dark_inputs()
                .on_the_ground()
                .start_eng1(Ratio::new::<percent>(60.))
                .start_eng2(Ratio::new::<percent>(60.))
                .run_waiting_for(Duration::from_secs(10));

            test_bed = test_bed
                .set_autobrake_max()
                .run_waiting_for(Duration::from_secs(1));

            assert!(test_bed.autobrake_mode() == AutobrakeMode::MAX);

            test_bed = test_bed
                .set_right_brake(Ratio::new::<percent>(100.))
                .set_left_brake(Ratio::new::<percent>(100.))
                .run_waiting_for(Duration::from_secs(1));

            assert!(test_bed.autobrake_mode() == AutobrakeMode::MAX);
        }

        #[test]
        fn autobrakes_activates_on_ground_on_spoiler_deploy() {
            let mut test_bed = test_bed_with()
                .set_cold_dark_inputs()
                .on_the_ground()
                .set_park_brake(false)
                .start_eng1(Ratio::new::<percent>(100.))
                .start_eng2(Ratio::new::<percent>(100.))
                .run_waiting_for(Duration::from_secs(10));

            test_bed = test_bed
                .set_autobrake_max()
                .run_waiting_for(Duration::from_secs(1));

            assert!(test_bed.autobrake_mode() == AutobrakeMode::MAX);

            test_bed = test_bed
                .set_deploy_ground_spoilers()
                .run_waiting_for(Duration::from_secs(6));

            assert!(test_bed.autobrake_mode() == AutobrakeMode::MAX);
            assert!(test_bed.get_brake_left_green_pressure() > Pressure::new::<psi>(1000.));
            assert!(test_bed.get_brake_right_green_pressure() > Pressure::new::<psi>(1000.));

            assert!(test_bed.get_brake_left_yellow_pressure() < Pressure::new::<psi>(50.));
            assert!(test_bed.get_brake_right_yellow_pressure() < Pressure::new::<psi>(50.));
        }

        #[test]
        fn autobrakes_disengage_on_spoiler_retract() {
            let mut test_bed = test_bed_with()
                .set_cold_dark_inputs()
                .on_the_ground()
                .set_park_brake(false)
                .start_eng1(Ratio::new::<percent>(100.))
                .start_eng2(Ratio::new::<percent>(100.))
                .run_waiting_for(Duration::from_secs(10));

            test_bed = test_bed
                .set_autobrake_max()
                .run_waiting_for(Duration::from_secs(1));

            assert!(test_bed.autobrake_mode() == AutobrakeMode::MAX);

            test_bed = test_bed
                .set_deploy_ground_spoilers()
                .run_waiting_for(Duration::from_secs(6));

            assert!(test_bed.autobrake_mode() == AutobrakeMode::MAX);

            test_bed = test_bed
                .set_retract_ground_spoilers()
                .run_waiting_for(Duration::from_secs(1));

            assert!(test_bed.autobrake_mode() == AutobrakeMode::NONE);
            assert!(test_bed.get_brake_left_green_pressure() < Pressure::new::<psi>(50.));
            assert!(test_bed.get_brake_right_green_pressure() < Pressure::new::<psi>(50.));
        }

        #[test]
        // Should disable with one pedal > 61° over max range of 79.4° thus 77%
        fn autobrakes_max_disengage_at_77_on_one_pedal_input() {
            let mut test_bed = test_bed_with()
                .set_cold_dark_inputs()
                .on_the_ground()
                .set_park_brake(false)
                .start_eng1(Ratio::new::<percent>(100.))
                .start_eng2(Ratio::new::<percent>(100.))
                .run_waiting_for(Duration::from_secs(10));

            test_bed = test_bed
                .set_autobrake_max()
                .run_waiting_for(Duration::from_secs(1));

            assert!(test_bed.autobrake_mode() == AutobrakeMode::MAX);

            test_bed = test_bed
                .set_deploy_ground_spoilers()
                .run_waiting_for(Duration::from_secs(6));

            assert!(test_bed.autobrake_mode() == AutobrakeMode::MAX);
            assert!(test_bed.get_brake_left_green_pressure() > Pressure::new::<psi>(1000.));
            assert!(test_bed.get_brake_right_green_pressure() > Pressure::new::<psi>(1000.));

            test_bed = test_bed
                .set_left_brake(Ratio::new::<percent>(70.))
                .run_waiting_for(Duration::from_secs(1))
                .set_left_brake(Ratio::new::<percent>(0.))
                .run_waiting_for(Duration::from_secs(1));

            assert!(test_bed.autobrake_mode() == AutobrakeMode::MAX);
            assert!(test_bed.get_brake_left_green_pressure() > Pressure::new::<psi>(1000.));
            assert!(test_bed.get_brake_right_green_pressure() > Pressure::new::<psi>(1000.));

            test_bed = test_bed
                .set_left_brake(Ratio::new::<percent>(78.))
                .run_waiting_for(Duration::from_secs(1))
                .set_left_brake(Ratio::new::<percent>(0.))
                .run_waiting_for(Duration::from_secs(1));

            assert!(test_bed.autobrake_mode() == AutobrakeMode::NONE);
            assert!(test_bed.get_brake_left_green_pressure() < Pressure::new::<psi>(50.));
            assert!(test_bed.get_brake_right_green_pressure() < Pressure::new::<psi>(50.));
        }

        #[test]
        fn autobrakes_max_disengage_at_52_on_both_pedal_input() {
            let mut test_bed = test_bed_with()
                .set_cold_dark_inputs()
                .on_the_ground()
                .set_park_brake(false)
                .start_eng1(Ratio::new::<percent>(100.))
                .start_eng2(Ratio::new::<percent>(100.))
                .run_waiting_for(Duration::from_secs(10));

            test_bed = test_bed
                .set_autobrake_max()
                .run_waiting_for(Duration::from_secs(1));

            assert!(test_bed.autobrake_mode() == AutobrakeMode::MAX);

            test_bed = test_bed
                .set_deploy_ground_spoilers()
                .run_waiting_for(Duration::from_secs(6));

            assert!(test_bed.autobrake_mode() == AutobrakeMode::MAX);
            assert!(test_bed.get_brake_left_green_pressure() > Pressure::new::<psi>(1000.));
            assert!(test_bed.get_brake_right_green_pressure() > Pressure::new::<psi>(1000.));

            test_bed = test_bed
                .set_left_brake(Ratio::new::<percent>(55.))
                .run_waiting_for(Duration::from_secs(1))
                .set_left_brake(Ratio::new::<percent>(0.))
                .run_waiting_for(Duration::from_secs(1));

            assert!(test_bed.autobrake_mode() == AutobrakeMode::MAX);
            assert!(test_bed.get_brake_left_green_pressure() > Pressure::new::<psi>(1000.));
            assert!(test_bed.get_brake_right_green_pressure() > Pressure::new::<psi>(1000.));

            test_bed = test_bed
                .set_left_brake(Ratio::new::<percent>(55.))
                .set_right_brake(Ratio::new::<percent>(55.))
                .run_waiting_for(Duration::from_secs(1))
                .set_left_brake(Ratio::new::<percent>(0.))
                .set_right_brake(Ratio::new::<percent>(0.))
                .run_waiting_for(Duration::from_secs(1));

            assert!(test_bed.autobrake_mode() == AutobrakeMode::NONE);
            assert!(test_bed.get_brake_left_green_pressure() < Pressure::new::<psi>(50.));
            assert!(test_bed.get_brake_right_green_pressure() < Pressure::new::<psi>(50.));
        }

        #[test]
        // Should disable with one pedals > 42° over max range of 79.4° thus 52%
        fn autobrakes_med_disengage_at_52_on_one_pedal_input() {
            let mut test_bed = test_bed_with()
                .set_cold_dark_inputs()
                .on_the_ground()
                .set_park_brake(false)
                .start_eng1(Ratio::new::<percent>(100.))
                .start_eng2(Ratio::new::<percent>(100.))
                .run_waiting_for(Duration::from_secs(10));

            test_bed = test_bed
                .set_autobrake_med()
                .run_waiting_for(Duration::from_secs(1));

            assert!(test_bed.autobrake_mode() == AutobrakeMode::MED);

            test_bed = test_bed
                .set_deploy_ground_spoilers()
                .run_waiting_for(Duration::from_secs(6));

            assert!(test_bed.autobrake_mode() == AutobrakeMode::MED);
            assert!(test_bed.get_brake_left_green_pressure() > Pressure::new::<psi>(1000.));
            assert!(test_bed.get_brake_right_green_pressure() > Pressure::new::<psi>(1000.));

            test_bed = test_bed
                .set_right_brake(Ratio::new::<percent>(50.))
                .run_waiting_for(Duration::from_secs(1))
                .set_right_brake(Ratio::new::<percent>(0.))
                .run_waiting_for(Duration::from_secs(1));

            assert!(test_bed.autobrake_mode() == AutobrakeMode::MED);
            assert!(test_bed.get_brake_left_green_pressure() > Pressure::new::<psi>(1000.));
            assert!(test_bed.get_brake_right_green_pressure() > Pressure::new::<psi>(1000.));

            test_bed = test_bed
                .set_right_brake(Ratio::new::<percent>(55.))
                .run_waiting_for(Duration::from_secs(1))
                .set_right_brake(Ratio::new::<percent>(0.))
                .run_waiting_for(Duration::from_secs(1));

            assert!(test_bed.autobrake_mode() == AutobrakeMode::NONE);
            assert!(test_bed.get_brake_left_green_pressure() < Pressure::new::<psi>(50.));
            assert!(test_bed.get_brake_right_green_pressure() < Pressure::new::<psi>(50.));
        }

        #[test]
        fn autobrakes_med_disengage_at_11_on_both_pedal_input() {
            let mut test_bed = test_bed_with()
                .set_cold_dark_inputs()
                .on_the_ground()
                .set_park_brake(false)
                .start_eng1(Ratio::new::<percent>(100.))
                .start_eng2(Ratio::new::<percent>(100.))
                .run_waiting_for(Duration::from_secs(10));

            test_bed = test_bed
                .set_autobrake_med()
                .run_waiting_for(Duration::from_secs(1));

            assert!(test_bed.autobrake_mode() == AutobrakeMode::MED);

            test_bed = test_bed
                .set_deploy_ground_spoilers()
                .run_waiting_for(Duration::from_secs(6));

            assert!(test_bed.autobrake_mode() == AutobrakeMode::MED);
            assert!(test_bed.get_brake_left_green_pressure() > Pressure::new::<psi>(1000.));
            assert!(test_bed.get_brake_right_green_pressure() > Pressure::new::<psi>(1000.));

            test_bed = test_bed
                .set_right_brake(Ratio::new::<percent>(15.))
                .run_waiting_for(Duration::from_secs(1))
                .set_right_brake(Ratio::new::<percent>(0.))
                .run_waiting_for(Duration::from_secs(1));

            assert!(test_bed.autobrake_mode() == AutobrakeMode::MED);
            assert!(test_bed.get_brake_left_green_pressure() > Pressure::new::<psi>(1000.));
            assert!(test_bed.get_brake_right_green_pressure() > Pressure::new::<psi>(1000.));

            test_bed = test_bed
                .set_right_brake(Ratio::new::<percent>(15.))
                .set_left_brake(Ratio::new::<percent>(15.))
                .run_waiting_for(Duration::from_secs(1))
                .set_right_brake(Ratio::new::<percent>(0.))
                .set_left_brake(Ratio::new::<percent>(0.))
                .run_waiting_for(Duration::from_secs(1));

            assert!(test_bed.autobrake_mode() == AutobrakeMode::NONE);
            assert!(test_bed.get_brake_left_green_pressure() < Pressure::new::<psi>(50.));
            assert!(test_bed.get_brake_right_green_pressure() < Pressure::new::<psi>(50.));
        }

        #[test]
        fn autobrakes_max_disarm_after_10s_in_flight() {
            let mut test_bed = test_bed_with()
                .set_cold_dark_inputs()
                .on_the_ground()
                .set_park_brake(false)
                .start_eng1(Ratio::new::<percent>(100.))
                .start_eng2(Ratio::new::<percent>(100.))
                .run_waiting_for(Duration::from_secs(10));

            test_bed = test_bed
                .set_autobrake_max()
                .run_waiting_for(Duration::from_secs(1));

            assert!(test_bed.autobrake_mode() == AutobrakeMode::MAX);

            test_bed = test_bed.in_flight().run_waiting_for(Duration::from_secs(6));

            assert!(test_bed.autobrake_mode() == AutobrakeMode::MAX);

            test_bed = test_bed.in_flight().run_waiting_for(Duration::from_secs(6));

            assert!(test_bed.autobrake_mode() == AutobrakeMode::NONE);
        }

        #[test]
        fn controller_blue_epump_activates_when_no_weight_on_center_wheel() {
            let mut test_bed = test_bed_with()
                .engines_off()
                .on_the_ground()
                .set_cold_dark_inputs()
                .run_one_tick();

            assert!(!test_bed.query(|a| a.is_blue_epump_controller_pressurising()));

            test_bed = test_bed.rotates_on_runway().run_one_tick();

            assert!(test_bed.query(|a| a.is_blue_epump_controller_pressurising()));
        }

        #[test]
        fn controller_blue_epump_split_engine_states() {
            let mut test_bed = test_bed_with()
                .engines_off()
                .on_the_ground()
                .set_cold_dark_inputs()
                .run_one_tick();

            assert!(!test_bed.query(|a| a.is_blue_epump_controller_pressurising()));

            test_bed = test_bed
                .start_eng1(Ratio::new::<percent>(65.))
                .run_one_tick();

            assert!(test_bed.query(|a| a.is_blue_epump_controller_pressurising()));

            test_bed = test_bed
                .start_eng2(Ratio::new::<percent>(65.))
                .stop_eng1()
                .run_one_tick();

            assert!(test_bed.query(|a| a.is_blue_epump_controller_pressurising()));
        }

        #[test]
        fn controller_blue_epump_on_off_engines() {
            let mut test_bed = test_bed_with()
                .engines_off()
                .on_the_ground()
                .set_cold_dark_inputs()
                .start_eng1(Ratio::new::<percent>(65.))
                .start_eng2(Ratio::new::<percent>(65.))
                .run_one_tick();

            assert!(test_bed.query(|a| a.is_blue_epump_controller_pressurising()));

            test_bed = test_bed.stop_eng1().stop_eng2().run_one_tick();

            assert!(!test_bed.query(|a| a.is_blue_epump_controller_pressurising()));
        }

        #[test]
        fn controller_blue_epump_override() {
            let mut test_bed = test_bed_with()
                .engines_off()
                .on_the_ground()
                .set_cold_dark_inputs()
                .press_blue_epump_override_button_once()
                .run_one_tick();

            assert!(test_bed.query(|a| a.is_blue_epump_controller_pressurising()));

            test_bed = test_bed
                .press_blue_epump_override_button_once()
                .run_one_tick();

            assert!(!test_bed.query(|a| a.is_blue_epump_controller_pressurising()));
        }

        #[test]
        fn controller_blue_epump_override_without_power_shall_not_run_blue_pump() {
            let mut test_bed = test_bed_with()
                .engines_off()
                .on_the_ground()
                .set_cold_dark_inputs()
                .start_eng1(Ratio::new::<percent>(65.))
                .run_one_tick();

            assert!(test_bed.query(|a| a.is_blue_epump_controller_pressurising()));

            test_bed = test_bed.dc_ess_lost().run_one_tick();

            assert!(!test_bed.query(|a| a.is_blue_epump_controller_pressurising()));
        }

        #[test]
        fn controller_yellow_epump_is_activated_by_overhead_button() {
            let mut test_bed = test_bed_with()
                .engines_off()
                .on_the_ground()
                .set_cold_dark_inputs()
                .run_one_tick();

            assert!(!test_bed.query(|a| a.is_yellow_epump_controller_pressurising()));

            test_bed = test_bed.set_yellow_e_pump(false).run_one_tick();

            assert!(test_bed.query(|a| a.is_yellow_epump_controller_pressurising()));

            test_bed = test_bed.set_yellow_e_pump(true).run_one_tick();

            assert!(!test_bed.query(|a| a.is_yellow_epump_controller_pressurising()));
        }

        #[test]
        fn controller_yellow_epump_unpowered_cant_command_pump() {
            let mut test_bed = test_bed_with()
                .engines_off()
                .on_the_ground()
                .set_cold_dark_inputs()
                .set_yellow_e_pump(false)
                .run_one_tick();

            assert!(test_bed.query(|a| a.is_yellow_epump_controller_pressurising()));

            test_bed = test_bed.dc_bus_2_lost().run_one_tick();

            assert!(!test_bed.query(|a| a.is_yellow_epump_controller_pressurising()));
        }

        #[test]
        fn controller_yellow_epump_can_operate_from_cargo_door_without_main_control_power_bus() {
            let mut test_bed = test_bed_with()
                .engines_off()
                .on_the_ground()
                .set_cold_dark_inputs()
                .run_one_tick();

            assert!(!test_bed.query(|a| a.is_cargo_powering_yellow_epump()));

            test_bed = test_bed
                .dc_ground_service_lost()
                .open_fwd_cargo_door()
                .run_waiting_for(
                    Duration::from_secs(1) + A320DoorController::DELAY_UNLOCK_TO_HYDRAULIC_CONTROL,
                );

            assert!(test_bed.query(|a| a.is_cargo_powering_yellow_epump()));
        }

        #[test]
        fn controller_engine_driven_pump1_overhead_button_logic_with_eng_on() {
            let mut test_bed = test_bed_with()
                .engines_off()
                .on_the_ground()
                .set_cold_dark_inputs()
                .run_one_tick();

            assert!(test_bed.query(|a| a.is_edp1_green_pump_controller_pressurising()));

            test_bed = test_bed
                .start_eng1(Ratio::new::<percent>(65.))
                .run_one_tick();
            assert!(test_bed.query(|a| a.is_edp1_green_pump_controller_pressurising()));

            test_bed = test_bed.set_green_ed_pump(false).run_one_tick();
            assert!(!test_bed.query(|a| a.is_edp1_green_pump_controller_pressurising()));

            test_bed = test_bed.set_green_ed_pump(true).run_one_tick();
            assert!(test_bed.query(|a| a.is_edp1_green_pump_controller_pressurising()));
        }

        #[test]
        fn controller_engine_driven_pump1_fire_overhead_released_stops_pump() {
            let mut test_bed = test_bed_with()
                .engines_off()
                .on_the_ground()
                .set_cold_dark_inputs()
                .start_eng1(Ratio::new::<percent>(65.))
                .start_eng2(Ratio::new::<percent>(65.))
                .run_one_tick();

            assert!(test_bed.query(|a| a.is_edp1_green_pump_controller_pressurising()));

            test_bed = test_bed.set_eng1_fire_button(true).run_one_tick();
            assert!(!test_bed.query(|a| a.is_edp1_green_pump_controller_pressurising()));
        }

        #[test]
        fn controller_engine_driven_pump2_overhead_button_logic_with_eng_on() {
            let mut test_bed = test_bed_with()
                .engines_off()
                .on_the_ground()
                .set_cold_dark_inputs()
                .run_one_tick();

            assert!(test_bed.query(|a| a.is_edp2_yellow_pump_controller_pressurising()));

            test_bed = test_bed
                .start_eng2(Ratio::new::<percent>(65.))
                .run_one_tick();
            assert!(test_bed.query(|a| a.is_edp2_yellow_pump_controller_pressurising()));

            test_bed = test_bed.set_yellow_ed_pump(false).run_one_tick();
            assert!(!test_bed.query(|a| a.is_edp2_yellow_pump_controller_pressurising()));

            test_bed = test_bed.set_yellow_ed_pump(true).run_one_tick();
            assert!(test_bed.query(|a| a.is_edp2_yellow_pump_controller_pressurising()));
        }

        #[test]
        fn controller_engine_driven_pump2_fire_overhead_released_stops_pump() {
            let mut test_bed = test_bed_with()
                .engines_off()
                .on_the_ground()
                .set_cold_dark_inputs()
                .start_eng1(Ratio::new::<percent>(65.))
                .start_eng2(Ratio::new::<percent>(65.))
                .run_one_tick();

            assert!(test_bed.query(|a| a.is_edp2_yellow_pump_controller_pressurising()));

            test_bed = test_bed.set_eng2_fire_button(true).run_one_tick();
            assert!(!test_bed.query(|a| a.is_edp2_yellow_pump_controller_pressurising()));
        }

        #[test]
        fn controller_ptu_on_off_with_overhead_pushbutton() {
            let mut test_bed = test_bed_with()
                .engines_off()
                .on_the_ground()
                .set_cold_dark_inputs()
                .run_one_tick();

            assert!(test_bed.query(|a| a.is_ptu_controller_activating_ptu()));

            test_bed = test_bed.set_ptu_state(false).run_one_tick();

            assert!(!test_bed.query(|a| a.is_ptu_controller_activating_ptu()));

            test_bed = test_bed.set_ptu_state(true).run_one_tick();

            assert!(test_bed.query(|a| a.is_ptu_controller_activating_ptu()));
        }

        #[test]
        fn controller_ptu_off_when_cargo_door_is_moved() {
            let mut test_bed = test_bed_with()
                .engines_off()
                .on_the_ground()
                .set_cold_dark_inputs()
                .run_one_tick();

            assert!(test_bed.query(|a| a.is_ptu_controller_activating_ptu()));

            test_bed = test_bed.open_fwd_cargo_door().run_waiting_for(
                Duration::from_secs(1) + A320DoorController::DELAY_UNLOCK_TO_HYDRAULIC_CONTROL,
            );

            assert!(!test_bed.query(|a| a.is_ptu_controller_activating_ptu()));

            // Ptu should reactivate after door fully opened + 40s
            test_bed = test_bed.run_waiting_for(Duration::from_secs(25) + Duration::from_secs(41));

            assert!(test_bed.query(|a| a.is_ptu_controller_activating_ptu()));
        }

        #[test]
        fn controller_ptu_disabled_when_tug_attached() {
            let mut test_bed = test_bed_with()
                .engines_off()
                .on_the_ground()
                .set_cold_dark_inputs()
                .run_one_tick();

            assert!(test_bed.query(|a| a.is_ptu_controller_activating_ptu()));

            test_bed = test_bed
                .start_eng1(Ratio::new::<percent>(65.))
                .set_park_brake(false)
                .run_one_tick();

            assert!(test_bed.query(|a| a.is_ptu_controller_activating_ptu()));

            test_bed = test_bed.set_pushback_state(true).run_one_tick();

            assert!(!test_bed.query(|a| a.is_ptu_controller_activating_ptu()));

            // Ptu should reactivate after 15ish seconds
            test_bed = test_bed
                .set_pushback_state(false)
                .run_waiting_for(Duration::from_secs(16));

            assert!(test_bed.query(|a| a.is_ptu_controller_activating_ptu()));
        }

        #[test]
        fn rat_does_not_deploy_on_ground_at_eng_off() {
            let mut test_bed = test_bed_with()
                .set_cold_dark_inputs()
                .on_the_ground()
                .start_eng1(Ratio::new::<percent>(80.))
                .start_eng2(Ratio::new::<percent>(80.))
                .run_waiting_for(Duration::from_secs(10));

            assert!(test_bed.is_blue_pressure_switch_pressurised());
            assert!(test_bed.get_rat_position() <= 0.);
            assert!(test_bed.get_rat_rpm() <= 1.);

            test_bed = test_bed
                .ac_bus_1_lost()
                .ac_bus_2_lost()
                .run_waiting_for(Duration::from_secs(2));

            // RAT has not deployed
            assert!(test_bed.get_rat_position() <= 0.);
            assert!(test_bed.get_rat_rpm() <= 1.);
        }

        #[test]
        fn rat_deploys_on_both_ac_lost() {
            let mut test_bed = test_bed_with()
                .set_cold_dark_inputs()
                .in_flight()
                .start_eng1(Ratio::new::<percent>(80.))
                .start_eng2(Ratio::new::<percent>(80.))
                .run_waiting_for(Duration::from_secs(10));

            assert!(!test_bed.rat_deploy_commanded());

            test_bed = test_bed
                .ac_bus_1_lost()
                .run_waiting_for(Duration::from_secs(2));

            assert!(!test_bed.rat_deploy_commanded());

            // Now all AC off should deploy RAT in flight
            test_bed = test_bed
                .ac_bus_1_lost()
                .ac_bus_2_lost()
                .run_waiting_for(Duration::from_secs(2));

            assert!(test_bed.rat_deploy_commanded());
        }

        #[test]
        fn blue_epump_unavailable_if_unpowered() {
            let mut test_bed = test_bed_with()
                .engines_off()
                .on_the_ground()
                .set_cold_dark_inputs()
                .run_one_tick();

            test_bed = test_bed
                .start_eng2(Ratio::new::<percent>(80.))
                .run_waiting_for(Duration::from_secs(10));

            // Blue epump working
            assert!(test_bed.is_blue_pressure_switch_pressurised());

            test_bed = test_bed
                .ac_bus_2_lost()
                .run_waiting_for(Duration::from_secs(25));

            // Blue epump still working as it's not plugged on AC2
            assert!(test_bed.is_blue_pressure_switch_pressurised());

            test_bed = test_bed
                .ac_bus_1_lost()
                .run_waiting_for(Duration::from_secs(25));

            // Blue epump has stopped
            assert!(!test_bed.is_blue_pressure_switch_pressurised());
        }

        #[test]
        fn yellow_epump_unavailable_if_unpowered() {
            let mut test_bed = test_bed_with()
                .engines_off()
                .on_the_ground()
                .set_cold_dark_inputs()
                .run_one_tick();

            test_bed = test_bed
                .set_yellow_e_pump(false)
                .run_waiting_for(Duration::from_secs(10));

            // Yellow epump working
            assert!(test_bed.is_yellow_pressure_switch_pressurised());

            test_bed = test_bed
                .ac_bus_2_lost()
                .ac_bus_1_lost()
                .run_waiting_for(Duration::from_secs(25));

            // Yellow epump still working as not plugged on AC2 or AC1
            assert!(test_bed.is_yellow_pressure_switch_pressurised());

            test_bed = test_bed
                .ac_ground_service_lost()
                .run_waiting_for(Duration::from_secs(25));

            // Yellow epump has stopped
            assert!(!test_bed.is_yellow_pressure_switch_pressurised());
        }

        #[test]
        fn flaps_and_slats_declare_moving() {
            let mut test_bed = test_bed_with()
                .engines_off()
                .on_the_ground()
                .set_cold_dark_inputs()
                .run_one_tick();

            test_bed = test_bed
                .set_yellow_e_pump(false)
                .set_ptu_state(false)
                .set_flaps_handle_position(4)
                .run_waiting_for(Duration::from_secs(5));

            // Only yellow press so only flaps can move
            assert!(test_bed.is_flaps_moving());
            assert!(!test_bed.is_slats_moving());

            // Now slats can move through ptu
            test_bed = test_bed
                .set_ptu_state(true)
                .run_waiting_for(Duration::from_secs(5));

            assert!(test_bed.is_flaps_moving());
            assert!(test_bed.is_slats_moving());
        }

        #[test]
        fn yellow_epump_can_deploy_flaps_and_slats() {
            let mut test_bed = test_bed_with()
                .engines_off()
                .on_the_ground()
                .set_cold_dark_inputs()
                .run_one_tick();

            test_bed = test_bed
                .set_yellow_e_pump(false)
                .run_waiting_for(Duration::from_secs(10));

            // Yellow epump working
            assert!(test_bed.is_yellow_pressure_switch_pressurised());

            test_bed = test_bed
                .set_flaps_handle_position(4)
                .run_waiting_for(Duration::from_secs(80));

            assert!(test_bed.get_flaps_left_position_percent() > 99.);
            assert!(test_bed.get_flaps_right_position_percent() > 99.);
            assert!(test_bed.get_slats_left_position_percent() > 99.);
            assert!(test_bed.get_slats_right_position_percent() > 99.);
        }

        #[test]
        fn yellow_epump_no_ptu_can_deploy_flaps_less_33s() {
            let mut test_bed = test_bed_with()
                .engines_off()
                .on_the_ground()
                .set_cold_dark_inputs()
                .set_ptu_state(false)
                .run_one_tick();

            test_bed = test_bed
                .set_yellow_e_pump(false)
                .run_waiting_for(Duration::from_secs(20));

            assert!(test_bed.is_yellow_pressure_switch_pressurised());

            test_bed = test_bed
                .set_flaps_handle_position(4)
                .run_waiting_for(Duration::from_secs(32));

            assert!(test_bed.get_flaps_left_position_percent() > 99.);
            assert!(test_bed.get_flaps_right_position_percent() > 99.);
            assert!(test_bed.get_slats_left_position_percent() < 1.);
            assert!(test_bed.get_slats_right_position_percent() < 1.);
        }

        #[test]
        fn blue_epump_can_deploy_slats_in_less_35_s_and_no_flaps() {
            let mut test_bed = test_bed_with()
                .on_the_ground()
                .set_cold_dark_inputs()
                .set_blue_e_pump_ovrd_pressed(true)
                .run_waiting_for(Duration::from_secs(5));

            // Blue epump is on
            assert!(test_bed.is_blue_pressure_switch_pressurised());

            test_bed = test_bed
                .set_flaps_handle_position(4)
                .run_waiting_for(Duration::from_secs(35));

            assert!(test_bed.get_flaps_left_position_percent() <= 1.);
            assert!(test_bed.get_flaps_right_position_percent() <= 1.);
            assert!(test_bed.get_slats_left_position_percent() > 99.);
            assert!(test_bed.get_slats_right_position_percent() > 99.);
        }

        #[test]
        fn blue_epump_cannot_deploy_slats_in_less_28_s_and_no_flaps() {
            let mut test_bed = test_bed_with()
                .on_the_ground()
                .set_cold_dark_inputs()
                .set_blue_e_pump_ovrd_pressed(true)
                .run_waiting_for(Duration::from_secs(5));

            // Blue epump is on
            assert!(test_bed.is_blue_pressure_switch_pressurised());

            test_bed = test_bed
                .set_flaps_handle_position(4)
                .run_waiting_for(Duration::from_secs(28));

            assert!(test_bed.get_flaps_left_position_percent() <= 1.);
            assert!(test_bed.get_flaps_right_position_percent() <= 1.);
            assert!(test_bed.get_slats_left_position_percent() < 99.);
            assert!(test_bed.get_slats_right_position_percent() < 99.);
        }

        #[test]
        fn yellow_plus_blue_epumps_can_deploy_flaps_and_slats() {
            let mut test_bed = test_bed_with()
                .engines_off()
                .on_the_ground()
                .set_cold_dark_inputs()
                .run_one_tick();

            test_bed = test_bed
                .set_yellow_e_pump(false)
                .set_blue_e_pump_ovrd_pressed(true)
                .run_waiting_for(Duration::from_secs(15));

            assert!(test_bed.is_yellow_pressure_switch_pressurised());
            assert!(test_bed.is_blue_pressure_switch_pressurised());

            test_bed = test_bed
                .set_flaps_handle_position(4)
                .run_waiting_for(Duration::from_secs(45));

            assert!(test_bed.get_flaps_left_position_percent() > 99.);
            assert!(test_bed.get_flaps_right_position_percent() > 99.);
            assert!(test_bed.get_slats_left_position_percent() > 99.);
            assert!(test_bed.get_slats_right_position_percent() > 99.);
        }

        #[test]
        fn no_pressure_no_flap_slats() {
            let mut test_bed = test_bed_with()
                .on_the_ground()
                .set_cold_dark_inputs()
                .run_waiting_for(Duration::from_secs(5));

            test_bed = test_bed
                .set_flaps_handle_position(4)
                .run_waiting_for(Duration::from_secs(10));

            assert!(test_bed.get_flaps_left_position_percent() <= 1.);
            assert!(test_bed.get_flaps_right_position_percent() <= 1.);
            assert!(test_bed.get_slats_left_position_percent() <= 1.);
            assert!(test_bed.get_slats_right_position_percent() <= 1.);

            assert!(!test_bed.is_slats_moving());
            assert!(!test_bed.is_flaps_moving());
        }

        #[test]
        fn emergency_gen_is_started_on_both_ac_lost_in_flight() {
            let mut test_bed = test_bed_with()
                .set_cold_dark_inputs()
                .in_flight()
                .start_eng1(Ratio::new::<percent>(80.))
                .start_eng2(Ratio::new::<percent>(80.))
                .run_waiting_for(Duration::from_secs(10));

            assert!(!test_bed.is_emergency_gen_at_nominal_speed());

            test_bed = test_bed
                .ac_bus_1_lost()
                .run_waiting_for(Duration::from_secs(2));

            assert!(!test_bed.is_emergency_gen_at_nominal_speed());

            // Now all AC off should deploy RAT in flight
            test_bed = test_bed
                .ac_bus_1_lost()
                .ac_bus_2_lost()
                .run_waiting_for(Duration::from_secs(8));

            assert!(test_bed.is_emergency_gen_at_nominal_speed());
        }

        #[test]
        fn cargo_door_stays_closed_at_init() {
            let mut test_bed = test_bed_with()
                .engines_off()
                .on_the_ground()
                .set_cold_dark_inputs()
                .run_one_tick();

            assert!(test_bed.is_cargo_fwd_door_locked_down());
            assert!(test_bed.cargo_fwd_door_position() == 0.);

            test_bed = test_bed.run_waiting_for(Duration::from_secs_f64(15.));

            assert!(test_bed.is_cargo_fwd_door_locked_down());
            assert!(test_bed.cargo_fwd_door_position() == 0.);
        }

        #[test]
        fn cargo_door_unlocks_when_commanded() {
            let mut test_bed = test_bed_with()
                .engines_off()
                .on_the_ground()
                .set_cold_dark_inputs()
                .run_one_tick();

            assert!(test_bed.is_cargo_fwd_door_locked_down());
            assert!(test_bed.cargo_fwd_door_position() == 0.);

            test_bed = test_bed.run_waiting_for(Duration::from_secs_f64(1.));

            assert!(test_bed.is_cargo_fwd_door_locked_down());
            assert!(test_bed.cargo_fwd_door_position() == 0.);

            test_bed = test_bed
                .open_fwd_cargo_door()
                .run_waiting_for(Duration::from_secs_f64(1.));

            assert!(!test_bed.is_cargo_fwd_door_locked_down());
            assert!(test_bed.cargo_fwd_door_position() >= 0.);
        }

        #[test]
        fn cargo_door_controller_opens_the_door() {
            let mut test_bed = test_bed_with()
                .engines_off()
                .on_the_ground()
                .set_cold_dark_inputs()
                .run_one_tick();

            assert!(test_bed.is_cargo_fwd_door_locked_down());
            assert!(test_bed.cargo_fwd_door_position() == 0.);

            test_bed = test_bed
                .open_fwd_cargo_door()
                .run_waiting_for(Duration::from_secs_f64(1.));

            assert!(!test_bed.is_cargo_fwd_door_locked_down());

            let current_position_unlocked = test_bed.cargo_fwd_door_position();

            test_bed = test_bed.open_fwd_cargo_door().run_waiting_for(
                A320DoorController::DELAY_UNLOCK_TO_HYDRAULIC_CONTROL + Duration::from_secs(1),
            );

            assert!(test_bed.cargo_fwd_door_position() > current_position_unlocked);

            test_bed = test_bed
                .open_fwd_cargo_door()
                .run_waiting_for(Duration::from_secs_f64(30.));

            assert!(test_bed.cargo_fwd_door_position() > 0.85);
        }

        #[test]
        fn fwd_cargo_door_controller_opens_fwd_door_only() {
            let mut test_bed = test_bed_with()
                .engines_off()
                .on_the_ground()
                .set_cold_dark_inputs()
                .run_one_tick();

            assert!(test_bed.is_cargo_fwd_door_locked_down());
            assert!(test_bed.cargo_fwd_door_position() == 0.);
            assert!(test_bed.cargo_aft_door_position() == 0.);

            test_bed = test_bed
                .open_fwd_cargo_door()
                .run_waiting_for(Duration::from_secs_f64(30.));

            assert!(test_bed.cargo_fwd_door_position() > 0.85);
            assert!(test_bed.cargo_aft_door_position() == 0.);
        }

        #[test]
        fn cargo_door_opened_uses_correct_reservoir_amount() {
            let mut test_bed = test_bed_with()
                .engines_off()
                .on_the_ground()
                .set_cold_dark_inputs()
                .set_yellow_e_pump(false)
                .set_ptu_state(false)
                .run_waiting_for(Duration::from_secs_f64(20.));

            assert!(test_bed.is_cargo_fwd_door_locked_down());
            assert!(test_bed.is_yellow_pressure_switch_pressurised());

            let pressurised_yellow_level_door_closed = test_bed.get_yellow_reservoir_volume();

            test_bed = test_bed
                .open_fwd_cargo_door()
                .run_waiting_for(Duration::from_secs_f64(40.));

            assert!(!test_bed.is_cargo_fwd_door_locked_down());
            assert!(test_bed.cargo_fwd_door_position() > 0.85);

            let pressurised_yellow_level_door_opened = test_bed.get_yellow_reservoir_volume();

            let volume_used_liter = (pressurised_yellow_level_door_closed
                - pressurised_yellow_level_door_opened)
                .get::<liter>();

            // For one cargo door we expect losing between 0.6 to 0.8 liter of fluid into the two actuators
            assert!((0.6..=0.8).contains(&volume_used_liter));
        }

        #[test]
        fn cargo_door_controller_closes_the_door() {
            let mut test_bed = test_bed_with()
                .engines_off()
                .on_the_ground()
                .set_cold_dark_inputs()
                .run_one_tick();

            test_bed = test_bed
                .open_fwd_cargo_door()
                .run_waiting_for(Duration::from_secs_f64(30.));

            assert!(!test_bed.is_cargo_fwd_door_locked_down());
            assert!(test_bed.cargo_fwd_door_position() > 0.85);

            test_bed = test_bed
                .close_fwd_cargo_door()
                .run_waiting_for(Duration::from_secs_f64(60.));

            assert!(test_bed.is_cargo_fwd_door_locked_down());
            assert!(test_bed.cargo_fwd_door_position() <= 0.);
        }

        #[test]
        fn cargo_door_controller_closes_the_door_after_yellow_pump_auto_shutdown() {
            let mut test_bed = test_bed_with()
                .engines_off()
                .on_the_ground()
                .set_cold_dark_inputs()
                .run_one_tick();

            test_bed = test_bed
                .open_fwd_cargo_door()
                .run_waiting_for(Duration::from_secs_f64(30.));

            assert!(!test_bed.is_cargo_fwd_door_locked_down());
            assert!(test_bed.cargo_fwd_door_position() > 0.85);

            test_bed = test_bed.run_waiting_for(Duration::from_secs_f64(30.));

            assert!(!test_bed.is_yellow_pressure_switch_pressurised());

            test_bed = test_bed
                .close_fwd_cargo_door()
                .run_waiting_for(Duration::from_secs_f64(30.));

            assert!(test_bed.is_cargo_fwd_door_locked_down());
            assert!(test_bed.cargo_fwd_door_position() <= 0.);
        }

        #[test]
        fn nose_steering_responds_to_tiller_demand_if_yellow_pressure_and_engines() {
            let mut test_bed = test_bed_with()
                .engines_off()
                .on_the_ground()
                .set_cold_dark_inputs()
                .set_yellow_e_pump(false)
                .start_eng1(Ratio::new::<percent>(80.))
                .start_eng2(Ratio::new::<percent>(80.))
                .run_one_tick();

            test_bed = test_bed
                .set_tiller_demand(Ratio::new::<ratio>(1.))
                .run_waiting_for(Duration::from_secs_f64(5.));

            assert!(test_bed.nose_steering_position().get::<degree>() >= 73.9);
            assert!(test_bed.nose_steering_position().get::<degree>() <= 74.1);

            test_bed = test_bed
                .set_tiller_demand(Ratio::new::<ratio>(-1.))
                .run_waiting_for(Duration::from_secs_f64(10.));

            assert!(test_bed.nose_steering_position().get::<degree>() <= -73.9);
            assert!(test_bed.nose_steering_position().get::<degree>() >= -74.1);
        }

        #[test]
        fn nose_steering_does_not_move_if_yellow_pressure_but_no_engine() {
            let mut test_bed = test_bed_with()
                .engines_off()
                .on_the_ground()
                .set_cold_dark_inputs()
                .set_yellow_e_pump(false)
                .run_one_tick();

            test_bed = test_bed
                .set_tiller_demand(Ratio::new::<ratio>(1.))
                .run_waiting_for(Duration::from_secs_f64(5.));

            assert!(test_bed.nose_steering_position().get::<degree>() <= 0.1);
            assert!(test_bed.nose_steering_position().get::<degree>() >= -0.1);

            test_bed = test_bed
                .set_tiller_demand(Ratio::new::<ratio>(-1.))
                .run_waiting_for(Duration::from_secs_f64(10.));

            assert!(test_bed.nose_steering_position().get::<degree>() <= 0.1);
            assert!(test_bed.nose_steering_position().get::<degree>() >= -0.1);
        }

        #[test]
        fn nose_steering_does_not_move_when_a_skid_off() {
            let mut test_bed = test_bed_with()
                .engines_off()
                .on_the_ground()
                .set_cold_dark_inputs()
                .set_yellow_e_pump(false)
                .start_eng1(Ratio::new::<percent>(80.))
                .start_eng2(Ratio::new::<percent>(80.))
                .set_anti_skid(false)
                .run_one_tick();

            test_bed = test_bed
                .set_tiller_demand(Ratio::new::<ratio>(1.))
                .run_waiting_for(Duration::from_secs_f64(5.));

            assert!(test_bed.nose_steering_position().get::<degree>() >= -0.1);
            assert!(test_bed.nose_steering_position().get::<degree>() <= 0.1);
        }

        #[test]
        fn nose_steering_centers_itself_when_a_skid_off() {
            let mut test_bed = test_bed_with()
                .engines_off()
                .on_the_ground()
                .set_cold_dark_inputs()
                .set_yellow_e_pump(false)
                .start_eng1(Ratio::new::<percent>(80.))
                .start_eng2(Ratio::new::<percent>(80.))
                .set_anti_skid(true)
                .run_one_tick();

            test_bed = test_bed
                .set_tiller_demand(Ratio::new::<ratio>(1.))
                .run_waiting_for(Duration::from_secs_f64(5.));

            assert!(test_bed.nose_steering_position().get::<degree>() >= 70.);

            test_bed = test_bed
                .set_tiller_demand(Ratio::new::<ratio>(1.))
                .set_anti_skid(false)
                .run_waiting_for(Duration::from_secs_f64(5.));

            assert!(test_bed.nose_steering_position().get::<degree>() <= 0.1);
            assert!(test_bed.nose_steering_position().get::<degree>() >= -0.1);
        }

        #[test]
        fn nose_steering_responds_to_autopilot_demand() {
            let mut test_bed = test_bed_with()
                .engines_off()
                .on_the_ground()
                .set_cold_dark_inputs()
                .start_eng1(Ratio::new::<percent>(80.))
                .start_eng2(Ratio::new::<percent>(80.))
                .run_one_tick();

            test_bed = test_bed
                .set_autopilot_steering_demand(Ratio::new::<ratio>(1.5))
                .run_waiting_for(Duration::from_secs_f64(2.));

            assert!(test_bed.nose_steering_position().get::<degree>() >= 5.9);
            assert!(test_bed.nose_steering_position().get::<degree>() <= 6.1);

            test_bed = test_bed
                .set_autopilot_steering_demand(Ratio::new::<ratio>(-1.8))
                .run_waiting_for(Duration::from_secs_f64(4.));

            assert!(test_bed.nose_steering_position().get::<degree>() <= -5.9);
            assert!(test_bed.nose_steering_position().get::<degree>() >= -6.1);
        }

        #[test]
        fn ptu_pressurise_green_from_yellow_edp() {
            let mut test_bed = test_bed_with()
                .set_cold_dark_inputs()
                .on_the_ground()
                .start_eng2(Ratio::new::<percent>(60.))
                .set_park_brake(false)
                .set_ptu_state(false)
                .run_waiting_for(Duration::from_secs(25));

            assert!(!test_bed.is_ptu_enabled());

            test_bed = test_bed
                .set_ptu_state(true)
                .run_waiting_for(Duration::from_secs(10));

            // Now we should have pressure in yellow and green
            assert!(test_bed.is_green_pressure_switch_pressurised());
            assert!(test_bed.green_pressure() > Pressure::new::<psi>(2000.));
            assert!(test_bed.green_pressure() < Pressure::new::<psi>(3100.));

            assert!(test_bed.is_yellow_pressure_switch_pressurised());
            assert!(test_bed.yellow_pressure() > Pressure::new::<psi>(2000.));
            assert!(test_bed.yellow_pressure() < Pressure::new::<psi>(3100.));
        }

        #[test]
        fn ptu_pressurise_yellow_from_green_edp() {
            let mut test_bed = test_bed_with()
                .set_cold_dark_inputs()
                .on_the_ground()
                .start_eng1(Ratio::new::<percent>(60.))
                .set_park_brake(false)
                .set_ptu_state(false)
                .run_waiting_for(Duration::from_secs(25));

            assert!(!test_bed.is_ptu_enabled());

            test_bed = test_bed
                .set_ptu_state(true)
                .run_waiting_for(Duration::from_secs(25));

            // Now we should have pressure in yellow and green
            assert!(test_bed.is_green_pressure_switch_pressurised());
            assert!(test_bed.green_pressure() > Pressure::new::<psi>(2000.));
            assert!(test_bed.green_pressure() < Pressure::new::<psi>(3100.));

            assert!(test_bed.is_yellow_pressure_switch_pressurised());
            assert!(test_bed.yellow_pressure() > Pressure::new::<psi>(2000.));
            assert!(test_bed.yellow_pressure() < Pressure::new::<psi>(3100.));
        }

        #[test]
        fn yellow_epump_has_cavitation_at_low_air_press() {
            let mut test_bed = test_bed_with()
                .engines_off()
                .on_the_ground()
                .set_cold_dark_inputs()
                .set_ptu_state(false)
                .run_one_tick();

            test_bed = test_bed
                .air_press_nominal()
                .set_yellow_e_pump(false)
                .run_waiting_for(Duration::from_secs_f64(10.));

            assert!(test_bed.yellow_pressure().get::<psi>() > 2900.);

            test_bed = test_bed
                .air_press_low()
                .run_waiting_for(Duration::from_secs_f64(10.));

            assert!(test_bed.yellow_pressure().get::<psi>() < 2000.);
        }

        #[test]
        fn low_air_press_fault_causes_ptu_fault() {
            let mut test_bed = test_bed_with()
                .engines_off()
                .on_the_ground()
                .set_cold_dark_inputs()
                .start_eng1(Ratio::new::<percent>(80.))
                .start_eng2(Ratio::new::<percent>(80.))
                .run_waiting_for(Duration::from_millis(500));

            assert!(!test_bed.ptu_has_fault());
            assert!(!test_bed.green_edp_has_fault());
            assert!(!test_bed.yellow_edp_has_fault());

            test_bed = test_bed
                .air_press_low()
                .run_waiting_for(Duration::from_secs_f64(10.));

            assert!(test_bed.green_edp_has_fault());
            assert!(test_bed.yellow_edp_has_fault());
            assert!(test_bed.ptu_has_fault());
        }

        #[test]
        fn low_air_press_fault_causes_yellow_blue_epump_fault() {
            let mut test_bed = test_bed_with()
                .engines_off()
                .on_the_ground()
                .set_cold_dark_inputs()
                .start_eng1(Ratio::new::<percent>(80.))
                .start_eng2(Ratio::new::<percent>(80.))
                .run_waiting_for(Duration::from_millis(5000));

            assert!(!test_bed.blue_epump_has_fault());
            assert!(!test_bed.yellow_epump_has_fault());

            test_bed = test_bed
                .air_press_low()
                .run_waiting_for(Duration::from_secs_f64(10.));

            // Blue pump is on but yellow is off: only blue fault expected
            assert!(test_bed.blue_epump_has_fault());
            assert!(!test_bed.yellow_epump_has_fault());

            test_bed = test_bed
                .set_yellow_e_pump(false)
                .run_waiting_for(Duration::from_secs_f64(10.));

            assert!(test_bed.yellow_epump_has_fault());
        }

        #[test]
        fn no_yellow_epump_fault_after_brake_accumulator_is_filled() {
            let mut test_bed = test_bed_with()
                .engines_off()
                .on_the_ground()
                .set_cold_dark_inputs()
                .set_yellow_e_pump(false)
                .run_waiting_for(Duration::from_millis(8000));

            assert!(test_bed.is_yellow_pressure_switch_pressurised());
            assert!(!test_bed.yellow_epump_has_fault());
        }

        #[test]
        fn ailerons_are_dropped_down_in_cold_and_dark() {
            let mut test_bed = test_bed_with()
                .engines_off()
                .on_the_ground()
                .set_cold_dark_inputs()
                .run_one_tick();

            assert!(test_bed.get_left_aileron_position().get::<ratio>() < 0.1);
            assert!(test_bed.get_right_aileron_position().get::<ratio>() < 0.1);
        }

        #[test]
        fn ailerons_do_not_respond_in_cold_and_dark() {
            let mut test_bed = test_bed_with()
                .engines_off()
                .on_the_ground()
                .set_cold_dark_inputs()
                .run_one_tick();

            test_bed = test_bed
                .set_ailerons_left_turn()
                .run_waiting_for(Duration::from_secs_f64(2.));

            assert!(test_bed.get_left_aileron_position().get::<ratio>() < 0.1);
            assert!(test_bed.get_right_aileron_position().get::<ratio>() < 0.1);

            test_bed = test_bed
                .set_ailerons_right_turn()
                .run_waiting_for(Duration::from_secs_f64(2.));

            assert!(test_bed.get_left_aileron_position().get::<ratio>() < 0.1);
            assert!(test_bed.get_right_aileron_position().get::<ratio>() < 0.1);
        }

        #[test]
        fn ailerons_do_not_respond_if_only_yellow_pressure() {
            let mut test_bed = test_bed_with()
                .engines_off()
                .on_the_ground()
                .set_cold_dark_inputs()
                .set_ptu_state(false)
                .set_yellow_e_pump(false)
                .run_one_tick();

            test_bed = test_bed
                .set_ailerons_left_turn()
                .run_waiting_for(Duration::from_secs_f64(6.));

            assert!(test_bed.is_yellow_pressure_switch_pressurised());
            assert!(!test_bed.is_green_pressure_switch_pressurised());
            assert!(test_bed.get_left_aileron_position().get::<ratio>() < 0.1);
            assert!(test_bed.get_right_aileron_position().get::<ratio>() < 0.1);
        }

        #[test]
        fn ailerons_respond_if_green_and_blue_pressure() {
            let mut test_bed = test_bed_with()
                .engines_off()
                .on_the_ground()
                .set_cold_dark_inputs()
                .set_ptu_state(true)
                .set_yellow_e_pump(false)
                .set_blue_e_pump_ovrd_pressed(true)
                .run_one_tick();

            test_bed = test_bed
                .set_ailerons_left_turn()
                .run_waiting_for(Duration::from_secs_f64(6.));

            assert!(test_bed.is_blue_pressure_switch_pressurised());
            assert!(test_bed.is_green_pressure_switch_pressurised());
            assert!(test_bed.get_left_aileron_position().get::<ratio>() > 0.9);
            assert!(test_bed.get_right_aileron_position().get::<ratio>() < 0.1);

            test_bed = test_bed
                .set_ailerons_right_turn()
                .run_waiting_for(Duration::from_secs_f64(5.));

            assert!(test_bed.is_blue_pressure_switch_pressurised());
            assert!(test_bed.is_green_pressure_switch_pressurised());
            assert!(test_bed.get_left_aileron_position().get::<ratio>() < 0.1);
            assert!(test_bed.get_right_aileron_position().get::<ratio>() > 0.9);
        }

        #[test]
        fn ailerons_droop_down_after_pressure_is_off() {
            let mut test_bed = test_bed_with()
                .engines_off()
                .on_the_ground()
                .set_cold_dark_inputs()
                .set_ptu_state(true)
                .set_yellow_e_pump(false)
                .set_blue_e_pump_ovrd_pressed(true)
                .run_one_tick();

            test_bed = test_bed.run_waiting_for(Duration::from_secs_f64(8.));

            assert!(test_bed.is_blue_pressure_switch_pressurised());
            assert!(test_bed.is_green_pressure_switch_pressurised());
            assert!(test_bed.get_left_aileron_position().get::<ratio>() > 0.45);
            assert!(test_bed.get_right_aileron_position().get::<ratio>() > 0.45);

            test_bed = test_bed
                .set_ptu_state(false)
                .set_yellow_e_pump(true)
<<<<<<< HEAD
                .set_blue_e_pump(false)
                .run_waiting_for(Duration::from_secs_f64(80.));
=======
                .run_waiting_for(Duration::from_secs_f64(50.));
>>>>>>> 2b70db91

            assert!(!test_bed.is_blue_pressure_switch_pressurised());
            assert!(!test_bed.is_green_pressure_switch_pressurised());
            assert!(test_bed.get_left_aileron_position().get::<ratio>() < 0.42);
            assert!(test_bed.get_right_aileron_position().get::<ratio>() < 0.42);
        }

        #[test]
        fn elevators_droop_down_after_pressure_is_off() {
            let mut test_bed = test_bed_with()
                .engines_off()
                .on_the_ground()
                .set_cold_dark_inputs()
                .set_ptu_state(true)
                .set_yellow_e_pump(false)
                .set_blue_e_pump_ovrd_pressed(true)
                .run_one_tick();

            test_bed = test_bed.run_waiting_for(Duration::from_secs_f64(8.));

            assert!(test_bed.is_blue_pressure_switch_pressurised());
            assert!(test_bed.is_yellow_pressure_switch_pressurised());
            assert!(test_bed.is_green_pressure_switch_pressurised());
<<<<<<< HEAD
            assert!(test_bed.get_left_elevator_position().get::<ratio>() > 0.3);
            assert!(test_bed.get_right_elevator_position().get::<ratio>() > 0.3);
=======
            assert!(test_bed.get_left_elevator_position().get::<ratio>() > 0.45);
            assert!(test_bed.get_right_elevator_position().get::<ratio>() > 0.45);
>>>>>>> 2b70db91

            test_bed = test_bed
                .set_ptu_state(false)
                .set_yellow_e_pump(true)
                .set_blue_e_pump(false)
                .run_waiting_for(Duration::from_secs_f64(30.));

            assert!(!test_bed.is_yellow_pressure_switch_pressurised());
            assert!(!test_bed.is_green_pressure_switch_pressurised());
<<<<<<< HEAD
            assert!(test_bed.get_left_elevator_position().get::<ratio>() < 0.25);
            assert!(test_bed.get_right_elevator_position().get::<ratio>() < 0.25);
        }

        #[test]
        fn elevators_can_go_up_and_down_with_pressure() {
            let mut test_bed = test_bed_with()
                .engines_off()
                .on_the_ground()
                .set_cold_dark_inputs()
                .set_blue_e_pump_ovrd_pressed(true)
                .run_one_tick();

            test_bed = test_bed
                .set_elevator_full_up()
                .run_waiting_for(Duration::from_secs_f64(5.));

            assert!(test_bed.is_blue_pressure_switch_pressurised());

            assert!(test_bed.get_left_elevator_position().get::<ratio>() > 0.9);
            assert!(test_bed.get_right_elevator_position().get::<ratio>() > 0.9);

            test_bed = test_bed
                .set_elevator_full_down()
                .run_waiting_for(Duration::from_secs_f64(1.5));

            assert!(test_bed.get_left_elevator_position().get::<ratio>() < 0.1);
            assert!(test_bed.get_right_elevator_position().get::<ratio>() < 0.1);
        }

        #[test]
        fn elevators_centers_with_pressure_but_no_computer_command() {
            let mut test_bed = test_bed_with()
                .engines_off()
                .on_the_ground()
                .set_cold_dark_inputs()
                .set_blue_e_pump_ovrd_pressed(true)
                .run_one_tick();

            test_bed = test_bed
                .set_elevator_full_up()
                .run_waiting_for(Duration::from_secs_f64(5.));

            assert!(test_bed.is_blue_pressure_switch_pressurised());

            assert!(test_bed.get_left_elevator_position().get::<ratio>() > 0.9);
            assert!(test_bed.get_right_elevator_position().get::<ratio>() > 0.9);

            test_bed = test_bed
                .set_elac_actuators_de_energized()
                .run_waiting_for(Duration::from_secs_f64(2.));

            assert!(test_bed.get_left_elevator_position().get::<ratio>() < 0.4);
            assert!(test_bed.get_right_elevator_position().get::<ratio>() < 0.4);

            assert!(test_bed.get_left_elevator_position().get::<ratio>() > 0.3);
            assert!(test_bed.get_right_elevator_position().get::<ratio>() > 0.3);
=======
            assert!(test_bed.get_left_elevator_position().get::<ratio>() < 0.4);
            assert!(test_bed.get_right_elevator_position().get::<ratio>() < 0.4);
>>>>>>> 2b70db91
        }

        #[test]
        fn cargo_door_operation_closes_yellow_leak_meas_valve() {
            let mut test_bed = test_bed_with()
                .engines_off()
                .on_the_ground()
                .set_cold_dark_inputs()
                .run_one_tick();

            test_bed = test_bed
                .open_fwd_cargo_door()
                .run_waiting_for(Duration::from_secs_f64(10.));

            assert!(test_bed.yellow_pressure().get::<psi>() > 500.);
            assert!(!test_bed.is_yellow_leak_meas_valve_commanded_open());
            assert!(!test_bed.is_yellow_pressure_switch_pressurised());
        }

        #[test]
        fn cargo_door_operation_but_yellow_epump_on_opens_yellow_leak_meas_valve() {
            let mut test_bed = test_bed_with()
                .engines_off()
                .on_the_ground()
                .set_cold_dark_inputs()
                .run_one_tick();

            test_bed = test_bed
                .open_fwd_cargo_door()
                .set_yellow_e_pump(false)
                .run_waiting_for(Duration::from_secs_f64(10.));

            assert!(test_bed.yellow_pressure().get::<psi>() > 500.);
            assert!(test_bed.is_yellow_leak_meas_valve_commanded_open());
            assert!(test_bed.is_yellow_pressure_switch_pressurised());
        }

        #[test]
        fn leak_meas_valve_cant_be_closed_in_flight() {
            let mut test_bed = test_bed_with()
                .engines_off()
                .on_the_ground()
                .set_cold_dark_inputs()
                .run_one_tick();

            test_bed = test_bed
                .in_flight()
                .green_leak_meas_valve_closed()
                .blue_leak_meas_valve_closed()
                .yellow_leak_meas_valve_closed()
                .run_waiting_for(Duration::from_secs_f64(1.));

            assert!(test_bed.is_yellow_leak_meas_valve_commanded_open());
            assert!(test_bed.is_blue_leak_meas_valve_commanded_open());
            assert!(test_bed.is_green_leak_meas_valve_commanded_open());
        }

        #[test]
        fn leak_meas_valve_can_be_closed_on_ground() {
            let mut test_bed = test_bed_with()
                .engines_off()
                .on_the_ground()
                .set_cold_dark_inputs()
                .run_one_tick();

            test_bed = test_bed
                .green_leak_meas_valve_closed()
                .blue_leak_meas_valve_closed()
                .yellow_leak_meas_valve_closed()
                .run_waiting_for(Duration::from_secs_f64(1.));

            assert!(!test_bed.is_yellow_leak_meas_valve_commanded_open());
            assert!(!test_bed.is_blue_leak_meas_valve_commanded_open());
            assert!(!test_bed.is_green_leak_meas_valve_commanded_open());
        }

        #[test]
        fn nose_wheel_steers_with_pushback_tug() {
            let mut test_bed = test_bed_with()
                .engines_off()
                .on_the_ground()
                .set_cold_dark_inputs()
                .run_one_tick();

            test_bed = test_bed
                .set_pushback_state(true)
                .set_pushback_angle(Angle::new::<degree>(80.))
                .run_waiting_for(Duration::from_secs_f64(0.5));

            // Do not turn instantly in 0.5s
            assert!(
                test_bed.get_nose_steering_ratio() > Ratio::new::<ratio>(0.)
                    && test_bed.get_nose_steering_ratio() < Ratio::new::<ratio>(0.5)
            );

            test_bed = test_bed.run_waiting_for(Duration::from_secs_f64(5.));

            // Has turned fully after 5s
            assert!(test_bed.get_nose_steering_ratio() > Ratio::new::<ratio>(0.9));

            // Going left
            test_bed = test_bed
                .set_pushback_state(true)
                .set_pushback_angle(Angle::new::<degree>(-80.))
                .run_waiting_for(Duration::from_secs_f64(0.5));

            assert!(test_bed.get_nose_steering_ratio() > Ratio::new::<ratio>(0.2));

            test_bed = test_bed.run_waiting_for(Duration::from_secs_f64(5.));

            // Has turned fully left after 5s
            assert!(test_bed.get_nose_steering_ratio() < Ratio::new::<ratio>(-0.9));
        }

        #[test]
        fn high_pitch_ptu_simvar_on_ptu_first_start() {
            let mut test_bed = test_bed_with()
                .set_cold_dark_inputs()
                .on_the_ground()
                .start_eng2(Ratio::new::<percent>(60.))
                .run_waiting_for(Duration::from_secs(10));

            assert!(!test_bed.is_ptu_enabled());
            assert!(test_bed.green_pressure() < Pressure::new::<psi>(100.));
            assert!(test_bed.yellow_pressure() > Pressure::new::<psi>(2900.));

            test_bed = test_bed.set_park_brake(false).run_one_tick();

            assert!(test_bed.is_ptu_enabled());
            assert!(test_bed.is_ptu_running_high_pitch_sound());
        }

        #[test]
        fn spoilers_deploy_with_pressure() {
            let mut test_bed = test_bed_with()
                .engines_off()
                .on_the_ground()
                .set_cold_dark_inputs()
                .set_blue_e_pump_ovrd_pressed(true)
                .set_yellow_e_pump(false)
                .run_waiting_for(Duration::from_secs_f64(5.));

            assert!(test_bed.is_blue_pressure_switch_pressurised());
            assert!(test_bed.is_yellow_pressure_switch_pressurised());
            assert!(test_bed.is_green_pressure_switch_pressurised());

            test_bed = test_bed
                .set_left_spoilers_out()
                .run_waiting_for(Duration::from_secs_f64(2.));

            assert!(test_bed.get_mean_left_spoilers_position().get::<ratio>() > 0.9);
            assert!(test_bed.get_mean_right_spoilers_position().get::<ratio>() < 0.01);

            test_bed = test_bed
                .set_left_spoilers_in()
                .set_right_spoilers_out()
                .run_waiting_for(Duration::from_secs_f64(2.));

            assert!(test_bed.get_mean_right_spoilers_position().get::<ratio>() > 0.9);
            assert!(test_bed.get_mean_left_spoilers_position().get::<ratio>() < 0.01);

            test_bed = test_bed
                .set_left_spoilers_in()
                .set_right_spoilers_in()
                .run_waiting_for(Duration::from_secs_f64(2.));

            assert!(test_bed.get_mean_left_spoilers_position().get::<ratio>() < 0.01);
            assert!(test_bed.get_mean_right_spoilers_position().get::<ratio>() < 0.01);
        }
    }
}<|MERGE_RESOLUTION|>--- conflicted
+++ resolved
@@ -8943,12 +8943,7 @@
             test_bed = test_bed
                 .set_ptu_state(false)
                 .set_yellow_e_pump(true)
-<<<<<<< HEAD
-                .set_blue_e_pump(false)
-                .run_waiting_for(Duration::from_secs_f64(80.));
-=======
                 .run_waiting_for(Duration::from_secs_f64(50.));
->>>>>>> 2b70db91
 
             assert!(!test_bed.is_blue_pressure_switch_pressurised());
             assert!(!test_bed.is_green_pressure_switch_pressurised());
@@ -8972,13 +8967,8 @@
             assert!(test_bed.is_blue_pressure_switch_pressurised());
             assert!(test_bed.is_yellow_pressure_switch_pressurised());
             assert!(test_bed.is_green_pressure_switch_pressurised());
-<<<<<<< HEAD
-            assert!(test_bed.get_left_elevator_position().get::<ratio>() > 0.3);
-            assert!(test_bed.get_right_elevator_position().get::<ratio>() > 0.3);
-=======
             assert!(test_bed.get_left_elevator_position().get::<ratio>() > 0.45);
             assert!(test_bed.get_right_elevator_position().get::<ratio>() > 0.45);
->>>>>>> 2b70db91
 
             test_bed = test_bed
                 .set_ptu_state(false)
@@ -8988,9 +8978,8 @@
 
             assert!(!test_bed.is_yellow_pressure_switch_pressurised());
             assert!(!test_bed.is_green_pressure_switch_pressurised());
-<<<<<<< HEAD
-            assert!(test_bed.get_left_elevator_position().get::<ratio>() < 0.25);
-            assert!(test_bed.get_right_elevator_position().get::<ratio>() < 0.25);
+            assert!(test_bed.get_left_elevator_position().get::<ratio>() < 0.4);
+            assert!(test_bed.get_right_elevator_position().get::<ratio>() < 0.4);
         }
 
         #[test]
@@ -9046,10 +9035,6 @@
 
             assert!(test_bed.get_left_elevator_position().get::<ratio>() > 0.3);
             assert!(test_bed.get_right_elevator_position().get::<ratio>() > 0.3);
-=======
-            assert!(test_bed.get_left_elevator_position().get::<ratio>() < 0.4);
-            assert!(test_bed.get_right_elevator_position().get::<ratio>() < 0.4);
->>>>>>> 2b70db91
         }
 
         #[test]
