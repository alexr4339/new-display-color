--- conflicted
+++ resolved
@@ -6439,6 +6439,10 @@
                 self
             }
 
+            fn gear_system_state(&self) -> GearSystemState {
+                self.query(|a| a.lgcius.active_lgciu().gear_system_state())
+            }
+
             fn set_elevator_full_up(mut self) -> Self {
                 self.write_by_name("LEFT_ELEV_BLUE_COMMANDED_POSITION", -30.);
                 self.write_by_name("RIGHT_ELEV_BLUE_COMMANDED_POSITION", -30.);
@@ -6453,10 +6457,6 @@
                 self.write_by_name("LEFT_ELEV_GREEN_COMMANDED_POSITION", 17.);
                 self.write_by_name("RIGHT_ELEV_YELLOW_COMMANDED_POSITION", 17.);
                 self
-            }
-
-            fn gear_system_state(&self) -> GearSystemState {
-                self.query(|a| a.lgcius.active_lgciu().gear_system_state())
             }
 
             fn empty_brake_accumulator_using_park_brake(mut self) -> Self {
@@ -10157,9 +10157,6 @@
         }
 
         #[test]
-<<<<<<< HEAD
-        fn spoilers_deploy_with_pressure() {
-=======
         fn nominal_gear_retraction_extension_cycles_in_flight() {
             let mut test_bed = test_bed_with().set_cold_dark_inputs().in_flight();
 
@@ -10276,8 +10273,7 @@
         }
 
         #[test]
-        fn spoilers_move_to_requested_position() {
->>>>>>> a77a3687
+        fn spoilers_deploy_with_pressure() {
             let mut test_bed = test_bed_with()
                 .engines_off()
                 .on_the_ground()
