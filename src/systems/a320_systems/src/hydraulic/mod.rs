--- conflicted
+++ resolved
@@ -42,17 +42,11 @@
         AutoOffFaultPushButton, AutoOnFaultPushButton, MomentaryOnPushButton, MomentaryPushButton,
     },
     shared::{
-<<<<<<< HEAD
-        interpolation, random_from_range, DelayedFalseLogicGate, DelayedPulseTrueLogicGate,
-        DelayedTrueLogicGate, ElectricalBusType, ElectricalBuses, EmergencyElectricalRatPushButton,
-        EmergencyElectricalState, EmergencyGeneratorPower, EngineFirePushButtons, HydraulicColor,
-=======
-        interpolation,
+        interpolation,random_from_range,
         update_iterator::{FixedStepLoop, MaxStepLoop},
         DelayedFalseLogicGate, DelayedPulseTrueLogicGate, DelayedTrueLogicGate, ElectricalBusType,
         ElectricalBuses, EmergencyElectricalRatPushButton, EmergencyElectricalState,
         EmergencyGeneratorPower, EngineFirePushButtons, HydraulicColor,
->>>>>>> b1026a06
         HydraulicGeneratorControlUnit, LgciuSensors, ReservoirAirPressure,
     },
     simulation::{
