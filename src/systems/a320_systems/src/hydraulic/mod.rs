--- conflicted
+++ resolved
@@ -2055,20 +2055,12 @@
         self.green_circuit
             .update_system_actuator_volumes(&mut self.braking_circuit_norm);
 
-<<<<<<< HEAD
-        self.green_circuit
-            .update_actuator_volumes(self.left_aileron.actuator(AileronActuatorPosition::Green));
-        self.green_circuit
-            .update_actuator_volumes(self.right_aileron.actuator(AileronActuatorPosition::Green));
-=======
         self.green_circuit.update_system_actuator_volumes(
-            self.left_aileron.actuator(AileronActuatorPosition::Inboard),
+            self.left_aileron.actuator(AileronActuatorPosition::Green),
         );
         self.green_circuit.update_system_actuator_volumes(
-            self.right_aileron
-                .actuator(AileronActuatorPosition::Inboard),
+            self.right_aileron.actuator(AileronActuatorPosition::Green),
         );
->>>>>>> e43b7d83
 
         self.green_circuit.update_system_actuator_volumes(
             self.left_elevator
@@ -2145,21 +2137,12 @@
         self.blue_circuit
             .update_system_actuator_volumes(&mut self.emergency_gen);
 
-<<<<<<< HEAD
-        self.blue_circuit
-            .update_actuator_volumes(self.left_aileron.actuator(AileronActuatorPosition::Blue));
-        self.blue_circuit
-            .update_actuator_volumes(self.right_aileron.actuator(AileronActuatorPosition::Blue));
-=======
         self.blue_circuit.update_system_actuator_volumes(
-            self.left_aileron
-                .actuator(AileronActuatorPosition::Outboard),
+            self.left_aileron.actuator(AileronActuatorPosition::Blue),
         );
         self.blue_circuit.update_system_actuator_volumes(
-            self.right_aileron
-                .actuator(AileronActuatorPosition::Outboard),
+            self.right_aileron.actuator(AileronActuatorPosition::Blue),
         );
->>>>>>> e43b7d83
 
         self.blue_circuit.update_system_actuator_volumes(
             self.left_elevator
