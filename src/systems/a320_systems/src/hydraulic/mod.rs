use nalgebra::Vector3;

use std::time::Duration;
use uom::si::{
    acceleration::meter_per_second_squared,
    angle::{degree, radian},
    angular_velocity::{radian_per_second, revolution_per_minute},
    electric_current::ampere,
    f64::*,
    length::meter,
    mass::kilogram,
    pressure::psi,
    ratio::{percent, ratio},
    velocity::knot,
    volume::{cubic_inch, gallon, liter},
    volume_rate::gallon_per_second,
};

use systems::{
    engine::Engine,
    hydraulic::{
        aerodynamic_model::AerodynamicModel,
        brake_circuit::{
            AutobrakeDecelerationGovernor, AutobrakeMode, AutobrakePanel, BrakeCircuit,
            BrakeCircuitController,
        },
        electrical_generator::{GeneratorControlUnit, HydraulicGeneratorMotor},
        flap_slat::FlapSlatAssembly,
        landing_gear::{GearGravityExtension, GearSystemController, HydraulicGearSystem},
        linear_actuator::{
            Actuator, BoundedLinearLength, HydraulicAssemblyController,
            HydraulicLinearActuatorAssembly, LinearActuatedRigidBodyOnHingeAxis, LinearActuator,
            LinearActuatorMode,
        },
        nose_steering::{
            Pushback, SteeringActuator, SteeringAngleLimiter, SteeringController,
            SteeringRatioToAngle,
        },
        pumps::PumpCharacteristics,
        trimmable_horizontal_stabilizer::{
            ManualPitchTrimController, PitchTrimActuatorController,
            TrimmableHorizontalStabilizerAssembly,
        },
        ElectricPump, EngineDrivenPump, HydraulicCircuit, HydraulicCircuitController,
        HydraulicPressureSensors, PowerTransferUnit, PowerTransferUnitCharacteristics,
        PowerTransferUnitController, PressureSwitch, PressureSwitchType, PumpController,
        RamAirTurbine, RamAirTurbineController, Reservoir,
    },
    landing_gear::{GearSystemSensors, LandingGearControlInterfaceUnitSet},
    overhead::{
        AutoOffFaultPushButton, AutoOnFaultPushButton, MomentaryOnPushButton, MomentaryPushButton,
    },
    shared::{
        interpolation,
        low_pass_filter::LowPassFilter,
        random_from_normal_distribution, random_from_range,
        update_iterator::{FixedStepLoop, MaxStepLoop},
        AdirsDiscreteOutputs, DelayedFalseLogicGate, DelayedPulseTrueLogicGate,
        DelayedTrueLogicGate, ElectricalBusType, ElectricalBuses, EmergencyElectricalRatPushButton,
        EmergencyElectricalState, EmergencyGeneratorPower, EngineFirePushButtons, GearWheel,
        HydraulicColor, HydraulicGeneratorControlUnit, LandingGearHandle, LgciuInterface,
        LgciuWeightOnWheels, ReservoirAirPressure, SectionPressure,
    },
    simulation::{
        InitContext, Read, Reader, SimulationElement, SimulationElementVisitor, SimulatorReader,
        SimulatorWriter, StartState, UpdateContext, VariableIdentifier, Write,
    },
};

mod flaps_computer;
use flaps_computer::SlatFlapComplex;

#[cfg(test)]
use systems::hydraulic::PressureSwitchState;

struct A320HydraulicReservoirFactory {}
impl A320HydraulicReservoirFactory {
    fn new_green_reservoir(context: &mut InitContext) -> Reservoir {
        let reservoir_offset_when_gear_up = if context.start_gear_down() {
            Volume::new::<gallon>(0.)
        } else {
            Volume::new::<gallon>(-1.3)
        };

        Reservoir::new(
            context,
            HydraulicColor::Green,
            Volume::new::<liter>(23.),
            Volume::new::<liter>(18.),
            Volume::new::<gallon>(3.6) + reservoir_offset_when_gear_up,
            vec![PressureSwitch::new(
                Pressure::new::<psi>(25.),
                Pressure::new::<psi>(22.),
                PressureSwitchType::Relative,
            )],
            Volume::new::<liter>(3.),
        )
    }

    fn new_blue_reservoir(context: &mut InitContext) -> Reservoir {
        Reservoir::new(
            context,
            HydraulicColor::Blue,
            Volume::new::<liter>(10.),
            Volume::new::<liter>(8.),
            Volume::new::<gallon>(1.56),
            vec![PressureSwitch::new(
                Pressure::new::<psi>(25.),
                Pressure::new::<psi>(22.),
                PressureSwitchType::Relative,
            )],
            Volume::new::<liter>(2.),
        )
    }

    fn new_yellow_reservoir(context: &mut InitContext) -> Reservoir {
        Reservoir::new(
            context,
            HydraulicColor::Yellow,
            Volume::new::<liter>(20.),
            Volume::new::<liter>(18.),
            Volume::new::<gallon>(3.6),
            vec![PressureSwitch::new(
                Pressure::new::<psi>(25.),
                Pressure::new::<psi>(22.),
                PressureSwitchType::Relative,
            )],
            Volume::new::<liter>(3.),
        )
    }
}

pub struct A320HydraulicCircuitFactory {}
impl A320HydraulicCircuitFactory {
    const MIN_PRESS_EDP_SECTION_LO_HYST: f64 = 1740.0;
    const MIN_PRESS_EDP_SECTION_HI_HYST: f64 = 2200.0;
    const MIN_PRESS_PRESSURISED_LO_HYST: f64 = 1450.0;
    const MIN_PRESS_PRESSURISED_HI_HYST: f64 = 1750.0;

    const YELLOW_GREEN_BLUE_PUMPS_INDEXES: usize = 0;

    const HYDRAULIC_TARGET_PRESSURE_PSI: f64 = 3000.;

    pub fn new_green_circuit(context: &mut InitContext) -> HydraulicCircuit {
        let reservoir = A320HydraulicReservoirFactory::new_green_reservoir(context);
        HydraulicCircuit::new(
            context,
            HydraulicColor::Green,
            1,
            Ratio::new::<percent>(100.),
            Volume::new::<gallon>(10.),
            reservoir,
            Pressure::new::<psi>(Self::MIN_PRESS_PRESSURISED_LO_HYST),
            Pressure::new::<psi>(Self::MIN_PRESS_PRESSURISED_HI_HYST),
            Pressure::new::<psi>(Self::MIN_PRESS_EDP_SECTION_LO_HYST),
            Pressure::new::<psi>(Self::MIN_PRESS_EDP_SECTION_HI_HYST),
            true,
            false,
            Pressure::new::<psi>(Self::HYDRAULIC_TARGET_PRESSURE_PSI),
        )
    }

    pub fn new_blue_circuit(context: &mut InitContext) -> HydraulicCircuit {
        let reservoir = A320HydraulicReservoirFactory::new_blue_reservoir(context);
        HydraulicCircuit::new(
            context,
            HydraulicColor::Blue,
            1,
            Ratio::new::<percent>(100.),
            Volume::new::<gallon>(8.),
            reservoir,
            Pressure::new::<psi>(Self::MIN_PRESS_PRESSURISED_LO_HYST),
            Pressure::new::<psi>(Self::MIN_PRESS_PRESSURISED_HI_HYST),
            Pressure::new::<psi>(Self::MIN_PRESS_EDP_SECTION_LO_HYST),
            Pressure::new::<psi>(Self::MIN_PRESS_EDP_SECTION_HI_HYST),
            false,
            false,
            Pressure::new::<psi>(Self::HYDRAULIC_TARGET_PRESSURE_PSI),
        )
    }

    pub fn new_yellow_circuit(context: &mut InitContext) -> HydraulicCircuit {
        let reservoir = A320HydraulicReservoirFactory::new_yellow_reservoir(context);
        HydraulicCircuit::new(
            context,
            HydraulicColor::Yellow,
            1,
            Ratio::new::<percent>(100.),
            Volume::new::<gallon>(10.),
            reservoir,
            Pressure::new::<psi>(Self::MIN_PRESS_PRESSURISED_LO_HYST),
            Pressure::new::<psi>(Self::MIN_PRESS_PRESSURISED_HI_HYST),
            Pressure::new::<psi>(Self::MIN_PRESS_EDP_SECTION_LO_HYST),
            Pressure::new::<psi>(Self::MIN_PRESS_EDP_SECTION_HI_HYST),
            false,
            true,
            Pressure::new::<psi>(Self::HYDRAULIC_TARGET_PRESSURE_PSI),
        )
    }
}

struct A320CargoDoorFactory {}
impl A320CargoDoorFactory {
    const FLOW_CONTROL_PROPORTIONAL_GAIN: f64 = 0.05;
    const FLOW_CONTROL_INTEGRAL_GAIN: f64 = 5.;
    const FLOW_CONTROL_FORCE_GAIN: f64 = 200000.;

    fn a320_cargo_door_actuator(
        bounded_linear_length: &impl BoundedLinearLength,
    ) -> LinearActuator {
        LinearActuator::new(
            bounded_linear_length,
            2,
            Length::new::<meter>(0.04422),
            Length::new::<meter>(0.03366),
            VolumeRate::new::<gallon_per_second>(0.01),
            600000.,
            15000.,
            500.,
            1000000.,
            Duration::from_millis(100),
            [1., 1., 1., 1., 1., 1.],
            [1., 1., 1., 1., 1., 1.],
            [0., 0.2, 0.21, 0.79, 0.8, 1.],
            Self::FLOW_CONTROL_PROPORTIONAL_GAIN,
            Self::FLOW_CONTROL_INTEGRAL_GAIN,
            Self::FLOW_CONTROL_FORCE_GAIN,
            false,
        )
    }

    /// Builds a cargo door body for A320 Neo
    fn a320_cargo_door_body(is_locked: bool) -> LinearActuatedRigidBodyOnHingeAxis {
        let size = Vector3::new(100. / 1000., 1855. / 1000., 2025. / 1000.);
        let cg_offset = Vector3::new(0., -size[1] / 2., 0.);

        let control_arm = Vector3::new(-0.1597, -0.1614, 0.);
        let anchor = Vector3::new(-0.7596, -0.086, 0.);
        let axis_direction = Vector3::new(0., 0., 1.);

        LinearActuatedRigidBodyOnHingeAxis::new(
            Mass::new::<kilogram>(130.),
            size,
            cg_offset,
            cg_offset,
            control_arm,
            anchor,
            Angle::new::<degree>(-23.),
            Angle::new::<degree>(136.),
            Angle::new::<degree>(-23.),
            100.,
            is_locked,
            axis_direction,
        )
    }

    /// Builds a cargo door assembly consisting of the door physical rigid body and the hydraulic actuator connected
    /// to it
    fn a320_cargo_door_assembly() -> HydraulicLinearActuatorAssembly<1> {
        let cargo_door_body = Self::a320_cargo_door_body(true);
        let cargo_door_actuator = Self::a320_cargo_door_actuator(&cargo_door_body);
        HydraulicLinearActuatorAssembly::new([cargo_door_actuator], cargo_door_body)
    }

    fn new_a320_cargo_door(context: &mut InitContext, id: &str) -> CargoDoor {
        let assembly = Self::a320_cargo_door_assembly();
        CargoDoor::new(
            context,
            id,
            assembly,
            Self::new_a320_cargo_door_aero_model(),
        )
    }

    fn new_a320_cargo_door_aero_model() -> AerodynamicModel {
        let body = Self::a320_cargo_door_body(false);
        AerodynamicModel::new(
            &body,
            Some(Vector3::new(1., 0., 0.)),
            Some(Vector3::new(0., 0., 1.)),
            Some(Vector3::new(1., 0., 0.)),
            Ratio::new::<ratio>(1.),
        )
    }
}

struct A320AileronFactory {}
impl A320AileronFactory {
    const FLOW_CONTROL_PROPORTIONAL_GAIN: f64 = 0.25;
    const FLOW_CONTROL_INTEGRAL_GAIN: f64 = 3.;
    const FLOW_CONTROL_FORCE_GAIN: f64 = 450000.;

    const MAX_DAMPING_CONSTANT_FOR_SLOW_DAMPING: f64 = 3500000.;

    fn a320_aileron_actuator(bounded_linear_length: &impl BoundedLinearLength) -> LinearActuator {
        let randomized_damping = random_from_range(
            Self::MAX_DAMPING_CONSTANT_FOR_SLOW_DAMPING / 3.,
            Self::MAX_DAMPING_CONSTANT_FOR_SLOW_DAMPING,
        );

        // Aileron actuator real data:
        // Max force of 4700DaN @ 3000psi. Max flow 3.302 US gal/min thus 0.055033333 gal/s
        // This gives a 0.00227225 squared meter of piston surface
        // This gives piston diameter of 0.0537878 meters
        // We use 0 as rod diameter as this is a symmetrical actuator so same surface each side
        LinearActuator::new(
            bounded_linear_length,
            1,
            Length::new::<meter>(0.0537878),
            Length::new::<meter>(0.),
            VolumeRate::new::<gallon_per_second>(0.055),
            80000.,
            1500.,
            15000.,
            randomized_damping,
            Duration::from_millis(300),
            [1., 1., 1., 1., 1., 1.],
            [1., 1., 1., 1., 1., 1.],
            [0., 0.2, 0.21, 0.79, 0.8, 1.],
            Self::FLOW_CONTROL_PROPORTIONAL_GAIN,
            Self::FLOW_CONTROL_INTEGRAL_GAIN,
            Self::FLOW_CONTROL_FORCE_GAIN,
            false,
        )
    }

    /// Builds an aileron control surface body for A320 Neo
    fn a320_aileron_body(init_drooped_down: bool) -> LinearActuatedRigidBodyOnHingeAxis {
        let size = Vector3::new(3.325, 0.16, 0.58);

        // CG at half the size
        let cg_offset = Vector3::new(0., 0., -0.5 * size[2]);
        let aero_center = Vector3::new(0., 0., -0.4 * size[2]);

        let control_arm = Vector3::new(0., -0.0525, 0.);
        let anchor = Vector3::new(0., -0.0525, 0.33);

        let init_position = if init_drooped_down {
            Angle::new::<degree>(-25.)
        } else {
            Angle::new::<degree>(0.)
        };

        LinearActuatedRigidBodyOnHingeAxis::new(
            Mass::new::<kilogram>(24.65),
            size,
            cg_offset,
            aero_center,
            control_arm,
            anchor,
            Angle::new::<degree>(-25.),
            Angle::new::<degree>(50.),
            init_position,
            1.,
            false,
            Vector3::new(1., 0., 0.),
        )
    }

    /// Builds an aileron assembly consisting of the aileron physical rigid body and two hydraulic actuators connected
    /// to it
    fn a320_aileron_assembly(init_drooped_down: bool) -> HydraulicLinearActuatorAssembly<2> {
        let aileron_body = Self::a320_aileron_body(init_drooped_down);

        let aileron_actuator_outward = Self::a320_aileron_actuator(&aileron_body);
        let aileron_actuator_inward = Self::a320_aileron_actuator(&aileron_body);

        HydraulicLinearActuatorAssembly::new(
            [aileron_actuator_outward, aileron_actuator_inward],
            aileron_body,
        )
    }

    fn new_aileron(context: &mut InitContext, id: ActuatorSide) -> AileronAssembly {
        let init_drooped_down = !context.is_in_flight();
        let assembly = Self::a320_aileron_assembly(init_drooped_down);
        AileronAssembly::new(context, id, assembly, Self::new_a320_aileron_aero_model())
    }

    fn new_a320_aileron_aero_model() -> AerodynamicModel {
        let body = Self::a320_aileron_body(true);

        // Aerodynamic object has a little rotation from horizontal direction so that at X°
        // of wing AOA the aileron gets some X°+Y° AOA as the overwing pressure sucks the aileron up
        AerodynamicModel::new(
            &body,
            Some(Vector3::new(0., 1., 0.)),
            Some(Vector3::new(0., 0.208, 0.978)),
            Some(Vector3::new(0., 0.978, -0.208)),
            Ratio::new::<ratio>(1.),
        )
    }
}

struct A320SpoilerFactory {}
impl A320SpoilerFactory {
    const FLOW_CONTROL_PROPORTIONAL_GAIN: f64 = 0.15;
    const FLOW_CONTROL_INTEGRAL_GAIN: f64 = 2.;
    const FLOW_CONTROL_FORCE_GAIN: f64 = 450000.;

    const MAX_DAMPING_CONSTANT_FOR_SLOW_DAMPING: f64 = 400000.;

    const MAX_FLOW_GAL_P_S: f64 = 0.03;
    const MAX_FLOW_PRECISION_PER_ACTUATOR_PERCENT: f64 = 3.;

    fn a320_spoiler_actuator(bounded_linear_length: &impl BoundedLinearLength) -> LinearActuator {
        let randomized_damping = random_from_range(
            Self::MAX_DAMPING_CONSTANT_FOR_SLOW_DAMPING / 5.,
            Self::MAX_DAMPING_CONSTANT_FOR_SLOW_DAMPING,
        );

        let random_max_flow_margin =
            Self::MAX_FLOW_GAL_P_S * Self::MAX_FLOW_PRECISION_PER_ACTUATOR_PERCENT / 100.;
        let random_max_flow_gal_per_s = random_from_range(
            Self::MAX_FLOW_GAL_P_S - random_max_flow_margin,
            Self::MAX_FLOW_GAL_P_S + random_max_flow_margin,
        );

        LinearActuator::new(
            bounded_linear_length,
            1,
            Length::new::<meter>(0.03),
            Length::new::<meter>(0.),
            VolumeRate::new::<gallon_per_second>(random_max_flow_gal_per_s),
            80000.,
            1500.,
            5000.,
            randomized_damping,
            Duration::from_millis(300),
            [1., 1., 1., 1., 1., 1.],
            [1., 1., 1., 1., 1., 1.],
            [0., 0.2, 0.21, 0.79, 0.8, 1.],
            Self::FLOW_CONTROL_PROPORTIONAL_GAIN,
            Self::FLOW_CONTROL_INTEGRAL_GAIN,
            Self::FLOW_CONTROL_FORCE_GAIN,
            false,
        )
    }

    /// Builds a spoiler control surface body for A320 Neo
    fn a320_spoiler_body() -> LinearActuatedRigidBodyOnHingeAxis {
        let size = Vector3::new(1.785, 0.1, 0.685);
        let cg_offset = Vector3::new(0., 0., -0.5 * size[2]);
        let aero_center = Vector3::new(0., 0., -0.4 * size[2]);

        let control_arm = Vector3::new(0., -0.067 * size[2], -0.26 * size[2]);
        let anchor = Vector3::new(0., -0.26 * size[2], 0.26 * size[2]);

        LinearActuatedRigidBodyOnHingeAxis::new(
            Mass::new::<kilogram>(16.),
            size,
            cg_offset,
            aero_center,
            control_arm,
            anchor,
            Angle::new::<degree>(-10.),
            Angle::new::<degree>(50.),
            Angle::new::<degree>(-10.),
            50.,
            false,
            Vector3::new(1., 0., 0.),
        )
    }

    /// Builds a spoiler assembly consisting of the spoiler physical rigid body and one hydraulic actuator
    fn a320_spoiler_assembly() -> HydraulicLinearActuatorAssembly<1> {
        let spoiler_body = Self::a320_spoiler_body();

        let spoiler_actuator = Self::a320_spoiler_actuator(&spoiler_body);

        HydraulicLinearActuatorAssembly::new([spoiler_actuator], spoiler_body)
    }

    fn new_a320_spoiler_group(context: &mut InitContext, id: ActuatorSide) -> SpoilerGroup {
        let spoiler_1 = Self::new_a320_spoiler_element(context, id, 1);
        let spoiler_2 = Self::new_a320_spoiler_element(context, id, 2);
        let spoiler_3 = Self::new_a320_spoiler_element(context, id, 3);
        let spoiler_4 = Self::new_a320_spoiler_element(context, id, 4);
        let spoiler_5 = Self::new_a320_spoiler_element(context, id, 5);

        match id {
            ActuatorSide::Left => SpoilerGroup::new(
                context,
                "LEFT",
                [spoiler_1, spoiler_2, spoiler_3, spoiler_4, spoiler_5],
            ),
            ActuatorSide::Right => SpoilerGroup::new(
                context,
                "RIGHT",
                [spoiler_1, spoiler_2, spoiler_3, spoiler_4, spoiler_5],
            ),
        }
    }

    fn new_a320_spoiler_element(
        context: &mut InitContext,
        id: ActuatorSide,
        id_number: usize,
    ) -> SpoilerElement {
        let assembly = Self::a320_spoiler_assembly();
        SpoilerElement::new(
            context,
            id,
            id_number,
            assembly,
            Self::new_a320_spoiler_aero_model(),
        )
    }

    fn new_a320_spoiler_aero_model() -> AerodynamicModel {
        let body = Self::a320_spoiler_body();

        // Lift vector and normal are rotated 10° to acount for air supposedly following
        // wing profile that is 10° from horizontal
        // It means that with headwind and spoiler retracted (-10°), spoiler generates no lift
        AerodynamicModel::new(
            &body,
            Some(Vector3::new(0., 1., 0.)),
            Some(Vector3::new(0., -0.174, 0.985)),
            Some(Vector3::new(0., 0.985, 0.174)),
            Ratio::new::<ratio>(1.),
        )
    }
}

struct A320ElevatorFactory {}
impl A320ElevatorFactory {
    const FLOW_CONTROL_PROPORTIONAL_GAIN: f64 = 1.;
    const FLOW_CONTROL_INTEGRAL_GAIN: f64 = 5.;
    const FLOW_CONTROL_FORCE_GAIN: f64 = 450000.;

    const MAX_DAMPING_CONSTANT_FOR_SLOW_DAMPING: f64 = 15000000.;

    fn a320_elevator_actuator(bounded_linear_length: &impl BoundedLinearLength) -> LinearActuator {
        let randomized_damping = random_from_range(
            Self::MAX_DAMPING_CONSTANT_FOR_SLOW_DAMPING / 5.,
            Self::MAX_DAMPING_CONSTANT_FOR_SLOW_DAMPING,
        );

        LinearActuator::new(
            bounded_linear_length,
            1,
            Length::new::<meter>(0.0407),
            Length::new::<meter>(0.),
            VolumeRate::new::<gallon_per_second>(0.029),
            80000.,
            1500.,
            20000.,
            randomized_damping,
            Duration::from_millis(300),
            [1., 1., 1., 1., 1., 1.],
            [1., 1., 1., 1., 1., 1.],
            [0., 0.2, 0.21, 0.79, 0.8, 1.],
            Self::FLOW_CONTROL_PROPORTIONAL_GAIN,
            Self::FLOW_CONTROL_INTEGRAL_GAIN,
            Self::FLOW_CONTROL_FORCE_GAIN,
            false,
        )
    }

    /// Builds an aileron control surface body for A320 Neo
    fn a320_elevator_body(init_drooped_down: bool) -> LinearActuatedRigidBodyOnHingeAxis {
        let size = Vector3::new(6., 0.405, 1.125);
        let cg_offset = Vector3::new(0., 0., -0.5 * size[2]);
        let aero_center = Vector3::new(0., 0., -0.3 * size[2]);

        let control_arm = Vector3::new(0., -0.091, 0.);
        let anchor = Vector3::new(0., -0.091, 0.41);

        let init_position = if init_drooped_down {
            Angle::new::<degree>(-11.5)
        } else {
            Angle::new::<degree>(0.)
        };

        LinearActuatedRigidBodyOnHingeAxis::new(
            Mass::new::<kilogram>(58.6),
            size,
            cg_offset,
            aero_center,
            control_arm,
            anchor,
            Angle::new::<degree>(-11.5),
            Angle::new::<degree>(27.5),
            init_position,
            100.,
            false,
            Vector3::new(1., 0., 0.),
        )
    }

    /// Builds an aileron assembly consisting of the aileron physical rigid body and two hydraulic actuators connected
    /// to it
    fn a320_elevator_assembly(init_drooped_down: bool) -> HydraulicLinearActuatorAssembly<2> {
        let elevator_body = Self::a320_elevator_body(init_drooped_down);

        let elevator_actuator_outboard = Self::a320_elevator_actuator(&elevator_body);
        let elevator_actuator_inbord = Self::a320_elevator_actuator(&elevator_body);

        HydraulicLinearActuatorAssembly::new(
            [elevator_actuator_outboard, elevator_actuator_inbord],
            elevator_body,
        )
    }

    fn new_elevator(context: &mut InitContext, id: ActuatorSide) -> ElevatorAssembly {
        let init_drooped_down = !context.is_in_flight();
        let assembly = Self::a320_elevator_assembly(init_drooped_down);
        ElevatorAssembly::new(context, id, assembly, Self::new_a320_elevator_aero_model())
    }

    fn new_a320_elevator_aero_model() -> AerodynamicModel {
        let body = Self::a320_elevator_body(true);
        AerodynamicModel::new(
            &body,
            Some(Vector3::new(0., 1., 0.)),
            Some(Vector3::new(0., 0., 1.)),
            Some(Vector3::new(0., 1., 0.)),
            Ratio::new::<ratio>(0.8),
        )
    }
}

struct A320RudderFactory {}
impl A320RudderFactory {
    const FLOW_CONTROL_PROPORTIONAL_GAIN: f64 = 1.5;
    const FLOW_CONTROL_INTEGRAL_GAIN: f64 = 2.;
    const FLOW_CONTROL_FORCE_GAIN: f64 = 350000.;

    const MAX_DAMPING_CONSTANT_FOR_SLOW_DAMPING: f64 = 1000000.;

    fn a320_rudder_actuator(bounded_linear_length: &impl BoundedLinearLength) -> LinearActuator {
        let randomized_damping = random_from_range(
            Self::MAX_DAMPING_CONSTANT_FOR_SLOW_DAMPING / 4.,
            Self::MAX_DAMPING_CONSTANT_FOR_SLOW_DAMPING,
        );

        LinearActuator::new(
            bounded_linear_length,
            1,
            Length::new::<meter>(0.06),
            Length::new::<meter>(0.),
            VolumeRate::new::<gallon_per_second>(0.0792),
            80000.,
            1500.,
            10000.,
            randomized_damping,
            Duration::from_millis(300),
            [1., 1., 1., 1., 1., 1.],
            [1., 1., 1., 1., 1., 1.],
            [0., 0.2, 0.21, 0.79, 0.8, 1.],
            Self::FLOW_CONTROL_PROPORTIONAL_GAIN,
            Self::FLOW_CONTROL_INTEGRAL_GAIN,
            Self::FLOW_CONTROL_FORCE_GAIN,
            false,
        )
    }

    /// Builds an aileron control surface body for A320 Neo
    fn a320_rudder_body(init_at_center: bool) -> LinearActuatedRigidBodyOnHingeAxis {
        let size = Vector3::new(0.42, 6.65, 1.8);
        let cg_offset = Vector3::new(0., 0.5 * size[1], -0.5 * size[2]);
        let aero_center = Vector3::new(0., 0.5 * size[1], -0.3 * size[2]);

        let control_arm = Vector3::new(-0.144, 0., 0.);
        let anchor = Vector3::new(-0.144, 0., 0.50);

        let randomized_init_position_angle_degree = if init_at_center {
            0.
        } else {
            random_from_range(-15., 15.)
        };

        LinearActuatedRigidBodyOnHingeAxis::new(
            Mass::new::<kilogram>(95.),
            size,
            cg_offset,
            aero_center,
            control_arm,
            anchor,
            Angle::new::<degree>(-25.),
            Angle::new::<degree>(50.),
            Angle::new::<degree>(randomized_init_position_angle_degree),
            100.,
            false,
            Vector3::new(0., 1., 0.),
        )
    }

    /// Builds an aileron assembly consisting of the aileron physical rigid body and two hydraulic actuators connected
    /// to it
    fn a320_rudder_assembly(init_at_center: bool) -> HydraulicLinearActuatorAssembly<3> {
        let rudder_body = Self::a320_rudder_body(init_at_center);

        let rudder_actuator_green = Self::a320_rudder_actuator(&rudder_body);
        let rudder_actuator_blue = Self::a320_rudder_actuator(&rudder_body);
        let rudder_actuator_yellow = Self::a320_rudder_actuator(&rudder_body);

        HydraulicLinearActuatorAssembly::new(
            [
                rudder_actuator_green,
                rudder_actuator_blue,
                rudder_actuator_yellow,
            ],
            rudder_body,
        )
    }

    fn new_rudder(context: &mut InitContext) -> RudderAssembly {
        let init_at_center = context.start_state() == StartState::Taxi
            || context.start_state() == StartState::Runway
            || context.is_in_flight();

        let assembly = Self::a320_rudder_assembly(init_at_center);
        RudderAssembly::new(context, assembly, Self::new_a320_rudder_aero_model())
    }

    fn new_a320_rudder_aero_model() -> AerodynamicModel {
        let body = Self::a320_rudder_body(true);
        AerodynamicModel::new(
            &body,
            Some(Vector3::new(1., 0., 0.)),
            Some(Vector3::new(0., 0., 1.)),
            Some(Vector3::new(1., 0., 0.)),
            Ratio::new::<ratio>(0.4),
        )
    }
}

struct A320GearDoorFactory {}
impl A320GearDoorFactory {
    fn a320_nose_gear_door_actuator(
        bounded_linear_length: &impl BoundedLinearLength,
    ) -> LinearActuator {
        const FLOW_CONTROL_INTEGRAL_GAIN: f64 = 5.;
        const FLOW_CONTROL_PROPORTIONAL_GAIN: f64 = 0.15;
        const FLOW_CONTROL_FORCE_GAIN: f64 = 200000.;

        LinearActuator::new(
            bounded_linear_length,
            1,
            Length::new::<meter>(0.0378),
            Length::new::<meter>(0.023),
            VolumeRate::new::<gallon_per_second>(0.027),
            20000.,
            5000.,
            2000.,
            28000.,
            Duration::from_millis(100),
            [1., 1., 1., 1., 0.5, 0.5],
            [0.5, 0.5, 1., 1., 1., 1.],
            [0., 0.15, 0.16, 0.84, 0.85, 1.],
            FLOW_CONTROL_PROPORTIONAL_GAIN,
            FLOW_CONTROL_INTEGRAL_GAIN,
            FLOW_CONTROL_FORCE_GAIN,
            true,
        )
    }

    fn a320_main_gear_door_actuator(
        bounded_linear_length: &impl BoundedLinearLength,
    ) -> LinearActuator {
        const FLOW_CONTROL_INTEGRAL_GAIN: f64 = 5.;
        const FLOW_CONTROL_PROPORTIONAL_GAIN: f64 = 0.7;
        const FLOW_CONTROL_FORCE_GAIN: f64 = 200000.;

        LinearActuator::new(
            bounded_linear_length,
            1,
            Length::new::<meter>(0.055),
            Length::new::<meter>(0.03),
            VolumeRate::new::<gallon_per_second>(0.09),
            200000.,
            2500.,
            2000.,
            9000.,
            Duration::from_millis(100),
            [1., 1., 1., 1., 0.5, 0.5],
            [0.5, 0.5, 1., 1., 1., 1.],
            [0., 0.09, 0.1, 0.9, 0.91, 1.],
            FLOW_CONTROL_PROPORTIONAL_GAIN,
            FLOW_CONTROL_INTEGRAL_GAIN,
            FLOW_CONTROL_FORCE_GAIN,
            true,
        )
    }

    fn a320_left_gear_door_body() -> LinearActuatedRigidBodyOnHingeAxis {
        let size = Vector3::new(-1.73, 0.02, 1.7);
        let cg_offset = Vector3::new(2. / 3. * size[0], 0.1, 0.);

        let control_arm = Vector3::new(-0.76, 0., 0.);
        let anchor = Vector3::new(-0.19, 0.23, 0.);

        LinearActuatedRigidBodyOnHingeAxis::new(
            Mass::new::<kilogram>(50.),
            size,
            cg_offset,
            cg_offset,
            control_arm,
            anchor,
            Angle::new::<degree>(0.),
            Angle::new::<degree>(85.),
            Angle::new::<degree>(0.),
            150.,
            true,
            Vector3::new(0., 0., 1.),
        )
    }

    fn a320_right_gear_door_body() -> LinearActuatedRigidBodyOnHingeAxis {
        let size = Vector3::new(1.73, 0.02, 1.7);
        let cg_offset = Vector3::new(2. / 3. * size[0], 0.1, 0.);

        let control_arm = Vector3::new(0.76, 0., 0.);
        let anchor = Vector3::new(0.19, 0.23, 0.);

        LinearActuatedRigidBodyOnHingeAxis::new(
            Mass::new::<kilogram>(50.),
            size,
            cg_offset,
            cg_offset,
            control_arm,
            anchor,
            Angle::new::<degree>(-85.),
            Angle::new::<degree>(85.),
            Angle::new::<degree>(0.),
            150.,
            true,
            Vector3::new(0., 0., 1.),
        )
    }

    fn a320_nose_gear_door_body() -> LinearActuatedRigidBodyOnHingeAxis {
        let size = Vector3::new(-0.4, 0.02, 1.5);
        let cg_offset = Vector3::new(0.5 * size[0], 0., 0.);

        let control_arm = Vector3::new(-0.1465, 0., 0.);
        let anchor = Vector3::new(-0.1465, 0.40, 0.);

        LinearActuatedRigidBodyOnHingeAxis::new(
            Mass::new::<kilogram>(40.),
            size,
            cg_offset,
            cg_offset,
            control_arm,
            anchor,
            Angle::new::<degree>(0.),
            Angle::new::<degree>(85.),
            Angle::new::<degree>(0.),
            150.,
            true,
            Vector3::new(0., 0., 1.),
        )
    }

    fn a320_gear_door_assembly(wheel_id: GearWheel) -> HydraulicLinearActuatorAssembly<1> {
        let gear_door_body = match wheel_id {
            GearWheel::NOSE => Self::a320_nose_gear_door_body(),
            GearWheel::LEFT => Self::a320_left_gear_door_body(),
            GearWheel::RIGHT => Self::a320_right_gear_door_body(),
        };
        let gear_door_actuator = match wheel_id {
            GearWheel::NOSE => Self::a320_nose_gear_door_actuator(&gear_door_body),
            GearWheel::LEFT | GearWheel::RIGHT => {
                Self::a320_main_gear_door_actuator(&gear_door_body)
            }
        };

        HydraulicLinearActuatorAssembly::new([gear_door_actuator], gear_door_body)
    }
}

struct A320GearFactory {}
impl A320GearFactory {
    fn a320_nose_gear_actuator(bounded_linear_length: &impl BoundedLinearLength) -> LinearActuator {
        const FLOW_CONTROL_INTEGRAL_GAIN: f64 = 5.;
        const FLOW_CONTROL_PROPORTIONAL_GAIN: f64 = 0.3;
        const FLOW_CONTROL_FORCE_GAIN: f64 = 250000.;

        LinearActuator::new(
            bounded_linear_length,
            1,
            Length::new::<meter>(0.0792),
            Length::new::<meter>(0.035),
            VolumeRate::new::<gallon_per_second>(0.053),
            800000.,
            150000.,
            50000.,
            1000000.,
            Duration::from_millis(100),
            [1., 1., 1., 1., 0.5, 0.5],
            [0.5, 0.5, 1., 1., 1., 1.],
            [0., 0.1, 0.11, 0.89, 0.9, 1.],
            FLOW_CONTROL_PROPORTIONAL_GAIN,
            FLOW_CONTROL_INTEGRAL_GAIN,
            FLOW_CONTROL_FORCE_GAIN,
            true,
        )
    }

    fn a320_main_gear_actuator(bounded_linear_length: &impl BoundedLinearLength) -> LinearActuator {
        const FLOW_CONTROL_INTEGRAL_GAIN: f64 = 5.0;
        const FLOW_CONTROL_PROPORTIONAL_GAIN: f64 = 0.3;
        const FLOW_CONTROL_FORCE_GAIN: f64 = 250000.;

        LinearActuator::new(
            bounded_linear_length,
            1,
            Length::new::<meter>(0.145),
            Length::new::<meter>(0.105),
            VolumeRate::new::<gallon_per_second>(0.17),
            800000.,
            350000.,
            50000.,
            2500000.,
            Duration::from_millis(100),
            [1., 1., 1., 1., 0.5, 0.5],
            [0.2, 0.4, 1., 1., 1., 1.],
            [0., 0.13, 0.17, 0.95, 0.96, 1.],
            FLOW_CONTROL_PROPORTIONAL_GAIN,
            FLOW_CONTROL_INTEGRAL_GAIN,
            FLOW_CONTROL_FORCE_GAIN,
            true,
        )
    }

    fn a320_left_gear_body(init_downlocked: bool) -> LinearActuatedRigidBodyOnHingeAxis {
        let size = Vector3::new(0.3, 3.453, 0.3);
        let cg_offset = Vector3::new(0., -3. / 4. * size[1], 0.);

        let control_arm = Vector3::new(0.1815, 0.15, 0.);
        let anchor = Vector3::new(0.26, 0.15, 0.);

        LinearActuatedRigidBodyOnHingeAxis::new(
            Mass::new::<kilogram>(700.),
            size,
            cg_offset,
            cg_offset,
            control_arm,
            anchor,
            Angle::new::<degree>(0.),
            Angle::new::<degree>(80.),
            if init_downlocked {
                Angle::new::<degree>(0.)
            } else {
                Angle::new::<degree>(80.)
            },
            150.,
            true,
            Vector3::new(0., 0., 1.),
        )
    }

    fn a320_right_gear_body(init_downlocked: bool) -> LinearActuatedRigidBodyOnHingeAxis {
        let size = Vector3::new(0.3, 3.453, 0.3);
        let cg_offset = Vector3::new(0., -3. / 4. * size[1], 0.);

        let control_arm = Vector3::new(-0.1815, 0.15, 0.);
        let anchor = Vector3::new(-0.26, 0.15, 0.);

        LinearActuatedRigidBodyOnHingeAxis::new(
            Mass::new::<kilogram>(700.),
            size,
            cg_offset,
            cg_offset,
            control_arm,
            anchor,
            Angle::new::<degree>(-80.),
            Angle::new::<degree>(80.),
            if init_downlocked {
                Angle::new::<degree>(0.)
            } else {
                Angle::new::<degree>(-80.)
            },
            150.,
            true,
            Vector3::new(0., 0., 1.),
        )
    }

    fn a320_nose_gear_body(init_downlocked: bool) -> LinearActuatedRigidBodyOnHingeAxis {
        let size = Vector3::new(0.3, 2.453, 0.3);
        let cg_offset = Vector3::new(0., -2. / 3. * size[1], 0.);

        let control_arm = Vector3::new(0., -0.093, 0.212);
        let anchor = Vector3::new(0., 0.56, 0.);

        LinearActuatedRigidBodyOnHingeAxis::new(
            Mass::new::<kilogram>(300.),
            size,
            cg_offset,
            cg_offset,
            control_arm,
            anchor,
            Angle::new::<degree>(-101.),
            Angle::new::<degree>(92.),
            if init_downlocked {
                Angle::new::<degree>(-9.)
            } else {
                Angle::new::<degree>(-101.)
            },
            150.,
            true,
            Vector3::new(1., 0., 0.),
        )
    }

    fn a320_gear_assembly(
        wheel_id: GearWheel,
        init_downlocked: bool,
    ) -> HydraulicLinearActuatorAssembly<1> {
        let gear_body = match wheel_id {
            GearWheel::NOSE => Self::a320_nose_gear_body(init_downlocked),

            GearWheel::LEFT => Self::a320_left_gear_body(init_downlocked),

            GearWheel::RIGHT => Self::a320_right_gear_body(init_downlocked),
        };

        let gear_actuator = match wheel_id {
            GearWheel::NOSE => Self::a320_nose_gear_actuator(&gear_body),

            GearWheel::LEFT | GearWheel::RIGHT => Self::a320_main_gear_actuator(&gear_body),
        };

        HydraulicLinearActuatorAssembly::new([gear_actuator], gear_body)
    }
}

struct A320GearSystemFactory {}
impl A320GearSystemFactory {
    fn a320_gear_system(context: &mut InitContext) -> HydraulicGearSystem {
        let init_downlocked = context.start_gear_down();

        HydraulicGearSystem::new(
            context,
            A320GearDoorFactory::a320_gear_door_assembly(GearWheel::NOSE),
            A320GearDoorFactory::a320_gear_door_assembly(GearWheel::LEFT),
            A320GearDoorFactory::a320_gear_door_assembly(GearWheel::RIGHT),
            A320GearFactory::a320_gear_assembly(GearWheel::NOSE, init_downlocked),
            A320GearFactory::a320_gear_assembly(GearWheel::LEFT, init_downlocked),
            A320GearFactory::a320_gear_assembly(GearWheel::RIGHT, init_downlocked),
        )
    }
}
struct A320PowerTransferUnitCharacteristics {
    efficiency: Ratio,

    deactivation_delta_pressure: Pressure,
    activation_delta_pressure: Pressure,

    shot_to_shot_variability: Ratio,
}
impl A320PowerTransferUnitCharacteristics {
    // Randomisation parameters
    // As ptu wear parameters are non linear, for now we simulate two normal distributions:
    // -Nominal distribution which is the PTU you'll find in wide majority of planes
    // -Worn out distribution, which is the PTU which is still acceptable but has degraded behaviour
    const MEAN_ACTIVATION_DELTA_PRESSURE_PSI: f64 = 500.;
    const STD_DEV_ACTIVATION_DELTA_PRESSURE_PSI: f64 = 5.;

    // Ratio of worn PTU : 0.1 means 10% of cases we get a worn out ptu
    const WORN_PTU_CASE_PROBABILITY: f64 = 0.15;

    const WORN_MEAN_DEACTIVATION_DELTA_PRESSURE_PSI: f64 = 20.;
    const WORN_STD_DEV_DEACTIVATION_DELTA_PRESSURE_PSI: f64 = 5.;
    const WORN_MIN_DEACTIVATION_DELTA_PRESSURE_PSI: f64 = 5.;
    const WORN_MAX_DEACTIVATION_DELTA_PRESSURE_PSI: f64 = 30.;

    const NOMINAL_MEAN_DEACTIVATION_DELTA_PRESSURE_PSI: f64 = 90.;
    const NOMINAL_STD_DEV_DEACTIVATION_DELTA_PRESSURE_PSI: f64 = 15.;
    const NOMINAL_MIN_DEACTIVATION_DELTA_PRESSURE_PSI: f64 = 5.;
    const NOMINAL_MAX_DEACTIVATION_DELTA_PRESSURE_PSI: f64 = 180.;

    const WORN_EFFICIENCY_MEAN: f64 = 0.6;
    const WORN_EFFICIENCY_STD_DEV: f64 = 0.06;
    const NOMINAL_EFFICIENCY_MEAN: f64 = 0.85;
    const NOMINAL_EFFICIENCY_STD_DEV: f64 = 0.04;
    const EFFICIENCY_MIN_ALLOWED: f64 = 0.5;
    const EFFICIENCY_MAX: f64 = 0.9;

    const SHOT_TO_SHOT_VARIABILITY_PERCENT_RATIO: f64 = 0.05;

    fn new_randomized() -> Self {
        let randomized_is_ptu_worn_out = Self::randomized_is_ptu_worn_out();

        Self {
            efficiency: Self::randomized_efficiency(randomized_is_ptu_worn_out),

            deactivation_delta_pressure: Self::randomized_deactivation_delta_pressure(
                randomized_is_ptu_worn_out,
            ),

            activation_delta_pressure: Pressure::new::<psi>(random_from_normal_distribution(
                Self::MEAN_ACTIVATION_DELTA_PRESSURE_PSI,
                Self::STD_DEV_ACTIVATION_DELTA_PRESSURE_PSI,
            )),

            shot_to_shot_variability: Ratio::new::<ratio>(
                Self::SHOT_TO_SHOT_VARIABILITY_PERCENT_RATIO,
            ),
        }
    }

    #[cfg(test)]
    fn new_worst_part_acceptable() -> Self {
        Self {
            efficiency: Ratio::new::<ratio>(Self::EFFICIENCY_MIN_ALLOWED),

            deactivation_delta_pressure: Pressure::new::<psi>(
                Self::WORN_MIN_DEACTIVATION_DELTA_PRESSURE_PSI,
            ),

            activation_delta_pressure: Pressure::new::<psi>(
                Self::MEAN_ACTIVATION_DELTA_PRESSURE_PSI
                    + 5. * Self::STD_DEV_ACTIVATION_DELTA_PRESSURE_PSI,
            ),

            shot_to_shot_variability: Ratio::new::<ratio>(
                Self::SHOT_TO_SHOT_VARIABILITY_PERCENT_RATIO,
            ),
        }
    }

    fn randomized_is_ptu_worn_out() -> bool {
        random_from_range(0., 1.) < Self::WORN_PTU_CASE_PROBABILITY
    }

    fn randomized_efficiency(is_worn_out: bool) -> Ratio {
        if is_worn_out {
            Ratio::new::<ratio>(
                random_from_normal_distribution(
                    Self::WORN_EFFICIENCY_MEAN,
                    Self::WORN_EFFICIENCY_STD_DEV,
                )
                .max(Self::EFFICIENCY_MIN_ALLOWED)
                .min(Self::EFFICIENCY_MAX),
            )
        } else {
            Ratio::new::<ratio>(
                random_from_normal_distribution(
                    Self::NOMINAL_EFFICIENCY_MEAN,
                    Self::NOMINAL_EFFICIENCY_STD_DEV,
                )
                .max(Self::EFFICIENCY_MIN_ALLOWED)
                .min(Self::EFFICIENCY_MAX),
            )
        }
    }

    fn randomized_deactivation_delta_pressure(is_worn_out: bool) -> Pressure {
        if is_worn_out {
            Pressure::new::<psi>(
                random_from_normal_distribution(
                    Self::WORN_MEAN_DEACTIVATION_DELTA_PRESSURE_PSI,
                    Self::WORN_STD_DEV_DEACTIVATION_DELTA_PRESSURE_PSI,
                )
                .min(Self::WORN_MAX_DEACTIVATION_DELTA_PRESSURE_PSI)
                .max(Self::WORN_MIN_DEACTIVATION_DELTA_PRESSURE_PSI),
            )
        } else {
            Pressure::new::<psi>(
                random_from_normal_distribution(
                    Self::NOMINAL_MEAN_DEACTIVATION_DELTA_PRESSURE_PSI,
                    Self::NOMINAL_STD_DEV_DEACTIVATION_DELTA_PRESSURE_PSI,
                )
                .min(Self::NOMINAL_MAX_DEACTIVATION_DELTA_PRESSURE_PSI)
                .max(Self::NOMINAL_MIN_DEACTIVATION_DELTA_PRESSURE_PSI),
            )
        }
    }
}
impl PowerTransferUnitCharacteristics for A320PowerTransferUnitCharacteristics {
    fn efficiency(&self) -> Ratio {
        self.efficiency
    }

    fn deactivation_delta_pressure(&self) -> Pressure {
        self.deactivation_delta_pressure
    }

    fn activation_delta_pressure(&self) -> Pressure {
        self.activation_delta_pressure
    }

    fn shot_to_shot_variability(&self) -> Ratio {
        self.shot_to_shot_variability
    }
}

pub(super) struct A320Hydraulic {
    hyd_ptu_ecam_memo_id: VariableIdentifier,
    ptu_high_pitch_sound_id: VariableIdentifier,
    ptu_continuous_mode_id: VariableIdentifier,

    nose_steering: SteeringActuator,

    core_hydraulic_updater: FixedStepLoop,
    physics_updater: MaxStepLoop,
    ultra_fast_physics_updater: MaxStepLoop,

    brake_steer_computer: A320HydraulicBrakeSteerComputerUnit,

    blue_circuit: HydraulicCircuit,
    blue_circuit_controller: A320HydraulicCircuitController,
    green_circuit: HydraulicCircuit,
    green_circuit_controller: A320HydraulicCircuitController,
    yellow_circuit: HydraulicCircuit,
    yellow_circuit_controller: A320HydraulicCircuitController,

    engine_driven_pump_1: EngineDrivenPump,
    engine_driven_pump_1_controller: A320EngineDrivenPumpController,

    engine_driven_pump_2: EngineDrivenPump,
    engine_driven_pump_2_controller: A320EngineDrivenPumpController,

    blue_electric_pump: ElectricPump,
    blue_electric_pump_controller: A320BlueElectricPumpController,

    yellow_electric_pump: ElectricPump,
    yellow_electric_pump_controller: A320YellowElectricPumpController,

    pushback_tug: PushbackTug,

    ram_air_turbine: RamAirTurbine,
    ram_air_turbine_controller: A320RamAirTurbineController,

    power_transfer_unit: PowerTransferUnit,
    power_transfer_unit_controller: A320PowerTransferUnitController,

    braking_circuit_norm: BrakeCircuit,
    braking_circuit_altn: BrakeCircuit,
    braking_force: A320BrakingForce,

    flap_system: FlapSlatAssembly,
    slat_system: FlapSlatAssembly,
    slats_flaps_complex: SlatFlapComplex,

    gcu: GeneratorControlUnit<9>,
    emergency_gen: HydraulicGeneratorMotor,

    forward_cargo_door: CargoDoor,
    forward_cargo_door_controller: A320DoorController,
    aft_cargo_door: CargoDoor,
    aft_cargo_door_controller: A320DoorController,

    elevator_system_controller: ElevatorSystemHydraulicController,
    aileron_system_controller: AileronSystemHydraulicController,

    left_aileron: AileronAssembly,
    right_aileron: AileronAssembly,
    left_elevator: ElevatorAssembly,
    right_elevator: ElevatorAssembly,

    fac_computer: RudderSystemHydraulicController,
    rudder: RudderAssembly,

    left_spoilers: SpoilerGroup,
    right_spoilers: SpoilerGroup,

    gear_system_gravity_extension_controller: A320GravityExtension,
    gear_system_hydraulic_controller: A320GearHydraulicController,
    gear_system: HydraulicGearSystem,

    ptu_high_pitch_sound_active: DelayedFalseLogicGate,

    trim_controller: A320TrimInputController,

    trim_assembly: TrimmableHorizontalStabilizerAssembly,
}
impl A320Hydraulic {
    const HIGH_PITCH_PTU_SOUND_DELTA_PRESS_THRESHOLD_PSI: f64 = 2400.;
    const HIGH_PITCH_PTU_SOUND_DURATION: Duration = Duration::from_millis(3000);

    const FLAP_FPPU_TO_SURFACE_ANGLE_BREAKPTS: [f64; 12] = [
        0., 35.66, 69.32, 89.7, 105.29, 120.22, 145.51, 168.35, 189.87, 210.69, 231.25, 251.97,
    ];
    const FLAP_FPPU_TO_SURFACE_ANGLE_DEGREES: [f64; 12] =
        [0., 0., 2.5, 5., 7.5, 10., 15., 20., 25., 30., 35., 40.];

    const SLAT_FPPU_TO_SURFACE_ANGLE_BREAKPTS: [f64; 12] = [
        0., 66.83, 167.08, 222.27, 272.27, 334.16, 334.16, 334.16, 334.16, 334.16, 334.16, 334.16,
    ];
    const SLAT_FPPU_TO_SURFACE_ANGLE_DEGREES: [f64; 12] =
        [0., 5.4, 13.5, 18., 22., 27., 27., 27., 27., 27., 27., 27.];

    const FORWARD_CARGO_DOOR_ID: &'static str = "FWD";
    const AFT_CARGO_DOOR_ID: &'static str = "AFT";

    const ELECTRIC_PUMP_MAX_CURRENT_AMPERE: f64 = 45.;
    const BLUE_ELEC_PUMP_CONTROL_POWER_BUS: ElectricalBusType =
        ElectricalBusType::DirectCurrentEssential;
    const BLUE_ELEC_PUMP_SUPPLY_POWER_BUS: ElectricalBusType =
        ElectricalBusType::AlternatingCurrent(1);

    const YELLOW_ELEC_PUMP_CONTROL_POWER_BUS: ElectricalBusType =
        ElectricalBusType::DirectCurrent(2);
    const YELLOW_ELEC_PUMP_CONTROL_FROM_CARGO_DOOR_OPERATION_POWER_BUS: ElectricalBusType =
        ElectricalBusType::DirectCurrentGndFltService;
    const YELLOW_ELEC_PUMP_SUPPLY_POWER_BUS: ElectricalBusType =
        ElectricalBusType::AlternatingCurrentGndFltService;

    const YELLOW_EDP_CONTROL_POWER_BUS1: ElectricalBusType = ElectricalBusType::DirectCurrent(2);
    const YELLOW_EDP_CONTROL_POWER_BUS2: ElectricalBusType =
        ElectricalBusType::DirectCurrentEssential;
    const GREEN_EDP_CONTROL_POWER_BUS1: ElectricalBusType =
        ElectricalBusType::DirectCurrentEssential;

    const PTU_CONTROL_POWER_BUS: ElectricalBusType = ElectricalBusType::DirectCurrentGndFltService;

    const RAT_CONTROL_SOLENOID1_POWER_BUS: ElectricalBusType =
        ElectricalBusType::DirectCurrentHot(1);
    const RAT_CONTROL_SOLENOID2_POWER_BUS: ElectricalBusType =
        ElectricalBusType::DirectCurrentHot(2);

    // Refresh rate of core hydraulic simulation
    const HYDRAULIC_SIM_TIME_STEP: Duration = Duration::from_millis(33);
    // Refresh rate of max fixed step loop for fast physics
    const HYDRAULIC_SIM_MAX_TIME_STEP_MILLISECONDS: Duration = Duration::from_millis(33);
    // Refresh rate of max fixed step loop for fastest flight controls physics needing super stability
    // and fast reacting time
    const HYDRAULIC_SIM_FLIGHT_CONTROLS_MAX_TIME_STEP_MILLISECONDS: Duration =
        Duration::from_millis(10);

    pub(super) fn new(context: &mut InitContext) -> A320Hydraulic {
        A320Hydraulic {
            hyd_ptu_ecam_memo_id: context.get_identifier("HYD_PTU_ON_ECAM_MEMO".to_owned()),
            ptu_high_pitch_sound_id: context.get_identifier("HYD_PTU_HIGH_PITCH_SOUND".to_owned()),
            ptu_continuous_mode_id: context.get_identifier("HYD_PTU_CONTINUOUS_MODE".to_owned()),

            nose_steering: SteeringActuator::new(
                context,
                Angle::new::<degree>(75.),
                AngularVelocity::new::<radian_per_second>(0.35),
                Length::new::<meter>(0.075),
                Ratio::new::<ratio>(0.18),
            ),

            core_hydraulic_updater: FixedStepLoop::new(Self::HYDRAULIC_SIM_TIME_STEP),
            physics_updater: MaxStepLoop::new(Self::HYDRAULIC_SIM_MAX_TIME_STEP_MILLISECONDS),
            ultra_fast_physics_updater: MaxStepLoop::new(
                Self::HYDRAULIC_SIM_FLIGHT_CONTROLS_MAX_TIME_STEP_MILLISECONDS,
            ),

            brake_steer_computer: A320HydraulicBrakeSteerComputerUnit::new(context),

            blue_circuit: A320HydraulicCircuitFactory::new_blue_circuit(context),
            blue_circuit_controller: A320HydraulicCircuitController::new(
                None,
                HydraulicColor::Blue,
            ),
            green_circuit: A320HydraulicCircuitFactory::new_green_circuit(context),
            green_circuit_controller: A320HydraulicCircuitController::new(
                Some(1),
                HydraulicColor::Green,
            ),
            yellow_circuit: A320HydraulicCircuitFactory::new_yellow_circuit(context),
            yellow_circuit_controller: A320HydraulicCircuitController::new(
                Some(2),
                HydraulicColor::Yellow,
            ),

            engine_driven_pump_1: EngineDrivenPump::new(
                context,
                "GREEN",
                PumpCharacteristics::a320_edp(),
            ),
            engine_driven_pump_1_controller: A320EngineDrivenPumpController::new(
                context,
                1,
                vec![Self::GREEN_EDP_CONTROL_POWER_BUS1],
            ),

            engine_driven_pump_2: EngineDrivenPump::new(
                context,
                "YELLOW",
                PumpCharacteristics::a320_edp(),
            ),
            engine_driven_pump_2_controller: A320EngineDrivenPumpController::new(
                context,
                2,
                vec![
                    Self::YELLOW_EDP_CONTROL_POWER_BUS1,
                    Self::YELLOW_EDP_CONTROL_POWER_BUS2,
                ],
            ),

            blue_electric_pump: ElectricPump::new(
                context,
                "BLUE",
                Self::BLUE_ELEC_PUMP_SUPPLY_POWER_BUS,
                ElectricCurrent::new::<ampere>(Self::ELECTRIC_PUMP_MAX_CURRENT_AMPERE),
                PumpCharacteristics::a320_electric_pump(),
            ),
            blue_electric_pump_controller: A320BlueElectricPumpController::new(
                context,
                Self::BLUE_ELEC_PUMP_CONTROL_POWER_BUS,
            ),

            yellow_electric_pump: ElectricPump::new(
                context,
                "YELLOW",
                Self::YELLOW_ELEC_PUMP_SUPPLY_POWER_BUS,
                ElectricCurrent::new::<ampere>(Self::ELECTRIC_PUMP_MAX_CURRENT_AMPERE),
                PumpCharacteristics::a320_electric_pump(),
            ),
            yellow_electric_pump_controller: A320YellowElectricPumpController::new(
                context,
                Self::YELLOW_ELEC_PUMP_CONTROL_POWER_BUS,
                Self::YELLOW_ELEC_PUMP_CONTROL_FROM_CARGO_DOOR_OPERATION_POWER_BUS,
            ),

            pushback_tug: PushbackTug::new(context),

            ram_air_turbine: RamAirTurbine::new(context, PumpCharacteristics::a320_rat()),
            ram_air_turbine_controller: A320RamAirTurbineController::new(
                Self::RAT_CONTROL_SOLENOID1_POWER_BUS,
                Self::RAT_CONTROL_SOLENOID2_POWER_BUS,
            ),

            power_transfer_unit: PowerTransferUnit::new(
                context,
                &A320PowerTransferUnitCharacteristics::new_randomized(),
            ),
            power_transfer_unit_controller: A320PowerTransferUnitController::new(
                context,
                Self::PTU_CONTROL_POWER_BUS,
            ),

            braking_circuit_norm: BrakeCircuit::new(
                context,
                "NORM",
                Volume::new::<gallon>(0.),
                Volume::new::<gallon>(0.),
                Volume::new::<gallon>(0.13),
                Pressure::new::<psi>(A320HydraulicCircuitFactory::HYDRAULIC_TARGET_PRESSURE_PSI),
            ),

            // Alternate brakes accumulator in real A320 is 1.5 gal capacity.
            // This is tuned down to 1.0 to match real world accumulator filling time
            // as a faster accumulator response has too much unstability
            braking_circuit_altn: BrakeCircuit::new(
                context,
                "ALTN",
                Volume::new::<gallon>(1.0),
                Volume::new::<gallon>(0.4),
                Volume::new::<gallon>(0.13),
                Pressure::new::<psi>(A320HydraulicCircuitFactory::HYDRAULIC_TARGET_PRESSURE_PSI),
            ),

            braking_force: A320BrakingForce::new(context),

            flap_system: FlapSlatAssembly::new(
                context,
                "FLAPS",
                Volume::new::<cubic_inch>(0.32),
                AngularVelocity::new::<radian_per_second>(0.13),
                Angle::new::<degree>(251.97),
                Ratio::new::<ratio>(140.),
                Ratio::new::<ratio>(16.632),
                Ratio::new::<ratio>(314.98),
                Self::FLAP_FPPU_TO_SURFACE_ANGLE_BREAKPTS,
                Self::FLAP_FPPU_TO_SURFACE_ANGLE_DEGREES,
                Pressure::new::<psi>(A320HydraulicCircuitFactory::HYDRAULIC_TARGET_PRESSURE_PSI),
            ),
            slat_system: FlapSlatAssembly::new(
                context,
                "SLATS",
                Volume::new::<cubic_inch>(0.32),
                AngularVelocity::new::<radian_per_second>(0.13),
                Angle::new::<degree>(334.16),
                Ratio::new::<ratio>(140.),
                Ratio::new::<ratio>(16.632),
                Ratio::new::<ratio>(314.98),
                Self::SLAT_FPPU_TO_SURFACE_ANGLE_BREAKPTS,
                Self::SLAT_FPPU_TO_SURFACE_ANGLE_DEGREES,
                Pressure::new::<psi>(A320HydraulicCircuitFactory::HYDRAULIC_TARGET_PRESSURE_PSI),
            ),
            slats_flaps_complex: SlatFlapComplex::new(context),

            gcu: GeneratorControlUnit::new(
                AngularVelocity::new::<revolution_per_minute>(12000.),
                [
                    0., 1000., 6000., 9999., 10000., 12000., 14000., 14001., 30000.,
                ],
                [0., 0., 0., 0., 1000., 6000., 1000., 0., 0.],
            ),

            emergency_gen: HydraulicGeneratorMotor::new(context, Volume::new::<cubic_inch>(0.19)),
            forward_cargo_door: A320CargoDoorFactory::new_a320_cargo_door(
                context,
                Self::FORWARD_CARGO_DOOR_ID,
            ),
            forward_cargo_door_controller: A320DoorController::new(
                context,
                Self::FORWARD_CARGO_DOOR_ID,
            ),

            aft_cargo_door: A320CargoDoorFactory::new_a320_cargo_door(
                context,
                Self::AFT_CARGO_DOOR_ID,
            ),
            aft_cargo_door_controller: A320DoorController::new(context, Self::AFT_CARGO_DOOR_ID),

            elevator_system_controller: ElevatorSystemHydraulicController::new(context),
            aileron_system_controller: AileronSystemHydraulicController::new(context),

            left_aileron: A320AileronFactory::new_aileron(context, ActuatorSide::Left),
            right_aileron: A320AileronFactory::new_aileron(context, ActuatorSide::Right),
            left_elevator: A320ElevatorFactory::new_elevator(context, ActuatorSide::Left),
            right_elevator: A320ElevatorFactory::new_elevator(context, ActuatorSide::Right),

            fac_computer: RudderSystemHydraulicController::new(context),
            rudder: A320RudderFactory::new_rudder(context),

            left_spoilers: A320SpoilerFactory::new_a320_spoiler_group(context, ActuatorSide::Left),
            right_spoilers: A320SpoilerFactory::new_a320_spoiler_group(
                context,
                ActuatorSide::Right,
            ),

            gear_system_gravity_extension_controller: A320GravityExtension::new(context),
            gear_system_hydraulic_controller: A320GearHydraulicController::new(),
            gear_system: A320GearSystemFactory::a320_gear_system(context),

            ptu_high_pitch_sound_active: DelayedFalseLogicGate::new(
                Self::HIGH_PITCH_PTU_SOUND_DURATION,
            ),

            trim_controller: A320TrimInputController::new(context),
            trim_assembly: TrimmableHorizontalStabilizerAssembly::new(
                context,
                Angle::new::<degree>(360. * -1.4),
                Angle::new::<degree>(360. * 6.13),
                Angle::new::<degree>(360. * -1.87),
                Angle::new::<degree>(360. * 8.19), // 1.87 rotations down 6.32 up,
                AngularVelocity::new::<revolution_per_minute>(5000.),
                Ratio::new::<ratio>(2035. / 6.13),
                Angle::new::<degree>(-4.),
                Angle::new::<degree>(17.5),
            ),
        }
    }

    pub(super) fn update(
        &mut self,
        context: &UpdateContext,
        engine1: &impl Engine,
        engine2: &impl Engine,
        overhead_panel: &A320HydraulicOverheadPanel,
        autobrake_panel: &AutobrakePanel,
        engine_fire_push_buttons: &impl EngineFirePushButtons,
        lgcius: &LandingGearControlInterfaceUnitSet,
        rat_and_emer_gen_man_on: &impl EmergencyElectricalRatPushButton,
        emergency_elec: &(impl EmergencyElectricalState + EmergencyGeneratorPower),
        reservoir_pneumatics: &impl ReservoirAirPressure,
        adirs: &impl AdirsDiscreteOutputs,
    ) {
        self.core_hydraulic_updater.update(context);
        self.physics_updater.update(context);
        self.ultra_fast_physics_updater.update(context);

        for cur_time_step in self.physics_updater {
            self.update_fast_physics(
                &context.with_delta(cur_time_step),
                rat_and_emer_gen_man_on,
                emergency_elec,
                lgcius.lgciu1(),
                lgcius.lgciu2(),
                adirs,
            );
        }

        self.update_with_sim_rate(
            context,
            overhead_panel,
            autobrake_panel,
            rat_and_emer_gen_man_on,
            emergency_elec,
            lgcius.lgciu1(),
            lgcius.lgciu2(),
            engine1,
            engine2,
        );

        for cur_time_step in self.ultra_fast_physics_updater {
            self.update_ultra_fast_physics(&context.with_delta(cur_time_step), lgcius);
        }

        for cur_time_step in self.core_hydraulic_updater {
            self.update_core_hydraulics(
                &context.with_delta(cur_time_step),
                engine1,
                engine2,
                overhead_panel,
                engine_fire_push_buttons,
                lgcius.lgciu1(),
                lgcius.lgciu2(),
                reservoir_pneumatics,
            );
        }

        self.ptu_high_pitch_sound_active
            .update(context, self.is_ptu_running_high_pitch_sound());
    }

    fn ptu_has_fault(&self) -> bool {
        self.power_transfer_unit_controller
            .has_air_pressure_low_fault()
            || self.power_transfer_unit_controller.has_low_level_fault()
    }

    fn green_edp_has_fault(&self) -> bool {
        self.engine_driven_pump_1_controller
            .has_pressure_low_fault()
            || self
                .engine_driven_pump_1_controller
                .has_air_pressure_low_fault()
            || self.engine_driven_pump_1_controller.has_low_level_fault()
    }

    fn yellow_epump_has_fault(&self) -> bool {
        self.yellow_electric_pump_controller
            .has_pressure_low_fault()
            || self
                .yellow_electric_pump_controller
                .has_air_pressure_low_fault()
            || self.yellow_electric_pump_controller.has_low_level_fault()
    }

    fn yellow_edp_has_fault(&self) -> bool {
        self.engine_driven_pump_2_controller
            .has_pressure_low_fault()
            || self
                .engine_driven_pump_2_controller
                .has_air_pressure_low_fault()
            || self.engine_driven_pump_2_controller.has_low_level_fault()
    }

    fn blue_epump_has_fault(&self) -> bool {
        self.blue_electric_pump_controller.has_pressure_low_fault()
            || self
                .blue_electric_pump_controller
                .has_air_pressure_low_fault()
            || self.blue_electric_pump_controller.has_low_level_fault()
    }

    pub fn green_reservoir(&self) -> &Reservoir {
        self.green_circuit.reservoir()
    }

    pub fn blue_reservoir(&self) -> &Reservoir {
        self.blue_circuit.reservoir()
    }

    pub fn yellow_reservoir(&self) -> &Reservoir {
        self.yellow_circuit.reservoir()
    }

    #[cfg(test)]
    fn should_pressurise_yellow_pump_for_cargo_door_operation(&self) -> bool {
        self.yellow_electric_pump_controller
            .should_pressurise_for_cargo_door_operation()
    }

    #[cfg(test)]
    fn nose_wheel_steering_pin_is_inserted(&self) -> bool {
        self.pushback_tug.is_nose_wheel_steering_pin_inserted()
    }

    #[cfg(test)]
    fn is_blue_pressure_switch_pressurised(&self) -> bool {
        self.blue_circuit.system_section_pressure_switch() == PressureSwitchState::Pressurised
    }

    #[cfg(test)]
    fn is_green_pressure_switch_pressurised(&self) -> bool {
        self.green_circuit.system_section_pressure_switch() == PressureSwitchState::Pressurised
    }

    #[cfg(test)]
    fn is_yellow_pressure_switch_pressurised(&self) -> bool {
        self.yellow_circuit.system_section_pressure_switch() == PressureSwitchState::Pressurised
    }

    fn update_ultra_fast_physics(
        &mut self,
        context: &UpdateContext,
        lgcius: &LandingGearControlInterfaceUnitSet,
    ) {
        self.left_aileron.update(
            context,
            self.aileron_system_controller.left_controllers(),
            self.blue_circuit.system_section(),
            self.green_circuit.system_section(),
        );

        self.right_aileron.update(
            context,
            self.aileron_system_controller.right_controllers(),
            self.blue_circuit.system_section(),
            self.green_circuit.system_section(),
        );

        self.left_elevator.update(
            context,
            self.elevator_system_controller.left_controllers(),
            self.blue_circuit.system_section(),
            self.green_circuit.system_section(),
        );

        self.right_elevator.update(
            context,
            self.elevator_system_controller.right_controllers(),
            self.blue_circuit.system_section(),
            self.yellow_circuit.system_section(),
        );

        self.rudder.update(
            context,
            self.fac_computer.rudder_controllers(),
            self.green_circuit.system_section(),
            self.blue_circuit.system_section(),
            self.yellow_circuit.system_section(),
        );

        self.left_spoilers.update(
            context,
            self.green_circuit.system_section(),
            self.blue_circuit.system_section(),
            self.yellow_circuit.system_section(),
        );

        self.right_spoilers.update(
            context,
            self.green_circuit.system_section(),
            self.blue_circuit.system_section(),
            self.yellow_circuit.system_section(),
        );

        self.gear_system.update(
            context,
            &self.gear_system_hydraulic_controller,
            lgcius.active_lgciu(),
            self.green_circuit.system_section(),
        );
    }

    // Updates at the same rate as the sim or at a fixed maximum time step if sim rate is too slow
    fn update_fast_physics(
        &mut self,
        context: &UpdateContext,
        rat_and_emer_gen_man_on: &impl EmergencyElectricalRatPushButton,
        emergency_elec: &(impl EmergencyElectricalState + EmergencyGeneratorPower),
        lgciu1: &impl LgciuInterface,
        lgciu2: &impl LgciuInterface,
        adirs: &impl AdirsDiscreteOutputs,
    ) {
        self.forward_cargo_door.update(
            context,
            &self.forward_cargo_door_controller,
            self.yellow_circuit.system_section(),
        );

        self.aft_cargo_door.update(
            context,
            &self.aft_cargo_door_controller,
            self.yellow_circuit.system_section(),
        );

        self.ram_air_turbine.update_physics(
            &context.delta(),
            context.indicated_airspeed(),
            self.blue_circuit.system_section(),
        );

        self.gcu.update(
            context,
            &self.emergency_gen,
            self.blue_circuit.system_section(),
            emergency_elec,
            rat_and_emer_gen_man_on,
            lgciu1,
        );

        self.emergency_gen.update(
            context,
            self.blue_circuit.system_section(),
            &self.gcu,
            emergency_elec,
        );

        self.gear_system_hydraulic_controller.update(
            adirs,
            lgciu1,
            lgciu2,
            &self.gear_system_gravity_extension_controller,
        );

        self.trim_assembly.update(
            context,
            &self.trim_controller,
            &self.trim_controller,
            [
                self.green_circuit
                    .system_section()
                    .pressure_downstream_leak_valve(),
                self.yellow_circuit
                    .system_section()
                    .pressure_downstream_leak_valve(),
            ],
        );
    }

    fn update_with_sim_rate(
        &mut self,
        context: &UpdateContext,
        overhead_panel: &A320HydraulicOverheadPanel,
        autobrake_panel: &AutobrakePanel,
        rat_and_emer_gen_man_on: &impl EmergencyElectricalRatPushButton,
        emergency_elec_state: &impl EmergencyElectricalState,
        lgciu1: &impl LgciuInterface,
        lgciu2: &impl LgciuInterface,
        engine1: &impl Engine,
        engine2: &impl Engine,
    ) {
        self.nose_steering.update(
            context,
            self.yellow_circuit.system_section(),
            &self.brake_steer_computer,
            &self.pushback_tug,
        );

        // Process brake logic (which circuit brakes) and send brake demands (how much)
        self.brake_steer_computer.update(
            context,
            self.green_circuit.system_section(),
            &self.braking_circuit_altn,
            lgciu1,
            lgciu2,
            autobrake_panel,
            engine1,
            engine2,
        );

        // Updating rat stowed pos on all frames in case it's used for graphics
        self.ram_air_turbine.update_position(&context.delta());

        // Uses external conditions and momentary button: better to check each frame
        self.ram_air_turbine_controller.update(
            context,
            overhead_panel,
            rat_and_emer_gen_man_on,
            emergency_elec_state,
        );

        self.pushback_tug.update(context);

        self.braking_force.update_forces(
            context,
            &self.braking_circuit_norm,
            &self.braking_circuit_altn,
            engine1,
            engine2,
            &self.pushback_tug,
        );

        self.slats_flaps_complex
            .update(context, &self.flap_system, &self.slat_system);

        self.flap_system.update(
            context,
            self.slats_flaps_complex.flap_demand(),
            self.slats_flaps_complex.flap_demand(),
            self.green_circuit.system_section(),
            self.yellow_circuit.system_section(),
        );

        self.slat_system.update(
            context,
            self.slats_flaps_complex.slat_demand(),
            self.slats_flaps_complex.slat_demand(),
            self.blue_circuit.system_section(),
            self.green_circuit.system_section(),
        );

        self.forward_cargo_door_controller.update(
            context,
            &self.forward_cargo_door,
            self.yellow_circuit.system_section(),
        );

        self.aft_cargo_door_controller.update(
            context,
            &self.aft_cargo_door,
            self.yellow_circuit.system_section(),
        );

        self.slats_flaps_complex
            .update(context, &self.flap_system, &self.slat_system);

        self.fac_computer.update(
            self.green_circuit.system_section(),
            self.blue_circuit.system_section(),
            self.yellow_circuit.system_section(),
        );
    }

    // For each hydraulic loop retrieves volumes from and to each actuator and pass it to the loops
    fn update_actuators_volume(&mut self) {
        self.update_green_actuators_volume();
        self.update_yellow_actuators_volume();
        self.update_blue_actuators_volume();
    }

    fn update_green_actuators_volume(&mut self) {
        self.green_circuit
            .update_actuator_volumes(&mut self.braking_circuit_norm);

        self.green_circuit
            .update_actuator_volumes(self.left_aileron.actuator(AileronActuatorPosition::Green));
        self.green_circuit
            .update_actuator_volumes(self.right_aileron.actuator(AileronActuatorPosition::Green));

        self.green_circuit.update_actuator_volumes(
            self.left_elevator
                .actuator(LeftElevatorActuatorCircuit::Green as usize),
        );

        self.green_circuit
            .update_actuator_volumes(self.rudder.actuator(RudderActuatorPosition::Green));

        self.green_circuit
            .update_actuator_volumes(self.flap_system.left_motor());
        self.green_circuit
            .update_actuator_volumes(self.slat_system.right_motor());

        self.green_circuit
            .update_actuator_volumes(self.left_spoilers.actuator(0));
        self.green_circuit
            .update_actuator_volumes(self.left_spoilers.actuator(4));

        self.green_circuit
            .update_actuator_volumes(self.right_spoilers.actuator(0));
        self.green_circuit
            .update_actuator_volumes(self.right_spoilers.actuator(4));

        for actuator in self.gear_system.all_actuators() {
            self.green_circuit.update_actuator_volumes(actuator);
        }

        self.green_circuit
            .update_actuator_volumes(self.trim_assembly.left_motor());
    }

    fn update_yellow_actuators_volume(&mut self) {
        self.yellow_circuit
            .update_actuator_volumes(&mut self.braking_circuit_altn);

        self.yellow_circuit
            .update_actuator_volumes(self.flap_system.right_motor());

        self.yellow_circuit
            .update_actuator_volumes(self.forward_cargo_door.actuator());

        self.yellow_circuit
            .update_actuator_volumes(self.aft_cargo_door.actuator());

        self.yellow_circuit
            .update_actuator_volumes(&mut self.nose_steering);

        self.yellow_circuit.update_actuator_volumes(
            self.right_elevator
                .actuator(RightElevatorActuatorCircuit::Yellow as usize),
        );

        self.yellow_circuit
            .update_actuator_volumes(self.rudder.actuator(RudderActuatorPosition::Yellow));

        self.yellow_circuit
            .update_actuator_volumes(self.left_spoilers.actuator(1));
        self.yellow_circuit
            .update_actuator_volumes(self.left_spoilers.actuator(3));

        self.yellow_circuit
            .update_actuator_volumes(self.right_spoilers.actuator(1));
        self.yellow_circuit
            .update_actuator_volumes(self.right_spoilers.actuator(3));

        self.yellow_circuit
            .update_actuator_volumes(self.trim_assembly.right_motor());
    }

    fn update_blue_actuators_volume(&mut self) {
        self.blue_circuit
            .update_actuator_volumes(self.slat_system.left_motor());
        self.blue_circuit
            .update_actuator_volumes(&mut self.emergency_gen);

        self.blue_circuit
            .update_actuator_volumes(self.left_aileron.actuator(AileronActuatorPosition::Blue));
        self.blue_circuit
            .update_actuator_volumes(self.right_aileron.actuator(AileronActuatorPosition::Blue));

        self.blue_circuit.update_actuator_volumes(
            self.left_elevator
                .actuator(LeftElevatorActuatorCircuit::Blue as usize),
        );
        self.blue_circuit.update_actuator_volumes(
            self.right_elevator
                .actuator(RightElevatorActuatorCircuit::Blue as usize),
        );

        self.blue_circuit
            .update_actuator_volumes(self.rudder.actuator(RudderActuatorPosition::Blue));

        self.blue_circuit
            .update_actuator_volumes(self.left_spoilers.actuator(2));

        self.blue_circuit
            .update_actuator_volumes(self.right_spoilers.actuator(2));
    }

    // All the core hydraulics updates that needs to be done at the slowest fixed step rate
    fn update_core_hydraulics(
        &mut self,
        context: &UpdateContext,
        engine1: &impl Engine,
        engine2: &impl Engine,
        overhead_panel: &A320HydraulicOverheadPanel,
        engine_fire_push_buttons: &impl EngineFirePushButtons,
        lgciu1: &impl LgciuInterface,
        lgciu2: &impl LgciuInterface,
        reservoir_pneumatics: &impl ReservoirAirPressure,
    ) {
        // First update what is currently consumed and given back by each actuator
        // Todo: might have to split the actuator volumes by expected number of loops
        self.update_actuators_volume();

        self.power_transfer_unit_controller.update(
            context,
            overhead_panel,
            &self.forward_cargo_door_controller,
            &self.aft_cargo_door_controller,
            &self.pushback_tug,
            lgciu2,
            self.green_circuit.reservoir(),
            self.yellow_circuit.reservoir(),
        );
        self.power_transfer_unit.update(
            context,
            self.green_circuit.system_section(),
            self.yellow_circuit.system_section(),
            &self.power_transfer_unit_controller,
        );

        self.engine_driven_pump_1_controller.update(
            overhead_panel,
            engine_fire_push_buttons,
            engine1,
            &self.green_circuit,
            lgciu1,
            self.green_circuit.reservoir(),
        );

        self.engine_driven_pump_1.update(
            context,
            self.green_circuit
                .pump_section(A320HydraulicCircuitFactory::YELLOW_GREEN_BLUE_PUMPS_INDEXES),
            self.green_circuit.reservoir(),
            engine1.hydraulic_pump_output_speed(),
            &self.engine_driven_pump_1_controller,
        );

        self.engine_driven_pump_2_controller.update(
            overhead_panel,
            engine_fire_push_buttons,
            engine2,
            &self.yellow_circuit,
            lgciu2,
            self.yellow_circuit.reservoir(),
        );

        self.engine_driven_pump_2.update(
            context,
            self.yellow_circuit
                .pump_section(A320HydraulicCircuitFactory::YELLOW_GREEN_BLUE_PUMPS_INDEXES),
            self.yellow_circuit.reservoir(),
            engine2.hydraulic_pump_output_speed(),
            &self.engine_driven_pump_2_controller,
        );

        self.blue_electric_pump_controller.update(
            overhead_panel,
            &self.blue_circuit,
            engine1,
            engine2,
            lgciu1,
            lgciu2,
            self.blue_circuit.reservoir(),
        );
        self.blue_electric_pump.update(
            context,
            self.blue_circuit
                .pump_section(A320HydraulicCircuitFactory::YELLOW_GREEN_BLUE_PUMPS_INDEXES),
            self.blue_circuit.reservoir(),
            &self.blue_electric_pump_controller,
        );

        self.yellow_electric_pump_controller.update(
            context,
            overhead_panel,
            &self.forward_cargo_door_controller,
            &self.aft_cargo_door_controller,
            &self.yellow_circuit,
            self.yellow_circuit.reservoir(),
        );
        self.yellow_electric_pump.update(
            context,
            self.yellow_circuit.system_section(),
            self.yellow_circuit.reservoir(),
            &self.yellow_electric_pump_controller,
        );

        self.ram_air_turbine.update(
            context,
            self.blue_circuit.system_section(),
            self.blue_circuit.reservoir(),
            &self.ram_air_turbine_controller,
        );

        self.green_circuit_controller.update(
            context,
            engine_fire_push_buttons,
            overhead_panel,
            &self.yellow_electric_pump_controller,
        );
        self.green_circuit.update(
            context,
            &mut vec![&mut self.engine_driven_pump_1],
            None::<&mut ElectricPump>,
            Some(&self.power_transfer_unit),
            &self.green_circuit_controller,
            reservoir_pneumatics.green_reservoir_pressure(),
        );

        self.yellow_circuit_controller.update(
            context,
            engine_fire_push_buttons,
            overhead_panel,
            &self.yellow_electric_pump_controller,
        );
        self.yellow_circuit.update(
            context,
            &mut vec![&mut self.engine_driven_pump_2],
            Some(&mut self.yellow_electric_pump),
            Some(&self.power_transfer_unit),
            &self.yellow_circuit_controller,
            reservoir_pneumatics.yellow_reservoir_pressure(),
        );

        self.blue_circuit_controller.update(
            context,
            engine_fire_push_buttons,
            overhead_panel,
            &self.yellow_electric_pump_controller,
        );
        self.blue_circuit.update(
            context,
            &mut vec![&mut self.blue_electric_pump],
            Some(&mut self.ram_air_turbine),
            None,
            &self.blue_circuit_controller,
            reservoir_pneumatics.blue_reservoir_pressure(),
        );

        self.braking_circuit_norm.update(
            context,
            self.green_circuit.system_section(),
            self.brake_steer_computer.norm_controller(),
        );
        self.braking_circuit_altn.update(
            context,
            self.yellow_circuit.system_section(),
            self.brake_steer_computer.alternate_controller(),
        );
    }

    // Actual logic of HYD PTU memo computed here until done within FWS
    fn should_show_hyd_ptu_message_on_ecam(&self) -> bool {
        let ptu_valve_ctrol_off = !self.power_transfer_unit_controller.should_enable();
        let green_eng_pump_lo_pr = !self.green_circuit.pump_section_switch_pressurised(
            A320HydraulicCircuitFactory::YELLOW_GREEN_BLUE_PUMPS_INDEXES,
        );

        let yellow_sys_lo_pr = !self.yellow_circuit.system_section_switch_pressurised();

        let yellow_sys_press_above_1450 =
            self.yellow_circuit.system_section_pressure() > Pressure::new::<psi>(1450.);

        let green_sys_press_above_1450 =
            self.green_circuit.system_section_pressure() > Pressure::new::<psi>(1450.);

        let green_sys_lo_pr = !self.green_circuit.system_section_switch_pressurised();

        let yellow_eng_pump_lo_pr = !self.yellow_circuit.pump_section_switch_pressurised(
            A320HydraulicCircuitFactory::YELLOW_GREEN_BLUE_PUMPS_INDEXES,
        );

        let yellow_elec_pump_on = self.yellow_electric_pump_controller.should_pressurise();

        let yellow_pump_state = yellow_eng_pump_lo_pr && !yellow_elec_pump_on;

        let yellow_press_node = yellow_sys_press_above_1450 || !yellow_sys_lo_pr;
        let green_press_node = green_sys_press_above_1450 || !green_sys_lo_pr;

        let yellow_side_and = green_eng_pump_lo_pr && yellow_press_node && green_press_node;
        let green_side_and = yellow_press_node && green_press_node && yellow_pump_state;

        !ptu_valve_ctrol_off && (yellow_side_and || green_side_and)
    }

    // Function dedicated to sound so it triggers the high pitch PTU sound on specific PTU conditions
    fn is_ptu_running_high_pitch_sound(&self) -> bool {
        let is_ptu_rotating = self.power_transfer_unit.is_active_left_to_right()
            || self.power_transfer_unit.is_active_right_to_left();

        let absolute_delta_pressure = (self.green_circuit.system_section_pressure()
            - self.yellow_circuit.system_section_pressure())
        .abs();

        absolute_delta_pressure
            > Pressure::new::<psi>(Self::HIGH_PITCH_PTU_SOUND_DELTA_PRESS_THRESHOLD_PSI)
            && is_ptu_rotating
            && !self.ptu_high_pitch_sound_active.output()
    }

    pub fn gear_system(&self) -> &impl GearSystemSensors {
        &self.gear_system
    }
}
impl SimulationElement for A320Hydraulic {
    fn accept<T: SimulationElementVisitor>(&mut self, visitor: &mut T) {
        self.engine_driven_pump_1.accept(visitor);
        self.engine_driven_pump_1_controller.accept(visitor);

        self.engine_driven_pump_2.accept(visitor);
        self.engine_driven_pump_2_controller.accept(visitor);

        self.blue_electric_pump.accept(visitor);
        self.blue_electric_pump_controller.accept(visitor);

        self.yellow_electric_pump.accept(visitor);
        self.yellow_electric_pump_controller.accept(visitor);

        self.forward_cargo_door_controller.accept(visitor);
        self.forward_cargo_door.accept(visitor);

        self.aft_cargo_door_controller.accept(visitor);
        self.aft_cargo_door.accept(visitor);

        self.pushback_tug.accept(visitor);

        self.ram_air_turbine.accept(visitor);
        self.ram_air_turbine_controller.accept(visitor);

        self.power_transfer_unit.accept(visitor);
        self.power_transfer_unit_controller.accept(visitor);

        self.blue_circuit.accept(visitor);
        self.green_circuit.accept(visitor);
        self.yellow_circuit.accept(visitor);

        self.brake_steer_computer.accept(visitor);

        self.braking_circuit_norm.accept(visitor);
        self.braking_circuit_altn.accept(visitor);
        self.braking_force.accept(visitor);

        self.emergency_gen.accept(visitor);
        self.nose_steering.accept(visitor);
        self.slats_flaps_complex.accept(visitor);
        self.flap_system.accept(visitor);
        self.slat_system.accept(visitor);

        self.elevator_system_controller.accept(visitor);
        self.aileron_system_controller.accept(visitor);

        self.left_aileron.accept(visitor);
        self.right_aileron.accept(visitor);
        self.left_elevator.accept(visitor);
        self.right_elevator.accept(visitor);

        self.fac_computer.accept(visitor);
        self.rudder.accept(visitor);

        self.left_spoilers.accept(visitor);
        self.right_spoilers.accept(visitor);

        self.gear_system_gravity_extension_controller
            .accept(visitor);
        self.gear_system.accept(visitor);

        self.trim_controller.accept(visitor);
        self.trim_assembly.accept(visitor);

        visitor.visit(self);
    }

    fn write(&self, writer: &mut SimulatorWriter) {
        writer.write(
            &self.hyd_ptu_ecam_memo_id,
            self.should_show_hyd_ptu_message_on_ecam(),
        );

        writer.write(
            &self.ptu_high_pitch_sound_id,
            self.ptu_high_pitch_sound_active.output(),
        );

        // Two sound variables of ptu made exclusive with high pitch sound having priority
        writer.write(
            &self.ptu_continuous_mode_id,
            self.power_transfer_unit.is_in_continuous_mode()
                && !self.ptu_high_pitch_sound_active.output(),
        );
    }
}
impl HydraulicGeneratorControlUnit for A320Hydraulic {
    fn max_allowed_power(&self) -> Power {
        self.gcu.max_allowed_power()
    }

    fn motor_speed(&self) -> AngularVelocity {
        self.gcu.motor_speed()
    }
}

struct A320GearHydraulicController {
    safety_valve_should_open: bool,
    cutoff_valve_should_open: bool,
    vent_valves_should_open: bool,
    doors_uplock_mechanical_release: bool,
    gears_uplock_mechanical_release: bool,
}
impl A320GearHydraulicController {
    fn new() -> Self {
        Self {
            safety_valve_should_open: true,
            cutoff_valve_should_open: true,
            vent_valves_should_open: false,
            doors_uplock_mechanical_release: false,
            gears_uplock_mechanical_release: false,
        }
    }

    fn update(
        &mut self,
        adirs: &impl AdirsDiscreteOutputs,
        lgciu1: &(impl LgciuWeightOnWheels + LandingGearHandle),
        lgciu2: &impl LgciuWeightOnWheels,
        gear_gravity_extension: &impl GearGravityExtension,
    ) {
        self.update_safety_valve(adirs, lgciu1, lgciu2);

        self.update_safety_and_vent_valve(gear_gravity_extension);

        self.update_uplocks(gear_gravity_extension);
    }

    fn update_uplocks(&mut self, gear_gravity_extension: &impl GearGravityExtension) {
        self.doors_uplock_mechanical_release =
            gear_gravity_extension.extension_handle_number_of_turns() >= 2;
        self.gears_uplock_mechanical_release =
            gear_gravity_extension.extension_handle_number_of_turns() >= 3;
    }

    fn update_safety_and_vent_valve(&mut self, gear_gravity_extension: &impl GearGravityExtension) {
        let one_or_more_handle_turns =
            gear_gravity_extension.extension_handle_number_of_turns() >= 1;

        self.cutoff_valve_should_open = !one_or_more_handle_turns;

        self.vent_valves_should_open = one_or_more_handle_turns;
    }

    fn update_safety_valve(
        &mut self,
        adirs: &impl AdirsDiscreteOutputs,
        lgciu1: &(impl LgciuWeightOnWheels + LandingGearHandle),
        lgciu2: &impl LgciuWeightOnWheels,
    ) {
        let speed_condition =
            !adirs.low_speed_warning_4_260kts(1) || !adirs.low_speed_warning_4_260kts(3);

        let on_ground_condition = lgciu1.left_and_right_gear_compressed(true)
            || lgciu2.left_and_right_gear_compressed(true);

        let self_maintained_gear_lever_condition =
            self.safety_valve_should_open || lgciu1.gear_handle_is_down();

        self.safety_valve_should_open =
            (speed_condition || on_ground_condition) && self_maintained_gear_lever_condition;
    }
}
impl GearSystemController for A320GearHydraulicController {
    fn safety_valve_should_open(&self) -> bool {
        self.safety_valve_should_open
    }

    fn shut_off_valve_should_open(&self) -> bool {
        self.cutoff_valve_should_open
    }

    fn vent_valves_should_open(&self) -> bool {
        self.vent_valves_should_open
    }

    fn doors_uplocks_should_mechanically_unlock(&self) -> bool {
        self.doors_uplock_mechanical_release
    }

    fn gears_uplocks_should_mechanically_unlock(&self) -> bool {
        self.gears_uplock_mechanical_release
    }
}

struct A320HydraulicCircuitController {
    circuit_id: HydraulicColor,
    engine_number: Option<usize>,
    should_open_fire_shutoff_valve: bool,
    should_open_leak_measurement_valve: bool,
    cargo_door_in_use: DelayedFalseLogicGate,
}
impl A320HydraulicCircuitController {
    const DELAY_TO_REOPEN_LEAK_VALVE_AFTER_CARGO_DOOR_USE: Duration = Duration::from_secs(15);

    fn new(engine_number: Option<usize>, circuit_id: HydraulicColor) -> Self {
        Self {
            circuit_id,
            engine_number,
            should_open_fire_shutoff_valve: true,
            should_open_leak_measurement_valve: true,
            cargo_door_in_use: DelayedFalseLogicGate::new(
                Self::DELAY_TO_REOPEN_LEAK_VALVE_AFTER_CARGO_DOOR_USE,
            ),
        }
    }

    fn update(
        &mut self,
        context: &UpdateContext,
        engine_fire_push_buttons: &impl EngineFirePushButtons,
        overhead_panel: &A320HydraulicOverheadPanel,
        yellow_epump_controller: &A320YellowElectricPumpController,
    ) {
        self.cargo_door_in_use.update(
            context,
            yellow_epump_controller.should_pressurise_for_cargo_door_operation(),
        );

        if let Some(eng_number) = self.engine_number {
            self.should_open_fire_shutoff_valve = !engine_fire_push_buttons.is_released(eng_number);
        }

        self.update_leak_measurement_valve(context, overhead_panel);
    }

    fn update_leak_measurement_valve(
        &mut self,
        context: &UpdateContext,
        overhead_panel: &A320HydraulicOverheadPanel,
    ) {
        let measurement_valve_open_demand_raw = match &mut self.circuit_id {
            HydraulicColor::Green => overhead_panel.green_leak_measurement_valve_is_on(),
            HydraulicColor::Yellow => {
                overhead_panel.yellow_leak_measurement_valve_is_on()
                    && !self.cargo_door_in_use.output()
            }
            HydraulicColor::Blue => overhead_panel.blue_leak_measurement_valve_is_on(),
        };

        self.should_open_leak_measurement_valve = measurement_valve_open_demand_raw
            || self.plane_state_disables_leak_valve_closing(context);
    }

    fn plane_state_disables_leak_valve_closing(&self, context: &UpdateContext) -> bool {
        context.indicated_airspeed() >= Velocity::new::<knot>(100.)
    }
}
impl HydraulicCircuitController for A320HydraulicCircuitController {
    fn should_open_fire_shutoff_valve(&self, _: usize) -> bool {
        // A320 only has one main pump per pump section thus index not useful
        self.should_open_fire_shutoff_valve
    }

    fn should_open_leak_measurement_valve(&self) -> bool {
        self.should_open_leak_measurement_valve
    }
}

struct A320EngineDrivenPumpController {
    green_pump_low_press_id: VariableIdentifier,
    yellow_pump_low_press_id: VariableIdentifier,

    is_powered: bool,
    powered_by: Vec<ElectricalBusType>,
    engine_number: usize,
    should_pressurise: bool,
    has_pressure_low_fault: bool,
    has_air_pressure_low_fault: bool,
    has_low_level_fault: bool,
    is_pressure_low: bool,
}
impl A320EngineDrivenPumpController {
    fn new(
        context: &mut InitContext,
        engine_number: usize,
        powered_by: Vec<ElectricalBusType>,
    ) -> Self {
        Self {
            green_pump_low_press_id: context
                .get_identifier("HYD_GREEN_EDPUMP_LOW_PRESS".to_owned()),
            yellow_pump_low_press_id: context
                .get_identifier("HYD_YELLOW_EDPUMP_LOW_PRESS".to_owned()),

            is_powered: false,
            powered_by,
            engine_number,
            should_pressurise: true,

            has_pressure_low_fault: false,
            has_air_pressure_low_fault: false,
            has_low_level_fault: false,

            is_pressure_low: true,
        }
    }

    fn update_low_pressure(
        &mut self,
        engine: &impl Engine,
        hydraulic_circuit: &impl HydraulicPressureSensors,
        lgciu: &impl LgciuInterface,
    ) {
        self.is_pressure_low = self.should_pressurise()
            && !hydraulic_circuit.pump_section_switch_pressurised(
                A320HydraulicCircuitFactory::YELLOW_GREEN_BLUE_PUMPS_INDEXES,
            );

        // Fault inhibited if on ground AND engine oil pressure is low (11KS1 elec relay)
        self.has_pressure_low_fault = self.is_pressure_low
            && (!engine.oil_pressure_is_low()
                || !(lgciu.right_gear_compressed(false) && lgciu.left_gear_compressed(false)));
    }

    fn update_low_air_pressure(
        &mut self,
        reservoir: &Reservoir,
        overhead_panel: &A320HydraulicOverheadPanel,
    ) {
        self.has_air_pressure_low_fault = reservoir.is_low_air_pressure()
            && overhead_panel.edp_push_button_is_auto(self.engine_number);
    }

    fn update_low_level(
        &mut self,
        reservoir: &Reservoir,
        overhead_panel: &A320HydraulicOverheadPanel,
    ) {
        self.has_low_level_fault =
            reservoir.is_low_level() && overhead_panel.edp_push_button_is_auto(self.engine_number);
    }

    fn update(
        &mut self,
        overhead_panel: &A320HydraulicOverheadPanel,
        engine_fire_push_buttons: &impl EngineFirePushButtons,
        engine: &impl Engine,
        hydraulic_circuit: &impl HydraulicPressureSensors,
        lgciu: &impl LgciuInterface,
        reservoir: &Reservoir,
    ) {
        let mut should_pressurise_if_powered = false;
        if overhead_panel.edp_push_button_is_auto(self.engine_number)
            && !engine_fire_push_buttons.is_released(self.engine_number)
        {
            should_pressurise_if_powered = true;
        } else if overhead_panel.edp_push_button_is_off(self.engine_number)
            || engine_fire_push_buttons.is_released(self.engine_number)
        {
            should_pressurise_if_powered = false;
        }

        // Inverted logic, no power means solenoid valve always leave pump in pressurise mode
        self.should_pressurise = !self.is_powered || should_pressurise_if_powered;

        self.update_low_pressure(engine, hydraulic_circuit, lgciu);

        self.update_low_air_pressure(reservoir, overhead_panel);

        self.update_low_level(reservoir, overhead_panel);
    }

    fn has_pressure_low_fault(&self) -> bool {
        self.has_pressure_low_fault
    }

    fn has_air_pressure_low_fault(&self) -> bool {
        self.has_air_pressure_low_fault
    }

    fn has_low_level_fault(&self) -> bool {
        self.has_low_level_fault
    }
}
impl PumpController for A320EngineDrivenPumpController {
    fn should_pressurise(&self) -> bool {
        self.should_pressurise
    }
}
impl SimulationElement for A320EngineDrivenPumpController {
    fn write(&self, writer: &mut SimulatorWriter) {
        if self.engine_number == 1 {
            writer.write(&self.green_pump_low_press_id, self.is_pressure_low);
        } else if self.engine_number == 2 {
            writer.write(&self.yellow_pump_low_press_id, self.is_pressure_low);
        } else {
            panic!("The A320 only supports two engines.");
        }
    }

    fn receive_power(&mut self, buses: &impl ElectricalBuses) {
        self.is_powered = buses.any_is_powered(&self.powered_by);
    }
}

struct A320BlueElectricPumpController {
    low_press_id: VariableIdentifier,

    is_powered: bool,
    powered_by: ElectricalBusType,
    should_pressurise: bool,
    has_pressure_low_fault: bool,
    has_air_pressure_low_fault: bool,
    has_low_level_fault: bool,
    is_pressure_low: bool,
}
impl A320BlueElectricPumpController {
    fn new(context: &mut InitContext, powered_by: ElectricalBusType) -> Self {
        Self {
            low_press_id: context.get_identifier("HYD_BLUE_EPUMP_LOW_PRESS".to_owned()),

            is_powered: false,
            powered_by,
            should_pressurise: false,

            has_pressure_low_fault: false,
            has_air_pressure_low_fault: false,
            has_low_level_fault: false,

            is_pressure_low: true,
        }
    }

    fn update(
        &mut self,
        overhead_panel: &A320HydraulicOverheadPanel,
        hydraulic_circuit: &impl HydraulicPressureSensors,
        engine1: &impl Engine,
        engine2: &impl Engine,
        lgciu1: &impl LgciuInterface,
        lgciu2: &impl LgciuInterface,
        reservoir: &Reservoir,
    ) {
        let mut should_pressurise_if_powered = false;
        if overhead_panel.blue_epump_push_button.is_auto() {
            if !lgciu1.nose_gear_compressed(false)
                || engine1.is_above_minimum_idle()
                || engine2.is_above_minimum_idle()
                || overhead_panel.blue_epump_override_push_button_is_on()
            {
                should_pressurise_if_powered = true;
            } else {
                should_pressurise_if_powered = false;
            }
        } else if overhead_panel.blue_epump_push_button_is_off() {
            should_pressurise_if_powered = false;
        }

        self.should_pressurise = self.is_powered && should_pressurise_if_powered;

        self.update_low_pressure(
            overhead_panel,
            hydraulic_circuit,
            engine1,
            engine2,
            lgciu1,
            lgciu2,
        );

        self.update_low_air_pressure(reservoir, overhead_panel);

        self.update_low_level(reservoir, overhead_panel);
    }

    fn update_low_pressure(
        &mut self,
        overhead_panel: &A320HydraulicOverheadPanel,
        hydraulic_circuit: &impl HydraulicPressureSensors,
        engine1: &impl Engine,
        engine2: &impl Engine,
        lgciu1: &impl LgciuInterface,
        lgciu2: &impl LgciuInterface,
    ) {
        let is_both_engine_low_oil_pressure =
            engine1.oil_pressure_is_low() && engine2.oil_pressure_is_low();

        self.is_pressure_low = self.should_pressurise()
            && !hydraulic_circuit.pump_section_switch_pressurised(
                A320HydraulicCircuitFactory::YELLOW_GREEN_BLUE_PUMPS_INDEXES,
            );

        self.has_pressure_low_fault = self.is_pressure_low
            && (!is_both_engine_low_oil_pressure
                || (!(lgciu1.left_gear_compressed(false) && lgciu1.right_gear_compressed(false))
                    || !(lgciu2.left_gear_compressed(false)
                        && lgciu2.right_gear_compressed(false)))
                || overhead_panel.blue_epump_override_push_button_is_on());
    }

    fn update_low_air_pressure(
        &mut self,
        reservoir: &Reservoir,
        overhead_panel: &A320HydraulicOverheadPanel,
    ) {
        self.has_air_pressure_low_fault =
            reservoir.is_low_air_pressure() && !overhead_panel.blue_epump_push_button_is_off();
    }

    fn update_low_level(
        &mut self,
        reservoir: &Reservoir,
        overhead_panel: &A320HydraulicOverheadPanel,
    ) {
        self.has_low_level_fault =
            reservoir.is_low_level() && !overhead_panel.blue_epump_push_button_is_off();
    }

    fn has_pressure_low_fault(&self) -> bool {
        self.has_pressure_low_fault
    }

    fn has_air_pressure_low_fault(&self) -> bool {
        self.has_air_pressure_low_fault
    }

    fn has_low_level_fault(&self) -> bool {
        self.has_low_level_fault
    }
}
impl PumpController for A320BlueElectricPumpController {
    fn should_pressurise(&self) -> bool {
        self.should_pressurise
    }
}
impl SimulationElement for A320BlueElectricPumpController {
    fn write(&self, writer: &mut SimulatorWriter) {
        writer.write(&self.low_press_id, self.is_pressure_low);
    }

    fn receive_power(&mut self, buses: &impl ElectricalBuses) {
        self.is_powered = buses.is_powered(self.powered_by);
    }
}

struct A320YellowElectricPumpController {
    low_press_id: VariableIdentifier,

    is_powered: bool,
    powered_by: ElectricalBusType,
    powered_by_when_cargo_door_operation: ElectricalBusType,
    should_pressurise: bool,
    has_pressure_low_fault: bool,
    has_air_pressure_low_fault: bool,
    has_low_level_fault: bool,
    is_pressure_low: bool,

    is_required_for_cargo_door_operation: DelayedFalseLogicGate,
    should_pressurise_for_cargo_door_operation: bool,

    low_pressure_hystereris: bool,
}
impl A320YellowElectricPumpController {
    const DURATION_OF_YELLOW_PUMP_ACTIVATION_AFTER_CARGO_DOOR_OPERATION: Duration =
        Duration::from_secs(20);

    const LOW_PRESS_HYSTERESIS_HIGH_PSI: f64 = 1750.;
    const LOW_PRESS_HYSTERESIS_LOW_PSI: f64 = 1450.;

    fn new(
        context: &mut InitContext,
        powered_by: ElectricalBusType,
        powered_by_when_cargo_door_operation: ElectricalBusType,
    ) -> Self {
        Self {
            low_press_id: context.get_identifier("HYD_YELLOW_EPUMP_LOW_PRESS".to_owned()),

            is_powered: false,
            powered_by,
            powered_by_when_cargo_door_operation,
            should_pressurise: false,

            has_pressure_low_fault: false,
            has_air_pressure_low_fault: false,
            has_low_level_fault: false,

            is_pressure_low: true,
            is_required_for_cargo_door_operation: DelayedFalseLogicGate::new(
                Self::DURATION_OF_YELLOW_PUMP_ACTIVATION_AFTER_CARGO_DOOR_OPERATION,
            ),
            should_pressurise_for_cargo_door_operation: false,

            low_pressure_hystereris: false,
        }
    }

    fn update(
        &mut self,
        context: &UpdateContext,
        overhead_panel: &A320HydraulicOverheadPanel,
        forward_cargo_door_controller: &A320DoorController,
        aft_cargo_door_controller: &A320DoorController,
        hydraulic_circuit: &impl HydraulicPressureSensors,
        reservoir: &Reservoir,
    ) {
        self.update_cargo_door_logic(
            context,
            overhead_panel,
            forward_cargo_door_controller,
            aft_cargo_door_controller,
        );

        self.should_pressurise = (overhead_panel.yellow_epump_push_button.is_on()
            || self.is_required_for_cargo_door_operation.output())
            && self.is_powered;

        self.update_low_pressure(hydraulic_circuit);

        self.update_low_air_pressure(reservoir, overhead_panel);

        self.update_low_level(reservoir, overhead_panel);
    }

    fn update_low_pressure(&mut self, hydraulic_circuit: &impl HydraulicPressureSensors) {
        self.update_low_pressure_hysteresis(hydraulic_circuit);

        self.is_pressure_low = self.should_pressurise() && !self.low_pressure_hystereris;

        self.has_pressure_low_fault = self.is_pressure_low;
    }

    fn update_low_pressure_hysteresis(
        &mut self,
        hydraulic_circuit: &impl HydraulicPressureSensors,
    ) {
        if hydraulic_circuit
            .system_section_pressure_transducer()
            .get::<psi>()
            > Self::LOW_PRESS_HYSTERESIS_HIGH_PSI
        {
            self.low_pressure_hystereris = true;
        } else if hydraulic_circuit
            .system_section_pressure_transducer()
            .get::<psi>()
            < Self::LOW_PRESS_HYSTERESIS_LOW_PSI
        {
            self.low_pressure_hystereris = false;
        }
    }

    fn update_cargo_door_logic(
        &mut self,
        context: &UpdateContext,
        overhead_panel: &A320HydraulicOverheadPanel,
        forward_cargo_door_controller: &A320DoorController,
        aft_cargo_door_controller: &A320DoorController,
    ) {
        self.is_required_for_cargo_door_operation.update(
            context,
            forward_cargo_door_controller.should_pressurise_hydraulics()
                || aft_cargo_door_controller.should_pressurise_hydraulics(),
        );

        self.should_pressurise_for_cargo_door_operation =
            self.is_required_for_cargo_door_operation.output()
                && !overhead_panel.yellow_epump_push_button.is_on();
    }

    fn update_low_air_pressure(
        &mut self,
        reservoir: &Reservoir,
        overhead_panel: &A320HydraulicOverheadPanel,
    ) {
        self.has_air_pressure_low_fault =
            reservoir.is_low_air_pressure() && !overhead_panel.yellow_epump_push_button_is_auto();
    }

    fn update_low_level(
        &mut self,
        reservoir: &Reservoir,
        overhead_panel: &A320HydraulicOverheadPanel,
    ) {
        self.has_low_level_fault =
            reservoir.is_low_level() && !overhead_panel.yellow_epump_push_button_is_auto();
    }

    fn has_pressure_low_fault(&self) -> bool {
        self.has_pressure_low_fault
    }

    fn has_air_pressure_low_fault(&self) -> bool {
        self.has_air_pressure_low_fault
    }

    fn has_low_level_fault(&self) -> bool {
        self.has_low_level_fault
    }

    fn should_pressurise_for_cargo_door_operation(&self) -> bool {
        self.should_pressurise_for_cargo_door_operation
    }
}
impl PumpController for A320YellowElectricPumpController {
    fn should_pressurise(&self) -> bool {
        self.should_pressurise
    }
}
impl SimulationElement for A320YellowElectricPumpController {
    fn write(&self, writer: &mut SimulatorWriter) {
        writer.write(&self.low_press_id, self.is_pressure_low);
    }

    fn receive_power(&mut self, buses: &impl ElectricalBuses) {
        // Control of the pump is powered by dedicated bus OR manual operation of cargo door through another bus
        self.is_powered = buses.is_powered(self.powered_by)
            || (self.is_required_for_cargo_door_operation.output()
                && buses.is_powered(self.powered_by_when_cargo_door_operation))
    }
}

struct A320PowerTransferUnitController {
    park_brake_lever_pos_id: VariableIdentifier,
    general_eng_1_starter_active_id: VariableIdentifier,
    general_eng_2_starter_active_id: VariableIdentifier,

    is_powered: bool,
    powered_by: ElectricalBusType,
    should_enable: bool,
    should_inhibit_ptu_after_cargo_door_operation: DelayedFalseLogicGate,

    parking_brake_lever_pos: bool,
    eng_1_master_on: bool,
    eng_2_master_on: bool,

    has_air_pressure_low_fault: bool,
    has_low_level_fault: bool,
}
impl A320PowerTransferUnitController {
    const DURATION_OF_PTU_INHIBIT_AFTER_CARGO_DOOR_OPERATION: Duration = Duration::from_secs(40);

    fn new(context: &mut InitContext, powered_by: ElectricalBusType) -> Self {
        Self {
            park_brake_lever_pos_id: context.get_identifier("PARK_BRAKE_LEVER_POS".to_owned()),
            general_eng_1_starter_active_id: context
                .get_identifier("GENERAL ENG STARTER ACTIVE:1".to_owned()),
            general_eng_2_starter_active_id: context
                .get_identifier("GENERAL ENG STARTER ACTIVE:2".to_owned()),

            is_powered: false,
            powered_by,
            should_enable: false,
            should_inhibit_ptu_after_cargo_door_operation: DelayedFalseLogicGate::new(
                Self::DURATION_OF_PTU_INHIBIT_AFTER_CARGO_DOOR_OPERATION,
            ),

            parking_brake_lever_pos: false,
            eng_1_master_on: false,
            eng_2_master_on: false,

            has_air_pressure_low_fault: false,
            has_low_level_fault: false,
        }
    }

    fn update(
        &mut self,
        context: &UpdateContext,
        overhead_panel: &A320HydraulicOverheadPanel,
        forward_cargo_door_controller: &A320DoorController,
        aft_cargo_door_controller: &A320DoorController,
        pushback_tug: &PushbackTug,
        lgciu2: &impl LgciuInterface,
        reservoir_left_side: &Reservoir,
        reservoir_right_side: &Reservoir,
    ) {
        self.should_inhibit_ptu_after_cargo_door_operation.update(
            context,
            forward_cargo_door_controller.should_pressurise_hydraulics()
                || aft_cargo_door_controller.should_pressurise_hydraulics(),
        );

        let ptu_inhibited = self.should_inhibit_ptu_after_cargo_door_operation.output()
            && overhead_panel.yellow_epump_push_button_is_auto();

        let should_enable_if_powered = overhead_panel.ptu_push_button_is_auto()
            && (!lgciu2.nose_gear_compressed(false)
                || self.eng_1_master_on && self.eng_2_master_on
                || !self.eng_1_master_on && !self.eng_2_master_on
                || (!self.parking_brake_lever_pos
                    && !pushback_tug.is_nose_wheel_steering_pin_inserted()))
            && !ptu_inhibited;

        // When there is no power, the PTU is always ON.
        self.should_enable = !self.is_powered || should_enable_if_powered;

        self.update_low_air_pressure(reservoir_left_side, reservoir_right_side, overhead_panel);

        self.update_low_level(reservoir_left_side, reservoir_right_side, overhead_panel);
    }

    fn update_low_air_pressure(
        &mut self,
        reservoir_left_side: &Reservoir,
        reservoir_right_side: &Reservoir,
        overhead_panel: &A320HydraulicOverheadPanel,
    ) {
        self.has_air_pressure_low_fault = (reservoir_left_side.is_low_air_pressure()
            || reservoir_right_side.is_low_air_pressure())
            && overhead_panel.ptu_push_button_is_auto();
    }

    fn update_low_level(
        &mut self,
        reservoir_left_side: &Reservoir,
        reservoir_right_side: &Reservoir,
        overhead_panel: &A320HydraulicOverheadPanel,
    ) {
        self.has_low_level_fault = (reservoir_left_side.is_low_level()
            || reservoir_right_side.is_low_level())
            && overhead_panel.ptu_push_button_is_auto();
    }

    fn has_air_pressure_low_fault(&self) -> bool {
        self.has_air_pressure_low_fault
    }

    fn has_low_level_fault(&self) -> bool {
        self.has_low_level_fault
    }
}
impl PowerTransferUnitController for A320PowerTransferUnitController {
    fn should_enable(&self) -> bool {
        self.should_enable
    }
}
impl SimulationElement for A320PowerTransferUnitController {
    fn read(&mut self, reader: &mut SimulatorReader) {
        self.parking_brake_lever_pos = reader.read(&self.park_brake_lever_pos_id);
        self.eng_1_master_on = reader.read(&self.general_eng_1_starter_active_id);
        self.eng_2_master_on = reader.read(&self.general_eng_2_starter_active_id);
    }

    fn receive_power(&mut self, buses: &impl ElectricalBuses) {
        self.is_powered = buses.is_powered(self.powered_by);
    }
}

struct A320RamAirTurbineController {
    is_solenoid_1_powered: bool,
    solenoid_1_bus: ElectricalBusType,

    is_solenoid_2_powered: bool,
    solenoid_2_bus: ElectricalBusType,

    should_deploy: bool,
}
impl A320RamAirTurbineController {
    fn new(solenoid_1_bus: ElectricalBusType, solenoid_2_bus: ElectricalBusType) -> Self {
        Self {
            is_solenoid_1_powered: false,
            solenoid_1_bus,

            is_solenoid_2_powered: false,
            solenoid_2_bus,

            should_deploy: false,
        }
    }

    fn update(
        &mut self,
        context: &UpdateContext,
        overhead_panel: &A320HydraulicOverheadPanel,
        rat_and_emer_gen_man_on: &impl EmergencyElectricalRatPushButton,
        emergency_elec_state: &impl EmergencyElectricalState,
    ) {
        let solenoid_1_should_trigger_deployment_if_powered =
            overhead_panel.rat_man_on_push_button_is_pressed();

        let solenoid_2_should_trigger_deployment_if_powered =
            emergency_elec_state.is_in_emergency_elec() || rat_and_emer_gen_man_on.is_pressed();

        // due to initialization issues the RAT will not deployed in any case when simulation has just started
        self.should_deploy = context.is_sim_ready()
            && ((self.is_solenoid_1_powered && solenoid_1_should_trigger_deployment_if_powered)
                || (self.is_solenoid_2_powered && solenoid_2_should_trigger_deployment_if_powered));
    }
}
impl RamAirTurbineController for A320RamAirTurbineController {
    fn should_deploy(&self) -> bool {
        self.should_deploy
    }
}
impl SimulationElement for A320RamAirTurbineController {
    fn receive_power(&mut self, buses: &impl ElectricalBuses) {
        self.is_solenoid_1_powered = buses.is_powered(self.solenoid_1_bus);
        self.is_solenoid_2_powered = buses.is_powered(self.solenoid_2_bus);
    }
}

struct A320BrakeSystemOutputs {
    left_demand: Ratio,
    right_demand: Ratio,
    pressure_limit: Pressure,
}
impl A320BrakeSystemOutputs {
    fn new() -> Self {
        Self {
            left_demand: Ratio::new::<ratio>(0.),
            right_demand: Ratio::new::<ratio>(0.),
            pressure_limit: Pressure::new::<psi>(3000.),
        }
    }

    fn set_pressure_limit(&mut self, pressure_limit: Pressure) {
        self.pressure_limit = pressure_limit;
    }

    fn set_brake_demands(&mut self, left_demand: Ratio, right_demand: Ratio) {
        self.left_demand = left_demand
            .min(Ratio::new::<ratio>(1.))
            .max(Ratio::new::<ratio>(0.));
        self.right_demand = right_demand
            .min(Ratio::new::<ratio>(1.))
            .max(Ratio::new::<ratio>(0.));
    }

    fn set_no_demands(&mut self) {
        self.left_demand = Ratio::new::<ratio>(0.);
        self.right_demand = Ratio::new::<ratio>(0.);
    }

    fn set_max_demands(&mut self) {
        self.left_demand = Ratio::new::<ratio>(1.);
        self.right_demand = Ratio::new::<ratio>(1.);
    }

    fn left_demand(&self) -> Ratio {
        self.left_demand
    }

    fn right_demand(&self) -> Ratio {
        self.right_demand
    }
}
impl BrakeCircuitController for A320BrakeSystemOutputs {
    fn pressure_limit(&self) -> Pressure {
        self.pressure_limit
    }

    fn left_brake_demand(&self) -> Ratio {
        self.left_demand
    }

    fn right_brake_demand(&self) -> Ratio {
        self.right_demand
    }
}

struct A320HydraulicBrakeSteerComputerUnit {
    park_brake_lever_pos_id: VariableIdentifier,

    antiskid_brakes_active_id: VariableIdentifier,
    left_brake_pedal_input_id: VariableIdentifier,
    right_brake_pedal_input_id: VariableIdentifier,

    ground_speed_id: VariableIdentifier,

    rudder_pedal_input_id: VariableIdentifier,
    tiller_handle_input_id: VariableIdentifier,
    tiller_pedal_disconnect_id: VariableIdentifier,
    autopilot_nosewheel_demand_id: VariableIdentifier,

    autobrake_controller: A320AutobrakeController,
    parking_brake_demand: bool,

    left_brake_pilot_input: Ratio,
    right_brake_pilot_input: Ratio,

    norm_brake_outputs: A320BrakeSystemOutputs,
    alternate_brake_outputs: A320BrakeSystemOutputs,

    normal_brakes_available: bool,
    should_disable_auto_brake_when_retracting: DelayedTrueLogicGate,
    anti_skid_activated: bool,

    tiller_pedal_disconnect: bool,
    tiller_handle_position: Ratio,
    rudder_pedal_position: Ratio,
    autopilot_nosewheel_demand: Ratio,

    pedal_steering_limiter: SteeringAngleLimiter<5>,
    pedal_input_map: SteeringRatioToAngle<6>,
    tiller_steering_limiter: SteeringAngleLimiter<5>,
    tiller_input_map: SteeringRatioToAngle<6>,
    final_steering_position_request: Angle,

    ground_speed: Velocity,
}
impl A320HydraulicBrakeSteerComputerUnit {
    const RUDDER_PEDAL_INPUT_GAIN: f64 = 32.;
    const RUDDER_PEDAL_INPUT_MAP: [f64; 6] = [0., 1., 2., 32., 32., 32.];
    const RUDDER_PEDAL_INPUT_CURVE_MAP: [f64; 6] = [0., 0., 2., 6.4, 6.4, 6.4];
    const MAX_RUDDER_INPUT_INCLUDING_AUTOPILOT_DEGREE: f64 = 6.;

    const SPEED_MAP_FOR_PEDAL_ACTION_KNOT: [f64; 5] = [0., 40., 130., 1500.0, 2800.0];
    const STEERING_ANGLE_FOR_PEDAL_ACTION_DEGREE: [f64; 5] = [1., 1., 0., 0., 0.];

    const TILLER_INPUT_GAIN: f64 = 75.;
    const TILLER_INPUT_MAP: [f64; 6] = [0., 1., 20., 40., 66., 75.];
    const TILLER_INPUT_CURVE_MAP: [f64; 6] = [0., 0., 4., 15., 45., 74.];

    const AUTOPILOT_STEERING_INPUT_GAIN: f64 = 6.;

    const SPEED_MAP_FOR_TILLER_ACTION_KNOT: [f64; 5] = [0., 20., 70., 1500.0, 2800.0];
    const STEERING_ANGLE_FOR_TILLER_ACTION_DEGREE: [f64; 5] = [1., 1., 0., 0., 0.];

    const MAX_STEERING_ANGLE_DEMAND_DEGREES: f64 = 74.;

    // Minimum pressure hysteresis on green until main switched on ALTN brakes
    // Feedback by Cpt. Chaos — 25/04/2021 #pilot-feedback
    const MIN_PRESSURE_BRAKE_ALTN_HYST_LO: f64 = 1305.;
    const MIN_PRESSURE_BRAKE_ALTN_HYST_HI: f64 = 2176.;

    // Min pressure when parking brake enabled. Lower normal braking is allowed to use pilot input as emergency braking
    // Feedback by avteknisyan — 25/04/2021 #pilot-feedback
    const MIN_PRESSURE_PARK_BRAKE_EMERGENCY: f64 = 507.;

    const AUTOBRAKE_GEAR_RETRACTION_DURATION_S: f64 = 3.;

    const PILOT_INPUT_DETECTION_TRESHOLD: f64 = 0.2;

    fn new(context: &mut InitContext) -> Self {
        Self {
            park_brake_lever_pos_id: context.get_identifier("PARK_BRAKE_LEVER_POS".to_owned()),
            antiskid_brakes_active_id: context.get_identifier("ANTISKID BRAKES ACTIVE".to_owned()),
            left_brake_pedal_input_id: context.get_identifier("LEFT_BRAKE_PEDAL_INPUT".to_owned()),
            right_brake_pedal_input_id: context
                .get_identifier("RIGHT_BRAKE_PEDAL_INPUT".to_owned()),

            ground_speed_id: context.get_identifier("GPS GROUND SPEED".to_owned()),
            rudder_pedal_input_id: context.get_identifier("RUDDER_PEDAL_POSITION_RATIO".to_owned()),
            tiller_handle_input_id: context.get_identifier("TILLER_HANDLE_POSITION".to_owned()),
            tiller_pedal_disconnect_id: context
                .get_identifier("TILLER_PEDAL_DISCONNECT".to_owned()),
            autopilot_nosewheel_demand_id: context
                .get_identifier("AUTOPILOT_NOSEWHEEL_DEMAND".to_owned()),

            autobrake_controller: A320AutobrakeController::new(context),

            parking_brake_demand: true,
            left_brake_pilot_input: Ratio::new::<ratio>(0.0),
            right_brake_pilot_input: Ratio::new::<ratio>(0.0),
            norm_brake_outputs: A320BrakeSystemOutputs::new(),
            alternate_brake_outputs: A320BrakeSystemOutputs::new(),
            normal_brakes_available: false,
            should_disable_auto_brake_when_retracting: DelayedTrueLogicGate::new(
                Duration::from_secs_f64(Self::AUTOBRAKE_GEAR_RETRACTION_DURATION_S),
            ),
            anti_skid_activated: true,

            tiller_pedal_disconnect: false,
            tiller_handle_position: Ratio::new::<ratio>(0.),
            rudder_pedal_position: Ratio::new::<ratio>(0.),
            autopilot_nosewheel_demand: Ratio::new::<ratio>(0.),

            pedal_steering_limiter: SteeringAngleLimiter::new(
                Self::SPEED_MAP_FOR_PEDAL_ACTION_KNOT,
                Self::STEERING_ANGLE_FOR_PEDAL_ACTION_DEGREE,
            ),
            pedal_input_map: SteeringRatioToAngle::new(
                Ratio::new::<ratio>(Self::RUDDER_PEDAL_INPUT_GAIN),
                Self::RUDDER_PEDAL_INPUT_MAP,
                Self::RUDDER_PEDAL_INPUT_CURVE_MAP,
            ),
            tiller_steering_limiter: SteeringAngleLimiter::new(
                Self::SPEED_MAP_FOR_TILLER_ACTION_KNOT,
                Self::STEERING_ANGLE_FOR_TILLER_ACTION_DEGREE,
            ),
            tiller_input_map: SteeringRatioToAngle::new(
                Ratio::new::<ratio>(Self::TILLER_INPUT_GAIN),
                Self::TILLER_INPUT_MAP,
                Self::TILLER_INPUT_CURVE_MAP,
            ),
            final_steering_position_request: Angle::new::<degree>(0.),

            ground_speed: Velocity::new::<knot>(0.),
        }
    }

    fn allow_autobrake_arming(&self) -> bool {
        self.anti_skid_activated && self.normal_brakes_available
    }

    fn update_normal_braking_availability(&mut self, normal_braking_circuit_pressure: Pressure) {
        if normal_braking_circuit_pressure.get::<psi>() > Self::MIN_PRESSURE_BRAKE_ALTN_HYST_HI
            && (self.left_brake_pilot_input.get::<ratio>() < Self::PILOT_INPUT_DETECTION_TRESHOLD
                && self.right_brake_pilot_input.get::<ratio>()
                    < Self::PILOT_INPUT_DETECTION_TRESHOLD)
        {
            self.normal_brakes_available = true;
        } else if normal_braking_circuit_pressure.get::<psi>()
            < Self::MIN_PRESSURE_BRAKE_ALTN_HYST_LO
        {
            self.normal_brakes_available = false;
        }
    }

    fn update_brake_pressure_limitation(&mut self) {
        let yellow_manual_braking_input = self.left_brake_pilot_input
            > self.alternate_brake_outputs.left_demand() + Ratio::new::<ratio>(0.2)
            || self.right_brake_pilot_input
                > self.alternate_brake_outputs.right_demand() + Ratio::new::<ratio>(0.2);

        // Nominal braking from pedals is limited to 2538psi
        self.norm_brake_outputs
            .set_pressure_limit(Pressure::new::<psi>(2538.));

        let alternate_brake_pressure_limit = Pressure::new::<psi>(if self.parking_brake_demand {
            // If no pilot action, standard park brake pressure limit
            if !yellow_manual_braking_input {
                2103.
            } else {
                // Else manual action limited to a higher max nominal pressure
                2538.
            }
        } else if !self.anti_skid_activated {
            1160.
        } else {
            // Else if any manual braking we use standard limit
            2538.
        });

        self.alternate_brake_outputs
            .set_pressure_limit(alternate_brake_pressure_limit);
    }

    /// Updates brakes and nose steering demands
    fn update(
        &mut self,
        context: &UpdateContext,
        current_pressure: &impl SectionPressure,
        alternate_circuit: &BrakeCircuit,
        lgciu1: &impl LgciuInterface,
        lgciu2: &impl LgciuInterface,
        autobrake_panel: &AutobrakePanel,
        engine1: &impl Engine,
        engine2: &impl Engine,
    ) {
        self.update_steering_demands(lgciu1, engine1, engine2);

        self.update_normal_braking_availability(current_pressure.pressure());
        self.update_brake_pressure_limitation();

        self.autobrake_controller.update(
            context,
            autobrake_panel,
            self.allow_autobrake_arming(),
            self.left_brake_pilot_input,
            self.right_brake_pilot_input,
            lgciu1,
            lgciu2,
        );

        let is_in_flight_gear_lever_up = !(lgciu1.left_and_right_gear_compressed(true)
            || lgciu2.left_and_right_gear_compressed(true)
            || lgciu1.gear_handle_is_down());

        self.should_disable_auto_brake_when_retracting
            .update(context, is_in_flight_gear_lever_up);

        if is_in_flight_gear_lever_up {
            if self.should_disable_auto_brake_when_retracting.output() {
                self.norm_brake_outputs.set_no_demands();
            } else {
                // Slight brake pressure to stop the spinning wheels (have no pressure data available yet, 0.2 is random one)
                self.norm_brake_outputs
                    .set_brake_demands(Ratio::new::<ratio>(0.2), Ratio::new::<ratio>(0.2));
            }

            self.alternate_brake_outputs.set_no_demands();
        } else {
            let green_used_for_brakes = self.normal_brakes_available
                && self.anti_skid_activated
                && !self.parking_brake_demand;

            if green_used_for_brakes {
                // Final output on normal brakes is max(pilot demand , autobrake demand) to allow pilot override autobrake demand
                self.norm_brake_outputs.set_brake_demands(
                    self.left_brake_pilot_input
                        .max(self.autobrake_controller.brake_output()),
                    self.right_brake_pilot_input
                        .max(self.autobrake_controller.brake_output()),
                );

                self.alternate_brake_outputs.set_no_demands();
            } else {
                self.norm_brake_outputs.set_no_demands();

                if !self.parking_brake_demand {
                    // Normal braking but using alternate circuit
                    self.alternate_brake_outputs.set_brake_demands(
                        self.left_brake_pilot_input,
                        self.right_brake_pilot_input,
                    );
                } else {
                    // Else we just use parking brake
                    self.alternate_brake_outputs.set_max_demands();

                    // Special case: parking brake on but yellow can't provide enough brakes: green are allowed to brake for emergency
                    if alternate_circuit.left_brake_pressure().get::<psi>()
                        < Self::MIN_PRESSURE_PARK_BRAKE_EMERGENCY
                        || alternate_circuit.right_brake_pressure().get::<psi>()
                            < Self::MIN_PRESSURE_PARK_BRAKE_EMERGENCY
                    {
                        self.norm_brake_outputs.set_brake_demands(
                            self.left_brake_pilot_input,
                            self.right_brake_pilot_input,
                        );
                    }
                }
            }
        }
    }

    fn update_steering_demands(
        &mut self,
        lgciu1: &impl LgciuInterface,
        engine1: &impl Engine,
        engine2: &impl Engine,
    ) {
        let steer_angle_from_autopilot = Angle::new::<degree>(
            self.autopilot_nosewheel_demand.get::<ratio>() * Self::AUTOPILOT_STEERING_INPUT_GAIN,
        );

        let steer_angle_from_pedals = if self.tiller_pedal_disconnect {
            Angle::new::<degree>(0.)
        } else {
            self.pedal_input_map
                .angle_demand_from_input_demand(self.rudder_pedal_position)
        };

        // TODO Here ground speed would be probably computed from wheel sensor logic
        let final_steer_rudder_plus_autopilot = self.pedal_steering_limiter.angle_from_speed(
            self.ground_speed,
            (steer_angle_from_pedals + steer_angle_from_autopilot)
                .min(Angle::new::<degree>(
                    Self::MAX_RUDDER_INPUT_INCLUDING_AUTOPILOT_DEGREE,
                ))
                .max(Angle::new::<degree>(
                    -Self::MAX_RUDDER_INPUT_INCLUDING_AUTOPILOT_DEGREE,
                )),
        );

        let steer_angle_from_tiller = self.tiller_steering_limiter.angle_from_speed(
            self.ground_speed,
            self.tiller_input_map
                .angle_demand_from_input_demand(self.tiller_handle_position),
        );

        let is_both_engine_low_oil_pressure =
            engine1.oil_pressure_is_low() && engine2.oil_pressure_is_low();

        self.final_steering_position_request = if !is_both_engine_low_oil_pressure
            && self.anti_skid_activated
            && lgciu1.nose_gear_compressed(false)
        {
            (final_steer_rudder_plus_autopilot + steer_angle_from_tiller)
                .min(Angle::new::<degree>(
                    Self::MAX_STEERING_ANGLE_DEMAND_DEGREES,
                ))
                .max(Angle::new::<degree>(
                    -Self::MAX_STEERING_ANGLE_DEMAND_DEGREES,
                ))
        } else {
            Angle::new::<degree>(0.)
        };
    }

    fn norm_controller(&self) -> &impl BrakeCircuitController {
        &self.norm_brake_outputs
    }

    fn alternate_controller(&self) -> &impl BrakeCircuitController {
        &self.alternate_brake_outputs
    }
}
impl SimulationElement for A320HydraulicBrakeSteerComputerUnit {
    fn accept<T: SimulationElementVisitor>(&mut self, visitor: &mut T) {
        self.autobrake_controller.accept(visitor);
        visitor.visit(self);
    }

    fn read(&mut self, reader: &mut SimulatorReader) {
        self.parking_brake_demand = reader.read(&self.park_brake_lever_pos_id);

        self.anti_skid_activated = reader.read(&self.antiskid_brakes_active_id);
        self.left_brake_pilot_input =
            Ratio::new::<percent>(reader.read(&self.left_brake_pedal_input_id));
        self.right_brake_pilot_input =
            Ratio::new::<percent>(reader.read(&self.right_brake_pedal_input_id));

        self.tiller_handle_position =
            Ratio::new::<ratio>(reader.read(&self.tiller_handle_input_id));
        self.rudder_pedal_position = Ratio::new::<ratio>(reader.read(&self.rudder_pedal_input_id));
        self.tiller_pedal_disconnect = reader.read(&self.tiller_pedal_disconnect_id);
        self.ground_speed = reader.read(&self.ground_speed_id);

        self.autopilot_nosewheel_demand =
            Ratio::new::<ratio>(reader.read(&self.autopilot_nosewheel_demand_id));
    }
}
impl SteeringController for A320HydraulicBrakeSteerComputerUnit {
    fn requested_position(&self) -> Angle {
        self.final_steering_position_request
    }
}

struct A320BrakingForce {
    brake_left_force_factor_id: VariableIdentifier,
    brake_right_force_factor_id: VariableIdentifier,
    trailing_edge_flaps_left_percent_id: VariableIdentifier,
    trailing_edge_flaps_right_percent_id: VariableIdentifier,

    enabled_chocks_id: VariableIdentifier,
    light_beacon_on_id: VariableIdentifier,

    left_braking_force: f64,
    right_braking_force: f64,

    flap_position: f64,

    is_chocks_enabled: bool,
    is_light_beacon_on: bool,
}
impl A320BrakingForce {
    const REFERENCE_PRESSURE_FOR_MAX_FORCE: f64 = 2538.;

    const FLAPS_BREAKPOINTS: [f64; 3] = [0., 50., 100.];
    const FLAPS_PENALTY_PERCENT: [f64; 3] = [5., 5., 0.];

    pub fn new(context: &mut InitContext) -> Self {
        A320BrakingForce {
            brake_left_force_factor_id: context
                .get_identifier("BRAKE LEFT FORCE FACTOR".to_owned()),
            brake_right_force_factor_id: context
                .get_identifier("BRAKE RIGHT FORCE FACTOR".to_owned()),
            trailing_edge_flaps_left_percent_id: context
                .get_identifier("LEFT_FLAPS_POSITION_PERCENT".to_owned()),
            trailing_edge_flaps_right_percent_id: context
                .get_identifier("RIGHT_FLAPS_POSITION_PERCENT".to_owned()),

            enabled_chocks_id: context.get_identifier("MODEL_WHEELCHOCKS_ENABLED".to_owned()),
            light_beacon_on_id: context.get_identifier("LIGHT BEACON ON".to_owned()),

            left_braking_force: 0.,
            right_braking_force: 0.,

            flap_position: 0.,

            is_chocks_enabled: false,
            is_light_beacon_on: false,
        }
    }

    pub fn update_forces(
        &mut self,
        context: &UpdateContext,
        norm_brakes: &BrakeCircuit,
        altn_brakes: &BrakeCircuit,
        engine1: &impl Engine,
        engine2: &impl Engine,
        pushback_tug: &PushbackTug,
    ) {
        // Base formula for output force is output_force[0:1] = 50 * sqrt(current_pressure) / Max_brake_pressure
        // This formula gives a bit more punch for lower brake pressures (like 1000 psi alternate braking), as linear formula
        // gives really too low brake force for 1000psi

        let left_force_norm = 50. * norm_brakes.left_brake_pressure().get::<psi>().sqrt()
            / Self::REFERENCE_PRESSURE_FOR_MAX_FORCE;
        let left_force_altn = 50. * altn_brakes.left_brake_pressure().get::<psi>().sqrt()
            / Self::REFERENCE_PRESSURE_FOR_MAX_FORCE;
        self.left_braking_force = left_force_norm + left_force_altn;
        self.left_braking_force = self.left_braking_force.max(0.).min(1.);

        let right_force_norm = 50. * norm_brakes.right_brake_pressure().get::<psi>().sqrt()
            / Self::REFERENCE_PRESSURE_FOR_MAX_FORCE;
        let right_force_altn = 50. * altn_brakes.right_brake_pressure().get::<psi>().sqrt()
            / Self::REFERENCE_PRESSURE_FOR_MAX_FORCE;
        self.right_braking_force = right_force_norm + right_force_altn;
        self.right_braking_force = self.right_braking_force.max(0.).min(1.);

        self.correct_with_flaps_state(context);

        self.update_chocks_braking(context, engine1, engine2, pushback_tug);
    }

    fn correct_with_flaps_state(&mut self, context: &UpdateContext) {
        let flap_correction = Ratio::new::<percent>(interpolation(
            &Self::FLAPS_BREAKPOINTS,
            &Self::FLAPS_PENALTY_PERCENT,
            self.flap_position,
        ));

        // Using airspeed with formula 0.1 * sqrt(airspeed) to get a 0 to 1 ratio to use our flap correction
        // This way the less airspeed, the less our correction is used as it is an aerodynamic effect on brakes
        let mut airspeed_corrective_factor =
            0.1 * context.indicated_airspeed().get::<knot>().abs().sqrt();
        airspeed_corrective_factor = airspeed_corrective_factor.min(1.0);

        let final_flaps_correction_with_speed = flap_correction * airspeed_corrective_factor;

        self.left_braking_force = self.left_braking_force
            - (self.left_braking_force * final_flaps_correction_with_speed.get::<ratio>());

        self.right_braking_force = self.right_braking_force
            - (self.right_braking_force * final_flaps_correction_with_speed.get::<ratio>());
    }

    fn update_chocks_braking(
        &mut self,
        context: &UpdateContext,
        engine1: &impl Engine,
        engine2: &impl Engine,
        pushback_tug: &PushbackTug,
    ) {
        let chocks_on_wheels = context.is_on_ground()
            && engine1.corrected_n1().get::<percent>() < 3.5
            && engine2.corrected_n1().get::<percent>() < 3.5
            && !pushback_tug.is_nose_wheel_steering_pin_inserted()
            && !self.is_light_beacon_on;

        if self.is_chocks_enabled && chocks_on_wheels {
            self.left_braking_force = 1.;
            self.right_braking_force = 1.;
        }
    }
}

impl SimulationElement for A320BrakingForce {
    fn write(&self, writer: &mut SimulatorWriter) {
        // BRAKE XXXX FORCE FACTOR is the actual braking force we want the plane to generate in the simulator
        writer.write(&self.brake_left_force_factor_id, self.left_braking_force);
        writer.write(&self.brake_right_force_factor_id, self.right_braking_force);
    }

    fn read(&mut self, reader: &mut SimulatorReader) {
        let left_flap: f64 = reader.read(&self.trailing_edge_flaps_left_percent_id);
        let right_flap: f64 = reader.read(&self.trailing_edge_flaps_right_percent_id);
        self.flap_position = (left_flap + right_flap) / 2.;

        self.is_chocks_enabled = reader.read(&self.enabled_chocks_id);
        self.is_light_beacon_on = reader.read(&self.light_beacon_on_id);
    }
}

#[derive(PartialEq, Clone, Copy)]
enum DoorControlState {
    DownLocked = 0,
    NoControl = 1,
    HydControl = 2,
    UpLocked = 3,
}

struct A320DoorController {
    requested_position_id: VariableIdentifier,

    control_state: DoorControlState,

    position_requested: Ratio,

    duration_in_no_control: Duration,
    duration_in_hyd_control: Duration,

    should_close_valves: bool,
    control_position_request: Ratio,
    should_unlock: bool,
}
impl A320DoorController {
    // Duration which the hydraulic valves sends a open request when request is closing (this is done on real aircraft so uplock can be easily unlocked without friction)
    const UP_CONTROL_TIME_BEFORE_DOWN_CONTROL: Duration = Duration::from_millis(200);

    // Delay from the ground crew unlocking the door to the time they start requiring up movement in control panel
    const DELAY_UNLOCK_TO_HYDRAULIC_CONTROL: Duration = Duration::from_secs(5);

    fn new(context: &mut InitContext, id: &str) -> Self {
        Self {
            requested_position_id: context.get_identifier(format!("{}_DOOR_CARGO_OPEN_REQ", id)),
            control_state: DoorControlState::DownLocked,
            position_requested: Ratio::new::<ratio>(0.),

            duration_in_no_control: Duration::from_secs(0),
            duration_in_hyd_control: Duration::from_secs(0),

            should_close_valves: true,
            control_position_request: Ratio::new::<ratio>(0.),
            should_unlock: false,
        }
    }

    fn update(
        &mut self,
        context: &UpdateContext,
        door: &CargoDoor,
        current_pressure: &impl SectionPressure,
    ) {
        self.control_state =
            self.determine_control_state_and_lock_action(door, current_pressure.pressure());
        self.update_timers(context);
        self.update_actions_from_state();
    }

    fn update_timers(&mut self, context: &UpdateContext) {
        if self.control_state == DoorControlState::NoControl {
            self.duration_in_no_control += context.delta();
        } else {
            self.duration_in_no_control = Duration::from_secs(0);
        }

        if self.control_state == DoorControlState::HydControl {
            self.duration_in_hyd_control += context.delta();
        } else {
            self.duration_in_hyd_control = Duration::from_secs(0);
        }
    }

    fn update_actions_from_state(&mut self) {
        match self.control_state {
            DoorControlState::DownLocked => {}
            DoorControlState::NoControl => {
                self.should_close_valves = true;
            }
            DoorControlState::HydControl => {
                self.should_close_valves = false;
                self.control_position_request = if self.position_requested > Ratio::new::<ratio>(0.)
                    || self.duration_in_hyd_control < Self::UP_CONTROL_TIME_BEFORE_DOWN_CONTROL
                {
                    Ratio::new::<ratio>(1.0)
                } else {
                    Ratio::new::<ratio>(-0.1)
                }
            }
            DoorControlState::UpLocked => {
                self.should_close_valves = true;
            }
        }
    }

    fn determine_control_state_and_lock_action(
        &mut self,
        door: &CargoDoor,
        current_pressure: Pressure,
    ) -> DoorControlState {
        match self.control_state {
            DoorControlState::DownLocked if self.position_requested > Ratio::new::<ratio>(0.) => {
                self.should_unlock = true;
                DoorControlState::NoControl
            }
            DoorControlState::NoControl
                if self.duration_in_no_control > Self::DELAY_UNLOCK_TO_HYDRAULIC_CONTROL =>
            {
                self.should_unlock = false;
                DoorControlState::HydControl
            }
            DoorControlState::HydControl if door.is_locked() => {
                self.should_unlock = false;
                DoorControlState::DownLocked
            }
            DoorControlState::HydControl
                if door.position() > Ratio::new::<ratio>(0.9)
                    && self.position_requested > Ratio::new::<ratio>(0.5) =>
            {
                self.should_unlock = false;
                DoorControlState::UpLocked
            }
            DoorControlState::UpLocked
                if self.position_requested < Ratio::new::<ratio>(1.)
                    && current_pressure > Pressure::new::<psi>(1000.) =>
            {
                DoorControlState::HydControl
            }
            _ => self.control_state,
        }
    }

    fn should_pressurise_hydraulics(&self) -> bool {
        (self.control_state == DoorControlState::UpLocked
            && self.position_requested < Ratio::new::<ratio>(1.))
            || self.control_state == DoorControlState::HydControl
    }
}
impl HydraulicAssemblyController for A320DoorController {
    fn requested_mode(&self) -> LinearActuatorMode {
        if self.should_close_valves {
            LinearActuatorMode::ClosedValves
        } else {
            LinearActuatorMode::PositionControl
        }
    }

    fn requested_position(&self) -> Ratio {
        self.control_position_request
    }

    fn should_lock(&self) -> bool {
        !self.should_unlock
    }

    fn requested_lock_position(&self) -> Ratio {
        Ratio::new::<ratio>(0.)
    }
}
impl SimulationElement for A320DoorController {
    fn read(&mut self, reader: &mut SimulatorReader) {
        self.position_requested = Ratio::new::<ratio>(reader.read(&self.requested_position_id));
    }
}

struct CargoDoor {
    hydraulic_assembly: HydraulicLinearActuatorAssembly<1>,

    position_id: VariableIdentifier,
    locked_id: VariableIdentifier,
    position: Ratio,

    is_locked: bool,

    aerodynamic_model: AerodynamicModel,
}
impl CargoDoor {
    fn new(
        context: &mut InitContext,
        id: &str,
        hydraulic_assembly: HydraulicLinearActuatorAssembly<1>,
        aerodynamic_model: AerodynamicModel,
    ) -> Self {
        Self {
            hydraulic_assembly,
            position_id: context.get_identifier(format!("{}_DOOR_CARGO_POSITION", id)),
            locked_id: context.get_identifier(format!("{}_DOOR_CARGO_LOCKED", id)),

            position: Ratio::new::<ratio>(0.),

            is_locked: true,

            aerodynamic_model,
        }
    }

    fn position(&self) -> Ratio {
        self.position
    }

    fn is_locked(&self) -> bool {
        self.is_locked
    }

    fn actuator(&mut self) -> &mut impl Actuator {
        self.hydraulic_assembly.actuator(0)
    }

    fn update(
        &mut self,
        context: &UpdateContext,
        cargo_door_controller: &impl HydraulicAssemblyController,
        current_pressure: &impl SectionPressure,
    ) {
        self.aerodynamic_model
            .update_body(context, self.hydraulic_assembly.body());
        self.hydraulic_assembly.update(
            context,
            std::slice::from_ref(cargo_door_controller),
            [current_pressure.pressure()],
        );

        self.position = self.hydraulic_assembly.position_normalized();
        self.is_locked = self.hydraulic_assembly.is_locked();
    }
}
impl SimulationElement for CargoDoor {
    fn write(&self, writer: &mut SimulatorWriter) {
        writer.write(&self.position_id, self.position());
        writer.write(&self.locked_id, self.is_locked());
    }
}

struct PushbackTug {
    nw_strg_disc_memo_id: VariableIdentifier,
    state_id: VariableIdentifier,
    steer_angle_id: VariableIdentifier,

    steering_angle_raw: Angle,
    steering_angle: LowPassFilter<Angle>,

    // Type of pushback:
    // 0 = Straight
    // 1 = Left
    // 2 = Right
    // 3 = Assumed to be no pushback
    // 4 = might be finishing pushback, to confirm
    state: f64,
    nose_wheel_steering_pin_inserted: DelayedFalseLogicGate,
}
impl PushbackTug {
    const DURATION_AFTER_WHICH_NWS_PIN_IS_REMOVED_AFTER_PUSHBACK: Duration =
        Duration::from_secs(15);

    const STATE_NO_PUSHBACK: f64 = 3.;

    const STEERING_ANGLE_FILTER_TIME_CONSTANT: Duration = Duration::from_millis(1500);

    fn new(context: &mut InitContext) -> Self {
        Self {
            nw_strg_disc_memo_id: context.get_identifier("HYD_NW_STRG_DISC_ECAM_MEMO".to_owned()),
            state_id: context.get_identifier("PUSHBACK STATE".to_owned()),
            steer_angle_id: context.get_identifier("PUSHBACK ANGLE".to_owned()),

            steering_angle_raw: Angle::default(),
            steering_angle: LowPassFilter::new(Self::STEERING_ANGLE_FILTER_TIME_CONSTANT),

            state: Self::STATE_NO_PUSHBACK,
            nose_wheel_steering_pin_inserted: DelayedFalseLogicGate::new(
                Self::DURATION_AFTER_WHICH_NWS_PIN_IS_REMOVED_AFTER_PUSHBACK,
            ),
        }
    }

    fn update(&mut self, context: &UpdateContext) {
        self.nose_wheel_steering_pin_inserted
            .update(context, self.is_pushing());

        if self.is_pushing() {
            self.steering_angle
                .update(context.delta(), self.steering_angle_raw);
        } else {
            self.steering_angle.reset(Angle::default());
        }
    }

    fn is_pushing(&self) -> bool {
        (self.state - PushbackTug::STATE_NO_PUSHBACK).abs() > f64::EPSILON
    }
}
impl Pushback for PushbackTug {
    fn is_nose_wheel_steering_pin_inserted(&self) -> bool {
        self.nose_wheel_steering_pin_inserted.output()
    }

    fn steering_angle(&self) -> Angle {
        self.steering_angle.output()
    }
}
impl SimulationElement for PushbackTug {
    fn read(&mut self, reader: &mut SimulatorReader) {
        self.state = reader.read(&self.state_id);

        self.steering_angle_raw = Angle::new::<radian>(reader.read(&self.steer_angle_id));
    }

    fn write(&self, writer: &mut SimulatorWriter) {
        writer.write(
            &self.nw_strg_disc_memo_id,
            self.is_nose_wheel_steering_pin_inserted(),
        );
    }
}

/// Autobrake controller computes the state machine of the autobrake logic, and the deceleration target
/// that we expect for the plane
pub struct A320AutobrakeController {
    armed_mode_id: VariableIdentifier,
    armed_mode_id_set: VariableIdentifier,
    decel_light_id: VariableIdentifier,
    active_id: VariableIdentifier,
    ground_spoilers_out_sec1_id: VariableIdentifier,
    ground_spoilers_out_sec2_id: VariableIdentifier,
    ground_spoilers_out_sec3_id: VariableIdentifier,
    external_disarm_event_id: VariableIdentifier,

    deceleration_governor: AutobrakeDecelerationGovernor,

    target: Acceleration,
    mode: AutobrakeMode,

    arming_is_allowed_by_bcu: bool,
    left_brake_pedal_input: Ratio,
    right_brake_pedal_input: Ratio,

    ground_spoilers_are_deployed: bool,
    last_ground_spoilers_are_deployed: bool,

    should_disarm_after_time_in_flight: DelayedPulseTrueLogicGate,
    should_reject_max_mode_after_time_in_flight: DelayedTrueLogicGate,

    external_disarm_event: bool,
}
impl A320AutobrakeController {
    const DURATION_OF_FLIGHT_TO_DISARM_AUTOBRAKE_SECS: f64 = 10.;

    // Dynamic decel target map versus time for any mode that needs it
    const LOW_MODE_DECEL_PROFILE_ACCEL_MS2: [f64; 4] = [4., 4., 0., -2.];
    const LOW_MODE_DECEL_PROFILE_TIME_S: [f64; 4] = [0., 1.99, 2., 4.5];

    const MED_MODE_DECEL_PROFILE_ACCEL_MS2: [f64; 5] = [4., 4., 0., -2., -3.];
    const MED_MODE_DECEL_PROFILE_TIME_S: [f64; 5] = [0., 1.99, 2., 2.5, 4.];

    const MAX_MODE_DECEL_TARGET_MS2: f64 = -6.;
    const OFF_MODE_DECEL_TARGET_MS2: f64 = 5.;

    const MARGIN_PERCENT_TO_TARGET_TO_SHOW_DECEL_IN_LO_MED: f64 = 80.;
    const TARGET_TO_SHOW_DECEL_IN_MAX_MS2: f64 = -2.7;

    fn new(context: &mut InitContext) -> A320AutobrakeController {
        A320AutobrakeController {
            armed_mode_id: context.get_identifier("AUTOBRAKES_ARMED_MODE".to_owned()),
            armed_mode_id_set: context.get_identifier("AUTOBRAKES_ARMED_MODE_SET".to_owned()),
            decel_light_id: context.get_identifier("AUTOBRAKES_DECEL_LIGHT".to_owned()),
            active_id: context.get_identifier("AUTOBRAKES_ACTIVE".to_owned()),
            ground_spoilers_out_sec1_id: context
                .get_identifier("SEC_1_GROUND_SPOILER_OUT".to_owned()),
            ground_spoilers_out_sec2_id: context
                .get_identifier("SEC_2_GROUND_SPOILER_OUT".to_owned()),
            ground_spoilers_out_sec3_id: context
                .get_identifier("SEC_3_GROUND_SPOILER_OUT".to_owned()),
            external_disarm_event_id: context.get_identifier("AUTOBRAKE_DISARM".to_owned()),

            deceleration_governor: AutobrakeDecelerationGovernor::new(),
            target: Acceleration::new::<meter_per_second_squared>(0.),
            mode: AutobrakeMode::NONE,
            arming_is_allowed_by_bcu: context.is_in_flight(),
            left_brake_pedal_input: Ratio::new::<percent>(0.),
            right_brake_pedal_input: Ratio::new::<percent>(0.),
            ground_spoilers_are_deployed: false,
            last_ground_spoilers_are_deployed: false,
            should_disarm_after_time_in_flight: DelayedPulseTrueLogicGate::new(
                Duration::from_secs_f64(Self::DURATION_OF_FLIGHT_TO_DISARM_AUTOBRAKE_SECS),
            )
            .starting_as(context.is_in_flight(), false),
            should_reject_max_mode_after_time_in_flight: DelayedTrueLogicGate::new(
                Duration::from_secs_f64(Self::DURATION_OF_FLIGHT_TO_DISARM_AUTOBRAKE_SECS),
            )
            .starting_as(context.is_in_flight()),
            external_disarm_event: false,
        }
    }

    fn spoilers_retracted_during_this_update(&self) -> bool {
        !self.ground_spoilers_are_deployed && self.last_ground_spoilers_are_deployed
    }

    fn brake_output(&self) -> Ratio {
        Ratio::new::<ratio>(self.deceleration_governor.output())
    }

    fn determine_mode(
        &mut self,
        context: &UpdateContext,
        autobrake_panel: &AutobrakePanel,
    ) -> AutobrakeMode {
        if self.should_disarm(context) {
            AutobrakeMode::NONE
        } else {
            match autobrake_panel.pressed_mode() {
                Some(mode) if self.mode == mode => AutobrakeMode::NONE,
                Some(mode)
                    if mode != AutobrakeMode::MAX
                        || !self.should_reject_max_mode_after_time_in_flight.output() =>
                {
                    mode
                }
                Some(_) | None => self.mode,
            }
        }
    }

    fn should_engage_deceleration_governor(&self, context: &UpdateContext) -> bool {
        self.is_armed() && self.ground_spoilers_are_deployed && !self.should_disarm(context)
    }

    fn is_armed(&self) -> bool {
        self.mode != AutobrakeMode::NONE
    }

    fn is_decelerating(&self) -> bool {
        match self.mode {
            AutobrakeMode::NONE => false,
            AutobrakeMode::LOW | AutobrakeMode::MED => {
                self.deceleration_demanded()
                    && self
                        .deceleration_governor
                        .is_on_target(Ratio::new::<percent>(
                            Self::MARGIN_PERCENT_TO_TARGET_TO_SHOW_DECEL_IN_LO_MED,
                        ))
            }
            _ => {
                self.deceleration_demanded()
                    && self.deceleration_governor.decelerating_at_or_above_rate(
                        Acceleration::new::<meter_per_second_squared>(
                            Self::TARGET_TO_SHOW_DECEL_IN_MAX_MS2,
                        ),
                    )
            }
        }
    }

    fn deceleration_demanded(&self) -> bool {
        self.deceleration_governor.is_engaged()
            && self.target.get::<meter_per_second_squared>() < 0.
    }

    fn should_disarm_due_to_pedal_input(&self) -> bool {
        match self.mode {
            AutobrakeMode::NONE => false,
            AutobrakeMode::LOW | AutobrakeMode::MED => {
                self.left_brake_pedal_input > Ratio::new::<percent>(53.)
                    || self.right_brake_pedal_input > Ratio::new::<percent>(53.)
                    || (self.left_brake_pedal_input > Ratio::new::<percent>(11.)
                        && self.right_brake_pedal_input > Ratio::new::<percent>(11.))
            }
            AutobrakeMode::MAX => {
                self.left_brake_pedal_input > Ratio::new::<percent>(77.)
                    || self.right_brake_pedal_input > Ratio::new::<percent>(77.)
                    || (self.left_brake_pedal_input > Ratio::new::<percent>(53.)
                        && self.right_brake_pedal_input > Ratio::new::<percent>(53.))
            }
            _ => false,
        }
    }

    fn should_disarm(&self, context: &UpdateContext) -> bool {
        // when a simulation is started in flight, some values need to be ignored for a certain time to ensure
        // an unintended disarm is not happening
        (self.deceleration_governor.is_engaged() && self.should_disarm_due_to_pedal_input())
            || (context.is_sim_ready() && !self.arming_is_allowed_by_bcu)
            || self.spoilers_retracted_during_this_update()
            || self.should_disarm_after_time_in_flight.output()
            || self.external_disarm_event
            || (self.mode == AutobrakeMode::MAX
                && self.should_reject_max_mode_after_time_in_flight.output())
    }

    fn calculate_target(&mut self) -> Acceleration {
        Acceleration::new::<meter_per_second_squared>(match self.mode {
            AutobrakeMode::NONE => Self::OFF_MODE_DECEL_TARGET_MS2,
            AutobrakeMode::LOW => interpolation(
                &Self::LOW_MODE_DECEL_PROFILE_TIME_S,
                &Self::LOW_MODE_DECEL_PROFILE_ACCEL_MS2,
                self.deceleration_governor.time_engaged().as_secs_f64(),
            ),
            AutobrakeMode::MED => interpolation(
                &Self::MED_MODE_DECEL_PROFILE_TIME_S,
                &Self::MED_MODE_DECEL_PROFILE_ACCEL_MS2,
                self.deceleration_governor.time_engaged().as_secs_f64(),
            ),
            AutobrakeMode::MAX => Self::MAX_MODE_DECEL_TARGET_MS2,
            _ => Self::OFF_MODE_DECEL_TARGET_MS2,
        })
    }

    fn update_input_conditions(
        &mut self,
        context: &UpdateContext,
        allow_arming: bool,
        pedal_input_left: Ratio,
        pedal_input_right: Ratio,
        lgciu1: &impl LgciuInterface,
        lgciu2: &impl LgciuInterface,
    ) {
        let in_flight_lgciu1 =
            !lgciu1.right_gear_compressed(false) && !lgciu1.left_gear_compressed(false);
        let in_flight_lgciu2 =
            !lgciu2.right_gear_compressed(false) && !lgciu2.left_gear_compressed(false);

        self.should_disarm_after_time_in_flight
            .update(context, in_flight_lgciu1 && in_flight_lgciu2);
        self.should_reject_max_mode_after_time_in_flight
            .update(context, in_flight_lgciu1 && in_flight_lgciu2);

        self.arming_is_allowed_by_bcu = allow_arming;
        self.left_brake_pedal_input = pedal_input_left;
        self.right_brake_pedal_input = pedal_input_right;
    }

    fn update(
        &mut self,
        context: &UpdateContext,
        autobrake_panel: &AutobrakePanel,
        allow_arming: bool,
        pedal_input_left: Ratio,
        pedal_input_right: Ratio,
        lgciu1: &impl LgciuInterface,
        lgciu2: &impl LgciuInterface,
    ) {
        self.update_input_conditions(
            context,
            allow_arming,
            pedal_input_left,
            pedal_input_right,
            lgciu1,
            lgciu2,
        );
        self.mode = self.determine_mode(context, autobrake_panel);

        self.deceleration_governor
            .engage_when(self.should_engage_deceleration_governor(context));

        self.target = self.calculate_target();
        self.deceleration_governor.update(context, self.target);
    }
}
impl SimulationElement for A320AutobrakeController {
    fn write(&self, writer: &mut SimulatorWriter) {
        writer.write(&self.armed_mode_id, self.mode as u8 as f64);
        writer.write(&self.armed_mode_id_set, -1.);
        writer.write(&self.decel_light_id, self.is_decelerating());
        writer.write(&self.active_id, self.deceleration_demanded());
    }

    fn read(&mut self, reader: &mut SimulatorReader) {
        self.last_ground_spoilers_are_deployed = self.ground_spoilers_are_deployed;
        let sec_1_gnd_splrs_out = reader.read(&self.ground_spoilers_out_sec1_id);
        let sec_2_gnd_splrs_out = reader.read(&self.ground_spoilers_out_sec2_id);
        let sec_3_gnd_splrs_out = reader.read(&self.ground_spoilers_out_sec3_id);
        self.ground_spoilers_are_deployed = (sec_1_gnd_splrs_out && sec_2_gnd_splrs_out)
            || (sec_1_gnd_splrs_out && sec_3_gnd_splrs_out)
            || (sec_2_gnd_splrs_out && sec_3_gnd_splrs_out);
        self.external_disarm_event = reader.read(&self.external_disarm_event_id);

        // Reading current mode in sim to initialize correct mode if sim changes it (from .FLT files for example)
        let readed_mode = reader.read_f64(&self.armed_mode_id_set);
        if readed_mode >= 0.0 {
            self.mode = readed_mode.into();
        }
    }
}

pub(super) struct A320HydraulicOverheadPanel {
    edp1_push_button: AutoOffFaultPushButton,
    edp2_push_button: AutoOffFaultPushButton,
    blue_epump_push_button: AutoOffFaultPushButton,
    ptu_push_button: AutoOffFaultPushButton,
    rat_push_button: MomentaryPushButton,
    yellow_epump_push_button: AutoOnFaultPushButton,
    blue_epump_override_push_button: MomentaryOnPushButton,

    green_leak_measurement_push_button: AutoOffFaultPushButton,
    blue_leak_measurement_push_button: AutoOffFaultPushButton,
    yellow_leak_measurement_push_button: AutoOffFaultPushButton,
}
impl A320HydraulicOverheadPanel {
    pub(super) fn new(context: &mut InitContext) -> A320HydraulicOverheadPanel {
        A320HydraulicOverheadPanel {
            edp1_push_button: AutoOffFaultPushButton::new_auto(context, "HYD_ENG_1_PUMP"),
            edp2_push_button: AutoOffFaultPushButton::new_auto(context, "HYD_ENG_2_PUMP"),
            blue_epump_push_button: AutoOffFaultPushButton::new_auto(context, "HYD_EPUMPB"),
            ptu_push_button: AutoOffFaultPushButton::new_auto(context, "HYD_PTU"),
            rat_push_button: MomentaryPushButton::new(context, "HYD_RAT_MAN_ON"),
            yellow_epump_push_button: AutoOnFaultPushButton::new_auto(context, "HYD_EPUMPY"),
            blue_epump_override_push_button: MomentaryOnPushButton::new(context, "HYD_EPUMPY_OVRD"),

            green_leak_measurement_push_button: AutoOffFaultPushButton::new_auto(
                context,
                "HYD_LEAK_MEASUREMENT_G",
            ),
            blue_leak_measurement_push_button: AutoOffFaultPushButton::new_auto(
                context,
                "HYD_LEAK_MEASUREMENT_B",
            ),
            yellow_leak_measurement_push_button: AutoOffFaultPushButton::new_auto(
                context,
                "HYD_LEAK_MEASUREMENT_Y",
            ),
        }
    }

    fn update_blue_override_state(&mut self) {
        if self.blue_epump_push_button.is_off() {
            self.blue_epump_override_push_button.turn_off();
        }
    }

    pub(super) fn update(&mut self, hyd: &A320Hydraulic) {
        self.edp1_push_button.set_fault(hyd.green_edp_has_fault());
        self.edp2_push_button.set_fault(hyd.yellow_edp_has_fault());
        self.blue_epump_push_button
            .set_fault(hyd.blue_epump_has_fault());
        self.yellow_epump_push_button
            .set_fault(hyd.yellow_epump_has_fault());
        self.ptu_push_button.set_fault(hyd.ptu_has_fault());

        self.update_blue_override_state();
    }

    fn yellow_epump_push_button_is_auto(&self) -> bool {
        self.yellow_epump_push_button.is_auto()
    }

    fn ptu_push_button_is_auto(&self) -> bool {
        self.ptu_push_button.is_auto()
    }

    fn edp_push_button_is_auto(&self, number: usize) -> bool {
        match number {
            1 => self.edp1_push_button.is_auto(),
            2 => self.edp2_push_button.is_auto(),
            _ => panic!("The A320 only supports two engines."),
        }
    }

    fn edp_push_button_is_off(&self, number: usize) -> bool {
        match number {
            1 => self.edp1_push_button.is_off(),
            2 => self.edp2_push_button.is_off(),
            _ => panic!("The A320 only supports two engines."),
        }
    }

    fn blue_epump_override_push_button_is_on(&self) -> bool {
        self.blue_epump_override_push_button.is_on()
    }

    fn blue_epump_push_button_is_off(&self) -> bool {
        self.blue_epump_push_button.is_off()
    }

    fn rat_man_on_push_button_is_pressed(&self) -> bool {
        self.rat_push_button.is_pressed()
    }

    fn blue_leak_measurement_valve_is_on(&self) -> bool {
        self.blue_leak_measurement_push_button.is_auto()
    }

    fn green_leak_measurement_valve_is_on(&self) -> bool {
        self.green_leak_measurement_push_button.is_auto()
    }

    fn yellow_leak_measurement_valve_is_on(&self) -> bool {
        self.yellow_leak_measurement_push_button.is_auto()
    }
}
impl SimulationElement for A320HydraulicOverheadPanel {
    fn accept<T: SimulationElementVisitor>(&mut self, visitor: &mut T) {
        self.edp1_push_button.accept(visitor);
        self.edp2_push_button.accept(visitor);
        self.blue_epump_push_button.accept(visitor);
        self.ptu_push_button.accept(visitor);
        self.rat_push_button.accept(visitor);
        self.yellow_epump_push_button.accept(visitor);
        self.blue_epump_override_push_button.accept(visitor);

        self.green_leak_measurement_push_button.accept(visitor);
        self.blue_leak_measurement_push_button.accept(visitor);
        self.yellow_leak_measurement_push_button.accept(visitor);

        visitor.visit(self);
    }

    fn receive_power(&mut self, buses: &impl ElectricalBuses) {
        if !buses.is_powered(A320Hydraulic::BLUE_ELEC_PUMP_CONTROL_POWER_BUS)
            || !buses.is_powered(A320Hydraulic::BLUE_ELEC_PUMP_SUPPLY_POWER_BUS)
        {
            self.blue_epump_override_push_button.turn_off();
        }
    }
}

struct AileronController {
    mode: LinearActuatorMode,
    requested_position: Ratio,
}
impl AileronController {
    fn new() -> Self {
        Self {
            mode: LinearActuatorMode::ClosedCircuitDamping,

            requested_position: Ratio::new::<ratio>(0.),
        }
    }

    fn set_mode(&mut self, mode: LinearActuatorMode) {
        self.mode = mode;
    }

    /// Receives a [0;1] position request, 0 is down 1 is up
    fn set_requested_position(&mut self, requested_position: Ratio) {
        self.requested_position = requested_position
            .min(Ratio::new::<ratio>(1.))
            .max(Ratio::new::<ratio>(0.));
    }
}
impl HydraulicAssemblyController for AileronController {
    fn requested_mode(&self) -> LinearActuatorMode {
        self.mode
    }

    fn requested_position(&self) -> Ratio {
        self.requested_position
    }

    fn should_lock(&self) -> bool {
        false
    }

    fn requested_lock_position(&self) -> Ratio {
        Ratio::default()
    }
}

struct AileronSystemHydraulicController {
    left_aileron_blue_actuator_solenoid_id: VariableIdentifier,
    right_aileron_blue_actuator_solenoid_id: VariableIdentifier,
    left_aileron_green_actuator_solenoid_id: VariableIdentifier,
    right_aileron_green_actuator_solenoid_id: VariableIdentifier,

    left_aileron_blue_actuator_position_demand_id: VariableIdentifier,
    right_aileron_blue_actuator_position_demand_id: VariableIdentifier,
    left_aileron_green_actuator_position_demand_id: VariableIdentifier,
    right_aileron_green_actuator_position_demand_id: VariableIdentifier,

    left_aileron_controllers: [AileronController; 2],
    right_aileron_controllers: [AileronController; 2],
}
impl AileronSystemHydraulicController {
    fn new(context: &mut InitContext) -> Self {
        Self {
            left_aileron_blue_actuator_solenoid_id: context
                .get_identifier("LEFT_AIL_BLUE_SERVO_SOLENOID_ENERGIZED".to_owned()),
            right_aileron_blue_actuator_solenoid_id: context
                .get_identifier("RIGHT_AIL_BLUE_SERVO_SOLENOID_ENERGIZED".to_owned()),
            left_aileron_green_actuator_solenoid_id: context
                .get_identifier("LEFT_AIL_GREEN_SERVO_SOLENOID_ENERGIZED".to_owned()),
            right_aileron_green_actuator_solenoid_id: context
                .get_identifier("RIGHT_AIL_GREEN_SERVO_SOLENOID_ENERGIZED".to_owned()),

            left_aileron_blue_actuator_position_demand_id: context
                .get_identifier("LEFT_AIL_BLUE_COMMANDED_POSITION".to_owned()),
            right_aileron_blue_actuator_position_demand_id: context
                .get_identifier("RIGHT_AIL_BLUE_COMMANDED_POSITION".to_owned()),
            left_aileron_green_actuator_position_demand_id: context
                .get_identifier("LEFT_AIL_GREEN_COMMANDED_POSITION".to_owned()),
            right_aileron_green_actuator_position_demand_id: context
                .get_identifier("RIGHT_AIL_GREEN_COMMANDED_POSITION".to_owned()),

            // Controllers are in outward->inward order, so for aileron [Blue circuit, Green circuit]
            left_aileron_controllers: [AileronController::new(), AileronController::new()],
            right_aileron_controllers: [AileronController::new(), AileronController::new()],
        }
    }

    fn left_controllers(&self) -> &[impl HydraulicAssemblyController] {
        &self.left_aileron_controllers[..]
    }

    fn right_controllers(&self) -> &[impl HydraulicAssemblyController] {
        &self.right_aileron_controllers[..]
    }

    fn update_aileron_controllers_positions(
        &mut self,
        left_position_requests: [Ratio; 2],
        right_position_requests: [Ratio; 2],
    ) {
        self.left_aileron_controllers[AileronActuatorPosition::Blue as usize]
            .set_requested_position(left_position_requests[AileronActuatorPosition::Blue as usize]);
        self.left_aileron_controllers[AileronActuatorPosition::Green as usize]
            .set_requested_position(
                left_position_requests[AileronActuatorPosition::Green as usize],
            );

        self.right_aileron_controllers[AileronActuatorPosition::Blue as usize]
            .set_requested_position(
                right_position_requests[AileronActuatorPosition::Blue as usize],
            );
        self.right_aileron_controllers[AileronActuatorPosition::Green as usize]
            .set_requested_position(
                right_position_requests[AileronActuatorPosition::Green as usize],
            );
    }

    /// Will drive mode from solenoid state
    /// -If energized actuator controls position
    /// -If not energized actuator is slaved in damping
    /// -We differentiate case of all actuators in damping mode where we set a more dampened
    /// mode to reach realistic slow droop speed.
    fn update_aileron_controllers_solenoids(
        &mut self,
        left_solenoids_energized: [bool; 2],
        right_solenoids_energized: [bool; 2],
    ) {
        if left_solenoids_energized.iter().any(|x| *x) {
            self.left_aileron_controllers[AileronActuatorPosition::Blue as usize].set_mode(
                Self::aileron_actuator_mode_from_solenoid(
                    left_solenoids_energized[AileronActuatorPosition::Blue as usize],
                ),
            );
            self.left_aileron_controllers[AileronActuatorPosition::Green as usize].set_mode(
                Self::aileron_actuator_mode_from_solenoid(
                    left_solenoids_energized[AileronActuatorPosition::Green as usize],
                ),
            );
        } else {
            for controller in &mut self.left_aileron_controllers {
                controller.set_mode(LinearActuatorMode::ClosedCircuitDamping);
            }
        }

        if right_solenoids_energized.iter().any(|x| *x) {
            self.right_aileron_controllers[AileronActuatorPosition::Blue as usize].set_mode(
                Self::aileron_actuator_mode_from_solenoid(
                    right_solenoids_energized[AileronActuatorPosition::Blue as usize],
                ),
            );
            self.right_aileron_controllers[AileronActuatorPosition::Green as usize].set_mode(
                Self::aileron_actuator_mode_from_solenoid(
                    right_solenoids_energized[AileronActuatorPosition::Green as usize],
                ),
            );
        } else {
            for controller in &mut self.right_aileron_controllers {
                controller.set_mode(LinearActuatorMode::ClosedCircuitDamping);
            }
        }
    }

    fn aileron_actuator_mode_from_solenoid(solenoid_energized: bool) -> LinearActuatorMode {
        if solenoid_energized {
            LinearActuatorMode::PositionControl
        } else {
            LinearActuatorMode::ActiveDamping
        }
    }

    fn aileron_actuator_position_from_surface_angle(surface_angle: Angle) -> Ratio {
        Ratio::new::<ratio>(surface_angle.get::<degree>() / 50. + 0.5)
    }
}
impl SimulationElement for AileronSystemHydraulicController {
    fn read(&mut self, reader: &mut SimulatorReader) {
        // Note that we reverse left, as positions are just passed through msfs for now
        self.update_aileron_controllers_positions(
            [
                Self::aileron_actuator_position_from_surface_angle(-Angle::new::<degree>(
                    reader.read(&self.left_aileron_blue_actuator_position_demand_id),
                )),
                Self::aileron_actuator_position_from_surface_angle(-Angle::new::<degree>(
                    reader.read(&self.left_aileron_green_actuator_position_demand_id),
                )),
            ],
            [
                Self::aileron_actuator_position_from_surface_angle(Angle::new::<degree>(
                    reader.read(&self.right_aileron_blue_actuator_position_demand_id),
                )),
                Self::aileron_actuator_position_from_surface_angle(Angle::new::<degree>(
                    reader.read(&self.right_aileron_green_actuator_position_demand_id),
                )),
            ],
        );

        self.update_aileron_controllers_solenoids(
            [
                reader.read(&self.left_aileron_blue_actuator_solenoid_id),
                reader.read(&self.left_aileron_green_actuator_solenoid_id),
            ],
            [
                reader.read(&self.right_aileron_blue_actuator_solenoid_id),
                reader.read(&self.right_aileron_green_actuator_solenoid_id),
            ],
        );
    }
}

struct ElevatorSystemHydraulicController {
    left_elevator_blue_actuator_solenoid_id: VariableIdentifier,
    right_elevator_blue_actuator_solenoid_id: VariableIdentifier,
    left_elevator_green_actuator_solenoid_id: VariableIdentifier,
    right_elevator_yellow_actuator_solenoid_id: VariableIdentifier,

    left_elevator_blue_actuator_position_demand_id: VariableIdentifier,
    right_elevator_blue_actuator_position_demand_id: VariableIdentifier,
    left_elevator_green_actuator_position_demand_id: VariableIdentifier,
    right_elevator_yellow_actuator_position_demand_id: VariableIdentifier,

    left_controllers: [AileronController; 2],
    right_controllers: [AileronController; 2],
}
impl ElevatorSystemHydraulicController {
    fn new(context: &mut InitContext) -> Self {
        Self {
            left_elevator_blue_actuator_solenoid_id: context
                .get_identifier("LEFT_ELEV_BLUE_SERVO_SOLENOID_ENERGIZED".to_owned()),
            right_elevator_blue_actuator_solenoid_id: context
                .get_identifier("RIGHT_ELEV_BLUE_SERVO_SOLENOID_ENERGIZED".to_owned()),
            left_elevator_green_actuator_solenoid_id: context
                .get_identifier("LEFT_ELEV_GREEN_SERVO_SOLENOID_ENERGIZED".to_owned()),
            right_elevator_yellow_actuator_solenoid_id: context
                .get_identifier("RIGHT_ELEV_YELLOW_SERVO_SOLENOID_ENERGIZED".to_owned()),

            left_elevator_blue_actuator_position_demand_id: context
                .get_identifier("LEFT_ELEV_BLUE_COMMANDED_POSITION".to_owned()),
            right_elevator_blue_actuator_position_demand_id: context
                .get_identifier("RIGHT_ELEV_BLUE_COMMANDED_POSITION".to_owned()),
            left_elevator_green_actuator_position_demand_id: context
                .get_identifier("LEFT_ELEV_GREEN_COMMANDED_POSITION".to_owned()),
            right_elevator_yellow_actuator_position_demand_id: context
                .get_identifier("RIGHT_ELEV_YELLOW_COMMANDED_POSITION".to_owned()),

            // Controllers are in outboard->inboard order
            left_controllers: [AileronController::new(), AileronController::new()],
            right_controllers: [AileronController::new(), AileronController::new()],
        }
    }

    fn left_controllers(&self) -> &[impl HydraulicAssemblyController] {
        &self.left_controllers[..]
    }

    fn right_controllers(&self) -> &[impl HydraulicAssemblyController] {
        &self.right_controllers[..]
    }

    fn update_elevator_controllers_positions(
        &mut self,
        left_position_requests: [Ratio; 2],
        right_position_requests: [Ratio; 2],
    ) {
        self.left_controllers[LeftElevatorActuatorCircuit::Blue as usize].set_requested_position(
            left_position_requests[LeftElevatorActuatorCircuit::Blue as usize],
        );
        self.left_controllers[LeftElevatorActuatorCircuit::Green as usize].set_requested_position(
            left_position_requests[LeftElevatorActuatorCircuit::Green as usize],
        );

        self.right_controllers[RightElevatorActuatorCircuit::Blue as usize].set_requested_position(
            right_position_requests[RightElevatorActuatorCircuit::Blue as usize],
        );
        self.right_controllers[RightElevatorActuatorCircuit::Yellow as usize]
            .set_requested_position(
                right_position_requests[RightElevatorActuatorCircuit::Yellow as usize],
            );
    }

    fn update_elevator_controllers_solenoids(
        &mut self,
        left_solenoids_energized: [bool; 2],
        right_solenoids_energized: [bool; 2],
    ) {
        if left_solenoids_energized.iter().all(|x| *x) {
            for controller in &mut self.left_controllers {
                controller.set_mode(LinearActuatorMode::ClosedCircuitDamping);
            }
        } else {
            self.left_controllers[LeftElevatorActuatorCircuit::Blue as usize].set_mode(
                Self::elevator_actuator_mode_from_solenoid(
                    left_solenoids_energized[LeftElevatorActuatorCircuit::Blue as usize],
                ),
            );
            self.left_controllers[LeftElevatorActuatorCircuit::Green as usize].set_mode(
                Self::elevator_actuator_mode_from_solenoid(
                    left_solenoids_energized[LeftElevatorActuatorCircuit::Green as usize],
                ),
            );
        }

        if right_solenoids_energized.iter().all(|x| *x) {
            for controller in &mut self.right_controllers {
                controller.set_mode(LinearActuatorMode::ClosedCircuitDamping);
            }
        } else {
            self.right_controllers[RightElevatorActuatorCircuit::Blue as usize].set_mode(
                Self::elevator_actuator_mode_from_solenoid(
                    right_solenoids_energized[RightElevatorActuatorCircuit::Blue as usize],
                ),
            );
            self.right_controllers[RightElevatorActuatorCircuit::Yellow as usize].set_mode(
                Self::elevator_actuator_mode_from_solenoid(
                    right_solenoids_energized[RightElevatorActuatorCircuit::Yellow as usize],
                ),
            );
        }
    }

    fn elevator_actuator_mode_from_solenoid(solenoid_energized: bool) -> LinearActuatorMode {
        // Elevator has reverted logic
        if !solenoid_energized {
            LinearActuatorMode::PositionControl
        } else {
            LinearActuatorMode::ActiveDamping
        }
    }

    fn elevator_actuator_position_from_surface_angle(surface_angle: Angle) -> Ratio {
        Ratio::new::<ratio>(
            (-surface_angle.get::<degree>() / 47. + 17. / 47.)
                .min(1.)
                .max(0.),
        )
    }
}
impl SimulationElement for ElevatorSystemHydraulicController {
    fn read(&mut self, reader: &mut SimulatorReader) {
        self.update_elevator_controllers_positions(
            [
                Self::elevator_actuator_position_from_surface_angle(Angle::new::<degree>(
                    reader.read(&self.left_elevator_blue_actuator_position_demand_id),
                )),
                Self::elevator_actuator_position_from_surface_angle(Angle::new::<degree>(
                    reader.read(&self.left_elevator_green_actuator_position_demand_id),
                )),
            ],
            [
                Self::elevator_actuator_position_from_surface_angle(Angle::new::<degree>(
                    reader.read(&self.right_elevator_blue_actuator_position_demand_id),
                )),
                Self::elevator_actuator_position_from_surface_angle(Angle::new::<degree>(
                    reader.read(&self.right_elevator_yellow_actuator_position_demand_id),
                )),
            ],
        );

        self.update_elevator_controllers_solenoids(
            [
                reader.read(&self.left_elevator_blue_actuator_solenoid_id),
                reader.read(&self.left_elevator_green_actuator_solenoid_id),
            ],
            [
                reader.read(&self.right_elevator_blue_actuator_solenoid_id),
                reader.read(&self.right_elevator_yellow_actuator_solenoid_id),
            ],
        );
    }
}

struct RudderSystemHydraulicController {
    requested_rudder_position_id: VariableIdentifier,

    rudder_position_requested: Ratio,

    rudder_controllers: [AileronController; 3],

    is_powered: bool,
}
impl RudderSystemHydraulicController {
    //TODO hot busses of FAC to check
    const ALL_POWER_BUSES: [ElectricalBusType; 4] = [
        ElectricalBusType::DirectCurrentEssential,
        ElectricalBusType::DirectCurrent(2),
        ElectricalBusType::DirectCurrentHot(1),
        ElectricalBusType::DirectCurrentHot(2),
    ];

    fn new(context: &mut InitContext) -> Self {
        Self {
            requested_rudder_position_id: context.get_identifier("HYD_RUDDER_DEMAND".to_owned()),

            rudder_position_requested: Ratio::default(),

            // Controllers are in [ Green circuit, Blue circuit, Yellow circuit] order
            rudder_controllers: [
                AileronController::new(),
                AileronController::new(),
                AileronController::new(),
            ],

            is_powered: false,
        }
    }

    fn update_rudder_requested_position(&mut self) {
        for controller in &mut self.rudder_controllers {
            controller.set_requested_position(self.rudder_position_requested);
        }
    }

    fn set_rudder_no_position_control(&mut self) {
        for controller in &mut self.rudder_controllers {
            controller.set_mode(LinearActuatorMode::ClosedCircuitDamping);
        }
    }

    fn set_rudder_position_control(
        &mut self,
        green_circuit_available: bool,
        blue_circuit_available: bool,
        yellow_circuit_available: bool,
    ) {
        if green_circuit_available {
            self.rudder_controllers[RudderActuatorPosition::Green as usize]
                .set_mode(LinearActuatorMode::PositionControl);
        } else {
            self.rudder_controllers[RudderActuatorPosition::Green as usize]
                .set_mode(LinearActuatorMode::ActiveDamping);
        }

        if blue_circuit_available {
            self.rudder_controllers[RudderActuatorPosition::Blue as usize]
                .set_mode(LinearActuatorMode::PositionControl);
        } else {
            self.rudder_controllers[RudderActuatorPosition::Blue as usize]
                .set_mode(LinearActuatorMode::ActiveDamping);
        }

        if yellow_circuit_available {
            self.rudder_controllers[RudderActuatorPosition::Yellow as usize]
                .set_mode(LinearActuatorMode::PositionControl);
        } else {
            self.rudder_controllers[RudderActuatorPosition::Yellow as usize]
                .set_mode(LinearActuatorMode::ActiveDamping);
        }
    }

    fn update_rudder(
        &mut self,
        green_circuit_available: bool,
        blue_circuit_available: bool,
        yellow_circuit_available: bool,
    ) {
        let no_hydraulics =
            !green_circuit_available && !blue_circuit_available && !yellow_circuit_available;

        if self.is_powered && !no_hydraulics {
            self.set_rudder_position_control(
                green_circuit_available,
                blue_circuit_available,
                yellow_circuit_available,
            );
        } else {
            self.set_rudder_no_position_control();
        }
    }

    fn update(
        &mut self,
        green_pressure: &impl SectionPressure,
        blue_pressure: &impl SectionPressure,
        yellow_pressure: &impl SectionPressure,
    ) {
        self.update_rudder_requested_position();

        let blue_circuit_available =
            blue_pressure.pressure_downstream_leak_valve().get::<psi>() > 1500.;
        let green_circuit_available =
            green_pressure.pressure_downstream_leak_valve().get::<psi>() > 1500.;
        let yellow_circuit_available = yellow_pressure
            .pressure_downstream_leak_valve()
            .get::<psi>()
            > 1500.;

        self.update_rudder(
            green_circuit_available,
            blue_circuit_available,
            yellow_circuit_available,
        );
    }

    fn rudder_controllers(&self) -> &[impl HydraulicAssemblyController] {
        &self.rudder_controllers[..]
    }
}
impl SimulationElement for RudderSystemHydraulicController {
    fn read(&mut self, reader: &mut SimulatorReader) {
        self.rudder_position_requested =
            Ratio::new::<ratio>(reader.read(&self.requested_rudder_position_id));
    }

    fn receive_power(&mut self, buses: &impl ElectricalBuses) {
        self.is_powered = buses.any_is_powered(&Self::ALL_POWER_BUSES);
    }
}

#[derive(PartialEq, Clone, Copy)]
enum ActuatorSide {
    Left,
    Right,
}

#[derive(PartialEq, Clone, Copy)]
enum AileronActuatorPosition {
    Blue = 0,
    Green = 1,
}

enum RudderActuatorPosition {
    Green = 0,
    Blue = 1,
    Yellow = 2,
}

enum LeftElevatorActuatorCircuit {
    Blue = 0,
    Green = 1,
}

enum RightElevatorActuatorCircuit {
    Blue = 0,
    Yellow = 1,
}

struct AileronAssembly {
    hydraulic_assembly: HydraulicLinearActuatorAssembly<2>,

    position_id: VariableIdentifier,

    position: Ratio,

    aerodynamic_model: AerodynamicModel,
}
impl AileronAssembly {
    fn new(
        context: &mut InitContext,
        id: ActuatorSide,
        hydraulic_assembly: HydraulicLinearActuatorAssembly<2>,
        aerodynamic_model: AerodynamicModel,
    ) -> Self {
        Self {
            hydraulic_assembly,
            position_id: match id {
                ActuatorSide::Left => context.get_identifier("HYD_AIL_LEFT_DEFLECTION".to_owned()),
                ActuatorSide::Right => {
                    context.get_identifier("HYD_AIL_RIGHT_DEFLECTION".to_owned())
                }
            },
            position: Ratio::new::<ratio>(0.),
            aerodynamic_model,
        }
    }

    fn actuator(&mut self, circuit_position: AileronActuatorPosition) -> &mut impl Actuator {
        self.hydraulic_assembly.actuator(circuit_position as usize)
    }

    fn update(
        &mut self,
        context: &UpdateContext,
        aileron_controllers: &[impl HydraulicAssemblyController],
        current_pressure_outward: &impl SectionPressure,
        current_pressure_inward: &impl SectionPressure,
    ) {
        self.aerodynamic_model
            .update_body(context, self.hydraulic_assembly.body());
        self.hydraulic_assembly.update(
            context,
            aileron_controllers,
            [
                current_pressure_outward.pressure_downstream_leak_valve(),
                current_pressure_inward.pressure_downstream_leak_valve(),
            ],
        );

        self.position = self.hydraulic_assembly.position_normalized();
    }
}
impl SimulationElement for AileronAssembly {
    fn write(&self, writer: &mut SimulatorWriter) {
        writer.write(&self.position_id, self.position.get::<ratio>());
    }
}

struct ElevatorAssembly {
    hydraulic_assembly: HydraulicLinearActuatorAssembly<2>,

    position_id: VariableIdentifier,

    position: Ratio,

    aerodynamic_model: AerodynamicModel,
}
impl ElevatorAssembly {
    fn new(
        context: &mut InitContext,
        id: ActuatorSide,
        hydraulic_assembly: HydraulicLinearActuatorAssembly<2>,
        aerodynamic_model: AerodynamicModel,
    ) -> Self {
        Self {
            hydraulic_assembly,
            position_id: match id {
                ActuatorSide::Left => context.get_identifier("HYD_ELEV_LEFT_DEFLECTION".to_owned()),
                ActuatorSide::Right => {
                    context.get_identifier("HYD_ELEV_RIGHT_DEFLECTION".to_owned())
                }
            },
            position: Ratio::new::<ratio>(0.),
            aerodynamic_model,
        }
    }

    fn actuator(&mut self, circuit_position: usize) -> &mut impl Actuator {
        self.hydraulic_assembly.actuator(circuit_position)
    }

    fn update(
        &mut self,
        context: &UpdateContext,
        elevator_controllers: &[impl HydraulicAssemblyController],
        current_pressure_outward: &impl SectionPressure,
        current_pressure_inward: &impl SectionPressure,
    ) {
        self.aerodynamic_model
            .update_body(context, self.hydraulic_assembly.body());
        self.hydraulic_assembly.update(
            context,
            elevator_controllers,
            [
                current_pressure_outward.pressure_downstream_leak_valve(),
                current_pressure_inward.pressure_downstream_leak_valve(),
            ],
        );

        self.position = self.hydraulic_assembly.position_normalized();
    }
}
impl SimulationElement for ElevatorAssembly {
    fn write(&self, writer: &mut SimulatorWriter) {
        writer.write(&self.position_id, self.position.get::<ratio>());
    }
}

struct RudderAssembly {
    hydraulic_assembly: HydraulicLinearActuatorAssembly<3>,
    name_id: VariableIdentifier,

    position: Ratio,

    aerodynamic_model: AerodynamicModel,
}
impl RudderAssembly {
    fn new(
        context: &mut InitContext,
        hydraulic_assembly: HydraulicLinearActuatorAssembly<3>,
        aerodynamic_model: AerodynamicModel,
    ) -> Self {
        Self {
            hydraulic_assembly,

            name_id: context.get_identifier("HYD_RUD_DEFLECTION".to_owned()),

            position: Ratio::new::<ratio>(0.5),

            aerodynamic_model,
        }
    }

    fn actuator(&mut self, circuit_position: RudderActuatorPosition) -> &mut impl Actuator {
        self.hydraulic_assembly.actuator(circuit_position as usize)
    }

    fn update(
        &mut self,
        context: &UpdateContext,
        rudder_controllers: &[impl HydraulicAssemblyController],
        current_pressure_green: &impl SectionPressure,
        current_pressure_blue: &impl SectionPressure,
        current_pressure_yellow: &impl SectionPressure,
    ) {
        self.aerodynamic_model
            .update_body(context, self.hydraulic_assembly.body());

        self.hydraulic_assembly.update(
            context,
            rudder_controllers,
            [
                current_pressure_green.pressure_downstream_leak_valve(),
                current_pressure_blue.pressure_downstream_leak_valve(),
                current_pressure_yellow.pressure_downstream_leak_valve(),
            ],
        );

        self.position = self.hydraulic_assembly.position_normalized();
    }
}
impl SimulationElement for RudderAssembly {
    fn write(&self, writer: &mut SimulatorWriter) {
        writer.write(&self.name_id, self.position.get::<ratio>());
    }
}

struct SpoilerElement {
    hydraulic_assembly: HydraulicLinearActuatorAssembly<1>,

    position_id: VariableIdentifier,

    position: Ratio,

    aerodynamic_model: AerodynamicModel,
}
impl SpoilerElement {
    fn new(
        context: &mut InitContext,
        id: ActuatorSide,
        id_num: usize,
        hydraulic_assembly: HydraulicLinearActuatorAssembly<1>,
        aerodynamic_model: AerodynamicModel,
    ) -> Self {
        Self {
            hydraulic_assembly,
            position_id: match id {
                ActuatorSide::Left => {
                    context.get_identifier(format!("HYD_SPOIL_{}_LEFT_DEFLECTION", id_num))
                }
                ActuatorSide::Right => {
                    context.get_identifier(format!("HYD_SPOIL_{}_RIGHT_DEFLECTION", id_num))
                }
            },
            position: Ratio::new::<ratio>(0.),
            aerodynamic_model,
        }
    }

    fn actuator(&mut self) -> &mut impl Actuator {
        self.hydraulic_assembly.actuator(0)
    }

    fn update(
        &mut self,
        context: &UpdateContext,
        spoiler_controller: &impl HydraulicAssemblyController,
        current_pressure: Pressure,
    ) {
        self.aerodynamic_model
            .update_body(context, self.hydraulic_assembly.body());
        self.hydraulic_assembly.update(
            context,
            std::slice::from_ref(spoiler_controller),
            [current_pressure],
        );

<<<<<<< HEAD
        self.position = self.hydraulic_assembly.actuator_position_normalized(0);
=======
        self.position = self.hydraulic_assembly.position_normalized();
>>>>>>> 09faacef
    }
}
impl SimulationElement for SpoilerElement {
    fn write(&self, writer: &mut SimulatorWriter) {
        writer.write(&self.position_id, self.position.get::<ratio>());
    }
}

struct SpoilerGroup {
    spoilers: [SpoilerElement; 5],
    hydraulic_controllers: [SpoilerController; 5],
}
impl SpoilerGroup {
    fn new(context: &mut InitContext, spoiler_side: &str, spoilers: [SpoilerElement; 5]) -> Self {
        Self {
            spoilers,
            hydraulic_controllers: [
                SpoilerController::new(context, spoiler_side, 1),
                SpoilerController::new(context, spoiler_side, 2),
                SpoilerController::new(context, spoiler_side, 3),
                SpoilerController::new(context, spoiler_side, 4),
                SpoilerController::new(context, spoiler_side, 5),
            ],
        }
    }

    fn update(
        &mut self,
        context: &UpdateContext,
        green_section: &impl SectionPressure,
        blue_section: &impl SectionPressure,
        yellow_section: &impl SectionPressure,
    ) {
        self.spoilers[0].update(
            context,
            &self.hydraulic_controllers[0],
            green_section.pressure_downstream_leak_valve(),
        );
        self.spoilers[1].update(
            context,
            &self.hydraulic_controllers[1],
            yellow_section.pressure_downstream_leak_valve(),
        );
        self.spoilers[2].update(
            context,
            &self.hydraulic_controllers[2],
            blue_section.pressure_downstream_leak_valve(),
        );
        self.spoilers[3].update(
            context,
            &self.hydraulic_controllers[3],
            yellow_section.pressure_downstream_leak_valve(),
        );
        self.spoilers[4].update(
            context,
            &self.hydraulic_controllers[4],
            green_section.pressure_downstream_leak_valve(),
        );
    }

    fn actuator(&mut self, spoiler_id: usize) -> &mut impl Actuator {
        self.spoilers[spoiler_id].actuator()
    }
}
impl SimulationElement for SpoilerGroup {
    fn accept<T: SimulationElementVisitor>(&mut self, visitor: &mut T) {
        for controller in &mut self.hydraulic_controllers {
            controller.accept(visitor);
        }

        for spoiler in &mut self.spoilers {
            spoiler.accept(visitor);
        }

        visitor.visit(self);
    }
}

struct SpoilerController {
    position_demand_id: VariableIdentifier,
    requested_position: Ratio,
}
impl SpoilerController {
    fn new(context: &mut InitContext, spoiler_side: &str, spoiler_id_number: usize) -> Self {
        Self {
            position_demand_id: context.get_identifier(format!(
                "{}_SPOILER_{}_COMMANDED_POSITION",
                spoiler_side, spoiler_id_number
            )),

            requested_position: Ratio::new::<ratio>(0.),
        }
    }

    fn spoiler_actuator_position_from_surface_angle(surface_angle: Angle) -> Ratio {
        Ratio::new::<ratio>((surface_angle.get::<degree>() / 50.).min(1.).max(0.))
    }
}
impl HydraulicAssemblyController for SpoilerController {
    fn requested_mode(&self) -> LinearActuatorMode {
        LinearActuatorMode::PositionControl
    }

    fn requested_position(&self) -> Ratio {
        self.requested_position
    }

    fn should_lock(&self) -> bool {
        false
    }

    fn requested_lock_position(&self) -> Ratio {
        Ratio::default()
    }
}
impl SimulationElement for SpoilerController {
    fn read(&mut self, reader: &mut SimulatorReader) {
        self.requested_position =
            Self::spoiler_actuator_position_from_surface_angle(Angle::new::<degree>(
                reader.read(&self.position_demand_id),
            ));
    }
}

struct A320GravityExtension {
    gear_gravity_extension_handle_position_id: VariableIdentifier,

    handle_angle: Angle,
}
impl A320GravityExtension {
    fn new(context: &mut InitContext) -> Self {
        Self {
            gear_gravity_extension_handle_position_id: context
                .get_identifier("GRAVITYGEAR_ROTATE_PCT".to_owned()),

            handle_angle: Angle::default(),
        }
    }
}
impl GearGravityExtension for A320GravityExtension {
    fn extension_handle_number_of_turns(&self) -> u8 {
        (self.handle_angle.get::<degree>() / 360.).floor() as u8
    }
}
impl SimulationElement for A320GravityExtension {
    fn read(&mut self, reader: &mut SimulatorReader) {
        let handle_percent: f64 = reader.read(&self.gear_gravity_extension_handle_position_id);

        self.handle_angle = Angle::new::<degree>(handle_percent * 3.6)
            .max(Angle::new::<degree>(0.))
            .min(Angle::new::<degree>(360. * 3.));
    }
}

struct A320TrimInputController {
    motor1_active_id: VariableIdentifier,
    motor2_active_id: VariableIdentifier,
    motor3_active_id: VariableIdentifier,

    motor1_position_id: VariableIdentifier,
    motor2_position_id: VariableIdentifier,
    motor3_position_id: VariableIdentifier,

    manual_control_active_id: VariableIdentifier,
    manual_control_speed_id: VariableIdentifier,

    motor_active: [bool; 3],
    motor_position: [Angle; 3],

    manual_control: bool,
    manual_control_speed: AngularVelocity,
}
impl A320TrimInputController {
    fn new(context: &mut InitContext) -> Self {
        Self {
            motor1_active_id: context.get_identifier("THS_1_ACTIVE_MODE_COMMANDED".to_owned()),
            motor2_active_id: context.get_identifier("THS_2_ACTIVE_MODE_COMMANDED".to_owned()),
            motor3_active_id: context.get_identifier("THS_3_ACTIVE_MODE_COMMANDED".to_owned()),

            motor1_position_id: context.get_identifier("THS_1_COMMANDED_POSITION".to_owned()),
            motor2_position_id: context.get_identifier("THS_2_COMMANDED_POSITION".to_owned()),
            motor3_position_id: context.get_identifier("THS_3_COMMANDED_POSITION".to_owned()),

            manual_control_active_id: context
                .get_identifier("THS_MANUAL_CONTROL_ACTIVE".to_owned()),
            manual_control_speed_id: context.get_identifier("THS_MANUAL_CONTROL_SPEED".to_owned()),

            motor_active: [false; 3],
            motor_position: [Angle::default(); 3],

            manual_control: false,
            manual_control_speed: AngularVelocity::default(),
        }
    }
}
impl PitchTrimActuatorController for A320TrimInputController {
    fn commanded_position(&self) -> Angle {
        for (idx, motor_active) in self.motor_active.iter().enumerate() {
            if *motor_active {
                return self.motor_position[idx];
            }
        }

        Angle::default()
    }

    fn energised_motor(&self) -> [bool; 3] {
        self.motor_active
    }
}
impl ManualPitchTrimController for A320TrimInputController {
    fn is_manually_moved(&self) -> bool {
        self.manual_control || self.manual_control_speed.get::<radian_per_second>() != 0.
    }

    fn moving_speed(&self) -> AngularVelocity {
        self.manual_control_speed
    }
}
impl SimulationElement for A320TrimInputController {
    fn read(&mut self, reader: &mut SimulatorReader) {
        self.motor_active[0] = reader.read(&self.motor1_active_id);
        self.motor_active[1] = reader.read(&self.motor2_active_id);
        self.motor_active[2] = reader.read(&self.motor3_active_id);

        self.motor_position[0] = reader.read(&self.motor1_position_id);
        self.motor_position[1] = reader.read(&self.motor2_position_id);
        self.motor_position[2] = reader.read(&self.motor3_position_id);

        self.manual_control = reader.read(&self.manual_control_active_id);
        self.manual_control_speed = reader.read(&self.manual_control_speed_id);
    }
}

#[cfg(test)]
mod tests {
    use super::*;

    mod a320_hydraulics {
        use super::*;
        use systems::{
            electrical::{
                test::TestElectricitySource, ElectricalBus, Electricity, ElectricitySource,
                ExternalPowerSource,
            },
            engine::{leap_engine::LeapEngine, EngineFireOverheadPanel},
            hydraulic::electrical_generator::TestGenerator,
            landing_gear::{GearSystemState, LandingGear, LandingGearControlInterfaceUnitSet},
            shared::{EmergencyElectricalState, HydraulicGeneratorControlUnit, PotentialOrigin},
            simulation::{
                test::{ReadByName, SimulationTestBed, TestBed, WriteByName},
                Aircraft, InitContext,
            },
        };

        use uom::si::{
            angle::degree,
            electric_potential::volt,
            length::foot,
            ratio::{percent, ratio},
            volume::liter,
        };

        struct A320TestEmergencyElectricalOverheadPanel {
            rat_and_emer_gen_man_on: MomentaryPushButton,
        }

        impl A320TestEmergencyElectricalOverheadPanel {
            pub fn new(context: &mut InitContext) -> Self {
                A320TestEmergencyElectricalOverheadPanel {
                    rat_and_emer_gen_man_on: MomentaryPushButton::new(
                        context,
                        "EMER_ELEC_RAT_AND_EMER_GEN",
                    ),
                }
            }
        }
        impl SimulationElement for A320TestEmergencyElectricalOverheadPanel {
            fn accept<T: SimulationElementVisitor>(&mut self, visitor: &mut T) {
                self.rat_and_emer_gen_man_on.accept(visitor);

                visitor.visit(self);
            }
        }
        impl EmergencyElectricalRatPushButton for A320TestEmergencyElectricalOverheadPanel {
            fn is_pressed(&self) -> bool {
                self.rat_and_emer_gen_man_on.is_pressed()
            }
        }

        #[derive(Default)]
        struct A320TestAdirus {
            airspeed: Velocity,
        }
        impl A320TestAdirus {
            fn update(&mut self, context: &UpdateContext) {
                self.airspeed = context.true_airspeed()
            }
        }
        impl AdirsDiscreteOutputs for A320TestAdirus {
            fn low_speed_warning_1_104kts(&self, _: usize) -> bool {
                self.airspeed.get::<knot>() > 104.
            }

            fn low_speed_warning_2_54kts(&self, _: usize) -> bool {
                self.airspeed.get::<knot>() > 54.
            }

            fn low_speed_warning_3_159kts(&self, _: usize) -> bool {
                self.airspeed.get::<knot>() > 159.
            }

            fn low_speed_warning_4_260kts(&self, _: usize) -> bool {
                self.airspeed.get::<knot>() > 260.
            }
        }

        struct A320TestPneumatics {
            pressure: Pressure,
        }
        impl A320TestPneumatics {
            pub fn new() -> Self {
                Self {
                    pressure: Pressure::new::<psi>(50.),
                }
            }

            fn set_nominal_air_pressure(&mut self) {
                self.pressure = Pressure::new::<psi>(50.);
            }

            fn set_low_air_pressure(&mut self) {
                self.pressure = Pressure::new::<psi>(1.);
            }
        }
        impl ReservoirAirPressure for A320TestPneumatics {
            fn green_reservoir_pressure(&self) -> Pressure {
                self.pressure
            }

            fn blue_reservoir_pressure(&self) -> Pressure {
                self.pressure
            }

            fn yellow_reservoir_pressure(&self) -> Pressure {
                self.pressure
            }
        }

        struct A320TestElectrical {
            airspeed: Velocity,
            all_ac_lost: bool,
            emergency_generator: TestGenerator,
        }
        impl A320TestElectrical {
            pub fn new() -> Self {
                A320TestElectrical {
                    airspeed: Velocity::new::<knot>(100.),
                    all_ac_lost: false,
                    emergency_generator: TestGenerator::default(),
                }
            }

            fn update(
                &mut self,
                gcu: &impl HydraulicGeneratorControlUnit,
                context: &UpdateContext,
            ) {
                self.airspeed = context.indicated_airspeed();
                self.emergency_generator.update(gcu);
            }
        }
        impl EmergencyElectricalState for A320TestElectrical {
            fn is_in_emergency_elec(&self) -> bool {
                self.all_ac_lost && self.airspeed >= Velocity::new::<knot>(100.)
            }
        }
        impl EmergencyGeneratorPower for A320TestElectrical {
            fn generated_power(&self) -> Power {
                self.emergency_generator.generated_power()
            }
        }
        impl SimulationElement for A320TestElectrical {
            fn receive_power(&mut self, buses: &impl ElectricalBuses) {
                self.all_ac_lost = !buses.is_powered(ElectricalBusType::AlternatingCurrent(1))
                    && !buses.is_powered(ElectricalBusType::AlternatingCurrent(2));
            }
        }
        struct A320HydraulicsTestAircraft {
            pneumatics: A320TestPneumatics,
            engine_1: LeapEngine,
            engine_2: LeapEngine,
            hydraulics: A320Hydraulic,
            overhead: A320HydraulicOverheadPanel,
            autobrake_panel: AutobrakePanel,
            emergency_electrical_overhead: A320TestEmergencyElectricalOverheadPanel,
            engine_fire_overhead: EngineFireOverheadPanel<2>,
            landing_gear: LandingGear,
            lgcius: LandingGearControlInterfaceUnitSet,
            adirus: A320TestAdirus,
            electrical: A320TestElectrical,
            ext_pwr: ExternalPowerSource,

            powered_source_ac: TestElectricitySource,
            ac_ground_service_bus: ElectricalBus,
            dc_ground_service_bus: ElectricalBus,
            ac_1_bus: ElectricalBus,
            ac_2_bus: ElectricalBus,
            dc_1_bus: ElectricalBus,
            dc_2_bus: ElectricalBus,
            dc_ess_bus: ElectricalBus,
            dc_hot_1_bus: ElectricalBus,
            dc_hot_2_bus: ElectricalBus,

            // Electric buses states to be able to kill them dynamically
            is_ac_ground_service_powered: bool,
            is_dc_ground_service_powered: bool,
            is_ac_1_powered: bool,
            is_ac_2_powered: bool,
            is_dc_1_powered: bool,
            is_dc_2_powered: bool,
            is_dc_ess_powered: bool,
            is_dc_hot_1_powered: bool,
            is_dc_hot_2_powered: bool,
        }
        impl A320HydraulicsTestAircraft {
            fn new(context: &mut InitContext) -> Self {
                Self {
                    pneumatics: A320TestPneumatics::new(),
                    engine_1: LeapEngine::new(context, 1),
                    engine_2: LeapEngine::new(context, 2),
                    hydraulics: A320Hydraulic::new(context),
                    overhead: A320HydraulicOverheadPanel::new(context),
                    autobrake_panel: AutobrakePanel::new(context),
                    emergency_electrical_overhead: A320TestEmergencyElectricalOverheadPanel::new(
                        context,
                    ),
                    engine_fire_overhead: EngineFireOverheadPanel::new(context),
                    landing_gear: LandingGear::new(context),
                    lgcius: LandingGearControlInterfaceUnitSet::new(
                        context,
                        ElectricalBusType::DirectCurrentEssential,
                        ElectricalBusType::DirectCurrentGndFltService,
                    ),
                    adirus: A320TestAdirus::default(),
                    electrical: A320TestElectrical::new(),
                    ext_pwr: ExternalPowerSource::new(context),
                    powered_source_ac: TestElectricitySource::powered(
                        context,
                        PotentialOrigin::EngineGenerator(1),
                    ),
                    ac_ground_service_bus: ElectricalBus::new(
                        context,
                        ElectricalBusType::AlternatingCurrentGndFltService,
                    ),
                    dc_ground_service_bus: ElectricalBus::new(
                        context,
                        ElectricalBusType::DirectCurrentGndFltService,
                    ),
                    ac_1_bus: ElectricalBus::new(context, ElectricalBusType::AlternatingCurrent(1)),
                    ac_2_bus: ElectricalBus::new(context, ElectricalBusType::AlternatingCurrent(2)),
                    dc_1_bus: ElectricalBus::new(context, ElectricalBusType::DirectCurrent(1)),
                    dc_2_bus: ElectricalBus::new(context, ElectricalBusType::DirectCurrent(2)),
                    dc_ess_bus: ElectricalBus::new(
                        context,
                        ElectricalBusType::DirectCurrentEssential,
                    ),
                    dc_hot_1_bus: ElectricalBus::new(
                        context,
                        ElectricalBusType::DirectCurrentHot(1),
                    ),
                    dc_hot_2_bus: ElectricalBus::new(
                        context,
                        ElectricalBusType::DirectCurrentHot(2),
                    ),
                    is_ac_ground_service_powered: true,
                    is_dc_ground_service_powered: true,
                    is_ac_1_powered: true,
                    is_ac_2_powered: true,
                    is_dc_1_powered: true,
                    is_dc_2_powered: true,
                    is_dc_ess_powered: true,
                    is_dc_hot_1_powered: true,
                    is_dc_hot_2_powered: true,
                }
            }

            fn is_rat_commanded_to_deploy(&self) -> bool {
                self.hydraulics.ram_air_turbine_controller.should_deploy()
            }

            fn is_emergency_gen_at_nominal_speed(&self) -> bool {
                self.hydraulics.gcu.is_at_nominal_speed()
            }

            fn is_green_edp_commanded_on(&self) -> bool {
                self.hydraulics
                    .engine_driven_pump_1_controller
                    .should_pressurise()
            }

            fn is_yellow_edp_commanded_on(&self) -> bool {
                self.hydraulics
                    .engine_driven_pump_2_controller
                    .should_pressurise()
            }

            fn get_yellow_brake_accumulator_fluid_volume(&self) -> Volume {
                self.hydraulics
                    .braking_circuit_altn
                    .accumulator_fluid_volume()
            }

            fn is_nws_pin_inserted(&self) -> bool {
                self.hydraulics.nose_wheel_steering_pin_is_inserted()
            }

            fn is_cargo_powering_yellow_epump(&self) -> bool {
                self.hydraulics
                    .should_pressurise_yellow_pump_for_cargo_door_operation()
            }

            fn is_yellow_epump_controller_pressurising(&self) -> bool {
                self.hydraulics
                    .yellow_electric_pump_controller
                    .should_pressurise()
            }

            fn is_blue_epump_controller_pressurising(&self) -> bool {
                self.hydraulics
                    .blue_electric_pump_controller
                    .should_pressurise()
            }

            fn is_edp1_green_pump_controller_pressurising(&self) -> bool {
                self.hydraulics
                    .engine_driven_pump_1_controller
                    .should_pressurise()
            }

            fn is_edp2_yellow_pump_controller_pressurising(&self) -> bool {
                self.hydraulics
                    .engine_driven_pump_2_controller
                    .should_pressurise()
            }

            fn is_ptu_controller_activating_ptu(&self) -> bool {
                self.hydraulics
                    .power_transfer_unit_controller
                    .should_enable()
            }

            fn is_ptu_enabled(&self) -> bool {
                self.hydraulics.power_transfer_unit.is_enabled()
            }

            fn is_blue_pressure_switch_pressurised(&self) -> bool {
                self.hydraulics.is_blue_pressure_switch_pressurised()
            }

            fn is_green_pressure_switch_pressurised(&self) -> bool {
                self.hydraulics.is_green_pressure_switch_pressurised()
            }

            fn is_yellow_pressure_switch_pressurised(&self) -> bool {
                self.hydraulics.is_yellow_pressure_switch_pressurised()
            }

            fn is_yellow_leak_meas_valve_commanded_open(&self) -> bool {
                self.hydraulics
                    .yellow_circuit_controller
                    .should_open_leak_measurement_valve()
            }

            fn is_blue_leak_meas_valve_commanded_open(&self) -> bool {
                self.hydraulics
                    .blue_circuit_controller
                    .should_open_leak_measurement_valve()
            }

            fn is_green_leak_meas_valve_commanded_open(&self) -> bool {
                self.hydraulics
                    .green_circuit_controller
                    .should_open_leak_measurement_valve()
            }

            fn nose_steering_position(&self) -> Angle {
                self.hydraulics.nose_steering.position_feedback()
            }

            fn is_cargo_fwd_door_locked_up(&self) -> bool {
                self.hydraulics.forward_cargo_door_controller.control_state
                    == DoorControlState::UpLocked
            }

            fn set_ac_bus_1_is_powered(&mut self, bus_is_alive: bool) {
                self.is_ac_1_powered = bus_is_alive;
            }

            fn set_ac_bus_2_is_powered(&mut self, bus_is_alive: bool) {
                self.is_ac_2_powered = bus_is_alive;
            }

            fn set_dc_ground_service_is_powered(&mut self, bus_is_alive: bool) {
                self.is_dc_ground_service_powered = bus_is_alive;
            }

            fn set_ac_ground_service_is_powered(&mut self, bus_is_alive: bool) {
                self.is_ac_ground_service_powered = bus_is_alive;
            }

            fn set_dc_bus_2_is_powered(&mut self, bus_is_alive: bool) {
                self.is_dc_2_powered = bus_is_alive;
            }

            fn set_dc_ess_is_powered(&mut self, bus_is_alive: bool) {
                self.is_dc_ess_powered = bus_is_alive;
            }

            fn use_worst_case_ptu(&mut self) {
                self.hydraulics.power_transfer_unit.update_characteristics(
                    &A320PowerTransferUnitCharacteristics::new_worst_part_acceptable(),
                );
            }
        }

        impl Aircraft for A320HydraulicsTestAircraft {
            fn update_before_power_distribution(
                &mut self,
                _: &UpdateContext,
                electricity: &mut Electricity,
            ) {
                self.powered_source_ac
                    .power_with_potential(ElectricPotential::new::<volt>(115.));
                electricity.supplied_by(&self.powered_source_ac);

                if self.is_ac_1_powered {
                    electricity.flow(&self.powered_source_ac, &self.ac_1_bus);
                }

                if self.is_ac_2_powered {
                    electricity.flow(&self.powered_source_ac, &self.ac_2_bus);
                }

                if self.is_ac_ground_service_powered {
                    electricity.flow(&self.powered_source_ac, &self.ac_ground_service_bus);
                }

                if self.is_dc_ground_service_powered {
                    electricity.flow(&self.powered_source_ac, &self.dc_ground_service_bus);
                }

                if self.is_dc_1_powered {
                    electricity.flow(&self.powered_source_ac, &self.dc_1_bus);
                }

                if self.is_dc_2_powered {
                    electricity.flow(&self.powered_source_ac, &self.dc_2_bus);
                }

                if self.is_dc_ess_powered {
                    electricity.flow(&self.powered_source_ac, &self.dc_ess_bus);
                }

                if self.is_dc_hot_1_powered {
                    electricity.flow(&self.powered_source_ac, &self.dc_hot_1_bus);
                }

                if self.is_dc_hot_2_powered {
                    electricity.flow(&self.powered_source_ac, &self.dc_hot_2_bus);
                }
            }

            fn update_after_power_distribution(&mut self, context: &UpdateContext) {
                self.electrical.update(&self.hydraulics.gcu, context);

                self.adirus.update(context);

                self.lgcius.update(
                    context,
                    &self.landing_gear,
                    &self.hydraulics.gear_system,
                    self.ext_pwr.output_potential().is_powered(),
                );

                self.hydraulics.update(
                    context,
                    &self.engine_1,
                    &self.engine_2,
                    &self.overhead,
                    &self.autobrake_panel,
                    &self.engine_fire_overhead,
                    &self.lgcius,
                    &self.emergency_electrical_overhead,
                    &self.electrical,
                    &self.pneumatics,
                    &self.adirus,
                );

                self.overhead.update(&self.hydraulics);
            }
        }
        impl SimulationElement for A320HydraulicsTestAircraft {
            fn accept<T: SimulationElementVisitor>(&mut self, visitor: &mut T) {
                self.engine_1.accept(visitor);
                self.engine_2.accept(visitor);
                self.landing_gear.accept(visitor);
                self.lgcius.accept(visitor);
                self.hydraulics.accept(visitor);
                self.autobrake_panel.accept(visitor);
                self.overhead.accept(visitor);
                self.engine_fire_overhead.accept(visitor);
                self.emergency_electrical_overhead.accept(visitor);
                self.electrical.accept(visitor);
                self.ext_pwr.accept(visitor);

                visitor.visit(self);
            }
        }

        struct A320HydraulicsTestBed {
            test_bed: SimulationTestBed<A320HydraulicsTestAircraft>,
        }
        impl A320HydraulicsTestBed {
            fn new_with_start_state(start_state: StartState) -> Self {
                Self {
                    test_bed: SimulationTestBed::new_with_start_state(
                        start_state,
                        A320HydraulicsTestAircraft::new,
                    ),
                }
            }

            fn run_one_tick(mut self) -> Self {
                self.run_with_delta(A320Hydraulic::HYDRAULIC_SIM_TIME_STEP);
                self
            }

            fn run_waiting_for(mut self, delta: Duration) -> Self {
                self.test_bed.run_multiple_frames(delta);
                self
            }

            fn is_green_edp_commanded_on(&self) -> bool {
                self.query(|a| a.is_green_edp_commanded_on())
            }

            fn is_yellow_edp_commanded_on(&self) -> bool {
                self.query(|a| a.is_yellow_edp_commanded_on())
            }

            fn is_ptu_enabled(&self) -> bool {
                self.query(|a| a.is_ptu_enabled())
            }

            fn is_blue_pressure_switch_pressurised(&self) -> bool {
                self.query(|a| a.is_blue_pressure_switch_pressurised())
            }

            fn is_green_pressure_switch_pressurised(&self) -> bool {
                self.query(|a| a.is_green_pressure_switch_pressurised())
            }

            fn is_yellow_pressure_switch_pressurised(&self) -> bool {
                self.query(|a| a.is_yellow_pressure_switch_pressurised())
            }

            fn is_flaps_moving(&mut self) -> bool {
                self.read_by_name("IS_FLAPS_MOVING")
            }

            fn is_slats_moving(&mut self) -> bool {
                self.read_by_name("IS_SLATS_MOVING")
            }

            fn nose_steering_position(&self) -> Angle {
                self.query(|a| a.nose_steering_position())
            }

            fn is_cargo_fwd_door_locked_down(&mut self) -> bool {
                self.read_by_name("FWD_DOOR_CARGO_LOCKED")
            }

            fn is_cargo_fwd_door_locked_up(&self) -> bool {
                self.query(|a| a.is_cargo_fwd_door_locked_up())
            }

            fn cargo_fwd_door_position(&mut self) -> f64 {
                self.read_by_name("FWD_DOOR_CARGO_POSITION")
            }

            fn cargo_aft_door_position(&mut self) -> f64 {
                self.read_by_name("AFT_DOOR_CARGO_POSITION")
            }

            fn green_pressure(&mut self) -> Pressure {
                self.read_by_name("HYD_GREEN_SYSTEM_1_SECTION_PRESSURE")
            }

            fn blue_pressure(&mut self) -> Pressure {
                self.read_by_name("HYD_BLUE_SYSTEM_1_SECTION_PRESSURE")
            }

            fn yellow_pressure(&mut self) -> Pressure {
                self.read_by_name("HYD_YELLOW_SYSTEM_1_SECTION_PRESSURE")
            }

            fn get_yellow_reservoir_volume(&mut self) -> Volume {
                self.read_by_name("HYD_YELLOW_RESERVOIR_LEVEL")
            }

            fn is_green_edp_press_low(&mut self) -> bool {
                self.read_by_name("HYD_GREEN_EDPUMP_LOW_PRESS")
            }

            fn green_edp_has_fault(&mut self) -> bool {
                self.read_by_name("OVHD_HYD_ENG_1_PUMP_PB_HAS_FAULT")
            }

            fn yellow_edp_has_fault(&mut self) -> bool {
                self.read_by_name("OVHD_HYD_ENG_2_PUMP_PB_HAS_FAULT")
            }

            fn is_yellow_edp_press_low(&mut self) -> bool {
                self.read_by_name("HYD_YELLOW_EDPUMP_LOW_PRESS")
            }

            fn is_yellow_epump_press_low(&mut self) -> bool {
                self.read_by_name("HYD_YELLOW_EPUMP_LOW_PRESS")
            }

            fn is_blue_epump_press_low(&mut self) -> bool {
                self.read_by_name("HYD_BLUE_EPUMP_LOW_PRESS")
            }

            fn blue_epump_has_fault(&mut self) -> bool {
                self.read_by_name("OVHD_HYD_EPUMPB_PB_HAS_FAULT")
            }

            fn yellow_epump_has_fault(&mut self) -> bool {
                self.read_by_name("OVHD_HYD_EPUMPY_PB_HAS_FAULT")
            }

            fn ptu_has_fault(&mut self) -> bool {
                self.read_by_name("OVHD_HYD_PTU_PB_HAS_FAULT")
            }

            fn blue_epump_override_is_on(&mut self) -> bool {
                self.read_by_name("OVHD_HYD_EPUMPY_OVRD_IS_ON")
            }

            fn get_brake_left_yellow_pressure(&mut self) -> Pressure {
                self.read_by_name("HYD_BRAKE_ALTN_LEFT_PRESS")
            }

            fn get_brake_right_yellow_pressure(&mut self) -> Pressure {
                self.read_by_name("HYD_BRAKE_ALTN_RIGHT_PRESS")
            }

            fn get_green_reservoir_volume(&mut self) -> Volume {
                self.read_by_name("HYD_GREEN_RESERVOIR_LEVEL")
            }

            fn get_blue_reservoir_volume(&mut self) -> Volume {
                self.read_by_name("HYD_BLUE_RESERVOIR_LEVEL")
            }

            fn autobrake_mode(&mut self) -> AutobrakeMode {
                ReadByName::<A320HydraulicsTestBed, f64>::read_by_name(
                    self,
                    "AUTOBRAKES_ARMED_MODE",
                )
                .into()
            }

            fn get_brake_left_green_pressure(&mut self) -> Pressure {
                self.read_by_name("HYD_BRAKE_NORM_LEFT_PRESS")
            }

            fn get_brake_right_green_pressure(&mut self) -> Pressure {
                self.read_by_name("HYD_BRAKE_NORM_RIGHT_PRESS")
            }

            fn get_brake_yellow_accumulator_pressure(&mut self) -> Pressure {
                self.read_by_name("HYD_BRAKE_ALTN_ACC_PRESS")
            }

            fn get_brake_yellow_accumulator_fluid_volume(&self) -> Volume {
                self.query(|a| a.get_yellow_brake_accumulator_fluid_volume())
            }

            fn get_rat_position(&mut self) -> f64 {
                self.read_by_name("HYD_RAT_STOW_POSITION")
            }

            fn get_rat_rpm(&mut self) -> f64 {
                self.read_by_name("A32NX_HYD_RAT_RPM")
            }

            fn get_left_aileron_position(&mut self) -> Ratio {
                Ratio::new::<ratio>(self.read_by_name("HYD_AIL_LEFT_DEFLECTION"))
            }

            fn get_right_aileron_position(&mut self) -> Ratio {
                Ratio::new::<ratio>(self.read_by_name("HYD_AIL_RIGHT_DEFLECTION"))
            }

            fn get_left_elevator_position(&mut self) -> Ratio {
                Ratio::new::<ratio>(self.read_by_name("HYD_ELEV_LEFT_DEFLECTION"))
            }

            fn get_mean_right_spoilers_position(&mut self) -> Ratio {
                (Ratio::new::<ratio>(self.read_by_name("HYD_SPOIL_1_RIGHT_DEFLECTION"))
                    + Ratio::new::<ratio>(self.read_by_name("HYD_SPOIL_2_RIGHT_DEFLECTION"))
                    + Ratio::new::<ratio>(self.read_by_name("HYD_SPOIL_3_RIGHT_DEFLECTION"))
                    + Ratio::new::<ratio>(self.read_by_name("HYD_SPOIL_4_RIGHT_DEFLECTION"))
                    + Ratio::new::<ratio>(self.read_by_name("HYD_SPOIL_5_RIGHT_DEFLECTION")))
                    / 5.
            }

            fn get_mean_left_spoilers_position(&mut self) -> Ratio {
                (Ratio::new::<ratio>(self.read_by_name("HYD_SPOIL_1_LEFT_DEFLECTION"))
                    + Ratio::new::<ratio>(self.read_by_name("HYD_SPOIL_2_LEFT_DEFLECTION"))
                    + Ratio::new::<ratio>(self.read_by_name("HYD_SPOIL_3_LEFT_DEFLECTION"))
                    + Ratio::new::<ratio>(self.read_by_name("HYD_SPOIL_4_LEFT_DEFLECTION"))
                    + Ratio::new::<ratio>(self.read_by_name("HYD_SPOIL_5_LEFT_DEFLECTION")))
                    / 5.
            }

            fn get_right_elevator_position(&mut self) -> Ratio {
                Ratio::new::<ratio>(self.read_by_name("HYD_ELEV_RIGHT_DEFLECTION"))
            }

            fn get_rudder_position(&mut self) -> Ratio {
                Ratio::new::<ratio>(self.read_by_name("HYD_RUD_DEFLECTION"))
            }

            fn get_nose_steering_ratio(&mut self) -> Ratio {
                Ratio::new::<ratio>(self.read_by_name("NOSE_WHEEL_POSITION_RATIO"))
            }

            fn rat_deploy_commanded(&self) -> bool {
                self.query(|a| a.is_rat_commanded_to_deploy())
            }

            fn is_emergency_gen_at_nominal_speed(&self) -> bool {
                self.query(|a| a.is_emergency_gen_at_nominal_speed())
            }

            fn is_fire_valve_eng1_closed(&mut self) -> bool {
                !ReadByName::<A320HydraulicsTestBed, bool>::read_by_name(
                    self,
                    "HYD_GREEN_PUMP_1_FIRE_VALVE_OPENED",
                ) && !self.query(|a| {
                    a.hydraulics.green_circuit.is_fire_shutoff_valve_open(
                        A320HydraulicCircuitFactory::YELLOW_GREEN_BLUE_PUMPS_INDEXES,
                    )
                })
            }

            fn is_fire_valve_eng2_closed(&mut self) -> bool {
                !ReadByName::<A320HydraulicsTestBed, bool>::read_by_name(
                    self,
                    "HYD_YELLOW_PUMP_1_FIRE_VALVE_OPENED",
                ) && !self.query(|a| {
                    a.hydraulics.green_circuit.is_fire_shutoff_valve_open(
                        A320HydraulicCircuitFactory::YELLOW_GREEN_BLUE_PUMPS_INDEXES,
                    )
                })
            }

            fn is_yellow_leak_meas_valve_commanded_open(&mut self) -> bool {
                self.query(|a| a.is_yellow_leak_meas_valve_commanded_open())
            }

            fn is_green_leak_meas_valve_commanded_open(&mut self) -> bool {
                self.query(|a| a.is_green_leak_meas_valve_commanded_open())
            }

            fn is_blue_leak_meas_valve_commanded_open(&mut self) -> bool {
                self.query(|a| a.is_blue_leak_meas_valve_commanded_open())
            }

            fn green_leak_meas_valve_closed(mut self) -> Self {
                self.write_by_name("OVHD_HYD_LEAK_MEASUREMENT_G_PB_IS_AUTO", false);
                self
            }

            fn blue_leak_meas_valve_closed(mut self) -> Self {
                self.write_by_name("OVHD_HYD_LEAK_MEASUREMENT_B_PB_IS_AUTO", false);
                self
            }

            fn yellow_leak_meas_valve_closed(mut self) -> Self {
                self.write_by_name("OVHD_HYD_LEAK_MEASUREMENT_Y_PB_IS_AUTO", false);
                self
            }

            fn engines_off(self) -> Self {
                self.stop_eng1().stop_eng2()
            }

            fn external_power(mut self, is_connected: bool) -> Self {
                self.write_by_name("EXTERNAL POWER AVAILABLE:1", is_connected);

                if is_connected {
                    self = self.on_the_ground();
                }
                self
            }

            fn with_worst_case_ptu(mut self) -> Self {
                self.command(|a| a.use_worst_case_ptu());
                self
            }

            fn on_the_ground(mut self) -> Self {
                self.set_indicated_altitude(Length::new::<foot>(0.));
                self.set_on_ground(true);
                self.set_indicated_airspeed(Velocity::new::<knot>(5.));
                self
            }

            fn on_the_ground_after_touchdown(mut self) -> Self {
                self.set_indicated_altitude(Length::new::<foot>(0.));
                self.set_on_ground(true);
                self.set_indicated_airspeed(Velocity::new::<knot>(100.));
                self
            }

            fn air_press_low(mut self) -> Self {
                self.command(|a| a.pneumatics.set_low_air_pressure());
                self
            }

            fn air_press_nominal(mut self) -> Self {
                self.command(|a| a.pneumatics.set_nominal_air_pressure());
                self
            }

            fn rotates_on_runway(mut self) -> Self {
                self.set_indicated_altitude(Length::new::<foot>(0.));
                self.set_on_ground(false);
                self.set_indicated_airspeed(Velocity::new::<knot>(135.));
                self.write_by_name(
                    LandingGear::GEAR_CENTER_COMPRESSION,
                    Ratio::new::<ratio>(0.5),
                );
                self.write_by_name(LandingGear::GEAR_LEFT_COMPRESSION, Ratio::new::<ratio>(0.8));
                self.write_by_name(
                    LandingGear::GEAR_RIGHT_COMPRESSION,
                    Ratio::new::<ratio>(0.8),
                );
                self
            }

            fn in_flight(mut self) -> Self {
                self.set_on_ground(false);
                self.set_indicated_altitude(Length::new::<foot>(2500.));
                self.set_indicated_airspeed(Velocity::new::<knot>(180.));
                self.start_eng1(Ratio::new::<percent>(80.))
                    .start_eng2(Ratio::new::<percent>(80.))
                    .set_gear_lever_up()
                    .set_park_brake(false)
                    .external_power(false)
            }

            fn sim_not_ready(mut self) -> Self {
                self.set_sim_is_ready(false);
                self
            }

            fn sim_ready(mut self) -> Self {
                self.set_sim_is_ready(true);
                self
            }

            fn set_tiller_demand(mut self, steering_ratio: Ratio) -> Self {
                self.write_by_name("TILLER_HANDLE_POSITION", steering_ratio.get::<ratio>());
                self
            }

            fn set_autopilot_steering_demand(mut self, steering_ratio: Ratio) -> Self {
                self.write_by_name("AUTOPILOT_NOSEWHEEL_DEMAND", steering_ratio.get::<ratio>());
                self
            }

            fn set_eng1_fire_button(mut self, is_active: bool) -> Self {
                self.write_by_name("FIRE_BUTTON_ENG1", is_active);
                self
            }

            fn set_eng2_fire_button(mut self, is_active: bool) -> Self {
                self.write_by_name("FIRE_BUTTON_ENG2", is_active);
                self
            }

            fn open_fwd_cargo_door(mut self) -> Self {
                self.write_by_name("FWD_DOOR_CARGO_OPEN_REQ", 1.);
                self
            }

            fn close_fwd_cargo_door(mut self) -> Self {
                self.write_by_name("FWD_DOOR_CARGO_OPEN_REQ", 0.);
                self
            }

            fn set_pushback_state(mut self, is_pushed_back: bool) -> Self {
                if is_pushed_back {
                    self.write_by_name("PUSHBACK STATE", 0.);
                } else {
                    self.write_by_name("PUSHBACK STATE", 3.);
                }
                self
            }

            fn set_pushback_angle(mut self, angle: Angle) -> Self {
                self.write_by_name("PUSHBACK ANGLE", angle.get::<radian>());
                self
            }

            fn is_nw_disc_memo_shown(&mut self) -> bool {
                self.read_by_name("HYD_NW_STRG_DISC_ECAM_MEMO")
            }

            fn is_ptu_running_high_pitch_sound(&mut self) -> bool {
                self.read_by_name("HYD_PTU_HIGH_PITCH_SOUND")
            }

            fn start_eng1(mut self, n2: Ratio) -> Self {
                self.write_by_name("GENERAL ENG STARTER ACTIVE:1", true);
                self.write_by_name("ENGINE_N2:1", n2);

                self
            }

            fn start_eng2(mut self, n2: Ratio) -> Self {
                self.write_by_name("GENERAL ENG STARTER ACTIVE:2", true);
                self.write_by_name("ENGINE_N2:2", n2);

                self
            }

            fn stop_eng1(mut self) -> Self {
                self.write_by_name("GENERAL ENG STARTER ACTIVE:1", false);
                self.write_by_name("ENGINE_N2:1", 0.);

                self
            }

            fn stopping_eng1(mut self) -> Self {
                self.write_by_name("GENERAL ENG STARTER ACTIVE:1", false);
                self.write_by_name("ENGINE_N2:1", 25.);

                self
            }

            fn stop_eng2(mut self) -> Self {
                self.write_by_name("GENERAL ENG STARTER ACTIVE:2", false);
                self.write_by_name("ENGINE_N2:2", 0.);

                self
            }

            fn stopping_eng2(mut self) -> Self {
                self.write_by_name("GENERAL ENG STARTER ACTIVE:2", false);
                self.write_by_name("ENGINE_N2:2", 25.);

                self
            }

            fn set_park_brake(mut self, is_set: bool) -> Self {
                self.write_by_name("PARK_BRAKE_LEVER_POS", is_set);
                self
            }

            fn set_gear_lever_up(mut self) -> Self {
                // One tick is needed so lever up can be evaluated
                self.write_by_name("GEAR_LEVER_POSITION_REQUEST", false);
                self = self.run_one_tick();

                self
            }

            fn set_gear_lever_down(mut self) -> Self {
                self.write_by_name("GEAR_LEVER_POSITION_REQUEST", true);

                self
            }

            fn set_anti_skid(mut self, is_set: bool) -> Self {
                self.write_by_name("ANTISKID BRAKES ACTIVE", is_set);
                self
            }

            fn set_yellow_e_pump(mut self, is_auto: bool) -> Self {
                self.write_by_name("OVHD_HYD_EPUMPY_PB_IS_AUTO", is_auto);
                self
            }

            fn set_blue_e_pump(mut self, is_auto: bool) -> Self {
                self.write_by_name("OVHD_HYD_EPUMPB_PB_IS_AUTO", is_auto);
                self
            }

            fn set_blue_e_pump_ovrd_pressed(mut self, is_pressed: bool) -> Self {
                self.write_by_name("OVHD_HYD_EPUMPY_OVRD_IS_PRESSED", is_pressed);
                self
            }

            fn set_green_ed_pump(mut self, is_auto: bool) -> Self {
                self.write_by_name("OVHD_HYD_ENG_1_PUMP_PB_IS_AUTO", is_auto);
                self
            }

            fn set_yellow_ed_pump(mut self, is_auto: bool) -> Self {
                self.write_by_name("OVHD_HYD_ENG_2_PUMP_PB_IS_AUTO", is_auto);
                self
            }

            fn set_ptu_state(mut self, is_auto: bool) -> Self {
                self.write_by_name("OVHD_HYD_PTU_PB_IS_AUTO", is_auto);
                self
            }

            fn set_flaps_handle_position(mut self, pos: u8) -> Self {
                self.write_by_name("FLAPS_HANDLE_INDEX", pos as f64);
                self
            }

            fn get_flaps_left_position_percent(&mut self) -> f64 {
                self.read_by_name("LEFT_FLAPS_POSITION_PERCENT")
            }

            fn get_flaps_right_position_percent(&mut self) -> f64 {
                self.read_by_name("RIGHT_FLAPS_POSITION_PERCENT")
            }

            fn get_slats_left_position_percent(&mut self) -> f64 {
                self.read_by_name("LEFT_SLATS_POSITION_PERCENT")
            }

            fn get_slats_right_position_percent(&mut self) -> f64 {
                self.read_by_name("RIGHT_SLATS_POSITION_PERCENT")
            }

            fn get_real_gear_position(&mut self, wheel_id: GearWheel) -> Ratio {
                match wheel_id {
                    GearWheel::NOSE => self.read_by_name("GEAR_CENTER_POSITION"),
                    GearWheel::LEFT => self.read_by_name("GEAR_LEFT_POSITION"),
                    GearWheel::RIGHT => self.read_by_name("GEAR_RIGHT_POSITION"),
                }
            }

            fn get_real_gear_door_position(&mut self, wheel_id: GearWheel) -> Ratio {
                match wheel_id {
                    GearWheel::NOSE => self.read_by_name("GEAR_DOOR_CENTER_POSITION"),
                    GearWheel::LEFT => self.read_by_name("GEAR_DOOR_LEFT_POSITION"),
                    GearWheel::RIGHT => self.read_by_name("GEAR_DOOR_RIGHT_POSITION"),
                }
            }

            fn is_all_gears_really_up(&mut self) -> bool {
                self.get_real_gear_position(GearWheel::NOSE) <= Ratio::new::<ratio>(0.01)
                    && self.get_real_gear_position(GearWheel::LEFT) <= Ratio::new::<ratio>(0.01)
                    && self.get_real_gear_position(GearWheel::RIGHT) <= Ratio::new::<ratio>(0.01)
            }

            fn is_all_gears_really_down(&mut self) -> bool {
                self.get_real_gear_position(GearWheel::NOSE) >= Ratio::new::<ratio>(0.99)
                    && self.get_real_gear_position(GearWheel::LEFT) >= Ratio::new::<ratio>(0.99)
                    && self.get_real_gear_position(GearWheel::RIGHT) >= Ratio::new::<ratio>(0.99)
            }

            fn is_all_doors_really_up(&mut self) -> bool {
                self.get_real_gear_door_position(GearWheel::NOSE) <= Ratio::new::<ratio>(0.01)
                    && self.get_real_gear_door_position(GearWheel::LEFT)
                        <= Ratio::new::<ratio>(0.01)
                    && self.get_real_gear_door_position(GearWheel::RIGHT)
                        <= Ratio::new::<ratio>(0.01)
            }

            fn is_all_doors_really_down(&mut self) -> bool {
                self.get_real_gear_door_position(GearWheel::NOSE) >= Ratio::new::<ratio>(0.9)
                    && self.get_real_gear_door_position(GearWheel::LEFT) >= Ratio::new::<ratio>(0.9)
                    && self.get_real_gear_door_position(GearWheel::RIGHT)
                        >= Ratio::new::<ratio>(0.9)
            }

            fn ac_bus_1_lost(mut self) -> Self {
                self.command(|a| a.set_ac_bus_1_is_powered(false));
                self
            }

            fn ac_bus_2_lost(mut self) -> Self {
                self.command(|a| a.set_ac_bus_2_is_powered(false));
                self
            }

            fn dc_ground_service_lost(mut self) -> Self {
                self.command(|a| a.set_dc_ground_service_is_powered(false));
                self
            }
            fn dc_ground_service_avail(mut self) -> Self {
                self.command(|a| a.set_dc_ground_service_is_powered(true));
                self
            }

            fn ac_ground_service_lost(mut self) -> Self {
                self.command(|a| a.set_ac_ground_service_is_powered(false));
                self
            }

            fn dc_bus_2_lost(mut self) -> Self {
                self.command(|a| a.set_dc_bus_2_is_powered(false));
                self
            }

            fn dc_ess_lost(mut self) -> Self {
                self.command(|a| a.set_dc_ess_is_powered(false));
                self
            }

            fn dc_ess_active(mut self) -> Self {
                self.command(|a| a.set_dc_ess_is_powered(true));
                self
            }

            fn set_cold_dark_inputs(self) -> Self {
                self.set_eng1_fire_button(false)
                    .set_eng2_fire_button(false)
                    .set_blue_e_pump(true)
                    .set_yellow_e_pump(true)
                    .set_green_ed_pump(true)
                    .set_yellow_ed_pump(true)
                    .set_ptu_state(true)
                    .set_park_brake(true)
                    .set_anti_skid(true)
                    .set_left_brake(Ratio::new::<percent>(0.))
                    .set_right_brake(Ratio::new::<percent>(0.))
                    .set_gear_lever_down()
                    .set_pushback_state(false)
                    .air_press_nominal()
                    .set_elac1_actuators_energized()
                    .set_ailerons_neutral()
                    .set_elevator_neutral()
            }

            fn set_left_brake(mut self, position: Ratio) -> Self {
                self.write_by_name("LEFT_BRAKE_PEDAL_INPUT", position);
                self
            }

            fn set_right_brake(mut self, position: Ratio) -> Self {
                self.write_by_name("RIGHT_BRAKE_PEDAL_INPUT", position);
                self
            }

            fn set_autobrake_disarmed_with_set_variable(mut self) -> Self {
                self.write_by_name("AUTOBRAKES_ARMED_MODE_SET", 0);
                self
            }

            fn set_autobrake_low_with_set_variable(mut self) -> Self {
                self.write_by_name("AUTOBRAKES_ARMED_MODE_SET", 1);
                self
            }

            fn set_autobrake_med_with_set_variable(mut self) -> Self {
                self.write_by_name("AUTOBRAKES_ARMED_MODE_SET", 2);
                self
            }

            fn set_autobrake_max_with_set_variable(mut self) -> Self {
                self.write_by_name("AUTOBRAKES_ARMED_MODE_SET", 3);
                self
            }

            fn set_autobrake_low(mut self) -> Self {
                self.write_by_name("OVHD_AUTOBRK_LOW_ON_IS_PRESSED", true);
                self = self.run_one_tick();
                self.write_by_name("OVHD_AUTOBRK_LOW_ON_IS_PRESSED", false);
                self
            }

            fn set_autobrake_med(mut self) -> Self {
                self.write_by_name("OVHD_AUTOBRK_MED_ON_IS_PRESSED", true);
                self = self.run_one_tick();
                self.write_by_name("OVHD_AUTOBRK_MED_ON_IS_PRESSED", false);
                self
            }

            fn set_autobrake_max(mut self) -> Self {
                self.write_by_name("OVHD_AUTOBRK_MAX_ON_IS_PRESSED", true);
                self = self.run_one_tick();
                self.write_by_name("OVHD_AUTOBRK_MAX_ON_IS_PRESSED", false);
                self
            }

            fn set_deploy_ground_spoilers(mut self) -> Self {
                self.write_by_name("SEC_1_GROUND_SPOILER_OUT", true);
                self.write_by_name("SEC_2_GROUND_SPOILER_OUT", true);
                self.write_by_name("SEC_3_GROUND_SPOILER_OUT", true);
                self
            }

            fn set_retract_ground_spoilers(mut self) -> Self {
                self.write_by_name("SEC_1_GROUND_SPOILER_OUT", false);
                self.write_by_name("SEC_2_GROUND_SPOILER_OUT", false);
                self.write_by_name("SEC_3_GROUND_SPOILER_OUT", false);
                self
            }

            fn set_ailerons_neutral(mut self) -> Self {
                self.write_by_name("LEFT_AIL_BLUE_COMMANDED_POSITION", 0.);
                self.write_by_name("RIGHT_AIL_BLUE_COMMANDED_POSITION", 0.);
                self.write_by_name("LEFT_AIL_GREEN_COMMANDED_POSITION", 0.);
                self.write_by_name("RIGHT_AIL_GREEN_COMMANDED_POSITION", 0.);
                self
            }

            fn set_elevator_neutral(mut self) -> Self {
                self.write_by_name("LEFT_ELEV_BLUE_COMMANDED_POSITION", 0.);
                self.write_by_name("RIGHT_ELEV_BLUE_COMMANDED_POSITION", 0.);
                self.write_by_name("LEFT_ELEV_GREEN_COMMANDED_POSITION", 0.);
                self.write_by_name("RIGHT_ELEV_YELLOW_COMMANDED_POSITION", 0.);
                self
            }

            fn set_ailerons_left_turn(mut self) -> Self {
                self.write_by_name("LEFT_AIL_BLUE_COMMANDED_POSITION", -25.);
                self.write_by_name("RIGHT_AIL_BLUE_COMMANDED_POSITION", -25.);
                self.write_by_name("LEFT_AIL_GREEN_COMMANDED_POSITION", -25.);
                self.write_by_name("RIGHT_AIL_GREEN_COMMANDED_POSITION", -25.);
                self
            }

            fn set_elac1_actuators_energized(mut self) -> Self {
                self.write_by_name("LEFT_AIL_BLUE_SERVO_SOLENOID_ENERGIZED", 1.);
                self.write_by_name("RIGHT_AIL_BLUE_SERVO_SOLENOID_ENERGIZED", 0.);
                self.write_by_name("LEFT_AIL_GREEN_SERVO_SOLENOID_ENERGIZED", 0.);
                self.write_by_name("RIGHT_AIL_GREEN_SERVO_SOLENOID_ENERGIZED", 1.);

                self.write_by_name("LEFT_ELEV_BLUE_SERVO_SOLENOID_ENERGIZED", 0.);
                self.write_by_name("RIGHT_ELEV_BLUE_SERVO_SOLENOID_ENERGIZED", 0.);
                self.write_by_name("LEFT_ELEV_GREEN_SERVO_SOLENOID_ENERGIZED", 1.);
                self.write_by_name("RIGHT_ELEV_YELLOW_SERVO_SOLENOID_ENERGIZED", 1.);
                self
            }

            fn set_elac_actuators_de_energized(mut self) -> Self {
                self.write_by_name("LEFT_AIL_BLUE_SERVO_SOLENOID_ENERGIZED", 0.);
                self.write_by_name("RIGHT_AIL_BLUE_SERVO_SOLENOID_ENERGIZED", 0.);
                self.write_by_name("LEFT_AIL_GREEN_SERVO_SOLENOID_ENERGIZED", 0.);
                self.write_by_name("RIGHT_AIL_GREEN_SERVO_SOLENOID_ENERGIZED", 0.);

                self.write_by_name("LEFT_ELEV_BLUE_SERVO_SOLENOID_ENERGIZED", 0.);
                self.write_by_name("RIGHT_ELEV_BLUE_SERVO_SOLENOID_ENERGIZED", 0.);
                self.write_by_name("LEFT_ELEV_GREEN_SERVO_SOLENOID_ENERGIZED", 0.);
                self.write_by_name("RIGHT_ELEV_YELLOW_SERVO_SOLENOID_ENERGIZED", 0.);

                self.write_by_name("LEFT_ELEV_BLUE_COMMANDED_POSITION", 0.);
                self.write_by_name("RIGHT_ELEV_BLUE_COMMANDED_POSITION", 0.);
                self.write_by_name("LEFT_ELEV_GREEN_COMMANDED_POSITION", 0.);
                self.write_by_name("RIGHT_ELEV_YELLOW_COMMANDED_POSITION", 0.);
                self
            }

            fn set_left_spoilers_out(mut self) -> Self {
                self.write_by_name("LEFT_SPOILER_1_COMMANDED_POSITION", 50.);
                self.write_by_name("LEFT_SPOILER_2_COMMANDED_POSITION", 50.);
                self.write_by_name("LEFT_SPOILER_3_COMMANDED_POSITION", 50.);
                self.write_by_name("LEFT_SPOILER_4_COMMANDED_POSITION", 50.);
                self.write_by_name("LEFT_SPOILER_5_COMMANDED_POSITION", 50.);
                self
            }

            fn set_left_spoilers_in(mut self) -> Self {
                self.write_by_name("LEFT_SPOILER_1_COMMANDED_POSITION", 0.);
                self.write_by_name("LEFT_SPOILER_2_COMMANDED_POSITION", 0.);
                self.write_by_name("LEFT_SPOILER_3_COMMANDED_POSITION", 0.);
                self.write_by_name("LEFT_SPOILER_4_COMMANDED_POSITION", 0.);
                self.write_by_name("LEFT_SPOILER_5_COMMANDED_POSITION", 0.);
                self
            }

            fn set_right_spoilers_out(mut self) -> Self {
                self.write_by_name("RIGHT_SPOILER_1_COMMANDED_POSITION", 50.);
                self.write_by_name("RIGHT_SPOILER_2_COMMANDED_POSITION", 50.);
                self.write_by_name("RIGHT_SPOILER_3_COMMANDED_POSITION", 50.);
                self.write_by_name("RIGHT_SPOILER_4_COMMANDED_POSITION", 50.);
                self.write_by_name("RIGHT_SPOILER_5_COMMANDED_POSITION", 50.);
                self
            }

            fn set_right_spoilers_in(mut self) -> Self {
                self.write_by_name("RIGHT_SPOILER_1_COMMANDED_POSITION", 0.);
                self.write_by_name("RIGHT_SPOILER_2_COMMANDED_POSITION", 0.);
                self.write_by_name("RIGHT_SPOILER_3_COMMANDED_POSITION", 0.);
                self.write_by_name("RIGHT_SPOILER_4_COMMANDED_POSITION", 0.);
                self.write_by_name("RIGHT_SPOILER_5_COMMANDED_POSITION", 0.);
                self
            }

            fn set_ailerons_right_turn(mut self) -> Self {
                self.write_by_name("LEFT_AIL_BLUE_COMMANDED_POSITION", 25.);
                self.write_by_name("RIGHT_AIL_BLUE_COMMANDED_POSITION", 25.);
                self.write_by_name("LEFT_AIL_GREEN_COMMANDED_POSITION", 25.);
                self.write_by_name("RIGHT_AIL_GREEN_COMMANDED_POSITION", 25.);
                self
            }

            fn gear_system_state(&self) -> GearSystemState {
                self.query(|a| a.lgcius.active_lgciu().gear_system_state())
            }

            fn set_elevator_full_up(mut self) -> Self {
                self.write_by_name("LEFT_ELEV_BLUE_COMMANDED_POSITION", -30.);
                self.write_by_name("RIGHT_ELEV_BLUE_COMMANDED_POSITION", -30.);
                self.write_by_name("LEFT_ELEV_GREEN_COMMANDED_POSITION", -30.);
                self.write_by_name("RIGHT_ELEV_YELLOW_COMMANDED_POSITION", -30.);
                self
            }

            fn set_elevator_full_down(mut self) -> Self {
                self.write_by_name("LEFT_ELEV_BLUE_COMMANDED_POSITION", 17.);
                self.write_by_name("RIGHT_ELEV_BLUE_COMMANDED_POSITION", 17.);
                self.write_by_name("LEFT_ELEV_GREEN_COMMANDED_POSITION", 17.);
                self.write_by_name("RIGHT_ELEV_YELLOW_COMMANDED_POSITION", 17.);
                self
            }

            fn empty_brake_accumulator_using_park_brake(mut self) -> Self {
                self = self
                    .set_park_brake(true)
                    .run_waiting_for(Duration::from_secs(1));

                let mut number_of_loops = 0;
                while self
                    .get_brake_yellow_accumulator_fluid_volume()
                    .get::<gallon>()
                    > 0.001
                {
                    self = self
                        .set_park_brake(false)
                        .run_waiting_for(Duration::from_secs(1))
                        .set_park_brake(true)
                        .run_waiting_for(Duration::from_secs(1));
                    number_of_loops += 1;
                    assert!(number_of_loops < 20);
                }

                self = self
                    .set_park_brake(false)
                    .run_waiting_for(Duration::from_secs(1))
                    .set_park_brake(true)
                    .run_waiting_for(Duration::from_secs(1));

                self
            }

            fn empty_brake_accumulator_using_pedal_brake(mut self) -> Self {
                let mut number_of_loops = 0;
                while self
                    .get_brake_yellow_accumulator_fluid_volume()
                    .get::<gallon>()
                    > 0.001
                {
                    self = self
                        .set_left_brake(Ratio::new::<percent>(100.))
                        .set_right_brake(Ratio::new::<percent>(100.))
                        .run_waiting_for(Duration::from_secs(1))
                        .set_left_brake(Ratio::new::<percent>(0.))
                        .set_right_brake(Ratio::new::<percent>(0.))
                        .run_waiting_for(Duration::from_secs(1));
                    number_of_loops += 1;
                    assert!(number_of_loops < 50);
                }

                self = self
                    .set_left_brake(Ratio::new::<percent>(100.))
                    .set_right_brake(Ratio::new::<percent>(100.))
                    .run_waiting_for(Duration::from_secs(1))
                    .set_left_brake(Ratio::new::<percent>(0.))
                    .set_right_brake(Ratio::new::<percent>(0.))
                    .run_waiting_for(Duration::from_secs(1));

                self
            }

            fn turn_emergency_gear_extension_n_turns(mut self, number_of_turns: u8) -> Self {
                self.write_by_name("GRAVITYGEAR_ROTATE_PCT", number_of_turns as f64 * 100.);
                self
            }

            fn stow_emergency_gear_extension(mut self) -> Self {
                self.write_by_name("GRAVITYGEAR_ROTATE_PCT", 0.);
                self
            }

            fn press_blue_epump_override_button_once(self) -> Self {
                self.set_blue_e_pump_ovrd_pressed(true)
                    .run_one_tick()
                    .set_blue_e_pump_ovrd_pressed(false)
                    .run_one_tick()
            }
        }
        impl TestBed for A320HydraulicsTestBed {
            type Aircraft = A320HydraulicsTestAircraft;

            fn test_bed(&self) -> &SimulationTestBed<A320HydraulicsTestAircraft> {
                &self.test_bed
            }

            fn test_bed_mut(&mut self) -> &mut SimulationTestBed<A320HydraulicsTestAircraft> {
                &mut self.test_bed
            }
        }

        fn test_bed_on_ground() -> A320HydraulicsTestBed {
            A320HydraulicsTestBed::new_with_start_state(StartState::Apron)
        }

        fn test_bed_in_flight() -> A320HydraulicsTestBed {
            A320HydraulicsTestBed::new_with_start_state(StartState::Cruise)
        }

        fn test_bed_on_ground_with() -> A320HydraulicsTestBed {
            test_bed_on_ground()
        }

        fn test_bed_in_flight_with() -> A320HydraulicsTestBed {
            test_bed_in_flight()
        }

        #[test]
        fn pressure_state_at_init_one_simulation_step() {
            let mut test_bed = test_bed_on_ground_with()
                .engines_off()
                .on_the_ground()
                .set_cold_dark_inputs()
                .run_one_tick();

            assert!(test_bed.is_ptu_enabled());

            assert!(!test_bed.is_green_pressure_switch_pressurised());
            assert!(test_bed.green_pressure() < Pressure::new::<psi>(50.));
            assert!(!test_bed.is_blue_pressure_switch_pressurised());
            assert!(test_bed.blue_pressure() < Pressure::new::<psi>(50.));
            assert!(!test_bed.is_yellow_pressure_switch_pressurised());
            assert!(test_bed.yellow_pressure() < Pressure::new::<psi>(50.));
        }

        #[test]
        fn pressure_state_after_5s() {
            let mut test_bed = test_bed_on_ground_with()
                .engines_off()
                .on_the_ground()
                .set_cold_dark_inputs()
                .run_waiting_for(Duration::from_secs(5));

            assert!(test_bed.is_ptu_enabled());

            assert!(!test_bed.is_green_pressure_switch_pressurised());
            assert!(test_bed.green_pressure() < Pressure::new::<psi>(50.));
            assert!(!test_bed.is_blue_pressure_switch_pressurised());
            assert!(test_bed.blue_pressure() < Pressure::new::<psi>(50.));
            assert!(!test_bed.is_yellow_pressure_switch_pressurised());
            assert!(test_bed.yellow_pressure() < Pressure::new::<psi>(50.));
        }

        #[test]
        fn ptu_inhibited_by_overhead_off_push_button() {
            let mut test_bed = test_bed_on_ground_with()
                .engines_off()
                .on_the_ground()
                .set_cold_dark_inputs()
                .run_one_tick();

            // Enabled on cold start
            assert!(test_bed.is_ptu_enabled());

            // Ptu push button disables PTU accordingly
            test_bed = test_bed.set_ptu_state(false).run_one_tick();
            assert!(!test_bed.is_ptu_enabled());
            test_bed = test_bed.set_ptu_state(true).run_one_tick();
            assert!(test_bed.is_ptu_enabled());
        }

        #[test]
        fn ptu_inhibited_on_ground_when_only_one_engine_on_and_park_brake_on() {
            let mut test_bed = test_bed_on_ground_with()
                .engines_off()
                .on_the_ground()
                .set_cold_dark_inputs()
                .start_eng2(Ratio::new::<percent>(80.))
                .run_one_tick();

            assert!(!test_bed.is_ptu_enabled());

            test_bed = test_bed.set_park_brake(false).run_one_tick();
            assert!(test_bed.is_ptu_enabled());

            test_bed = test_bed.set_park_brake(true).run_one_tick();
            assert!(!test_bed.is_ptu_enabled());
        }

        #[test]
        fn ptu_inhibited_on_ground_is_activated_when_nose_gear_in_air() {
            let mut test_bed = test_bed_on_ground_with()
                .engines_off()
                .on_the_ground()
                .set_cold_dark_inputs()
                .start_eng2(Ratio::new::<percent>(80.))
                .run_one_tick();

            assert!(!test_bed.is_ptu_enabled());

            test_bed = test_bed.rotates_on_runway().run_one_tick();
            assert!(test_bed.is_ptu_enabled());
        }

        #[test]
        fn ptu_unpowered_cant_inhibit() {
            let mut test_bed = test_bed_on_ground_with()
                .engines_off()
                .on_the_ground()
                .set_cold_dark_inputs()
                .run_one_tick();

            // Enabled on cold start
            assert!(test_bed.is_ptu_enabled());

            // Ptu push button disables PTU accordingly
            test_bed = test_bed.set_ptu_state(false).run_one_tick();
            assert!(!test_bed.is_ptu_enabled());

            // No power on closing valve : ptu become active
            test_bed = test_bed.dc_ground_service_lost().run_one_tick();
            assert!(test_bed.is_ptu_enabled());

            test_bed = test_bed.dc_ground_service_avail().run_one_tick();
            assert!(!test_bed.is_ptu_enabled());
        }

        #[test]
        fn ptu_cargo_operation_inhibit() {
            let mut test_bed = test_bed_on_ground_with()
                .engines_off()
                .on_the_ground()
                .set_cold_dark_inputs()
                .run_one_tick();

            // Enabled on cold start
            assert!(test_bed.is_ptu_enabled());

            // Ptu disabled from cargo operation
            test_bed = test_bed.open_fwd_cargo_door().run_waiting_for(
                Duration::from_secs(1) + A320DoorController::DELAY_UNLOCK_TO_HYDRAULIC_CONTROL,
            );

            assert!(!test_bed.is_ptu_enabled());
            test_bed = test_bed.run_waiting_for(
                Duration::from_secs(25) + A320PowerTransferUnitController::DURATION_OF_PTU_INHIBIT_AFTER_CARGO_DOOR_OPERATION,
            ); // Should re enabled after 40s
            assert!(test_bed.is_ptu_enabled());
        }

        #[test]
        fn nose_wheel_pin_detection() {
            let mut test_bed = test_bed_on_ground_with()
                .engines_off()
                .on_the_ground()
                .set_cold_dark_inputs()
                .run_one_tick();

            assert!(!test_bed.query(|a| a.is_nws_pin_inserted()));
            assert!(!test_bed.is_nw_disc_memo_shown());

            test_bed = test_bed.set_pushback_state(true).run_one_tick();
            assert!(test_bed.query(|a| a.is_nws_pin_inserted()));
            assert!(test_bed.is_nw_disc_memo_shown());

            test_bed = test_bed
                .set_pushback_state(false)
                .run_waiting_for(Duration::from_secs(1));
            assert!(test_bed.query(|a| a.is_nws_pin_inserted()));
            assert!(test_bed.is_nw_disc_memo_shown());

            test_bed = test_bed.set_pushback_state(false).run_waiting_for(
                PushbackTug::DURATION_AFTER_WHICH_NWS_PIN_IS_REMOVED_AFTER_PUSHBACK,
            );

            assert!(!test_bed.query(|a| a.is_nws_pin_inserted()));
            assert!(!test_bed.is_nw_disc_memo_shown());
        }

        #[test]
        fn cargo_door_yellow_epump_powering() {
            let mut test_bed = test_bed_on_ground_with()
                .engines_off()
                .on_the_ground()
                .set_cold_dark_inputs()
                .run_one_tick();

            assert!(!test_bed.query(|a| a.is_cargo_powering_yellow_epump()));

            // Need to wait for operator to first unlock, then activate hydraulic control
            test_bed = test_bed.open_fwd_cargo_door().run_waiting_for(
                Duration::from_secs(1) + A320DoorController::DELAY_UNLOCK_TO_HYDRAULIC_CONTROL,
            );
            assert!(test_bed.query(|a| a.is_cargo_powering_yellow_epump()));

            // Wait for the door to fully open
            test_bed = test_bed.run_waiting_for(Duration::from_secs(25));
            assert!(test_bed.is_cargo_fwd_door_locked_up());

            test_bed = test_bed.run_waiting_for(
                A320YellowElectricPumpController::DURATION_OF_YELLOW_PUMP_ACTIVATION_AFTER_CARGO_DOOR_OPERATION,
            );

            assert!(!test_bed.query(|a| a.is_cargo_powering_yellow_epump()));
        }

        #[test]
        fn ptu_pressurise_green_from_yellow_epump() {
            let mut test_bed = test_bed_on_ground_with()
                .engines_off()
                .on_the_ground()
                .set_cold_dark_inputs()
                .run_one_tick();

            // Enabled on cold start
            assert!(test_bed.is_ptu_enabled());

            // Yellow epump ON / Waiting 25s
            test_bed = test_bed
                .set_yellow_e_pump(false)
                .run_waiting_for(Duration::from_secs(25));

            assert!(test_bed.is_ptu_enabled());

            // Now we should have pressure in yellow and green
            assert!(test_bed.is_green_pressure_switch_pressurised());
            assert!(test_bed.green_pressure() > Pressure::new::<psi>(2000.));
            assert!(test_bed.green_pressure() < Pressure::new::<psi>(3100.));

            assert!(!test_bed.is_blue_pressure_switch_pressurised());
            assert!(test_bed.blue_pressure() < Pressure::new::<psi>(50.));
            assert!(test_bed.blue_pressure() > Pressure::new::<psi>(-50.));

            assert!(test_bed.is_yellow_pressure_switch_pressurised());
            assert!(test_bed.yellow_pressure() > Pressure::new::<psi>(2000.));
            assert!(test_bed.yellow_pressure() < Pressure::new::<psi>(3100.));

            // Ptu push button disables PTU / green press should fall
            test_bed = test_bed
                .set_ptu_state(false)
                .run_waiting_for(Duration::from_secs(20));
            assert!(!test_bed.is_ptu_enabled());

            // Now we should have pressure in yellow only
            assert!(!test_bed.is_green_pressure_switch_pressurised());
            assert!(test_bed.green_pressure() < Pressure::new::<psi>(500.));
            assert!(!test_bed.is_blue_pressure_switch_pressurised());
            assert!(test_bed.blue_pressure() < Pressure::new::<psi>(50.));
            assert!(test_bed.is_yellow_pressure_switch_pressurised());
            assert!(test_bed.yellow_pressure() > Pressure::new::<psi>(2000.));
        }

        #[test]
        fn ptu_pressurise_green_from_yellow_epump_and_edp2() {
            let mut test_bed = test_bed_on_ground_with()
                .set_cold_dark_inputs()
                .on_the_ground()
                .start_eng2(Ratio::new::<percent>(100.))
                .set_park_brake(false)
                .set_yellow_e_pump(false)
                .set_yellow_ed_pump(true) // Else Ptu inhibited by parking brake
                .run_waiting_for(Duration::from_secs(25));

            assert!(test_bed.is_ptu_enabled());

            // Now we should have pressure in yellow and green
            assert!(test_bed.is_green_pressure_switch_pressurised());
            assert!(test_bed.green_pressure() > Pressure::new::<psi>(2000.));
            assert!(test_bed.green_pressure() < Pressure::new::<psi>(3100.));

            assert!(test_bed.is_yellow_pressure_switch_pressurised());
            assert!(test_bed.yellow_pressure() > Pressure::new::<psi>(2000.));
            assert!(test_bed.yellow_pressure() < Pressure::new::<psi>(3100.));
        }

        #[test]
        fn green_edp_buildup() {
            let mut test_bed = test_bed_on_ground_with()
                .engines_off()
                .on_the_ground()
                .set_cold_dark_inputs()
                .run_one_tick();

            // Starting eng 1
            test_bed = test_bed
                .start_eng1(Ratio::new::<percent>(80.))
                .run_one_tick();

            // ALMOST No pressure
            assert!(!test_bed.is_green_pressure_switch_pressurised());
            assert!(test_bed.green_pressure() < Pressure::new::<psi>(1000.));

            // Blue is auto run from engine master switches logic
            assert!(!test_bed.is_blue_pressure_switch_pressurised());
            assert!(test_bed.blue_pressure() < Pressure::new::<psi>(1000.));
            assert!(!test_bed.is_yellow_pressure_switch_pressurised());
            assert!(test_bed.yellow_pressure() < Pressure::new::<psi>(1000.));

            // Waiting for 5s pressure should be at 3000 psi
            test_bed = test_bed
                .start_eng1(Ratio::new::<percent>(80.))
                .run_waiting_for(Duration::from_secs(5));

            assert!(test_bed.is_green_pressure_switch_pressurised());
            assert!(test_bed.green_pressure() > Pressure::new::<psi>(2900.));
            assert!(test_bed.is_blue_pressure_switch_pressurised());
            assert!(test_bed.blue_pressure() > Pressure::new::<psi>(2500.));
            assert!(!test_bed.is_yellow_pressure_switch_pressurised());
            assert!(test_bed.yellow_pressure() < Pressure::new::<psi>(50.));

            // Stoping engine, pressure should fall in 20s
            test_bed = test_bed
                .stop_eng1()
                .run_waiting_for(Duration::from_secs(20));

            assert!(!test_bed.is_green_pressure_switch_pressurised());
            assert!(test_bed.green_pressure() < Pressure::new::<psi>(500.));
            assert!(!test_bed.is_blue_pressure_switch_pressurised());
            assert!(test_bed.blue_pressure() < Pressure::new::<psi>(200.));
            assert!(!test_bed.is_yellow_pressure_switch_pressurised());
            assert!(test_bed.yellow_pressure() < Pressure::new::<psi>(50.));
        }

        #[test]
        fn green_edp_no_fault_on_ground_eng_off() {
            let mut test_bed = test_bed_on_ground_with()
                .engines_off()
                .on_the_ground()
                .set_cold_dark_inputs()
                .run_waiting_for(Duration::from_millis(500));

            // EDP should be commanded on even without engine running
            assert!(test_bed.is_green_edp_commanded_on());
            // EDP should have no fault
            assert!(!test_bed.green_edp_has_fault());
        }

        #[test]
        fn green_edp_fault_not_on_ground_eng_off() {
            let mut test_bed = test_bed_on_ground_with()
                .set_cold_dark_inputs()
                .in_flight()
                .engines_off()
                .run_one_tick();

            // EDP should be commanded on even without engine running
            assert!(test_bed.is_green_edp_commanded_on());

            assert!(!test_bed.is_green_pressure_switch_pressurised());
            assert!(!test_bed.is_yellow_pressure_switch_pressurised());
            // EDP should have a fault as we are in flight
            assert!(test_bed.green_edp_has_fault());
        }

        #[test]
        fn green_edp_fault_on_ground_eng_starting() {
            let mut test_bed = test_bed_on_ground_with()
                .engines_off()
                .on_the_ground()
                .set_cold_dark_inputs()
                .run_waiting_for(Duration::from_millis(500));

            // EDP should be commanded on even without engine running
            assert!(test_bed.is_green_edp_commanded_on());
            // EDP should have no fault
            assert!(!test_bed.green_edp_has_fault());

            test_bed = test_bed
                .start_eng1(Ratio::new::<percent>(3.))
                .run_one_tick();

            assert!(!test_bed.green_edp_has_fault());

            test_bed = test_bed
                .start_eng1(Ratio::new::<percent>(80.))
                .run_one_tick();

            assert!(!test_bed.is_green_pressure_switch_pressurised());
            assert!(test_bed.green_edp_has_fault());

            test_bed = test_bed.run_waiting_for(Duration::from_secs(10));

            // When finally pressurised no fault
            assert!(test_bed.is_green_pressure_switch_pressurised());
            assert!(!test_bed.green_edp_has_fault());
        }

        #[test]
        fn yellow_edp_no_fault_on_ground_eng_off() {
            let mut test_bed = test_bed_on_ground_with()
                .engines_off()
                .on_the_ground()
                .set_cold_dark_inputs()
                .run_waiting_for(Duration::from_millis(500));

            // EDP should be commanded on even without engine running
            assert!(test_bed.is_yellow_edp_commanded_on());
            // EDP should have no fault
            assert!(!test_bed.yellow_edp_has_fault());
        }

        #[test]
        fn yellow_edp_fault_not_on_ground_eng_off() {
            let mut test_bed = test_bed_on_ground_with()
                .set_cold_dark_inputs()
                .in_flight()
                .engines_off()
                .run_one_tick();

            // EDP should be commanded on even without engine running
            assert!(test_bed.is_yellow_edp_commanded_on());

            assert!(!test_bed.is_green_pressure_switch_pressurised());
            assert!(!test_bed.is_yellow_pressure_switch_pressurised());
            // EDP should have a fault as we are in flight
            assert!(test_bed.yellow_edp_has_fault());
        }

        #[test]
        fn yellow_edp_fault_on_ground_eng_starting() {
            let mut test_bed = test_bed_on_ground_with()
                .engines_off()
                .on_the_ground()
                .set_cold_dark_inputs()
                .run_waiting_for(Duration::from_millis(500));

            // EDP should be commanded on even without engine running
            assert!(test_bed.is_yellow_edp_commanded_on());
            // EDP should have no fault
            assert!(!test_bed.yellow_edp_has_fault());

            test_bed = test_bed
                .start_eng2(Ratio::new::<percent>(3.))
                .run_one_tick();

            assert!(!test_bed.yellow_edp_has_fault());

            test_bed = test_bed
                .start_eng2(Ratio::new::<percent>(80.))
                .run_one_tick();

            assert!(!test_bed.is_yellow_pressure_switch_pressurised());
            assert!(test_bed.yellow_edp_has_fault());

            test_bed = test_bed.run_waiting_for(Duration::from_secs(10));

            // When finally pressurised no fault
            assert!(test_bed.is_yellow_pressure_switch_pressurised());
            assert!(!test_bed.yellow_edp_has_fault());
        }

        #[test]
        fn blue_epump_no_fault_on_ground_eng_starting() {
            let mut test_bed = test_bed_on_ground_with()
                .engines_off()
                .on_the_ground()
                .set_cold_dark_inputs()
                .run_waiting_for(Duration::from_millis(500));

            // Blue epump should have no fault
            assert!(!test_bed.blue_epump_has_fault());

            test_bed = test_bed
                .start_eng2(Ratio::new::<percent>(3.))
                .run_one_tick();

            assert!(!test_bed.blue_epump_has_fault());

            test_bed = test_bed
                .start_eng2(Ratio::new::<percent>(80.))
                .run_one_tick();

            assert!(!test_bed.is_blue_pressure_switch_pressurised());
            assert!(test_bed.blue_epump_has_fault());

            test_bed = test_bed.run_waiting_for(Duration::from_secs(10));

            // When finally pressurised no fault
            assert!(test_bed.is_blue_pressure_switch_pressurised());
            assert!(!test_bed.blue_epump_has_fault());
        }

        #[test]
        fn blue_epump_fault_on_ground_using_override() {
            let mut test_bed = test_bed_on_ground_with()
                .engines_off()
                .on_the_ground()
                .set_cold_dark_inputs()
                .run_waiting_for(Duration::from_millis(500));

            // Blue epump should have no fault
            assert!(!test_bed.blue_epump_has_fault());

            test_bed = test_bed.press_blue_epump_override_button_once();
            assert!(test_bed.blue_epump_override_is_on());

            // As we use override, this bypasses eng off fault inhibit so we have a fault
            assert!(test_bed.blue_epump_has_fault());

            test_bed = test_bed.run_waiting_for(Duration::from_secs(10));

            // When finally pressurised no fault
            assert!(test_bed.is_blue_pressure_switch_pressurised());
            assert!(!test_bed.blue_epump_has_fault());
        }

        #[test]
        fn green_edp_press_low_engine_off_to_on() {
            let mut test_bed = test_bed_on_ground_with()
                .engines_off()
                .on_the_ground()
                .set_cold_dark_inputs()
                .run_waiting_for(Duration::from_millis(500));

            // EDP should be commanded on even without engine running
            assert!(test_bed.is_green_edp_commanded_on());

            // EDP should be LOW pressure state
            assert!(test_bed.is_green_edp_press_low());

            // Starting eng 1 N2 is low at start
            test_bed = test_bed
                .start_eng1(Ratio::new::<percent>(3.))
                .run_one_tick();

            // Engine commanded on but pressure couldn't rise enough: we are in fault low
            assert!(test_bed.is_green_edp_press_low());

            // Waiting for 5s pressure should be at 3000 psi
            test_bed = test_bed
                .start_eng1(Ratio::new::<percent>(80.))
                .run_waiting_for(Duration::from_secs(25));

            // No more fault LOW expected
            assert!(test_bed.is_green_pressure_switch_pressurised());
            assert!(test_bed.green_pressure() > Pressure::new::<psi>(2900.));
            assert!(!test_bed.is_green_edp_press_low());

            // Stoping pump, no fault expected
            test_bed = test_bed
                .set_green_ed_pump(false)
                .run_waiting_for(Duration::from_secs(1));
            assert!(!test_bed.is_green_edp_press_low());
        }

        #[test]
        fn green_edp_press_low_engine_on_to_off() {
            let mut test_bed = test_bed_on_ground_with()
                .on_the_ground()
                .set_cold_dark_inputs()
                .start_eng1(Ratio::new::<percent>(75.))
                .run_waiting_for(Duration::from_secs(5));

            // EDP should be commanded on even without engine running
            assert!(test_bed.is_green_edp_commanded_on());
            assert!(test_bed.is_green_pressure_switch_pressurised());
            // EDP should not be in fault low when engine running and pressure is ok
            assert!(!test_bed.is_green_edp_press_low());

            // Stoping eng 1 with N2 still turning
            test_bed = test_bed.stopping_eng1().run_one_tick();

            // Edp should still be in pressurized mode but as engine just stopped no fault
            assert!(test_bed.is_green_edp_commanded_on());
            assert!(!test_bed.is_green_edp_press_low());

            // Waiting for 25s pressure should drop and still no fault
            test_bed = test_bed
                .stop_eng1()
                .run_waiting_for(Duration::from_secs(25));

            assert!(!test_bed.is_green_pressure_switch_pressurised());
            assert!(test_bed.green_pressure() < Pressure::new::<psi>(500.));
            assert!(test_bed.is_green_edp_press_low());
        }

        #[test]
        fn yellow_edp_press_low_engine_on_to_off() {
            let mut test_bed = test_bed_on_ground_with()
                .on_the_ground()
                .set_cold_dark_inputs()
                .start_eng2(Ratio::new::<percent>(75.))
                .run_waiting_for(Duration::from_secs(5));

            // EDP should be commanded on even without engine running
            assert!(test_bed.is_yellow_edp_commanded_on());
            assert!(test_bed.is_yellow_pressure_switch_pressurised());
            // EDP should not be in fault low when engine running and pressure is ok
            assert!(!test_bed.is_yellow_edp_press_low());

            // Stoping eng 2 with N2 still turning
            test_bed = test_bed.stopping_eng2().run_one_tick();

            // Edp should still be in pressurized mode but as engine just stopped no fault
            assert!(test_bed.is_yellow_edp_commanded_on());
            assert!(!test_bed.is_yellow_edp_press_low());

            // Waiting for 25s pressure should drop and still no fault
            test_bed = test_bed
                .stop_eng2()
                .run_waiting_for(Duration::from_secs(25));

            assert!(!test_bed.is_yellow_pressure_switch_pressurised());
            assert!(test_bed.yellow_pressure() < Pressure::new::<psi>(500.));
            assert!(test_bed.is_yellow_edp_press_low());
        }

        #[test]
        fn yellow_edp_press_low_engine_off_to_on() {
            let mut test_bed = test_bed_on_ground_with()
                .engines_off()
                .on_the_ground()
                .set_cold_dark_inputs()
                .run_one_tick();

            // EDP should be commanded on even without engine running
            assert!(test_bed.is_yellow_edp_commanded_on());

            // EDP should be LOW pressure state
            assert!(test_bed.is_yellow_edp_press_low());

            // Starting eng 2 N2 is low at start
            test_bed = test_bed
                .start_eng2(Ratio::new::<percent>(3.))
                .run_one_tick();

            // Engine commanded on but pressure couldn't rise enough: we are in fault low
            assert!(test_bed.is_yellow_edp_press_low());

            // Waiting for 5s pressure should be at 3000 psi
            test_bed = test_bed
                .start_eng2(Ratio::new::<percent>(80.))
                .run_waiting_for(Duration::from_secs(5));

            // No more fault LOW expected
            assert!(test_bed.is_yellow_pressure_switch_pressurised());
            assert!(test_bed.yellow_pressure() > Pressure::new::<psi>(2900.));
            assert!(!test_bed.is_yellow_edp_press_low());

            // Stoping pump, no fault expected
            test_bed = test_bed
                .set_yellow_ed_pump(false)
                .run_waiting_for(Duration::from_secs(1));
            assert!(!test_bed.is_yellow_edp_press_low());
        }

        #[test]
        fn yellow_edp_press_low_engine_off_to_on_with_e_pump() {
            let mut test_bed = test_bed_on_ground_with()
                .engines_off()
                .on_the_ground()
                .set_cold_dark_inputs()
                .set_ptu_state(false)
                .set_yellow_e_pump(false)
                .run_one_tick();

            // EDP should be commanded on even without engine running
            assert!(test_bed.is_yellow_edp_commanded_on());

            // EDP should be LOW pressure state
            assert!(test_bed.is_yellow_edp_press_low());

            // Waiting for 20s pressure should be at 3000 psi
            test_bed = test_bed.run_waiting_for(Duration::from_secs(20));

            // Yellow pressurised but edp still off, we expect fault LOW press
            assert!(test_bed.is_yellow_pressure_switch_pressurised());
            assert!(test_bed.yellow_pressure() > Pressure::new::<psi>(2900.));
            assert!(test_bed.is_yellow_edp_press_low());

            // Starting eng 2 N2 is low at start
            test_bed = test_bed
                .start_eng2(Ratio::new::<percent>(3.))
                .run_one_tick();

            // Engine commanded on but pressure couldn't rise enough: we are in fault low
            assert!(test_bed.is_yellow_edp_press_low());

            // Waiting for 5s pressure should be at 3000 psi in EDP section
            test_bed = test_bed
                .start_eng2(Ratio::new::<percent>(80.))
                .run_waiting_for(Duration::from_secs(5));

            // No more fault LOW expected
            assert!(test_bed.is_yellow_pressure_switch_pressurised());
            assert!(test_bed.yellow_pressure() > Pressure::new::<psi>(2900.));
            assert!(!test_bed.is_yellow_edp_press_low());
        }

        #[test]
        fn green_edp_press_low_engine_off_to_on_with_ptu() {
            let mut test_bed = test_bed_on_ground_with()
                .on_the_ground()
                .set_cold_dark_inputs()
                .set_park_brake(false)
                .start_eng2(Ratio::new::<percent>(80.))
                .run_one_tick();

            // EDP should be LOW pressure state
            assert!(test_bed.is_green_edp_press_low());

            // Waiting for 20s pressure should be at 2300+ psi thanks to ptu
            test_bed = test_bed.run_waiting_for(Duration::from_secs(20));

            // Yellow pressurised by engine2, green presurised from ptu we expect fault LOW press on EDP1
            assert!(test_bed.is_yellow_pressure_switch_pressurised());
            assert!(test_bed.yellow_pressure() > Pressure::new::<psi>(2800.));
            assert!(test_bed.is_green_pressure_switch_pressurised());
            assert!(test_bed.green_pressure() > Pressure::new::<psi>(2300.));
            assert!(test_bed.is_green_edp_press_low());

            // Starting eng 1 N2 is low at start
            test_bed = test_bed
                .start_eng1(Ratio::new::<percent>(3.))
                .run_one_tick();

            // Engine commanded on but pressure couldn't rise enough: we are in fault low
            assert!(test_bed.is_green_edp_press_low());

            // Waiting for 5s pressure should be at 3000 psi in EDP section
            test_bed = test_bed
                .start_eng1(Ratio::new::<percent>(80.))
                .run_waiting_for(Duration::from_secs(5));

            // No more fault LOW expected
            assert!(test_bed.is_green_pressure_switch_pressurised());
            assert!(test_bed.green_pressure() > Pressure::new::<psi>(2900.));
            assert!(!test_bed.is_green_edp_press_low());
        }

        #[test]
        fn yellow_epump_press_low_at_pump_on() {
            let mut test_bed = test_bed_on_ground_with()
                .engines_off()
                .on_the_ground()
                .set_cold_dark_inputs()
                .run_one_tick();

            // EDP should not be in fault low when cold start
            assert!(!test_bed.is_yellow_epump_press_low());

            // Starting epump
            test_bed = test_bed.set_yellow_e_pump(false).run_one_tick();

            // Pump commanded on but pressure couldn't rise enough: we are in fault low
            assert!(test_bed.is_yellow_epump_press_low());

            // Waiting for 20s pressure should be at 3000 psi
            test_bed = test_bed.run_waiting_for(Duration::from_secs(20));

            // No more fault LOW expected
            assert!(test_bed.is_yellow_pressure_switch_pressurised());
            assert!(test_bed.yellow_pressure() > Pressure::new::<psi>(2500.));
            assert!(!test_bed.is_yellow_epump_press_low());

            // Stoping epump, no fault expected
            test_bed = test_bed
                .set_yellow_e_pump(true)
                .run_waiting_for(Duration::from_secs(1));
            assert!(!test_bed.is_yellow_epump_press_low());
        }

        #[test]
        fn blue_epump_press_low_at_pump_on() {
            let mut test_bed = test_bed_on_ground_with()
                .engines_off()
                .on_the_ground()
                .set_cold_dark_inputs()
                .run_one_tick();

            // EDP should not be in fault low when cold start
            assert!(!test_bed.is_blue_epump_press_low());

            // Starting epump
            test_bed = test_bed.press_blue_epump_override_button_once();
            assert!(test_bed.blue_epump_override_is_on());

            // Pump commanded on but pressure couldn't rise enough: we are in fault low
            assert!(test_bed.is_blue_epump_press_low());

            // Waiting for 10s pressure should be at 3000 psi
            test_bed = test_bed.run_waiting_for(Duration::from_secs(10));

            // No more fault LOW expected
            assert!(test_bed.is_blue_pressure_switch_pressurised());
            assert!(test_bed.blue_pressure() > Pressure::new::<psi>(2900.));
            assert!(!test_bed.is_blue_epump_press_low());

            // Stoping epump, no fault expected
            test_bed = test_bed.press_blue_epump_override_button_once();
            assert!(!test_bed.blue_epump_override_is_on());

            test_bed = test_bed.run_waiting_for(Duration::from_secs(1));
            assert!(!test_bed.is_blue_epump_press_low());
        }

        #[test]
        fn blue_epump_override_switches_to_off_when_losing_relay_power_and_stays_off() {
            let mut test_bed = test_bed_on_ground_with()
                .engines_off()
                .on_the_ground()
                .set_cold_dark_inputs()
                .run_one_tick();

            // Starting epump
            test_bed = test_bed
                .press_blue_epump_override_button_once()
                .run_waiting_for(Duration::from_secs(10));
            assert!(test_bed.blue_epump_override_is_on());
            assert!(test_bed.is_blue_pressure_switch_pressurised());

            // Killing the bus corresponding to the latching relay of blue pump override push button
            // It should set the override state back to off without touching the push button
            test_bed = test_bed.dc_ess_lost().run_one_tick();
            assert!(!test_bed.blue_epump_override_is_on());

            // Stays off even powered back
            test_bed = test_bed.dc_ess_active().run_one_tick();
            assert!(!test_bed.blue_epump_override_is_on());

            test_bed = test_bed.run_waiting_for(Duration::from_secs(10));
            assert!(!test_bed.is_blue_pressure_switch_pressurised());
        }

        #[test]
        fn blue_epump_override_switches_to_off_when_pump_forced_off_on_hyd_panel() {
            let mut test_bed = test_bed_on_ground_with()
                .engines_off()
                .on_the_ground()
                .set_cold_dark_inputs()
                .run_one_tick();

            // Starting epump
            test_bed = test_bed
                .press_blue_epump_override_button_once()
                .run_waiting_for(Duration::from_secs(10));
            assert!(test_bed.blue_epump_override_is_on());
            assert!(test_bed.is_blue_pressure_switch_pressurised());

            test_bed = test_bed.set_blue_e_pump(false).run_one_tick();
            assert!(!test_bed.blue_epump_override_is_on());
        }

        #[test]
        fn edp_deactivation() {
            let mut test_bed = test_bed_on_ground_with()
                .engines_off()
                .on_the_ground()
                .set_cold_dark_inputs()
                .set_ptu_state(false)
                .run_one_tick();

            // Starting eng 1 and eng 2
            test_bed = test_bed
                .start_eng1(Ratio::new::<percent>(80.))
                .start_eng2(Ratio::new::<percent>(80.))
                .run_one_tick();

            // ALMOST No pressure
            assert!(test_bed.green_pressure() < Pressure::new::<psi>(1000.));
            assert!(test_bed.yellow_pressure() < Pressure::new::<psi>(1000.));

            // Waiting for 5s pressure should be at 3000 psi
            test_bed = test_bed.run_waiting_for(Duration::from_secs(5));

            assert!(test_bed.green_pressure() > Pressure::new::<psi>(2900.));
            assert!(test_bed.yellow_pressure() > Pressure::new::<psi>(2900.));

            // Stoping edp1, pressure should fall in 20s
            test_bed = test_bed
                .set_green_ed_pump(false)
                .run_waiting_for(Duration::from_secs(20));

            assert!(test_bed.green_pressure() < Pressure::new::<psi>(500.));
            assert!(test_bed.yellow_pressure() > Pressure::new::<psi>(2900.));

            // Stoping edp2, pressure should fall in 20s
            test_bed = test_bed
                .set_yellow_ed_pump(false)
                .run_waiting_for(Duration::from_secs(20));

            assert!(test_bed.green_pressure() < Pressure::new::<psi>(50.));
            assert!(test_bed.yellow_pressure() < Pressure::new::<psi>(500.));
        }

        #[test]
        fn yellow_edp_buildup() {
            let mut test_bed = test_bed_on_ground_with()
                .engines_off()
                .on_the_ground()
                .set_cold_dark_inputs()
                .run_one_tick();

            // Starting eng 1
            test_bed = test_bed
                .start_eng2(Ratio::new::<percent>(80.))
                .run_one_tick();
            // ALMOST No pressure
            assert!(!test_bed.is_green_pressure_switch_pressurised());
            assert!(test_bed.green_pressure() < Pressure::new::<psi>(50.));
            assert!(!test_bed.is_blue_pressure_switch_pressurised());

            // Blue is auto run
            assert!(test_bed.blue_pressure() < Pressure::new::<psi>(1000.));
            assert!(!test_bed.is_yellow_pressure_switch_pressurised());
            assert!(test_bed.yellow_pressure() < Pressure::new::<psi>(1000.));

            // Waiting for 5s pressure should be at 3000 psi
            test_bed = test_bed
                .start_eng2(Ratio::new::<percent>(80.))
                .run_waiting_for(Duration::from_secs(5));

            assert!(!test_bed.is_green_pressure_switch_pressurised());
            assert!(test_bed.green_pressure() < Pressure::new::<psi>(50.));
            assert!(test_bed.is_blue_pressure_switch_pressurised());
            assert!(test_bed.blue_pressure() > Pressure::new::<psi>(2500.));
            assert!(test_bed.is_yellow_pressure_switch_pressurised());
            assert!(test_bed.yellow_pressure() > Pressure::new::<psi>(2800.));

            // Stoping engine, pressure should fall in 20s
            test_bed = test_bed
                .stop_eng2()
                .run_waiting_for(Duration::from_secs(20));

            assert!(!test_bed.is_green_pressure_switch_pressurised());
            assert!(test_bed.green_pressure() < Pressure::new::<psi>(50.));
            assert!(!test_bed.is_blue_pressure_switch_pressurised());
            assert!(test_bed.blue_pressure() < Pressure::new::<psi>(200.));
            assert!(!test_bed.is_yellow_pressure_switch_pressurised());
            assert!(test_bed.yellow_pressure() < Pressure::new::<psi>(500.));
        }

        #[test]
        fn when_yellow_edp_solenoid_main_power_bus_unavailable_backup_bus_keeps_pump_in_unpressurised_state(
        ) {
            let mut test_bed = test_bed_on_ground_with()
                .engines_off()
                .on_the_ground()
                .set_cold_dark_inputs()
                .run_one_tick();

            test_bed = test_bed
                .start_eng2(Ratio::new::<percent>(80.))
                .run_waiting_for(Duration::from_secs(15));

            assert!(test_bed.is_yellow_pressure_switch_pressurised());

            // Stoping EDP manually
            test_bed = test_bed
                .set_yellow_ed_pump(false)
                .run_waiting_for(Duration::from_secs(15));

            assert!(!test_bed.is_yellow_pressure_switch_pressurised());

            test_bed = test_bed
                .dc_bus_2_lost()
                .run_waiting_for(Duration::from_secs(15));

            // Yellow solenoid has backup power from DC ESS BUS
            assert!(!test_bed.is_yellow_pressure_switch_pressurised());
        }

        #[test]
        fn when_yellow_edp_solenoid_both_bus_unpowered_yellow_hydraulic_system_is_pressurised() {
            let mut test_bed = test_bed_on_ground_with()
                .engines_off()
                .on_the_ground()
                .set_cold_dark_inputs()
                .run_one_tick();

            test_bed = test_bed
                .start_eng2(Ratio::new::<percent>(80.))
                .run_waiting_for(Duration::from_secs(15));

            assert!(test_bed.is_yellow_pressure_switch_pressurised());

            // Stoping EDP manually
            test_bed = test_bed
                .set_yellow_ed_pump(false)
                .run_waiting_for(Duration::from_secs(15));

            assert!(!test_bed.is_yellow_pressure_switch_pressurised());

            test_bed = test_bed
                .dc_ess_lost()
                .dc_bus_2_lost()
                .run_waiting_for(Duration::from_secs(15));

            // Now solenoid defaults to pressurised without power
            assert!(test_bed.is_yellow_pressure_switch_pressurised());
        }

        #[test]
        fn when_green_edp_solenoid_unpowered_yellow_hydraulic_system_is_pressurised() {
            let mut test_bed = test_bed_on_ground_with()
                .engines_off()
                .on_the_ground()
                .set_cold_dark_inputs()
                .run_one_tick();

            test_bed = test_bed
                .start_eng1(Ratio::new::<percent>(80.))
                .run_waiting_for(Duration::from_secs(15));

            assert!(test_bed.is_green_pressure_switch_pressurised());

            // Stoping EDP manually
            test_bed = test_bed
                .set_green_ed_pump(false)
                .run_waiting_for(Duration::from_secs(15));

            assert!(!test_bed.is_green_pressure_switch_pressurised());

            test_bed = test_bed
                .dc_ess_lost()
                .run_waiting_for(Duration::from_secs(15));

            // Now solenoid defaults to pressurised
            assert!(test_bed.is_green_pressure_switch_pressurised());
        }

        #[test]
        #[ignore]
        // Checks numerical stability of reservoir level: level should remain after multiple pressure cycles
        fn yellow_circuit_reservoir_coherency() {
            let mut test_bed = test_bed_on_ground_with()
                .engines_off()
                .on_the_ground()
                .set_cold_dark_inputs()
                .set_ptu_state(false)
                // Park brake off to not use fluid in brakes
                .set_park_brake(false)
                .run_one_tick();

            // Starting epump wait for pressure rise to make sure system is primed including brake accumulator
            test_bed = test_bed
                .set_yellow_e_pump(false)
                .run_waiting_for(Duration::from_secs(20));
            assert!(test_bed.is_yellow_pressure_switch_pressurised());
            assert!(test_bed.yellow_pressure() < Pressure::new::<psi>(3500.));
            assert!(test_bed.yellow_pressure() > Pressure::new::<psi>(2500.));

            // Shutdown and wait for pressure stabilisation
            test_bed = test_bed
                .set_yellow_e_pump(true)
                .run_waiting_for(Duration::from_secs(50));
            assert!(!test_bed.is_yellow_pressure_switch_pressurised());
            assert!(test_bed.yellow_pressure() < Pressure::new::<psi>(50.));
            assert!(test_bed.yellow_pressure() > Pressure::new::<psi>(-50.));

            let reservoir_level_after_priming = test_bed.get_yellow_reservoir_volume();

            let total_fluid_res_plus_accumulator_before_loops = reservoir_level_after_priming
                + test_bed.get_brake_yellow_accumulator_fluid_volume();

            // Now doing cycles of pressurisation on EDP and ePump
            for _ in 1..6 {
                test_bed = test_bed
                    .start_eng2(Ratio::new::<percent>(80.))
                    .run_waiting_for(Duration::from_secs(50));

                assert!(test_bed.yellow_pressure() < Pressure::new::<psi>(3100.));
                assert!(test_bed.yellow_pressure() > Pressure::new::<psi>(2500.));

                let mut current_res_level = test_bed.get_yellow_reservoir_volume();
                assert!(current_res_level < reservoir_level_after_priming);

                test_bed = test_bed
                    .stop_eng2()
                    .run_waiting_for(Duration::from_secs(50));
                assert!(test_bed.yellow_pressure() < Pressure::new::<psi>(50.));
                assert!(test_bed.yellow_pressure() > Pressure::new::<psi>(-50.));

                test_bed = test_bed
                    .set_yellow_e_pump(false)
                    .run_waiting_for(Duration::from_secs(50));

                assert!(test_bed.yellow_pressure() < Pressure::new::<psi>(3500.));
                assert!(test_bed.yellow_pressure() > Pressure::new::<psi>(2500.));

                current_res_level = test_bed.get_yellow_reservoir_volume();
                assert!(current_res_level < reservoir_level_after_priming);

                test_bed = test_bed
                    .set_yellow_e_pump(true)
                    .run_waiting_for(Duration::from_secs(50));
                assert!(test_bed.yellow_pressure() < Pressure::new::<psi>(50.));
                assert!(test_bed.yellow_pressure() > Pressure::new::<psi>(-50.));
            }
            let total_fluid_res_plus_accumulator_after_loops = test_bed
                .get_yellow_reservoir_volume()
                + test_bed.get_brake_yellow_accumulator_fluid_volume();

            let total_fluid_difference = total_fluid_res_plus_accumulator_before_loops
                - total_fluid_res_plus_accumulator_after_loops;

            // Make sure no more deviation than 0.001 gallon is lost after full pressure and unpressurized states
            assert!(total_fluid_difference.get::<gallon>().abs() < 0.001);
        }

        #[test]
        #[ignore]
        // Checks numerical stability of reservoir level: level should remain after multiple pressure cycles
        fn green_circuit_reservoir_coherency() {
            let mut test_bed = test_bed_on_ground_with()
                .engines_off()
                .on_the_ground()
                .set_cold_dark_inputs()
                .set_ptu_state(false)
                .run_one_tick();

            // Starting EDP wait for pressure rise to make sure system is primed
            test_bed = test_bed
                .start_eng1(Ratio::new::<percent>(80.))
                .run_waiting_for(Duration::from_secs(20));
            assert!(test_bed.is_green_pressure_switch_pressurised());
            assert!(test_bed.green_pressure() < Pressure::new::<psi>(3500.));
            assert!(test_bed.green_pressure() > Pressure::new::<psi>(2500.));

            // Shutdown and wait for pressure stabilisation
            test_bed = test_bed
                .stop_eng1()
                .run_waiting_for(Duration::from_secs(50));
            assert!(!test_bed.is_green_pressure_switch_pressurised());
            assert!(test_bed.green_pressure() < Pressure::new::<psi>(50.));
            assert!(test_bed.green_pressure() > Pressure::new::<psi>(-50.));

            let reservoir_level_after_priming = test_bed.get_green_reservoir_volume();

            // Now doing cycles of pressurisation on EDP
            for _ in 1..6 {
                test_bed = test_bed
                    .start_eng1(Ratio::new::<percent>(80.))
                    .run_waiting_for(Duration::from_secs(50));

                assert!(test_bed.green_pressure() < Pressure::new::<psi>(3500.));
                assert!(test_bed.green_pressure() > Pressure::new::<psi>(2500.));

                let current_res_level = test_bed.get_green_reservoir_volume();
                assert!(current_res_level < reservoir_level_after_priming);

                test_bed = test_bed
                    .stop_eng1()
                    .run_waiting_for(Duration::from_secs(50));
                assert!(test_bed.green_pressure() < Pressure::new::<psi>(50.));
                assert!(test_bed.green_pressure() > Pressure::new::<psi>(-50.));
            }

            let total_fluid_difference =
                reservoir_level_after_priming - test_bed.get_green_reservoir_volume();

            // Make sure no more deviation than 0.001 gallon is lost after full pressure and unpressurized states
            assert!(total_fluid_difference.get::<gallon>().abs() < 0.001);
        }

        #[test]
        #[ignore]
        // Checks numerical stability of reservoir level: level should remain after multiple pressure cycles
        fn blue_circuit_reservoir_coherency() {
            let mut test_bed = test_bed_on_ground_with()
                .engines_off()
                .on_the_ground()
                .set_cold_dark_inputs()
                .run_one_tick();

            // Starting blue_epump wait for pressure rise to make sure system is primed
            test_bed = test_bed.press_blue_epump_override_button_once();
            assert!(test_bed.blue_epump_override_is_on());

            test_bed = test_bed.run_waiting_for(Duration::from_secs(20));
            assert!(test_bed.is_blue_pressure_switch_pressurised());
            assert!(test_bed.blue_pressure() < Pressure::new::<psi>(3500.));
            assert!(test_bed.blue_pressure() > Pressure::new::<psi>(2500.));

            // Shutdown and wait for pressure stabilisation
            test_bed = test_bed.press_blue_epump_override_button_once();
            assert!(!test_bed.blue_epump_override_is_on());

            test_bed = test_bed.run_waiting_for(Duration::from_secs(50));

            assert!(!test_bed.is_blue_pressure_switch_pressurised());
            assert!(test_bed.blue_pressure() < Pressure::new::<psi>(50.));
            assert!(test_bed.blue_pressure() > Pressure::new::<psi>(-50.));

            let reservoir_level_after_priming = test_bed.get_blue_reservoir_volume();

            // Now doing cycles of pressurisation on epump relying on auto run of epump when eng is on
            for _ in 1..6 {
                test_bed = test_bed
                    .start_eng1(Ratio::new::<percent>(80.))
                    .run_waiting_for(Duration::from_secs(50));

                assert!(test_bed.blue_pressure() < Pressure::new::<psi>(3500.));
                assert!(test_bed.blue_pressure() > Pressure::new::<psi>(2500.));

                let current_res_level = test_bed.get_blue_reservoir_volume();
                assert!(current_res_level < reservoir_level_after_priming);

                test_bed = test_bed
                    .stop_eng1()
                    .run_waiting_for(Duration::from_secs(50));
                assert!(test_bed.blue_pressure() < Pressure::new::<psi>(50.));
                assert!(test_bed.blue_pressure() > Pressure::new::<psi>(-50.));

                // Now engine 2 is used
                test_bed = test_bed
                    .start_eng2(Ratio::new::<percent>(80.))
                    .run_waiting_for(Duration::from_secs(50));

                assert!(test_bed.blue_pressure() < Pressure::new::<psi>(3500.));
                assert!(test_bed.blue_pressure() > Pressure::new::<psi>(2500.));

                let current_res_level = test_bed.get_blue_reservoir_volume();
                assert!(current_res_level < reservoir_level_after_priming);

                test_bed = test_bed
                    .stop_eng2()
                    .run_waiting_for(Duration::from_secs(50));
                assert!(test_bed.blue_pressure() < Pressure::new::<psi>(50.));
                assert!(test_bed.blue_pressure() > Pressure::new::<psi>(-50.));
            }

            let total_fluid_difference =
                reservoir_level_after_priming - test_bed.get_blue_reservoir_volume();

            // Make sure no more deviation than 0.001 gallon is lost after full pressure and unpressurized states
            assert!(total_fluid_difference.get::<gallon>().abs() < 0.001);
        }

        #[test]
        fn yellow_green_edp_firevalve() {
            let mut test_bed = test_bed_on_ground_with()
                .engines_off()
                .on_the_ground()
                .set_cold_dark_inputs()
                .run_one_tick();

            // PTU would mess up the test
            test_bed = test_bed.set_ptu_state(false).run_one_tick();
            assert!(!test_bed.is_ptu_enabled());

            assert!(!test_bed.is_fire_valve_eng1_closed());
            assert!(!test_bed.is_fire_valve_eng2_closed());

            // Starting eng 1
            test_bed = test_bed
                .start_eng2(Ratio::new::<percent>(80.))
                .start_eng1(Ratio::new::<percent>(80.))
                .run_waiting_for(Duration::from_secs(5));

            // Waiting for 5s pressure should be at 3000 psi
            assert!(test_bed.is_green_pressure_switch_pressurised());
            assert!(test_bed.green_pressure() > Pressure::new::<psi>(2900.));
            assert!(test_bed.is_blue_pressure_switch_pressurised());
            assert!(test_bed.blue_pressure() > Pressure::new::<psi>(2500.));
            assert!(test_bed.is_yellow_pressure_switch_pressurised());
            assert!(test_bed.yellow_pressure() > Pressure::new::<psi>(2800.));

            assert!(!test_bed.is_fire_valve_eng1_closed());
            assert!(!test_bed.is_fire_valve_eng2_closed());

            // Green shutoff valve
            test_bed = test_bed
                .set_eng1_fire_button(true)
                .run_waiting_for(Duration::from_secs(20));

            assert!(test_bed.is_fire_valve_eng1_closed());
            assert!(!test_bed.is_fire_valve_eng2_closed());

            assert!(!test_bed.is_green_pressure_switch_pressurised());
            assert!(test_bed.green_pressure() < Pressure::new::<psi>(500.));
            assert!(test_bed.is_blue_pressure_switch_pressurised());
            assert!(test_bed.blue_pressure() > Pressure::new::<psi>(2500.));
            assert!(test_bed.is_yellow_pressure_switch_pressurised());
            assert!(test_bed.yellow_pressure() > Pressure::new::<psi>(2900.));

            // Yellow shutoff valve
            test_bed = test_bed
                .set_eng2_fire_button(true)
                .run_waiting_for(Duration::from_secs(20));

            assert!(test_bed.is_fire_valve_eng1_closed());
            assert!(test_bed.is_fire_valve_eng2_closed());

            assert!(!test_bed.is_green_pressure_switch_pressurised());
            assert!(test_bed.green_pressure() < Pressure::new::<psi>(500.));
            assert!(test_bed.is_blue_pressure_switch_pressurised());
            assert!(test_bed.blue_pressure() > Pressure::new::<psi>(2500.));
            assert!(!test_bed.is_yellow_pressure_switch_pressurised());
            assert!(test_bed.yellow_pressure() < Pressure::new::<psi>(500.));
        }

        #[test]
        fn yellow_brake_accumulator() {
            let mut test_bed = test_bed_on_ground_with()
                .engines_off()
                .on_the_ground()
                .set_cold_dark_inputs()
                .run_one_tick();

            // Getting accumulator pressure on cold start
            let mut accumulator_pressure = test_bed.get_brake_yellow_accumulator_pressure();

            // No brakes on green, no more pressure than in accumulator on yellow
            assert!(test_bed.get_brake_left_green_pressure() < Pressure::new::<psi>(50.));
            assert!(test_bed.get_brake_right_green_pressure() < Pressure::new::<psi>(50.));
            assert!(
                test_bed.get_brake_left_yellow_pressure()
                    < accumulator_pressure + Pressure::new::<psi>(50.)
            );
            assert!(
                test_bed.get_brake_right_yellow_pressure()
                    < accumulator_pressure + Pressure::new::<psi>(50.)
            );

            // No brakes even if we brake on green, no more than accumulator pressure on yellow
            test_bed = test_bed
                .set_left_brake(Ratio::new::<percent>(100.))
                .set_right_brake(Ratio::new::<percent>(100.))
                .run_waiting_for(Duration::from_secs(5));

            accumulator_pressure = test_bed.get_brake_yellow_accumulator_pressure();

            assert!(test_bed.get_brake_left_green_pressure() < Pressure::new::<psi>(50.));
            assert!(test_bed.get_brake_right_green_pressure() < Pressure::new::<psi>(50.));
            assert!(
                test_bed.get_brake_left_yellow_pressure()
                    < accumulator_pressure + Pressure::new::<psi>(50.)
            );
            assert!(
                test_bed.get_brake_right_yellow_pressure()
                    < accumulator_pressure + Pressure::new::<psi>(50.)
            );
            assert!(
                test_bed.get_brake_yellow_accumulator_pressure()
                    < accumulator_pressure + Pressure::new::<psi>(50.)
            );

            // Park brake off, loading accumulator, we expect no brake pressure but accumulator loaded
            test_bed = test_bed
                .set_left_brake(Ratio::new::<percent>(0.))
                .set_right_brake(Ratio::new::<percent>(0.))
                .set_park_brake(false)
                .set_yellow_e_pump(false)
                .run_waiting_for(Duration::from_secs(30));

            assert!(test_bed.is_yellow_pressure_switch_pressurised());
            assert!(test_bed.yellow_pressure() > Pressure::new::<psi>(2500.));
            assert!(test_bed.yellow_pressure() < Pressure::new::<psi>(3500.));

            assert!(test_bed.get_brake_left_green_pressure() < Pressure::new::<psi>(50.));
            assert!(test_bed.get_brake_right_green_pressure() < Pressure::new::<psi>(50.));
            assert!(test_bed.get_brake_left_yellow_pressure() < Pressure::new::<psi>(50.));
            assert!(test_bed.get_brake_right_yellow_pressure() < Pressure::new::<psi>(50.));

            assert!(test_bed.get_brake_yellow_accumulator_pressure() > Pressure::new::<psi>(2500.));

            // Park brake on, loaded accumulator, we expect brakes on yellow side only
            test_bed = test_bed
                .set_park_brake(true)
                .run_waiting_for(Duration::from_secs(3));

            assert!(test_bed.get_brake_left_green_pressure() < Pressure::new::<psi>(50.));
            assert!(test_bed.get_brake_right_green_pressure() < Pressure::new::<psi>(50.));
            assert!(test_bed.get_brake_left_yellow_pressure() > Pressure::new::<psi>(2000.));
            assert!(test_bed.get_brake_right_yellow_pressure() > Pressure::new::<psi>(2000.));

            assert!(test_bed.get_brake_yellow_accumulator_pressure() > Pressure::new::<psi>(2500.));
        }

        #[test]
        fn norm_brake_vs_altn_brake() {
            let mut test_bed = test_bed_on_ground_with()
                .engines_off()
                .on_the_ground()
                .set_cold_dark_inputs()
                .run_one_tick();

            // Getting accumulator pressure on cold start
            let accumulator_pressure = test_bed.get_brake_yellow_accumulator_pressure();

            // No brakes
            assert!(test_bed.get_brake_left_green_pressure() < Pressure::new::<psi>(50.));
            assert!(test_bed.get_brake_right_green_pressure() < Pressure::new::<psi>(50.));
            assert!(
                test_bed.get_brake_left_yellow_pressure()
                    < accumulator_pressure + Pressure::new::<psi>(50.)
            );
            assert!(
                test_bed.get_brake_right_yellow_pressure()
                    < accumulator_pressure + Pressure::new::<psi>(50.)
            );

            test_bed = test_bed
                .start_eng1(Ratio::new::<percent>(100.))
                .start_eng2(Ratio::new::<percent>(100.))
                .set_park_brake(false)
                .run_waiting_for(Duration::from_secs(5));

            assert!(test_bed.is_green_pressure_switch_pressurised());
            assert!(test_bed.is_yellow_pressure_switch_pressurised());
            // No brakes if we don't brake
            test_bed = test_bed
                .set_left_brake(Ratio::new::<percent>(0.))
                .set_right_brake(Ratio::new::<percent>(0.))
                .run_waiting_for(Duration::from_secs(1));

            assert!(test_bed.get_brake_left_green_pressure() < Pressure::new::<psi>(50.));
            assert!(test_bed.get_brake_right_green_pressure() < Pressure::new::<psi>(50.));
            assert!(test_bed.get_brake_left_yellow_pressure() < Pressure::new::<psi>(50.));
            assert!(test_bed.get_brake_right_yellow_pressure() < Pressure::new::<psi>(50.));

            // Braking cause green braking system to rise
            test_bed = test_bed
                .set_left_brake(Ratio::new::<percent>(100.))
                .set_right_brake(Ratio::new::<percent>(100.))
                .run_waiting_for(Duration::from_secs(1));

            assert!(test_bed.get_brake_left_green_pressure() > Pressure::new::<psi>(2000.));
            assert!(test_bed.get_brake_left_green_pressure() < Pressure::new::<psi>(3500.));
            assert!(test_bed.get_brake_right_green_pressure() > Pressure::new::<psi>(2000.));
            assert!(test_bed.get_brake_right_green_pressure() < Pressure::new::<psi>(3500.));
            assert!(test_bed.get_brake_left_yellow_pressure() < Pressure::new::<psi>(50.));
            assert!(test_bed.get_brake_right_yellow_pressure() < Pressure::new::<psi>(50.));

            // Disabling Askid causes alternate braking to work and release green brakes
            test_bed = test_bed
                .set_anti_skid(false)
                .run_waiting_for(Duration::from_secs(2));

            assert!(test_bed.get_brake_left_green_pressure() < Pressure::new::<psi>(50.));
            assert!(test_bed.get_brake_right_green_pressure() < Pressure::new::<psi>(50.));
            assert!(test_bed.get_brake_left_yellow_pressure() > Pressure::new::<psi>(950.));
            assert!(test_bed.get_brake_left_yellow_pressure() < Pressure::new::<psi>(3500.));
            assert!(test_bed.get_brake_right_yellow_pressure() > Pressure::new::<psi>(950.));
            assert!(test_bed.get_brake_right_yellow_pressure() < Pressure::new::<psi>(3500.));
        }

        #[test]
        fn no_brake_inversion() {
            let mut test_bed = test_bed_on_ground_with()
                .engines_off()
                .on_the_ground()
                .set_cold_dark_inputs()
                .run_one_tick();

            test_bed = test_bed
                .start_eng1(Ratio::new::<percent>(100.))
                .start_eng2(Ratio::new::<percent>(100.))
                .set_park_brake(false)
                .run_waiting_for(Duration::from_secs(5));

            assert!(test_bed.is_green_pressure_switch_pressurised());
            assert!(test_bed.is_yellow_pressure_switch_pressurised());
            // Braking left
            test_bed = test_bed
                .set_left_brake(Ratio::new::<percent>(100.))
                .set_right_brake(Ratio::new::<percent>(0.))
                .run_waiting_for(Duration::from_secs(1));

            assert!(test_bed.get_brake_left_green_pressure() > Pressure::new::<psi>(2000.));
            assert!(test_bed.get_brake_right_green_pressure() < Pressure::new::<psi>(50.));
            assert!(test_bed.get_brake_left_yellow_pressure() < Pressure::new::<psi>(50.));
            assert!(test_bed.get_brake_right_yellow_pressure() < Pressure::new::<psi>(50.));

            // Braking right
            test_bed = test_bed
                .set_left_brake(Ratio::new::<percent>(0.))
                .set_right_brake(Ratio::new::<percent>(100.))
                .run_waiting_for(Duration::from_secs(1));

            assert!(test_bed.get_brake_left_green_pressure() < Pressure::new::<psi>(50.));
            assert!(test_bed.get_brake_right_green_pressure() > Pressure::new::<psi>(2000.));
            assert!(test_bed.get_brake_left_yellow_pressure() < Pressure::new::<psi>(50.));
            assert!(test_bed.get_brake_right_yellow_pressure() < Pressure::new::<psi>(50.));

            // Disabling Askid causes alternate braking to work and release green brakes
            test_bed = test_bed
                .set_left_brake(Ratio::new::<percent>(0.))
                .set_right_brake(Ratio::new::<percent>(100.))
                .set_anti_skid(false)
                .run_waiting_for(Duration::from_secs(2));

            assert!(test_bed.get_brake_left_green_pressure() < Pressure::new::<psi>(50.));
            assert!(test_bed.get_brake_right_green_pressure() < Pressure::new::<psi>(50.));
            assert!(test_bed.get_brake_left_yellow_pressure() < Pressure::new::<psi>(50.));
            assert!(test_bed.get_brake_right_yellow_pressure() > Pressure::new::<psi>(950.));

            test_bed = test_bed
                .set_left_brake(Ratio::new::<percent>(100.))
                .set_right_brake(Ratio::new::<percent>(0.))
                .run_waiting_for(Duration::from_secs(2));

            assert!(test_bed.get_brake_left_green_pressure() < Pressure::new::<psi>(50.));
            assert!(test_bed.get_brake_right_green_pressure() < Pressure::new::<psi>(50.));
            assert!(test_bed.get_brake_left_yellow_pressure() > Pressure::new::<psi>(950.));
            assert!(test_bed.get_brake_right_yellow_pressure() < Pressure::new::<psi>(50.));
        }

        #[test]
        fn auto_brake_at_gear_retraction() {
            let mut test_bed = test_bed_on_ground_with()
                .engines_off()
                .on_the_ground()
                .set_cold_dark_inputs()
                .run_one_tick();

            test_bed = test_bed
                .start_eng1(Ratio::new::<percent>(100.))
                .start_eng2(Ratio::new::<percent>(100.))
                .set_park_brake(false)
                .run_waiting_for(Duration::from_secs(15));

            // No brake inputs
            test_bed = test_bed
                .set_left_brake(Ratio::new::<percent>(0.))
                .set_right_brake(Ratio::new::<percent>(0.))
                .run_waiting_for(Duration::from_secs(1));

            assert!(test_bed.get_brake_left_green_pressure() < Pressure::new::<psi>(50.));
            assert!(test_bed.get_brake_right_green_pressure() < Pressure::new::<psi>(50.));
            assert!(test_bed.get_brake_left_yellow_pressure() < Pressure::new::<psi>(50.));
            assert!(test_bed.get_brake_right_yellow_pressure() < Pressure::new::<psi>(50.));

            // Positive climb, gear up
            test_bed = test_bed
                .set_left_brake(Ratio::new::<percent>(0.))
                .set_right_brake(Ratio::new::<percent>(0.))
                .in_flight()
                .set_gear_lever_up()
                .run_waiting_for(Duration::from_secs(1));

            // Check auto brake is active
            assert!(test_bed.get_brake_left_green_pressure() > Pressure::new::<psi>(50.));
            assert!(test_bed.get_brake_right_green_pressure() > Pressure::new::<psi>(50.));
            assert!(test_bed.get_brake_left_green_pressure() < Pressure::new::<psi>(1500.));
            assert!(test_bed.get_brake_right_green_pressure() < Pressure::new::<psi>(1500.));

            assert!(test_bed.get_brake_left_yellow_pressure() < Pressure::new::<psi>(50.));
            assert!(test_bed.get_brake_right_yellow_pressure() < Pressure::new::<psi>(50.));

            // Check no more autobrakes after 3s
            test_bed = test_bed.run_waiting_for(Duration::from_secs(3));

            assert!(test_bed.get_brake_left_green_pressure() < Pressure::new::<psi>(50.));
            assert!(test_bed.get_brake_right_green_pressure() < Pressure::new::<psi>(50.));

            assert!(test_bed.get_brake_left_yellow_pressure() < Pressure::new::<psi>(50.));
            assert!(test_bed.get_brake_right_yellow_pressure() < Pressure::new::<psi>(50.));
        }

        #[test]
        fn alternate_brake_accumulator_is_emptying_while_braking() {
            let mut test_bed = test_bed_on_ground_with()
                .on_the_ground()
                .set_cold_dark_inputs()
                .start_eng1(Ratio::new::<percent>(100.))
                .start_eng2(Ratio::new::<percent>(100.))
                .set_park_brake(false)
                .run_waiting_for(Duration::from_secs(15));

            // Check we got yellow pressure and brake accumulator loaded
            assert!(test_bed.yellow_pressure() >= Pressure::new::<psi>(2500.));
            assert!(
                test_bed.get_brake_yellow_accumulator_pressure() >= Pressure::new::<psi>(2500.)
            );

            // Disabling green and yellow side so accumulator stop being able to reload
            test_bed = test_bed
                .set_ptu_state(false)
                .set_yellow_ed_pump(false)
                .set_green_ed_pump(false)
                .set_yellow_e_pump(true)
                .run_waiting_for(Duration::from_secs(30));

            assert!(test_bed.yellow_pressure() <= Pressure::new::<psi>(100.));
            assert!(test_bed.green_pressure() <= Pressure::new::<psi>(100.));
            assert!(
                test_bed.get_brake_yellow_accumulator_pressure() >= Pressure::new::<psi>(2500.)
            );

            // Now using brakes and check accumulator gets empty
            test_bed = test_bed
                .empty_brake_accumulator_using_pedal_brake()
                .run_waiting_for(Duration::from_secs(1));

            assert!(
                test_bed.get_brake_yellow_accumulator_pressure() <= Pressure::new::<psi>(1000.)
            );
            assert!(
                test_bed.get_brake_yellow_accumulator_fluid_volume() <= Volume::new::<gallon>(0.01)
            );
        }

        #[test]
        fn brakes_inactive_in_flight() {
            let mut test_bed = test_bed_on_ground_with()
                .set_cold_dark_inputs()
                .in_flight()
                .set_gear_lever_up()
                .run_waiting_for(Duration::from_secs(10));

            // No brake inputs
            test_bed = test_bed
                .set_left_brake(Ratio::new::<percent>(0.))
                .set_right_brake(Ratio::new::<percent>(0.))
                .run_waiting_for(Duration::from_secs(1));

            assert!(test_bed.get_brake_left_green_pressure() < Pressure::new::<psi>(50.));
            assert!(test_bed.get_brake_right_green_pressure() < Pressure::new::<psi>(50.));
            assert!(test_bed.get_brake_left_yellow_pressure() < Pressure::new::<psi>(50.));
            assert!(test_bed.get_brake_right_yellow_pressure() < Pressure::new::<psi>(50.));

            // Now full brakes
            test_bed = test_bed
                .set_left_brake(Ratio::new::<percent>(100.))
                .set_right_brake(Ratio::new::<percent>(100.))
                .run_waiting_for(Duration::from_secs(1));

            // Check no action on brakes
            assert!(test_bed.get_brake_left_green_pressure() < Pressure::new::<psi>(50.));
            assert!(test_bed.get_brake_right_green_pressure() < Pressure::new::<psi>(50.));

            assert!(test_bed.get_brake_left_yellow_pressure() < Pressure::new::<psi>(50.));
            assert!(test_bed.get_brake_right_yellow_pressure() < Pressure::new::<psi>(50.));
        }

        #[test]
        fn brakes_norm_active_in_flight_gear_down() {
            let mut test_bed = test_bed_on_ground_with()
                .set_cold_dark_inputs()
                .in_flight()
                .set_gear_lever_up()
                .run_waiting_for(Duration::from_secs(10));

            // Now full brakes gear down
            test_bed = test_bed
                .set_left_brake(Ratio::new::<percent>(100.))
                .set_right_brake(Ratio::new::<percent>(100.))
                .set_gear_lever_down()
                .run_waiting_for(Duration::from_secs(1));

            // Brakes norm should work normally
            assert!(test_bed.get_brake_left_green_pressure() > Pressure::new::<psi>(50.));
            assert!(test_bed.get_brake_right_green_pressure() > Pressure::new::<psi>(50.));

            assert!(test_bed.get_brake_left_yellow_pressure() < Pressure::new::<psi>(50.));
            assert!(test_bed.get_brake_right_yellow_pressure() < Pressure::new::<psi>(50.));
        }

        #[test]
        fn brakes_alternate_active_in_flight_gear_down() {
            let mut test_bed = test_bed_on_ground_with()
                .set_cold_dark_inputs()
                .in_flight()
                .set_gear_lever_up()
                .run_waiting_for(Duration::from_secs(10));

            // Now full brakes gear down
            test_bed = test_bed
                .set_left_brake(Ratio::new::<percent>(100.))
                .set_right_brake(Ratio::new::<percent>(100.))
                .set_gear_lever_down()
                .set_anti_skid(false)
                .run_waiting_for(Duration::from_secs(1));

            // Brakes norm should work normally
            assert!(test_bed.get_brake_left_green_pressure() < Pressure::new::<psi>(50.));
            assert!(test_bed.get_brake_right_green_pressure() < Pressure::new::<psi>(50.));

            assert!(test_bed.get_brake_left_yellow_pressure() > Pressure::new::<psi>(900.));
            assert!(test_bed.get_brake_right_yellow_pressure() > Pressure::new::<psi>(900.));
        }

        #[test]
        // Testing that green for brakes is only available if park brake is on while altn pressure is at too low level
        fn brake_logic_green_backup_emergency() {
            let mut test_bed = test_bed_on_ground_with()
                .engines_off()
                .on_the_ground()
                .set_cold_dark_inputs()
                .run_one_tick();

            // Setting on ground with yellow side hydraulics off
            // This should prevent yellow accumulator to fill
            test_bed = test_bed
                .start_eng1(Ratio::new::<percent>(100.))
                .start_eng2(Ratio::new::<percent>(100.))
                .set_park_brake(true)
                .set_ptu_state(false)
                .set_yellow_e_pump(true)
                .set_yellow_ed_pump(false)
                .run_waiting_for(Duration::from_secs(15));

            // Braking but park is on: no output on green brakes expected
            test_bed = test_bed
                .set_left_brake(Ratio::new::<percent>(100.))
                .set_right_brake(Ratio::new::<percent>(100.))
                .run_waiting_for(Duration::from_secs(1));

            assert!(test_bed.get_brake_left_green_pressure() < Pressure::new::<psi>(50.));
            assert!(test_bed.get_brake_right_green_pressure() < Pressure::new::<psi>(50.));
            assert!(test_bed.get_brake_left_yellow_pressure() > Pressure::new::<psi>(500.));
            assert!(test_bed.get_brake_right_yellow_pressure() > Pressure::new::<psi>(500.));

            // With no more fluid in yellow accumulator, green should work as emergency
            test_bed = test_bed
                .empty_brake_accumulator_using_park_brake()
                .set_left_brake(Ratio::new::<percent>(100.))
                .set_right_brake(Ratio::new::<percent>(100.))
                .run_waiting_for(Duration::from_secs(1));

            assert!(test_bed.get_brake_left_green_pressure() > Pressure::new::<psi>(1000.));
            assert!(test_bed.get_brake_right_green_pressure() > Pressure::new::<psi>(1000.));
            assert!(test_bed.get_brake_left_yellow_pressure() < Pressure::new::<psi>(50.));
            assert!(test_bed.get_brake_right_yellow_pressure() < Pressure::new::<psi>(50.));
        }

        #[test]
        fn autobrakes_arms_in_flight_lo_or_med() {
            let mut test_bed = test_bed_on_ground_with()
                .set_cold_dark_inputs()
                .in_flight()
                .set_gear_lever_up()
                .run_waiting_for(Duration::from_secs(12));

            assert!(test_bed.autobrake_mode() == AutobrakeMode::NONE);

            test_bed = test_bed
                .set_autobrake_low()
                .run_waiting_for(Duration::from_secs(1));

            assert!(test_bed.autobrake_mode() == AutobrakeMode::LOW);

            test_bed = test_bed
                .set_autobrake_med()
                .run_waiting_for(Duration::from_secs(1));

            assert!(test_bed.autobrake_mode() == AutobrakeMode::MED);
        }

        #[test]
        fn autobrakes_arming_according_to_set_variable() {
            let mut test_bed = test_bed_on_ground_with()
                .set_cold_dark_inputs()
                .on_the_ground()
                .set_park_brake(false)
                .start_eng1(Ratio::new::<percent>(100.))
                .start_eng2(Ratio::new::<percent>(100.))
                .run_waiting_for(Duration::from_secs(10));

            assert!(test_bed.autobrake_mode() == AutobrakeMode::NONE);

            // set autobrake to LOW
            test_bed = test_bed
                .set_autobrake_low_with_set_variable()
                .run_waiting_for(Duration::from_secs(1));
            assert!(test_bed.autobrake_mode() == AutobrakeMode::LOW);

            // using the set variable again is still resulting in LOW
            // and not disarming
            test_bed = test_bed
                .set_autobrake_low_with_set_variable()
                .run_waiting_for(Duration::from_secs(1));
            assert!(test_bed.autobrake_mode() == AutobrakeMode::LOW);

            // set autobrake to MED
            test_bed = test_bed
                .set_autobrake_med_with_set_variable()
                .run_waiting_for(Duration::from_secs(1));
            assert!(test_bed.autobrake_mode() == AutobrakeMode::MED);

            // set autobrake to MAX
            test_bed = test_bed
                .set_autobrake_max_with_set_variable()
                .run_waiting_for(Duration::from_secs(1));
            assert!(test_bed.autobrake_mode() == AutobrakeMode::MAX);

            // set autobrake to DISARMED
            test_bed = test_bed
                .set_autobrake_disarmed_with_set_variable()
                .run_waiting_for(Duration::from_secs(1));
            assert!(test_bed.autobrake_mode() == AutobrakeMode::NONE);
        }

        #[test]
        fn autobrakes_disarms_if_green_pressure_low() {
            let mut test_bed = test_bed_on_ground_with()
                .set_cold_dark_inputs()
                .in_flight()
                .set_gear_lever_up()
                .run_waiting_for(Duration::from_secs(12));

            assert!(test_bed.autobrake_mode() == AutobrakeMode::NONE);

            test_bed = test_bed
                .set_autobrake_low()
                .run_waiting_for(Duration::from_secs(1));

            assert!(test_bed.autobrake_mode() == AutobrakeMode::LOW);

            test_bed = test_bed
                .set_ptu_state(false)
                .stop_eng1()
                .run_waiting_for(Duration::from_secs(20));

            assert!(test_bed.autobrake_mode() == AutobrakeMode::NONE);
        }

        #[test]
        fn autobrakes_does_not_disarm_if_askid_off_but_sim_not_ready() {
            let mut test_bed = test_bed_on_ground_with()
                .set_cold_dark_inputs()
                .in_flight()
                .sim_not_ready()
                .set_gear_lever_up()
                .run_waiting_for(Duration::from_secs(12));

            assert!(test_bed.autobrake_mode() == AutobrakeMode::NONE);

            test_bed = test_bed
                .set_autobrake_med()
                .run_waiting_for(Duration::from_secs(1));

            assert!(test_bed.autobrake_mode() == AutobrakeMode::MED);

            // sim is not ready --> no disarm
            test_bed = test_bed
                .set_anti_skid(false)
                .run_waiting_for(Duration::from_secs(1));

            assert!(test_bed.autobrake_mode() == AutobrakeMode::MED);

            // sim is now ready --> disarm expected
            test_bed = test_bed.sim_ready().run_waiting_for(Duration::from_secs(1));

            assert!(test_bed.autobrake_mode() == AutobrakeMode::NONE);
        }

        #[test]
        fn autobrakes_disarms_if_askid_off() {
            let mut test_bed = test_bed_on_ground_with()
                .set_cold_dark_inputs()
                .in_flight()
                .set_gear_lever_up()
                .run_waiting_for(Duration::from_secs(12));

            assert!(test_bed.autobrake_mode() == AutobrakeMode::NONE);

            test_bed = test_bed
                .set_autobrake_med()
                .run_waiting_for(Duration::from_secs(1));

            assert!(test_bed.autobrake_mode() == AutobrakeMode::MED);

            test_bed = test_bed
                .set_anti_skid(false)
                .run_waiting_for(Duration::from_secs(1));

            assert!(test_bed.autobrake_mode() == AutobrakeMode::NONE);
        }

        #[test]
        fn autobrakes_max_wont_arm_in_flight() {
            let mut test_bed = test_bed_on_ground_with()
                .set_cold_dark_inputs()
                .in_flight()
                .set_gear_lever_up()
                .run_waiting_for(Duration::from_secs(15));

            assert!(test_bed.autobrake_mode() == AutobrakeMode::NONE);

            test_bed = test_bed
                .set_autobrake_max()
                .run_waiting_for(Duration::from_secs(1));

            assert!(test_bed.autobrake_mode() == AutobrakeMode::NONE);

            // using the set variable should also not work
            test_bed = test_bed
                .set_autobrake_max_with_set_variable()
                .run_waiting_for(Duration::from_secs(1));

            assert!(test_bed.autobrake_mode() == AutobrakeMode::NONE);
        }

        #[test]
        fn autobrakes_taxiing_wont_disarm_when_braking() {
            let mut test_bed = test_bed_on_ground_with()
                .set_cold_dark_inputs()
                .on_the_ground()
                .start_eng1(Ratio::new::<percent>(60.))
                .start_eng2(Ratio::new::<percent>(60.))
                .run_waiting_for(Duration::from_secs(10));

            test_bed = test_bed
                .set_autobrake_max()
                .run_waiting_for(Duration::from_secs(1));

            assert!(test_bed.autobrake_mode() == AutobrakeMode::MAX);

            test_bed = test_bed
                .set_right_brake(Ratio::new::<percent>(100.))
                .set_left_brake(Ratio::new::<percent>(100.))
                .run_waiting_for(Duration::from_secs(1));

            assert!(test_bed.autobrake_mode() == AutobrakeMode::MAX);
        }

        #[test]
        fn autobrakes_activates_on_ground_on_spoiler_deploy() {
            let mut test_bed = test_bed_on_ground_with()
                .set_cold_dark_inputs()
                .on_the_ground()
                .set_park_brake(false)
                .start_eng1(Ratio::new::<percent>(100.))
                .start_eng2(Ratio::new::<percent>(100.))
                .run_waiting_for(Duration::from_secs(10));

            test_bed = test_bed
                .set_autobrake_max()
                .run_waiting_for(Duration::from_secs(1));

            assert!(test_bed.autobrake_mode() == AutobrakeMode::MAX);

            test_bed = test_bed
                .set_deploy_ground_spoilers()
                .run_waiting_for(Duration::from_secs(6));

            assert!(test_bed.autobrake_mode() == AutobrakeMode::MAX);
            assert!(test_bed.get_brake_left_green_pressure() > Pressure::new::<psi>(1000.));
            assert!(test_bed.get_brake_right_green_pressure() > Pressure::new::<psi>(1000.));

            assert!(test_bed.get_brake_left_yellow_pressure() < Pressure::new::<psi>(50.));
            assert!(test_bed.get_brake_right_yellow_pressure() < Pressure::new::<psi>(50.));
        }

        #[test]
        fn autobrakes_disengage_on_spoiler_retract() {
            let mut test_bed = test_bed_on_ground_with()
                .set_cold_dark_inputs()
                .on_the_ground()
                .set_park_brake(false)
                .start_eng1(Ratio::new::<percent>(100.))
                .start_eng2(Ratio::new::<percent>(100.))
                .run_waiting_for(Duration::from_secs(10));

            test_bed = test_bed
                .set_autobrake_max()
                .run_waiting_for(Duration::from_secs(1));

            assert!(test_bed.autobrake_mode() == AutobrakeMode::MAX);

            test_bed = test_bed
                .set_deploy_ground_spoilers()
                .run_waiting_for(Duration::from_secs(6));

            assert!(test_bed.autobrake_mode() == AutobrakeMode::MAX);

            test_bed = test_bed
                .set_retract_ground_spoilers()
                .run_waiting_for(Duration::from_secs(1));

            assert!(test_bed.autobrake_mode() == AutobrakeMode::NONE);
            assert!(test_bed.get_brake_left_green_pressure() < Pressure::new::<psi>(50.));
            assert!(test_bed.get_brake_right_green_pressure() < Pressure::new::<psi>(50.));
        }

        #[test]
        // Should disable with one pedal > 61° over max range of 79.4° thus 77%
        fn autobrakes_max_disengage_at_77_on_one_pedal_input() {
            let mut test_bed = test_bed_on_ground_with()
                .set_cold_dark_inputs()
                .on_the_ground()
                .set_park_brake(false)
                .start_eng1(Ratio::new::<percent>(100.))
                .start_eng2(Ratio::new::<percent>(100.))
                .run_waiting_for(Duration::from_secs(10));

            test_bed = test_bed
                .set_autobrake_max()
                .run_waiting_for(Duration::from_secs(1));

            assert!(test_bed.autobrake_mode() == AutobrakeMode::MAX);

            test_bed = test_bed
                .set_deploy_ground_spoilers()
                .run_waiting_for(Duration::from_secs(6));

            assert!(test_bed.autobrake_mode() == AutobrakeMode::MAX);
            assert!(test_bed.get_brake_left_green_pressure() > Pressure::new::<psi>(1000.));
            assert!(test_bed.get_brake_right_green_pressure() > Pressure::new::<psi>(1000.));

            test_bed = test_bed
                .set_left_brake(Ratio::new::<percent>(70.))
                .run_waiting_for(Duration::from_secs(1))
                .set_left_brake(Ratio::new::<percent>(0.))
                .run_waiting_for(Duration::from_secs(1));

            assert!(test_bed.autobrake_mode() == AutobrakeMode::MAX);
            assert!(test_bed.get_brake_left_green_pressure() > Pressure::new::<psi>(1000.));
            assert!(test_bed.get_brake_right_green_pressure() > Pressure::new::<psi>(1000.));

            test_bed = test_bed
                .set_left_brake(Ratio::new::<percent>(78.))
                .run_waiting_for(Duration::from_secs(1))
                .set_left_brake(Ratio::new::<percent>(0.))
                .run_waiting_for(Duration::from_secs(1));

            assert!(test_bed.autobrake_mode() == AutobrakeMode::NONE);
            assert!(test_bed.get_brake_left_green_pressure() < Pressure::new::<psi>(50.));
            assert!(test_bed.get_brake_right_green_pressure() < Pressure::new::<psi>(50.));
        }

        #[test]
        fn autobrakes_max_disengage_at_52_on_both_pedal_input() {
            let mut test_bed = test_bed_on_ground_with()
                .set_cold_dark_inputs()
                .on_the_ground()
                .set_park_brake(false)
                .start_eng1(Ratio::new::<percent>(100.))
                .start_eng2(Ratio::new::<percent>(100.))
                .run_waiting_for(Duration::from_secs(10));

            test_bed = test_bed
                .set_autobrake_max()
                .run_waiting_for(Duration::from_secs(1));

            assert!(test_bed.autobrake_mode() == AutobrakeMode::MAX);

            test_bed = test_bed
                .set_deploy_ground_spoilers()
                .run_waiting_for(Duration::from_secs(6));

            assert!(test_bed.autobrake_mode() == AutobrakeMode::MAX);
            assert!(test_bed.get_brake_left_green_pressure() > Pressure::new::<psi>(1000.));
            assert!(test_bed.get_brake_right_green_pressure() > Pressure::new::<psi>(1000.));

            test_bed = test_bed
                .set_left_brake(Ratio::new::<percent>(55.))
                .run_waiting_for(Duration::from_secs(1))
                .set_left_brake(Ratio::new::<percent>(0.))
                .run_waiting_for(Duration::from_secs(1));

            assert!(test_bed.autobrake_mode() == AutobrakeMode::MAX);
            assert!(test_bed.get_brake_left_green_pressure() > Pressure::new::<psi>(1000.));
            assert!(test_bed.get_brake_right_green_pressure() > Pressure::new::<psi>(1000.));

            test_bed = test_bed
                .set_left_brake(Ratio::new::<percent>(55.))
                .set_right_brake(Ratio::new::<percent>(55.))
                .run_waiting_for(Duration::from_secs(1))
                .set_left_brake(Ratio::new::<percent>(0.))
                .set_right_brake(Ratio::new::<percent>(0.))
                .run_waiting_for(Duration::from_secs(1));

            assert!(test_bed.autobrake_mode() == AutobrakeMode::NONE);
            assert!(test_bed.get_brake_left_green_pressure() < Pressure::new::<psi>(50.));
            assert!(test_bed.get_brake_right_green_pressure() < Pressure::new::<psi>(50.));
        }

        #[test]
        // Should disable with one pedals > 42° over max range of 79.4° thus 52%
        fn autobrakes_med_disengage_at_52_on_one_pedal_input() {
            let mut test_bed = test_bed_on_ground_with()
                .set_cold_dark_inputs()
                .on_the_ground()
                .set_park_brake(false)
                .start_eng1(Ratio::new::<percent>(100.))
                .start_eng2(Ratio::new::<percent>(100.))
                .run_waiting_for(Duration::from_secs(10));

            test_bed = test_bed
                .set_autobrake_med()
                .run_waiting_for(Duration::from_secs(1));

            assert!(test_bed.autobrake_mode() == AutobrakeMode::MED);

            test_bed = test_bed
                .set_deploy_ground_spoilers()
                .run_waiting_for(Duration::from_secs(6));

            assert!(test_bed.autobrake_mode() == AutobrakeMode::MED);
            assert!(test_bed.get_brake_left_green_pressure() > Pressure::new::<psi>(1000.));
            assert!(test_bed.get_brake_right_green_pressure() > Pressure::new::<psi>(1000.));

            test_bed = test_bed
                .set_right_brake(Ratio::new::<percent>(50.))
                .run_waiting_for(Duration::from_secs(1))
                .set_right_brake(Ratio::new::<percent>(0.))
                .run_waiting_for(Duration::from_secs(1));

            assert!(test_bed.autobrake_mode() == AutobrakeMode::MED);
            assert!(test_bed.get_brake_left_green_pressure() > Pressure::new::<psi>(1000.));
            assert!(test_bed.get_brake_right_green_pressure() > Pressure::new::<psi>(1000.));

            test_bed = test_bed
                .set_right_brake(Ratio::new::<percent>(55.))
                .run_waiting_for(Duration::from_secs(1))
                .set_right_brake(Ratio::new::<percent>(0.))
                .run_waiting_for(Duration::from_secs(1));

            assert!(test_bed.autobrake_mode() == AutobrakeMode::NONE);
            assert!(test_bed.get_brake_left_green_pressure() < Pressure::new::<psi>(50.));
            assert!(test_bed.get_brake_right_green_pressure() < Pressure::new::<psi>(50.));
        }

        #[test]
        fn autobrakes_med_disengage_at_11_on_both_pedal_input() {
            let mut test_bed = test_bed_on_ground_with()
                .set_cold_dark_inputs()
                .on_the_ground()
                .set_park_brake(false)
                .start_eng1(Ratio::new::<percent>(100.))
                .start_eng2(Ratio::new::<percent>(100.))
                .run_waiting_for(Duration::from_secs(10));

            test_bed = test_bed
                .set_autobrake_med()
                .run_waiting_for(Duration::from_secs(1));

            assert!(test_bed.autobrake_mode() == AutobrakeMode::MED);

            test_bed = test_bed
                .set_deploy_ground_spoilers()
                .run_waiting_for(Duration::from_secs(6));

            assert!(test_bed.autobrake_mode() == AutobrakeMode::MED);
            assert!(test_bed.get_brake_left_green_pressure() > Pressure::new::<psi>(1000.));
            assert!(test_bed.get_brake_right_green_pressure() > Pressure::new::<psi>(1000.));

            test_bed = test_bed
                .set_right_brake(Ratio::new::<percent>(15.))
                .run_waiting_for(Duration::from_secs(1))
                .set_right_brake(Ratio::new::<percent>(0.))
                .run_waiting_for(Duration::from_secs(1));

            assert!(test_bed.autobrake_mode() == AutobrakeMode::MED);
            assert!(test_bed.get_brake_left_green_pressure() > Pressure::new::<psi>(1000.));
            assert!(test_bed.get_brake_right_green_pressure() > Pressure::new::<psi>(1000.));

            test_bed = test_bed
                .set_right_brake(Ratio::new::<percent>(15.))
                .set_left_brake(Ratio::new::<percent>(15.))
                .run_waiting_for(Duration::from_secs(1))
                .set_right_brake(Ratio::new::<percent>(0.))
                .set_left_brake(Ratio::new::<percent>(0.))
                .run_waiting_for(Duration::from_secs(1));

            assert!(test_bed.autobrake_mode() == AutobrakeMode::NONE);
            assert!(test_bed.get_brake_left_green_pressure() < Pressure::new::<psi>(50.));
            assert!(test_bed.get_brake_right_green_pressure() < Pressure::new::<psi>(50.));
        }

        #[test]
        fn autobrakes_max_disarm_after_10s_in_flight() {
            let mut test_bed = test_bed_on_ground_with()
                .set_cold_dark_inputs()
                .on_the_ground()
                .set_park_brake(false)
                .start_eng1(Ratio::new::<percent>(100.))
                .start_eng2(Ratio::new::<percent>(100.))
                .run_waiting_for(Duration::from_secs(10));

            test_bed = test_bed
                .set_autobrake_max()
                .run_waiting_for(Duration::from_secs(1));

            assert!(test_bed.autobrake_mode() == AutobrakeMode::MAX);

            test_bed = test_bed.in_flight().run_waiting_for(Duration::from_secs(6));

            assert!(test_bed.autobrake_mode() == AutobrakeMode::MAX);

            test_bed = test_bed.in_flight().run_waiting_for(Duration::from_secs(6));

            assert!(test_bed.autobrake_mode() == AutobrakeMode::NONE);
        }

        #[test]
        fn autobrakes_does_not_disarm_after_10s_when_started_in_flight() {
            let mut test_bed = test_bed_in_flight_with()
                .set_cold_dark_inputs()
                .in_flight()
                .run_waiting_for(Duration::from_secs(1));

            test_bed = test_bed
                .set_autobrake_med_with_set_variable()
                .run_waiting_for(Duration::from_secs(1));

            assert!(test_bed.autobrake_mode() == AutobrakeMode::MED);

            test_bed = test_bed.in_flight().run_waiting_for(Duration::from_secs(6));

            assert!(test_bed.autobrake_mode() == AutobrakeMode::MED);

            test_bed = test_bed.in_flight().run_waiting_for(Duration::from_secs(6));

            assert!(test_bed.autobrake_mode() == AutobrakeMode::MED);
        }

        #[test]
        fn controller_blue_epump_activates_when_no_weight_on_nose_wheel() {
            let mut test_bed = test_bed_on_ground_with()
                .engines_off()
                .on_the_ground()
                .set_cold_dark_inputs()
                .run_one_tick();

            assert!(!test_bed.query(|a| a.is_blue_epump_controller_pressurising()));

            test_bed = test_bed.rotates_on_runway().run_one_tick();

            assert!(test_bed.query(|a| a.is_blue_epump_controller_pressurising()));
        }

        #[test]
        fn controller_blue_epump_split_engine_states() {
            let mut test_bed = test_bed_on_ground_with()
                .engines_off()
                .on_the_ground()
                .set_cold_dark_inputs()
                .run_one_tick();

            assert!(!test_bed.query(|a| a.is_blue_epump_controller_pressurising()));

            test_bed = test_bed
                .start_eng1(Ratio::new::<percent>(65.))
                .run_one_tick();

            assert!(test_bed.query(|a| a.is_blue_epump_controller_pressurising()));

            test_bed = test_bed
                .start_eng2(Ratio::new::<percent>(65.))
                .stop_eng1()
                .run_one_tick();

            assert!(test_bed.query(|a| a.is_blue_epump_controller_pressurising()));
        }

        #[test]
        fn controller_blue_epump_on_off_engines() {
            let mut test_bed = test_bed_on_ground_with()
                .engines_off()
                .on_the_ground()
                .set_cold_dark_inputs()
                .start_eng1(Ratio::new::<percent>(65.))
                .start_eng2(Ratio::new::<percent>(65.))
                .run_one_tick();

            assert!(test_bed.query(|a| a.is_blue_epump_controller_pressurising()));

            test_bed = test_bed.stop_eng1().stop_eng2().run_one_tick();

            assert!(!test_bed.query(|a| a.is_blue_epump_controller_pressurising()));
        }

        #[test]
        fn controller_blue_epump_override() {
            let mut test_bed = test_bed_on_ground_with()
                .engines_off()
                .on_the_ground()
                .set_cold_dark_inputs()
                .press_blue_epump_override_button_once()
                .run_one_tick();

            assert!(test_bed.query(|a| a.is_blue_epump_controller_pressurising()));

            test_bed = test_bed
                .press_blue_epump_override_button_once()
                .run_one_tick();

            assert!(!test_bed.query(|a| a.is_blue_epump_controller_pressurising()));
        }

        #[test]
        fn controller_blue_epump_override_without_power_shall_not_run_blue_pump() {
            let mut test_bed = test_bed_on_ground_with()
                .engines_off()
                .on_the_ground()
                .set_cold_dark_inputs()
                .start_eng1(Ratio::new::<percent>(65.))
                .run_one_tick();

            assert!(test_bed.query(|a| a.is_blue_epump_controller_pressurising()));

            test_bed = test_bed.dc_ess_lost().run_one_tick();

            assert!(!test_bed.query(|a| a.is_blue_epump_controller_pressurising()));
        }

        #[test]
        fn controller_yellow_epump_is_activated_by_overhead_button() {
            let mut test_bed = test_bed_on_ground_with()
                .engines_off()
                .on_the_ground()
                .set_cold_dark_inputs()
                .run_one_tick();

            assert!(!test_bed.query(|a| a.is_yellow_epump_controller_pressurising()));

            test_bed = test_bed.set_yellow_e_pump(false).run_one_tick();

            assert!(test_bed.query(|a| a.is_yellow_epump_controller_pressurising()));

            test_bed = test_bed.set_yellow_e_pump(true).run_one_tick();

            assert!(!test_bed.query(|a| a.is_yellow_epump_controller_pressurising()));
        }

        #[test]
        fn controller_yellow_epump_unpowered_cant_command_pump() {
            let mut test_bed = test_bed_on_ground_with()
                .engines_off()
                .on_the_ground()
                .set_cold_dark_inputs()
                .set_yellow_e_pump(false)
                .run_one_tick();

            assert!(test_bed.query(|a| a.is_yellow_epump_controller_pressurising()));

            test_bed = test_bed.dc_bus_2_lost().run_one_tick();

            assert!(!test_bed.query(|a| a.is_yellow_epump_controller_pressurising()));
        }

        #[test]
        fn controller_yellow_epump_can_operate_from_cargo_door_without_main_control_power_bus() {
            let mut test_bed = test_bed_on_ground_with()
                .engines_off()
                .on_the_ground()
                .set_cold_dark_inputs()
                .run_one_tick();

            assert!(!test_bed.query(|a| a.is_cargo_powering_yellow_epump()));

            test_bed = test_bed
                .dc_ground_service_lost()
                .open_fwd_cargo_door()
                .run_waiting_for(
                    Duration::from_secs(1) + A320DoorController::DELAY_UNLOCK_TO_HYDRAULIC_CONTROL,
                );

            assert!(test_bed.query(|a| a.is_cargo_powering_yellow_epump()));
        }

        #[test]
        fn controller_engine_driven_pump1_overhead_button_logic_with_eng_on() {
            let mut test_bed = test_bed_on_ground_with()
                .engines_off()
                .on_the_ground()
                .set_cold_dark_inputs()
                .run_one_tick();

            assert!(test_bed.query(|a| a.is_edp1_green_pump_controller_pressurising()));

            test_bed = test_bed
                .start_eng1(Ratio::new::<percent>(65.))
                .run_one_tick();
            assert!(test_bed.query(|a| a.is_edp1_green_pump_controller_pressurising()));

            test_bed = test_bed.set_green_ed_pump(false).run_one_tick();
            assert!(!test_bed.query(|a| a.is_edp1_green_pump_controller_pressurising()));

            test_bed = test_bed.set_green_ed_pump(true).run_one_tick();
            assert!(test_bed.query(|a| a.is_edp1_green_pump_controller_pressurising()));
        }

        #[test]
        fn controller_engine_driven_pump1_fire_overhead_released_stops_pump() {
            let mut test_bed = test_bed_on_ground_with()
                .engines_off()
                .on_the_ground()
                .set_cold_dark_inputs()
                .start_eng1(Ratio::new::<percent>(65.))
                .start_eng2(Ratio::new::<percent>(65.))
                .run_one_tick();

            assert!(test_bed.query(|a| a.is_edp1_green_pump_controller_pressurising()));

            test_bed = test_bed.set_eng1_fire_button(true).run_one_tick();
            assert!(!test_bed.query(|a| a.is_edp1_green_pump_controller_pressurising()));
        }

        #[test]
        fn controller_engine_driven_pump2_overhead_button_logic_with_eng_on() {
            let mut test_bed = test_bed_on_ground_with()
                .engines_off()
                .on_the_ground()
                .set_cold_dark_inputs()
                .run_one_tick();

            assert!(test_bed.query(|a| a.is_edp2_yellow_pump_controller_pressurising()));

            test_bed = test_bed
                .start_eng2(Ratio::new::<percent>(65.))
                .run_one_tick();
            assert!(test_bed.query(|a| a.is_edp2_yellow_pump_controller_pressurising()));

            test_bed = test_bed.set_yellow_ed_pump(false).run_one_tick();
            assert!(!test_bed.query(|a| a.is_edp2_yellow_pump_controller_pressurising()));

            test_bed = test_bed.set_yellow_ed_pump(true).run_one_tick();
            assert!(test_bed.query(|a| a.is_edp2_yellow_pump_controller_pressurising()));
        }

        #[test]
        fn controller_engine_driven_pump2_fire_overhead_released_stops_pump() {
            let mut test_bed = test_bed_on_ground_with()
                .engines_off()
                .on_the_ground()
                .set_cold_dark_inputs()
                .start_eng1(Ratio::new::<percent>(65.))
                .start_eng2(Ratio::new::<percent>(65.))
                .run_one_tick();

            assert!(test_bed.query(|a| a.is_edp2_yellow_pump_controller_pressurising()));

            test_bed = test_bed.set_eng2_fire_button(true).run_one_tick();
            assert!(!test_bed.query(|a| a.is_edp2_yellow_pump_controller_pressurising()));
        }

        #[test]
        fn controller_ptu_on_off_with_overhead_pushbutton() {
            let mut test_bed = test_bed_on_ground_with()
                .engines_off()
                .on_the_ground()
                .set_cold_dark_inputs()
                .run_one_tick();

            assert!(test_bed.query(|a| a.is_ptu_controller_activating_ptu()));

            test_bed = test_bed.set_ptu_state(false).run_one_tick();

            assert!(!test_bed.query(|a| a.is_ptu_controller_activating_ptu()));

            test_bed = test_bed.set_ptu_state(true).run_one_tick();

            assert!(test_bed.query(|a| a.is_ptu_controller_activating_ptu()));
        }

        #[test]
        fn controller_ptu_off_when_cargo_door_is_moved() {
            let mut test_bed = test_bed_on_ground_with()
                .engines_off()
                .on_the_ground()
                .set_cold_dark_inputs()
                .run_one_tick();

            assert!(test_bed.query(|a| a.is_ptu_controller_activating_ptu()));

            test_bed = test_bed.open_fwd_cargo_door().run_waiting_for(
                Duration::from_secs(1) + A320DoorController::DELAY_UNLOCK_TO_HYDRAULIC_CONTROL,
            );

            assert!(!test_bed.query(|a| a.is_ptu_controller_activating_ptu()));

            // Ptu should reactivate after door fully opened + 40s
            test_bed = test_bed.run_waiting_for(Duration::from_secs(25) + Duration::from_secs(41));

            assert!(test_bed.query(|a| a.is_ptu_controller_activating_ptu()));
        }

        #[test]
        fn controller_ptu_disabled_when_tug_attached() {
            let mut test_bed = test_bed_on_ground_with()
                .engines_off()
                .on_the_ground()
                .set_cold_dark_inputs()
                .run_one_tick();

            assert!(test_bed.query(|a| a.is_ptu_controller_activating_ptu()));

            test_bed = test_bed
                .start_eng1(Ratio::new::<percent>(65.))
                .set_park_brake(false)
                .run_one_tick();

            assert!(test_bed.query(|a| a.is_ptu_controller_activating_ptu()));

            test_bed = test_bed.set_pushback_state(true).run_one_tick();

            assert!(!test_bed.query(|a| a.is_ptu_controller_activating_ptu()));

            // Ptu should reactivate after 15ish seconds
            test_bed = test_bed
                .set_pushback_state(false)
                .run_waiting_for(Duration::from_secs(16));

            assert!(test_bed.query(|a| a.is_ptu_controller_activating_ptu()));
        }

        #[test]
        fn rat_does_not_deploy_on_ground_at_eng_off() {
            let mut test_bed = test_bed_on_ground_with()
                .set_cold_dark_inputs()
                .on_the_ground()
                .start_eng1(Ratio::new::<percent>(80.))
                .start_eng2(Ratio::new::<percent>(80.))
                .run_waiting_for(Duration::from_secs(10));

            assert!(test_bed.is_blue_pressure_switch_pressurised());
            assert!(test_bed.get_rat_position() <= 0.);
            assert!(test_bed.get_rat_rpm() <= 1.);

            test_bed = test_bed
                .ac_bus_1_lost()
                .ac_bus_2_lost()
                .run_waiting_for(Duration::from_secs(2));

            // RAT has not deployed
            assert!(test_bed.get_rat_position() <= 0.);
            assert!(test_bed.get_rat_rpm() <= 1.);
        }

        #[test]
        fn rat_does_not_deploy_when_sim_not_ready() {
            let mut test_bed = test_bed_on_ground_with()
                .set_cold_dark_inputs()
                .in_flight()
                .sim_not_ready()
                .start_eng1(Ratio::new::<percent>(80.))
                .start_eng2(Ratio::new::<percent>(80.))
                .run_waiting_for(Duration::from_secs(10));

            // AC off, sim not ready -> RAT should not deploy
            test_bed = test_bed
                .ac_bus_1_lost()
                .ac_bus_2_lost()
                .run_waiting_for(Duration::from_secs(2));

            assert!(!test_bed.rat_deploy_commanded());

            // AC off, sim ready -> RAT should deploy
            test_bed = test_bed.sim_ready().run_waiting_for(Duration::from_secs(2));

            assert!(test_bed.rat_deploy_commanded());
        }

        #[test]
        fn rat_deploys_on_both_ac_lost() {
            let mut test_bed = test_bed_on_ground_with()
                .set_cold_dark_inputs()
                .in_flight()
                .start_eng1(Ratio::new::<percent>(80.))
                .start_eng2(Ratio::new::<percent>(80.))
                .run_waiting_for(Duration::from_secs(10));

            assert!(!test_bed.rat_deploy_commanded());

            test_bed = test_bed
                .ac_bus_1_lost()
                .run_waiting_for(Duration::from_secs(2));

            assert!(!test_bed.rat_deploy_commanded());

            // Now all AC off should deploy RAT in flight
            test_bed = test_bed
                .ac_bus_1_lost()
                .ac_bus_2_lost()
                .run_waiting_for(Duration::from_secs(2));

            assert!(test_bed.rat_deploy_commanded());
        }

        #[test]
        fn blue_epump_unavailable_if_unpowered() {
            let mut test_bed = test_bed_on_ground_with()
                .engines_off()
                .on_the_ground()
                .set_cold_dark_inputs()
                .run_one_tick();

            test_bed = test_bed
                .start_eng2(Ratio::new::<percent>(80.))
                .run_waiting_for(Duration::from_secs(10));

            // Blue epump working
            assert!(test_bed.is_blue_pressure_switch_pressurised());

            test_bed = test_bed
                .ac_bus_2_lost()
                .run_waiting_for(Duration::from_secs(25));

            // Blue epump still working as it's not plugged on AC2
            assert!(test_bed.is_blue_pressure_switch_pressurised());

            test_bed = test_bed
                .ac_bus_1_lost()
                .run_waiting_for(Duration::from_secs(25));

            // Blue epump has stopped
            assert!(!test_bed.is_blue_pressure_switch_pressurised());
        }

        #[test]
        fn yellow_epump_unavailable_if_unpowered() {
            let mut test_bed = test_bed_on_ground_with()
                .engines_off()
                .on_the_ground()
                .set_cold_dark_inputs()
                .run_one_tick();

            test_bed = test_bed
                .set_yellow_e_pump(false)
                .run_waiting_for(Duration::from_secs(10));

            // Yellow epump working
            assert!(test_bed.is_yellow_pressure_switch_pressurised());

            test_bed = test_bed
                .ac_bus_2_lost()
                .ac_bus_1_lost()
                .run_waiting_for(Duration::from_secs(25));

            // Yellow epump still working as not plugged on AC2 or AC1
            assert!(test_bed.is_yellow_pressure_switch_pressurised());

            test_bed = test_bed
                .ac_ground_service_lost()
                .run_waiting_for(Duration::from_secs(25));

            // Yellow epump has stopped
            assert!(!test_bed.is_yellow_pressure_switch_pressurised());
        }

        #[test]
        fn flaps_and_slats_declare_moving() {
            let mut test_bed = test_bed_on_ground_with()
                .engines_off()
                .on_the_ground()
                .set_cold_dark_inputs()
                .run_one_tick();

            test_bed = test_bed
                .set_yellow_e_pump(false)
                .set_ptu_state(false)
                .set_flaps_handle_position(4)
                .run_waiting_for(Duration::from_secs(5));

            // Only yellow press so only flaps can move
            assert!(test_bed.is_flaps_moving());
            assert!(!test_bed.is_slats_moving());

            // Now slats can move through ptu
            test_bed = test_bed
                .set_ptu_state(true)
                .run_waiting_for(Duration::from_secs(5));

            assert!(test_bed.is_flaps_moving());
            assert!(test_bed.is_slats_moving());
        }

        #[test]
        fn yellow_epump_can_deploy_flaps_and_slats() {
            let mut test_bed = test_bed_on_ground_with()
                .engines_off()
                .on_the_ground()
                .set_cold_dark_inputs()
                .run_one_tick();

            test_bed = test_bed
                .set_yellow_e_pump(false)
                .run_waiting_for(Duration::from_secs(10));

            // Yellow epump working
            assert!(test_bed.is_yellow_pressure_switch_pressurised());

            test_bed = test_bed
                .set_flaps_handle_position(4)
                .run_waiting_for(Duration::from_secs(80));

            assert!(test_bed.get_flaps_left_position_percent() > 99.);
            assert!(test_bed.get_flaps_right_position_percent() > 99.);
            assert!(test_bed.get_slats_left_position_percent() > 99.);
            assert!(test_bed.get_slats_right_position_percent() > 99.);
        }

        #[test]
        fn yellow_epump_can_deploy_flaps_and_slats_on_worst_case_ptu() {
            let mut test_bed = test_bed_on_ground_with()
                .engines_off()
                .on_the_ground()
                .set_cold_dark_inputs()
                .with_worst_case_ptu()
                .run_one_tick();

            test_bed = test_bed
                .set_yellow_e_pump(false)
                .run_waiting_for(Duration::from_secs(10));

            // Yellow epump working
            assert!(test_bed.is_yellow_pressure_switch_pressurised());

            test_bed = test_bed
                .set_flaps_handle_position(4)
                .run_waiting_for(Duration::from_secs(90));

            assert!(test_bed.get_flaps_left_position_percent() > 99.);
            assert!(test_bed.get_flaps_right_position_percent() > 99.);
            assert!(test_bed.get_slats_left_position_percent() > 99.);
            assert!(test_bed.get_slats_right_position_percent() > 99.);
        }

        #[test]
        fn yellow_epump_no_ptu_can_deploy_flaps_less_33s() {
            let mut test_bed = test_bed_on_ground_with()
                .engines_off()
                .on_the_ground()
                .set_cold_dark_inputs()
                .set_ptu_state(false)
                .run_one_tick();

            test_bed = test_bed
                .set_yellow_e_pump(false)
                .run_waiting_for(Duration::from_secs(20));

            assert!(test_bed.is_yellow_pressure_switch_pressurised());

            test_bed = test_bed
                .set_flaps_handle_position(4)
                .run_waiting_for(Duration::from_secs(32));

            assert!(test_bed.get_flaps_left_position_percent() > 99.);
            assert!(test_bed.get_flaps_right_position_percent() > 99.);
            assert!(test_bed.get_slats_left_position_percent() < 1.);
            assert!(test_bed.get_slats_right_position_percent() < 1.);
        }

        #[test]
        fn blue_epump_can_deploy_slats_in_less_50_s_and_no_flaps() {
            let mut test_bed = test_bed_on_ground_with()
                .on_the_ground()
                .set_cold_dark_inputs()
                .set_blue_e_pump_ovrd_pressed(true)
                .run_waiting_for(Duration::from_secs(5));

            // Blue epump is on
            assert!(test_bed.is_blue_pressure_switch_pressurised());

            test_bed = test_bed
                .set_flaps_handle_position(4)
                .run_waiting_for(Duration::from_secs(50));

            assert!(test_bed.get_flaps_left_position_percent() <= 1.);
            assert!(test_bed.get_flaps_right_position_percent() <= 1.);
            assert!(test_bed.get_slats_left_position_percent() > 99.);
            assert!(test_bed.get_slats_right_position_percent() > 99.);
        }

        #[test]
        fn blue_epump_cannot_deploy_slats_in_less_28_s_and_no_flaps() {
            let mut test_bed = test_bed_on_ground_with()
                .on_the_ground()
                .set_cold_dark_inputs()
                .set_blue_e_pump_ovrd_pressed(true)
                .run_waiting_for(Duration::from_secs(5));

            // Blue epump is on
            assert!(test_bed.is_blue_pressure_switch_pressurised());

            test_bed = test_bed
                .set_flaps_handle_position(4)
                .run_waiting_for(Duration::from_secs(28));

            assert!(test_bed.get_flaps_left_position_percent() <= 1.);
            assert!(test_bed.get_flaps_right_position_percent() <= 1.);
            assert!(test_bed.get_slats_left_position_percent() < 99.);
            assert!(test_bed.get_slats_right_position_percent() < 99.);
        }

        #[test]
        fn yellow_plus_blue_epumps_can_deploy_flaps_and_slats() {
            let mut test_bed = test_bed_on_ground_with()
                .engines_off()
                .on_the_ground()
                .set_cold_dark_inputs()
                .run_one_tick();

            test_bed = test_bed
                .set_yellow_e_pump(false)
                .set_blue_e_pump_ovrd_pressed(true)
                .run_waiting_for(Duration::from_secs(15));

            assert!(test_bed.is_yellow_pressure_switch_pressurised());
            assert!(test_bed.is_blue_pressure_switch_pressurised());

            test_bed = test_bed
                .set_flaps_handle_position(4)
                .run_waiting_for(Duration::from_secs(45));

            assert!(test_bed.get_flaps_left_position_percent() > 99.);
            assert!(test_bed.get_flaps_right_position_percent() > 99.);
            assert!(test_bed.get_slats_left_position_percent() > 99.);
            assert!(test_bed.get_slats_right_position_percent() > 99.);
        }

        #[test]
        fn no_pressure_no_flap_slats() {
            let mut test_bed = test_bed_on_ground_with()
                .on_the_ground()
                .set_cold_dark_inputs()
                .run_waiting_for(Duration::from_secs(5));

            test_bed = test_bed
                .set_flaps_handle_position(4)
                .run_waiting_for(Duration::from_secs(10));

            assert!(test_bed.get_flaps_left_position_percent() <= 1.);
            assert!(test_bed.get_flaps_right_position_percent() <= 1.);
            assert!(test_bed.get_slats_left_position_percent() <= 1.);
            assert!(test_bed.get_slats_right_position_percent() <= 1.);

            assert!(!test_bed.is_slats_moving());
            assert!(!test_bed.is_flaps_moving());
        }

        #[test]
        fn emergency_gen_is_started_on_both_ac_lost_in_flight() {
            let mut test_bed = test_bed_on_ground_with()
                .set_cold_dark_inputs()
                .in_flight()
                .start_eng1(Ratio::new::<percent>(80.))
                .start_eng2(Ratio::new::<percent>(80.))
                .run_waiting_for(Duration::from_secs(10));

            assert!(!test_bed.is_emergency_gen_at_nominal_speed());

            test_bed = test_bed
                .ac_bus_1_lost()
                .run_waiting_for(Duration::from_secs(2));

            assert!(!test_bed.is_emergency_gen_at_nominal_speed());

            // Now all AC off should deploy RAT in flight
            test_bed = test_bed
                .ac_bus_1_lost()
                .ac_bus_2_lost()
                .run_waiting_for(Duration::from_secs(8));

            assert!(test_bed.is_emergency_gen_at_nominal_speed());
        }

        #[test]
        fn cargo_door_stays_closed_at_init() {
            let mut test_bed = test_bed_on_ground_with()
                .engines_off()
                .on_the_ground()
                .set_cold_dark_inputs()
                .run_one_tick();

            assert!(test_bed.is_cargo_fwd_door_locked_down());
            assert!(test_bed.cargo_fwd_door_position() == 0.);

            test_bed = test_bed.run_waiting_for(Duration::from_secs_f64(15.));

            assert!(test_bed.is_cargo_fwd_door_locked_down());
            assert!(test_bed.cargo_fwd_door_position() == 0.);
        }

        #[test]
        fn cargo_door_unlocks_when_commanded() {
            let mut test_bed = test_bed_on_ground_with()
                .engines_off()
                .on_the_ground()
                .set_cold_dark_inputs()
                .run_one_tick();

            assert!(test_bed.is_cargo_fwd_door_locked_down());
            assert!(test_bed.cargo_fwd_door_position() == 0.);

            test_bed = test_bed.run_waiting_for(Duration::from_secs_f64(1.));

            assert!(test_bed.is_cargo_fwd_door_locked_down());
            assert!(test_bed.cargo_fwd_door_position() == 0.);

            test_bed = test_bed
                .open_fwd_cargo_door()
                .run_waiting_for(Duration::from_secs_f64(1.));

            assert!(!test_bed.is_cargo_fwd_door_locked_down());
            assert!(test_bed.cargo_fwd_door_position() >= 0.);
        }

        #[test]
        fn cargo_door_controller_opens_the_door() {
            let mut test_bed = test_bed_on_ground_with()
                .engines_off()
                .on_the_ground()
                .set_cold_dark_inputs()
                .run_one_tick();

            assert!(test_bed.is_cargo_fwd_door_locked_down());
            assert!(test_bed.cargo_fwd_door_position() == 0.);

            test_bed = test_bed
                .open_fwd_cargo_door()
                .run_waiting_for(Duration::from_secs_f64(1.));

            assert!(!test_bed.is_cargo_fwd_door_locked_down());

            let current_position_unlocked = test_bed.cargo_fwd_door_position();

            test_bed = test_bed.open_fwd_cargo_door().run_waiting_for(
                A320DoorController::DELAY_UNLOCK_TO_HYDRAULIC_CONTROL + Duration::from_secs(1),
            );

            assert!(test_bed.cargo_fwd_door_position() > current_position_unlocked);

            test_bed = test_bed
                .open_fwd_cargo_door()
                .run_waiting_for(Duration::from_secs_f64(30.));

            assert!(test_bed.cargo_fwd_door_position() > 0.85);
        }

        #[test]
        fn fwd_cargo_door_controller_opens_fwd_door_only() {
            let mut test_bed = test_bed_on_ground_with()
                .engines_off()
                .on_the_ground()
                .set_cold_dark_inputs()
                .run_one_tick();

            assert!(test_bed.is_cargo_fwd_door_locked_down());
            assert!(test_bed.cargo_fwd_door_position() == 0.);
            assert!(test_bed.cargo_aft_door_position() == 0.);

            test_bed = test_bed
                .open_fwd_cargo_door()
                .run_waiting_for(Duration::from_secs_f64(30.));

            assert!(test_bed.cargo_fwd_door_position() > 0.85);
            assert!(test_bed.cargo_aft_door_position() == 0.);
        }

        #[test]
        fn cargo_door_opened_uses_correct_reservoir_amount() {
            let mut test_bed = test_bed_on_ground_with()
                .engines_off()
                .on_the_ground()
                .set_cold_dark_inputs()
                .set_yellow_e_pump(false)
                .set_ptu_state(false)
                .run_waiting_for(Duration::from_secs_f64(20.));

            assert!(test_bed.is_cargo_fwd_door_locked_down());
            assert!(test_bed.is_yellow_pressure_switch_pressurised());

            let pressurised_yellow_level_door_closed = test_bed.get_yellow_reservoir_volume();

            test_bed = test_bed
                .open_fwd_cargo_door()
                .run_waiting_for(Duration::from_secs_f64(40.));

            assert!(!test_bed.is_cargo_fwd_door_locked_down());
            assert!(test_bed.cargo_fwd_door_position() > 0.85);

            let pressurised_yellow_level_door_opened = test_bed.get_yellow_reservoir_volume();

            let volume_used_liter = (pressurised_yellow_level_door_closed
                - pressurised_yellow_level_door_opened)
                .get::<liter>();

            // For one cargo door we expect losing between 0.6 to 0.8 liter of fluid into the two actuators
            assert!((0.6..=0.8).contains(&volume_used_liter));
        }

        #[test]
        fn cargo_door_controller_closes_the_door() {
            let mut test_bed = test_bed_on_ground_with()
                .engines_off()
                .on_the_ground()
                .set_cold_dark_inputs()
                .run_one_tick();

            test_bed = test_bed
                .open_fwd_cargo_door()
                .run_waiting_for(Duration::from_secs_f64(30.));

            assert!(!test_bed.is_cargo_fwd_door_locked_down());
            assert!(test_bed.cargo_fwd_door_position() > 0.85);

            test_bed = test_bed
                .close_fwd_cargo_door()
                .run_waiting_for(Duration::from_secs_f64(60.));

            assert!(test_bed.is_cargo_fwd_door_locked_down());
            assert!(test_bed.cargo_fwd_door_position() <= 0.);
        }

        #[test]
        fn cargo_door_controller_closes_the_door_after_yellow_pump_auto_shutdown() {
            let mut test_bed = test_bed_on_ground_with()
                .engines_off()
                .on_the_ground()
                .set_cold_dark_inputs()
                .run_one_tick();

            test_bed = test_bed
                .open_fwd_cargo_door()
                .run_waiting_for(Duration::from_secs_f64(30.));

            assert!(!test_bed.is_cargo_fwd_door_locked_down());
            assert!(test_bed.cargo_fwd_door_position() > 0.85);

            test_bed = test_bed.run_waiting_for(Duration::from_secs_f64(30.));

            assert!(!test_bed.is_yellow_pressure_switch_pressurised());

            test_bed = test_bed
                .close_fwd_cargo_door()
                .run_waiting_for(Duration::from_secs_f64(30.));

            assert!(test_bed.is_cargo_fwd_door_locked_down());
            assert!(test_bed.cargo_fwd_door_position() <= 0.);
        }

        #[test]
        fn nose_steering_responds_to_tiller_demand_if_yellow_pressure_and_engines() {
            let mut test_bed = test_bed_on_ground_with()
                .engines_off()
                .on_the_ground()
                .set_cold_dark_inputs()
                .set_yellow_e_pump(false)
                .start_eng1(Ratio::new::<percent>(80.))
                .start_eng2(Ratio::new::<percent>(80.))
                .run_one_tick();

            test_bed = test_bed
                .set_tiller_demand(Ratio::new::<ratio>(1.))
                .run_waiting_for(Duration::from_secs_f64(5.));

            assert!(test_bed.nose_steering_position().get::<degree>() >= 73.9);
            assert!(test_bed.nose_steering_position().get::<degree>() <= 74.1);

            test_bed = test_bed
                .set_tiller_demand(Ratio::new::<ratio>(-1.))
                .run_waiting_for(Duration::from_secs_f64(10.));

            assert!(test_bed.nose_steering_position().get::<degree>() <= -73.9);
            assert!(test_bed.nose_steering_position().get::<degree>() >= -74.1);
        }

        #[test]
        fn nose_steering_does_not_move_if_yellow_pressure_but_no_engine() {
            let mut test_bed = test_bed_on_ground_with()
                .engines_off()
                .on_the_ground()
                .set_cold_dark_inputs()
                .set_yellow_e_pump(false)
                .run_one_tick();

            test_bed = test_bed
                .set_tiller_demand(Ratio::new::<ratio>(1.))
                .run_waiting_for(Duration::from_secs_f64(5.));

            assert!(test_bed.nose_steering_position().get::<degree>() <= 0.1);
            assert!(test_bed.nose_steering_position().get::<degree>() >= -0.1);

            test_bed = test_bed
                .set_tiller_demand(Ratio::new::<ratio>(-1.))
                .run_waiting_for(Duration::from_secs_f64(10.));

            assert!(test_bed.nose_steering_position().get::<degree>() <= 0.1);
            assert!(test_bed.nose_steering_position().get::<degree>() >= -0.1);
        }

        #[test]
        fn nose_steering_does_not_move_when_a_skid_off() {
            let mut test_bed = test_bed_on_ground_with()
                .engines_off()
                .on_the_ground()
                .set_cold_dark_inputs()
                .set_yellow_e_pump(false)
                .start_eng1(Ratio::new::<percent>(80.))
                .start_eng2(Ratio::new::<percent>(80.))
                .set_anti_skid(false)
                .run_one_tick();

            test_bed = test_bed
                .set_tiller_demand(Ratio::new::<ratio>(1.))
                .run_waiting_for(Duration::from_secs_f64(5.));

            assert!(test_bed.nose_steering_position().get::<degree>() >= -0.1);
            assert!(test_bed.nose_steering_position().get::<degree>() <= 0.1);
        }

        #[test]
        fn nose_steering_centers_itself_when_a_skid_off() {
            let mut test_bed = test_bed_on_ground_with()
                .engines_off()
                .on_the_ground()
                .set_cold_dark_inputs()
                .set_yellow_e_pump(false)
                .start_eng1(Ratio::new::<percent>(80.))
                .start_eng2(Ratio::new::<percent>(80.))
                .set_anti_skid(true)
                .run_one_tick();

            test_bed = test_bed
                .set_tiller_demand(Ratio::new::<ratio>(1.))
                .run_waiting_for(Duration::from_secs_f64(5.));

            assert!(test_bed.nose_steering_position().get::<degree>() >= 70.);

            test_bed = test_bed
                .set_tiller_demand(Ratio::new::<ratio>(1.))
                .set_anti_skid(false)
                .run_waiting_for(Duration::from_secs_f64(5.));

            assert!(test_bed.nose_steering_position().get::<degree>() <= 0.1);
            assert!(test_bed.nose_steering_position().get::<degree>() >= -0.1);
        }

        #[test]
        fn nose_steering_responds_to_autopilot_demand() {
            let mut test_bed = test_bed_on_ground_with()
                .engines_off()
                .on_the_ground()
                .set_cold_dark_inputs()
                .start_eng1(Ratio::new::<percent>(80.))
                .start_eng2(Ratio::new::<percent>(80.))
                .run_one_tick();

            test_bed = test_bed
                .set_autopilot_steering_demand(Ratio::new::<ratio>(1.5))
                .run_waiting_for(Duration::from_secs_f64(2.));

            assert!(test_bed.nose_steering_position().get::<degree>() >= 5.9);
            assert!(test_bed.nose_steering_position().get::<degree>() <= 6.1);

            test_bed = test_bed
                .set_autopilot_steering_demand(Ratio::new::<ratio>(-1.8))
                .run_waiting_for(Duration::from_secs_f64(4.));

            assert!(test_bed.nose_steering_position().get::<degree>() <= -5.9);
            assert!(test_bed.nose_steering_position().get::<degree>() >= -6.1);
        }

        #[test]
        fn ptu_pressurise_green_from_yellow_edp() {
            let mut test_bed = test_bed_on_ground_with()
                .set_cold_dark_inputs()
                .on_the_ground()
                .start_eng2(Ratio::new::<percent>(60.))
                .set_park_brake(false)
                .set_ptu_state(false)
                .run_waiting_for(Duration::from_secs(25));

            assert!(!test_bed.is_ptu_enabled());

            test_bed = test_bed
                .set_ptu_state(true)
                .run_waiting_for(Duration::from_secs(10));

            // Now we should have pressure in yellow and green
            assert!(test_bed.is_green_pressure_switch_pressurised());
            assert!(test_bed.green_pressure() > Pressure::new::<psi>(2000.));
            assert!(test_bed.green_pressure() < Pressure::new::<psi>(3100.));

            assert!(test_bed.is_yellow_pressure_switch_pressurised());
            assert!(test_bed.yellow_pressure() > Pressure::new::<psi>(2000.));
            assert!(test_bed.yellow_pressure() < Pressure::new::<psi>(3100.));
        }

        #[test]
        fn ptu_pressurise_yellow_from_green_edp() {
            let mut test_bed = test_bed_on_ground_with()
                .set_cold_dark_inputs()
                .on_the_ground()
                .start_eng1(Ratio::new::<percent>(60.))
                .set_park_brake(false)
                .set_ptu_state(false)
                .run_waiting_for(Duration::from_secs(25));

            assert!(!test_bed.is_ptu_enabled());

            test_bed = test_bed
                .set_ptu_state(true)
                .run_waiting_for(Duration::from_secs(25));

            // Now we should have pressure in yellow and green
            assert!(test_bed.is_green_pressure_switch_pressurised());
            assert!(test_bed.green_pressure() > Pressure::new::<psi>(2000.));
            assert!(test_bed.green_pressure() < Pressure::new::<psi>(3100.));

            assert!(test_bed.is_yellow_pressure_switch_pressurised());
            assert!(test_bed.yellow_pressure() > Pressure::new::<psi>(2000.));
            assert!(test_bed.yellow_pressure() < Pressure::new::<psi>(3100.));
        }

        #[test]
        fn yellow_epump_has_cavitation_at_low_air_press() {
            let mut test_bed = test_bed_on_ground_with()
                .engines_off()
                .on_the_ground()
                .set_cold_dark_inputs()
                .set_ptu_state(false)
                .run_one_tick();

            test_bed = test_bed
                .air_press_nominal()
                .set_yellow_e_pump(false)
                .run_waiting_for(Duration::from_secs_f64(10.));

            assert!(test_bed.yellow_pressure().get::<psi>() > 2900.);

            test_bed = test_bed
                .air_press_low()
                .run_waiting_for(Duration::from_secs_f64(10.));

            assert!(test_bed.yellow_pressure().get::<psi>() < 2000.);
        }

        #[test]
        fn low_air_press_fault_causes_ptu_fault() {
            let mut test_bed = test_bed_on_ground_with()
                .engines_off()
                .on_the_ground()
                .set_cold_dark_inputs()
                .start_eng1(Ratio::new::<percent>(80.))
                .start_eng2(Ratio::new::<percent>(80.))
                .run_waiting_for(Duration::from_millis(500));

            assert!(!test_bed.ptu_has_fault());
            assert!(!test_bed.green_edp_has_fault());
            assert!(!test_bed.yellow_edp_has_fault());

            test_bed = test_bed
                .air_press_low()
                .run_waiting_for(Duration::from_secs_f64(10.));

            assert!(test_bed.green_edp_has_fault());
            assert!(test_bed.yellow_edp_has_fault());
            assert!(test_bed.ptu_has_fault());
        }

        #[test]
        fn low_air_press_fault_causes_yellow_blue_epump_fault() {
            let mut test_bed = test_bed_on_ground_with()
                .engines_off()
                .on_the_ground()
                .set_cold_dark_inputs()
                .start_eng1(Ratio::new::<percent>(80.))
                .start_eng2(Ratio::new::<percent>(80.))
                .run_waiting_for(Duration::from_millis(5000));

            assert!(!test_bed.blue_epump_has_fault());
            assert!(!test_bed.yellow_epump_has_fault());

            test_bed = test_bed
                .air_press_low()
                .run_waiting_for(Duration::from_secs_f64(10.));

            // Blue pump is on but yellow is off: only blue fault expected
            assert!(test_bed.blue_epump_has_fault());
            assert!(!test_bed.yellow_epump_has_fault());

            test_bed = test_bed
                .set_yellow_e_pump(false)
                .run_waiting_for(Duration::from_secs_f64(10.));

            assert!(test_bed.yellow_epump_has_fault());
        }

        #[test]
        fn no_yellow_epump_fault_after_brake_accumulator_is_filled() {
            let mut test_bed = test_bed_on_ground_with()
                .engines_off()
                .on_the_ground()
                .set_cold_dark_inputs()
                .set_yellow_e_pump(false)
                .run_waiting_for(Duration::from_millis(8000));

            assert!(test_bed.is_yellow_pressure_switch_pressurised());
            assert!(!test_bed.yellow_epump_has_fault());
        }

        #[test]
        fn ailerons_are_dropped_down_in_cold_and_dark() {
            let mut test_bed = test_bed_on_ground_with()
                .engines_off()
                .on_the_ground()
                .set_cold_dark_inputs()
                .run_one_tick();

            assert!(test_bed.get_left_aileron_position().get::<ratio>() < 0.1);
            assert!(test_bed.get_right_aileron_position().get::<ratio>() < 0.1);
        }

        #[test]
        fn ailerons_do_not_respond_in_cold_and_dark() {
            let mut test_bed = test_bed_on_ground_with()
                .engines_off()
                .on_the_ground()
                .set_cold_dark_inputs()
                .run_one_tick();

            test_bed = test_bed
                .set_ailerons_left_turn()
                .run_waiting_for(Duration::from_secs_f64(2.));

            assert!(test_bed.get_left_aileron_position().get::<ratio>() < 0.1);
            assert!(test_bed.get_right_aileron_position().get::<ratio>() < 0.1);

            test_bed = test_bed
                .set_ailerons_right_turn()
                .run_waiting_for(Duration::from_secs_f64(2.));

            assert!(test_bed.get_left_aileron_position().get::<ratio>() < 0.1);
            assert!(test_bed.get_right_aileron_position().get::<ratio>() < 0.1);
        }

        #[test]
        fn ailerons_do_not_respond_if_only_yellow_pressure() {
            let mut test_bed = test_bed_on_ground_with()
                .engines_off()
                .on_the_ground()
                .set_cold_dark_inputs()
                .set_ptu_state(false)
                .set_yellow_e_pump(false)
                .run_one_tick();

            test_bed = test_bed
                .set_ailerons_left_turn()
                .run_waiting_for(Duration::from_secs_f64(6.));

            assert!(test_bed.is_yellow_pressure_switch_pressurised());
            assert!(!test_bed.is_green_pressure_switch_pressurised());
            assert!(test_bed.get_left_aileron_position().get::<ratio>() < 0.1);
            assert!(test_bed.get_right_aileron_position().get::<ratio>() < 0.1);
        }

        #[test]
        fn ailerons_respond_if_green_pressure() {
            let mut test_bed = test_bed_on_ground_with()
                .engines_off()
                .on_the_ground()
                .set_cold_dark_inputs()
                .set_ptu_state(true)
                .set_yellow_e_pump(false)
                .set_blue_e_pump_ovrd_pressed(true)
                .run_one_tick();

            test_bed = test_bed
                .set_ailerons_left_turn()
                .run_waiting_for(Duration::from_secs_f64(6.));

            assert!(test_bed.is_blue_pressure_switch_pressurised());
            assert!(test_bed.is_green_pressure_switch_pressurised());
            assert!(test_bed.get_left_aileron_position().get::<ratio>() > 0.9);
            assert!(test_bed.get_right_aileron_position().get::<ratio>() < 0.1);

            test_bed = test_bed
                .set_ailerons_right_turn()
                .run_waiting_for(Duration::from_secs_f64(5.));

            assert!(test_bed.is_blue_pressure_switch_pressurised());
            assert!(test_bed.is_green_pressure_switch_pressurised());
            assert!(test_bed.get_left_aileron_position().get::<ratio>() < 0.1);
            assert!(test_bed.get_right_aileron_position().get::<ratio>() > 0.9);
        }

        #[test]
        fn ailerons_droop_down_after_pressure_is_off() {
            let mut test_bed = test_bed_on_ground_with()
                .engines_off()
                .on_the_ground()
                .set_cold_dark_inputs()
                .set_ptu_state(true)
                .set_yellow_e_pump(false)
                .set_blue_e_pump_ovrd_pressed(true)
                .run_one_tick();

            test_bed = test_bed.run_waiting_for(Duration::from_secs_f64(8.));

            assert!(test_bed.is_blue_pressure_switch_pressurised());
            assert!(test_bed.is_green_pressure_switch_pressurised());
            assert!(test_bed.get_left_aileron_position().get::<ratio>() > 0.45);
            assert!(test_bed.get_right_aileron_position().get::<ratio>() > 0.45);

            test_bed = test_bed
                .set_ptu_state(false)
                .set_yellow_e_pump(true)
                .set_blue_e_pump(false)
                .run_waiting_for(Duration::from_secs_f64(50.));

            assert!(!test_bed.is_blue_pressure_switch_pressurised());
            assert!(!test_bed.is_green_pressure_switch_pressurised());
            assert!(test_bed.get_left_aileron_position().get::<ratio>() < 0.42);
            assert!(test_bed.get_right_aileron_position().get::<ratio>() < 0.42);
        }

        #[test]
        fn elevators_droop_down_after_pressure_is_off() {
            let mut test_bed = test_bed_on_ground_with()
                .engines_off()
                .on_the_ground()
                .set_cold_dark_inputs()
                .set_ptu_state(true)
                .set_yellow_e_pump(false)
                .set_blue_e_pump_ovrd_pressed(true)
                .run_one_tick();

            test_bed = test_bed.run_waiting_for(Duration::from_secs_f64(8.));

            assert!(test_bed.is_blue_pressure_switch_pressurised());
            assert!(test_bed.is_yellow_pressure_switch_pressurised());
            assert!(test_bed.is_green_pressure_switch_pressurised());
            assert!(test_bed.get_left_elevator_position().get::<ratio>() > 0.35);
            assert!(test_bed.get_right_elevator_position().get::<ratio>() > 0.35);

            test_bed = test_bed
                .set_ptu_state(false)
                .set_yellow_e_pump(true)
                .set_blue_e_pump(false)
                .run_waiting_for(Duration::from_secs_f64(75.));

            assert!(!test_bed.is_blue_pressure_switch_pressurised());
            assert!(!test_bed.is_yellow_pressure_switch_pressurised());
            assert!(!test_bed.is_green_pressure_switch_pressurised());
            assert!(test_bed.get_left_elevator_position().get::<ratio>() < 0.3);
            assert!(test_bed.get_right_elevator_position().get::<ratio>() < 0.3);
        }

        #[test]
        fn elevators_can_go_up_and_down_with_pressure() {
            let mut test_bed = test_bed_on_ground_with()
                .engines_off()
                .on_the_ground()
                .set_cold_dark_inputs()
                .set_blue_e_pump_ovrd_pressed(true)
                .run_one_tick();

            test_bed = test_bed
                .set_elevator_full_up()
                .run_waiting_for(Duration::from_secs_f64(5.));

            assert!(test_bed.is_blue_pressure_switch_pressurised());

            assert!(test_bed.get_left_elevator_position().get::<ratio>() > 0.9);
            assert!(test_bed.get_right_elevator_position().get::<ratio>() > 0.9);

            test_bed = test_bed
                .set_elevator_full_down()
                .run_waiting_for(Duration::from_secs_f64(1.5));

            assert!(test_bed.get_left_elevator_position().get::<ratio>() < 0.1);
            assert!(test_bed.get_right_elevator_position().get::<ratio>() < 0.1);
        }

        #[test]
        fn elevators_centers_with_pressure_but_no_computer_command() {
            let mut test_bed = test_bed_on_ground_with()
                .engines_off()
                .on_the_ground()
                .set_cold_dark_inputs()
                .set_blue_e_pump_ovrd_pressed(true)
                .run_one_tick();

            test_bed = test_bed
                .set_elevator_full_up()
                .run_waiting_for(Duration::from_secs_f64(5.));

            assert!(test_bed.is_blue_pressure_switch_pressurised());

            assert!(test_bed.get_left_elevator_position().get::<ratio>() > 0.9);
            assert!(test_bed.get_right_elevator_position().get::<ratio>() > 0.9);

            test_bed = test_bed
                .set_elac_actuators_de_energized()
                .run_waiting_for(Duration::from_secs_f64(2.));

            assert!(test_bed.get_left_elevator_position().get::<ratio>() < 0.4);
            assert!(test_bed.get_right_elevator_position().get::<ratio>() < 0.4);

            assert!(test_bed.get_left_elevator_position().get::<ratio>() > 0.3);
            assert!(test_bed.get_right_elevator_position().get::<ratio>() > 0.3);
        }

        #[test]
        fn cargo_door_operation_closes_yellow_leak_meas_valve() {
            let mut test_bed = test_bed_on_ground_with()
                .engines_off()
                .on_the_ground()
                .set_cold_dark_inputs()
                .run_one_tick();

            test_bed = test_bed
                .open_fwd_cargo_door()
                .run_waiting_for(Duration::from_secs_f64(10.));

            assert!(test_bed.yellow_pressure().get::<psi>() > 500.);
            assert!(!test_bed.is_yellow_leak_meas_valve_commanded_open());
            assert!(!test_bed.is_yellow_pressure_switch_pressurised());
        }

        #[test]
        fn cargo_door_operation_but_yellow_epump_on_opens_yellow_leak_meas_valve() {
            let mut test_bed = test_bed_on_ground_with()
                .engines_off()
                .on_the_ground()
                .set_cold_dark_inputs()
                .run_one_tick();

            test_bed = test_bed
                .open_fwd_cargo_door()
                .set_yellow_e_pump(false)
                .run_waiting_for(Duration::from_secs_f64(10.));

            assert!(test_bed.yellow_pressure().get::<psi>() > 500.);
            assert!(test_bed.is_yellow_leak_meas_valve_commanded_open());
            assert!(test_bed.is_yellow_pressure_switch_pressurised());
        }

        #[test]
        fn leak_meas_valve_cant_be_closed_in_flight() {
            let mut test_bed = test_bed_on_ground_with()
                .engines_off()
                .on_the_ground()
                .set_cold_dark_inputs()
                .run_one_tick();

            test_bed = test_bed
                .in_flight()
                .green_leak_meas_valve_closed()
                .blue_leak_meas_valve_closed()
                .yellow_leak_meas_valve_closed()
                .run_waiting_for(Duration::from_secs_f64(1.));

            assert!(test_bed.is_yellow_leak_meas_valve_commanded_open());
            assert!(test_bed.is_blue_leak_meas_valve_commanded_open());
            assert!(test_bed.is_green_leak_meas_valve_commanded_open());
        }

        #[test]
        fn leak_meas_valve_can_be_closed_on_ground() {
            let mut test_bed = test_bed_on_ground_with()
                .engines_off()
                .on_the_ground()
                .set_cold_dark_inputs()
                .run_one_tick();

            test_bed = test_bed
                .green_leak_meas_valve_closed()
                .blue_leak_meas_valve_closed()
                .yellow_leak_meas_valve_closed()
                .run_waiting_for(Duration::from_secs_f64(1.));

            assert!(!test_bed.is_yellow_leak_meas_valve_commanded_open());
            assert!(!test_bed.is_blue_leak_meas_valve_commanded_open());
            assert!(!test_bed.is_green_leak_meas_valve_commanded_open());
        }

        #[test]
        fn nose_wheel_steers_with_pushback_tug() {
            let mut test_bed = test_bed_on_ground_with()
                .engines_off()
                .on_the_ground()
                .set_cold_dark_inputs()
                .run_one_tick();

            test_bed = test_bed
                .set_pushback_state(true)
                .set_pushback_angle(Angle::new::<degree>(80.))
                .run_waiting_for(Duration::from_secs_f64(0.5));

            // Do not turn instantly in 0.5s
            assert!(
                test_bed.get_nose_steering_ratio() > Ratio::new::<ratio>(0.)
                    && test_bed.get_nose_steering_ratio() < Ratio::new::<ratio>(0.5)
            );

            test_bed = test_bed.run_waiting_for(Duration::from_secs_f64(5.));

            // Has turned fully after 5s
            assert!(test_bed.get_nose_steering_ratio() > Ratio::new::<ratio>(0.9));

            // Going left
            test_bed = test_bed
                .set_pushback_state(true)
                .set_pushback_angle(Angle::new::<degree>(-80.))
                .run_waiting_for(Duration::from_secs_f64(0.5));

            assert!(test_bed.get_nose_steering_ratio() > Ratio::new::<ratio>(0.2));

            test_bed = test_bed.run_waiting_for(Duration::from_secs_f64(5.));

            // Has turned fully left after 5s
            assert!(test_bed.get_nose_steering_ratio() < Ratio::new::<ratio>(-0.9));
        }

        #[test]
        fn high_pitch_ptu_simvar_on_ptu_first_start() {
            let mut test_bed = test_bed_on_ground_with()
                .set_cold_dark_inputs()
                .on_the_ground()
                .start_eng2(Ratio::new::<percent>(60.))
                .run_waiting_for(Duration::from_secs(10));

            assert!(!test_bed.is_ptu_enabled());
            assert!(test_bed.green_pressure() < Pressure::new::<psi>(100.));
            assert!(test_bed.yellow_pressure() > Pressure::new::<psi>(2900.));

            test_bed = test_bed.set_park_brake(false).run_one_tick();

            assert!(test_bed.is_ptu_enabled());
            assert!(test_bed.is_ptu_running_high_pitch_sound());
        }

        #[test]
        fn nominal_gear_retraction_extension_cycles_in_flight() {
            let mut test_bed = test_bed_on_ground_with().set_cold_dark_inputs().in_flight();

            assert!(test_bed.gear_system_state() == GearSystemState::AllDownLocked);

            test_bed = test_bed
                .set_gear_lever_up()
                .run_waiting_for(Duration::from_secs_f64(25.));
            assert!(test_bed.gear_system_state() == GearSystemState::AllUpLocked);

            test_bed = test_bed
                .set_gear_lever_down()
                .run_waiting_for(Duration::from_secs_f64(25.));
            assert!(test_bed.gear_system_state() == GearSystemState::AllDownLocked);

            test_bed = test_bed
                .set_gear_lever_up()
                .run_waiting_for(Duration::from_secs_f64(25.));
            assert!(test_bed.gear_system_state() == GearSystemState::AllUpLocked);
        }

        #[test]
        fn gear_retracts_using_yellow_epump_plus_ptu() {
            let mut test_bed = test_bed_on_ground_with()
                .set_cold_dark_inputs()
                .in_flight()
                .with_worst_case_ptu()
                .set_gear_lever_down()
                .set_green_ed_pump(false)
                .set_yellow_ed_pump(false)
                .set_yellow_e_pump(false)
                .run_waiting_for(Duration::from_secs_f64(15.));

            assert!(test_bed.is_yellow_pressure_switch_pressurised());
            assert!(test_bed.gear_system_state() == GearSystemState::AllDownLocked);

            test_bed = test_bed.set_gear_lever_up();
            test_bed = test_bed.run_waiting_for(Duration::from_secs_f64(80.));

            assert!(test_bed.gear_system_state() == GearSystemState::AllUpLocked);
        }

        #[test]
        fn emergency_gear_extension_at_2_turns_open_doors() {
            let mut test_bed = test_bed_on_ground_with()
                .set_cold_dark_inputs()
                .on_the_ground()
                .turn_emergency_gear_extension_n_turns(1)
                .run_waiting_for(Duration::from_secs_f64(5.));

            assert!(test_bed.is_all_doors_really_up());

            test_bed = test_bed
                .turn_emergency_gear_extension_n_turns(2)
                .run_waiting_for(Duration::from_secs_f64(25.));

            assert!(test_bed.is_all_doors_really_down());
        }

        #[test]
        fn emergency_gear_extension_at_3_turns_release_gear() {
            let mut test_bed = test_bed_on_ground_with()
                .set_cold_dark_inputs()
                .in_flight()
                .set_gear_lever_up()
                .run_waiting_for(Duration::from_secs_f64(25.));

            assert!(test_bed.is_all_doors_really_up());
            assert!(test_bed.is_all_gears_really_up());

            test_bed = test_bed
                .set_green_ed_pump(false)
                .set_ptu_state(false)
                .turn_emergency_gear_extension_n_turns(3)
                .run_waiting_for(Duration::from_secs_f64(35.));

            assert!(test_bed.is_all_doors_really_down());
            assert!(test_bed.is_all_gears_really_down());
        }

        #[test]
        fn complete_gear_cycle_do_not_change_fluid_volume() {
            let mut test_bed = test_bed_on_ground_with()
                .set_cold_dark_inputs()
                .in_flight()
                .set_gear_lever_down()
                .run_waiting_for(Duration::from_secs_f64(5.));

            assert!(test_bed.gear_system_state() == GearSystemState::AllDownLocked);

            let initial_fluid_quantity = test_bed.get_green_reservoir_volume();

            test_bed = test_bed
                .set_gear_lever_up()
                .run_waiting_for(Duration::from_secs_f64(20.));
            assert!(test_bed.gear_system_state() == GearSystemState::AllUpLocked);
            assert!(test_bed.is_all_doors_really_up());

            let uplocked_fluid_quantity = test_bed.get_green_reservoir_volume();

            assert!(initial_fluid_quantity - uplocked_fluid_quantity > Volume::new::<gallon>(1.));
            assert!(initial_fluid_quantity - uplocked_fluid_quantity < Volume::new::<gallon>(2.));

            test_bed = test_bed
                .set_gear_lever_down()
                .run_waiting_for(Duration::from_secs_f64(20.));
            assert!(test_bed.gear_system_state() == GearSystemState::AllDownLocked);
            assert!(test_bed.is_all_doors_really_up());

            let downlocked_fluid_quantity = test_bed.get_green_reservoir_volume();
            assert!(
                (initial_fluid_quantity - downlocked_fluid_quantity).abs()
                    < Volume::new::<gallon>(0.01)
            );
        }

        #[test]
        fn reverting_emergency_extension_do_not_change_fluid_volume() {
            let mut test_bed = test_bed_on_ground_with()
                .set_cold_dark_inputs()
                .in_flight()
                .set_gear_lever_down()
                .run_waiting_for(Duration::from_secs_f64(5.));

            assert!(test_bed.gear_system_state() == GearSystemState::AllDownLocked);

            test_bed = test_bed
                .set_gear_lever_up()
                .run_waiting_for(Duration::from_secs_f64(20.));
            assert!(test_bed.gear_system_state() == GearSystemState::AllUpLocked);
            assert!(test_bed.is_all_doors_really_up());

            let initial_uplocked_fluid_quantity = test_bed.get_green_reservoir_volume();

            test_bed = test_bed
                .set_gear_lever_down()
                .turn_emergency_gear_extension_n_turns(3)
                .run_waiting_for(Duration::from_secs_f64(30.));
            assert!(test_bed.is_all_gears_really_down());
            assert!(test_bed.is_all_doors_really_down());

            test_bed = test_bed
                .stow_emergency_gear_extension()
                .set_gear_lever_up()
                .run_waiting_for(Duration::from_secs_f64(20.));
            assert!(test_bed.is_all_gears_really_up());
            assert!(test_bed.is_all_doors_really_up());

            let final_uplocked_fluid_quantity = test_bed.get_green_reservoir_volume();

            assert!(
                (initial_uplocked_fluid_quantity - final_uplocked_fluid_quantity).abs()
                    < Volume::new::<gallon>(0.01)
            );
        }

        #[test]
        fn spoilers_move_to_requested_position() {
            let mut test_bed = test_bed_on_ground_with()
                .set_cold_dark_inputs()
                .set_blue_e_pump_ovrd_pressed(true)
                .set_yellow_e_pump(false)
                .run_waiting_for(Duration::from_secs_f64(5.));

            assert!(test_bed.is_blue_pressure_switch_pressurised());
            assert!(test_bed.is_yellow_pressure_switch_pressurised());
            assert!(test_bed.is_green_pressure_switch_pressurised());

            test_bed = test_bed
                .set_left_spoilers_out()
                .run_waiting_for(Duration::from_secs_f64(2.));

            assert!(test_bed.get_mean_left_spoilers_position().get::<ratio>() > 0.9);
            assert!(test_bed.get_mean_right_spoilers_position().get::<ratio>() < 0.01);

            test_bed = test_bed
                .set_left_spoilers_in()
                .set_right_spoilers_out()
                .run_waiting_for(Duration::from_secs_f64(2.));

            assert!(test_bed.get_mean_right_spoilers_position().get::<ratio>() > 0.9);
            assert!(test_bed.get_mean_left_spoilers_position().get::<ratio>() < 0.01);

            test_bed = test_bed
                .set_left_spoilers_in()
                .set_right_spoilers_in()
                .run_waiting_for(Duration::from_secs_f64(2.));

            assert!(test_bed.get_mean_left_spoilers_position().get::<ratio>() < 0.01);
            assert!(test_bed.get_mean_right_spoilers_position().get::<ratio>() < 0.01);
        }

        #[test]
        fn gear_init_up_if_spawning_in_air() {
            let test_bed = test_bed_in_flight_with()
                .set_cold_dark_inputs()
                .in_flight()
                .run_one_tick();

            assert!(test_bed.gear_system_state() == GearSystemState::AllUpLocked);
        }

        #[test]
        fn gear_gravity_extension_reverted_has_correct_sequence() {
            let mut test_bed = test_bed_in_flight_with()
                .set_cold_dark_inputs()
                .with_worst_case_ptu()
                .in_flight()
                .run_one_tick();

            assert!(test_bed.gear_system_state() == GearSystemState::AllUpLocked);

            test_bed = test_bed
                .turn_emergency_gear_extension_n_turns(3)
                .run_waiting_for(Duration::from_secs_f64(35.));

            assert!(test_bed.is_all_doors_really_down());
            assert!(test_bed.is_all_gears_really_down());

            test_bed = test_bed
                .stow_emergency_gear_extension()
                .run_waiting_for(Duration::from_secs_f64(5.));

            // After 5 seconds we expect gear being retracted and doors still down
            assert!(test_bed.gear_system_state() == GearSystemState::Retracting);
            assert!(test_bed.is_all_doors_really_down());
            assert!(!test_bed.is_all_gears_really_down());

            test_bed = test_bed.run_waiting_for(Duration::from_secs_f64(15.));

            assert!(test_bed.gear_system_state() == GearSystemState::AllUpLocked);
            assert!(test_bed.is_all_doors_really_up());
            assert!(test_bed.is_all_gears_really_up());
        }

        #[test]
        fn aileron_init_centered_if_spawning_in_air() {
            let mut test_bed = test_bed_in_flight_with()
                .set_cold_dark_inputs()
                .in_flight()
                .run_one_tick();

            assert!(test_bed.get_left_aileron_position().get::<ratio>() < 0.51);
            assert!(test_bed.get_right_aileron_position().get::<ratio>() < 0.51);
            assert!(test_bed.get_left_aileron_position().get::<ratio>() > 0.49);
            assert!(test_bed.get_right_aileron_position().get::<ratio>() > 0.49);
        }

        #[test]
        fn rudder_init_centered_if_spawning_in_air() {
            let mut test_bed = test_bed_in_flight_with()
                .set_cold_dark_inputs()
                .in_flight()
                .run_one_tick();

            assert!(test_bed.get_rudder_position().get::<ratio>() > 0.49);
            assert!(test_bed.get_rudder_position().get::<ratio>() < 0.51);
        }

        #[test]
        fn elevator_init_centered_if_spawning_in_air() {
            let mut test_bed = test_bed_in_flight_with()
                .set_cold_dark_inputs()
                .in_flight()
                .run_one_tick();

            // Elevator deflection is assymetrical so middle is below 0.5
            assert!(test_bed.get_left_elevator_position().get::<ratio>() < 0.45);
            assert!(test_bed.get_right_elevator_position().get::<ratio>() < 0.45);
            assert!(test_bed.get_left_elevator_position().get::<ratio>() > 0.35);
            assert!(test_bed.get_right_elevator_position().get::<ratio>() > 0.35);
        }

        #[test]
        fn leak_meas_valve_opens_after_yellow_pump_auto_shutdown_plus_a_delay_and_elevators_stay_drooped_down(
        ) {
            let mut test_bed = test_bed_on_ground_with()
                .engines_off()
                .on_the_ground()
                .set_cold_dark_inputs()
                .run_one_tick();

            test_bed = test_bed
                .open_fwd_cargo_door()
                .run_waiting_for(Duration::from_secs_f64(45.));

            // Cargo door no more powering yellow epump yet valve is still closed
            assert!(!test_bed.is_yellow_leak_meas_valve_commanded_open());
            assert!(!test_bed.query(|a| a.is_cargo_powering_yellow_epump()));

            // Only reopens after a delay
            test_bed = test_bed.run_waiting_for(
                A320HydraulicCircuitController::DELAY_TO_REOPEN_LEAK_VALVE_AFTER_CARGO_DOOR_USE,
            );
            assert!(test_bed.is_yellow_leak_meas_valve_commanded_open());

            // Check elevators did stay drooped down after valve reopening
            assert!(test_bed.get_left_elevator_position().get::<ratio>() < 0.1);
            assert!(test_bed.get_right_elevator_position().get::<ratio>() < 0.1);
        }

        #[test]
        fn brakes_on_ground_work_after_emergency_extension() {
            let mut test_bed = test_bed_in_flight_with()
                .set_cold_dark_inputs()
                .in_flight()
                .set_gear_lever_up()
                .run_waiting_for(Duration::from_secs_f64(1.));

            assert!(test_bed.gear_system_state() == GearSystemState::AllUpLocked);

            test_bed = test_bed
                .turn_emergency_gear_extension_n_turns(3)
                .run_waiting_for(Duration::from_secs_f64(30.));
            assert!(test_bed.is_all_gears_really_down());
            assert!(test_bed.is_all_doors_really_down());

            test_bed = test_bed
                .on_the_ground_after_touchdown()
                .set_left_brake(Ratio::new::<ratio>(1.))
                .set_right_brake(Ratio::new::<ratio>(1.))
                .run_waiting_for(Duration::from_secs_f64(2.));

            assert!(test_bed.get_brake_left_green_pressure() > Pressure::new::<psi>(500.));
            assert!(test_bed.get_brake_right_green_pressure() > Pressure::new::<psi>(500.));
        }
    }
}<|MERGE_RESOLUTION|>--- conflicted
+++ resolved
@@ -5157,11 +5157,7 @@
             [current_pressure],
         );
 
-<<<<<<< HEAD
-        self.position = self.hydraulic_assembly.actuator_position_normalized(0);
-=======
         self.position = self.hydraulic_assembly.position_normalized();
->>>>>>> 09faacef
     }
 }
 impl SimulationElement for SpoilerElement {
