--- conflicted
+++ resolved
@@ -5213,11 +5213,8 @@
             overhead: A380HydraulicOverheadPanel,
             autobrake_panel: AutobrakePanel,
             emergency_electrical_overhead: A320TestEmergencyElectricalOverheadPanel,
-<<<<<<< HEAD
             engine_fire_overhead: EngineFireOverheadPanel<4>,
-=======
-            engine_fire_overhead: EngineFireOverheadPanel<2>,
->>>>>>> 7152c37f
+
             landing_gear: LandingGear,
             lgcius: LandingGearControlInterfaceUnitSet,
             adirus: A320TestAdirus,
