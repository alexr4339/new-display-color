--- conflicted
+++ resolved
@@ -49,18 +49,11 @@
         low_pass_filter::LowPassFilter,
         random_from_range,
         update_iterator::{FixedStepLoop, MaxStepLoop},
-<<<<<<< HEAD
         AdirsDiscreteOutputs, DelayedFalseLogicGate, DelayedPulseTrueLogicGate,
         DelayedTrueLogicGate, ElectricalBusType, ElectricalBuses, EmergencyElectricalRatPushButton,
         EmergencyElectricalState, EmergencyGeneratorPower, EngineFirePushButtons, GearWheel,
         HydraulicColor, HydraulicGeneratorControlUnit, LandingGearHandle, LgciuInterface,
-        LgciuWeightOnWheels, ReservoirAirPressure,
-=======
-        DelayedFalseLogicGate, DelayedPulseTrueLogicGate, DelayedTrueLogicGate, ElectricalBusType,
-        ElectricalBuses, EmergencyElectricalRatPushButton, EmergencyElectricalState,
-        EmergencyGeneratorPower, EngineFirePushButtons, HydraulicColor,
-        HydraulicGeneratorControlUnit, LgciuSensors, ReservoirAirPressure, SectionPressure,
->>>>>>> 3528d3e7
+        LgciuWeightOnWheels, ReservoirAirPressure, SectionPressure,
     },
     simulation::{
         InitContext, Read, Reader, SimulationElement, SimulationElementVisitor, SimulatorReader,
@@ -1033,13 +1026,11 @@
     left_spoilers: SpoilerGroup,
     right_spoilers: SpoilerGroup,
 
-<<<<<<< HEAD
     gear_system_gravity_extension_controller: A320GravityExtension,
     gear_system_hydraulic_controller: A320GearHydraulicController,
     gear_system: HydraulicGearSystem,
-=======
+
     ptu_high_pitch_sound_active: DelayedFalseLogicGate,
->>>>>>> 3528d3e7
 }
 impl A320Hydraulic {
     const HIGH_PITCH_PTU_SOUND_DELTA_PRESS_THRESHOLD_PSI: f64 = 2400.;
@@ -1276,17 +1267,13 @@
                 ActuatorSide::Right,
             ),
 
-<<<<<<< HEAD
             gear_system_gravity_extension_controller: A320GravityExtension::new(context),
-
             gear_system_hydraulic_controller: A320GearHydraulicController::new(),
-
             gear_system: A320GearSystemFactory::a320_gear_system(context),
-=======
+
             ptu_high_pitch_sound_active: DelayedFalseLogicGate::new(
                 Self::HIGH_PITCH_PTU_SOUND_DURATION,
             ),
->>>>>>> 3528d3e7
         }
     }
 
@@ -1492,7 +1479,7 @@
             context,
             &self.gear_system_hydraulic_controller,
             lgcius.active_lgciu(),
-            self.green_circuit.system_pressure(),
+            self.green_circuit.system_section(),
         );
     }
 
@@ -2266,13 +2253,8 @@
     fn update_low_pressure(
         &mut self,
         engine: &impl Engine,
-<<<<<<< HEAD
-        section: &impl SectionPressure,
+        hydraulic_circuit: &impl HydraulicPressureSensors,
         lgciu: &impl LgciuInterface,
-=======
-        hydraulic_circuit: &impl HydraulicPressureSensors,
-        lgciu: &impl LgciuSensors,
->>>>>>> 3528d3e7
     ) {
         self.is_pressure_low = self.should_pressurise()
             && !hydraulic_circuit.pump_section_switch_pressurised(
@@ -2308,13 +2290,8 @@
         overhead_panel: &A320HydraulicOverheadPanel,
         engine_fire_push_buttons: &impl EngineFirePushButtons,
         engine: &impl Engine,
-<<<<<<< HEAD
-        section: &impl SectionPressure,
+        hydraulic_circuit: &impl HydraulicPressureSensors,
         lgciu: &impl LgciuInterface,
-=======
-        hydraulic_circuit: &impl HydraulicPressureSensors,
-        lgciu: &impl LgciuSensors,
->>>>>>> 3528d3e7
         reservoir: &Reservoir,
     ) {
         let mut should_pressurise_if_powered = false;
@@ -4939,13 +4916,6 @@
         blue_pressure: &impl SectionPressure,
         yellow_pressure: &impl SectionPressure,
     ) {
-<<<<<<< HEAD
-        self.spoilers[0].update(context, &spoiler_controllers[0], green_pressure);
-        self.spoilers[1].update(context, &spoiler_controllers[1], yellow_pressure);
-        self.spoilers[2].update(context, &spoiler_controllers[2], blue_pressure);
-        self.spoilers[3].update(context, &spoiler_controllers[3], yellow_pressure);
-        self.spoilers[4].update(context, &spoiler_controllers[4], green_pressure);
-=======
         self.spoilers[0].update(
             context,
             &spoiler_controllers[0],
@@ -4971,7 +4941,6 @@
             &spoiler_controllers[4],
             green_pressure.pressure_downstream_leak_valve(),
         );
->>>>>>> 3528d3e7
     }
 
     fn actuator(&mut self, spoiler_id: usize) -> &mut impl Actuator {
@@ -9829,7 +9798,6 @@
         }
 
         #[test]
-<<<<<<< HEAD
         fn nominal_gear_retraction_extension_cycles_in_flight() {
             let mut test_bed = test_bed_with().set_cold_dark_inputs().in_flight();
 
@@ -9862,7 +9830,7 @@
                 .set_yellow_e_pump(false)
                 .run_waiting_for(Duration::from_secs_f64(15.));
 
-            assert!(test_bed.is_yellow_pressurised());
+            assert!(test_bed.is_yellow_pressure_switch_pressurised());
             assert!(test_bed.gear_system_state() == GearsSystemState::AllDownLocked);
 
             test_bed = test_bed.set_gear_lever_up();
@@ -9943,7 +9911,9 @@
                 (initial_fluid_quantity - downlocked_fluid_quantity).abs()
                     < Volume::new::<gallon>(0.01)
             );
-=======
+        }
+
+        #[test]
         fn spoilers_move_to_requested_position() {
             let mut test_bed = test_bed_with()
                 .set_cold_dark_inputs()
@@ -9963,7 +9933,6 @@
 
             assert!(test_bed.get_spoiler_right_mean_position().get::<ratio>() > 0.48);
             assert!(test_bed.get_spoiler_right_mean_position().get::<ratio>() < 0.52);
->>>>>>> 3528d3e7
         }
     }
 }