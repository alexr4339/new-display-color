use nalgebra::Vector3;

use std::time::Duration;
use uom::si::{
    acceleration::meter_per_second_squared,
    angle::{degree, radian},
    angular_velocity::{radian_per_second, revolution_per_minute},
    electric_current::ampere,
    f64::*,
    length::meter,
    mass::kilogram,
    pressure::psi,
    ratio::{percent, ratio},
    velocity::knot,
    volume::{cubic_inch, gallon, liter},
    volume_rate::gallon_per_second,
};

use systems::{
    engine::Engine,
    hydraulic::{
        aerodynamic_model::AerodynamicModel,
        brake_circuit::{
            AutobrakeDecelerationGovernor, AutobrakeMode, AutobrakePanel, BrakeCircuit,
            BrakeCircuitController,
        },
        flap_slat::FlapSlatAssembly,
        landing_gear::{GearGravityExtension, GearSystemController, HydraulicGearSystem},
        linear_actuator::{
            Actuator, BoundedLinearLength, HydraulicAssemblyController,
            HydraulicLinearActuatorAssembly, HydraulicLocking, LinearActuatedRigidBodyOnHingeAxis,
            LinearActuator, LinearActuatorCharacteristics, LinearActuatorMode,
        },
        nose_steering::{
            Pushback, SteeringActuator, SteeringAngleLimiter, SteeringController,
            SteeringRatioToAngle,
        },
        pumps::PumpCharacteristics,
        trimmable_horizontal_stabilizer::{
            ManualPitchTrimController, PitchTrimActuatorController,
            TrimmableHorizontalStabilizerAssembly,
        },
        ElectricPump, EngineDrivenPump, HydraulicCircuit, HydraulicCircuitController,
        HydraulicPressureSensors, PressureSource, PressureSwitch, PressureSwitchType,
        PumpController, Reservoir,
    },
    landing_gear::{GearSystemSensors, LandingGearControlInterfaceUnitSet},
    overhead::{
        AutoOffFaultPushButton, AutoOnFaultPushButton, FaultReleasePushButton,
        MomentaryOnPushButton, MomentaryPushButton,
    },
    shared::{
        interpolation,
        low_pass_filter::LowPassFilter,
        random_from_range,
        update_iterator::{FixedStepLoop, MaxStepLoop},
        AdirsDiscreteOutputs, DelayedFalseLogicGate, DelayedPulseTrueLogicGate,
        DelayedTrueLogicGate, ElectricalBusType, ElectricalBuses, EmergencyElectricalRatPushButton,
        EmergencyElectricalState, EmergencyGeneratorPower, EngineFirePushButtons, GearWheel,
        HydraulicColor, HydraulicGeneratorControlUnit, LandingGearHandle, LgciuInterface,
        LgciuWeightOnWheels, ReservoirAirPressure, SectionPressure,
    },
    simulation::{
        InitContext, Read, Reader, SimulationElement, SimulationElementVisitor, SimulatorReader,
        SimulatorWriter, StartState, UpdateContext, VariableIdentifier, Write,
    },
};

mod flaps_computer;
use flaps_computer::SlatFlapComplex;

#[cfg(test)]
use systems::hydraulic::PressureSwitchState;

struct A320HydraulicReservoirFactory {}
impl A320HydraulicReservoirFactory {
    fn new_green_reservoir(context: &mut InitContext) -> Reservoir {
        let reservoir_offset_when_gear_up = if context.start_gear_down() {
            Volume::new::<gallon>(0.)
        } else {
            Volume::new::<gallon>(-1.3)
        };

        Reservoir::new(
            context,
            HydraulicColor::Green,
            Volume::new::<liter>(23.),
            Volume::new::<liter>(18.),
            Volume::new::<gallon>(3.6) + reservoir_offset_when_gear_up,
            vec![PressureSwitch::new(
                Pressure::new::<psi>(25.),
                Pressure::new::<psi>(22.),
                PressureSwitchType::Relative,
            )],
            Volume::new::<liter>(3.),
        )
    }

    fn new_yellow_reservoir(context: &mut InitContext) -> Reservoir {
        Reservoir::new(
            context,
            HydraulicColor::Yellow,
            Volume::new::<liter>(20.),
            Volume::new::<liter>(18.),
            Volume::new::<gallon>(3.6),
            vec![PressureSwitch::new(
                Pressure::new::<psi>(25.),
                Pressure::new::<psi>(22.),
                PressureSwitchType::Relative,
            )],
            Volume::new::<liter>(3.),
        )
    }
}

pub struct A320HydraulicCircuitFactory {}
impl A320HydraulicCircuitFactory {
    const MIN_PRESS_EDP_SECTION_LO_HYST: f64 = 2740.0;
    const MIN_PRESS_EDP_SECTION_HI_HYST: f64 = 2900.0;
    const MIN_PRESS_PRESSURISED_LO_HYST: f64 = 2740.0;
    const MIN_PRESS_PRESSURISED_HI_HYST: f64 = 2900.0;
    const HYDRAULIC_TARGET_PRESSURE_PSI: f64 = 5100.;

    pub fn new_green_circuit(context: &mut InitContext) -> HydraulicCircuit {
        let reservoir = A320HydraulicReservoirFactory::new_green_reservoir(context);
        HydraulicCircuit::new(
            context,
            HydraulicColor::Green,
            6,
            Ratio::new::<percent>(100.),
            Volume::new::<gallon>(10.),
            reservoir,
            Pressure::new::<psi>(Self::MIN_PRESS_PRESSURISED_LO_HYST),
            Pressure::new::<psi>(Self::MIN_PRESS_PRESSURISED_HI_HYST),
            Pressure::new::<psi>(Self::MIN_PRESS_EDP_SECTION_LO_HYST),
            Pressure::new::<psi>(Self::MIN_PRESS_EDP_SECTION_HI_HYST),
            false,
            false,
            true,
            Pressure::new::<psi>(Self::HYDRAULIC_TARGET_PRESSURE_PSI),
        )
    }

    pub fn new_yellow_circuit(context: &mut InitContext) -> HydraulicCircuit {
        let reservoir = A320HydraulicReservoirFactory::new_yellow_reservoir(context);
        HydraulicCircuit::new(
            context,
            HydraulicColor::Yellow,
            6,
            Ratio::new::<percent>(100.),
            Volume::new::<gallon>(10.),
            reservoir,
            Pressure::new::<psi>(Self::MIN_PRESS_PRESSURISED_LO_HYST),
            Pressure::new::<psi>(Self::MIN_PRESS_PRESSURISED_HI_HYST),
            Pressure::new::<psi>(Self::MIN_PRESS_EDP_SECTION_LO_HYST),
            Pressure::new::<psi>(Self::MIN_PRESS_EDP_SECTION_HI_HYST),
            false,
            false,
            false,
            Pressure::new::<psi>(Self::HYDRAULIC_TARGET_PRESSURE_PSI),
        )
    }
}

struct A320CargoDoorFactory {}
impl A320CargoDoorFactory {
    const FLOW_CONTROL_PROPORTIONAL_GAIN: f64 = 0.05;
    const FLOW_CONTROL_INTEGRAL_GAIN: f64 = 5.;
    const FLOW_CONTROL_FORCE_GAIN: f64 = 200000.;

    fn a320_cargo_door_actuator(
        bounded_linear_length: &impl BoundedLinearLength,
    ) -> LinearActuator {
        LinearActuator::new(
            bounded_linear_length,
            2,
            Length::new::<meter>(0.04422),
            Length::new::<meter>(0.03366),
            VolumeRate::new::<gallon_per_second>(0.01),
            600000.,
            15000.,
            500.,
            1000000.,
            Duration::from_millis(100),
            [1., 1., 1., 1., 1., 1.],
            [1., 1., 1., 1., 1., 1.],
            [0., 0.2, 0.21, 0.79, 0.8, 1.],
            Self::FLOW_CONTROL_PROPORTIONAL_GAIN,
            Self::FLOW_CONTROL_INTEGRAL_GAIN,
            Self::FLOW_CONTROL_FORCE_GAIN,
            false,
            false,
            None,
        )
    }

    /// Builds a cargo door body for A320 Neo
    fn a320_cargo_door_body(is_locked: bool) -> LinearActuatedRigidBodyOnHingeAxis {
        let size = Vector3::new(100. / 1000., 1855. / 1000., 2025. / 1000.);
        let cg_offset = Vector3::new(0., -size[1] / 2., 0.);

        let control_arm = Vector3::new(-0.1597, -0.1614, 0.);
        let anchor = Vector3::new(-0.7596, -0.086, 0.);
        let axis_direction = Vector3::new(0., 0., 1.);

        LinearActuatedRigidBodyOnHingeAxis::new(
            Mass::new::<kilogram>(130.),
            size,
            cg_offset,
            cg_offset,
            control_arm,
            anchor,
            Angle::new::<degree>(-23.),
            Angle::new::<degree>(136.),
            Angle::new::<degree>(-23.),
            100.,
            is_locked,
            axis_direction,
        )
    }

    /// Builds a cargo door assembly consisting of the door physical rigid body and the hydraulic actuator connected
    /// to it
    fn a320_cargo_door_assembly() -> HydraulicLinearActuatorAssembly<1> {
        let cargo_door_body = Self::a320_cargo_door_body(true);
        let cargo_door_actuator = Self::a320_cargo_door_actuator(&cargo_door_body);
        HydraulicLinearActuatorAssembly::new([cargo_door_actuator], cargo_door_body)
    }

    fn new_a320_cargo_door(context: &mut InitContext, id: &str) -> CargoDoor {
        let assembly = Self::a320_cargo_door_assembly();
        CargoDoor::new(
            context,
            id,
            assembly,
            Self::new_a320_cargo_door_aero_model(),
        )
    }

    fn new_a320_cargo_door_aero_model() -> AerodynamicModel {
        let body = Self::a320_cargo_door_body(false);
        AerodynamicModel::new(
            &body,
            Some(Vector3::new(1., 0., 0.)),
            Some(Vector3::new(0., 0., 1.)),
            Some(Vector3::new(1., 0., 0.)),
            Ratio::new::<ratio>(1.),
        )
    }
}

struct A320AileronFactory {}
impl A320AileronFactory {
    const FLOW_CONTROL_PROPORTIONAL_GAIN: f64 = 0.25;
    const FLOW_CONTROL_INTEGRAL_GAIN: f64 = 3.;
    const FLOW_CONTROL_FORCE_GAIN: f64 = 450000.;

    const MAX_DAMPING_CONSTANT_FOR_SLOW_DAMPING: f64 = 3500000.;
    const MAX_FLOW_PRECISION_PER_ACTUATOR_PERCENT: f64 = 1.;

    fn a320_aileron_actuator(bounded_linear_length: &impl BoundedLinearLength) -> LinearActuator {
        let actuator_characteristics = LinearActuatorCharacteristics::new(
            Self::MAX_DAMPING_CONSTANT_FOR_SLOW_DAMPING / 3.,
            Self::MAX_DAMPING_CONSTANT_FOR_SLOW_DAMPING,
            VolumeRate::new::<gallon_per_second>(0.055),
            Ratio::new::<percent>(Self::MAX_FLOW_PRECISION_PER_ACTUATOR_PERCENT),
        );

        // Aileron actuator real data:
        // Max force of 4700DaN @ 3000psi. Max flow 3.302 US gal/min thus 0.055033333 gal/s
        // This gives a 0.00227225 squared meter of piston surface
        // This gives piston diameter of 0.0537878 meters
        // We use 0 as rod diameter as this is a symmetrical actuator so same surface each side
        LinearActuator::new(
            bounded_linear_length,
            1,
            Length::new::<meter>(0.0537878),
            Length::new::<meter>(0.),
            actuator_characteristics.max_flow(),
            80000.,
            1500.,
            5000.,
            actuator_characteristics.slow_damping(),
            Duration::from_millis(300),
            [1., 1., 1., 1., 1., 1.],
            [1., 1., 1., 1., 1., 1.],
            [0., 0.2, 0.21, 0.79, 0.8, 1.],
            Self::FLOW_CONTROL_PROPORTIONAL_GAIN,
            Self::FLOW_CONTROL_INTEGRAL_GAIN,
            Self::FLOW_CONTROL_FORCE_GAIN,
            false,
            false,
            None,
        )
    }

    /// Builds an aileron control surface body for A320 Neo
    fn a320_aileron_body(init_drooped_down: bool) -> LinearActuatedRigidBodyOnHingeAxis {
        let size = Vector3::new(3.325, 0.16, 0.58);

        // CG at half the size
        let cg_offset = Vector3::new(0., 0., -0.5 * size[2]);
        let aero_center = Vector3::new(0., 0., -0.4 * size[2]);

        let control_arm = Vector3::new(0., -0.0525, 0.);
        let anchor = Vector3::new(0., -0.0525, 0.33);

        let init_position = if init_drooped_down {
            Angle::new::<degree>(-25.)
        } else {
            Angle::new::<degree>(0.)
        };

        LinearActuatedRigidBodyOnHingeAxis::new(
            Mass::new::<kilogram>(24.65),
            size,
            cg_offset,
            aero_center,
            control_arm,
            anchor,
            Angle::new::<degree>(-25.),
            Angle::new::<degree>(50.),
            init_position,
            1.,
            false,
            Vector3::new(1., 0., 0.),
        )
    }

    /// Builds an aileron assembly consisting of the aileron physical rigid body and two hydraulic actuators connected
    /// to it
    fn a320_aileron_assembly(init_drooped_down: bool) -> HydraulicLinearActuatorAssembly<2> {
        let aileron_body = Self::a320_aileron_body(init_drooped_down);

        let aileron_actuator_outward = Self::a320_aileron_actuator(&aileron_body);
        let aileron_actuator_inward = Self::a320_aileron_actuator(&aileron_body);

        HydraulicLinearActuatorAssembly::new(
            [aileron_actuator_outward, aileron_actuator_inward],
            aileron_body,
        )
    }

    fn new_aileron(context: &mut InitContext, id: ActuatorSide) -> AileronAssembly {
        let init_drooped_down = !context.is_in_flight();
        let assembly = Self::a320_aileron_assembly(init_drooped_down);
        AileronAssembly::new(context, id, assembly, Self::new_a320_aileron_aero_model())
    }

    fn new_a320_aileron_aero_model() -> AerodynamicModel {
        let body = Self::a320_aileron_body(true);

        // Aerodynamic object has a little rotation from horizontal direction so that at X°
        // of wing AOA the aileron gets some X°+Y° AOA as the overwing pressure sucks the aileron up
        AerodynamicModel::new(
            &body,
            Some(Vector3::new(0., 1., 0.)),
            Some(Vector3::new(0., 0.208, 0.978)),
            Some(Vector3::new(0., 0.978, -0.208)),
            Ratio::new::<ratio>(1.),
        )
    }
}

struct A320SpoilerFactory {}
impl A320SpoilerFactory {
    const FLOW_CONTROL_PROPORTIONAL_GAIN: f64 = 0.15;
    const FLOW_CONTROL_INTEGRAL_GAIN: f64 = 2.;
    const FLOW_CONTROL_FORCE_GAIN: f64 = 450000.;

    const MAX_DAMPING_CONSTANT_FOR_SLOW_DAMPING: f64 = 400000.;

    const MAX_FLOW_PRECISION_PER_ACTUATOR_PERCENT: f64 = 3.;

    fn a320_spoiler_actuator(bounded_linear_length: &impl BoundedLinearLength) -> LinearActuator {
        let actuator_characteristics = LinearActuatorCharacteristics::new(
            Self::MAX_DAMPING_CONSTANT_FOR_SLOW_DAMPING / 5.,
            Self::MAX_DAMPING_CONSTANT_FOR_SLOW_DAMPING,
            VolumeRate::new::<gallon_per_second>(0.03),
            Ratio::new::<percent>(Self::MAX_FLOW_PRECISION_PER_ACTUATOR_PERCENT),
        );

        LinearActuator::new(
            bounded_linear_length,
            1,
            Length::new::<meter>(0.03),
            Length::new::<meter>(0.),
            actuator_characteristics.max_flow(),
            80000.,
            1500.,
            5000.,
            actuator_characteristics.slow_damping(),
            Duration::from_millis(300),
            [1., 1., 1., 1., 1., 1.],
            [1., 1., 1., 1., 1., 1.],
            [0., 0.2, 0.21, 0.79, 0.8, 1.],
            Self::FLOW_CONTROL_PROPORTIONAL_GAIN,
            Self::FLOW_CONTROL_INTEGRAL_GAIN,
            Self::FLOW_CONTROL_FORCE_GAIN,
            false,
            true,
            Some((
                AngularVelocity::new::<radian_per_second>(-10000.),
                AngularVelocity::new::<radian_per_second>(0.),
            )),
        )
    }

    /// Builds a spoiler control surface body for A320 Neo
    fn a320_spoiler_body() -> LinearActuatedRigidBodyOnHingeAxis {
        let size = Vector3::new(1.785, 0.1, 0.685);
        let cg_offset = Vector3::new(0., 0., -0.5 * size[2]);
        let aero_center = Vector3::new(0., 0., -0.4 * size[2]);

        let control_arm = Vector3::new(0., -0.067 * size[2], -0.26 * size[2]);
        let anchor = Vector3::new(0., -0.26 * size[2], 0.26 * size[2]);

        LinearActuatedRigidBodyOnHingeAxis::new(
            Mass::new::<kilogram>(16.),
            size,
            cg_offset,
            aero_center,
            control_arm,
            anchor,
            Angle::new::<degree>(-10.),
            Angle::new::<degree>(50.),
            Angle::new::<degree>(-10.),
            50.,
            false,
            Vector3::new(1., 0., 0.),
        )
    }

    /// Builds a spoiler assembly consisting of the spoiler physical rigid body and one hydraulic actuator
    fn a320_spoiler_assembly() -> HydraulicLinearActuatorAssembly<1> {
        let spoiler_body = Self::a320_spoiler_body();

        let spoiler_actuator = Self::a320_spoiler_actuator(&spoiler_body);

        HydraulicLinearActuatorAssembly::new([spoiler_actuator], spoiler_body)
    }

    fn new_a320_spoiler_group(context: &mut InitContext, id: ActuatorSide) -> SpoilerGroup {
        let spoiler_1 = Self::new_a320_spoiler_element(context, id, 1);
        let spoiler_2 = Self::new_a320_spoiler_element(context, id, 2);
        let spoiler_3 = Self::new_a320_spoiler_element(context, id, 3);
        let spoiler_4 = Self::new_a320_spoiler_element(context, id, 4);
        let spoiler_5 = Self::new_a320_spoiler_element(context, id, 5);

        match id {
            ActuatorSide::Left => SpoilerGroup::new(
                context,
                "LEFT",
                [spoiler_1, spoiler_2, spoiler_3, spoiler_4, spoiler_5],
            ),
            ActuatorSide::Right => SpoilerGroup::new(
                context,
                "RIGHT",
                [spoiler_1, spoiler_2, spoiler_3, spoiler_4, spoiler_5],
            ),
        }
    }

    fn new_a320_spoiler_element(
        context: &mut InitContext,
        id: ActuatorSide,
        id_number: usize,
    ) -> SpoilerElement {
        let assembly = Self::a320_spoiler_assembly();
        SpoilerElement::new(
            context,
            id,
            id_number,
            assembly,
            Self::new_a320_spoiler_aero_model(),
        )
    }

    fn new_a320_spoiler_aero_model() -> AerodynamicModel {
        let body = Self::a320_spoiler_body();

        // Lift vector and normal are rotated 10° to acount for air supposedly following
        // wing profile that is 10° from horizontal
        // It means that with headwind and spoiler retracted (-10°), spoiler generates no lift
        AerodynamicModel::new(
            &body,
            Some(Vector3::new(0., 1., 0.)),
            Some(Vector3::new(0., -0.174, 0.985)),
            Some(Vector3::new(0., 0.985, 0.174)),
            Ratio::new::<ratio>(1.),
        )
    }
}

struct A320ElevatorFactory {}
impl A320ElevatorFactory {
    const FLOW_CONTROL_PROPORTIONAL_GAIN: f64 = 1.;
    const FLOW_CONTROL_INTEGRAL_GAIN: f64 = 5.;
    const FLOW_CONTROL_FORCE_GAIN: f64 = 450000.;

    const MAX_DAMPING_CONSTANT_FOR_SLOW_DAMPING: f64 = 15000000.;
    const MAX_FLOW_PRECISION_PER_ACTUATOR_PERCENT: f64 = 1.;

    fn a320_elevator_actuator(bounded_linear_length: &impl BoundedLinearLength) -> LinearActuator {
        let actuator_characteristics = LinearActuatorCharacteristics::new(
            Self::MAX_DAMPING_CONSTANT_FOR_SLOW_DAMPING / 5.,
            Self::MAX_DAMPING_CONSTANT_FOR_SLOW_DAMPING,
            VolumeRate::new::<gallon_per_second>(0.029),
            Ratio::new::<percent>(Self::MAX_FLOW_PRECISION_PER_ACTUATOR_PERCENT),
        );

        LinearActuator::new(
            bounded_linear_length,
            1,
            Length::new::<meter>(0.0407),
            Length::new::<meter>(0.),
            actuator_characteristics.max_flow(),
            80000.,
            1500.,
            20000.,
            actuator_characteristics.slow_damping(),
            Duration::from_millis(300),
            [1., 1., 1., 1., 1., 1.],
            [1., 1., 1., 1., 1., 1.],
            [0., 0.2, 0.21, 0.79, 0.8, 1.],
            Self::FLOW_CONTROL_PROPORTIONAL_GAIN,
            Self::FLOW_CONTROL_INTEGRAL_GAIN,
            Self::FLOW_CONTROL_FORCE_GAIN,
            false,
            false,
            None,
        )
    }

    /// Builds an aileron control surface body for A320 Neo
    fn a320_elevator_body(init_drooped_down: bool) -> LinearActuatedRigidBodyOnHingeAxis {
        let size = Vector3::new(6., 0.405, 1.125);
        let cg_offset = Vector3::new(0., 0., -0.5 * size[2]);
        let aero_center = Vector3::new(0., 0., -0.3 * size[2]);

        let control_arm = Vector3::new(0., -0.091, 0.);
        let anchor = Vector3::new(0., -0.091, 0.41);

        let init_position = if init_drooped_down {
            Angle::new::<degree>(-11.5)
        } else {
            Angle::new::<degree>(0.)
        };

        LinearActuatedRigidBodyOnHingeAxis::new(
            Mass::new::<kilogram>(58.6),
            size,
            cg_offset,
            aero_center,
            control_arm,
            anchor,
            Angle::new::<degree>(-11.5),
            Angle::new::<degree>(27.5),
            init_position,
            100.,
            false,
            Vector3::new(1., 0., 0.),
        )
    }

    /// Builds an aileron assembly consisting of the aileron physical rigid body and two hydraulic actuators connected
    /// to it
    fn a320_elevator_assembly(init_drooped_down: bool) -> HydraulicLinearActuatorAssembly<2> {
        let elevator_body = Self::a320_elevator_body(init_drooped_down);

        let elevator_actuator_outboard = Self::a320_elevator_actuator(&elevator_body);
        let elevator_actuator_inbord = Self::a320_elevator_actuator(&elevator_body);

        HydraulicLinearActuatorAssembly::new(
            [elevator_actuator_outboard, elevator_actuator_inbord],
            elevator_body,
        )
    }

    fn new_elevator(context: &mut InitContext, id: ActuatorSide) -> ElevatorAssembly {
        let init_drooped_down = !context.is_in_flight();
        let assembly = Self::a320_elevator_assembly(init_drooped_down);
        ElevatorAssembly::new(context, id, assembly, Self::new_a320_elevator_aero_model())
    }

    fn new_a320_elevator_aero_model() -> AerodynamicModel {
        let body = Self::a320_elevator_body(true);
        AerodynamicModel::new(
            &body,
            Some(Vector3::new(0., 1., 0.)),
            Some(Vector3::new(0., 0., 1.)),
            Some(Vector3::new(0., 1., 0.)),
            Ratio::new::<ratio>(0.8),
        )
    }
}

struct A320RudderFactory {}
impl A320RudderFactory {
    const FLOW_CONTROL_PROPORTIONAL_GAIN: f64 = 1.5;
    const FLOW_CONTROL_INTEGRAL_GAIN: f64 = 2.;
    const FLOW_CONTROL_FORCE_GAIN: f64 = 350000.;

    const MAX_DAMPING_CONSTANT_FOR_SLOW_DAMPING: f64 = 1000000.;
    const MAX_FLOW_PRECISION_PER_ACTUATOR_PERCENT: f64 = 1.;

    fn a320_rudder_actuator(bounded_linear_length: &impl BoundedLinearLength) -> LinearActuator {
        let actuator_characteristics = LinearActuatorCharacteristics::new(
            Self::MAX_DAMPING_CONSTANT_FOR_SLOW_DAMPING / 4.,
            Self::MAX_DAMPING_CONSTANT_FOR_SLOW_DAMPING,
            VolumeRate::new::<gallon_per_second>(0.0792),
            Ratio::new::<percent>(Self::MAX_FLOW_PRECISION_PER_ACTUATOR_PERCENT),
        );

        LinearActuator::new(
            bounded_linear_length,
            1,
            Length::new::<meter>(0.06),
            Length::new::<meter>(0.),
            actuator_characteristics.max_flow(),
            80000.,
            1500.,
            10000.,
            actuator_characteristics.slow_damping(),
            Duration::from_millis(300),
            [1., 1., 1., 1., 1., 1.],
            [1., 1., 1., 1., 1., 1.],
            [0., 0.2, 0.21, 0.79, 0.8, 1.],
            Self::FLOW_CONTROL_PROPORTIONAL_GAIN,
            Self::FLOW_CONTROL_INTEGRAL_GAIN,
            Self::FLOW_CONTROL_FORCE_GAIN,
            false,
            false,
            None,
        )
    }

    /// Builds an aileron control surface body for A320 Neo
    fn a320_rudder_body(init_at_center: bool) -> LinearActuatedRigidBodyOnHingeAxis {
        let size = Vector3::new(0.42, 6.65, 1.8);
        let cg_offset = Vector3::new(0., 0.5 * size[1], -0.5 * size[2]);
        let aero_center = Vector3::new(0., 0.5 * size[1], -0.3 * size[2]);

        let control_arm = Vector3::new(-0.144, 0., 0.);
        let anchor = Vector3::new(-0.144, 0., 0.50);

        let randomized_init_position_angle_degree = if init_at_center {
            0.
        } else {
            random_from_range(-15., 15.)
        };

        LinearActuatedRigidBodyOnHingeAxis::new(
            Mass::new::<kilogram>(95.),
            size,
            cg_offset,
            aero_center,
            control_arm,
            anchor,
            Angle::new::<degree>(-25.),
            Angle::new::<degree>(50.),
            Angle::new::<degree>(randomized_init_position_angle_degree),
            100.,
            false,
            Vector3::new(0., 1., 0.),
        )
    }

    /// Builds an aileron assembly consisting of the aileron physical rigid body and two hydraulic actuators connected
    /// to it
    fn a320_rudder_assembly(init_at_center: bool) -> HydraulicLinearActuatorAssembly<3> {
        let rudder_body = Self::a320_rudder_body(init_at_center);

        let rudder_actuator_green = Self::a320_rudder_actuator(&rudder_body);
        let rudder_actuator_blue = Self::a320_rudder_actuator(&rudder_body);
        let rudder_actuator_yellow = Self::a320_rudder_actuator(&rudder_body);

        HydraulicLinearActuatorAssembly::new(
            [
                rudder_actuator_green,
                rudder_actuator_blue,
                rudder_actuator_yellow,
            ],
            rudder_body,
        )
    }

    fn new_rudder(context: &mut InitContext) -> RudderAssembly {
        let init_at_center = context.start_state() == StartState::Taxi
            || context.start_state() == StartState::Runway
            || context.is_in_flight();

        let assembly = Self::a320_rudder_assembly(init_at_center);
        RudderAssembly::new(context, assembly, Self::new_a320_rudder_aero_model())
    }

    fn new_a320_rudder_aero_model() -> AerodynamicModel {
        let body = Self::a320_rudder_body(true);
        AerodynamicModel::new(
            &body,
            Some(Vector3::new(1., 0., 0.)),
            Some(Vector3::new(0., 0., 1.)),
            Some(Vector3::new(1., 0., 0.)),
            Ratio::new::<ratio>(0.4),
        )
    }
}

struct A320GearDoorFactory {}
impl A320GearDoorFactory {
    fn a320_nose_gear_door_aerodynamics() -> AerodynamicModel {
        // Faking the single door by only considering right door aerodynamics.
        // Will work with headwind, but will cause strange behaviour with massive crosswind.
        AerodynamicModel::new(
            &Self::a320_nose_gear_door_body(),
            Some(Vector3::new(0., 1., 0.)),
            Some(Vector3::new(0., -0.2, 1.)),
            Some(Vector3::new(0., -1., -0.2)),
            Ratio::new::<ratio>(0.7),
        )
    }

    fn a320_left_gear_door_aerodynamics() -> AerodynamicModel {
        AerodynamicModel::new(
            &Self::a320_left_gear_door_body(),
            Some(Vector3::new(0., 1., 0.)),
            Some(Vector3::new(0., -0.1, 1.)),
            Some(Vector3::new(0., 1., 0.1)),
            Ratio::new::<ratio>(0.7),
        )
    }

    fn a320_right_gear_door_aerodynamics() -> AerodynamicModel {
        AerodynamicModel::new(
            &Self::a320_right_gear_door_body(),
            Some(Vector3::new(0., 1., 0.)),
            Some(Vector3::new(0., -0.1, 1.)),
            Some(Vector3::new(0., 1., 0.1)),
            Ratio::new::<ratio>(0.7),
        )
    }

    fn a320_nose_gear_door_actuator(
        bounded_linear_length: &impl BoundedLinearLength,
    ) -> LinearActuator {
        const FLOW_CONTROL_INTEGRAL_GAIN: f64 = 5.;
        const FLOW_CONTROL_PROPORTIONAL_GAIN: f64 = 0.15;
        const FLOW_CONTROL_FORCE_GAIN: f64 = 200000.;

        const MAX_DAMPING_CONSTANT_FOR_SLOW_DAMPING: f64 = 28000.;
        const MAX_FLOW_PRECISION_PER_ACTUATOR_PERCENT: f64 = 3.;

        let actuator_characteristics = LinearActuatorCharacteristics::new(
            MAX_DAMPING_CONSTANT_FOR_SLOW_DAMPING * 0.98,
            MAX_DAMPING_CONSTANT_FOR_SLOW_DAMPING * 1.02,
            VolumeRate::new::<gallon_per_second>(0.027),
            Ratio::new::<percent>(MAX_FLOW_PRECISION_PER_ACTUATOR_PERCENT),
        );

        LinearActuator::new(
            bounded_linear_length,
            1,
            Length::new::<meter>(0.0378),
            Length::new::<meter>(0.023),
            actuator_characteristics.max_flow(),
            20000.,
            5000.,
            2000.,
            actuator_characteristics.slow_damping(),
            Duration::from_millis(100),
            [1., 1., 1., 1., 0.5, 0.5],
            [0.5, 0.5, 1., 1., 1., 1.],
            [0., 0.15, 0.16, 0.84, 0.85, 1.],
            FLOW_CONTROL_PROPORTIONAL_GAIN,
            FLOW_CONTROL_INTEGRAL_GAIN,
            FLOW_CONTROL_FORCE_GAIN,
            true,
            false,
            None,
        )
    }

    fn a320_main_gear_door_actuator(
        bounded_linear_length: &impl BoundedLinearLength,
    ) -> LinearActuator {
        const FLOW_CONTROL_INTEGRAL_GAIN: f64 = 5.;
        const FLOW_CONTROL_PROPORTIONAL_GAIN: f64 = 0.7;
        const FLOW_CONTROL_FORCE_GAIN: f64 = 200000.;

        const MAX_DAMPING_CONSTANT_FOR_SLOW_DAMPING: f64 = 30000.;
        const MAX_FLOW_PRECISION_PER_ACTUATOR_PERCENT: f64 = 5.;

        let actuator_characteristics = LinearActuatorCharacteristics::new(
            MAX_DAMPING_CONSTANT_FOR_SLOW_DAMPING * 0.98,
            MAX_DAMPING_CONSTANT_FOR_SLOW_DAMPING * 1.02,
            VolumeRate::new::<gallon_per_second>(0.09),
            Ratio::new::<percent>(MAX_FLOW_PRECISION_PER_ACTUATOR_PERCENT),
        );

        LinearActuator::new(
            bounded_linear_length,
            1,
            Length::new::<meter>(0.055),
            Length::new::<meter>(0.03),
            actuator_characteristics.max_flow(),
            200000.,
            2500.,
            2000.,
            actuator_characteristics.slow_damping(),
            Duration::from_millis(100),
            [1., 1., 1., 1., 0.5, 0.5],
            [0.5, 0.5, 1., 1., 1., 1.],
            [0., 0.07, 0.08, 0.9, 0.91, 1.],
            FLOW_CONTROL_PROPORTIONAL_GAIN,
            FLOW_CONTROL_INTEGRAL_GAIN,
            FLOW_CONTROL_FORCE_GAIN,
            true,
            false,
            None,
        )
    }

    fn a320_left_gear_door_body() -> LinearActuatedRigidBodyOnHingeAxis {
        let size = Vector3::new(-1.73, 0.02, 1.7);
        let cg_offset = Vector3::new(2. / 3. * size[0], 0.1, 0.);

        let control_arm = Vector3::new(-0.76, 0., 0.);
        let anchor = Vector3::new(-0.19, 0.23, 0.);

        LinearActuatedRigidBodyOnHingeAxis::new(
            Mass::new::<kilogram>(50.),
            size,
            cg_offset,
            cg_offset,
            control_arm,
            anchor,
            Angle::new::<degree>(0.),
            Angle::new::<degree>(85.),
            Angle::new::<degree>(0.),
            150.,
            true,
            Vector3::new(0., 0., 1.),
        )
    }

    fn a320_right_gear_door_body() -> LinearActuatedRigidBodyOnHingeAxis {
        let size = Vector3::new(1.73, 0.02, 1.7);
        let cg_offset = Vector3::new(2. / 3. * size[0], 0.1, 0.);

        let control_arm = Vector3::new(0.76, 0., 0.);
        let anchor = Vector3::new(0.19, 0.23, 0.);

        LinearActuatedRigidBodyOnHingeAxis::new(
            Mass::new::<kilogram>(50.),
            size,
            cg_offset,
            cg_offset,
            control_arm,
            anchor,
            Angle::new::<degree>(-85.),
            Angle::new::<degree>(85.),
            Angle::new::<degree>(0.),
            150.,
            true,
            Vector3::new(0., 0., 1.),
        )
    }

    fn a320_nose_gear_door_body() -> LinearActuatedRigidBodyOnHingeAxis {
        let size = Vector3::new(0.4, 0.02, 1.5);
        let cg_offset = Vector3::new(-0.5 * size[0], 0., 0.);

        let control_arm = Vector3::new(-0.1465, 0., 0.);
        let anchor = Vector3::new(-0.1465, 0.40, 0.);

        LinearActuatedRigidBodyOnHingeAxis::new(
            Mass::new::<kilogram>(40.),
            size,
            cg_offset,
            cg_offset,
            control_arm,
            anchor,
            Angle::new::<degree>(0.),
            Angle::new::<degree>(85.),
            Angle::new::<degree>(0.),
            150.,
            true,
            Vector3::new(0., 0., 1.),
        )
    }

    fn a320_gear_door_assembly(wheel_id: GearWheel) -> HydraulicLinearActuatorAssembly<1> {
        let gear_door_body = match wheel_id {
            GearWheel::NOSE => Self::a320_nose_gear_door_body(),
            GearWheel::LEFT => Self::a320_left_gear_door_body(),
            GearWheel::RIGHT => Self::a320_right_gear_door_body(),
        };
        let gear_door_actuator = match wheel_id {
            GearWheel::NOSE => Self::a320_nose_gear_door_actuator(&gear_door_body),
            GearWheel::LEFT | GearWheel::RIGHT => {
                Self::a320_main_gear_door_actuator(&gear_door_body)
            }
        };

        HydraulicLinearActuatorAssembly::new([gear_door_actuator], gear_door_body)
    }
}

struct A320GearFactory {}
impl A320GearFactory {
    fn a320_nose_gear_aerodynamics() -> AerodynamicModel {
        AerodynamicModel::new(
            &Self::a320_nose_gear_body(true),
            Some(Vector3::new(0., 0., 1.)),
            None,
            None,
            Ratio::new::<ratio>(0.25),
        )
    }

    fn a320_right_gear_aerodynamics() -> AerodynamicModel {
        AerodynamicModel::new(
            &Self::a320_right_gear_body(true),
            Some(Vector3::new(0., 0., 1.)),
            Some(Vector3::new(0.3, 0., 1.)),
            Some(Vector3::new(1., 0., -0.3)),
            Ratio::new::<ratio>(0.7),
        )
    }

    fn a320_left_gear_aerodynamics() -> AerodynamicModel {
        AerodynamicModel::new(
            &Self::a320_left_gear_body(true),
            Some(Vector3::new(0., 0., 1.)),
            Some(Vector3::new(-0.3, 0., 1.)),
            Some(Vector3::new(-1., 0., -0.3)),
            Ratio::new::<ratio>(0.7),
        )
    }

    fn a320_nose_gear_actuator(bounded_linear_length: &impl BoundedLinearLength) -> LinearActuator {
        const FLOW_CONTROL_INTEGRAL_GAIN: f64 = 5.;
        const FLOW_CONTROL_PROPORTIONAL_GAIN: f64 = 0.3;
        const FLOW_CONTROL_FORCE_GAIN: f64 = 250000.;

        const MAX_DAMPING_CONSTANT_FOR_SLOW_DAMPING: f64 = 900000.;
        const MAX_FLOW_PRECISION_PER_ACTUATOR_PERCENT: f64 = 3.;

        let actuator_characteristics = LinearActuatorCharacteristics::new(
            MAX_DAMPING_CONSTANT_FOR_SLOW_DAMPING * 0.98,
            MAX_DAMPING_CONSTANT_FOR_SLOW_DAMPING * 1.02,
            VolumeRate::new::<gallon_per_second>(0.053),
            Ratio::new::<percent>(MAX_FLOW_PRECISION_PER_ACTUATOR_PERCENT),
        );

        LinearActuator::new(
            bounded_linear_length,
            1,
            Length::new::<meter>(0.0792),
            Length::new::<meter>(0.035),
            actuator_characteristics.max_flow(),
            800000.,
            150000.,
            50000.,
            actuator_characteristics.slow_damping(),
            Duration::from_millis(100),
            [1., 1., 1., 1., 0.5, 0.5],
            [0.5, 0.5, 1., 1., 1., 1.],
            [0., 0.1, 0.11, 0.89, 0.9, 1.],
            FLOW_CONTROL_PROPORTIONAL_GAIN,
            FLOW_CONTROL_INTEGRAL_GAIN,
            FLOW_CONTROL_FORCE_GAIN,
            true,
            false,
            None,
        )
    }

    fn a320_main_gear_actuator(bounded_linear_length: &impl BoundedLinearLength) -> LinearActuator {
        const FLOW_CONTROL_INTEGRAL_GAIN: f64 = 5.0;
        const FLOW_CONTROL_PROPORTIONAL_GAIN: f64 = 0.3;
        const FLOW_CONTROL_FORCE_GAIN: f64 = 250000.;

        const MAX_DAMPING_CONSTANT_FOR_SLOW_DAMPING: f64 = 2500000.;
        const MAX_FLOW_PRECISION_PER_ACTUATOR_PERCENT: f64 = 5.;

        let actuator_characteristics = LinearActuatorCharacteristics::new(
            MAX_DAMPING_CONSTANT_FOR_SLOW_DAMPING * 0.98,
            MAX_DAMPING_CONSTANT_FOR_SLOW_DAMPING * 1.02,
            VolumeRate::new::<gallon_per_second>(0.17),
            Ratio::new::<percent>(MAX_FLOW_PRECISION_PER_ACTUATOR_PERCENT),
        );

        LinearActuator::new(
            bounded_linear_length,
            1,
            Length::new::<meter>(0.145),
            Length::new::<meter>(0.105),
            actuator_characteristics.max_flow(),
            800000.,
            350000.,
            50000.,
            actuator_characteristics.slow_damping(),
            Duration::from_millis(100),
            [1., 1., 1., 1., 0.5, 0.5],
            [0.2, 0.4, 1., 1., 1., 1.],
            [0., 0.13, 0.17, 0.95, 0.96, 1.],
            FLOW_CONTROL_PROPORTIONAL_GAIN,
            FLOW_CONTROL_INTEGRAL_GAIN,
            FLOW_CONTROL_FORCE_GAIN,
            true,
            false,
            None,
        )
    }

    fn a320_left_gear_body(init_downlocked: bool) -> LinearActuatedRigidBodyOnHingeAxis {
        let size = Vector3::new(0.3, 3.453, 0.3);
        let cg_offset = Vector3::new(0., -3. / 4. * size[1], 0.);

        let control_arm = Vector3::new(0.1815, 0.15, 0.);
        let anchor = Vector3::new(0.26, 0.15, 0.);

        LinearActuatedRigidBodyOnHingeAxis::new(
            Mass::new::<kilogram>(700.),
            size,
            cg_offset,
            cg_offset,
            control_arm,
            anchor,
            Angle::new::<degree>(0.),
            Angle::new::<degree>(80.),
            if init_downlocked {
                Angle::new::<degree>(0.)
            } else {
                Angle::new::<degree>(80.)
            },
            150.,
            true,
            Vector3::new(0., 0., 1.),
        )
    }

    fn a320_right_gear_body(init_downlocked: bool) -> LinearActuatedRigidBodyOnHingeAxis {
        let size = Vector3::new(0.3, 3.453, 0.3);
        let cg_offset = Vector3::new(0., -3. / 4. * size[1], 0.);

        let control_arm = Vector3::new(-0.1815, 0.15, 0.);
        let anchor = Vector3::new(-0.26, 0.15, 0.);

        LinearActuatedRigidBodyOnHingeAxis::new(
            Mass::new::<kilogram>(700.),
            size,
            cg_offset,
            cg_offset,
            control_arm,
            anchor,
            Angle::new::<degree>(-80.),
            Angle::new::<degree>(80.),
            if init_downlocked {
                Angle::new::<degree>(0.)
            } else {
                Angle::new::<degree>(-80.)
            },
            150.,
            true,
            Vector3::new(0., 0., 1.),
        )
    }

    fn a320_nose_gear_body(init_downlocked: bool) -> LinearActuatedRigidBodyOnHingeAxis {
        let size = Vector3::new(0.3, 2.453, 0.3);
        let cg_offset = Vector3::new(0., -2. / 3. * size[1], 0.);

        let control_arm = Vector3::new(0., -0.093, 0.212);
        let anchor = Vector3::new(0., 0.56, 0.);

        LinearActuatedRigidBodyOnHingeAxis::new(
            Mass::new::<kilogram>(300.),
            size,
            cg_offset,
            cg_offset,
            control_arm,
            anchor,
            Angle::new::<degree>(-101.),
            Angle::new::<degree>(92.),
            if init_downlocked {
                Angle::new::<degree>(-9.)
            } else {
                Angle::new::<degree>(-101.)
            },
            150.,
            true,
            Vector3::new(1., 0., 0.),
        )
    }

    fn a320_gear_assembly(
        wheel_id: GearWheel,
        init_downlocked: bool,
    ) -> HydraulicLinearActuatorAssembly<1> {
        let gear_body = match wheel_id {
            GearWheel::NOSE => Self::a320_nose_gear_body(init_downlocked),

            GearWheel::LEFT => Self::a320_left_gear_body(init_downlocked),

            GearWheel::RIGHT => Self::a320_right_gear_body(init_downlocked),
        };

        let gear_actuator = match wheel_id {
            GearWheel::NOSE => Self::a320_nose_gear_actuator(&gear_body),

            GearWheel::LEFT | GearWheel::RIGHT => Self::a320_main_gear_actuator(&gear_body),
        };

        HydraulicLinearActuatorAssembly::new([gear_actuator], gear_body)
    }
}

struct A320GearSystemFactory {}
impl A320GearSystemFactory {
    fn a320_gear_system(context: &mut InitContext) -> HydraulicGearSystem {
        let init_downlocked = context.start_gear_down();

        HydraulicGearSystem::new(
            context,
            A320GearDoorFactory::a320_gear_door_assembly(GearWheel::NOSE),
            A320GearDoorFactory::a320_gear_door_assembly(GearWheel::LEFT),
            A320GearDoorFactory::a320_gear_door_assembly(GearWheel::RIGHT),
            A320GearFactory::a320_gear_assembly(GearWheel::NOSE, init_downlocked),
            A320GearFactory::a320_gear_assembly(GearWheel::LEFT, init_downlocked),
            A320GearFactory::a320_gear_assembly(GearWheel::RIGHT, init_downlocked),
            A320GearDoorFactory::a320_left_gear_door_aerodynamics(),
            A320GearDoorFactory::a320_right_gear_door_aerodynamics(),
            A320GearDoorFactory::a320_nose_gear_door_aerodynamics(),
            A320GearFactory::a320_left_gear_aerodynamics(),
            A320GearFactory::a320_right_gear_aerodynamics(),
            A320GearFactory::a320_nose_gear_aerodynamics(),
        )
    }
}

pub(super) struct A380Hydraulic {
    nose_steering: SteeringActuator,

    core_hydraulic_updater: FixedStepLoop,
    physics_updater: MaxStepLoop,
    ultra_fast_physics_updater: MaxStepLoop,

    brake_steer_computer: A320HydraulicBrakeSteerComputerUnit,

    green_circuit: HydraulicCircuit,
    green_circuit_controller: A380HydraulicCircuitController,
    yellow_circuit: HydraulicCircuit,
    yellow_circuit_controller: A380HydraulicCircuitController,

    engine_driven_pump_1a: EngineDrivenPump,
    engine_driven_pump_1a_controller: A380EngineDrivenPumpController,

    engine_driven_pump_2a: EngineDrivenPump,
    engine_driven_pump_2a_controller: A380EngineDrivenPumpController,

    engine_driven_pump_3a: EngineDrivenPump,
    engine_driven_pump_3a_controller: A380EngineDrivenPumpController,

    engine_driven_pump_4a: EngineDrivenPump,
    engine_driven_pump_4a_controller: A380EngineDrivenPumpController,

    engine_driven_pump_1b: EngineDrivenPump,
    engine_driven_pump_1b_controller: A380EngineDrivenPumpController,

    engine_driven_pump_2b: EngineDrivenPump,
    engine_driven_pump_2b_controller: A380EngineDrivenPumpController,

    engine_driven_pump_3b: EngineDrivenPump,
    engine_driven_pump_3b_controller: A380EngineDrivenPumpController,

    engine_driven_pump_4b: EngineDrivenPump,
    engine_driven_pump_4b_controller: A380EngineDrivenPumpController,

    yellow_electric_pump_a: ElectricPump,
    yellow_electric_pump_a_controller: A380ElectricPumpController,

    yellow_electric_pump_b: ElectricPump,
    yellow_electric_pump_b_controller: A380ElectricPumpController,

    green_electric_pump_a: ElectricPump,
    green_electric_pump_a_controller: A380ElectricPumpController,

    green_electric_pump_b: ElectricPump,
    green_electric_pump_b_controller: A380ElectricPumpController,

    pushback_tug: PushbackTug,

    braking_circuit_norm: BrakeCircuit,
    braking_circuit_altn: BrakeCircuit,
    braking_force: A320BrakingForce,

    flap_system: FlapSlatAssembly,
    slat_system: FlapSlatAssembly,
    slats_flaps_complex: SlatFlapComplex,

    forward_cargo_door: CargoDoor,
    forward_cargo_door_controller: A320DoorController,
    aft_cargo_door: CargoDoor,
    aft_cargo_door_controller: A320DoorController,

    elevator_system_controller: ElevatorSystemHydraulicController,
    aileron_system_controller: AileronSystemHydraulicController,

    left_aileron: AileronAssembly,
    right_aileron: AileronAssembly,
    left_elevator: ElevatorAssembly,
    right_elevator: ElevatorAssembly,

    fac_computer: RudderSystemHydraulicController,
    rudder: RudderAssembly,

    left_spoilers: SpoilerGroup,
    right_spoilers: SpoilerGroup,

    gear_system_gravity_extension_controller: A320GravityExtension,
    gear_system_hydraulic_controller: A320GearHydraulicController,
    gear_system: HydraulicGearSystem,

    trim_controller: A320TrimInputController,

    trim_assembly: TrimmableHorizontalStabilizerAssembly,

    epump_auto_logic: A380ElectricPumpAutoLogic,
}
impl A380Hydraulic {
    const FLAP_FPPU_TO_SURFACE_ANGLE_BREAKPTS: [f64; 12] = [
        0., 35.66, 69.32, 89.7, 105.29, 120.22, 145.51, 168.35, 189.87, 210.69, 231.25, 251.97,
    ];
    const FLAP_FPPU_TO_SURFACE_ANGLE_DEGREES: [f64; 12] =
        [0., 0., 2.5, 5., 7.5, 10., 15., 20., 25., 30., 35., 40.];

    const SLAT_FPPU_TO_SURFACE_ANGLE_BREAKPTS: [f64; 12] = [
        0., 66.83, 167.08, 222.27, 272.27, 334.16, 334.16, 334.16, 334.16, 334.16, 334.16, 334.16,
    ];
    const SLAT_FPPU_TO_SURFACE_ANGLE_DEGREES: [f64; 12] =
        [0., 5.4, 13.5, 18., 22., 27., 27., 27., 27., 27., 27., 27.];

    const FORWARD_CARGO_DOOR_ID: &'static str = "FWD";
    const AFT_CARGO_DOOR_ID: &'static str = "AFT";

    const ELECTRIC_PUMP_MAX_CURRENT_AMPERE: f64 = 45.;

    const YELLOW_ELEC_PUMP_CONTROL_POWER_BUS: ElectricalBusType =
        ElectricalBusType::DirectCurrent(2);
    const YELLOW_ELEC_PUMP_CONTROL_FROM_CARGO_DOOR_OPERATION_POWER_BUS: ElectricalBusType =
        ElectricalBusType::DirectCurrentGndFltService;
    const YELLOW_ELEC_PUMP_SUPPLY_POWER_BUS: ElectricalBusType =
        ElectricalBusType::AlternatingCurrentGndFltService;

    const YELLOW_EDP_CONTROL_POWER_BUS1: ElectricalBusType = ElectricalBusType::DirectCurrent(2);
    const YELLOW_EDP_CONTROL_POWER_BUS2: ElectricalBusType =
        ElectricalBusType::DirectCurrentEssential;
    const GREEN_EDP_CONTROL_POWER_BUS1: ElectricalBusType =
        ElectricalBusType::DirectCurrentEssential;

    const RAT_CONTROL_SOLENOID1_POWER_BUS: ElectricalBusType =
        ElectricalBusType::DirectCurrentHot(1);
    const RAT_CONTROL_SOLENOID2_POWER_BUS: ElectricalBusType =
        ElectricalBusType::DirectCurrentHot(2);

    // Refresh rate of core hydraulic simulation
    const HYDRAULIC_SIM_TIME_STEP: Duration = Duration::from_millis(33);
    // Refresh rate of max fixed step loop for fast physics
    const HYDRAULIC_SIM_MAX_TIME_STEP_MILLISECONDS: Duration = Duration::from_millis(33);
    // Refresh rate of max fixed step loop for fastest flight controls physics needing super stability
    // and fast reacting time
    const HYDRAULIC_SIM_FLIGHT_CONTROLS_MAX_TIME_STEP_MILLISECONDS: Duration =
        Duration::from_millis(10);

    pub fn new(context: &mut InitContext) -> A380Hydraulic {
        A380Hydraulic {
            nose_steering: SteeringActuator::new(
                context,
                Angle::new::<degree>(75.),
                AngularVelocity::new::<radian_per_second>(0.35),
                Length::new::<meter>(0.075),
                Ratio::new::<ratio>(0.18),
            ),

            core_hydraulic_updater: FixedStepLoop::new(Self::HYDRAULIC_SIM_TIME_STEP),
            physics_updater: MaxStepLoop::new(Self::HYDRAULIC_SIM_MAX_TIME_STEP_MILLISECONDS),
            ultra_fast_physics_updater: MaxStepLoop::new(
                Self::HYDRAULIC_SIM_FLIGHT_CONTROLS_MAX_TIME_STEP_MILLISECONDS,
            ),

            brake_steer_computer: A320HydraulicBrakeSteerComputerUnit::new(context),

            green_circuit: A320HydraulicCircuitFactory::new_green_circuit(context),
            green_circuit_controller: A380HydraulicCircuitController::new(HydraulicColor::Green),
            yellow_circuit: A320HydraulicCircuitFactory::new_yellow_circuit(context),
            yellow_circuit_controller: A380HydraulicCircuitController::new(HydraulicColor::Yellow),

            engine_driven_pump_1a: EngineDrivenPump::new(
                context,
                "GREEN_1A",
                PumpCharacteristics::a380_edp(),
            ),
            engine_driven_pump_1a_controller: A380EngineDrivenPumpController::new(
                context,
                A380EngineDrivenPumpId::Edp1a,
                vec![Self::GREEN_EDP_CONTROL_POWER_BUS1],
            ),

            engine_driven_pump_2a: EngineDrivenPump::new(
                context,
                "GREEN_2A",
                PumpCharacteristics::a380_edp(),
            ),
            engine_driven_pump_2a_controller: A380EngineDrivenPumpController::new(
                context,
                A380EngineDrivenPumpId::Edp2a,
                vec![Self::GREEN_EDP_CONTROL_POWER_BUS1],
            ),

            engine_driven_pump_3a: EngineDrivenPump::new(
                context,
                "YELLOW_3A",
                PumpCharacteristics::a380_edp(),
            ),
            engine_driven_pump_3a_controller: A380EngineDrivenPumpController::new(
                context,
                A380EngineDrivenPumpId::Edp3a,
                vec![Self::GREEN_EDP_CONTROL_POWER_BUS1],
            ),

            engine_driven_pump_4a: EngineDrivenPump::new(
                context,
                "YELLOW_4A",
                PumpCharacteristics::a380_edp(),
            ),
            engine_driven_pump_4a_controller: A380EngineDrivenPumpController::new(
                context,
                A380EngineDrivenPumpId::Edp4a,
                vec![Self::GREEN_EDP_CONTROL_POWER_BUS1],
            ),

            engine_driven_pump_1b: EngineDrivenPump::new(
                context,
                "GREEN_1B",
                PumpCharacteristics::a380_edp(),
            ),
            engine_driven_pump_1b_controller: A380EngineDrivenPumpController::new(
                context,
                A380EngineDrivenPumpId::Edp1b,
                vec![Self::GREEN_EDP_CONTROL_POWER_BUS1],
            ),

            engine_driven_pump_2b: EngineDrivenPump::new(
                context,
                "GREEN_2B",
                PumpCharacteristics::a380_edp(),
            ),
            engine_driven_pump_2b_controller: A380EngineDrivenPumpController::new(
                context,
                A380EngineDrivenPumpId::Edp2b,
                vec![Self::GREEN_EDP_CONTROL_POWER_BUS1],
            ),

            engine_driven_pump_3b: EngineDrivenPump::new(
                context,
                "YELLOW_3B",
                PumpCharacteristics::a380_edp(),
            ),
            engine_driven_pump_3b_controller: A380EngineDrivenPumpController::new(
                context,
                A380EngineDrivenPumpId::Edp3b,
                vec![Self::GREEN_EDP_CONTROL_POWER_BUS1],
            ),

            engine_driven_pump_4b: EngineDrivenPump::new(
                context,
                "YELLOW_4B",
                PumpCharacteristics::a380_edp(),
            ),
            engine_driven_pump_4b_controller: A380EngineDrivenPumpController::new(
                context,
                A380EngineDrivenPumpId::Edp4b,
                vec![Self::GREEN_EDP_CONTROL_POWER_BUS1],
            ),

            yellow_electric_pump_a: ElectricPump::new(
                context,
                "YELLOW_A",
                Self::YELLOW_ELEC_PUMP_SUPPLY_POWER_BUS,
                ElectricCurrent::new::<ampere>(Self::ELECTRIC_PUMP_MAX_CURRENT_AMPERE),
                PumpCharacteristics::a320_electric_pump(),
            ),
            yellow_electric_pump_a_controller: A380ElectricPumpController::new(
                context,
                A380ElectricPumpId::EpumpYellowA,
                Self::YELLOW_ELEC_PUMP_CONTROL_POWER_BUS,
                Self::YELLOW_ELEC_PUMP_CONTROL_FROM_CARGO_DOOR_OPERATION_POWER_BUS,
            ),

            yellow_electric_pump_b: ElectricPump::new(
                context,
                "YELLOW_B",
                Self::YELLOW_ELEC_PUMP_SUPPLY_POWER_BUS,
                ElectricCurrent::new::<ampere>(Self::ELECTRIC_PUMP_MAX_CURRENT_AMPERE),
                PumpCharacteristics::a320_electric_pump(),
            ),
            yellow_electric_pump_b_controller: A380ElectricPumpController::new(
                context,
                A380ElectricPumpId::EpumpYellowB,
                Self::YELLOW_ELEC_PUMP_CONTROL_POWER_BUS,
                Self::YELLOW_ELEC_PUMP_CONTROL_FROM_CARGO_DOOR_OPERATION_POWER_BUS,
            ),

            green_electric_pump_a: ElectricPump::new(
                context,
                "GREEN_A",
                Self::YELLOW_ELEC_PUMP_SUPPLY_POWER_BUS,
                ElectricCurrent::new::<ampere>(Self::ELECTRIC_PUMP_MAX_CURRENT_AMPERE),
                PumpCharacteristics::a320_electric_pump(),
            ),
            green_electric_pump_a_controller: A380ElectricPumpController::new(
                context,
                A380ElectricPumpId::EpumpGreenA,
                Self::YELLOW_ELEC_PUMP_CONTROL_POWER_BUS,
                Self::YELLOW_ELEC_PUMP_CONTROL_FROM_CARGO_DOOR_OPERATION_POWER_BUS,
            ),

            green_electric_pump_b: ElectricPump::new(
                context,
                "GREEN_B",
                Self::YELLOW_ELEC_PUMP_SUPPLY_POWER_BUS,
                ElectricCurrent::new::<ampere>(Self::ELECTRIC_PUMP_MAX_CURRENT_AMPERE),
                PumpCharacteristics::a320_electric_pump(),
            ),
            green_electric_pump_b_controller: A380ElectricPumpController::new(
                context,
                A380ElectricPumpId::EpumpGreenB,
                Self::YELLOW_ELEC_PUMP_CONTROL_POWER_BUS,
                Self::YELLOW_ELEC_PUMP_CONTROL_FROM_CARGO_DOOR_OPERATION_POWER_BUS,
            ),

            pushback_tug: PushbackTug::new(context),

            braking_circuit_norm: BrakeCircuit::new(
                context,
                "NORM",
                Volume::new::<gallon>(0.),
                Volume::new::<gallon>(0.),
                Volume::new::<gallon>(0.13),
                Pressure::new::<psi>(A320HydraulicCircuitFactory::HYDRAULIC_TARGET_PRESSURE_PSI),
            ),

            // Alternate brakes accumulator in real A320 is 1.5 gal capacity.
            // This is tuned down to 1.0 to match real world accumulator filling time
            // as a faster accumulator response has too much unstability
            braking_circuit_altn: BrakeCircuit::new(
                context,
                "ALTN",
                Volume::new::<gallon>(1.0),
                Volume::new::<gallon>(0.4),
                Volume::new::<gallon>(0.13),
                Pressure::new::<psi>(A320HydraulicCircuitFactory::HYDRAULIC_TARGET_PRESSURE_PSI),
            ),

            braking_force: A320BrakingForce::new(context),

            flap_system: FlapSlatAssembly::new(
                context,
                "FLAPS",
                Volume::new::<cubic_inch>(0.32),
                AngularVelocity::new::<radian_per_second>(0.13),
                Angle::new::<degree>(251.97),
                Ratio::new::<ratio>(140.),
                Ratio::new::<ratio>(16.632),
                Ratio::new::<ratio>(314.98),
                Self::FLAP_FPPU_TO_SURFACE_ANGLE_BREAKPTS,
                Self::FLAP_FPPU_TO_SURFACE_ANGLE_DEGREES,
                Pressure::new::<psi>(A320HydraulicCircuitFactory::HYDRAULIC_TARGET_PRESSURE_PSI),
            ),
            slat_system: FlapSlatAssembly::new(
                context,
                "SLATS",
                Volume::new::<cubic_inch>(0.32),
                AngularVelocity::new::<radian_per_second>(0.13),
                Angle::new::<degree>(334.16),
                Ratio::new::<ratio>(140.),
                Ratio::new::<ratio>(16.632),
                Ratio::new::<ratio>(314.98),
                Self::SLAT_FPPU_TO_SURFACE_ANGLE_BREAKPTS,
                Self::SLAT_FPPU_TO_SURFACE_ANGLE_DEGREES,
                Pressure::new::<psi>(A320HydraulicCircuitFactory::HYDRAULIC_TARGET_PRESSURE_PSI),
            ),
            slats_flaps_complex: SlatFlapComplex::new(context),

            forward_cargo_door: A320CargoDoorFactory::new_a320_cargo_door(
                context,
                Self::FORWARD_CARGO_DOOR_ID,
            ),
            forward_cargo_door_controller: A320DoorController::new(
                context,
                Self::FORWARD_CARGO_DOOR_ID,
            ),

            aft_cargo_door: A320CargoDoorFactory::new_a320_cargo_door(
                context,
                Self::AFT_CARGO_DOOR_ID,
            ),
            aft_cargo_door_controller: A320DoorController::new(context, Self::AFT_CARGO_DOOR_ID),

            elevator_system_controller: ElevatorSystemHydraulicController::new(context),
            aileron_system_controller: AileronSystemHydraulicController::new(context),

            left_aileron: A320AileronFactory::new_aileron(context, ActuatorSide::Left),
            right_aileron: A320AileronFactory::new_aileron(context, ActuatorSide::Right),
            left_elevator: A320ElevatorFactory::new_elevator(context, ActuatorSide::Left),
            right_elevator: A320ElevatorFactory::new_elevator(context, ActuatorSide::Right),

            fac_computer: RudderSystemHydraulicController::new(context),
            rudder: A320RudderFactory::new_rudder(context),

            left_spoilers: A320SpoilerFactory::new_a320_spoiler_group(context, ActuatorSide::Left),
            right_spoilers: A320SpoilerFactory::new_a320_spoiler_group(
                context,
                ActuatorSide::Right,
            ),

            gear_system_gravity_extension_controller: A320GravityExtension::new(context),
            gear_system_hydraulic_controller: A320GearHydraulicController::new(),
            gear_system: A320GearSystemFactory::a320_gear_system(context),

            trim_controller: A320TrimInputController::new(context),
            trim_assembly: TrimmableHorizontalStabilizerAssembly::new(
                context,
                Angle::new::<degree>(360. * -1.4),
                Angle::new::<degree>(360. * 6.13),
                Angle::new::<degree>(360. * -1.87),
                Angle::new::<degree>(360. * 8.19), // 1.87 rotations down 6.32 up,
                AngularVelocity::new::<revolution_per_minute>(5000.),
                Ratio::new::<ratio>(2035. / 6.13),
                Angle::new::<degree>(-4.),
                Angle::new::<degree>(17.5),
            ),

            epump_auto_logic: A380ElectricPumpAutoLogic::default(),
        }
    }

    pub(super) fn update(
        &mut self,
        context: &UpdateContext,
        engines: [&impl Engine; 4],
        overhead_panel: &A380HydraulicOverheadPanel,
        autobrake_panel: &AutobrakePanel,
        engine_fire_push_buttons: &impl EngineFirePushButtons,
        lgcius: &LandingGearControlInterfaceUnitSet,
        rat_and_emer_gen_man_on: &impl EmergencyElectricalRatPushButton,
        emergency_elec: &impl EmergencyElectricalState,
        reservoir_pneumatics: &impl ReservoirAirPressure,
        adirs: &impl AdirsDiscreteOutputs,
    ) {
        self.core_hydraulic_updater.update(context);
        self.physics_updater.update(context);
        self.ultra_fast_physics_updater.update(context);

        for cur_time_step in self.physics_updater {
            self.update_fast_physics(
                &context.with_delta(cur_time_step),
                rat_and_emer_gen_man_on,
                emergency_elec,
                lgcius.lgciu1(),
                lgcius.lgciu2(),
                adirs,
            );
        }

        self.update_with_sim_rate(
            context,
            overhead_panel,
            autobrake_panel,
            rat_and_emer_gen_man_on,
            emergency_elec,
            lgcius.lgciu1(),
            lgcius.lgciu2(),
            engines[0],
            engines[1],
        );

        for cur_time_step in self.ultra_fast_physics_updater {
            self.update_ultra_fast_physics(&context.with_delta(cur_time_step), lgcius);
        }

        for cur_time_step in self.core_hydraulic_updater {
            self.update_core_hydraulics(
                &context.with_delta(cur_time_step),
                engines,
                overhead_panel,
                engine_fire_push_buttons,
                lgcius.lgciu1(),
                lgcius.lgciu2(),
                reservoir_pneumatics,
            );
        }
    }

    fn edp_has_fault(&self, pump_id: A380EngineDrivenPumpId) -> bool {
        match pump_id {
            A380EngineDrivenPumpId::Edp1a => self.engine_driven_pump_1a_controller.has_any_fault(),
            A380EngineDrivenPumpId::Edp2a => self.engine_driven_pump_2a_controller.has_any_fault(),
            A380EngineDrivenPumpId::Edp3a => self.engine_driven_pump_3a_controller.has_any_fault(),
            A380EngineDrivenPumpId::Edp4a => self.engine_driven_pump_4a_controller.has_any_fault(),

            A380EngineDrivenPumpId::Edp1b => self.engine_driven_pump_1b_controller.has_any_fault(),
            A380EngineDrivenPumpId::Edp2b => self.engine_driven_pump_2b_controller.has_any_fault(),
            A380EngineDrivenPumpId::Edp3b => self.engine_driven_pump_3b_controller.has_any_fault(),
            A380EngineDrivenPumpId::Edp4b => self.engine_driven_pump_4b_controller.has_any_fault(),
        }
    }

    fn epump_has_fault(&self, pump_id: A380ElectricPumpId) -> bool {
        match pump_id {
            A380ElectricPumpId::EpumpYellowA => {
                self.yellow_electric_pump_a_controller.has_any_fault()
            }
            A380ElectricPumpId::EpumpYellowB => {
                self.yellow_electric_pump_b_controller.has_any_fault()
            }
            A380ElectricPumpId::EpumpGreenA => {
                self.green_electric_pump_a_controller.has_any_fault()
            }
            A380ElectricPumpId::EpumpGreenB => {
                self.green_electric_pump_b_controller.has_any_fault()
            }
        }
    }

    pub fn green_reservoir(&self) -> &Reservoir {
        self.green_circuit.reservoir()
    }

    pub fn yellow_reservoir(&self) -> &Reservoir {
        self.yellow_circuit.reservoir()
    }

    #[cfg(test)]
    fn should_pressurise_yellow_pump_for_cargo_door_operation(&self) -> bool {
        self.yellow_electric_pump_a_controller
            .should_pressurise_for_cargo_door_operation()
    }

    #[cfg(test)]
    fn nose_wheel_steering_pin_is_inserted(&self) -> bool {
        self.pushback_tug.is_nose_wheel_steering_pin_inserted()
    }

    #[cfg(test)]
    fn is_green_pressure_switch_pressurised(&self) -> bool {
        self.green_circuit.system_section_pressure_switch() == PressureSwitchState::Pressurised
    }

    #[cfg(test)]
    fn is_yellow_pressure_switch_pressurised(&self) -> bool {
        self.yellow_circuit.system_section_pressure_switch() == PressureSwitchState::Pressurised
    }

    fn update_ultra_fast_physics(
        &mut self,
        context: &UpdateContext,
        lgcius: &LandingGearControlInterfaceUnitSet,
    ) {
        self.left_aileron.update(
            context,
<<<<<<< HEAD
            self.elac_computer.left_controllers(),
            self.yellow_circuit.system_section(),
=======
            self.aileron_system_controller.left_controllers(),
            self.blue_circuit.system_section(),
>>>>>>> a045f012
            self.green_circuit.system_section(),
        );

        self.right_aileron.update(
            context,
<<<<<<< HEAD
            self.elac_computer.right_controllers(),
            self.yellow_circuit.system_section(),
=======
            self.aileron_system_controller.right_controllers(),
            self.blue_circuit.system_section(),
>>>>>>> a045f012
            self.green_circuit.system_section(),
        );

        self.left_elevator.update(
            context,
<<<<<<< HEAD
            self.elac_computer.left_elevator_controllers(),
            self.yellow_circuit.system_section(),
=======
            self.elevator_system_controller.left_controllers(),
            self.blue_circuit.system_section(),
>>>>>>> a045f012
            self.green_circuit.system_section(),
        );

        self.right_elevator.update(
            context,
<<<<<<< HEAD
            self.elac_computer.right_elevator_controllers(),
            self.yellow_circuit.system_section(),
=======
            self.elevator_system_controller.right_controllers(),
            self.blue_circuit.system_section(),
>>>>>>> a045f012
            self.yellow_circuit.system_section(),
        );

        self.rudder.update(
            context,
            self.fac_computer.rudder_controllers(),
            self.green_circuit.system_section(),
            self.green_circuit.system_section(),
            self.yellow_circuit.system_section(),
        );

        self.left_spoilers.update(
            context,
            self.green_circuit.system_section(),
            self.green_circuit.system_section(),
            self.yellow_circuit.system_section(),
        );

        self.right_spoilers.update(
            context,
            self.green_circuit.system_section(),
            self.green_circuit.system_section(),
            self.yellow_circuit.system_section(),
        );

        self.gear_system.update(
            context,
            &self.gear_system_hydraulic_controller,
            lgcius.active_lgciu(),
            self.green_circuit.system_section(),
        );
    }

    // Updates at the same rate as the sim or at a fixed maximum time step if sim rate is too slow
    fn update_fast_physics(
        &mut self,
        context: &UpdateContext,
        rat_and_emer_gen_man_on: &impl EmergencyElectricalRatPushButton,
        emergency_elec: &impl EmergencyElectricalState,
        lgciu1: &impl LgciuInterface,
        lgciu2: &impl LgciuInterface,
        adirs: &impl AdirsDiscreteOutputs,
    ) {
        self.forward_cargo_door.update(
            context,
            &self.forward_cargo_door_controller,
            self.green_circuit.auxiliary_section(),
        );

        self.aft_cargo_door.update(
            context,
            &self.aft_cargo_door_controller,
            self.green_circuit.auxiliary_section(),
        );

        self.gear_system_hydraulic_controller.update(
            adirs,
            lgciu1,
            lgciu2,
            &self.gear_system_gravity_extension_controller,
        );

        self.trim_assembly.update(
            context,
            &self.trim_controller,
            &self.trim_controller,
            [
                self.green_circuit
                    .system_section()
                    .pressure_downstream_leak_valve(),
                self.yellow_circuit
                    .system_section()
                    .pressure_downstream_leak_valve(),
            ],
        );
    }

    fn update_with_sim_rate(
        &mut self,
        context: &UpdateContext,
        overhead_panel: &A380HydraulicOverheadPanel,
        autobrake_panel: &AutobrakePanel,
        rat_and_emer_gen_man_on: &impl EmergencyElectricalRatPushButton,
        emergency_elec_state: &impl EmergencyElectricalState,
        lgciu1: &impl LgciuInterface,
        lgciu2: &impl LgciuInterface,
        engine1: &impl Engine,
        engine2: &impl Engine,
    ) {
        self.nose_steering.update(
            context,
            self.yellow_circuit.system_section(),
            &self.brake_steer_computer,
            &self.pushback_tug,
        );

        // Process brake logic (which circuit brakes) and send brake demands (how much)
        self.brake_steer_computer.update(
            context,
            self.green_circuit.system_section(),
            &self.braking_circuit_altn,
            lgciu1,
            lgciu2,
            autobrake_panel,
            engine1,
            engine2,
        );

        self.pushback_tug.update(context);

        self.braking_force.update_forces(
            context,
            &self.braking_circuit_norm,
            &self.braking_circuit_altn,
            engine1,
            engine2,
            &self.pushback_tug,
        );

        self.slats_flaps_complex
            .update(context, &self.flap_system, &self.slat_system);

        self.flap_system.update(
            context,
            self.slats_flaps_complex.flap_demand(),
            self.slats_flaps_complex.flap_demand(),
            self.green_circuit.system_section(),
            self.yellow_circuit.system_section(),
        );

        self.slat_system.update(
            context,
            self.slats_flaps_complex.slat_demand(),
            self.slats_flaps_complex.slat_demand(),
            self.green_circuit.system_section(),
            self.green_circuit.system_section(),
        );

        self.forward_cargo_door_controller.update(
            context,
            &self.forward_cargo_door,
            self.green_circuit.auxiliary_section(),
        );

        self.aft_cargo_door_controller.update(
            context,
            &self.aft_cargo_door,
            self.green_circuit.auxiliary_section(),
        );

<<<<<<< HEAD
        self.elac_computer.update(
            self.green_circuit.system_section(),
            self.green_circuit.system_section(),
            self.yellow_circuit.system_section(),
        );

=======
>>>>>>> a045f012
        self.slats_flaps_complex
            .update(context, &self.flap_system, &self.slat_system);

        self.fac_computer.update(
            self.green_circuit.system_section(),
            self.green_circuit.system_section(),
            self.yellow_circuit.system_section(),
        );

        self.epump_auto_logic.update(
            context,
            &self.forward_cargo_door_controller,
            &self.aft_cargo_door_controller,
            &self.pushback_tug,
            overhead_panel,
        );
    }

    // For each hydraulic loop retrieves volumes from and to each actuator and pass it to the loops
    fn update_actuators_volume(&mut self) {
        self.update_green_actuators_volume();
        self.update_yellow_actuators_volume();
    }

    fn update_green_actuators_volume(&mut self) {
        self.green_circuit
            .update_system_actuator_volumes(&mut self.braking_circuit_norm);

        self.green_circuit.update_system_actuator_volumes(
            self.left_aileron.actuator(AileronActuatorPosition::Green),
        );
        self.green_circuit.update_system_actuator_volumes(
            self.right_aileron.actuator(AileronActuatorPosition::Green),
        );

        self.green_circuit.update_system_actuator_volumes(
            self.left_elevator
                .actuator(LeftElevatorActuatorCircuit::Green as usize),
        );

        self.green_circuit
            .update_auxiliary_actuator_volumes(self.forward_cargo_door.actuator());

        self.green_circuit
            .update_auxiliary_actuator_volumes(self.aft_cargo_door.actuator());

        self.green_circuit
            .update_system_actuator_volumes(self.rudder.actuator(RudderActuatorPosition::Green));

        self.green_circuit
            .update_system_actuator_volumes(self.flap_system.left_motor());
        self.green_circuit
            .update_system_actuator_volumes(self.slat_system.right_motor());

        self.green_circuit
            .update_system_actuator_volumes(self.left_spoilers.actuator(0));
        self.green_circuit
            .update_system_actuator_volumes(self.left_spoilers.actuator(4));

        self.green_circuit
            .update_system_actuator_volumes(self.right_spoilers.actuator(0));
        self.green_circuit
            .update_system_actuator_volumes(self.right_spoilers.actuator(4));

        for actuator in self.gear_system.all_actuators() {
            self.green_circuit.update_system_actuator_volumes(actuator);
        }

        self.green_circuit
            .update_system_actuator_volumes(self.trim_assembly.left_motor());
    }

    fn update_yellow_actuators_volume(&mut self) {
        self.yellow_circuit
            .update_system_actuator_volumes(&mut self.braking_circuit_altn);

        self.yellow_circuit
            .update_system_actuator_volumes(self.flap_system.right_motor());

        self.yellow_circuit
            .update_system_actuator_volumes(&mut self.nose_steering);

        self.yellow_circuit.update_system_actuator_volumes(
            self.right_elevator
                .actuator(RightElevatorActuatorCircuit::Yellow as usize),
        );

        self.yellow_circuit
            .update_system_actuator_volumes(self.rudder.actuator(RudderActuatorPosition::Yellow));

        self.yellow_circuit
            .update_system_actuator_volumes(self.left_spoilers.actuator(1));
        self.yellow_circuit
            .update_system_actuator_volumes(self.left_spoilers.actuator(3));

        self.yellow_circuit
            .update_system_actuator_volumes(self.right_spoilers.actuator(1));
        self.yellow_circuit
            .update_system_actuator_volumes(self.right_spoilers.actuator(3));

        self.yellow_circuit
            .update_system_actuator_volumes(self.trim_assembly.right_motor());
    }

<<<<<<< HEAD
=======
    fn update_blue_actuators_volume(&mut self) {
        self.blue_circuit
            .update_system_actuator_volumes(self.slat_system.left_motor());
        self.blue_circuit
            .update_system_actuator_volumes(&mut self.emergency_gen);

        self.blue_circuit.update_system_actuator_volumes(
            self.left_aileron.actuator(AileronActuatorPosition::Blue),
        );
        self.blue_circuit.update_system_actuator_volumes(
            self.right_aileron.actuator(AileronActuatorPosition::Blue),
        );

        self.blue_circuit.update_system_actuator_volumes(
            self.left_elevator
                .actuator(LeftElevatorActuatorCircuit::Blue as usize),
        );
        self.blue_circuit.update_system_actuator_volumes(
            self.right_elevator
                .actuator(RightElevatorActuatorCircuit::Blue as usize),
        );

        self.blue_circuit
            .update_system_actuator_volumes(self.rudder.actuator(RudderActuatorPosition::Blue));

        self.blue_circuit
            .update_system_actuator_volumes(self.left_spoilers.actuator(2));

        self.blue_circuit
            .update_system_actuator_volumes(self.right_spoilers.actuator(2));
    }

>>>>>>> a045f012
    // All the core hydraulics updates that needs to be done at the slowest fixed step rate
    fn update_core_hydraulics(
        &mut self,
        context: &UpdateContext,
        engines: [&impl Engine; 4],
        overhead_panel: &A380HydraulicOverheadPanel,
        engine_fire_push_buttons: &impl EngineFirePushButtons,
        lgciu1: &impl LgciuInterface,
        lgciu2: &impl LgciuInterface,
        reservoir_pneumatics: &impl ReservoirAirPressure,
    ) {
        // First update what is currently consumed and given back by each actuator
        // Todo: might have to split the actuator volumes by expected number of loops
        self.update_actuators_volume();

        self.engine_driven_pump_1a_controller.update(
            overhead_panel,
            engine_fire_push_buttons,
            engines,
            &self.green_circuit,
            lgciu1,
            self.green_circuit.reservoir(),
        );

        self.engine_driven_pump_1a.update(
            context,
            self.green_circuit
                .pump_section(A380EngineDrivenPumpId::Edp1a.into_pump_section_index()),
            self.green_circuit.reservoir(),
            engines[0].hydraulic_pump_output_speed(),
            &self.engine_driven_pump_1a_controller,
        );

        self.engine_driven_pump_2a_controller.update(
            overhead_panel,
            engine_fire_push_buttons,
            engines,
            &self.green_circuit,
            lgciu2,
            self.green_circuit.reservoir(),
        );

        self.engine_driven_pump_2a.update(
            context,
            self.green_circuit
                .pump_section(A380EngineDrivenPumpId::Edp2a.into_pump_section_index()),
            self.green_circuit.reservoir(),
            engines[1].hydraulic_pump_output_speed(),
            &self.engine_driven_pump_2a_controller,
        );

        self.engine_driven_pump_3a_controller.update(
            overhead_panel,
            engine_fire_push_buttons,
            engines,
            &self.yellow_circuit,
            lgciu1,
            self.yellow_circuit.reservoir(),
        );

        self.engine_driven_pump_3a.update(
            context,
            self.yellow_circuit
                .pump_section(A380EngineDrivenPumpId::Edp3a.into_pump_section_index()),
            self.yellow_circuit.reservoir(),
            engines[2].hydraulic_pump_output_speed(),
            &self.engine_driven_pump_3a_controller,
        );

        self.engine_driven_pump_4a_controller.update(
            overhead_panel,
            engine_fire_push_buttons,
            engines,
            &self.yellow_circuit,
            lgciu2,
            self.yellow_circuit.reservoir(),
        );

        self.engine_driven_pump_4a.update(
            context,
            self.yellow_circuit
                .pump_section(A380EngineDrivenPumpId::Edp4a.into_pump_section_index()),
            self.yellow_circuit.reservoir(),
            engines[3].hydraulic_pump_output_speed(),
            &self.engine_driven_pump_4a_controller,
        );

        self.engine_driven_pump_1b_controller.update(
            overhead_panel,
            engine_fire_push_buttons,
            engines,
            &self.green_circuit,
            lgciu1,
            self.green_circuit.reservoir(),
        );

        self.engine_driven_pump_1b.update(
            context,
            self.green_circuit
                .pump_section(A380EngineDrivenPumpId::Edp1b.into_pump_section_index()),
            self.green_circuit.reservoir(),
            engines[0].hydraulic_pump_output_speed(),
            &self.engine_driven_pump_1b_controller,
        );

        self.engine_driven_pump_2b_controller.update(
            overhead_panel,
            engine_fire_push_buttons,
            engines,
            &self.green_circuit,
            lgciu2,
            self.green_circuit.reservoir(),
        );

        self.engine_driven_pump_2b.update(
            context,
            self.green_circuit
                .pump_section(A380EngineDrivenPumpId::Edp2b.into_pump_section_index()),
            self.green_circuit.reservoir(),
            engines[1].hydraulic_pump_output_speed(),
            &self.engine_driven_pump_2b_controller,
        );

        self.engine_driven_pump_3b_controller.update(
            overhead_panel,
            engine_fire_push_buttons,
            engines,
            &self.yellow_circuit,
            lgciu1,
            self.yellow_circuit.reservoir(),
        );

        self.engine_driven_pump_3b.update(
            context,
            self.yellow_circuit
                .pump_section(A380EngineDrivenPumpId::Edp3b.into_pump_section_index()),
            self.yellow_circuit.reservoir(),
            engines[2].hydraulic_pump_output_speed(),
            &self.engine_driven_pump_3b_controller,
        );

        self.engine_driven_pump_4b_controller.update(
            overhead_panel,
            engine_fire_push_buttons,
            engines,
            &self.yellow_circuit,
            lgciu2,
            self.yellow_circuit.reservoir(),
        );

        self.engine_driven_pump_4b.update(
            context,
            self.yellow_circuit
                .pump_section(A380EngineDrivenPumpId::Edp4b.into_pump_section_index()),
            self.yellow_circuit.reservoir(),
            engines[3].hydraulic_pump_output_speed(),
            &self.engine_driven_pump_4b_controller,
        );

        self.green_electric_pump_a_controller.update(
            context,
            overhead_panel,
            &self.forward_cargo_door_controller,
            &self.aft_cargo_door_controller,
            &self.green_circuit,
            self.green_circuit.reservoir(),
            engines,
            &self.epump_auto_logic,
        );
        self.green_electric_pump_a.update(
            context,
            self.green_circuit
                .pump_section(A380ElectricPumpId::EpumpGreenA.into_pump_section_index()),
            self.green_circuit.reservoir(),
            &self.green_electric_pump_a_controller,
        );
        self.green_electric_pump_b_controller.update(
            context,
            overhead_panel,
            &self.forward_cargo_door_controller,
            &self.aft_cargo_door_controller,
            &self.green_circuit,
            self.green_circuit.reservoir(),
            engines,
            &self.epump_auto_logic,
        );
        self.green_electric_pump_b.update(
            context,
            self.green_circuit
                .pump_section(A380ElectricPumpId::EpumpGreenB.into_pump_section_index()),
            self.green_circuit.reservoir(),
            &self.green_electric_pump_b_controller,
        );

        self.yellow_electric_pump_a_controller.update(
            context,
            overhead_panel,
            &self.forward_cargo_door_controller,
            &self.aft_cargo_door_controller,
            &self.yellow_circuit,
            self.yellow_circuit.reservoir(),
            engines,
            &self.epump_auto_logic,
        );
        self.yellow_electric_pump_a.update(
            context,
            self.yellow_circuit
                .pump_section(A380ElectricPumpId::EpumpYellowA.into_pump_section_index()),
            self.yellow_circuit.reservoir(),
            &self.yellow_electric_pump_a_controller,
        );

        self.yellow_electric_pump_b_controller.update(
            context,
            overhead_panel,
            &self.forward_cargo_door_controller,
            &self.aft_cargo_door_controller,
            &self.yellow_circuit,
            self.yellow_circuit.reservoir(),
            engines,
            &self.epump_auto_logic,
        );
        self.yellow_electric_pump_b.update(
            context,
            self.yellow_circuit
                .pump_section(A380ElectricPumpId::EpumpYellowB.into_pump_section_index()),
            self.yellow_circuit.reservoir(),
            &self.yellow_electric_pump_b_controller,
        );

        self.green_circuit_controller.update(
            context,
            engine_fire_push_buttons,
            overhead_panel,
            [
                &self.green_electric_pump_a_controller,
                &self.green_electric_pump_b_controller,
            ],
        );

        self.green_circuit.update(
            context,
            &mut vec![
                &mut self.engine_driven_pump_1a,
                &mut self.engine_driven_pump_1b,
                &mut self.engine_driven_pump_2a,
                &mut self.engine_driven_pump_2b,
                &mut self.green_electric_pump_a,
                &mut self.green_electric_pump_b,
            ],
            None::<&mut ElectricPump>,
            None::<&mut ElectricPump>,
            None,
            &self.green_circuit_controller,
            reservoir_pneumatics.green_reservoir_pressure(),
        );

        self.yellow_circuit_controller.update(
            context,
            engine_fire_push_buttons,
            overhead_panel,
            [
                &self.yellow_electric_pump_a_controller,
                &self.yellow_electric_pump_b_controller,
            ],
        );
        self.yellow_circuit.update(
            context,
            &mut vec![
                &mut self.engine_driven_pump_3a,
                &mut self.engine_driven_pump_3b,
                &mut self.engine_driven_pump_4a,
                &mut self.engine_driven_pump_4b,
                &mut self.yellow_electric_pump_a,
                &mut self.yellow_electric_pump_b,
            ],
            None::<&mut ElectricPump>,
            None::<&mut ElectricPump>,
            None,
            &self.yellow_circuit_controller,
            reservoir_pneumatics.yellow_reservoir_pressure(),
        );

        self.braking_circuit_norm.update(
            context,
            self.green_circuit.system_section(),
            self.brake_steer_computer.norm_controller(),
        );
        self.braking_circuit_altn.update(
            context,
            self.yellow_circuit.system_section(),
            self.brake_steer_computer.alternate_controller(),
        );
    }

    pub fn gear_system(&self) -> &impl GearSystemSensors {
        &self.gear_system
    }
}
impl SimulationElement for A380Hydraulic {
    fn accept<T: SimulationElementVisitor>(&mut self, visitor: &mut T) {
        self.engine_driven_pump_1a.accept(visitor);
        self.engine_driven_pump_1a_controller.accept(visitor);

        self.engine_driven_pump_2a.accept(visitor);
        self.engine_driven_pump_2a_controller.accept(visitor);

        self.engine_driven_pump_3a.accept(visitor);
        self.engine_driven_pump_3a_controller.accept(visitor);

        self.engine_driven_pump_4a.accept(visitor);
        self.engine_driven_pump_4a_controller.accept(visitor);

        self.engine_driven_pump_1b.accept(visitor);
        self.engine_driven_pump_1b_controller.accept(visitor);

        self.engine_driven_pump_2b.accept(visitor);
        self.engine_driven_pump_2b_controller.accept(visitor);

        self.engine_driven_pump_3b.accept(visitor);
        self.engine_driven_pump_3b_controller.accept(visitor);

        self.engine_driven_pump_4b.accept(visitor);
        self.engine_driven_pump_4b_controller.accept(visitor);

        self.yellow_electric_pump_a.accept(visitor);
        self.yellow_electric_pump_a_controller.accept(visitor);

        self.yellow_electric_pump_b.accept(visitor);
        self.yellow_electric_pump_b_controller.accept(visitor);

        self.green_electric_pump_a.accept(visitor);
        self.green_electric_pump_a_controller.accept(visitor);

        self.green_electric_pump_b.accept(visitor);
        self.green_electric_pump_b_controller.accept(visitor);

        self.forward_cargo_door_controller.accept(visitor);
        self.forward_cargo_door.accept(visitor);

        self.aft_cargo_door_controller.accept(visitor);
        self.aft_cargo_door.accept(visitor);

        self.pushback_tug.accept(visitor);

        self.green_circuit.accept(visitor);
        self.yellow_circuit.accept(visitor);

        self.brake_steer_computer.accept(visitor);

        self.braking_circuit_norm.accept(visitor);
        self.braking_circuit_altn.accept(visitor);
        self.braking_force.accept(visitor);

        self.nose_steering.accept(visitor);
        self.slats_flaps_complex.accept(visitor);
        self.flap_system.accept(visitor);
        self.slat_system.accept(visitor);

        self.elevator_system_controller.accept(visitor);
        self.aileron_system_controller.accept(visitor);

        self.left_aileron.accept(visitor);
        self.right_aileron.accept(visitor);
        self.left_elevator.accept(visitor);
        self.right_elevator.accept(visitor);

        self.fac_computer.accept(visitor);
        self.rudder.accept(visitor);

        self.left_spoilers.accept(visitor);
        self.right_spoilers.accept(visitor);

        self.gear_system_gravity_extension_controller
            .accept(visitor);
        self.gear_system.accept(visitor);

        self.trim_controller.accept(visitor);
        self.trim_assembly.accept(visitor);

        visitor.visit(self);
    }
}

struct A320GearHydraulicController {
    safety_valve_should_open: bool,
    cutoff_valve_should_open: bool,
    vent_valves_should_open: bool,
    doors_uplock_mechanical_release: bool,
    gears_uplock_mechanical_release: bool,
}
impl A320GearHydraulicController {
    fn new() -> Self {
        Self {
            safety_valve_should_open: true,
            cutoff_valve_should_open: true,
            vent_valves_should_open: false,
            doors_uplock_mechanical_release: false,
            gears_uplock_mechanical_release: false,
        }
    }

    fn update(
        &mut self,
        adirs: &impl AdirsDiscreteOutputs,
        lgciu1: &(impl LgciuWeightOnWheels + LandingGearHandle),
        lgciu2: &impl LgciuWeightOnWheels,
        gear_gravity_extension: &impl GearGravityExtension,
    ) {
        self.update_safety_valve(adirs, lgciu1, lgciu2);

        self.update_safety_and_vent_valve(gear_gravity_extension);

        self.update_uplocks(gear_gravity_extension);
    }

    fn update_uplocks(&mut self, gear_gravity_extension: &impl GearGravityExtension) {
        self.doors_uplock_mechanical_release =
            gear_gravity_extension.extension_handle_number_of_turns() >= 2;
        self.gears_uplock_mechanical_release =
            gear_gravity_extension.extension_handle_number_of_turns() >= 3;
    }

    fn update_safety_and_vent_valve(&mut self, gear_gravity_extension: &impl GearGravityExtension) {
        let one_or_more_handle_turns =
            gear_gravity_extension.extension_handle_number_of_turns() >= 1;

        self.cutoff_valve_should_open = !one_or_more_handle_turns;

        self.vent_valves_should_open = one_or_more_handle_turns;
    }

    fn update_safety_valve(
        &mut self,
        adirs: &impl AdirsDiscreteOutputs,
        lgciu1: &(impl LgciuWeightOnWheels + LandingGearHandle),
        lgciu2: &impl LgciuWeightOnWheels,
    ) {
        let speed_condition =
            !adirs.low_speed_warning_4_260kts(1) || !adirs.low_speed_warning_4_260kts(3);

        let on_ground_condition = lgciu1.left_and_right_gear_compressed(true)
            || lgciu2.left_and_right_gear_compressed(true);

        let self_maintained_gear_lever_condition =
            self.safety_valve_should_open || lgciu1.gear_handle_is_down();

        self.safety_valve_should_open =
            (speed_condition || on_ground_condition) && self_maintained_gear_lever_condition;
    }
}
impl GearSystemController for A320GearHydraulicController {
    fn safety_valve_should_open(&self) -> bool {
        self.safety_valve_should_open
    }

    fn shut_off_valve_should_open(&self) -> bool {
        self.cutoff_valve_should_open
    }

    fn vent_valves_should_open(&self) -> bool {
        self.vent_valves_should_open
    }

    fn doors_uplocks_should_mechanically_unlock(&self) -> bool {
        self.doors_uplock_mechanical_release
    }

    fn gears_uplocks_should_mechanically_unlock(&self) -> bool {
        self.gears_uplock_mechanical_release
    }
}

struct A380HydraulicCircuitController {
    circuit_id: HydraulicColor,
    should_open_fire_shutoff_valve: [bool; 2],
    should_open_leak_measurement_valve: bool,
    cargo_door_in_use: DelayedFalseLogicGate,
    routing_epump_sections_to_aux: DelayedTrueLogicGate,
}
impl A380HydraulicCircuitController {
    const DELAY_TO_REOPEN_LEAK_VALVE_AFTER_CARGO_DOOR_USE: Duration = Duration::from_secs(15);
    const DELAY_TO_CLOSE_AUX_SELECTOR_ON_CARGO_DOOR_USE: Duration = Duration::from_millis(450);

    fn new(circuit_id: HydraulicColor) -> Self {
        Self {
            circuit_id,
            should_open_fire_shutoff_valve: [true, true],
            should_open_leak_measurement_valve: true,
            cargo_door_in_use: DelayedFalseLogicGate::new(
                Self::DELAY_TO_REOPEN_LEAK_VALVE_AFTER_CARGO_DOOR_USE,
            ),
            routing_epump_sections_to_aux: DelayedTrueLogicGate::new(
                Self::DELAY_TO_CLOSE_AUX_SELECTOR_ON_CARGO_DOOR_USE,
            ),
        }
    }

    fn update(
        &mut self,
        context: &UpdateContext,
        engine_fire_push_buttons: &impl EngineFirePushButtons,
        overhead_panel: &A380HydraulicOverheadPanel,
        epump_controllers: [&A380ElectricPumpController; 2],
    ) {
        // No cargo doors on yellow side
        if self.circuit_id == HydraulicColor::Green {
            self.cargo_door_in_use.update(
                context,
                epump_controllers[0].should_pressurise_for_cargo_door_operation()
                    || epump_controllers[1].should_pressurise_for_cargo_door_operation(),
            );

            self.routing_epump_sections_to_aux
                .update(context, self.cargo_door_in_use.output());
        }

        match self.circuit_id {
            HydraulicColor::Green => {
                self.should_open_fire_shutoff_valve = [
                    !engine_fire_push_buttons.is_released(1),
                    !engine_fire_push_buttons.is_released(2),
                ];
            }
            HydraulicColor::Yellow => {
                self.should_open_fire_shutoff_valve = [
                    !engine_fire_push_buttons.is_released(3),
                    !engine_fire_push_buttons.is_released(4),
                ];
            }
            HydraulicColor::Blue => panic!("NO BLUE CIRCUIT IN A380"),
        };

        self.update_leak_measurement_valve(context, overhead_panel);
    }

    fn update_leak_measurement_valve(
        &mut self,
        context: &UpdateContext,
        overhead_panel: &A380HydraulicOverheadPanel,
    ) {
        let measurement_valve_open_demand_raw = match &mut self.circuit_id {
            HydraulicColor::Green => overhead_panel.green_leak_measurement_valve_is_on(),
            HydraulicColor::Yellow => {
                overhead_panel.yellow_leak_measurement_valve_is_on()
                    && !self.cargo_door_in_use.output()
            }
            HydraulicColor::Blue => false,
        };

        self.should_open_leak_measurement_valve = measurement_valve_open_demand_raw
            || self.plane_state_disables_leak_valve_closing(context);
    }

    fn plane_state_disables_leak_valve_closing(&self, context: &UpdateContext) -> bool {
        context.indicated_airspeed() >= Velocity::new::<knot>(100.)
    }
}
impl HydraulicCircuitController for A380HydraulicCircuitController {
    fn should_open_fire_shutoff_valve(&self, fire_valve_index: usize) -> bool {
        // There is one fire valve per pump section by hydraulic library design, so that's 2 per engine
        // As A380 has only one fire valve per engine, we drive both engine fire valves at once
        if fire_valve_index == 1 || fire_valve_index == 2 {
            self.should_open_fire_shutoff_valve[0]
        } else if fire_valve_index == 3 || fire_valve_index == 4 {
            self.should_open_fire_shutoff_valve[1]
        } else {
            true
        }
    }

    fn should_open_leak_measurement_valve(&self) -> bool {
        self.should_open_leak_measurement_valve
    }

    fn should_route_pump_to_auxiliary(&self, pump_index: usize) -> bool {
        // No auxiliary selection valve in yellow circuit
        if self.circuit_id == HydraulicColor::Yellow {
            return false;
        }

        if pump_index < 4 || pump_index >= 4 && !(self.routing_epump_sections_to_aux.output()) {
            false
        } else {
            true
        }
    }
}

use std::fmt::Display;
#[derive(Clone, Copy, PartialEq)]
enum A380EngineDrivenPumpId {
    Edp1a,
    Edp1b,
    Edp2a,
    Edp2b,
    Edp3a,
    Edp3b,
    Edp4a,
    Edp4b,
}
impl A380EngineDrivenPumpId {
    fn into_engine_num(&self) -> usize {
        match self {
            A380EngineDrivenPumpId::Edp1a => 1,
            A380EngineDrivenPumpId::Edp1b => 1,
            A380EngineDrivenPumpId::Edp2a => 2,
            A380EngineDrivenPumpId::Edp2b => 2,
            A380EngineDrivenPumpId::Edp3a => 3,
            A380EngineDrivenPumpId::Edp3b => 3,
            A380EngineDrivenPumpId::Edp4a => 4,
            A380EngineDrivenPumpId::Edp4b => 4,
        }
    }

    fn into_engine_index(&self) -> usize {
        self.into_engine_num() - 1
    }

    fn into_pump_section_index(&self) -> usize {
        match self {
            A380EngineDrivenPumpId::Edp1a => 0,
            A380EngineDrivenPumpId::Edp1b => 1,
            A380EngineDrivenPumpId::Edp2a => 2,
            A380EngineDrivenPumpId::Edp2b => 3,
            A380EngineDrivenPumpId::Edp3a => 0,
            A380EngineDrivenPumpId::Edp3b => 1,
            A380EngineDrivenPumpId::Edp4a => 2,
            A380EngineDrivenPumpId::Edp4b => 3,
        }
    }
}
impl Display for A380EngineDrivenPumpId {
    fn fmt(&self, f: &mut std::fmt::Formatter<'_>) -> std::fmt::Result {
        match self {
            A380EngineDrivenPumpId::Edp1a => write!(f, "1A"),
            A380EngineDrivenPumpId::Edp1b => write!(f, "1B"),
            A380EngineDrivenPumpId::Edp2a => write!(f, "2A"),
            A380EngineDrivenPumpId::Edp2b => write!(f, "2B"),
            A380EngineDrivenPumpId::Edp3a => write!(f, "3A"),
            A380EngineDrivenPumpId::Edp3b => write!(f, "3B"),
            A380EngineDrivenPumpId::Edp4a => write!(f, "4A"),
            A380EngineDrivenPumpId::Edp4b => write!(f, "4B"),
        }
    }
}

#[derive(Clone, Copy, PartialEq)]
enum A380ElectricPumpId {
    EpumpGreenA,
    EpumpGreenB,
    EpumpYellowA,
    EpumpYellowB,
}
impl A380ElectricPumpId {
    fn into_pump_section_index(&self) -> usize {
        match self {
            A380ElectricPumpId::EpumpGreenA => 4,
            A380ElectricPumpId::EpumpYellowA => 4,
            A380ElectricPumpId::EpumpGreenB => 5,
            A380ElectricPumpId::EpumpYellowB => 5,
        }
    }
}
impl Display for A380ElectricPumpId {
    fn fmt(&self, f: &mut std::fmt::Formatter<'_>) -> std::fmt::Result {
        match self {
            A380ElectricPumpId::EpumpGreenA => write!(f, "GA"),
            A380ElectricPumpId::EpumpYellowA => write!(f, "YA"),
            A380ElectricPumpId::EpumpGreenB => write!(f, "GB"),
            A380ElectricPumpId::EpumpYellowB => write!(f, "YB"),
        }
    }
}

struct A380EngineDrivenPumpController {
    low_press_id: VariableIdentifier,

    is_powered: bool,
    powered_by: Vec<ElectricalBusType>,
    pump_id: A380EngineDrivenPumpId,
    should_pressurise: bool,
    has_pressure_low_fault: bool,
    has_air_pressure_low_fault: bool,
    has_low_level_fault: bool,
    is_pressure_low: bool,
}
impl A380EngineDrivenPumpController {
    fn new(
        context: &mut InitContext,
        pump_id: A380EngineDrivenPumpId,
        powered_by: Vec<ElectricalBusType>,
    ) -> Self {
        Self {
            low_press_id: context.get_identifier(format!("HYD_EDPUMP_{}_LOW_PRESS", pump_id)),

            is_powered: false,
            powered_by,
            pump_id,
            should_pressurise: true,

            has_pressure_low_fault: false,
            has_air_pressure_low_fault: false,
            has_low_level_fault: false,

            is_pressure_low: true,
        }
    }

    fn update_low_pressure(
        &mut self,
        engines: [&impl Engine; 4],
        hydraulic_circuit: &impl HydraulicPressureSensors,
        lgciu: &impl LgciuInterface,
    ) {
        self.is_pressure_low = self.should_pressurise()
            && !hydraulic_circuit
                .pump_section_switch_pressurised(self.pump_id.into_pump_section_index());

        // TODO Fault inhibit copied from A320
        self.has_pressure_low_fault = self.is_pressure_low
            && (!engines[self.pump_id.into_engine_index()].oil_pressure_is_low()
                || !(lgciu.right_gear_compressed(false) && lgciu.left_gear_compressed(false)));
    }

    fn update_low_air_pressure(
        &mut self,
        reservoir: &Reservoir,
        overhead_panel: &A380HydraulicOverheadPanel,
    ) {
        self.has_air_pressure_low_fault =
            reservoir.is_low_air_pressure() && overhead_panel.edp_push_button_is_auto(self.pump_id);
    }

    fn update_low_level(
        &mut self,
        reservoir: &Reservoir,
        overhead_panel: &A380HydraulicOverheadPanel,
    ) {
        self.has_low_level_fault =
            reservoir.is_low_level() && overhead_panel.edp_push_button_is_auto(self.pump_id);
    }

    fn update(
        &mut self,
        overhead_panel: &A380HydraulicOverheadPanel,
        engine_fire_push_buttons: &impl EngineFirePushButtons,
        engines: [&impl Engine; 4],
        hydraulic_circuit: &impl HydraulicPressureSensors,
        lgciu: &impl LgciuInterface,
        reservoir: &Reservoir,
    ) {
        let mut should_pressurise_if_powered = false;
        if overhead_panel.edp_push_button_is_auto(self.pump_id)
            && !engine_fire_push_buttons.is_released(self.pump_id.into_engine_num())
        {
            should_pressurise_if_powered = true;
        } else if overhead_panel.edp_push_button_is_off(self.pump_id)
            || engine_fire_push_buttons.is_released(self.pump_id.into_engine_num())
        {
            should_pressurise_if_powered = false;
        }

        // Inverted logic, no power means solenoid valve always leave pump in pressurise mode
        // TODO disconnected pump is just depressurising it as a placeholder for disc mechanism
        self.should_pressurise = (!self.is_powered || should_pressurise_if_powered)
            && !overhead_panel.engines_edp_disconnected(self.pump_id.into_engine_num());

        self.update_low_pressure(engines, hydraulic_circuit, lgciu);

        self.update_low_air_pressure(reservoir, overhead_panel);

        self.update_low_level(reservoir, overhead_panel);
    }

    fn has_pressure_low_fault(&self) -> bool {
        self.has_pressure_low_fault
    }

    fn has_air_pressure_low_fault(&self) -> bool {
        self.has_air_pressure_low_fault
    }

    fn has_low_level_fault(&self) -> bool {
        self.has_low_level_fault
    }

    fn has_any_fault(&self) -> bool {
        self.has_pressure_low_fault || self.has_air_pressure_low_fault || self.has_low_level_fault
    }
}
impl PumpController for A380EngineDrivenPumpController {
    fn should_pressurise(&self) -> bool {
        self.should_pressurise
    }
}
impl SimulationElement for A380EngineDrivenPumpController {
    fn write(&self, writer: &mut SimulatorWriter) {
        writer.write(&self.low_press_id, self.is_pressure_low);
    }

    fn receive_power(&mut self, buses: &impl ElectricalBuses) {
        self.is_powered = buses.any_is_powered(&self.powered_by);
    }
}

struct A380ElectricPumpAutoLogic {
    green_pump_a_selected: bool,
    yellow_pump_a_selected: bool,

    is_required_for_cargo_door_operation: DelayedFalseLogicGate,
    cargo_door_in_operation_previous: bool,

    is_required_for_body_steering_operation: DelayedFalseLogicGate,
    body_steering_in_operation_previous: bool,
}
impl A380ElectricPumpAutoLogic {
    const DURATION_OF_PUMP_ACTIVATION_AFTER_CARGO_DOOR_OPERATION: Duration =
        Duration::from_secs(20);

    const DURATION_OF_PUMP_ACTIVATION_AFTER_BODY_STEERING_OPERATION: Duration =
        Duration::from_secs(5);
    fn default() -> Self {
        Self {
            green_pump_a_selected: random_from_range(0., 1.) < 0.5,
            yellow_pump_a_selected: random_from_range(0., 1.) < 0.5,

            is_required_for_cargo_door_operation: DelayedFalseLogicGate::new(
                Self::DURATION_OF_PUMP_ACTIVATION_AFTER_CARGO_DOOR_OPERATION,
            ),
            cargo_door_in_operation_previous: false,

            is_required_for_body_steering_operation: DelayedFalseLogicGate::new(
                Self::DURATION_OF_PUMP_ACTIVATION_AFTER_BODY_STEERING_OPERATION,
            ),
            body_steering_in_operation_previous: false,
        }
    }

    fn update(
        &mut self,
        context: &UpdateContext,
        forward_cargo_door_controller: &A320DoorController,
        aft_cargo_door_controller: &A320DoorController,
        pushback_tug: &PushbackTug,
        overhead: &A380HydraulicOverheadPanel,
    ) {
        self.update_auto_run_logic(
            context,
            forward_cargo_door_controller,
            aft_cargo_door_controller,
            pushback_tug,
        );

        self.select_pump_in_use(overhead);
    }

    fn update_auto_run_logic(
        &mut self,
        context: &UpdateContext,
        forward_cargo_door_controller: &A320DoorController,
        aft_cargo_door_controller: &A320DoorController,
        pushback_tug: &PushbackTug,
    ) {
        self.cargo_door_in_operation_previous = self.is_required_for_cargo_door_operation.output();

        self.is_required_for_cargo_door_operation.update(
            context,
            forward_cargo_door_controller.should_pressurise_hydraulics()
                || aft_cargo_door_controller.should_pressurise_hydraulics(),
        );

        self.body_steering_in_operation_previous =
            self.is_required_for_body_steering_operation.output();

        self.is_required_for_body_steering_operation
            .update(context, pushback_tug.is_nose_wheel_steering_pin_inserted());
    }

    fn select_pump_in_use(&mut self, overhead: &A380HydraulicOverheadPanel) {
        let should_change_pump_for_cargo = !self.cargo_door_in_operation_previous
            && self.is_required_for_cargo_door_operation.output();
        let should_change_pump_for_body_steering = !self.body_steering_in_operation_previous
            && self.is_required_for_body_steering_operation.output();

        if should_change_pump_for_cargo
            && (self.green_pump_a_selected
                && !overhead.epump_button_off_is_off(A380ElectricPumpId::EpumpGreenB)
                || !self.green_pump_a_selected
                    && !overhead.epump_button_off_is_off(A380ElectricPumpId::EpumpGreenA))
        {
            self.green_pump_a_selected = !self.green_pump_a_selected
        }

        if should_change_pump_for_body_steering
            && (self.yellow_pump_a_selected
                && !overhead.epump_button_off_is_off(A380ElectricPumpId::EpumpYellowB)
                || !self.yellow_pump_a_selected
                    && !overhead.epump_button_off_is_off(A380ElectricPumpId::EpumpYellowA))
        {
            self.yellow_pump_a_selected = !self.yellow_pump_a_selected
        }
    }

    fn should_auto_run_epump(&self, pump_id: A380ElectricPumpId) -> bool {
        let green_operation_required = self.is_required_for_cargo_door_operation.output();
        let yellow_operation_required = self.is_required_for_body_steering_operation.output();
        match pump_id {
            A380ElectricPumpId::EpumpGreenA => {
                green_operation_required && self.green_pump_a_selected
            }
            A380ElectricPumpId::EpumpGreenB => {
                green_operation_required && !self.green_pump_a_selected
            }
            A380ElectricPumpId::EpumpYellowA => {
                yellow_operation_required && self.yellow_pump_a_selected
            }
            A380ElectricPumpId::EpumpYellowB => {
                yellow_operation_required && !self.yellow_pump_a_selected
            }
        }
    }
}
struct A380ElectricPumpController {
    low_press_id: VariableIdentifier,

    pump_id: A380ElectricPumpId,

    is_powered: bool,
    powered_by: ElectricalBusType,
    powered_by_when_cargo_door_operation: ElectricalBusType,
    should_pressurise: bool,
    has_pressure_low_fault: bool,
    has_air_pressure_low_fault: bool,
    has_low_level_fault: bool,
    is_pressure_low: bool,
    should_pressurise_for_cargo_door_operation: bool,
}
impl A380ElectricPumpController {
    fn new(
        context: &mut InitContext,
        pump_id: A380ElectricPumpId,
        powered_by: ElectricalBusType,
        powered_by_when_cargo_door_operation: ElectricalBusType,
    ) -> Self {
        Self {
            low_press_id: context.get_identifier(format!("HYD_{}_EPUMP_LOW_PRESS", pump_id)),

            pump_id,

            is_powered: false,
            powered_by,
            powered_by_when_cargo_door_operation,
            should_pressurise: false,

            has_pressure_low_fault: false,
            has_air_pressure_low_fault: false,
            has_low_level_fault: false,

            is_pressure_low: true,

            should_pressurise_for_cargo_door_operation: false,
        }
    }

    fn update(
        &mut self,
        context: &UpdateContext,
        overhead_panel: &A380HydraulicOverheadPanel,
        forward_cargo_door_controller: &A320DoorController,
        aft_cargo_door_controller: &A320DoorController,
        hydraulic_circuit: &impl HydraulicPressureSensors,
        reservoir: &Reservoir,
        engines: [&impl Engine; 4],
        auto_logic: &A380ElectricPumpAutoLogic,
    ) {
        self.should_pressurise_for_cargo_door_operation =
            auto_logic.should_auto_run_epump(self.pump_id);

        self.should_pressurise = (overhead_panel.epump_button_on_is_on(self.pump_id)
            || self.should_pressurise_for_cargo_door_operation)
            && !overhead_panel.epump_button_off_is_off(self.pump_id)
            && !self.is_any_engine_running(engines)
            && self.is_powered;

        self.update_low_pressure(hydraulic_circuit);

        self.update_low_air_pressure(reservoir, overhead_panel);

        self.update_low_level(reservoir, overhead_panel);
    }

    // Should be the feedback used to disable elec pumps running when engines are on
    // Place holder logic for now using oil press
    fn is_any_engine_running(&self, engines: [&impl Engine; 4]) -> bool {
        !(engines[0].oil_pressure_is_low()
            && engines[1].oil_pressure_is_low()
            && engines[2].oil_pressure_is_low()
            && engines[3].oil_pressure_is_low())
    }

    fn update_low_pressure(&mut self, hydraulic_circuit: &impl HydraulicPressureSensors) {
        self.is_pressure_low = self.should_pressurise()
            && !hydraulic_circuit
                .pump_section_switch_pressurised(self.pump_id.into_pump_section_index());

        self.has_pressure_low_fault = self.is_pressure_low;
    }

    fn update_low_air_pressure(
        &mut self,
        reservoir: &Reservoir,
        overhead_panel: &A380HydraulicOverheadPanel,
    ) {
        self.has_air_pressure_low_fault = reservoir.is_low_air_pressure()
            && !overhead_panel.epump_button_off_is_off(self.pump_id);
    }

    fn update_low_level(
        &mut self,
        reservoir: &Reservoir,
        overhead_panel: &A380HydraulicOverheadPanel,
    ) {
        self.has_low_level_fault =
            reservoir.is_low_level() && !overhead_panel.epump_button_off_is_off(self.pump_id);
    }

    fn has_pressure_low_fault(&self) -> bool {
        self.has_pressure_low_fault
    }

    fn has_air_pressure_low_fault(&self) -> bool {
        self.has_air_pressure_low_fault
    }

    fn has_low_level_fault(&self) -> bool {
        self.has_low_level_fault
    }

    fn has_any_fault(&self) -> bool {
        self.has_low_level_fault || self.has_air_pressure_low_fault || self.has_pressure_low_fault
    }

    fn should_pressurise_for_cargo_door_operation(&self) -> bool {
        self.should_pressurise_for_cargo_door_operation
    }
}
impl PumpController for A380ElectricPumpController {
    fn should_pressurise(&self) -> bool {
        self.should_pressurise
    }
}
impl SimulationElement for A380ElectricPumpController {
    fn write(&self, writer: &mut SimulatorWriter) {
        writer.write(&self.low_press_id, self.is_pressure_low);
    }

    fn receive_power(&mut self, buses: &impl ElectricalBuses) {
        // Control of the pump is powered by dedicated bus OR manual operation of cargo door through another bus
        self.is_powered = buses.is_powered(self.powered_by)
            || (self.should_pressurise_for_cargo_door_operation
                && buses.is_powered(self.powered_by_when_cargo_door_operation))
    }
}

struct A320BrakeSystemOutputs {
    left_demand: Ratio,
    right_demand: Ratio,
    pressure_limit: Pressure,
}
impl A320BrakeSystemOutputs {
    fn new() -> Self {
        Self {
            left_demand: Ratio::new::<ratio>(0.),
            right_demand: Ratio::new::<ratio>(0.),
            pressure_limit: Pressure::new::<psi>(3000.),
        }
    }

    fn set_pressure_limit(&mut self, pressure_limit: Pressure) {
        self.pressure_limit = pressure_limit;
    }

    fn set_brake_demands(&mut self, left_demand: Ratio, right_demand: Ratio) {
        self.left_demand = left_demand
            .min(Ratio::new::<ratio>(1.))
            .max(Ratio::new::<ratio>(0.));
        self.right_demand = right_demand
            .min(Ratio::new::<ratio>(1.))
            .max(Ratio::new::<ratio>(0.));
    }

    fn set_no_demands(&mut self) {
        self.left_demand = Ratio::new::<ratio>(0.);
        self.right_demand = Ratio::new::<ratio>(0.);
    }

    fn set_max_demands(&mut self) {
        self.left_demand = Ratio::new::<ratio>(1.);
        self.right_demand = Ratio::new::<ratio>(1.);
    }

    fn left_demand(&self) -> Ratio {
        self.left_demand
    }

    fn right_demand(&self) -> Ratio {
        self.right_demand
    }
}
impl BrakeCircuitController for A320BrakeSystemOutputs {
    fn pressure_limit(&self) -> Pressure {
        self.pressure_limit
    }

    fn left_brake_demand(&self) -> Ratio {
        self.left_demand
    }

    fn right_brake_demand(&self) -> Ratio {
        self.right_demand
    }
}

struct A320HydraulicBrakeSteerComputerUnit {
    park_brake_lever_pos_id: VariableIdentifier,

    antiskid_brakes_active_id: VariableIdentifier,
    left_brake_pedal_input_id: VariableIdentifier,
    right_brake_pedal_input_id: VariableIdentifier,

    ground_speed_id: VariableIdentifier,

    rudder_pedal_input_id: VariableIdentifier,
    tiller_handle_input_id: VariableIdentifier,
    tiller_pedal_disconnect_id: VariableIdentifier,
    autopilot_nosewheel_demand_id: VariableIdentifier,

    autobrake_controller: A320AutobrakeController,
    parking_brake_demand: bool,

    left_brake_pilot_input: Ratio,
    right_brake_pilot_input: Ratio,

    norm_brake_outputs: A320BrakeSystemOutputs,
    alternate_brake_outputs: A320BrakeSystemOutputs,

    normal_brakes_available: bool,
    should_disable_auto_brake_when_retracting: DelayedTrueLogicGate,
    anti_skid_activated: bool,

    tiller_pedal_disconnect: bool,
    tiller_handle_position: Ratio,
    rudder_pedal_position: Ratio,
    autopilot_nosewheel_demand: Ratio,

    pedal_steering_limiter: SteeringAngleLimiter<5>,
    pedal_input_map: SteeringRatioToAngle<6>,
    tiller_steering_limiter: SteeringAngleLimiter<5>,
    tiller_input_map: SteeringRatioToAngle<6>,
    final_steering_position_request: Angle,

    ground_speed: Velocity,
}
impl A320HydraulicBrakeSteerComputerUnit {
    const RUDDER_PEDAL_INPUT_GAIN: f64 = 32.;
    const RUDDER_PEDAL_INPUT_MAP: [f64; 6] = [0., 1., 2., 32., 32., 32.];
    const RUDDER_PEDAL_INPUT_CURVE_MAP: [f64; 6] = [0., 0., 2., 6.4, 6.4, 6.4];
    const MAX_RUDDER_INPUT_INCLUDING_AUTOPILOT_DEGREE: f64 = 6.;

    const SPEED_MAP_FOR_PEDAL_ACTION_KNOT: [f64; 5] = [0., 40., 130., 1500.0, 2800.0];
    const STEERING_ANGLE_FOR_PEDAL_ACTION_DEGREE: [f64; 5] = [1., 1., 0., 0., 0.];

    const TILLER_INPUT_GAIN: f64 = 75.;
    const TILLER_INPUT_MAP: [f64; 6] = [0., 1., 20., 40., 66., 75.];
    const TILLER_INPUT_CURVE_MAP: [f64; 6] = [0., 0., 4., 15., 45., 74.];

    const AUTOPILOT_STEERING_INPUT_GAIN: f64 = 6.;

    const SPEED_MAP_FOR_TILLER_ACTION_KNOT: [f64; 5] = [0., 20., 70., 1500.0, 2800.0];
    const STEERING_ANGLE_FOR_TILLER_ACTION_DEGREE: [f64; 5] = [1., 1., 0., 0., 0.];

    const MAX_STEERING_ANGLE_DEMAND_DEGREES: f64 = 74.;

    // Minimum pressure hysteresis on green until main switched on ALTN brakes
    // Feedback by Cpt. Chaos — 25/04/2021 #pilot-feedback
    const MIN_PRESSURE_BRAKE_ALTN_HYST_LO: f64 = 1305.;
    const MIN_PRESSURE_BRAKE_ALTN_HYST_HI: f64 = 2176.;

    // Min pressure when parking brake enabled. Lower normal braking is allowed to use pilot input as emergency braking
    // Feedback by avteknisyan — 25/04/2021 #pilot-feedback
    const MIN_PRESSURE_PARK_BRAKE_EMERGENCY: f64 = 507.;

    const AUTOBRAKE_GEAR_RETRACTION_DURATION_S: f64 = 3.;

    const PILOT_INPUT_DETECTION_TRESHOLD: f64 = 0.2;

    fn new(context: &mut InitContext) -> Self {
        Self {
            park_brake_lever_pos_id: context.get_identifier("PARK_BRAKE_LEVER_POS".to_owned()),
            antiskid_brakes_active_id: context.get_identifier("ANTISKID BRAKES ACTIVE".to_owned()),
            left_brake_pedal_input_id: context.get_identifier("LEFT_BRAKE_PEDAL_INPUT".to_owned()),
            right_brake_pedal_input_id: context
                .get_identifier("RIGHT_BRAKE_PEDAL_INPUT".to_owned()),

            ground_speed_id: context.get_identifier("GPS GROUND SPEED".to_owned()),
            rudder_pedal_input_id: context.get_identifier("RUDDER_PEDAL_POSITION_RATIO".to_owned()),
            tiller_handle_input_id: context.get_identifier("TILLER_HANDLE_POSITION".to_owned()),
            tiller_pedal_disconnect_id: context
                .get_identifier("TILLER_PEDAL_DISCONNECT".to_owned()),
            autopilot_nosewheel_demand_id: context
                .get_identifier("AUTOPILOT_NOSEWHEEL_DEMAND".to_owned()),

            autobrake_controller: A320AutobrakeController::new(context),

            parking_brake_demand: true,
            left_brake_pilot_input: Ratio::new::<ratio>(0.0),
            right_brake_pilot_input: Ratio::new::<ratio>(0.0),
            norm_brake_outputs: A320BrakeSystemOutputs::new(),
            alternate_brake_outputs: A320BrakeSystemOutputs::new(),
            normal_brakes_available: false,
            should_disable_auto_brake_when_retracting: DelayedTrueLogicGate::new(
                Duration::from_secs_f64(Self::AUTOBRAKE_GEAR_RETRACTION_DURATION_S),
            ),
            anti_skid_activated: true,

            tiller_pedal_disconnect: false,
            tiller_handle_position: Ratio::new::<ratio>(0.),
            rudder_pedal_position: Ratio::new::<ratio>(0.),
            autopilot_nosewheel_demand: Ratio::new::<ratio>(0.),

            pedal_steering_limiter: SteeringAngleLimiter::new(
                Self::SPEED_MAP_FOR_PEDAL_ACTION_KNOT,
                Self::STEERING_ANGLE_FOR_PEDAL_ACTION_DEGREE,
            ),
            pedal_input_map: SteeringRatioToAngle::new(
                Ratio::new::<ratio>(Self::RUDDER_PEDAL_INPUT_GAIN),
                Self::RUDDER_PEDAL_INPUT_MAP,
                Self::RUDDER_PEDAL_INPUT_CURVE_MAP,
            ),
            tiller_steering_limiter: SteeringAngleLimiter::new(
                Self::SPEED_MAP_FOR_TILLER_ACTION_KNOT,
                Self::STEERING_ANGLE_FOR_TILLER_ACTION_DEGREE,
            ),
            tiller_input_map: SteeringRatioToAngle::new(
                Ratio::new::<ratio>(Self::TILLER_INPUT_GAIN),
                Self::TILLER_INPUT_MAP,
                Self::TILLER_INPUT_CURVE_MAP,
            ),
            final_steering_position_request: Angle::new::<degree>(0.),

            ground_speed: Velocity::new::<knot>(0.),
        }
    }

    fn allow_autobrake_arming(&self) -> bool {
        self.anti_skid_activated && self.normal_brakes_available
    }

    fn update_normal_braking_availability(&mut self, normal_braking_circuit_pressure: Pressure) {
        if normal_braking_circuit_pressure.get::<psi>() > Self::MIN_PRESSURE_BRAKE_ALTN_HYST_HI
            && (self.left_brake_pilot_input.get::<ratio>() < Self::PILOT_INPUT_DETECTION_TRESHOLD
                && self.right_brake_pilot_input.get::<ratio>()
                    < Self::PILOT_INPUT_DETECTION_TRESHOLD)
        {
            self.normal_brakes_available = true;
        } else if normal_braking_circuit_pressure.get::<psi>()
            < Self::MIN_PRESSURE_BRAKE_ALTN_HYST_LO
        {
            self.normal_brakes_available = false;
        }
    }

    fn update_brake_pressure_limitation(&mut self) {
        let yellow_manual_braking_input = self.left_brake_pilot_input
            > self.alternate_brake_outputs.left_demand() + Ratio::new::<ratio>(0.2)
            || self.right_brake_pilot_input
                > self.alternate_brake_outputs.right_demand() + Ratio::new::<ratio>(0.2);

        // Nominal braking from pedals is limited to 2538psi
        self.norm_brake_outputs
            .set_pressure_limit(Pressure::new::<psi>(2538.));

        let alternate_brake_pressure_limit = Pressure::new::<psi>(if self.parking_brake_demand {
            // If no pilot action, standard park brake pressure limit
            if !yellow_manual_braking_input {
                2103.
            } else {
                // Else manual action limited to a higher max nominal pressure
                2538.
            }
        } else if !self.anti_skid_activated {
            1160.
        } else {
            // Else if any manual braking we use standard limit
            2538.
        });

        self.alternate_brake_outputs
            .set_pressure_limit(alternate_brake_pressure_limit);
    }

    /// Updates brakes and nose steering demands
    fn update(
        &mut self,
        context: &UpdateContext,
        current_pressure: &impl SectionPressure,
        alternate_circuit: &BrakeCircuit,
        lgciu1: &impl LgciuInterface,
        lgciu2: &impl LgciuInterface,
        autobrake_panel: &AutobrakePanel,
        engine1: &impl Engine,
        engine2: &impl Engine,
    ) {
        self.update_steering_demands(lgciu1, engine1, engine2);

        self.update_normal_braking_availability(current_pressure.pressure());
        self.update_brake_pressure_limitation();

        self.autobrake_controller.update(
            context,
            autobrake_panel,
            self.allow_autobrake_arming(),
            self.left_brake_pilot_input,
            self.right_brake_pilot_input,
            lgciu1,
            lgciu2,
        );

        let is_in_flight_gear_lever_up = !(lgciu1.left_and_right_gear_compressed(true)
            || lgciu2.left_and_right_gear_compressed(true)
            || lgciu1.gear_handle_is_down());

        self.should_disable_auto_brake_when_retracting
            .update(context, is_in_flight_gear_lever_up);

        if is_in_flight_gear_lever_up {
            if self.should_disable_auto_brake_when_retracting.output() {
                self.norm_brake_outputs.set_no_demands();
            } else {
                // Slight brake pressure to stop the spinning wheels (have no pressure data available yet, 0.2 is random one)
                self.norm_brake_outputs
                    .set_brake_demands(Ratio::new::<ratio>(0.2), Ratio::new::<ratio>(0.2));
            }

            self.alternate_brake_outputs.set_no_demands();
        } else {
            let green_used_for_brakes = self.normal_brakes_available
                && self.anti_skid_activated
                && !self.parking_brake_demand;

            if green_used_for_brakes {
                // Final output on normal brakes is max(pilot demand , autobrake demand) to allow pilot override autobrake demand
                self.norm_brake_outputs.set_brake_demands(
                    self.left_brake_pilot_input
                        .max(self.autobrake_controller.brake_output()),
                    self.right_brake_pilot_input
                        .max(self.autobrake_controller.brake_output()),
                );

                self.alternate_brake_outputs.set_no_demands();
            } else {
                self.norm_brake_outputs.set_no_demands();

                if !self.parking_brake_demand {
                    // Normal braking but using alternate circuit
                    self.alternate_brake_outputs.set_brake_demands(
                        self.left_brake_pilot_input,
                        self.right_brake_pilot_input,
                    );
                } else {
                    // Else we just use parking brake
                    self.alternate_brake_outputs.set_max_demands();

                    // Special case: parking brake on but yellow can't provide enough brakes: green are allowed to brake for emergency
                    if alternate_circuit.left_brake_pressure().get::<psi>()
                        < Self::MIN_PRESSURE_PARK_BRAKE_EMERGENCY
                        || alternate_circuit.right_brake_pressure().get::<psi>()
                            < Self::MIN_PRESSURE_PARK_BRAKE_EMERGENCY
                    {
                        self.norm_brake_outputs.set_brake_demands(
                            self.left_brake_pilot_input,
                            self.right_brake_pilot_input,
                        );
                    }
                }
            }
        }
    }

    fn update_steering_demands(
        &mut self,
        lgciu1: &impl LgciuInterface,
        engine1: &impl Engine,
        engine2: &impl Engine,
    ) {
        let steer_angle_from_autopilot = Angle::new::<degree>(
            self.autopilot_nosewheel_demand.get::<ratio>() * Self::AUTOPILOT_STEERING_INPUT_GAIN,
        );

        let steer_angle_from_pedals = if self.tiller_pedal_disconnect {
            Angle::new::<degree>(0.)
        } else {
            self.pedal_input_map
                .angle_demand_from_input_demand(self.rudder_pedal_position)
        };

        // TODO Here ground speed would be probably computed from wheel sensor logic
        let final_steer_rudder_plus_autopilot = self.pedal_steering_limiter.angle_from_speed(
            self.ground_speed,
            (steer_angle_from_pedals + steer_angle_from_autopilot)
                .min(Angle::new::<degree>(
                    Self::MAX_RUDDER_INPUT_INCLUDING_AUTOPILOT_DEGREE,
                ))
                .max(Angle::new::<degree>(
                    -Self::MAX_RUDDER_INPUT_INCLUDING_AUTOPILOT_DEGREE,
                )),
        );

        let steer_angle_from_tiller = self.tiller_steering_limiter.angle_from_speed(
            self.ground_speed,
            self.tiller_input_map
                .angle_demand_from_input_demand(self.tiller_handle_position),
        );

        let is_both_engine_low_oil_pressure =
            engine1.oil_pressure_is_low() && engine2.oil_pressure_is_low();

        self.final_steering_position_request = if !is_both_engine_low_oil_pressure
            && self.anti_skid_activated
            && lgciu1.nose_gear_compressed(false)
        {
            (final_steer_rudder_plus_autopilot + steer_angle_from_tiller)
                .min(Angle::new::<degree>(
                    Self::MAX_STEERING_ANGLE_DEMAND_DEGREES,
                ))
                .max(Angle::new::<degree>(
                    -Self::MAX_STEERING_ANGLE_DEMAND_DEGREES,
                ))
        } else {
            Angle::new::<degree>(0.)
        };
    }

    fn norm_controller(&self) -> &impl BrakeCircuitController {
        &self.norm_brake_outputs
    }

    fn alternate_controller(&self) -> &impl BrakeCircuitController {
        &self.alternate_brake_outputs
    }
}
impl SimulationElement for A320HydraulicBrakeSteerComputerUnit {
    fn accept<T: SimulationElementVisitor>(&mut self, visitor: &mut T) {
        self.autobrake_controller.accept(visitor);
        visitor.visit(self);
    }

    fn read(&mut self, reader: &mut SimulatorReader) {
        self.parking_brake_demand = reader.read(&self.park_brake_lever_pos_id);

        self.anti_skid_activated = reader.read(&self.antiskid_brakes_active_id);
        self.left_brake_pilot_input =
            Ratio::new::<percent>(reader.read(&self.left_brake_pedal_input_id));
        self.right_brake_pilot_input =
            Ratio::new::<percent>(reader.read(&self.right_brake_pedal_input_id));

        self.tiller_handle_position =
            Ratio::new::<ratio>(reader.read(&self.tiller_handle_input_id));
        self.rudder_pedal_position = Ratio::new::<ratio>(reader.read(&self.rudder_pedal_input_id));
        self.tiller_pedal_disconnect = reader.read(&self.tiller_pedal_disconnect_id);
        self.ground_speed = reader.read(&self.ground_speed_id);

        self.autopilot_nosewheel_demand =
            Ratio::new::<ratio>(reader.read(&self.autopilot_nosewheel_demand_id));
    }
}
impl SteeringController for A320HydraulicBrakeSteerComputerUnit {
    fn requested_position(&self) -> Angle {
        self.final_steering_position_request
    }
}

struct A320BrakingForce {
    brake_left_force_factor_id: VariableIdentifier,
    brake_right_force_factor_id: VariableIdentifier,
    trailing_edge_flaps_left_percent_id: VariableIdentifier,
    trailing_edge_flaps_right_percent_id: VariableIdentifier,

    enabled_chocks_id: VariableIdentifier,
    light_beacon_on_id: VariableIdentifier,

    left_braking_force: f64,
    right_braking_force: f64,

    flap_position: f64,

    is_chocks_enabled: bool,
    is_light_beacon_on: bool,
}
impl A320BrakingForce {
    const REFERENCE_PRESSURE_FOR_MAX_FORCE: f64 = 2538.;

    const FLAPS_BREAKPOINTS: [f64; 3] = [0., 50., 100.];
    const FLAPS_PENALTY_PERCENT: [f64; 3] = [5., 5., 0.];

    pub fn new(context: &mut InitContext) -> Self {
        A320BrakingForce {
            brake_left_force_factor_id: context
                .get_identifier("BRAKE LEFT FORCE FACTOR".to_owned()),
            brake_right_force_factor_id: context
                .get_identifier("BRAKE RIGHT FORCE FACTOR".to_owned()),
            trailing_edge_flaps_left_percent_id: context
                .get_identifier("LEFT_FLAPS_POSITION_PERCENT".to_owned()),
            trailing_edge_flaps_right_percent_id: context
                .get_identifier("RIGHT_FLAPS_POSITION_PERCENT".to_owned()),

            enabled_chocks_id: context.get_identifier("MODEL_WHEELCHOCKS_ENABLED".to_owned()),
            light_beacon_on_id: context.get_identifier("LIGHT BEACON ON".to_owned()),

            left_braking_force: 0.,
            right_braking_force: 0.,

            flap_position: 0.,

            is_chocks_enabled: false,
            is_light_beacon_on: false,
        }
    }

    pub fn update_forces(
        &mut self,
        context: &UpdateContext,
        norm_brakes: &BrakeCircuit,
        altn_brakes: &BrakeCircuit,
        engine1: &impl Engine,
        engine2: &impl Engine,
        pushback_tug: &PushbackTug,
    ) {
        // Base formula for output force is output_force[0:1] = 50 * sqrt(current_pressure) / Max_brake_pressure
        // This formula gives a bit more punch for lower brake pressures (like 1000 psi alternate braking), as linear formula
        // gives really too low brake force for 1000psi

        let left_force_norm = 50. * norm_brakes.left_brake_pressure().get::<psi>().sqrt()
            / Self::REFERENCE_PRESSURE_FOR_MAX_FORCE;
        let left_force_altn = 50. * altn_brakes.left_brake_pressure().get::<psi>().sqrt()
            / Self::REFERENCE_PRESSURE_FOR_MAX_FORCE;
        self.left_braking_force = left_force_norm + left_force_altn;
        self.left_braking_force = self.left_braking_force.max(0.).min(1.);

        let right_force_norm = 50. * norm_brakes.right_brake_pressure().get::<psi>().sqrt()
            / Self::REFERENCE_PRESSURE_FOR_MAX_FORCE;
        let right_force_altn = 50. * altn_brakes.right_brake_pressure().get::<psi>().sqrt()
            / Self::REFERENCE_PRESSURE_FOR_MAX_FORCE;
        self.right_braking_force = right_force_norm + right_force_altn;
        self.right_braking_force = self.right_braking_force.max(0.).min(1.);

        self.correct_with_flaps_state(context);

        self.update_chocks_braking(context, engine1, engine2, pushback_tug);
    }

    fn correct_with_flaps_state(&mut self, context: &UpdateContext) {
        let flap_correction = Ratio::new::<percent>(interpolation(
            &Self::FLAPS_BREAKPOINTS,
            &Self::FLAPS_PENALTY_PERCENT,
            self.flap_position,
        ));

        // Using airspeed with formula 0.1 * sqrt(airspeed) to get a 0 to 1 ratio to use our flap correction
        // This way the less airspeed, the less our correction is used as it is an aerodynamic effect on brakes
        let mut airspeed_corrective_factor =
            0.1 * context.indicated_airspeed().get::<knot>().abs().sqrt();
        airspeed_corrective_factor = airspeed_corrective_factor.min(1.0);

        let final_flaps_correction_with_speed = flap_correction * airspeed_corrective_factor;

        self.left_braking_force = self.left_braking_force
            - (self.left_braking_force * final_flaps_correction_with_speed.get::<ratio>());

        self.right_braking_force = self.right_braking_force
            - (self.right_braking_force * final_flaps_correction_with_speed.get::<ratio>());
    }

    fn update_chocks_braking(
        &mut self,
        context: &UpdateContext,
        engine1: &impl Engine,
        engine2: &impl Engine,
        pushback_tug: &PushbackTug,
    ) {
        let chocks_on_wheels = context.is_on_ground()
            && engine1.corrected_n1().get::<percent>() < 3.5
            && engine2.corrected_n1().get::<percent>() < 3.5
            && !pushback_tug.is_nose_wheel_steering_pin_inserted()
            && !self.is_light_beacon_on;

        if self.is_chocks_enabled && chocks_on_wheels {
            self.left_braking_force = 1.;
            self.right_braking_force = 1.;
        }
    }
}

impl SimulationElement for A320BrakingForce {
    fn write(&self, writer: &mut SimulatorWriter) {
        // BRAKE XXXX FORCE FACTOR is the actual braking force we want the plane to generate in the simulator
        writer.write(&self.brake_left_force_factor_id, self.left_braking_force);
        writer.write(&self.brake_right_force_factor_id, self.right_braking_force);
    }

    fn read(&mut self, reader: &mut SimulatorReader) {
        let left_flap: f64 = reader.read(&self.trailing_edge_flaps_left_percent_id);
        let right_flap: f64 = reader.read(&self.trailing_edge_flaps_right_percent_id);
        self.flap_position = (left_flap + right_flap) / 2.;

        self.is_chocks_enabled = reader.read(&self.enabled_chocks_id);
        self.is_light_beacon_on = reader.read(&self.light_beacon_on_id);
    }
}

#[derive(PartialEq, Clone, Copy)]
enum DoorControlState {
    DownLocked = 0,
    NoControl = 1,
    HydControl = 2,
    UpLocked = 3,
}

struct A320DoorController {
    requested_position_id: VariableIdentifier,

    control_state: DoorControlState,

    position_requested: Ratio,

    duration_in_no_control: Duration,
    duration_in_hyd_control: Duration,

    should_close_valves: bool,
    control_position_request: Ratio,
    should_unlock: bool,
}
impl A320DoorController {
    // Duration which the hydraulic valves sends a open request when request is closing (this is done on real aircraft so uplock can be easily unlocked without friction)
    const UP_CONTROL_TIME_BEFORE_DOWN_CONTROL: Duration = Duration::from_millis(200);

    // Delay from the ground crew unlocking the door to the time they start requiring up movement in control panel
    const DELAY_UNLOCK_TO_HYDRAULIC_CONTROL: Duration = Duration::from_secs(5);

    fn new(context: &mut InitContext, id: &str) -> Self {
        Self {
            requested_position_id: context.get_identifier(format!("{}_DOOR_CARGO_OPEN_REQ", id)),
            control_state: DoorControlState::DownLocked,
            position_requested: Ratio::new::<ratio>(0.),

            duration_in_no_control: Duration::from_secs(0),
            duration_in_hyd_control: Duration::from_secs(0),

            should_close_valves: true,
            control_position_request: Ratio::new::<ratio>(0.),
            should_unlock: false,
        }
    }

    fn update(
        &mut self,
        context: &UpdateContext,
        door: &CargoDoor,
        current_pressure: &impl SectionPressure,
    ) {
        self.control_state =
            self.determine_control_state_and_lock_action(door, current_pressure.pressure());
        self.update_timers(context);
        self.update_actions_from_state();
    }

    fn update_timers(&mut self, context: &UpdateContext) {
        if self.control_state == DoorControlState::NoControl {
            self.duration_in_no_control += context.delta();
        } else {
            self.duration_in_no_control = Duration::from_secs(0);
        }

        if self.control_state == DoorControlState::HydControl {
            self.duration_in_hyd_control += context.delta();
        } else {
            self.duration_in_hyd_control = Duration::from_secs(0);
        }
    }

    fn update_actions_from_state(&mut self) {
        match self.control_state {
            DoorControlState::DownLocked => {}
            DoorControlState::NoControl => {
                self.should_close_valves = true;
            }
            DoorControlState::HydControl => {
                self.should_close_valves = false;
                self.control_position_request = if self.position_requested > Ratio::new::<ratio>(0.)
                    || self.duration_in_hyd_control < Self::UP_CONTROL_TIME_BEFORE_DOWN_CONTROL
                {
                    Ratio::new::<ratio>(1.0)
                } else {
                    Ratio::new::<ratio>(-0.1)
                }
            }
            DoorControlState::UpLocked => {
                self.should_close_valves = true;
            }
        }
    }

    fn determine_control_state_and_lock_action(
        &mut self,
        door: &CargoDoor,
        current_pressure: Pressure,
    ) -> DoorControlState {
        match self.control_state {
            DoorControlState::DownLocked if self.position_requested > Ratio::new::<ratio>(0.) => {
                self.should_unlock = true;
                DoorControlState::NoControl
            }
            DoorControlState::NoControl
                if self.duration_in_no_control > Self::DELAY_UNLOCK_TO_HYDRAULIC_CONTROL =>
            {
                self.should_unlock = false;
                DoorControlState::HydControl
            }
            DoorControlState::HydControl if door.is_locked() => {
                self.should_unlock = false;
                DoorControlState::DownLocked
            }
            DoorControlState::HydControl
                if door.position() > Ratio::new::<ratio>(0.9)
                    && self.position_requested > Ratio::new::<ratio>(0.5) =>
            {
                self.should_unlock = false;
                DoorControlState::UpLocked
            }
            DoorControlState::UpLocked
                if self.position_requested < Ratio::new::<ratio>(1.)
                    && current_pressure > Pressure::new::<psi>(1000.) =>
            {
                DoorControlState::HydControl
            }
            _ => self.control_state,
        }
    }

    fn should_pressurise_hydraulics(&self) -> bool {
        (self.control_state == DoorControlState::UpLocked
            && self.position_requested < Ratio::new::<ratio>(1.))
            || self.control_state == DoorControlState::HydControl
    }
}
impl HydraulicAssemblyController for A320DoorController {
    fn requested_mode(&self) -> LinearActuatorMode {
        if self.should_close_valves {
            LinearActuatorMode::ClosedValves
        } else {
            LinearActuatorMode::PositionControl
        }
    }

    fn requested_position(&self) -> Ratio {
        self.control_position_request
    }

    fn should_lock(&self) -> bool {
        !self.should_unlock
    }

    fn requested_lock_position(&self) -> Ratio {
        Ratio::new::<ratio>(0.)
    }
}
impl SimulationElement for A320DoorController {
    fn read(&mut self, reader: &mut SimulatorReader) {
        self.position_requested = Ratio::new::<ratio>(reader.read(&self.requested_position_id));
    }
}
impl HydraulicLocking for A320DoorController {}

struct CargoDoor {
    hydraulic_assembly: HydraulicLinearActuatorAssembly<1>,

    position_id: VariableIdentifier,
    locked_id: VariableIdentifier,
    position: Ratio,

    is_locked: bool,

    aerodynamic_model: AerodynamicModel,
}
impl CargoDoor {
    fn new(
        context: &mut InitContext,
        id: &str,
        hydraulic_assembly: HydraulicLinearActuatorAssembly<1>,
        aerodynamic_model: AerodynamicModel,
    ) -> Self {
        Self {
            hydraulic_assembly,
            position_id: context.get_identifier(format!("{}_DOOR_CARGO_POSITION", id)),
            locked_id: context.get_identifier(format!("{}_DOOR_CARGO_LOCKED", id)),

            position: Ratio::new::<ratio>(0.),

            is_locked: true,

            aerodynamic_model,
        }
    }

    fn position(&self) -> Ratio {
        self.position
    }

    fn is_locked(&self) -> bool {
        self.is_locked
    }

    fn actuator(&mut self) -> &mut impl Actuator {
        self.hydraulic_assembly.actuator(0)
    }

    fn update(
        &mut self,
        context: &UpdateContext,
        cargo_door_controller: &(impl HydraulicAssemblyController + HydraulicLocking),
        current_pressure: &impl SectionPressure,
    ) {
        self.aerodynamic_model
            .update_body(context, self.hydraulic_assembly.body());
        self.hydraulic_assembly.update(
            context,
            std::slice::from_ref(cargo_door_controller),
            [current_pressure.pressure()],
        );

        self.position = self.hydraulic_assembly.position_normalized();
        self.is_locked = self.hydraulic_assembly.is_locked();
    }
}
impl SimulationElement for CargoDoor {
    fn write(&self, writer: &mut SimulatorWriter) {
        writer.write(&self.position_id, self.position());
        writer.write(&self.locked_id, self.is_locked());
    }
}

struct PushbackTug {
    nw_strg_disc_memo_id: VariableIdentifier,
    state_id: VariableIdentifier,
    steer_angle_id: VariableIdentifier,

    steering_angle_raw: Angle,
    steering_angle: LowPassFilter<Angle>,

    // Type of pushback:
    // 0 = Straight
    // 1 = Left
    // 2 = Right
    // 3 = Assumed to be no pushback
    // 4 = might be finishing pushback, to confirm
    state: f64,
    nose_wheel_steering_pin_inserted: DelayedFalseLogicGate,
}
impl PushbackTug {
    const DURATION_AFTER_WHICH_NWS_PIN_IS_REMOVED_AFTER_PUSHBACK: Duration =
        Duration::from_secs(15);

    const STATE_NO_PUSHBACK: f64 = 3.;

    const STEERING_ANGLE_FILTER_TIME_CONSTANT: Duration = Duration::from_millis(1500);

    fn new(context: &mut InitContext) -> Self {
        Self {
            nw_strg_disc_memo_id: context.get_identifier("HYD_NW_STRG_DISC_ECAM_MEMO".to_owned()),
            state_id: context.get_identifier("PUSHBACK STATE".to_owned()),
            steer_angle_id: context.get_identifier("PUSHBACK ANGLE".to_owned()),

            steering_angle_raw: Angle::default(),
            steering_angle: LowPassFilter::new(Self::STEERING_ANGLE_FILTER_TIME_CONSTANT),

            state: Self::STATE_NO_PUSHBACK,
            nose_wheel_steering_pin_inserted: DelayedFalseLogicGate::new(
                Self::DURATION_AFTER_WHICH_NWS_PIN_IS_REMOVED_AFTER_PUSHBACK,
            ),
        }
    }

    fn update(&mut self, context: &UpdateContext) {
        self.nose_wheel_steering_pin_inserted
            .update(context, self.is_pushing());

        if self.is_pushing() {
            self.steering_angle
                .update(context.delta(), self.steering_angle_raw);
        } else {
            self.steering_angle.reset(Angle::default());
        }
    }

    fn is_pushing(&self) -> bool {
        (self.state - PushbackTug::STATE_NO_PUSHBACK).abs() > f64::EPSILON
    }
}
impl Pushback for PushbackTug {
    fn is_nose_wheel_steering_pin_inserted(&self) -> bool {
        self.nose_wheel_steering_pin_inserted.output()
    }

    fn steering_angle(&self) -> Angle {
        self.steering_angle.output()
    }
}
impl SimulationElement for PushbackTug {
    fn read(&mut self, reader: &mut SimulatorReader) {
        self.state = reader.read(&self.state_id);

        self.steering_angle_raw = Angle::new::<radian>(reader.read(&self.steer_angle_id));
    }

    fn write(&self, writer: &mut SimulatorWriter) {
        writer.write(
            &self.nw_strg_disc_memo_id,
            self.is_nose_wheel_steering_pin_inserted(),
        );
    }
}

/// Autobrake controller computes the state machine of the autobrake logic, and the deceleration target
/// that we expect for the plane
pub struct A320AutobrakeController {
    armed_mode_id: VariableIdentifier,
    armed_mode_id_set: VariableIdentifier,
    decel_light_id: VariableIdentifier,
    active_id: VariableIdentifier,
    ground_spoilers_out_sec1_id: VariableIdentifier,
    ground_spoilers_out_sec2_id: VariableIdentifier,
    ground_spoilers_out_sec3_id: VariableIdentifier,
    external_disarm_event_id: VariableIdentifier,

    deceleration_governor: AutobrakeDecelerationGovernor,

    target: Acceleration,
    mode: AutobrakeMode,

    arming_is_allowed_by_bcu: bool,
    left_brake_pedal_input: Ratio,
    right_brake_pedal_input: Ratio,

    ground_spoilers_are_deployed: bool,
    last_ground_spoilers_are_deployed: bool,

    should_disarm_after_time_in_flight: DelayedPulseTrueLogicGate,
    should_reject_max_mode_after_time_in_flight: DelayedTrueLogicGate,

    external_disarm_event: bool,
}
impl A320AutobrakeController {
    const DURATION_OF_FLIGHT_TO_DISARM_AUTOBRAKE_SECS: f64 = 10.;

    // Dynamic decel target map versus time for any mode that needs it
    const LOW_MODE_DECEL_PROFILE_ACCEL_MS2: [f64; 4] = [4., 4., 0., -2.];
    const LOW_MODE_DECEL_PROFILE_TIME_S: [f64; 4] = [0., 1.99, 2., 4.5];

    const MED_MODE_DECEL_PROFILE_ACCEL_MS2: [f64; 5] = [4., 4., 0., -2., -3.];
    const MED_MODE_DECEL_PROFILE_TIME_S: [f64; 5] = [0., 1.99, 2., 2.5, 4.];

    const MAX_MODE_DECEL_TARGET_MS2: f64 = -6.;
    const OFF_MODE_DECEL_TARGET_MS2: f64 = 5.;

    const MARGIN_PERCENT_TO_TARGET_TO_SHOW_DECEL_IN_LO_MED: f64 = 80.;
    const TARGET_TO_SHOW_DECEL_IN_MAX_MS2: f64 = -2.7;

    fn new(context: &mut InitContext) -> A320AutobrakeController {
        A320AutobrakeController {
            armed_mode_id: context.get_identifier("AUTOBRAKES_ARMED_MODE".to_owned()),
            armed_mode_id_set: context.get_identifier("AUTOBRAKES_ARMED_MODE_SET".to_owned()),
            decel_light_id: context.get_identifier("AUTOBRAKES_DECEL_LIGHT".to_owned()),
            active_id: context.get_identifier("AUTOBRAKES_ACTIVE".to_owned()),
            ground_spoilers_out_sec1_id: context
                .get_identifier("SEC_1_GROUND_SPOILER_OUT".to_owned()),
            ground_spoilers_out_sec2_id: context
                .get_identifier("SEC_2_GROUND_SPOILER_OUT".to_owned()),
            ground_spoilers_out_sec3_id: context
                .get_identifier("SEC_3_GROUND_SPOILER_OUT".to_owned()),
            external_disarm_event_id: context.get_identifier("AUTOBRAKE_DISARM".to_owned()),

            deceleration_governor: AutobrakeDecelerationGovernor::new(),
            target: Acceleration::new::<meter_per_second_squared>(0.),
            mode: AutobrakeMode::NONE,
            arming_is_allowed_by_bcu: context.is_in_flight(),
            left_brake_pedal_input: Ratio::new::<percent>(0.),
            right_brake_pedal_input: Ratio::new::<percent>(0.),
            ground_spoilers_are_deployed: false,
            last_ground_spoilers_are_deployed: false,
            should_disarm_after_time_in_flight: DelayedPulseTrueLogicGate::new(
                Duration::from_secs_f64(Self::DURATION_OF_FLIGHT_TO_DISARM_AUTOBRAKE_SECS),
            )
            .starting_as(context.is_in_flight(), false),
            should_reject_max_mode_after_time_in_flight: DelayedTrueLogicGate::new(
                Duration::from_secs_f64(Self::DURATION_OF_FLIGHT_TO_DISARM_AUTOBRAKE_SECS),
            )
            .starting_as(context.is_in_flight()),
            external_disarm_event: false,
        }
    }

    fn spoilers_retracted_during_this_update(&self) -> bool {
        !self.ground_spoilers_are_deployed && self.last_ground_spoilers_are_deployed
    }

    fn brake_output(&self) -> Ratio {
        Ratio::new::<ratio>(self.deceleration_governor.output())
    }

    fn determine_mode(
        &mut self,
        context: &UpdateContext,
        autobrake_panel: &AutobrakePanel,
    ) -> AutobrakeMode {
        if self.should_disarm(context) {
            AutobrakeMode::NONE
        } else {
            match autobrake_panel.pressed_mode() {
                Some(mode) if self.mode == mode => AutobrakeMode::NONE,
                Some(mode)
                    if mode != AutobrakeMode::MAX
                        || !self.should_reject_max_mode_after_time_in_flight.output() =>
                {
                    mode
                }
                Some(_) | None => self.mode,
            }
        }
    }

    fn should_engage_deceleration_governor(&self, context: &UpdateContext) -> bool {
        self.is_armed() && self.ground_spoilers_are_deployed && !self.should_disarm(context)
    }

    fn is_armed(&self) -> bool {
        self.mode != AutobrakeMode::NONE
    }

    fn is_decelerating(&self) -> bool {
        match self.mode {
            AutobrakeMode::NONE => false,
            AutobrakeMode::LOW | AutobrakeMode::MED => {
                self.deceleration_demanded()
                    && self
                        .deceleration_governor
                        .is_on_target(Ratio::new::<percent>(
                            Self::MARGIN_PERCENT_TO_TARGET_TO_SHOW_DECEL_IN_LO_MED,
                        ))
            }
            _ => {
                self.deceleration_demanded()
                    && self.deceleration_governor.decelerating_at_or_above_rate(
                        Acceleration::new::<meter_per_second_squared>(
                            Self::TARGET_TO_SHOW_DECEL_IN_MAX_MS2,
                        ),
                    )
            }
        }
    }

    fn deceleration_demanded(&self) -> bool {
        self.deceleration_governor.is_engaged()
            && self.target.get::<meter_per_second_squared>() < 0.
    }

    fn should_disarm_due_to_pedal_input(&self) -> bool {
        match self.mode {
            AutobrakeMode::NONE => false,
            AutobrakeMode::LOW | AutobrakeMode::MED => {
                self.left_brake_pedal_input > Ratio::new::<percent>(53.)
                    || self.right_brake_pedal_input > Ratio::new::<percent>(53.)
                    || (self.left_brake_pedal_input > Ratio::new::<percent>(11.)
                        && self.right_brake_pedal_input > Ratio::new::<percent>(11.))
            }
            AutobrakeMode::MAX => {
                self.left_brake_pedal_input > Ratio::new::<percent>(77.)
                    || self.right_brake_pedal_input > Ratio::new::<percent>(77.)
                    || (self.left_brake_pedal_input > Ratio::new::<percent>(53.)
                        && self.right_brake_pedal_input > Ratio::new::<percent>(53.))
            }
            _ => false,
        }
    }

    fn should_disarm(&self, context: &UpdateContext) -> bool {
        // when a simulation is started in flight, some values need to be ignored for a certain time to ensure
        // an unintended disarm is not happening
        (self.deceleration_governor.is_engaged() && self.should_disarm_due_to_pedal_input())
            || (context.is_sim_ready() && !self.arming_is_allowed_by_bcu)
            || self.spoilers_retracted_during_this_update()
            || self.should_disarm_after_time_in_flight.output()
            || self.external_disarm_event
            || (self.mode == AutobrakeMode::MAX
                && self.should_reject_max_mode_after_time_in_flight.output())
    }

    fn calculate_target(&mut self) -> Acceleration {
        Acceleration::new::<meter_per_second_squared>(match self.mode {
            AutobrakeMode::NONE => Self::OFF_MODE_DECEL_TARGET_MS2,
            AutobrakeMode::LOW => interpolation(
                &Self::LOW_MODE_DECEL_PROFILE_TIME_S,
                &Self::LOW_MODE_DECEL_PROFILE_ACCEL_MS2,
                self.deceleration_governor.time_engaged().as_secs_f64(),
            ),
            AutobrakeMode::MED => interpolation(
                &Self::MED_MODE_DECEL_PROFILE_TIME_S,
                &Self::MED_MODE_DECEL_PROFILE_ACCEL_MS2,
                self.deceleration_governor.time_engaged().as_secs_f64(),
            ),
            AutobrakeMode::MAX => Self::MAX_MODE_DECEL_TARGET_MS2,
            _ => Self::OFF_MODE_DECEL_TARGET_MS2,
        })
    }

    fn update_input_conditions(
        &mut self,
        context: &UpdateContext,
        allow_arming: bool,
        pedal_input_left: Ratio,
        pedal_input_right: Ratio,
        lgciu1: &impl LgciuInterface,
        lgciu2: &impl LgciuInterface,
    ) {
        let in_flight_lgciu1 =
            !lgciu1.right_gear_compressed(false) && !lgciu1.left_gear_compressed(false);
        let in_flight_lgciu2 =
            !lgciu2.right_gear_compressed(false) && !lgciu2.left_gear_compressed(false);

        self.should_disarm_after_time_in_flight
            .update(context, in_flight_lgciu1 && in_flight_lgciu2);
        self.should_reject_max_mode_after_time_in_flight
            .update(context, in_flight_lgciu1 && in_flight_lgciu2);

        self.arming_is_allowed_by_bcu = allow_arming;
        self.left_brake_pedal_input = pedal_input_left;
        self.right_brake_pedal_input = pedal_input_right;
    }

    fn update(
        &mut self,
        context: &UpdateContext,
        autobrake_panel: &AutobrakePanel,
        allow_arming: bool,
        pedal_input_left: Ratio,
        pedal_input_right: Ratio,
        lgciu1: &impl LgciuInterface,
        lgciu2: &impl LgciuInterface,
    ) {
        self.update_input_conditions(
            context,
            allow_arming,
            pedal_input_left,
            pedal_input_right,
            lgciu1,
            lgciu2,
        );
        self.mode = self.determine_mode(context, autobrake_panel);

        self.deceleration_governor
            .engage_when(self.should_engage_deceleration_governor(context));

        self.target = self.calculate_target();
        self.deceleration_governor.update(context, self.target);
    }
}
impl SimulationElement for A320AutobrakeController {
    fn write(&self, writer: &mut SimulatorWriter) {
        writer.write(&self.armed_mode_id, self.mode as u8 as f64);
        writer.write(&self.armed_mode_id_set, -1.);
        writer.write(&self.decel_light_id, self.is_decelerating());
        writer.write(&self.active_id, self.deceleration_demanded());
    }

    fn read(&mut self, reader: &mut SimulatorReader) {
        self.last_ground_spoilers_are_deployed = self.ground_spoilers_are_deployed;
        let sec_1_gnd_splrs_out = reader.read(&self.ground_spoilers_out_sec1_id);
        let sec_2_gnd_splrs_out = reader.read(&self.ground_spoilers_out_sec2_id);
        let sec_3_gnd_splrs_out = reader.read(&self.ground_spoilers_out_sec3_id);
        self.ground_spoilers_are_deployed = (sec_1_gnd_splrs_out && sec_2_gnd_splrs_out)
            || (sec_1_gnd_splrs_out && sec_3_gnd_splrs_out)
            || (sec_2_gnd_splrs_out && sec_3_gnd_splrs_out);
        self.external_disarm_event = reader.read(&self.external_disarm_event_id);

        // Reading current mode in sim to initialize correct mode if sim changes it (from .FLT files for example)
        let readed_mode = reader.read_f64(&self.armed_mode_id_set);
        if readed_mode >= 0.0 {
            self.mode = readed_mode.into();
        }
    }
}

pub(super) struct A380HydraulicOverheadPanel {
    edp1a_push_button: AutoOffFaultPushButton,
    edp2a_push_button: AutoOffFaultPushButton,
    edp3a_push_button: AutoOffFaultPushButton,
    edp4a_push_button: AutoOffFaultPushButton,
    edp1b_push_button: AutoOffFaultPushButton,
    edp2b_push_button: AutoOffFaultPushButton,
    edp3b_push_button: AutoOffFaultPushButton,
    edp4b_push_button: AutoOffFaultPushButton,

    eng1_edp_disconnect: AutoOffFaultPushButton,
    eng2_edp_disconnect: AutoOffFaultPushButton,
    eng3_edp_disconnect: AutoOffFaultPushButton,
    eng4_edp_disconnect: AutoOffFaultPushButton,

    yellow_epump_a_on_push_button: AutoOnFaultPushButton,
    yellow_epump_b_on_push_button: AutoOnFaultPushButton,
    green_epump_a_on_push_button: AutoOnFaultPushButton,
    green_epump_b_on_push_button: AutoOnFaultPushButton,

    yellow_epump_a_off_push_button: AutoOffFaultPushButton,
    yellow_epump_b_off_push_button: AutoOffFaultPushButton,
    green_epump_a_off_push_button: AutoOffFaultPushButton,
    green_epump_b_off_push_button: AutoOffFaultPushButton,

    green_leak_measurement_push_button: AutoOffFaultPushButton,
    yellow_leak_measurement_push_button: AutoOffFaultPushButton,
}
impl A380HydraulicOverheadPanel {
    pub(super) fn new(context: &mut InitContext) -> A380HydraulicOverheadPanel {
        A380HydraulicOverheadPanel {
            edp1a_push_button: AutoOffFaultPushButton::new_auto(context, "HYD_ENG_1A_PUMP"),
            edp2a_push_button: AutoOffFaultPushButton::new_auto(context, "HYD_ENG_2A_PUMP"),
            edp3a_push_button: AutoOffFaultPushButton::new_auto(context, "HYD_ENG_3A_PUMP"),
            edp4a_push_button: AutoOffFaultPushButton::new_auto(context, "HYD_ENG_4A_PUMP"),
            edp1b_push_button: AutoOffFaultPushButton::new_auto(context, "HYD_ENG_1B_PUMP"),
            edp2b_push_button: AutoOffFaultPushButton::new_auto(context, "HYD_ENG_2B_PUMP"),
            edp3b_push_button: AutoOffFaultPushButton::new_auto(context, "HYD_ENG_3B_PUMP"),
            edp4b_push_button: AutoOffFaultPushButton::new_auto(context, "HYD_ENG_4B_PUMP"),

            eng1_edp_disconnect: AutoOffFaultPushButton::new_auto(context, "HYD_ENG_1AB_PUMP_DISC"),
            eng2_edp_disconnect: AutoOffFaultPushButton::new_auto(context, "HYD_ENG_2AB_PUMP_DISC"),
            eng3_edp_disconnect: AutoOffFaultPushButton::new_auto(context, "HYD_ENG_3AB_PUMP_DISC"),
            eng4_edp_disconnect: AutoOffFaultPushButton::new_auto(context, "HYD_ENG_4AB_PUMP_DISC"),

            yellow_epump_a_on_push_button: AutoOnFaultPushButton::new_auto(
                context,
                "HYD_EPUMPYA_ON",
            ),
            yellow_epump_b_on_push_button: AutoOnFaultPushButton::new_auto(
                context,
                "HYD_EPUMPYB_ON",
            ),

            green_epump_a_on_push_button: AutoOnFaultPushButton::new_auto(
                context,
                "HYD_EPUMPGA_ON",
            ),
            green_epump_b_on_push_button: AutoOnFaultPushButton::new_auto(
                context,
                "HYD_EPUMPGB_ON",
            ),

            yellow_epump_a_off_push_button: AutoOffFaultPushButton::new_auto(
                context,
                "HYD_EPUMPYA_OFF",
            ),
            yellow_epump_b_off_push_button: AutoOffFaultPushButton::new_auto(
                context,
                "HYD_EPUMPYB_OFF",
            ),

            green_epump_a_off_push_button: AutoOffFaultPushButton::new_auto(
                context,
                "HYD_EPUMPGA_OFF",
            ),
            green_epump_b_off_push_button: AutoOffFaultPushButton::new_auto(
                context,
                "HYD_EPUMPGB_OFF",
            ),

            green_leak_measurement_push_button: AutoOffFaultPushButton::new_auto(
                context,
                "HYD_LEAK_MEASUREMENT_G",
            ),

            yellow_leak_measurement_push_button: AutoOffFaultPushButton::new_auto(
                context,
                "HYD_LEAK_MEASUREMENT_Y",
            ),
        }
    }

    pub(super) fn update(&mut self, hyd: &A380Hydraulic) {
        self.edp1a_push_button
            .set_fault(hyd.edp_has_fault(A380EngineDrivenPumpId::Edp1a));
        self.edp2a_push_button
            .set_fault(hyd.edp_has_fault(A380EngineDrivenPumpId::Edp2a));
        self.edp3a_push_button
            .set_fault(hyd.edp_has_fault(A380EngineDrivenPumpId::Edp3a));
        self.edp4a_push_button
            .set_fault(hyd.edp_has_fault(A380EngineDrivenPumpId::Edp4a));

        self.edp1b_push_button
            .set_fault(hyd.edp_has_fault(A380EngineDrivenPumpId::Edp1b));
        self.edp2b_push_button
            .set_fault(hyd.edp_has_fault(A380EngineDrivenPumpId::Edp2b));
        self.edp3b_push_button
            .set_fault(hyd.edp_has_fault(A380EngineDrivenPumpId::Edp3b));
        self.edp4b_push_button
            .set_fault(hyd.edp_has_fault(A380EngineDrivenPumpId::Edp4b));

        self.yellow_epump_a_off_push_button
            .set_fault(hyd.epump_has_fault(A380ElectricPumpId::EpumpYellowA));
        self.yellow_epump_b_off_push_button
            .set_fault(hyd.epump_has_fault(A380ElectricPumpId::EpumpYellowB));

        self.green_epump_a_off_push_button
            .set_fault(hyd.epump_has_fault(A380ElectricPumpId::EpumpGreenA));
        self.green_epump_b_off_push_button
            .set_fault(hyd.epump_has_fault(A380ElectricPumpId::EpumpGreenB));

        if self.yellow_epump_a_off_push_button.is_off() {
            self.yellow_epump_a_on_push_button.push_auto()
        }
        if self.yellow_epump_b_off_push_button.is_off() {
            self.yellow_epump_b_on_push_button.push_auto()
        }
        if self.green_epump_a_off_push_button.is_off() {
            self.green_epump_a_on_push_button.push_auto()
        }
        if self.green_epump_b_off_push_button.is_off() {
            self.green_epump_b_on_push_button.push_auto()
        }
    }

    fn epump_button_on_is_auto(&self, pump_id: A380ElectricPumpId) -> bool {
        match pump_id {
            A380ElectricPumpId::EpumpGreenA => self.green_epump_a_on_push_button.is_auto(),
            A380ElectricPumpId::EpumpGreenB => self.green_epump_b_on_push_button.is_auto(),
            A380ElectricPumpId::EpumpYellowA => self.yellow_epump_a_on_push_button.is_auto(),
            A380ElectricPumpId::EpumpYellowB => self.yellow_epump_b_on_push_button.is_auto(),
        }
    }

    fn engines_edp_disconnected(&self, engine_num: usize) -> bool {
        match engine_num {
            1 => !self.eng1_edp_disconnect.is_auto(),
            2 => !self.eng2_edp_disconnect.is_auto(),
            3 => !self.eng3_edp_disconnect.is_auto(),
            4 => !self.eng4_edp_disconnect.is_auto(),
            _ => panic!("Only 4 engines on A380"),
        }
    }

    fn epump_button_off_is_off(&self, pump_id: A380ElectricPumpId) -> bool {
        match pump_id {
            A380ElectricPumpId::EpumpGreenA => self.green_epump_a_off_push_button.is_off(),
            A380ElectricPumpId::EpumpGreenB => self.green_epump_b_off_push_button.is_off(),
            A380ElectricPumpId::EpumpYellowA => self.yellow_epump_a_off_push_button.is_off(),
            A380ElectricPumpId::EpumpYellowB => self.yellow_epump_b_off_push_button.is_off(),
        }
    }

    fn edp_push_button_is_auto(&self, pump_id: A380EngineDrivenPumpId) -> bool {
        match pump_id {
            A380EngineDrivenPumpId::Edp1a => self.edp1a_push_button.is_auto(),
            A380EngineDrivenPumpId::Edp2a => self.edp2a_push_button.is_auto(),
            A380EngineDrivenPumpId::Edp3a => self.edp3a_push_button.is_auto(),
            A380EngineDrivenPumpId::Edp4a => self.edp4a_push_button.is_auto(),
            A380EngineDrivenPumpId::Edp1b => self.edp1b_push_button.is_auto(),
            A380EngineDrivenPumpId::Edp2b => self.edp2b_push_button.is_auto(),
            A380EngineDrivenPumpId::Edp3b => self.edp3b_push_button.is_auto(),
            A380EngineDrivenPumpId::Edp4b => self.edp4b_push_button.is_auto(),
        }
    }

    fn edp_push_button_is_off(&self, pump_id: A380EngineDrivenPumpId) -> bool {
        match pump_id {
            A380EngineDrivenPumpId::Edp1a => self.edp1a_push_button.is_off(),
            A380EngineDrivenPumpId::Edp2a => self.edp2a_push_button.is_off(),
            A380EngineDrivenPumpId::Edp3a => self.edp3a_push_button.is_off(),
            A380EngineDrivenPumpId::Edp4a => self.edp4a_push_button.is_off(),
            A380EngineDrivenPumpId::Edp1b => self.edp1b_push_button.is_off(),
            A380EngineDrivenPumpId::Edp2b => self.edp2b_push_button.is_off(),
            A380EngineDrivenPumpId::Edp3b => self.edp3b_push_button.is_off(),
            A380EngineDrivenPumpId::Edp4b => self.edp4b_push_button.is_off(),
        }
    }

    fn epump_button_on_is_on(&self, pump_id: A380ElectricPumpId) -> bool {
        match pump_id {
            A380ElectricPumpId::EpumpGreenA => self.green_epump_a_on_push_button.is_on(),
            A380ElectricPumpId::EpumpGreenB => self.green_epump_b_on_push_button.is_on(),
            A380ElectricPumpId::EpumpYellowA => self.yellow_epump_a_on_push_button.is_on(),
            A380ElectricPumpId::EpumpYellowB => self.yellow_epump_b_on_push_button.is_on(),
        }
    }

    fn green_leak_measurement_valve_is_on(&self) -> bool {
        self.green_leak_measurement_push_button.is_auto()
    }

    fn yellow_leak_measurement_valve_is_on(&self) -> bool {
        self.yellow_leak_measurement_push_button.is_auto()
    }
}
impl SimulationElement for A380HydraulicOverheadPanel {
    fn accept<T: SimulationElementVisitor>(&mut self, visitor: &mut T) {
        self.edp1a_push_button.accept(visitor);
        self.edp2a_push_button.accept(visitor);
        self.edp3a_push_button.accept(visitor);
        self.edp4a_push_button.accept(visitor);

        self.edp1b_push_button.accept(visitor);
        self.edp2b_push_button.accept(visitor);
        self.edp3b_push_button.accept(visitor);
        self.edp4b_push_button.accept(visitor);

        self.eng1_edp_disconnect.accept(visitor);
        self.eng2_edp_disconnect.accept(visitor);
        self.eng3_edp_disconnect.accept(visitor);
        self.eng4_edp_disconnect.accept(visitor);

        self.yellow_epump_a_on_push_button.accept(visitor);
        self.yellow_epump_b_on_push_button.accept(visitor);
        self.green_epump_a_on_push_button.accept(visitor);
        self.green_epump_b_on_push_button.accept(visitor);

        self.yellow_epump_a_off_push_button.accept(visitor);
        self.yellow_epump_b_off_push_button.accept(visitor);
        self.green_epump_a_off_push_button.accept(visitor);
        self.green_epump_b_off_push_button.accept(visitor);

        self.green_leak_measurement_push_button.accept(visitor);
        self.yellow_leak_measurement_push_button.accept(visitor);

        visitor.visit(self);
    }
}

struct AileronController {
    mode: LinearActuatorMode,
    requested_position: Ratio,
}
impl AileronController {
    fn new() -> Self {
        Self {
            mode: LinearActuatorMode::ClosedCircuitDamping,

            requested_position: Ratio::new::<ratio>(0.),
        }
    }

    fn set_mode(&mut self, mode: LinearActuatorMode) {
        self.mode = mode;
    }

    /// Receives a [0;1] position request, 0 is down 1 is up
    fn set_requested_position(&mut self, requested_position: Ratio) {
        self.requested_position = requested_position
            .min(Ratio::new::<ratio>(1.))
            .max(Ratio::new::<ratio>(0.));
    }
}
impl HydraulicAssemblyController for AileronController {
    fn requested_mode(&self) -> LinearActuatorMode {
        self.mode
    }

    fn requested_position(&self) -> Ratio {
        self.requested_position
    }

    fn should_lock(&self) -> bool {
        false
    }

    fn requested_lock_position(&self) -> Ratio {
        Ratio::default()
    }
}
impl HydraulicLocking for AileronController {}

struct AileronSystemHydraulicController {
    left_aileron_blue_actuator_solenoid_id: VariableIdentifier,
    right_aileron_blue_actuator_solenoid_id: VariableIdentifier,
    left_aileron_green_actuator_solenoid_id: VariableIdentifier,
    right_aileron_green_actuator_solenoid_id: VariableIdentifier,

    left_aileron_blue_actuator_position_demand_id: VariableIdentifier,
    right_aileron_blue_actuator_position_demand_id: VariableIdentifier,
    left_aileron_green_actuator_position_demand_id: VariableIdentifier,
    right_aileron_green_actuator_position_demand_id: VariableIdentifier,

    left_aileron_controllers: [AileronController; 2],
    right_aileron_controllers: [AileronController; 2],
}
impl AileronSystemHydraulicController {
    fn new(context: &mut InitContext) -> Self {
        Self {
            left_aileron_blue_actuator_solenoid_id: context
                .get_identifier("LEFT_AIL_BLUE_SERVO_SOLENOID_ENERGIZED".to_owned()),
            right_aileron_blue_actuator_solenoid_id: context
                .get_identifier("RIGHT_AIL_BLUE_SERVO_SOLENOID_ENERGIZED".to_owned()),
            left_aileron_green_actuator_solenoid_id: context
                .get_identifier("LEFT_AIL_GREEN_SERVO_SOLENOID_ENERGIZED".to_owned()),
            right_aileron_green_actuator_solenoid_id: context
                .get_identifier("RIGHT_AIL_GREEN_SERVO_SOLENOID_ENERGIZED".to_owned()),

            left_aileron_blue_actuator_position_demand_id: context
                .get_identifier("LEFT_AIL_BLUE_COMMANDED_POSITION".to_owned()),
            right_aileron_blue_actuator_position_demand_id: context
                .get_identifier("RIGHT_AIL_BLUE_COMMANDED_POSITION".to_owned()),
            left_aileron_green_actuator_position_demand_id: context
                .get_identifier("LEFT_AIL_GREEN_COMMANDED_POSITION".to_owned()),
            right_aileron_green_actuator_position_demand_id: context
                .get_identifier("RIGHT_AIL_GREEN_COMMANDED_POSITION".to_owned()),

            // Controllers are in outward->inward order, so for aileron [Blue circuit, Green circuit]
            left_aileron_controllers: [AileronController::new(), AileronController::new()],
            right_aileron_controllers: [AileronController::new(), AileronController::new()],
        }
    }

    fn left_controllers(&self) -> &[impl HydraulicAssemblyController + HydraulicLocking] {
        &self.left_aileron_controllers[..]
    }

    fn right_controllers(&self) -> &[impl HydraulicAssemblyController + HydraulicLocking] {
        &self.right_aileron_controllers[..]
    }

    fn update_aileron_controllers_positions(
        &mut self,
        left_position_requests: [Ratio; 2],
        right_position_requests: [Ratio; 2],
    ) {
        self.left_aileron_controllers[AileronActuatorPosition::Blue as usize]
            .set_requested_position(left_position_requests[AileronActuatorPosition::Blue as usize]);
        self.left_aileron_controllers[AileronActuatorPosition::Green as usize]
            .set_requested_position(
                left_position_requests[AileronActuatorPosition::Green as usize],
            );

        self.right_aileron_controllers[AileronActuatorPosition::Blue as usize]
            .set_requested_position(
                right_position_requests[AileronActuatorPosition::Blue as usize],
            );
        self.right_aileron_controllers[AileronActuatorPosition::Green as usize]
            .set_requested_position(
                right_position_requests[AileronActuatorPosition::Green as usize],
            );
    }

    /// Will drive mode from solenoid state
    /// -If energized actuator controls position
    /// -If not energized actuator is slaved in damping
    /// -We differentiate case of all actuators in damping mode where we set a more dampened
    /// mode to reach realistic slow droop speed.
    fn update_aileron_controllers_solenoids(
        &mut self,
        left_solenoids_energized: [bool; 2],
        right_solenoids_energized: [bool; 2],
    ) {
        if left_solenoids_energized.iter().any(|x| *x) {
            self.left_aileron_controllers[AileronActuatorPosition::Blue as usize].set_mode(
                Self::aileron_actuator_mode_from_solenoid(
                    left_solenoids_energized[AileronActuatorPosition::Blue as usize],
                ),
            );
            self.left_aileron_controllers[AileronActuatorPosition::Green as usize].set_mode(
                Self::aileron_actuator_mode_from_solenoid(
                    left_solenoids_energized[AileronActuatorPosition::Green as usize],
                ),
            );
        } else {
            for controller in &mut self.left_aileron_controllers {
                controller.set_mode(LinearActuatorMode::ClosedCircuitDamping);
            }
        }

        if right_solenoids_energized.iter().any(|x| *x) {
            self.right_aileron_controllers[AileronActuatorPosition::Blue as usize].set_mode(
                Self::aileron_actuator_mode_from_solenoid(
                    right_solenoids_energized[AileronActuatorPosition::Blue as usize],
                ),
            );
            self.right_aileron_controllers[AileronActuatorPosition::Green as usize].set_mode(
                Self::aileron_actuator_mode_from_solenoid(
                    right_solenoids_energized[AileronActuatorPosition::Green as usize],
                ),
            );
        } else {
            for controller in &mut self.right_aileron_controllers {
                controller.set_mode(LinearActuatorMode::ClosedCircuitDamping);
            }
        }
    }

    fn aileron_actuator_mode_from_solenoid(solenoid_energized: bool) -> LinearActuatorMode {
        if solenoid_energized {
            LinearActuatorMode::PositionControl
        } else {
            LinearActuatorMode::ActiveDamping
        }
    }

    fn aileron_actuator_position_from_surface_angle(surface_angle: Angle) -> Ratio {
        Ratio::new::<ratio>(surface_angle.get::<degree>() / 50. + 0.5)
    }
}
impl SimulationElement for AileronSystemHydraulicController {
    fn read(&mut self, reader: &mut SimulatorReader) {
        // Note that we reverse left, as positions are just passed through msfs for now
        self.update_aileron_controllers_positions(
            [
                Self::aileron_actuator_position_from_surface_angle(-Angle::new::<degree>(
                    reader.read(&self.left_aileron_blue_actuator_position_demand_id),
                )),
                Self::aileron_actuator_position_from_surface_angle(-Angle::new::<degree>(
                    reader.read(&self.left_aileron_green_actuator_position_demand_id),
                )),
            ],
            [
                Self::aileron_actuator_position_from_surface_angle(Angle::new::<degree>(
                    reader.read(&self.right_aileron_blue_actuator_position_demand_id),
                )),
                Self::aileron_actuator_position_from_surface_angle(Angle::new::<degree>(
                    reader.read(&self.right_aileron_green_actuator_position_demand_id),
                )),
            ],
        );

        self.update_aileron_controllers_solenoids(
            [
                reader.read(&self.left_aileron_blue_actuator_solenoid_id),
                reader.read(&self.left_aileron_green_actuator_solenoid_id),
            ],
            [
                reader.read(&self.right_aileron_blue_actuator_solenoid_id),
                reader.read(&self.right_aileron_green_actuator_solenoid_id),
            ],
        );
    }
}

struct ElevatorSystemHydraulicController {
    left_elevator_blue_actuator_solenoid_id: VariableIdentifier,
    right_elevator_blue_actuator_solenoid_id: VariableIdentifier,
    left_elevator_green_actuator_solenoid_id: VariableIdentifier,
    right_elevator_yellow_actuator_solenoid_id: VariableIdentifier,

    left_elevator_blue_actuator_position_demand_id: VariableIdentifier,
    right_elevator_blue_actuator_position_demand_id: VariableIdentifier,
    left_elevator_green_actuator_position_demand_id: VariableIdentifier,
    right_elevator_yellow_actuator_position_demand_id: VariableIdentifier,

    left_controllers: [AileronController; 2],
    right_controllers: [AileronController; 2],
}
impl ElevatorSystemHydraulicController {
    fn new(context: &mut InitContext) -> Self {
        Self {
            left_elevator_blue_actuator_solenoid_id: context
                .get_identifier("LEFT_ELEV_BLUE_SERVO_SOLENOID_ENERGIZED".to_owned()),
            right_elevator_blue_actuator_solenoid_id: context
                .get_identifier("RIGHT_ELEV_BLUE_SERVO_SOLENOID_ENERGIZED".to_owned()),
            left_elevator_green_actuator_solenoid_id: context
                .get_identifier("LEFT_ELEV_GREEN_SERVO_SOLENOID_ENERGIZED".to_owned()),
            right_elevator_yellow_actuator_solenoid_id: context
                .get_identifier("RIGHT_ELEV_YELLOW_SERVO_SOLENOID_ENERGIZED".to_owned()),

            left_elevator_blue_actuator_position_demand_id: context
                .get_identifier("LEFT_ELEV_BLUE_COMMANDED_POSITION".to_owned()),
            right_elevator_blue_actuator_position_demand_id: context
                .get_identifier("RIGHT_ELEV_BLUE_COMMANDED_POSITION".to_owned()),
            left_elevator_green_actuator_position_demand_id: context
                .get_identifier("LEFT_ELEV_GREEN_COMMANDED_POSITION".to_owned()),
            right_elevator_yellow_actuator_position_demand_id: context
                .get_identifier("RIGHT_ELEV_YELLOW_COMMANDED_POSITION".to_owned()),

            // Controllers are in outboard->inboard order
            left_controllers: [AileronController::new(), AileronController::new()],
            right_controllers: [AileronController::new(), AileronController::new()],
        }
    }

    fn left_controllers(&self) -> &[impl HydraulicAssemblyController + HydraulicLocking] {
        &self.left_controllers[..]
    }

    fn right_controllers(&self) -> &[impl HydraulicAssemblyController + HydraulicLocking] {
        &self.right_controllers[..]
    }

    fn update_elevator_controllers_positions(
        &mut self,
        left_position_requests: [Ratio; 2],
        right_position_requests: [Ratio; 2],
    ) {
        self.left_controllers[LeftElevatorActuatorCircuit::Blue as usize].set_requested_position(
            left_position_requests[LeftElevatorActuatorCircuit::Blue as usize],
        );
        self.left_controllers[LeftElevatorActuatorCircuit::Green as usize].set_requested_position(
            left_position_requests[LeftElevatorActuatorCircuit::Green as usize],
        );

        self.right_controllers[RightElevatorActuatorCircuit::Blue as usize].set_requested_position(
            right_position_requests[RightElevatorActuatorCircuit::Blue as usize],
        );
        self.right_controllers[RightElevatorActuatorCircuit::Yellow as usize]
            .set_requested_position(
                right_position_requests[RightElevatorActuatorCircuit::Yellow as usize],
            );
    }

    fn update_elevator_controllers_solenoids(
        &mut self,
        left_solenoids_energized: [bool; 2],
        right_solenoids_energized: [bool; 2],
    ) {
        if left_solenoids_energized.iter().all(|x| *x) {
            for controller in &mut self.left_controllers {
                controller.set_mode(LinearActuatorMode::ClosedCircuitDamping);
            }
        } else {
            self.left_controllers[LeftElevatorActuatorCircuit::Blue as usize].set_mode(
                Self::elevator_actuator_mode_from_solenoid(
                    left_solenoids_energized[LeftElevatorActuatorCircuit::Blue as usize],
                ),
            );
            self.left_controllers[LeftElevatorActuatorCircuit::Green as usize].set_mode(
                Self::elevator_actuator_mode_from_solenoid(
                    left_solenoids_energized[LeftElevatorActuatorCircuit::Green as usize],
                ),
            );
        }

        if right_solenoids_energized.iter().all(|x| *x) {
            for controller in &mut self.right_controllers {
                controller.set_mode(LinearActuatorMode::ClosedCircuitDamping);
            }
        } else {
            self.right_controllers[RightElevatorActuatorCircuit::Blue as usize].set_mode(
                Self::elevator_actuator_mode_from_solenoid(
                    right_solenoids_energized[RightElevatorActuatorCircuit::Blue as usize],
                ),
            );
            self.right_controllers[RightElevatorActuatorCircuit::Yellow as usize].set_mode(
                Self::elevator_actuator_mode_from_solenoid(
                    right_solenoids_energized[RightElevatorActuatorCircuit::Yellow as usize],
                ),
            );
        }
    }

    fn elevator_actuator_mode_from_solenoid(solenoid_energized: bool) -> LinearActuatorMode {
        // Elevator has reverted logic
        if !solenoid_energized {
            LinearActuatorMode::PositionControl
        } else {
            LinearActuatorMode::ActiveDamping
        }
    }

    fn elevator_actuator_position_from_surface_angle(surface_angle: Angle) -> Ratio {
        Ratio::new::<ratio>(
            (-surface_angle.get::<degree>() / 47. + 17. / 47.)
                .min(1.)
                .max(0.),
        )
    }
}
impl SimulationElement for ElevatorSystemHydraulicController {
    fn read(&mut self, reader: &mut SimulatorReader) {
        self.update_elevator_controllers_positions(
            [
                Self::elevator_actuator_position_from_surface_angle(Angle::new::<degree>(
                    reader.read(&self.left_elevator_blue_actuator_position_demand_id),
                )),
                Self::elevator_actuator_position_from_surface_angle(Angle::new::<degree>(
                    reader.read(&self.left_elevator_green_actuator_position_demand_id),
                )),
            ],
            [
                Self::elevator_actuator_position_from_surface_angle(Angle::new::<degree>(
                    reader.read(&self.right_elevator_blue_actuator_position_demand_id),
                )),
                Self::elevator_actuator_position_from_surface_angle(Angle::new::<degree>(
                    reader.read(&self.right_elevator_yellow_actuator_position_demand_id),
                )),
            ],
        );

        self.update_elevator_controllers_solenoids(
            [
                reader.read(&self.left_elevator_blue_actuator_solenoid_id),
                reader.read(&self.left_elevator_green_actuator_solenoid_id),
            ],
            [
                reader.read(&self.right_elevator_blue_actuator_solenoid_id),
                reader.read(&self.right_elevator_yellow_actuator_solenoid_id),
            ],
        );
    }
}

struct RudderSystemHydraulicController {
    requested_rudder_position_id: VariableIdentifier,

    rudder_position_requested: Ratio,

    rudder_controllers: [AileronController; 3],

    is_powered: bool,
}
impl RudderSystemHydraulicController {
    //TODO hot busses of FAC to check
    const ALL_POWER_BUSES: [ElectricalBusType; 4] = [
        ElectricalBusType::DirectCurrentEssential,
        ElectricalBusType::DirectCurrent(2),
        ElectricalBusType::DirectCurrentHot(1),
        ElectricalBusType::DirectCurrentHot(2),
    ];

    fn new(context: &mut InitContext) -> Self {
        Self {
            requested_rudder_position_id: context.get_identifier("HYD_RUDDER_DEMAND".to_owned()),

            rudder_position_requested: Ratio::default(),

            // Controllers are in [ Green circuit, Blue circuit, Yellow circuit] order
            rudder_controllers: [
                AileronController::new(),
                AileronController::new(),
                AileronController::new(),
            ],

            is_powered: false,
        }
    }

    fn update_rudder_requested_position(&mut self) {
        for controller in &mut self.rudder_controllers {
            controller.set_requested_position(self.rudder_position_requested);
        }
    }

    fn set_rudder_no_position_control(&mut self) {
        for controller in &mut self.rudder_controllers {
            controller.set_mode(LinearActuatorMode::ClosedCircuitDamping);
        }
    }

    fn set_rudder_position_control(
        &mut self,
        green_circuit_available: bool,
        blue_circuit_available: bool,
        yellow_circuit_available: bool,
    ) {
        if green_circuit_available {
            self.rudder_controllers[RudderActuatorPosition::Green as usize]
                .set_mode(LinearActuatorMode::PositionControl);
        } else {
            self.rudder_controllers[RudderActuatorPosition::Green as usize]
                .set_mode(LinearActuatorMode::ActiveDamping);
        }

        if blue_circuit_available {
            self.rudder_controllers[RudderActuatorPosition::Blue as usize]
                .set_mode(LinearActuatorMode::PositionControl);
        } else {
            self.rudder_controllers[RudderActuatorPosition::Blue as usize]
                .set_mode(LinearActuatorMode::ActiveDamping);
        }

        if yellow_circuit_available {
            self.rudder_controllers[RudderActuatorPosition::Yellow as usize]
                .set_mode(LinearActuatorMode::PositionControl);
        } else {
            self.rudder_controllers[RudderActuatorPosition::Yellow as usize]
                .set_mode(LinearActuatorMode::ActiveDamping);
        }
    }

    fn update_rudder(
        &mut self,
        green_circuit_available: bool,
        blue_circuit_available: bool,
        yellow_circuit_available: bool,
    ) {
        let no_hydraulics =
            !green_circuit_available && !blue_circuit_available && !yellow_circuit_available;

        if self.is_powered && !no_hydraulics {
            self.set_rudder_position_control(
                green_circuit_available,
                blue_circuit_available,
                yellow_circuit_available,
            );
        } else {
            self.set_rudder_no_position_control();
        }
    }

    fn update(
        &mut self,
        green_pressure: &impl SectionPressure,
        blue_pressure: &impl SectionPressure,
        yellow_pressure: &impl SectionPressure,
    ) {
        self.update_rudder_requested_position();

        let blue_circuit_available =
            blue_pressure.pressure_downstream_leak_valve().get::<psi>() > 1500.;
        let green_circuit_available =
            green_pressure.pressure_downstream_leak_valve().get::<psi>() > 1500.;
        let yellow_circuit_available = yellow_pressure
            .pressure_downstream_leak_valve()
            .get::<psi>()
            > 1500.;

        self.update_rudder(
            green_circuit_available,
            blue_circuit_available,
            yellow_circuit_available,
        );
    }

    fn rudder_controllers(&self) -> &[impl HydraulicAssemblyController + HydraulicLocking] {
        &self.rudder_controllers[..]
    }
}
impl SimulationElement for RudderSystemHydraulicController {
    fn read(&mut self, reader: &mut SimulatorReader) {
        self.rudder_position_requested =
            Ratio::new::<ratio>(reader.read(&self.requested_rudder_position_id));
    }

    fn receive_power(&mut self, buses: &impl ElectricalBuses) {
        self.is_powered = buses.any_is_powered(&Self::ALL_POWER_BUSES);
    }
}

#[derive(PartialEq, Clone, Copy)]
enum ActuatorSide {
    Left,
    Right,
}

#[derive(PartialEq, Clone, Copy)]
enum AileronActuatorPosition {
    Blue = 0,
    Green = 1,
}

enum RudderActuatorPosition {
    Green = 0,
    Blue = 1,
    Yellow = 2,
}

enum LeftElevatorActuatorCircuit {
    Blue = 0,
    Green = 1,
}

enum RightElevatorActuatorCircuit {
    Blue = 0,
    Yellow = 1,
}

struct AileronAssembly {
    hydraulic_assembly: HydraulicLinearActuatorAssembly<2>,

    position_id: VariableIdentifier,

    position: Ratio,

    aerodynamic_model: AerodynamicModel,
}
impl AileronAssembly {
    fn new(
        context: &mut InitContext,
        id: ActuatorSide,
        hydraulic_assembly: HydraulicLinearActuatorAssembly<2>,
        aerodynamic_model: AerodynamicModel,
    ) -> Self {
        Self {
            hydraulic_assembly,
            position_id: match id {
                ActuatorSide::Left => context.get_identifier("HYD_AIL_LEFT_DEFLECTION".to_owned()),
                ActuatorSide::Right => {
                    context.get_identifier("HYD_AIL_RIGHT_DEFLECTION".to_owned())
                }
            },
            position: Ratio::new::<ratio>(0.),
            aerodynamic_model,
        }
    }

    fn actuator(&mut self, circuit_position: AileronActuatorPosition) -> &mut impl Actuator {
        self.hydraulic_assembly.actuator(circuit_position as usize)
    }

    fn update(
        &mut self,
        context: &UpdateContext,
        aileron_controllers: &[impl HydraulicAssemblyController + HydraulicLocking],
        current_pressure_outward: &impl SectionPressure,
        current_pressure_inward: &impl SectionPressure,
    ) {
        self.aerodynamic_model
            .update_body(context, self.hydraulic_assembly.body());
        self.hydraulic_assembly.update(
            context,
            aileron_controllers,
            [
                current_pressure_outward.pressure_downstream_leak_valve(),
                current_pressure_inward.pressure_downstream_leak_valve(),
            ],
        );

        self.position = self.hydraulic_assembly.position_normalized();
    }
}
impl SimulationElement for AileronAssembly {
    fn write(&self, writer: &mut SimulatorWriter) {
        writer.write(&self.position_id, self.position.get::<ratio>());
    }
}

struct ElevatorAssembly {
    hydraulic_assembly: HydraulicLinearActuatorAssembly<2>,

    position_id: VariableIdentifier,

    position: Ratio,

    aerodynamic_model: AerodynamicModel,
}
impl ElevatorAssembly {
    fn new(
        context: &mut InitContext,
        id: ActuatorSide,
        hydraulic_assembly: HydraulicLinearActuatorAssembly<2>,
        aerodynamic_model: AerodynamicModel,
    ) -> Self {
        Self {
            hydraulic_assembly,
            position_id: match id {
                ActuatorSide::Left => context.get_identifier("HYD_ELEV_LEFT_DEFLECTION".to_owned()),
                ActuatorSide::Right => {
                    context.get_identifier("HYD_ELEV_RIGHT_DEFLECTION".to_owned())
                }
            },
            position: Ratio::new::<ratio>(0.),
            aerodynamic_model,
        }
    }

    fn actuator(&mut self, circuit_position: usize) -> &mut impl Actuator {
        self.hydraulic_assembly.actuator(circuit_position)
    }

    fn update(
        &mut self,
        context: &UpdateContext,
        elevator_controllers: &[impl HydraulicAssemblyController + HydraulicLocking],
        current_pressure_outward: &impl SectionPressure,
        current_pressure_inward: &impl SectionPressure,
    ) {
        self.aerodynamic_model
            .update_body(context, self.hydraulic_assembly.body());
        self.hydraulic_assembly.update(
            context,
            elevator_controllers,
            [
                current_pressure_outward.pressure_downstream_leak_valve(),
                current_pressure_inward.pressure_downstream_leak_valve(),
            ],
        );

        self.position = self.hydraulic_assembly.position_normalized();
    }
}
impl SimulationElement for ElevatorAssembly {
    fn write(&self, writer: &mut SimulatorWriter) {
        writer.write(&self.position_id, self.position.get::<ratio>());
    }
}

struct RudderAssembly {
    hydraulic_assembly: HydraulicLinearActuatorAssembly<3>,
    name_id: VariableIdentifier,

    position: Ratio,

    aerodynamic_model: AerodynamicModel,
}
impl RudderAssembly {
    fn new(
        context: &mut InitContext,
        hydraulic_assembly: HydraulicLinearActuatorAssembly<3>,
        aerodynamic_model: AerodynamicModel,
    ) -> Self {
        Self {
            hydraulic_assembly,

            name_id: context.get_identifier("HYD_RUD_DEFLECTION".to_owned()),

            position: Ratio::new::<ratio>(0.5),

            aerodynamic_model,
        }
    }

    fn actuator(&mut self, circuit_position: RudderActuatorPosition) -> &mut impl Actuator {
        self.hydraulic_assembly.actuator(circuit_position as usize)
    }

    fn update(
        &mut self,
        context: &UpdateContext,
        rudder_controllers: &[impl HydraulicAssemblyController + HydraulicLocking],
        current_pressure_green: &impl SectionPressure,
        current_pressure_blue: &impl SectionPressure,
        current_pressure_yellow: &impl SectionPressure,
    ) {
        self.aerodynamic_model
            .update_body(context, self.hydraulic_assembly.body());

        self.hydraulic_assembly.update(
            context,
            rudder_controllers,
            [
                current_pressure_green.pressure_downstream_leak_valve(),
                current_pressure_blue.pressure_downstream_leak_valve(),
                current_pressure_yellow.pressure_downstream_leak_valve(),
            ],
        );

        self.position = self.hydraulic_assembly.position_normalized();
    }
}
impl SimulationElement for RudderAssembly {
    fn write(&self, writer: &mut SimulatorWriter) {
        writer.write(&self.name_id, self.position.get::<ratio>());
    }
}

struct SpoilerElement {
    hydraulic_assembly: HydraulicLinearActuatorAssembly<1>,

    position_id: VariableIdentifier,

    position: Ratio,

    aerodynamic_model: AerodynamicModel,
}
impl SpoilerElement {
    fn new(
        context: &mut InitContext,
        id: ActuatorSide,
        id_num: usize,
        hydraulic_assembly: HydraulicLinearActuatorAssembly<1>,
        aerodynamic_model: AerodynamicModel,
    ) -> Self {
        Self {
            hydraulic_assembly,
            position_id: match id {
                ActuatorSide::Left => {
                    context.get_identifier(format!("HYD_SPOILER_{}_LEFT_DEFLECTION", id_num))
                }
                ActuatorSide::Right => {
                    context.get_identifier(format!("HYD_SPOILER_{}_RIGHT_DEFLECTION", id_num))
                }
            },
            position: Ratio::new::<ratio>(0.),
            aerodynamic_model,
        }
    }

    fn actuator(&mut self) -> &mut impl Actuator {
        self.hydraulic_assembly.actuator(0)
    }

    fn update(
        &mut self,
        context: &UpdateContext,
        spoiler_controller: &(impl HydraulicAssemblyController + HydraulicLocking),
        current_pressure: Pressure,
    ) {
        self.aerodynamic_model
            .update_body(context, self.hydraulic_assembly.body());
        self.hydraulic_assembly.update(
            context,
            std::slice::from_ref(spoiler_controller),
            [current_pressure],
        );

        self.position = self.hydraulic_assembly.position_normalized();
    }
}
impl SimulationElement for SpoilerElement {
    fn write(&self, writer: &mut SimulatorWriter) {
        writer.write(&self.position_id, self.position.get::<ratio>());
    }
}

struct SpoilerGroup {
    spoilers: [SpoilerElement; 5],
    hydraulic_controllers: [SpoilerController; 5],
}
impl SpoilerGroup {
    fn new(context: &mut InitContext, spoiler_side: &str, spoilers: [SpoilerElement; 5]) -> Self {
        Self {
            spoilers,
            hydraulic_controllers: [
                SpoilerController::new(context, spoiler_side, 1),
                SpoilerController::new(context, spoiler_side, 2),
                SpoilerController::new(context, spoiler_side, 3),
                SpoilerController::new(context, spoiler_side, 4),
                SpoilerController::new(context, spoiler_side, 5),
            ],
        }
    }

    fn update(
        &mut self,
        context: &UpdateContext,
        green_section: &impl SectionPressure,
        blue_section: &impl SectionPressure,
        yellow_section: &impl SectionPressure,
    ) {
        self.spoilers[0].update(
            context,
            &self.hydraulic_controllers[0],
            green_section.pressure_downstream_leak_valve(),
        );
        self.spoilers[1].update(
            context,
            &self.hydraulic_controllers[1],
            yellow_section.pressure_downstream_leak_valve(),
        );
        self.spoilers[2].update(
            context,
            &self.hydraulic_controllers[2],
            blue_section.pressure_downstream_leak_valve(),
        );
        self.spoilers[3].update(
            context,
            &self.hydraulic_controllers[3],
            yellow_section.pressure_downstream_leak_valve(),
        );
        self.spoilers[4].update(
            context,
            &self.hydraulic_controllers[4],
            green_section.pressure_downstream_leak_valve(),
        );
    }

    fn actuator(&mut self, spoiler_id: usize) -> &mut impl Actuator {
        self.spoilers[spoiler_id].actuator()
    }
}
impl SimulationElement for SpoilerGroup {
    fn accept<T: SimulationElementVisitor>(&mut self, visitor: &mut T) {
        for controller in &mut self.hydraulic_controllers {
            controller.accept(visitor);
        }

        for spoiler in &mut self.spoilers {
            spoiler.accept(visitor);
        }

        visitor.visit(self);
    }
}

struct SpoilerController {
    position_demand_id: VariableIdentifier,
    requested_position: Ratio,
}
impl SpoilerController {
    fn new(context: &mut InitContext, spoiler_side: &str, spoiler_id_number: usize) -> Self {
        Self {
            position_demand_id: context.get_identifier(format!(
                "{}_SPOILER_{}_COMMANDED_POSITION",
                spoiler_side, spoiler_id_number
            )),

            requested_position: Ratio::new::<ratio>(0.),
        }
    }

    fn spoiler_actuator_position_from_surface_angle(surface_angle: Angle) -> Ratio {
        Ratio::new::<ratio>((surface_angle.get::<degree>() / 50.).min(1.).max(0.))
    }
}
impl HydraulicAssemblyController for SpoilerController {
    fn requested_mode(&self) -> LinearActuatorMode {
        LinearActuatorMode::PositionControl
    }

    fn requested_position(&self) -> Ratio {
        self.requested_position
    }

    fn should_lock(&self) -> bool {
        false
    }

    fn requested_lock_position(&self) -> Ratio {
        Ratio::default()
    }
}
impl SimulationElement for SpoilerController {
    fn read(&mut self, reader: &mut SimulatorReader) {
        self.requested_position =
            Self::spoiler_actuator_position_from_surface_angle(Angle::new::<degree>(
                reader.read(&self.position_demand_id),
            ));
    }
}
impl HydraulicLocking for SpoilerController {}

struct A320GravityExtension {
    gear_gravity_extension_handle_position_id: VariableIdentifier,

    handle_angle: Angle,
}
impl A320GravityExtension {
    fn new(context: &mut InitContext) -> Self {
        Self {
            gear_gravity_extension_handle_position_id: context
                .get_identifier("GRAVITYGEAR_ROTATE_PCT".to_owned()),

            handle_angle: Angle::default(),
        }
    }
}
impl GearGravityExtension for A320GravityExtension {
    fn extension_handle_number_of_turns(&self) -> u8 {
        (self.handle_angle.get::<degree>() / 360.).floor() as u8
    }
}
impl SimulationElement for A320GravityExtension {
    fn read(&mut self, reader: &mut SimulatorReader) {
        let handle_percent: f64 = reader.read(&self.gear_gravity_extension_handle_position_id);

        self.handle_angle = Angle::new::<degree>(handle_percent * 3.6)
            .max(Angle::new::<degree>(0.))
            .min(Angle::new::<degree>(360. * 3.));
    }
}

struct A320TrimInputController {
    motor1_active_id: VariableIdentifier,
    motor2_active_id: VariableIdentifier,
    motor3_active_id: VariableIdentifier,

    motor1_position_id: VariableIdentifier,
    motor2_position_id: VariableIdentifier,
    motor3_position_id: VariableIdentifier,

    manual_control_active_id: VariableIdentifier,
    manual_control_speed_id: VariableIdentifier,

    motor_active: [bool; 3],
    motor_position: [Angle; 3],

    manual_control: bool,
    manual_control_speed: AngularVelocity,
}
impl A320TrimInputController {
    fn new(context: &mut InitContext) -> Self {
        Self {
            motor1_active_id: context.get_identifier("THS_1_ACTIVE_MODE_COMMANDED".to_owned()),
            motor2_active_id: context.get_identifier("THS_2_ACTIVE_MODE_COMMANDED".to_owned()),
            motor3_active_id: context.get_identifier("THS_3_ACTIVE_MODE_COMMANDED".to_owned()),

            motor1_position_id: context.get_identifier("THS_1_COMMANDED_POSITION".to_owned()),
            motor2_position_id: context.get_identifier("THS_2_COMMANDED_POSITION".to_owned()),
            motor3_position_id: context.get_identifier("THS_3_COMMANDED_POSITION".to_owned()),

            manual_control_active_id: context
                .get_identifier("THS_MANUAL_CONTROL_ACTIVE".to_owned()),
            manual_control_speed_id: context.get_identifier("THS_MANUAL_CONTROL_SPEED".to_owned()),

            motor_active: [false; 3],
            motor_position: [Angle::default(); 3],

            manual_control: false,
            manual_control_speed: AngularVelocity::default(),
        }
    }
}
impl PitchTrimActuatorController for A320TrimInputController {
    fn commanded_position(&self) -> Angle {
        for (idx, motor_active) in self.motor_active.iter().enumerate() {
            if *motor_active {
                return self.motor_position[idx];
            }
        }

        Angle::default()
    }

    fn energised_motor(&self) -> [bool; 3] {
        self.motor_active
    }
}
impl ManualPitchTrimController for A320TrimInputController {
    fn is_manually_moved(&self) -> bool {
        self.manual_control || self.manual_control_speed.get::<radian_per_second>() != 0.
    }

    fn moving_speed(&self) -> AngularVelocity {
        self.manual_control_speed
    }
}
impl SimulationElement for A320TrimInputController {
    fn read(&mut self, reader: &mut SimulatorReader) {
        self.motor_active[0] = reader.read(&self.motor1_active_id);
        self.motor_active[1] = reader.read(&self.motor2_active_id);
        self.motor_active[2] = reader.read(&self.motor3_active_id);

        self.motor_position[0] = reader.read(&self.motor1_position_id);
        self.motor_position[1] = reader.read(&self.motor2_position_id);
        self.motor_position[2] = reader.read(&self.motor3_position_id);

        self.manual_control = reader.read(&self.manual_control_active_id);
        self.manual_control_speed = reader.read(&self.manual_control_speed_id);
    }
}

#[cfg(test)]
mod tests {
    use super::*;

    mod a320_hydraulics {
        use super::*;
        use systems::{
            electrical::{
                test::TestElectricitySource, ElectricalBus, Electricity, ElectricitySource,
                ExternalPowerSource,
            },
            engine::{leap_engine::LeapEngine, EngineFireOverheadPanel},
            failures::FailureType,
            hydraulic::electrical_generator::TestGenerator,
            landing_gear::{GearSystemState, LandingGear, LandingGearControlInterfaceUnitSet},
            shared::{
                EmergencyElectricalState, HydraulicGeneratorControlUnit, LgciuId, PotentialOrigin,
            },
            simulation::{
                test::{ReadByName, SimulationTestBed, TestBed, WriteByName},
                Aircraft, InitContext,
            },
        };

        use uom::si::{
            angle::degree,
            electric_potential::volt,
            length::foot,
            ratio::{percent, ratio},
            volume::liter,
        };

        struct A320TestEmergencyElectricalOverheadPanel {
            rat_and_emer_gen_man_on: MomentaryPushButton,
        }

        impl A320TestEmergencyElectricalOverheadPanel {
            pub fn new(context: &mut InitContext) -> Self {
                A320TestEmergencyElectricalOverheadPanel {
                    rat_and_emer_gen_man_on: MomentaryPushButton::new(
                        context,
                        "EMER_ELEC_RAT_AND_EMER_GEN",
                    ),
                }
            }
        }
        impl SimulationElement for A320TestEmergencyElectricalOverheadPanel {
            fn accept<T: SimulationElementVisitor>(&mut self, visitor: &mut T) {
                self.rat_and_emer_gen_man_on.accept(visitor);

                visitor.visit(self);
            }
        }
        impl EmergencyElectricalRatPushButton for A320TestEmergencyElectricalOverheadPanel {
            fn is_pressed(&self) -> bool {
                self.rat_and_emer_gen_man_on.is_pressed()
            }
        }

        #[derive(Default)]
        struct A320TestAdirus {
            airspeed: Velocity,
        }
        impl A320TestAdirus {
            fn update(&mut self, context: &UpdateContext) {
                self.airspeed = context.true_airspeed()
            }
        }
        impl AdirsDiscreteOutputs for A320TestAdirus {
            fn low_speed_warning_1_104kts(&self, _: usize) -> bool {
                self.airspeed.get::<knot>() > 104.
            }

            fn low_speed_warning_2_54kts(&self, _: usize) -> bool {
                self.airspeed.get::<knot>() > 54.
            }

            fn low_speed_warning_3_159kts(&self, _: usize) -> bool {
                self.airspeed.get::<knot>() > 159.
            }

            fn low_speed_warning_4_260kts(&self, _: usize) -> bool {
                self.airspeed.get::<knot>() > 260.
            }
        }

        struct A320TestPneumatics {
            pressure: Pressure,
        }
        impl A320TestPneumatics {
            pub fn new() -> Self {
                Self {
                    pressure: Pressure::new::<psi>(50.),
                }
            }

            fn set_nominal_air_pressure(&mut self) {
                self.pressure = Pressure::new::<psi>(50.);
            }

            fn set_low_air_pressure(&mut self) {
                self.pressure = Pressure::new::<psi>(1.);
            }
        }
        impl ReservoirAirPressure for A320TestPneumatics {
            fn green_reservoir_pressure(&self) -> Pressure {
                self.pressure
            }

            fn blue_reservoir_pressure(&self) -> Pressure {
                self.pressure
            }

            fn yellow_reservoir_pressure(&self) -> Pressure {
                self.pressure
            }
        }

        struct A320TestElectrical {
            airspeed: Velocity,
            all_ac_lost: bool,
        }
        impl A320TestElectrical {
            pub fn new() -> Self {
                A320TestElectrical {
                    airspeed: Velocity::new::<knot>(100.),
                    all_ac_lost: false,
                }
            }

            fn update(&mut self, context: &UpdateContext) {
                self.airspeed = context.indicated_airspeed();
            }
        }
        impl EmergencyElectricalState for A320TestElectrical {
            fn is_in_emergency_elec(&self) -> bool {
                self.all_ac_lost && self.airspeed >= Velocity::new::<knot>(100.)
            }
        }
        impl SimulationElement for A320TestElectrical {
            fn receive_power(&mut self, buses: &impl ElectricalBuses) {
                self.all_ac_lost = !buses.is_powered(ElectricalBusType::AlternatingCurrent(1))
                    && !buses.is_powered(ElectricalBusType::AlternatingCurrent(2));
            }
        }
        struct A320HydraulicsTestAircraft {
            pneumatics: A320TestPneumatics,
            engine_1: LeapEngine,
            engine_2: LeapEngine,
            engine_3: LeapEngine,
            engine_4: LeapEngine,
            hydraulics: A380Hydraulic,
            overhead: A380HydraulicOverheadPanel,
            autobrake_panel: AutobrakePanel,
            emergency_electrical_overhead: A320TestEmergencyElectricalOverheadPanel,
            engine_fire_overhead: EngineFireOverheadPanel<4>,

            landing_gear: LandingGear,
            lgcius: LandingGearControlInterfaceUnitSet,
            adirus: A320TestAdirus,
            electrical: A320TestElectrical,
            ext_pwr: ExternalPowerSource,

            powered_source_ac: TestElectricitySource,
            ac_ground_service_bus: ElectricalBus,
            dc_ground_service_bus: ElectricalBus,
            ac_1_bus: ElectricalBus,
            ac_2_bus: ElectricalBus,
            dc_1_bus: ElectricalBus,
            dc_2_bus: ElectricalBus,
            dc_ess_bus: ElectricalBus,
            dc_hot_1_bus: ElectricalBus,
            dc_hot_2_bus: ElectricalBus,

            // Electric buses states to be able to kill them dynamically
            is_ac_ground_service_powered: bool,
            is_dc_ground_service_powered: bool,
            is_ac_1_powered: bool,
            is_ac_2_powered: bool,
            is_dc_1_powered: bool,
            is_dc_2_powered: bool,
            is_dc_ess_powered: bool,
            is_dc_hot_1_powered: bool,
            is_dc_hot_2_powered: bool,
        }
        impl A320HydraulicsTestAircraft {
            fn new(context: &mut InitContext) -> Self {
                Self {
                    pneumatics: A320TestPneumatics::new(),
                    engine_1: LeapEngine::new(context, 1),
                    engine_2: LeapEngine::new(context, 2),
                    engine_3: LeapEngine::new(context, 3),
                    engine_4: LeapEngine::new(context, 4),
                    hydraulics: A380Hydraulic::new(context),
                    overhead: A380HydraulicOverheadPanel::new(context),
                    autobrake_panel: AutobrakePanel::new(context),
                    emergency_electrical_overhead: A320TestEmergencyElectricalOverheadPanel::new(
                        context,
                    ),
                    engine_fire_overhead: EngineFireOverheadPanel::new(context),
                    landing_gear: LandingGear::new(context),
                    lgcius: LandingGearControlInterfaceUnitSet::new(
                        context,
                        ElectricalBusType::DirectCurrentEssential,
                        ElectricalBusType::DirectCurrentGndFltService,
                    ),
                    adirus: A320TestAdirus::default(),
                    electrical: A320TestElectrical::new(),
                    ext_pwr: ExternalPowerSource::new(context),
                    powered_source_ac: TestElectricitySource::powered(
                        context,
                        PotentialOrigin::EngineGenerator(1),
                    ),
                    ac_ground_service_bus: ElectricalBus::new(
                        context,
                        ElectricalBusType::AlternatingCurrentGndFltService,
                    ),
                    dc_ground_service_bus: ElectricalBus::new(
                        context,
                        ElectricalBusType::DirectCurrentGndFltService,
                    ),
                    ac_1_bus: ElectricalBus::new(context, ElectricalBusType::AlternatingCurrent(1)),
                    ac_2_bus: ElectricalBus::new(context, ElectricalBusType::AlternatingCurrent(2)),
                    dc_1_bus: ElectricalBus::new(context, ElectricalBusType::DirectCurrent(1)),
                    dc_2_bus: ElectricalBus::new(context, ElectricalBusType::DirectCurrent(2)),
                    dc_ess_bus: ElectricalBus::new(
                        context,
                        ElectricalBusType::DirectCurrentEssential,
                    ),
                    dc_hot_1_bus: ElectricalBus::new(
                        context,
                        ElectricalBusType::DirectCurrentHot(1),
                    ),
                    dc_hot_2_bus: ElectricalBus::new(
                        context,
                        ElectricalBusType::DirectCurrentHot(2),
                    ),
                    is_ac_ground_service_powered: true,
                    is_dc_ground_service_powered: true,
                    is_ac_1_powered: true,
                    is_ac_2_powered: true,
                    is_dc_1_powered: true,
                    is_dc_2_powered: true,
                    is_dc_ess_powered: true,
                    is_dc_hot_1_powered: true,
                    is_dc_hot_2_powered: true,
                }
            }

            fn is_green_edp_commanded_on(&self) -> bool {
                self.hydraulics
                    .engine_driven_pump_1a_controller
                    .should_pressurise()
            }

            fn is_yellow_edp_commanded_on(&self) -> bool {
                self.hydraulics
                    .engine_driven_pump_3a_controller
                    .should_pressurise()
            }

            fn get_yellow_brake_accumulator_fluid_volume(&self) -> Volume {
                self.hydraulics
                    .braking_circuit_altn
                    .accumulator_fluid_volume()
            }

            fn is_nws_pin_inserted(&self) -> bool {
                self.hydraulics.nose_wheel_steering_pin_is_inserted()
            }

            fn is_cargo_powering_yellow_epump(&self) -> bool {
                self.hydraulics
                    .should_pressurise_yellow_pump_for_cargo_door_operation()
            }

            fn is_yellow_epump_controller_pressurising(&self) -> bool {
                self.hydraulics
                    .yellow_electric_pump_a_controller
                    .should_pressurise()
            }

            fn is_edp1A_green_pump_controller_pressurising(&self) -> bool {
                self.hydraulics
                    .engine_driven_pump_1a_controller
                    .should_pressurise()
            }

            fn is_edp2A_yellow_pump_controller_pressurising(&self) -> bool {
                self.hydraulics
                    .engine_driven_pump_2a_controller
                    .should_pressurise()
            }

            fn is_green_pressure_switch_pressurised(&self) -> bool {
                self.hydraulics.is_green_pressure_switch_pressurised()
            }

            fn is_yellow_pressure_switch_pressurised(&self) -> bool {
                self.hydraulics.is_yellow_pressure_switch_pressurised()
            }

            fn is_yellow_leak_meas_valve_commanded_open(&self) -> bool {
                self.hydraulics
                    .yellow_circuit_controller
                    .should_open_leak_measurement_valve()
            }

            fn is_green_leak_meas_valve_commanded_open(&self) -> bool {
                self.hydraulics
                    .green_circuit_controller
                    .should_open_leak_measurement_valve()
            }

            fn nose_steering_position(&self) -> Angle {
                self.hydraulics.nose_steering.position_feedback()
            }

            fn is_cargo_fwd_door_locked_up(&self) -> bool {
                self.hydraulics.forward_cargo_door_controller.control_state
                    == DoorControlState::UpLocked
            }

            fn set_ac_bus_1_is_powered(&mut self, bus_is_alive: bool) {
                self.is_ac_1_powered = bus_is_alive;
            }

            fn set_ac_bus_2_is_powered(&mut self, bus_is_alive: bool) {
                self.is_ac_2_powered = bus_is_alive;
            }

            fn set_dc_ground_service_is_powered(&mut self, bus_is_alive: bool) {
                self.is_dc_ground_service_powered = bus_is_alive;
            }

            fn set_ac_ground_service_is_powered(&mut self, bus_is_alive: bool) {
                self.is_ac_ground_service_powered = bus_is_alive;
            }

            fn set_dc_bus_2_is_powered(&mut self, bus_is_alive: bool) {
                self.is_dc_2_powered = bus_is_alive;
            }

            fn set_dc_ess_is_powered(&mut self, bus_is_alive: bool) {
                self.is_dc_ess_powered = bus_is_alive;
            }
        }

        impl Aircraft for A320HydraulicsTestAircraft {
            fn update_before_power_distribution(
                &mut self,
                _: &UpdateContext,
                electricity: &mut Electricity,
            ) {
                self.powered_source_ac
                    .power_with_potential(ElectricPotential::new::<volt>(115.));
                electricity.supplied_by(&self.powered_source_ac);

                if self.is_ac_1_powered {
                    electricity.flow(&self.powered_source_ac, &self.ac_1_bus);
                }

                if self.is_ac_2_powered {
                    electricity.flow(&self.powered_source_ac, &self.ac_2_bus);
                }

                if self.is_ac_ground_service_powered {
                    electricity.flow(&self.powered_source_ac, &self.ac_ground_service_bus);
                }

                if self.is_dc_ground_service_powered {
                    electricity.flow(&self.powered_source_ac, &self.dc_ground_service_bus);
                }

                if self.is_dc_1_powered {
                    electricity.flow(&self.powered_source_ac, &self.dc_1_bus);
                }

                if self.is_dc_2_powered {
                    electricity.flow(&self.powered_source_ac, &self.dc_2_bus);
                }

                if self.is_dc_ess_powered {
                    electricity.flow(&self.powered_source_ac, &self.dc_ess_bus);
                }

                if self.is_dc_hot_1_powered {
                    electricity.flow(&self.powered_source_ac, &self.dc_hot_1_bus);
                }

                if self.is_dc_hot_2_powered {
                    electricity.flow(&self.powered_source_ac, &self.dc_hot_2_bus);
                }
            }

            fn update_after_power_distribution(&mut self, context: &UpdateContext) {
                self.electrical.update(context);

                self.adirus.update(context);

                self.lgcius.update(
                    context,
                    &self.landing_gear,
                    &self.hydraulics.gear_system,
                    self.ext_pwr.output_potential().is_powered(),
                );

                self.hydraulics.update(
                    context,
                    [
                        &self.engine_1,
                        &self.engine_2,
                        &self.engine_3,
                        &self.engine_4,
                    ],
                    &self.overhead,
                    &self.autobrake_panel,
                    &self.engine_fire_overhead,
                    &self.lgcius,
                    &self.emergency_electrical_overhead,
                    &self.electrical,
                    &self.pneumatics,
                    &self.adirus,
                );

                self.overhead.update(&self.hydraulics);

                // println!(
                //     "GREEN PRESS {:.0} psi  YELLOW PRESS {:.0} psi",
                //     self.hydraulics
                //         .green_circuit
                //         .system_section_pressure()
                //         .get::<psi>(),
                //     self.hydraulics
                //         .yellow_circuit
                //         .system_section_pressure()
                //         .get::<psi>()
                // );
            }
        }
        impl SimulationElement for A320HydraulicsTestAircraft {
            fn accept<T: SimulationElementVisitor>(&mut self, visitor: &mut T) {
                self.engine_1.accept(visitor);
                self.engine_2.accept(visitor);
                self.engine_3.accept(visitor);
                self.engine_4.accept(visitor);
                self.landing_gear.accept(visitor);
                self.lgcius.accept(visitor);
                self.hydraulics.accept(visitor);
                self.autobrake_panel.accept(visitor);
                self.overhead.accept(visitor);
                self.engine_fire_overhead.accept(visitor);
                self.emergency_electrical_overhead.accept(visitor);
                self.electrical.accept(visitor);
                self.ext_pwr.accept(visitor);

                visitor.visit(self);
            }
        }

        struct A320HydraulicsTestBed {
            test_bed: SimulationTestBed<A320HydraulicsTestAircraft>,
        }
        impl A320HydraulicsTestBed {
            fn new_with_start_state(start_state: StartState) -> Self {
                Self {
                    test_bed: SimulationTestBed::new_with_start_state(
                        start_state,
                        A320HydraulicsTestAircraft::new,
                    ),
                }
            }

            fn run_one_tick(mut self) -> Self {
                self.run_with_delta(A380Hydraulic::HYDRAULIC_SIM_TIME_STEP);
                self
            }

            fn run_waiting_for(mut self, delta: Duration) -> Self {
                self.test_bed.run_multiple_frames(delta);
                self
            }

            fn is_green_edp_commanded_on(&self) -> bool {
                self.query(|a| a.is_green_edp_commanded_on())
            }

            fn is_yellow_edp_commanded_on(&self) -> bool {
                self.query(|a| a.is_yellow_edp_commanded_on())
            }

            fn is_green_pressure_switch_pressurised(&self) -> bool {
                self.query(|a| a.is_green_pressure_switch_pressurised())
            }

            fn is_yellow_pressure_switch_pressurised(&self) -> bool {
                self.query(|a| a.is_yellow_pressure_switch_pressurised())
            }

            fn is_flaps_moving(&mut self) -> bool {
                self.read_by_name("IS_FLAPS_MOVING")
            }

            fn is_slats_moving(&mut self) -> bool {
                self.read_by_name("IS_SLATS_MOVING")
            }

            fn nose_steering_position(&self) -> Angle {
                self.query(|a| a.nose_steering_position())
            }

            fn is_cargo_fwd_door_locked_down(&mut self) -> bool {
                self.read_by_name("FWD_DOOR_CARGO_LOCKED")
            }

            fn is_cargo_fwd_door_locked_up(&self) -> bool {
                self.query(|a| a.is_cargo_fwd_door_locked_up())
            }

            fn cargo_fwd_door_position(&mut self) -> f64 {
                self.read_by_name("FWD_DOOR_CARGO_POSITION")
            }

            fn cargo_aft_door_position(&mut self) -> f64 {
                self.read_by_name("AFT_DOOR_CARGO_POSITION")
            }

            fn green_pressure(&mut self) -> Pressure {
                self.read_by_name("HYD_GREEN_SYSTEM_1_SECTION_PRESSURE")
            }

            fn yellow_pressure(&mut self) -> Pressure {
                self.read_by_name("HYD_YELLOW_SYSTEM_1_SECTION_PRESSURE")
            }

            fn green_pressure_auxiliary(&mut self) -> Pressure {
                self.read_by_name("HYD_GREEN_AUXILIARY_1_SECTION_PRESSURE")
            }

            fn get_yellow_reservoir_volume(&mut self) -> Volume {
                self.read_by_name("HYD_YELLOW_RESERVOIR_LEVEL")
            }

            fn is_green_edp_press_low(&mut self) -> bool {
                self.read_by_name("HYD_GREEN_EDPUMP_LOW_PRESS")
            }

            fn green_edp_has_fault(&mut self) -> bool {
                self.read_by_name("OVHD_HYD_ENG_1_PUMP_PB_HAS_FAULT")
            }

            fn yellow_edp_has_fault(&mut self) -> bool {
                self.read_by_name("OVHD_HYD_ENG_2_PUMP_PB_HAS_FAULT")
            }

            fn is_yellow_edp_press_low(&mut self) -> bool {
                self.read_by_name("HYD_YELLOW_EDPUMP_LOW_PRESS")
            }

            fn is_yellow_epump_press_low(&mut self) -> bool {
                self.read_by_name("HYD_YELLOW_EPUMP_LOW_PRESS")
            }

            fn yellow_epump_has_fault(&mut self) -> bool {
                self.read_by_name("OVHD_HYD_EPUMPY_PB_HAS_FAULT")
            }

            fn get_brake_left_yellow_pressure(&mut self) -> Pressure {
                self.read_by_name("HYD_BRAKE_ALTN_LEFT_PRESS")
            }

            fn get_brake_right_yellow_pressure(&mut self) -> Pressure {
                self.read_by_name("HYD_BRAKE_ALTN_RIGHT_PRESS")
            }

            fn get_green_reservoir_volume(&mut self) -> Volume {
                self.read_by_name("HYD_GREEN_RESERVOIR_LEVEL")
            }

            fn autobrake_mode(&mut self) -> AutobrakeMode {
                ReadByName::<A320HydraulicsTestBed, f64>::read_by_name(
                    self,
                    "AUTOBRAKES_ARMED_MODE",
                )
                .into()
            }

            fn get_brake_left_green_pressure(&mut self) -> Pressure {
                self.read_by_name("HYD_BRAKE_NORM_LEFT_PRESS")
            }

            fn get_brake_right_green_pressure(&mut self) -> Pressure {
                self.read_by_name("HYD_BRAKE_NORM_RIGHT_PRESS")
            }

            fn get_brake_yellow_accumulator_pressure(&mut self) -> Pressure {
                self.read_by_name("HYD_BRAKE_ALTN_ACC_PRESS")
            }

            fn get_brake_yellow_accumulator_fluid_volume(&self) -> Volume {
                self.query(|a| a.get_yellow_brake_accumulator_fluid_volume())
            }

            fn get_rat_position(&mut self) -> f64 {
                self.read_by_name("HYD_RAT_STOW_POSITION")
            }

            fn get_rat_rpm(&mut self) -> f64 {
                self.read_by_name("A32NX_HYD_RAT_RPM")
            }

            fn get_left_aileron_position(&mut self) -> Ratio {
                Ratio::new::<ratio>(self.read_by_name("HYD_AIL_LEFT_DEFLECTION"))
            }

            fn get_right_aileron_position(&mut self) -> Ratio {
                Ratio::new::<ratio>(self.read_by_name("HYD_AIL_RIGHT_DEFLECTION"))
            }

            fn get_left_elevator_position(&mut self) -> Ratio {
                Ratio::new::<ratio>(self.read_by_name("HYD_ELEV_LEFT_DEFLECTION"))
            }

            fn get_mean_right_spoilers_position(&mut self) -> Ratio {
                (Ratio::new::<ratio>(self.read_by_name("HYD_SPOILER_1_RIGHT_DEFLECTION"))
                    + Ratio::new::<ratio>(self.read_by_name("HYD_SPOILER_2_RIGHT_DEFLECTION"))
                    + Ratio::new::<ratio>(self.read_by_name("HYD_SPOILER_3_RIGHT_DEFLECTION"))
                    + Ratio::new::<ratio>(self.read_by_name("HYD_SPOILER_4_RIGHT_DEFLECTION"))
                    + Ratio::new::<ratio>(self.read_by_name("HYD_SPOILER_5_RIGHT_DEFLECTION")))
                    / 5.
            }

            fn get_mean_left_spoilers_position(&mut self) -> Ratio {
                (Ratio::new::<ratio>(self.read_by_name("HYD_SPOILER_1_LEFT_DEFLECTION"))
                    + Ratio::new::<ratio>(self.read_by_name("HYD_SPOILER_2_LEFT_DEFLECTION"))
                    + Ratio::new::<ratio>(self.read_by_name("HYD_SPOILER_3_LEFT_DEFLECTION"))
                    + Ratio::new::<ratio>(self.read_by_name("HYD_SPOILER_4_LEFT_DEFLECTION"))
                    + Ratio::new::<ratio>(self.read_by_name("HYD_SPOILER_5_LEFT_DEFLECTION")))
                    / 5.
            }

            fn get_right_elevator_position(&mut self) -> Ratio {
                Ratio::new::<ratio>(self.read_by_name("HYD_ELEV_RIGHT_DEFLECTION"))
            }

            fn get_rudder_position(&mut self) -> Ratio {
                Ratio::new::<ratio>(self.read_by_name("HYD_RUD_DEFLECTION"))
            }

            fn get_nose_steering_ratio(&mut self) -> Ratio {
                Ratio::new::<ratio>(self.read_by_name("NOSE_WHEEL_POSITION_RATIO"))
            }

            fn is_fire_valve_eng1_closed(&mut self) -> bool {
                !ReadByName::<A320HydraulicsTestBed, bool>::read_by_name(
                    self,
                    "HYD_GREEN_PUMP_1_FIRE_VALVE_OPENED",
                ) && !self.query(|a| a.hydraulics.green_circuit.is_fire_shutoff_valve_open(0))
            }

            fn is_fire_valve_eng2_closed(&mut self) -> bool {
                !ReadByName::<A320HydraulicsTestBed, bool>::read_by_name(
                    self,
                    "HYD_YELLOW_PUMP_1_FIRE_VALVE_OPENED",
                ) && !self.query(|a| a.hydraulics.green_circuit.is_fire_shutoff_valve_open(0))
            }

            fn is_yellow_leak_meas_valve_commanded_open(&mut self) -> bool {
                self.query(|a| a.is_yellow_leak_meas_valve_commanded_open())
            }

            fn is_green_leak_meas_valve_commanded_open(&mut self) -> bool {
                self.query(|a| a.is_green_leak_meas_valve_commanded_open())
            }

            fn green_leak_meas_valve_closed(mut self) -> Self {
                self.write_by_name("OVHD_HYD_LEAK_MEASUREMENT_G_PB_IS_AUTO", false);
                self
            }

            fn yellow_leak_meas_valve_closed(mut self) -> Self {
                self.write_by_name("OVHD_HYD_LEAK_MEASUREMENT_Y_PB_IS_AUTO", false);
                self
            }

            fn engines_off(self) -> Self {
                self.stop_eng1().stop_eng2()
            }

            fn external_power(mut self, is_connected: bool) -> Self {
                self.write_by_name("EXTERNAL POWER AVAILABLE:1", is_connected);

                if is_connected {
                    self = self.on_the_ground();
                }
                self
            }

            fn on_the_ground(mut self) -> Self {
                self.set_indicated_altitude(Length::new::<foot>(0.));
                self.set_on_ground(true);
                self.set_indicated_airspeed(Velocity::new::<knot>(5.));
                self
            }

            fn on_the_ground_after_touchdown(mut self) -> Self {
                self.set_indicated_altitude(Length::new::<foot>(0.));
                self.set_on_ground(true);
                self.set_indicated_airspeed(Velocity::new::<knot>(100.));
                self
            }

            fn air_press_low(mut self) -> Self {
                self.command(|a| a.pneumatics.set_low_air_pressure());
                self
            }

            fn air_press_nominal(mut self) -> Self {
                self.command(|a| a.pneumatics.set_nominal_air_pressure());
                self
            }

            fn rotates_on_runway(mut self) -> Self {
                self.set_indicated_altitude(Length::new::<foot>(0.));
                self.set_on_ground(false);
                self.set_indicated_airspeed(Velocity::new::<knot>(135.));
                self.write_by_name(
                    LandingGear::GEAR_CENTER_COMPRESSION,
                    Ratio::new::<ratio>(0.5),
                );
                self.write_by_name(LandingGear::GEAR_LEFT_COMPRESSION, Ratio::new::<ratio>(0.8));
                self.write_by_name(
                    LandingGear::GEAR_RIGHT_COMPRESSION,
                    Ratio::new::<ratio>(0.8),
                );
                self
            }

            fn in_flight(mut self) -> Self {
                self.set_on_ground(false);
                self.set_indicated_altitude(Length::new::<foot>(2500.));
                self.set_indicated_airspeed(Velocity::new::<knot>(180.));
                self.start_eng1(Ratio::new::<percent>(80.))
                    .start_eng2(Ratio::new::<percent>(80.))
                    .set_gear_lever_up()
                    .set_park_brake(false)
                    .external_power(false)
            }

            fn sim_not_ready(mut self) -> Self {
                self.set_sim_is_ready(false);
                self
            }

            fn sim_ready(mut self) -> Self {
                self.set_sim_is_ready(true);
                self
            }

            fn set_tiller_demand(mut self, steering_ratio: Ratio) -> Self {
                self.write_by_name("TILLER_HANDLE_POSITION", steering_ratio.get::<ratio>());
                self
            }

            fn set_autopilot_steering_demand(mut self, steering_ratio: Ratio) -> Self {
                self.write_by_name("AUTOPILOT_NOSEWHEEL_DEMAND", steering_ratio.get::<ratio>());
                self
            }

            fn set_eng1_fire_button(mut self, is_active: bool) -> Self {
                self.write_by_name("FIRE_BUTTON_ENG1", is_active);
                self
            }

            fn set_eng2_fire_button(mut self, is_active: bool) -> Self {
                self.write_by_name("FIRE_BUTTON_ENG2", is_active);
                self
            }

            fn open_fwd_cargo_door(mut self) -> Self {
                self.write_by_name("FWD_DOOR_CARGO_OPEN_REQ", 1.);
                self
            }

            fn close_fwd_cargo_door(mut self) -> Self {
                self.write_by_name("FWD_DOOR_CARGO_OPEN_REQ", 0.);
                self
            }

            fn set_pushback_state(mut self, is_pushed_back: bool) -> Self {
                if is_pushed_back {
                    self.write_by_name("PUSHBACK STATE", 0.);
                } else {
                    self.write_by_name("PUSHBACK STATE", 3.);
                }
                self
            }

            fn set_pushback_angle(mut self, angle: Angle) -> Self {
                self.write_by_name("PUSHBACK ANGLE", angle.get::<radian>());
                self
            }

            fn is_nw_disc_memo_shown(&mut self) -> bool {
                self.read_by_name("HYD_NW_STRG_DISC_ECAM_MEMO")
            }

            fn is_ptu_running_high_pitch_sound(&mut self) -> bool {
                self.read_by_name("HYD_PTU_HIGH_PITCH_SOUND")
            }

            fn start_eng1(mut self, n2: Ratio) -> Self {
                self.write_by_name("GENERAL ENG STARTER ACTIVE:1", true);
                self.write_by_name("ENGINE_N2:1", n2);

                self
            }

            fn start_eng2(mut self, n2: Ratio) -> Self {
                self.write_by_name("GENERAL ENG STARTER ACTIVE:2", true);
                self.write_by_name("ENGINE_N2:2", n2);

                self
            }

            fn stop_eng1(mut self) -> Self {
                self.write_by_name("GENERAL ENG STARTER ACTIVE:1", false);
                self.write_by_name("ENGINE_N2:1", 0.);

                self
            }

            fn stopping_eng1(mut self) -> Self {
                self.write_by_name("GENERAL ENG STARTER ACTIVE:1", false);
                self.write_by_name("ENGINE_N2:1", 25.);

                self
            }

            fn stop_eng2(mut self) -> Self {
                self.write_by_name("GENERAL ENG STARTER ACTIVE:2", false);
                self.write_by_name("ENGINE_N2:2", 0.);

                self
            }

            fn stopping_eng2(mut self) -> Self {
                self.write_by_name("GENERAL ENG STARTER ACTIVE:2", false);
                self.write_by_name("ENGINE_N2:2", 25.);

                self
            }

            fn set_park_brake(mut self, is_set: bool) -> Self {
                self.write_by_name("PARK_BRAKE_LEVER_POS", is_set);
                self
            }

            fn set_gear_lever_up(mut self) -> Self {
                // One tick is needed so lever up can be evaluated
                self.write_by_name("GEAR_LEVER_POSITION_REQUEST", false);
                self = self.run_one_tick();

                self
            }

            fn set_gear_lever_down(mut self) -> Self {
                self.write_by_name("GEAR_LEVER_POSITION_REQUEST", true);

                self
            }

            fn set_anti_skid(mut self, is_set: bool) -> Self {
                self.write_by_name("ANTISKID BRAKES ACTIVE", is_set);
                self
            }

            fn set_yellow_e_pump(mut self, is_auto: bool) -> Self {
                self.write_by_name("OVHD_HYD_EPUMPY_PB_IS_AUTO", is_auto);
                self
            }

            fn set_blue_e_pump(mut self, is_auto: bool) -> Self {
                self.write_by_name("OVHD_HYD_EPUMPB_PB_IS_AUTO", is_auto);
                self
            }

            fn set_green_ed_pump(mut self, is_auto: bool) -> Self {
                self.write_by_name("OVHD_HYD_ENG_1_PUMP_PB_IS_AUTO", is_auto);
                self
            }

            fn set_yellow_ed_pump(mut self, is_auto: bool) -> Self {
                self.write_by_name("OVHD_HYD_ENG_2_PUMP_PB_IS_AUTO", is_auto);
                self
            }

            fn set_ptu_state(mut self, is_auto: bool) -> Self {
                self.write_by_name("OVHD_HYD_PTU_PB_IS_AUTO", is_auto);
                self
            }

            fn set_flaps_handle_position(mut self, pos: u8) -> Self {
                self.write_by_name("FLAPS_HANDLE_INDEX", pos as f64);
                self
            }

            fn get_flaps_left_position_percent(&mut self) -> f64 {
                self.read_by_name("LEFT_FLAPS_POSITION_PERCENT")
            }

            fn get_flaps_right_position_percent(&mut self) -> f64 {
                self.read_by_name("RIGHT_FLAPS_POSITION_PERCENT")
            }

            fn get_slats_left_position_percent(&mut self) -> f64 {
                self.read_by_name("LEFT_SLATS_POSITION_PERCENT")
            }

            fn get_slats_right_position_percent(&mut self) -> f64 {
                self.read_by_name("RIGHT_SLATS_POSITION_PERCENT")
            }

            fn get_real_gear_position(&mut self, wheel_id: GearWheel) -> Ratio {
                match wheel_id {
                    GearWheel::NOSE => self.read_by_name("GEAR_CENTER_POSITION"),
                    GearWheel::LEFT => self.read_by_name("GEAR_LEFT_POSITION"),
                    GearWheel::RIGHT => self.read_by_name("GEAR_RIGHT_POSITION"),
                }
            }

            fn get_real_gear_door_position(&mut self, wheel_id: GearWheel) -> Ratio {
                match wheel_id {
                    GearWheel::NOSE => self.read_by_name("GEAR_DOOR_CENTER_POSITION"),
                    GearWheel::LEFT => self.read_by_name("GEAR_DOOR_LEFT_POSITION"),
                    GearWheel::RIGHT => self.read_by_name("GEAR_DOOR_RIGHT_POSITION"),
                }
            }

            fn is_all_gears_really_up(&mut self) -> bool {
                self.get_real_gear_position(GearWheel::NOSE) <= Ratio::new::<ratio>(0.01)
                    && self.get_real_gear_position(GearWheel::LEFT) <= Ratio::new::<ratio>(0.01)
                    && self.get_real_gear_position(GearWheel::RIGHT) <= Ratio::new::<ratio>(0.01)
            }

            fn is_all_gears_really_down(&mut self) -> bool {
                self.get_real_gear_position(GearWheel::NOSE) >= Ratio::new::<ratio>(0.99)
                    && self.get_real_gear_position(GearWheel::LEFT) >= Ratio::new::<ratio>(0.99)
                    && self.get_real_gear_position(GearWheel::RIGHT) >= Ratio::new::<ratio>(0.99)
            }

            fn is_all_doors_really_up(&mut self) -> bool {
                self.get_real_gear_door_position(GearWheel::NOSE) <= Ratio::new::<ratio>(0.01)
                    && self.get_real_gear_door_position(GearWheel::LEFT)
                        <= Ratio::new::<ratio>(0.01)
                    && self.get_real_gear_door_position(GearWheel::RIGHT)
                        <= Ratio::new::<ratio>(0.01)
            }

            fn is_all_doors_really_down(&mut self) -> bool {
                self.get_real_gear_door_position(GearWheel::NOSE) >= Ratio::new::<ratio>(0.9)
                    && self.get_real_gear_door_position(GearWheel::LEFT) >= Ratio::new::<ratio>(0.9)
                    && self.get_real_gear_door_position(GearWheel::RIGHT)
                        >= Ratio::new::<ratio>(0.9)
            }

            fn ac_bus_1_lost(mut self) -> Self {
                self.command(|a| a.set_ac_bus_1_is_powered(false));
                self
            }

            fn ac_bus_2_lost(mut self) -> Self {
                self.command(|a| a.set_ac_bus_2_is_powered(false));
                self
            }

            fn dc_ground_service_lost(mut self) -> Self {
                self.command(|a| a.set_dc_ground_service_is_powered(false));
                self
            }
            fn dc_ground_service_avail(mut self) -> Self {
                self.command(|a| a.set_dc_ground_service_is_powered(true));
                self
            }

            fn ac_ground_service_lost(mut self) -> Self {
                self.command(|a| a.set_ac_ground_service_is_powered(false));
                self
            }

            fn dc_bus_2_lost(mut self) -> Self {
                self.command(|a| a.set_dc_bus_2_is_powered(false));
                self
            }

            fn dc_ess_lost(mut self) -> Self {
                self.command(|a| a.set_dc_ess_is_powered(false));
                self
            }

            fn dc_ess_active(mut self) -> Self {
                self.command(|a| a.set_dc_ess_is_powered(true));
                self
            }

            fn set_cold_dark_inputs(self) -> Self {
                self.set_eng1_fire_button(false)
                    .set_eng2_fire_button(false)
                    .set_blue_e_pump(true)
                    .set_yellow_e_pump(true)
                    .set_green_ed_pump(true)
                    .set_yellow_ed_pump(true)
                    .set_ptu_state(true)
                    .set_park_brake(true)
                    .set_anti_skid(true)
                    .set_left_brake(Ratio::new::<percent>(0.))
                    .set_right_brake(Ratio::new::<percent>(0.))
                    .set_gear_lever_down()
                    .set_pushback_state(false)
                    .air_press_nominal()
                    .set_elac1_actuators_energized()
                    .set_ailerons_neutral()
                    .set_elevator_neutral()
            }

            fn set_left_brake(mut self, position: Ratio) -> Self {
                self.write_by_name("LEFT_BRAKE_PEDAL_INPUT", position);
                self
            }

            fn set_right_brake(mut self, position: Ratio) -> Self {
                self.write_by_name("RIGHT_BRAKE_PEDAL_INPUT", position);
                self
            }

            fn set_autobrake_disarmed_with_set_variable(mut self) -> Self {
                self.write_by_name("AUTOBRAKES_ARMED_MODE_SET", 0);
                self
            }

            fn set_autobrake_low_with_set_variable(mut self) -> Self {
                self.write_by_name("AUTOBRAKES_ARMED_MODE_SET", 1);
                self
            }

            fn set_autobrake_med_with_set_variable(mut self) -> Self {
                self.write_by_name("AUTOBRAKES_ARMED_MODE_SET", 2);
                self
            }

            fn set_autobrake_max_with_set_variable(mut self) -> Self {
                self.write_by_name("AUTOBRAKES_ARMED_MODE_SET", 3);
                self
            }

            fn set_autobrake_low(mut self) -> Self {
                self.write_by_name("OVHD_AUTOBRK_LOW_ON_IS_PRESSED", true);
                self = self.run_one_tick();
                self.write_by_name("OVHD_AUTOBRK_LOW_ON_IS_PRESSED", false);
                self
            }

            fn set_autobrake_med(mut self) -> Self {
                self.write_by_name("OVHD_AUTOBRK_MED_ON_IS_PRESSED", true);
                self = self.run_one_tick();
                self.write_by_name("OVHD_AUTOBRK_MED_ON_IS_PRESSED", false);
                self
            }

            fn set_autobrake_max(mut self) -> Self {
                self.write_by_name("OVHD_AUTOBRK_MAX_ON_IS_PRESSED", true);
                self = self.run_one_tick();
                self.write_by_name("OVHD_AUTOBRK_MAX_ON_IS_PRESSED", false);
                self
            }

            fn set_deploy_ground_spoilers(mut self) -> Self {
                self.write_by_name("SEC_1_GROUND_SPOILER_OUT", true);
                self.write_by_name("SEC_2_GROUND_SPOILER_OUT", true);
                self.write_by_name("SEC_3_GROUND_SPOILER_OUT", true);
                self
            }

            fn set_retract_ground_spoilers(mut self) -> Self {
                self.write_by_name("SEC_1_GROUND_SPOILER_OUT", false);
                self.write_by_name("SEC_2_GROUND_SPOILER_OUT", false);
                self.write_by_name("SEC_3_GROUND_SPOILER_OUT", false);
                self
            }

            fn set_ailerons_neutral(mut self) -> Self {
                self.write_by_name("LEFT_AIL_BLUE_COMMANDED_POSITION", 0.);
                self.write_by_name("RIGHT_AIL_BLUE_COMMANDED_POSITION", 0.);
                self.write_by_name("LEFT_AIL_GREEN_COMMANDED_POSITION", 0.);
                self.write_by_name("RIGHT_AIL_GREEN_COMMANDED_POSITION", 0.);
                self
            }

            fn set_elevator_neutral(mut self) -> Self {
                self.write_by_name("LEFT_ELEV_BLUE_COMMANDED_POSITION", 0.);
                self.write_by_name("RIGHT_ELEV_BLUE_COMMANDED_POSITION", 0.);
                self.write_by_name("LEFT_ELEV_GREEN_COMMANDED_POSITION", 0.);
                self.write_by_name("RIGHT_ELEV_YELLOW_COMMANDED_POSITION", 0.);
                self
            }

            fn set_ailerons_left_turn(mut self) -> Self {
                self.write_by_name("LEFT_AIL_BLUE_COMMANDED_POSITION", -25.);
                self.write_by_name("RIGHT_AIL_BLUE_COMMANDED_POSITION", -25.);
                self.write_by_name("LEFT_AIL_GREEN_COMMANDED_POSITION", -25.);
                self.write_by_name("RIGHT_AIL_GREEN_COMMANDED_POSITION", -25.);
                self
            }

            fn set_elac1_actuators_energized(mut self) -> Self {
                self.write_by_name("LEFT_AIL_BLUE_SERVO_SOLENOID_ENERGIZED", 1.);
                self.write_by_name("RIGHT_AIL_BLUE_SERVO_SOLENOID_ENERGIZED", 0.);
                self.write_by_name("LEFT_AIL_GREEN_SERVO_SOLENOID_ENERGIZED", 0.);
                self.write_by_name("RIGHT_AIL_GREEN_SERVO_SOLENOID_ENERGIZED", 1.);

                self.write_by_name("LEFT_ELEV_BLUE_SERVO_SOLENOID_ENERGIZED", 0.);
                self.write_by_name("RIGHT_ELEV_BLUE_SERVO_SOLENOID_ENERGIZED", 0.);
                self.write_by_name("LEFT_ELEV_GREEN_SERVO_SOLENOID_ENERGIZED", 1.);
                self.write_by_name("RIGHT_ELEV_YELLOW_SERVO_SOLENOID_ENERGIZED", 1.);
                self
            }

            fn set_elac_actuators_de_energized(mut self) -> Self {
                self.write_by_name("LEFT_AIL_BLUE_SERVO_SOLENOID_ENERGIZED", 0.);
                self.write_by_name("RIGHT_AIL_BLUE_SERVO_SOLENOID_ENERGIZED", 0.);
                self.write_by_name("LEFT_AIL_GREEN_SERVO_SOLENOID_ENERGIZED", 0.);
                self.write_by_name("RIGHT_AIL_GREEN_SERVO_SOLENOID_ENERGIZED", 0.);

                self.write_by_name("LEFT_ELEV_BLUE_SERVO_SOLENOID_ENERGIZED", 0.);
                self.write_by_name("RIGHT_ELEV_BLUE_SERVO_SOLENOID_ENERGIZED", 0.);
                self.write_by_name("LEFT_ELEV_GREEN_SERVO_SOLENOID_ENERGIZED", 0.);
                self.write_by_name("RIGHT_ELEV_YELLOW_SERVO_SOLENOID_ENERGIZED", 0.);

                self.write_by_name("LEFT_ELEV_BLUE_COMMANDED_POSITION", 0.);
                self.write_by_name("RIGHT_ELEV_BLUE_COMMANDED_POSITION", 0.);
                self.write_by_name("LEFT_ELEV_GREEN_COMMANDED_POSITION", 0.);
                self.write_by_name("RIGHT_ELEV_YELLOW_COMMANDED_POSITION", 0.);
                self
            }

            fn set_left_spoilers_out(mut self) -> Self {
                self.write_by_name("LEFT_SPOILER_1_COMMANDED_POSITION", 50.);
                self.write_by_name("LEFT_SPOILER_2_COMMANDED_POSITION", 50.);
                self.write_by_name("LEFT_SPOILER_3_COMMANDED_POSITION", 50.);
                self.write_by_name("LEFT_SPOILER_4_COMMANDED_POSITION", 50.);
                self.write_by_name("LEFT_SPOILER_5_COMMANDED_POSITION", 50.);
                self
            }

            fn set_left_spoilers_in(mut self) -> Self {
                self.write_by_name("LEFT_SPOILER_1_COMMANDED_POSITION", 0.);
                self.write_by_name("LEFT_SPOILER_2_COMMANDED_POSITION", 0.);
                self.write_by_name("LEFT_SPOILER_3_COMMANDED_POSITION", 0.);
                self.write_by_name("LEFT_SPOILER_4_COMMANDED_POSITION", 0.);
                self.write_by_name("LEFT_SPOILER_5_COMMANDED_POSITION", 0.);
                self
            }

            fn set_right_spoilers_out(mut self) -> Self {
                self.write_by_name("RIGHT_SPOILER_1_COMMANDED_POSITION", 50.);
                self.write_by_name("RIGHT_SPOILER_2_COMMANDED_POSITION", 50.);
                self.write_by_name("RIGHT_SPOILER_3_COMMANDED_POSITION", 50.);
                self.write_by_name("RIGHT_SPOILER_4_COMMANDED_POSITION", 50.);
                self.write_by_name("RIGHT_SPOILER_5_COMMANDED_POSITION", 50.);
                self
            }

            fn set_right_spoilers_in(mut self) -> Self {
                self.write_by_name("RIGHT_SPOILER_1_COMMANDED_POSITION", 0.);
                self.write_by_name("RIGHT_SPOILER_2_COMMANDED_POSITION", 0.);
                self.write_by_name("RIGHT_SPOILER_3_COMMANDED_POSITION", 0.);
                self.write_by_name("RIGHT_SPOILER_4_COMMANDED_POSITION", 0.);
                self.write_by_name("RIGHT_SPOILER_5_COMMANDED_POSITION", 0.);
                self
            }

            fn set_ailerons_right_turn(mut self) -> Self {
                self.write_by_name("LEFT_AIL_BLUE_COMMANDED_POSITION", 25.);
                self.write_by_name("RIGHT_AIL_BLUE_COMMANDED_POSITION", 25.);
                self.write_by_name("LEFT_AIL_GREEN_COMMANDED_POSITION", 25.);
                self.write_by_name("RIGHT_AIL_GREEN_COMMANDED_POSITION", 25.);
                self
            }

            fn gear_system_state(&self) -> GearSystemState {
                self.query(|a| a.lgcius.active_lgciu().gear_system_state())
            }

            fn set_elevator_full_up(mut self) -> Self {
                self.write_by_name("LEFT_ELEV_BLUE_COMMANDED_POSITION", -30.);
                self.write_by_name("RIGHT_ELEV_BLUE_COMMANDED_POSITION", -30.);
                self.write_by_name("LEFT_ELEV_GREEN_COMMANDED_POSITION", -30.);
                self.write_by_name("RIGHT_ELEV_YELLOW_COMMANDED_POSITION", -30.);
                self
            }

            fn set_elevator_full_down(mut self) -> Self {
                self.write_by_name("LEFT_ELEV_BLUE_COMMANDED_POSITION", 17.);
                self.write_by_name("RIGHT_ELEV_BLUE_COMMANDED_POSITION", 17.);
                self.write_by_name("LEFT_ELEV_GREEN_COMMANDED_POSITION", 17.);
                self.write_by_name("RIGHT_ELEV_YELLOW_COMMANDED_POSITION", 17.);
                self
            }

            fn empty_brake_accumulator_using_park_brake(mut self) -> Self {
                self = self
                    .set_park_brake(true)
                    .run_waiting_for(Duration::from_secs(1));

                let mut number_of_loops = 0;
                while self
                    .get_brake_yellow_accumulator_fluid_volume()
                    .get::<gallon>()
                    > 0.001
                {
                    self = self
                        .set_park_brake(false)
                        .run_waiting_for(Duration::from_secs(1))
                        .set_park_brake(true)
                        .run_waiting_for(Duration::from_secs(1));
                    number_of_loops += 1;
                    assert!(number_of_loops < 20);
                }

                self = self
                    .set_park_brake(false)
                    .run_waiting_for(Duration::from_secs(1))
                    .set_park_brake(true)
                    .run_waiting_for(Duration::from_secs(1));

                self
            }

            fn empty_brake_accumulator_using_pedal_brake(mut self) -> Self {
                let mut number_of_loops = 0;
                while self
                    .get_brake_yellow_accumulator_fluid_volume()
                    .get::<gallon>()
                    > 0.001
                {
                    self = self
                        .set_left_brake(Ratio::new::<percent>(100.))
                        .set_right_brake(Ratio::new::<percent>(100.))
                        .run_waiting_for(Duration::from_secs(1))
                        .set_left_brake(Ratio::new::<percent>(0.))
                        .set_right_brake(Ratio::new::<percent>(0.))
                        .run_waiting_for(Duration::from_secs(1));
                    number_of_loops += 1;
                    assert!(number_of_loops < 50);
                }

                self = self
                    .set_left_brake(Ratio::new::<percent>(100.))
                    .set_right_brake(Ratio::new::<percent>(100.))
                    .run_waiting_for(Duration::from_secs(1))
                    .set_left_brake(Ratio::new::<percent>(0.))
                    .set_right_brake(Ratio::new::<percent>(0.))
                    .run_waiting_for(Duration::from_secs(1));

                self
            }

            fn turn_emergency_gear_extension_n_turns(mut self, number_of_turns: u8) -> Self {
                self.write_by_name("GRAVITYGEAR_ROTATE_PCT", number_of_turns as f64 * 100.);
                self
            }

            fn stow_emergency_gear_extension(mut self) -> Self {
                self.write_by_name("GRAVITYGEAR_ROTATE_PCT", 0.);
                self
            }
        }
        impl TestBed for A320HydraulicsTestBed {
            type Aircraft = A320HydraulicsTestAircraft;

            fn test_bed(&self) -> &SimulationTestBed<A320HydraulicsTestAircraft> {
                &self.test_bed
            }

            fn test_bed_mut(&mut self) -> &mut SimulationTestBed<A320HydraulicsTestAircraft> {
                &mut self.test_bed
            }
        }

        fn test_bed_on_ground() -> A320HydraulicsTestBed {
            A320HydraulicsTestBed::new_with_start_state(StartState::Apron)
        }

        fn test_bed_in_flight() -> A320HydraulicsTestBed {
            A320HydraulicsTestBed::new_with_start_state(StartState::Cruise)
        }

        fn test_bed_on_ground_with() -> A320HydraulicsTestBed {
            test_bed_on_ground()
        }

        fn test_bed_in_flight_with() -> A320HydraulicsTestBed {
            test_bed_in_flight()
        }

        #[test]
        fn pressure_state_at_init_one_simulation_step() {
            let mut test_bed = test_bed_on_ground_with()
                .engines_off()
                .on_the_ground()
                .set_cold_dark_inputs()
                .run_one_tick();

            assert!(!test_bed.is_green_pressure_switch_pressurised());
            assert!(test_bed.green_pressure() < Pressure::new::<psi>(50.));

            assert!(!test_bed.is_yellow_pressure_switch_pressurised());
            assert!(test_bed.yellow_pressure() < Pressure::new::<psi>(50.));
        }

        #[test]
        fn pressure_state_after_5s() {
            let mut test_bed = test_bed_on_ground_with()
                .engines_off()
                .on_the_ground()
                .set_cold_dark_inputs()
                .run_waiting_for(Duration::from_secs(5));

            assert!(!test_bed.is_green_pressure_switch_pressurised());
            assert!(test_bed.green_pressure() < Pressure::new::<psi>(50.));

            assert!(!test_bed.is_yellow_pressure_switch_pressurised());
            assert!(test_bed.yellow_pressure() < Pressure::new::<psi>(50.));
        }

        #[test]
        fn nose_wheel_pin_detection() {
            let mut test_bed = test_bed_on_ground_with()
                .engines_off()
                .on_the_ground()
                .set_cold_dark_inputs()
                .run_one_tick();

            assert!(!test_bed.query(|a| a.is_nws_pin_inserted()));
            assert!(!test_bed.is_nw_disc_memo_shown());

            test_bed = test_bed.set_pushback_state(true).run_one_tick();
            assert!(test_bed.query(|a| a.is_nws_pin_inserted()));
            assert!(test_bed.is_nw_disc_memo_shown());

            test_bed = test_bed
                .set_pushback_state(false)
                .run_waiting_for(Duration::from_secs(1));
            assert!(test_bed.query(|a| a.is_nws_pin_inserted()));
            assert!(test_bed.is_nw_disc_memo_shown());

            test_bed = test_bed.set_pushback_state(false).run_waiting_for(
                PushbackTug::DURATION_AFTER_WHICH_NWS_PIN_IS_REMOVED_AFTER_PUSHBACK,
            );

            assert!(!test_bed.query(|a| a.is_nws_pin_inserted()));
            assert!(!test_bed.is_nw_disc_memo_shown());
        }

        #[test]
        fn cargo_door_yellow_epump_powering() {
            let mut test_bed = test_bed_on_ground_with()
                .engines_off()
                .on_the_ground()
                .set_cold_dark_inputs()
                .run_one_tick();

            assert!(!test_bed.query(|a| a.is_cargo_powering_yellow_epump()));

            // Need to wait for operator to first unlock, then activate hydraulic control
            test_bed = test_bed.open_fwd_cargo_door().run_waiting_for(
                Duration::from_secs(1) + A320DoorController::DELAY_UNLOCK_TO_HYDRAULIC_CONTROL,
            );
            assert!(test_bed.query(|a| a.is_cargo_powering_yellow_epump()));

            // Wait for the door to fully open
            test_bed = test_bed.run_waiting_for(Duration::from_secs(25));
            assert!(test_bed.is_cargo_fwd_door_locked_up());

            test_bed = test_bed.run_waiting_for(
                A380ElectricPumpAutoLogic::DURATION_OF_PUMP_ACTIVATION_AFTER_CARGO_DOOR_OPERATION,
            );

            assert!(!test_bed.query(|a| a.is_cargo_powering_yellow_epump()));
        }

        #[test]
        fn green_edp_buildup() {
            let mut test_bed = test_bed_on_ground_with()
                .engines_off()
                .on_the_ground()
                .set_cold_dark_inputs()
                .run_one_tick();

            // Starting eng 1
            test_bed = test_bed
                .start_eng1(Ratio::new::<percent>(80.))
                .run_one_tick();

            // ALMOST No pressure
            assert!(!test_bed.is_green_pressure_switch_pressurised());
            assert!(test_bed.green_pressure() < Pressure::new::<psi>(1000.));

            assert!(!test_bed.is_yellow_pressure_switch_pressurised());
            assert!(test_bed.yellow_pressure() < Pressure::new::<psi>(1000.));

            // Waiting for 5s pressure should be at 3000 psi
            test_bed = test_bed
                .start_eng1(Ratio::new::<percent>(80.))
                .run_waiting_for(Duration::from_secs(5));

            assert!(test_bed.is_green_pressure_switch_pressurised());
            assert!(test_bed.green_pressure() > Pressure::new::<psi>(2900.));

            assert!(!test_bed.is_yellow_pressure_switch_pressurised());
            assert!(test_bed.yellow_pressure() < Pressure::new::<psi>(50.));

            // Stoping engine, pressure should fall in 20s
            test_bed = test_bed
                .stop_eng1()
                .run_waiting_for(Duration::from_secs(20));

            assert!(!test_bed.is_green_pressure_switch_pressurised());
            assert!(test_bed.green_pressure() < Pressure::new::<psi>(500.));

            assert!(!test_bed.is_yellow_pressure_switch_pressurised());
            assert!(test_bed.yellow_pressure() < Pressure::new::<psi>(50.));
        }

        #[test]
        fn green_edp_no_fault_on_ground_eng_off() {
            let mut test_bed = test_bed_on_ground_with()
                .engines_off()
                .on_the_ground()
                .set_cold_dark_inputs()
                .run_waiting_for(Duration::from_millis(500));

            // EDP should be commanded on even without engine running
            assert!(test_bed.is_green_edp_commanded_on());
            // EDP should have no fault
            assert!(!test_bed.green_edp_has_fault());
        }

        #[test]
        fn green_edp_fault_not_on_ground_eng_off() {
            let mut test_bed = test_bed_on_ground_with()
                .set_cold_dark_inputs()
                .in_flight()
                .engines_off()
                .run_one_tick();

            // EDP should be commanded on even without engine running
            assert!(test_bed.is_green_edp_commanded_on());

            assert!(!test_bed.is_green_pressure_switch_pressurised());
            assert!(!test_bed.is_yellow_pressure_switch_pressurised());
            // EDP should have a fault as we are in flight
            assert!(test_bed.green_edp_has_fault());
        }

        #[test]
        fn green_edp_fault_on_ground_eng_starting() {
            let mut test_bed = test_bed_on_ground_with()
                .engines_off()
                .on_the_ground()
                .set_cold_dark_inputs()
                .run_waiting_for(Duration::from_millis(500));

            // EDP should be commanded on even without engine running
            assert!(test_bed.is_green_edp_commanded_on());
            // EDP should have no fault
            assert!(!test_bed.green_edp_has_fault());

            test_bed = test_bed
                .start_eng1(Ratio::new::<percent>(3.))
                .run_one_tick();

            assert!(!test_bed.green_edp_has_fault());

            test_bed = test_bed
                .start_eng1(Ratio::new::<percent>(80.))
                .run_one_tick();

            assert!(!test_bed.is_green_pressure_switch_pressurised());
            assert!(test_bed.green_edp_has_fault());

            test_bed = test_bed.run_waiting_for(Duration::from_secs(10));

            // When finally pressurised no fault
            assert!(test_bed.is_green_pressure_switch_pressurised());
            assert!(!test_bed.green_edp_has_fault());
        }

        #[test]
        fn yellow_edp_no_fault_on_ground_eng_off() {
            let mut test_bed = test_bed_on_ground_with()
                .engines_off()
                .on_the_ground()
                .set_cold_dark_inputs()
                .run_waiting_for(Duration::from_millis(500));

            // EDP should be commanded on even without engine running
            assert!(test_bed.is_yellow_edp_commanded_on());
            // EDP should have no fault
            assert!(!test_bed.yellow_edp_has_fault());
        }

        #[test]
        fn yellow_edp_fault_not_on_ground_eng_off() {
            let mut test_bed = test_bed_on_ground_with()
                .set_cold_dark_inputs()
                .in_flight()
                .engines_off()
                .run_one_tick();

            // EDP should be commanded on even without engine running
            assert!(test_bed.is_yellow_edp_commanded_on());

            assert!(!test_bed.is_green_pressure_switch_pressurised());
            assert!(!test_bed.is_yellow_pressure_switch_pressurised());
            // EDP should have a fault as we are in flight
            assert!(test_bed.yellow_edp_has_fault());
        }

        #[test]
        fn yellow_edp_fault_on_ground_eng_starting() {
            let mut test_bed = test_bed_on_ground_with()
                .engines_off()
                .on_the_ground()
                .set_cold_dark_inputs()
                .run_waiting_for(Duration::from_millis(500));

            // EDP should be commanded on even without engine running
            assert!(test_bed.is_yellow_edp_commanded_on());
            // EDP should have no fault
            assert!(!test_bed.yellow_edp_has_fault());

            test_bed = test_bed
                .start_eng2(Ratio::new::<percent>(3.))
                .run_one_tick();

            assert!(!test_bed.yellow_edp_has_fault());

            test_bed = test_bed
                .start_eng2(Ratio::new::<percent>(80.))
                .run_one_tick();

            assert!(!test_bed.is_yellow_pressure_switch_pressurised());
            assert!(test_bed.yellow_edp_has_fault());

            test_bed = test_bed.run_waiting_for(Duration::from_secs(10));

            // When finally pressurised no fault
            assert!(test_bed.is_yellow_pressure_switch_pressurised());
            assert!(!test_bed.yellow_edp_has_fault());
        }

        #[test]
        fn green_edp_press_low_engine_off_to_on() {
            let mut test_bed = test_bed_on_ground_with()
                .engines_off()
                .on_the_ground()
                .set_cold_dark_inputs()
                .run_waiting_for(Duration::from_millis(500));

            // EDP should be commanded on even without engine running
            assert!(test_bed.is_green_edp_commanded_on());

            // EDP should be LOW pressure state
            assert!(test_bed.is_green_edp_press_low());

            // Starting eng 1 N2 is low at start
            test_bed = test_bed
                .start_eng1(Ratio::new::<percent>(3.))
                .run_one_tick();

            // Engine commanded on but pressure couldn't rise enough: we are in fault low
            assert!(test_bed.is_green_edp_press_low());

            // Waiting for 5s pressure should be at 3000 psi
            test_bed = test_bed
                .start_eng1(Ratio::new::<percent>(80.))
                .run_waiting_for(Duration::from_secs(25));

            // No more fault LOW expected
            assert!(test_bed.is_green_pressure_switch_pressurised());
            assert!(test_bed.green_pressure() > Pressure::new::<psi>(2900.));
            assert!(!test_bed.is_green_edp_press_low());

            // Stoping pump, no fault expected
            test_bed = test_bed
                .set_green_ed_pump(false)
                .run_waiting_for(Duration::from_secs(1));
            assert!(!test_bed.is_green_edp_press_low());
        }

        #[test]
        fn green_edp_press_low_engine_on_to_off() {
            let mut test_bed = test_bed_on_ground_with()
                .on_the_ground()
                .set_cold_dark_inputs()
                .start_eng1(Ratio::new::<percent>(75.))
                .run_waiting_for(Duration::from_secs(5));

            // EDP should be commanded on even without engine running
            assert!(test_bed.is_green_edp_commanded_on());
            assert!(test_bed.is_green_pressure_switch_pressurised());
            // EDP should not be in fault low when engine running and pressure is ok
            assert!(!test_bed.is_green_edp_press_low());

            // Stoping eng 1 with N2 still turning
            test_bed = test_bed.stopping_eng1().run_one_tick();

            // Edp should still be in pressurized mode but as engine just stopped no fault
            assert!(test_bed.is_green_edp_commanded_on());
            assert!(!test_bed.is_green_edp_press_low());

            // Waiting for 25s pressure should drop and still no fault
            test_bed = test_bed
                .stop_eng1()
                .run_waiting_for(Duration::from_secs(25));

            assert!(!test_bed.is_green_pressure_switch_pressurised());
            assert!(test_bed.green_pressure() < Pressure::new::<psi>(500.));
            assert!(test_bed.is_green_edp_press_low());
        }

        #[test]
        fn yellow_edp_press_low_engine_on_to_off() {
            let mut test_bed = test_bed_on_ground_with()
                .on_the_ground()
                .set_cold_dark_inputs()
                .start_eng2(Ratio::new::<percent>(75.))
                .run_waiting_for(Duration::from_secs(5));

            // EDP should be commanded on even without engine running
            assert!(test_bed.is_yellow_edp_commanded_on());
            assert!(test_bed.is_yellow_pressure_switch_pressurised());
            // EDP should not be in fault low when engine running and pressure is ok
            assert!(!test_bed.is_yellow_edp_press_low());

            // Stoping eng 2 with N2 still turning
            test_bed = test_bed.stopping_eng2().run_one_tick();

            // Edp should still be in pressurized mode but as engine just stopped no fault
            assert!(test_bed.is_yellow_edp_commanded_on());
            assert!(!test_bed.is_yellow_edp_press_low());

            // Waiting for 25s pressure should drop and still no fault
            test_bed = test_bed
                .stop_eng2()
                .run_waiting_for(Duration::from_secs(25));

            assert!(!test_bed.is_yellow_pressure_switch_pressurised());
            assert!(test_bed.yellow_pressure() < Pressure::new::<psi>(500.));
            assert!(test_bed.is_yellow_edp_press_low());
        }

        #[test]
        fn yellow_edp_press_low_engine_off_to_on() {
            let mut test_bed = test_bed_on_ground_with()
                .engines_off()
                .on_the_ground()
                .set_cold_dark_inputs()
                .run_one_tick();

            // EDP should be commanded on even without engine running
            assert!(test_bed.is_yellow_edp_commanded_on());

            // EDP should be LOW pressure state
            assert!(test_bed.is_yellow_edp_press_low());

            // Starting eng 2 N2 is low at start
            test_bed = test_bed
                .start_eng2(Ratio::new::<percent>(3.))
                .run_one_tick();

            // Engine commanded on but pressure couldn't rise enough: we are in fault low
            assert!(test_bed.is_yellow_edp_press_low());

            // Waiting for 5s pressure should be at 3000 psi
            test_bed = test_bed
                .start_eng2(Ratio::new::<percent>(80.))
                .run_waiting_for(Duration::from_secs(5));

            // No more fault LOW expected
            assert!(test_bed.is_yellow_pressure_switch_pressurised());
            assert!(test_bed.yellow_pressure() > Pressure::new::<psi>(2900.));
            assert!(!test_bed.is_yellow_edp_press_low());

            // Stoping pump, no fault expected
            test_bed = test_bed
                .set_yellow_ed_pump(false)
                .run_waiting_for(Duration::from_secs(1));
            assert!(!test_bed.is_yellow_edp_press_low());
        }

        #[test]
        fn yellow_edp_press_low_engine_off_to_on_with_e_pump() {
            let mut test_bed = test_bed_on_ground_with()
                .engines_off()
                .on_the_ground()
                .set_cold_dark_inputs()
                .set_ptu_state(false)
                .set_yellow_e_pump(false)
                .run_one_tick();

            // EDP should be commanded on even without engine running
            assert!(test_bed.is_yellow_edp_commanded_on());

            // EDP should be LOW pressure state
            assert!(test_bed.is_yellow_edp_press_low());

            // Waiting for 20s pressure should be at 3000 psi
            test_bed = test_bed.run_waiting_for(Duration::from_secs(20));

            // Yellow pressurised but edp still off, we expect fault LOW press
            assert!(test_bed.is_yellow_pressure_switch_pressurised());
            assert!(test_bed.yellow_pressure() > Pressure::new::<psi>(2900.));
            assert!(test_bed.is_yellow_edp_press_low());

            // Starting eng 2 N2 is low at start
            test_bed = test_bed
                .start_eng2(Ratio::new::<percent>(3.))
                .run_one_tick();

            // Engine commanded on but pressure couldn't rise enough: we are in fault low
            assert!(test_bed.is_yellow_edp_press_low());

            // Waiting for 5s pressure should be at 3000 psi in EDP section
            test_bed = test_bed
                .start_eng2(Ratio::new::<percent>(80.))
                .run_waiting_for(Duration::from_secs(5));

            // No more fault LOW expected
            assert!(test_bed.is_yellow_pressure_switch_pressurised());
            assert!(test_bed.yellow_pressure() > Pressure::new::<psi>(2900.));
            assert!(!test_bed.is_yellow_edp_press_low());
        }

        #[test]
        fn green_edp_press_low_engine_off_to_on_with_ptu() {
            let mut test_bed = test_bed_on_ground_with()
                .on_the_ground()
                .set_cold_dark_inputs()
                .set_park_brake(false)
                .start_eng2(Ratio::new::<percent>(80.))
                .run_one_tick();

            // EDP should be LOW pressure state
            assert!(test_bed.is_green_edp_press_low());

            // Waiting for 20s pressure should be at 2300+ psi thanks to ptu
            test_bed = test_bed.run_waiting_for(Duration::from_secs(20));

            // Yellow pressurised by engine2, green presurised from ptu we expect fault LOW press on EDP1
            assert!(test_bed.is_yellow_pressure_switch_pressurised());
            assert!(test_bed.yellow_pressure() > Pressure::new::<psi>(2800.));
            assert!(test_bed.is_green_pressure_switch_pressurised());
            assert!(test_bed.green_pressure() > Pressure::new::<psi>(2300.));
            assert!(test_bed.is_green_edp_press_low());

            // Starting eng 1 N2 is low at start
            test_bed = test_bed
                .start_eng1(Ratio::new::<percent>(3.))
                .run_one_tick();

            // Engine commanded on but pressure couldn't rise enough: we are in fault low
            assert!(test_bed.is_green_edp_press_low());

            // Waiting for 5s pressure should be at 3000 psi in EDP section
            test_bed = test_bed
                .start_eng1(Ratio::new::<percent>(80.))
                .run_waiting_for(Duration::from_secs(5));

            // No more fault LOW expected
            assert!(test_bed.is_green_pressure_switch_pressurised());
            assert!(test_bed.green_pressure() > Pressure::new::<psi>(2900.));
            assert!(!test_bed.is_green_edp_press_low());
        }

        #[test]
        fn yellow_epump_press_low_at_pump_on() {
            let mut test_bed = test_bed_on_ground_with()
                .engines_off()
                .on_the_ground()
                .set_cold_dark_inputs()
                .run_one_tick();

            // EDP should not be in fault low when cold start
            assert!(!test_bed.is_yellow_epump_press_low());

            // Starting epump
            test_bed = test_bed.set_yellow_e_pump(false).run_one_tick();

            // Pump commanded on but pressure couldn't rise enough: we are in fault low
            assert!(test_bed.is_yellow_epump_press_low());

            // Waiting for 20s pressure should be at 3000 psi
            test_bed = test_bed.run_waiting_for(Duration::from_secs(20));

            // No more fault LOW expected
            assert!(test_bed.is_yellow_pressure_switch_pressurised());
            assert!(test_bed.yellow_pressure() > Pressure::new::<psi>(2500.));
            assert!(!test_bed.is_yellow_epump_press_low());

            // Stoping epump, no fault expected
            test_bed = test_bed
                .set_yellow_e_pump(true)
                .run_waiting_for(Duration::from_secs(1));
            assert!(!test_bed.is_yellow_epump_press_low());
        }

        #[test]
        fn edp_deactivation() {
            let mut test_bed = test_bed_on_ground_with()
                .engines_off()
                .on_the_ground()
                .set_cold_dark_inputs()
                .set_ptu_state(false)
                .run_one_tick();

            // Starting eng 1 and eng 2
            test_bed = test_bed
                .start_eng1(Ratio::new::<percent>(80.))
                .start_eng2(Ratio::new::<percent>(80.))
                .run_one_tick();

            // ALMOST No pressure
            assert!(test_bed.green_pressure() < Pressure::new::<psi>(1000.));
            assert!(test_bed.yellow_pressure() < Pressure::new::<psi>(1000.));

            // Waiting for 5s pressure should be at 3000 psi
            test_bed = test_bed.run_waiting_for(Duration::from_secs(5));

            assert!(test_bed.green_pressure() > Pressure::new::<psi>(2900.));
            assert!(test_bed.yellow_pressure() > Pressure::new::<psi>(2900.));

            // Stoping edp1, pressure should fall in 20s
            test_bed = test_bed
                .set_green_ed_pump(false)
                .run_waiting_for(Duration::from_secs(20));

            assert!(test_bed.green_pressure() < Pressure::new::<psi>(500.));
            assert!(test_bed.yellow_pressure() > Pressure::new::<psi>(2900.));

            // Stoping edp2, pressure should fall in 20s
            test_bed = test_bed
                .set_yellow_ed_pump(false)
                .run_waiting_for(Duration::from_secs(20));

            assert!(test_bed.green_pressure() < Pressure::new::<psi>(50.));
            assert!(test_bed.yellow_pressure() < Pressure::new::<psi>(500.));
        }

        #[test]
        fn yellow_edp_buildup() {
            let mut test_bed = test_bed_on_ground_with()
                .engines_off()
                .on_the_ground()
                .set_cold_dark_inputs()
                .run_one_tick();

            // Starting eng 1
            test_bed = test_bed
                .start_eng2(Ratio::new::<percent>(80.))
                .run_one_tick();
            // ALMOST No pressure
            assert!(!test_bed.is_green_pressure_switch_pressurised());
            assert!(test_bed.green_pressure() < Pressure::new::<psi>(50.));

            assert!(!test_bed.is_yellow_pressure_switch_pressurised());
            assert!(test_bed.yellow_pressure() < Pressure::new::<psi>(1000.));

            // Waiting for 5s pressure should be at 3000 psi
            test_bed = test_bed
                .start_eng2(Ratio::new::<percent>(80.))
                .run_waiting_for(Duration::from_secs(5));

            assert!(!test_bed.is_green_pressure_switch_pressurised());
            assert!(test_bed.green_pressure() < Pressure::new::<psi>(50.));

            assert!(test_bed.is_yellow_pressure_switch_pressurised());
            assert!(test_bed.yellow_pressure() > Pressure::new::<psi>(2800.));

            // Stoping engine, pressure should fall in 20s
            test_bed = test_bed
                .stop_eng2()
                .run_waiting_for(Duration::from_secs(20));

            assert!(!test_bed.is_green_pressure_switch_pressurised());
            assert!(test_bed.green_pressure() < Pressure::new::<psi>(50.));

            assert!(!test_bed.is_yellow_pressure_switch_pressurised());
            assert!(test_bed.yellow_pressure() < Pressure::new::<psi>(500.));
        }

        #[test]
        fn when_yellow_edp_solenoid_main_power_bus_unavailable_backup_bus_keeps_pump_in_unpressurised_state(
        ) {
            let mut test_bed = test_bed_on_ground_with()
                .engines_off()
                .on_the_ground()
                .set_cold_dark_inputs()
                .run_one_tick();

            test_bed = test_bed
                .start_eng2(Ratio::new::<percent>(80.))
                .run_waiting_for(Duration::from_secs(15));

            assert!(test_bed.is_yellow_pressure_switch_pressurised());

            // Stoping EDP manually
            test_bed = test_bed
                .set_yellow_ed_pump(false)
                .run_waiting_for(Duration::from_secs(15));

            assert!(!test_bed.is_yellow_pressure_switch_pressurised());

            test_bed = test_bed
                .dc_bus_2_lost()
                .run_waiting_for(Duration::from_secs(15));

            // Yellow solenoid has backup power from DC ESS BUS
            assert!(!test_bed.is_yellow_pressure_switch_pressurised());
        }

        #[test]
        fn when_yellow_edp_solenoid_both_bus_unpowered_yellow_hydraulic_system_is_pressurised() {
            let mut test_bed = test_bed_on_ground_with()
                .engines_off()
                .on_the_ground()
                .set_cold_dark_inputs()
                .run_one_tick();

            test_bed = test_bed
                .start_eng2(Ratio::new::<percent>(80.))
                .run_waiting_for(Duration::from_secs(15));

            assert!(test_bed.is_yellow_pressure_switch_pressurised());

            // Stoping EDP manually
            test_bed = test_bed
                .set_yellow_ed_pump(false)
                .run_waiting_for(Duration::from_secs(15));

            assert!(!test_bed.is_yellow_pressure_switch_pressurised());

            test_bed = test_bed
                .dc_ess_lost()
                .dc_bus_2_lost()
                .run_waiting_for(Duration::from_secs(15));

            // Now solenoid defaults to pressurised without power
            assert!(test_bed.is_yellow_pressure_switch_pressurised());
        }

        #[test]
        fn when_green_edp_solenoid_unpowered_yellow_hydraulic_system_is_pressurised() {
            let mut test_bed = test_bed_on_ground_with()
                .engines_off()
                .on_the_ground()
                .set_cold_dark_inputs()
                .run_one_tick();

            test_bed = test_bed
                .start_eng1(Ratio::new::<percent>(80.))
                .run_waiting_for(Duration::from_secs(15));

            assert!(test_bed.is_green_pressure_switch_pressurised());

            // Stoping EDP manually
            test_bed = test_bed
                .set_green_ed_pump(false)
                .run_waiting_for(Duration::from_secs(15));

            assert!(!test_bed.is_green_pressure_switch_pressurised());

            test_bed = test_bed
                .dc_ess_lost()
                .run_waiting_for(Duration::from_secs(15));

            // Now solenoid defaults to pressurised
            assert!(test_bed.is_green_pressure_switch_pressurised());
        }

        #[test]
        #[ignore]
        // Checks numerical stability of reservoir level: level should remain after multiple pressure cycles
        fn yellow_circuit_reservoir_coherency() {
            let mut test_bed = test_bed_on_ground_with()
                .engines_off()
                .on_the_ground()
                .set_cold_dark_inputs()
                .set_ptu_state(false)
                // Park brake off to not use fluid in brakes
                .set_park_brake(false)
                .run_one_tick();

            // Starting epump wait for pressure rise to make sure system is primed including brake accumulator
            test_bed = test_bed
                .set_yellow_e_pump(false)
                .run_waiting_for(Duration::from_secs(20));
            assert!(test_bed.is_yellow_pressure_switch_pressurised());
            assert!(test_bed.yellow_pressure() < Pressure::new::<psi>(3500.));
            assert!(test_bed.yellow_pressure() > Pressure::new::<psi>(2500.));

            // Shutdown and wait for pressure stabilisation
            test_bed = test_bed
                .set_yellow_e_pump(true)
                .run_waiting_for(Duration::from_secs(50));
            assert!(!test_bed.is_yellow_pressure_switch_pressurised());
            assert!(test_bed.yellow_pressure() < Pressure::new::<psi>(50.));
            assert!(test_bed.yellow_pressure() > Pressure::new::<psi>(-50.));

            let reservoir_level_after_priming = test_bed.get_yellow_reservoir_volume();

            let total_fluid_res_plus_accumulator_before_loops = reservoir_level_after_priming
                + test_bed.get_brake_yellow_accumulator_fluid_volume();

            // Now doing cycles of pressurisation on EDP and ePump
            for _ in 1..6 {
                test_bed = test_bed
                    .start_eng2(Ratio::new::<percent>(80.))
                    .run_waiting_for(Duration::from_secs(50));

                assert!(test_bed.yellow_pressure() < Pressure::new::<psi>(3100.));
                assert!(test_bed.yellow_pressure() > Pressure::new::<psi>(2500.));

                let mut current_res_level = test_bed.get_yellow_reservoir_volume();
                assert!(current_res_level < reservoir_level_after_priming);

                test_bed = test_bed
                    .stop_eng2()
                    .run_waiting_for(Duration::from_secs(50));
                assert!(test_bed.yellow_pressure() < Pressure::new::<psi>(50.));
                assert!(test_bed.yellow_pressure() > Pressure::new::<psi>(-50.));

                test_bed = test_bed
                    .set_yellow_e_pump(false)
                    .run_waiting_for(Duration::from_secs(50));

                assert!(test_bed.yellow_pressure() < Pressure::new::<psi>(3500.));
                assert!(test_bed.yellow_pressure() > Pressure::new::<psi>(2500.));

                current_res_level = test_bed.get_yellow_reservoir_volume();
                assert!(current_res_level < reservoir_level_after_priming);

                test_bed = test_bed
                    .set_yellow_e_pump(true)
                    .run_waiting_for(Duration::from_secs(50));
                assert!(test_bed.yellow_pressure() < Pressure::new::<psi>(50.));
                assert!(test_bed.yellow_pressure() > Pressure::new::<psi>(-50.));
            }
            let total_fluid_res_plus_accumulator_after_loops = test_bed
                .get_yellow_reservoir_volume()
                + test_bed.get_brake_yellow_accumulator_fluid_volume();

            let total_fluid_difference = total_fluid_res_plus_accumulator_before_loops
                - total_fluid_res_plus_accumulator_after_loops;

            // Make sure no more deviation than 0.001 gallon is lost after full pressure and unpressurized states
            assert!(total_fluid_difference.get::<gallon>().abs() < 0.001);
        }

        #[test]
        #[ignore]
        // Checks numerical stability of reservoir level: level should remain after multiple pressure cycles
        fn green_circuit_reservoir_coherency() {
            let mut test_bed = test_bed_on_ground_with()
                .engines_off()
                .on_the_ground()
                .set_cold_dark_inputs()
                .set_ptu_state(false)
                .run_one_tick();

            // Starting EDP wait for pressure rise to make sure system is primed
            test_bed = test_bed
                .start_eng1(Ratio::new::<percent>(80.))
                .run_waiting_for(Duration::from_secs(20));
            assert!(test_bed.is_green_pressure_switch_pressurised());
            assert!(test_bed.green_pressure() < Pressure::new::<psi>(3500.));
            assert!(test_bed.green_pressure() > Pressure::new::<psi>(2500.));

            // Shutdown and wait for pressure stabilisation
            test_bed = test_bed
                .stop_eng1()
                .run_waiting_for(Duration::from_secs(50));
            assert!(!test_bed.is_green_pressure_switch_pressurised());
            assert!(test_bed.green_pressure() < Pressure::new::<psi>(50.));
            assert!(test_bed.green_pressure() > Pressure::new::<psi>(-50.));

            let reservoir_level_after_priming = test_bed.get_green_reservoir_volume();

            // Now doing cycles of pressurisation on EDP
            for _ in 1..6 {
                test_bed = test_bed
                    .start_eng1(Ratio::new::<percent>(80.))
                    .run_waiting_for(Duration::from_secs(50));

                assert!(test_bed.green_pressure() < Pressure::new::<psi>(3500.));
                assert!(test_bed.green_pressure() > Pressure::new::<psi>(2500.));

                let current_res_level = test_bed.get_green_reservoir_volume();
                assert!(current_res_level < reservoir_level_after_priming);

                test_bed = test_bed
                    .stop_eng1()
                    .run_waiting_for(Duration::from_secs(50));
                assert!(test_bed.green_pressure() < Pressure::new::<psi>(50.));
                assert!(test_bed.green_pressure() > Pressure::new::<psi>(-50.));
            }

            let total_fluid_difference =
                reservoir_level_after_priming - test_bed.get_green_reservoir_volume();

            // Make sure no more deviation than 0.001 gallon is lost after full pressure and unpressurized states
            assert!(total_fluid_difference.get::<gallon>().abs() < 0.001);
        }

        #[test]
        fn yellow_green_edp_firevalve() {
            let mut test_bed = test_bed_on_ground_with()
                .engines_off()
                .on_the_ground()
                .set_cold_dark_inputs()
                .run_one_tick();

            assert!(!test_bed.is_fire_valve_eng1_closed());
            assert!(!test_bed.is_fire_valve_eng2_closed());

            // Starting eng 1
            test_bed = test_bed
                .start_eng2(Ratio::new::<percent>(80.))
                .start_eng1(Ratio::new::<percent>(80.))
                .run_waiting_for(Duration::from_secs(5));

            // Waiting for 5s pressure should be at 3000 psi
            assert!(test_bed.is_green_pressure_switch_pressurised());
            assert!(test_bed.green_pressure() > Pressure::new::<psi>(2900.));

            assert!(test_bed.is_yellow_pressure_switch_pressurised());
            assert!(test_bed.yellow_pressure() > Pressure::new::<psi>(2800.));

            assert!(!test_bed.is_fire_valve_eng1_closed());
            assert!(!test_bed.is_fire_valve_eng2_closed());

            // Green shutoff valve
            test_bed = test_bed
                .set_eng1_fire_button(true)
                .run_waiting_for(Duration::from_secs(20));

            assert!(test_bed.is_fire_valve_eng1_closed());
            assert!(!test_bed.is_fire_valve_eng2_closed());

            assert!(!test_bed.is_green_pressure_switch_pressurised());
            assert!(test_bed.green_pressure() < Pressure::new::<psi>(500.));

            assert!(test_bed.is_yellow_pressure_switch_pressurised());
            assert!(test_bed.yellow_pressure() > Pressure::new::<psi>(2900.));

            // Yellow shutoff valve
            test_bed = test_bed
                .set_eng2_fire_button(true)
                .run_waiting_for(Duration::from_secs(20));

            assert!(test_bed.is_fire_valve_eng1_closed());
            assert!(test_bed.is_fire_valve_eng2_closed());

            assert!(!test_bed.is_green_pressure_switch_pressurised());
            assert!(test_bed.green_pressure() < Pressure::new::<psi>(500.));

            assert!(!test_bed.is_yellow_pressure_switch_pressurised());
            assert!(test_bed.yellow_pressure() < Pressure::new::<psi>(500.));
        }

        #[test]
        fn yellow_brake_accumulator() {
            let mut test_bed = test_bed_on_ground_with()
                .engines_off()
                .on_the_ground()
                .set_cold_dark_inputs()
                .run_one_tick();

            // Getting accumulator pressure on cold start
            let mut accumulator_pressure = test_bed.get_brake_yellow_accumulator_pressure();

            // No brakes on green, no more pressure than in accumulator on yellow
            assert!(test_bed.get_brake_left_green_pressure() < Pressure::new::<psi>(50.));
            assert!(test_bed.get_brake_right_green_pressure() < Pressure::new::<psi>(50.));
            assert!(
                test_bed.get_brake_left_yellow_pressure()
                    < accumulator_pressure + Pressure::new::<psi>(50.)
            );
            assert!(
                test_bed.get_brake_right_yellow_pressure()
                    < accumulator_pressure + Pressure::new::<psi>(50.)
            );

            // No brakes even if we brake on green, no more than accumulator pressure on yellow
            test_bed = test_bed
                .set_left_brake(Ratio::new::<percent>(100.))
                .set_right_brake(Ratio::new::<percent>(100.))
                .run_waiting_for(Duration::from_secs(5));

            accumulator_pressure = test_bed.get_brake_yellow_accumulator_pressure();

            assert!(test_bed.get_brake_left_green_pressure() < Pressure::new::<psi>(50.));
            assert!(test_bed.get_brake_right_green_pressure() < Pressure::new::<psi>(50.));
            assert!(
                test_bed.get_brake_left_yellow_pressure()
                    < accumulator_pressure + Pressure::new::<psi>(50.)
            );
            assert!(
                test_bed.get_brake_right_yellow_pressure()
                    < accumulator_pressure + Pressure::new::<psi>(50.)
            );
            assert!(
                test_bed.get_brake_yellow_accumulator_pressure()
                    < accumulator_pressure + Pressure::new::<psi>(50.)
            );

            // Park brake off, loading accumulator, we expect no brake pressure but accumulator loaded
            test_bed = test_bed
                .set_left_brake(Ratio::new::<percent>(0.))
                .set_right_brake(Ratio::new::<percent>(0.))
                .set_park_brake(false)
                .set_yellow_e_pump(false)
                .run_waiting_for(Duration::from_secs(30));

            assert!(test_bed.is_yellow_pressure_switch_pressurised());
            assert!(test_bed.yellow_pressure() > Pressure::new::<psi>(2500.));
            assert!(test_bed.yellow_pressure() < Pressure::new::<psi>(3500.));

            assert!(test_bed.get_brake_left_green_pressure() < Pressure::new::<psi>(50.));
            assert!(test_bed.get_brake_right_green_pressure() < Pressure::new::<psi>(50.));
            assert!(test_bed.get_brake_left_yellow_pressure() < Pressure::new::<psi>(50.));
            assert!(test_bed.get_brake_right_yellow_pressure() < Pressure::new::<psi>(50.));

            assert!(test_bed.get_brake_yellow_accumulator_pressure() > Pressure::new::<psi>(2500.));

            // Park brake on, loaded accumulator, we expect brakes on yellow side only
            test_bed = test_bed
                .set_park_brake(true)
                .run_waiting_for(Duration::from_secs(3));

            assert!(test_bed.get_brake_left_green_pressure() < Pressure::new::<psi>(50.));
            assert!(test_bed.get_brake_right_green_pressure() < Pressure::new::<psi>(50.));
            assert!(test_bed.get_brake_left_yellow_pressure() > Pressure::new::<psi>(2000.));
            assert!(test_bed.get_brake_right_yellow_pressure() > Pressure::new::<psi>(2000.));

            assert!(test_bed.get_brake_yellow_accumulator_pressure() > Pressure::new::<psi>(2500.));
        }

        #[test]
        fn norm_brake_vs_altn_brake() {
            let mut test_bed = test_bed_on_ground_with()
                .engines_off()
                .on_the_ground()
                .set_cold_dark_inputs()
                .run_one_tick();

            // Getting accumulator pressure on cold start
            let accumulator_pressure = test_bed.get_brake_yellow_accumulator_pressure();

            // No brakes
            assert!(test_bed.get_brake_left_green_pressure() < Pressure::new::<psi>(50.));
            assert!(test_bed.get_brake_right_green_pressure() < Pressure::new::<psi>(50.));
            assert!(
                test_bed.get_brake_left_yellow_pressure()
                    < accumulator_pressure + Pressure::new::<psi>(50.)
            );
            assert!(
                test_bed.get_brake_right_yellow_pressure()
                    < accumulator_pressure + Pressure::new::<psi>(50.)
            );

            test_bed = test_bed
                .start_eng1(Ratio::new::<percent>(100.))
                .start_eng2(Ratio::new::<percent>(100.))
                .set_park_brake(false)
                .run_waiting_for(Duration::from_secs(5));

            assert!(test_bed.is_green_pressure_switch_pressurised());
            assert!(test_bed.is_yellow_pressure_switch_pressurised());
            // No brakes if we don't brake
            test_bed = test_bed
                .set_left_brake(Ratio::new::<percent>(0.))
                .set_right_brake(Ratio::new::<percent>(0.))
                .run_waiting_for(Duration::from_secs(1));

            assert!(test_bed.get_brake_left_green_pressure() < Pressure::new::<psi>(50.));
            assert!(test_bed.get_brake_right_green_pressure() < Pressure::new::<psi>(50.));
            assert!(test_bed.get_brake_left_yellow_pressure() < Pressure::new::<psi>(50.));
            assert!(test_bed.get_brake_right_yellow_pressure() < Pressure::new::<psi>(50.));

            // Braking cause green braking system to rise
            test_bed = test_bed
                .set_left_brake(Ratio::new::<percent>(100.))
                .set_right_brake(Ratio::new::<percent>(100.))
                .run_waiting_for(Duration::from_secs(1));

            assert!(test_bed.get_brake_left_green_pressure() > Pressure::new::<psi>(2000.));
            assert!(test_bed.get_brake_left_green_pressure() < Pressure::new::<psi>(3500.));
            assert!(test_bed.get_brake_right_green_pressure() > Pressure::new::<psi>(2000.));
            assert!(test_bed.get_brake_right_green_pressure() < Pressure::new::<psi>(3500.));
            assert!(test_bed.get_brake_left_yellow_pressure() < Pressure::new::<psi>(50.));
            assert!(test_bed.get_brake_right_yellow_pressure() < Pressure::new::<psi>(50.));

            // Disabling Askid causes alternate braking to work and release green brakes
            test_bed = test_bed
                .set_anti_skid(false)
                .run_waiting_for(Duration::from_secs(2));

            assert!(test_bed.get_brake_left_green_pressure() < Pressure::new::<psi>(50.));
            assert!(test_bed.get_brake_right_green_pressure() < Pressure::new::<psi>(50.));
            assert!(test_bed.get_brake_left_yellow_pressure() > Pressure::new::<psi>(950.));
            assert!(test_bed.get_brake_left_yellow_pressure() < Pressure::new::<psi>(3500.));
            assert!(test_bed.get_brake_right_yellow_pressure() > Pressure::new::<psi>(950.));
            assert!(test_bed.get_brake_right_yellow_pressure() < Pressure::new::<psi>(3500.));
        }

        #[test]
        fn no_norm_brake_inversion() {
            let mut test_bed = test_bed_on_ground_with()
                .engines_off()
                .on_the_ground()
                .set_cold_dark_inputs()
                .run_one_tick();

            test_bed = test_bed
                .start_eng1(Ratio::new::<percent>(100.))
                .start_eng2(Ratio::new::<percent>(100.))
                .set_park_brake(false)
                .run_waiting_for(Duration::from_secs(5));

            assert!(test_bed.is_green_pressure_switch_pressurised());
            assert!(test_bed.is_yellow_pressure_switch_pressurised());

            // Braking left
            test_bed = test_bed
                .set_left_brake(Ratio::new::<percent>(100.))
                .set_right_brake(Ratio::new::<percent>(0.))
                .run_waiting_for(Duration::from_secs(1));

            assert!(test_bed.get_brake_left_green_pressure() > Pressure::new::<psi>(2000.));
            assert!(test_bed.get_brake_right_green_pressure() < Pressure::new::<psi>(50.));
            assert!(test_bed.get_brake_left_yellow_pressure() < Pressure::new::<psi>(50.));
            assert!(test_bed.get_brake_right_yellow_pressure() < Pressure::new::<psi>(50.));

            // Braking right
            test_bed = test_bed
                .set_left_brake(Ratio::new::<percent>(0.))
                .set_right_brake(Ratio::new::<percent>(100.))
                .run_waiting_for(Duration::from_secs(1));

            assert!(test_bed.get_brake_left_green_pressure() < Pressure::new::<psi>(50.));
            assert!(test_bed.get_brake_right_green_pressure() > Pressure::new::<psi>(2000.));
            assert!(test_bed.get_brake_left_yellow_pressure() < Pressure::new::<psi>(50.));
            assert!(test_bed.get_brake_right_yellow_pressure() < Pressure::new::<psi>(50.));
        }

        #[test]
        fn no_alternate_brake_inversion() {
            let mut test_bed = test_bed_on_ground_with()
                .engines_off()
                .on_the_ground()
                .set_cold_dark_inputs()
                .run_one_tick();

            test_bed = test_bed
                .start_eng1(Ratio::new::<percent>(100.))
                .start_eng2(Ratio::new::<percent>(100.))
                .set_park_brake(false)
                .run_waiting_for(Duration::from_secs(5));

            assert!(test_bed.is_green_pressure_switch_pressurised());
            assert!(test_bed.is_yellow_pressure_switch_pressurised());

            // Disabling Askid causes alternate braking to work and release green brakes
            test_bed = test_bed
                .set_left_brake(Ratio::new::<percent>(0.))
                .set_right_brake(Ratio::new::<percent>(100.))
                .set_anti_skid(false)
                .run_waiting_for(Duration::from_secs(2));

            assert!(test_bed.get_brake_left_green_pressure() < Pressure::new::<psi>(50.));
            assert!(test_bed.get_brake_right_green_pressure() < Pressure::new::<psi>(50.));
            assert!(test_bed.get_brake_left_yellow_pressure() < Pressure::new::<psi>(50.));
            assert!(test_bed.get_brake_right_yellow_pressure() > Pressure::new::<psi>(950.));

            test_bed = test_bed
                .set_left_brake(Ratio::new::<percent>(100.))
                .set_right_brake(Ratio::new::<percent>(0.))
                .run_waiting_for(Duration::from_secs(2));

            assert!(test_bed.get_brake_left_green_pressure() < Pressure::new::<psi>(50.));
            assert!(test_bed.get_brake_right_green_pressure() < Pressure::new::<psi>(50.));
            assert!(test_bed.get_brake_left_yellow_pressure() > Pressure::new::<psi>(950.));
            assert!(test_bed.get_brake_right_yellow_pressure() < Pressure::new::<psi>(50.));
        }

        #[test]
        fn auto_brake_at_gear_retraction() {
            let mut test_bed = test_bed_on_ground_with()
                .engines_off()
                .on_the_ground()
                .set_cold_dark_inputs()
                .run_one_tick();

            test_bed = test_bed
                .start_eng1(Ratio::new::<percent>(100.))
                .start_eng2(Ratio::new::<percent>(100.))
                .set_park_brake(false)
                .run_waiting_for(Duration::from_secs(15));

            // No brake inputs
            test_bed = test_bed
                .set_left_brake(Ratio::new::<percent>(0.))
                .set_right_brake(Ratio::new::<percent>(0.))
                .run_waiting_for(Duration::from_secs(1));

            assert!(test_bed.get_brake_left_green_pressure() < Pressure::new::<psi>(50.));
            assert!(test_bed.get_brake_right_green_pressure() < Pressure::new::<psi>(50.));
            assert!(test_bed.get_brake_left_yellow_pressure() < Pressure::new::<psi>(50.));
            assert!(test_bed.get_brake_right_yellow_pressure() < Pressure::new::<psi>(50.));

            // Positive climb, gear up
            test_bed = test_bed
                .set_left_brake(Ratio::new::<percent>(0.))
                .set_right_brake(Ratio::new::<percent>(0.))
                .in_flight()
                .set_gear_lever_up()
                .run_waiting_for(Duration::from_secs(1));

            // Check auto brake is active
            assert!(test_bed.get_brake_left_green_pressure() > Pressure::new::<psi>(50.));
            assert!(test_bed.get_brake_right_green_pressure() > Pressure::new::<psi>(50.));
            assert!(test_bed.get_brake_left_green_pressure() < Pressure::new::<psi>(1500.));
            assert!(test_bed.get_brake_right_green_pressure() < Pressure::new::<psi>(1500.));

            assert!(test_bed.get_brake_left_yellow_pressure() < Pressure::new::<psi>(50.));
            assert!(test_bed.get_brake_right_yellow_pressure() < Pressure::new::<psi>(50.));

            // Check no more autobrakes after 3s
            test_bed = test_bed.run_waiting_for(Duration::from_secs(3));

            assert!(test_bed.get_brake_left_green_pressure() < Pressure::new::<psi>(50.));
            assert!(test_bed.get_brake_right_green_pressure() < Pressure::new::<psi>(50.));

            assert!(test_bed.get_brake_left_yellow_pressure() < Pressure::new::<psi>(50.));
            assert!(test_bed.get_brake_right_yellow_pressure() < Pressure::new::<psi>(50.));
        }

        #[test]
        fn alternate_brake_accumulator_is_emptying_while_braking() {
            let mut test_bed = test_bed_on_ground_with()
                .on_the_ground()
                .set_cold_dark_inputs()
                .start_eng1(Ratio::new::<percent>(100.))
                .start_eng2(Ratio::new::<percent>(100.))
                .set_park_brake(false)
                .run_waiting_for(Duration::from_secs(15));

            // Check we got yellow pressure and brake accumulator loaded
            assert!(test_bed.yellow_pressure() >= Pressure::new::<psi>(2500.));
            assert!(
                test_bed.get_brake_yellow_accumulator_pressure() >= Pressure::new::<psi>(2500.)
            );

            // Disabling green and yellow side so accumulator stop being able to reload
            test_bed = test_bed
                .set_ptu_state(false)
                .set_yellow_ed_pump(false)
                .set_green_ed_pump(false)
                .set_yellow_e_pump(true)
                .run_waiting_for(Duration::from_secs(30));

            assert!(test_bed.yellow_pressure() <= Pressure::new::<psi>(100.));
            assert!(test_bed.green_pressure() <= Pressure::new::<psi>(100.));
            assert!(
                test_bed.get_brake_yellow_accumulator_pressure() >= Pressure::new::<psi>(2500.)
            );

            // Now using brakes and check accumulator gets empty
            test_bed = test_bed
                .empty_brake_accumulator_using_pedal_brake()
                .run_waiting_for(Duration::from_secs(1));

            assert!(
                test_bed.get_brake_yellow_accumulator_pressure() <= Pressure::new::<psi>(1000.)
            );
            assert!(
                test_bed.get_brake_yellow_accumulator_fluid_volume() <= Volume::new::<gallon>(0.01)
            );
        }

        #[test]
        fn brakes_inactive_in_flight() {
            let mut test_bed = test_bed_on_ground_with()
                .set_cold_dark_inputs()
                .in_flight()
                .set_gear_lever_up()
                .run_waiting_for(Duration::from_secs(10));

            // No brake inputs
            test_bed = test_bed
                .set_left_brake(Ratio::new::<percent>(0.))
                .set_right_brake(Ratio::new::<percent>(0.))
                .run_waiting_for(Duration::from_secs(1));

            assert!(test_bed.get_brake_left_green_pressure() < Pressure::new::<psi>(50.));
            assert!(test_bed.get_brake_right_green_pressure() < Pressure::new::<psi>(50.));
            assert!(test_bed.get_brake_left_yellow_pressure() < Pressure::new::<psi>(50.));
            assert!(test_bed.get_brake_right_yellow_pressure() < Pressure::new::<psi>(50.));

            // Now full brakes
            test_bed = test_bed
                .set_left_brake(Ratio::new::<percent>(100.))
                .set_right_brake(Ratio::new::<percent>(100.))
                .run_waiting_for(Duration::from_secs(1));

            // Check no action on brakes
            assert!(test_bed.get_brake_left_green_pressure() < Pressure::new::<psi>(50.));
            assert!(test_bed.get_brake_right_green_pressure() < Pressure::new::<psi>(50.));

            assert!(test_bed.get_brake_left_yellow_pressure() < Pressure::new::<psi>(50.));
            assert!(test_bed.get_brake_right_yellow_pressure() < Pressure::new::<psi>(50.));
        }

        #[test]
        fn brakes_norm_active_in_flight_gear_down() {
            let mut test_bed = test_bed_on_ground_with()
                .set_cold_dark_inputs()
                .in_flight()
                .set_gear_lever_up()
                .run_waiting_for(Duration::from_secs(10));

            // Now full brakes gear down
            test_bed = test_bed
                .set_left_brake(Ratio::new::<percent>(100.))
                .set_right_brake(Ratio::new::<percent>(100.))
                .set_gear_lever_down()
                .run_waiting_for(Duration::from_secs(1));

            // Brakes norm should work normally
            assert!(test_bed.get_brake_left_green_pressure() > Pressure::new::<psi>(50.));
            assert!(test_bed.get_brake_right_green_pressure() > Pressure::new::<psi>(50.));

            assert!(test_bed.get_brake_left_yellow_pressure() < Pressure::new::<psi>(50.));
            assert!(test_bed.get_brake_right_yellow_pressure() < Pressure::new::<psi>(50.));
        }

        #[test]
        fn brakes_alternate_active_in_flight_gear_down() {
            let mut test_bed = test_bed_on_ground_with()
                .set_cold_dark_inputs()
                .in_flight()
                .set_gear_lever_up()
                .run_waiting_for(Duration::from_secs(10));

            // Now full brakes gear down
            test_bed = test_bed
                .set_left_brake(Ratio::new::<percent>(100.))
                .set_right_brake(Ratio::new::<percent>(100.))
                .set_gear_lever_down()
                .set_anti_skid(false)
                .run_waiting_for(Duration::from_secs(1));

            // Brakes norm should work normally
            assert!(test_bed.get_brake_left_green_pressure() < Pressure::new::<psi>(50.));
            assert!(test_bed.get_brake_right_green_pressure() < Pressure::new::<psi>(50.));

            assert!(test_bed.get_brake_left_yellow_pressure() > Pressure::new::<psi>(900.));
            assert!(test_bed.get_brake_right_yellow_pressure() > Pressure::new::<psi>(900.));
        }

        #[test]
        // Testing that green for brakes is only available if park brake is on while altn pressure is at too low level
        fn brake_logic_green_backup_emergency() {
            let mut test_bed = test_bed_on_ground_with()
                .engines_off()
                .on_the_ground()
                .set_cold_dark_inputs()
                .run_one_tick();

            // Setting on ground with yellow side hydraulics off
            // This should prevent yellow accumulator to fill
            test_bed = test_bed
                .start_eng1(Ratio::new::<percent>(100.))
                .start_eng2(Ratio::new::<percent>(100.))
                .set_park_brake(true)
                .set_ptu_state(false)
                .set_yellow_e_pump(true)
                .set_yellow_ed_pump(false)
                .run_waiting_for(Duration::from_secs(15));

            // Braking but park is on: no output on green brakes expected
            test_bed = test_bed
                .set_left_brake(Ratio::new::<percent>(100.))
                .set_right_brake(Ratio::new::<percent>(100.))
                .run_waiting_for(Duration::from_secs(1));

            assert!(test_bed.get_brake_left_green_pressure() < Pressure::new::<psi>(50.));
            assert!(test_bed.get_brake_right_green_pressure() < Pressure::new::<psi>(50.));
            assert!(test_bed.get_brake_left_yellow_pressure() > Pressure::new::<psi>(500.));
            assert!(test_bed.get_brake_right_yellow_pressure() > Pressure::new::<psi>(500.));

            // With no more fluid in yellow accumulator, green should work as emergency
            test_bed = test_bed
                .empty_brake_accumulator_using_park_brake()
                .set_left_brake(Ratio::new::<percent>(100.))
                .set_right_brake(Ratio::new::<percent>(100.))
                .run_waiting_for(Duration::from_secs(1));

            assert!(test_bed.get_brake_left_green_pressure() > Pressure::new::<psi>(1000.));
            assert!(test_bed.get_brake_right_green_pressure() > Pressure::new::<psi>(1000.));
            assert!(test_bed.get_brake_left_yellow_pressure() < Pressure::new::<psi>(50.));
            assert!(test_bed.get_brake_right_yellow_pressure() < Pressure::new::<psi>(50.));
        }

        #[test]
        fn autobrakes_arms_in_flight_lo_or_med() {
            let mut test_bed = test_bed_on_ground_with()
                .set_cold_dark_inputs()
                .in_flight()
                .set_gear_lever_up()
                .run_waiting_for(Duration::from_secs(12));

            assert!(test_bed.autobrake_mode() == AutobrakeMode::NONE);

            test_bed = test_bed
                .set_autobrake_low()
                .run_waiting_for(Duration::from_secs(1));

            assert!(test_bed.autobrake_mode() == AutobrakeMode::LOW);

            test_bed = test_bed
                .set_autobrake_med()
                .run_waiting_for(Duration::from_secs(1));

            assert!(test_bed.autobrake_mode() == AutobrakeMode::MED);
        }

        #[test]
        fn autobrakes_arming_according_to_set_variable() {
            let mut test_bed = test_bed_on_ground_with()
                .set_cold_dark_inputs()
                .on_the_ground()
                .set_park_brake(false)
                .start_eng1(Ratio::new::<percent>(100.))
                .start_eng2(Ratio::new::<percent>(100.))
                .run_waiting_for(Duration::from_secs(10));

            assert!(test_bed.autobrake_mode() == AutobrakeMode::NONE);

            // set autobrake to LOW
            test_bed = test_bed
                .set_autobrake_low_with_set_variable()
                .run_waiting_for(Duration::from_secs(1));
            assert!(test_bed.autobrake_mode() == AutobrakeMode::LOW);

            // using the set variable again is still resulting in LOW
            // and not disarming
            test_bed = test_bed
                .set_autobrake_low_with_set_variable()
                .run_waiting_for(Duration::from_secs(1));
            assert!(test_bed.autobrake_mode() == AutobrakeMode::LOW);

            // set autobrake to MED
            test_bed = test_bed
                .set_autobrake_med_with_set_variable()
                .run_waiting_for(Duration::from_secs(1));
            assert!(test_bed.autobrake_mode() == AutobrakeMode::MED);

            // set autobrake to MAX
            test_bed = test_bed
                .set_autobrake_max_with_set_variable()
                .run_waiting_for(Duration::from_secs(1));
            assert!(test_bed.autobrake_mode() == AutobrakeMode::MAX);

            // set autobrake to DISARMED
            test_bed = test_bed
                .set_autobrake_disarmed_with_set_variable()
                .run_waiting_for(Duration::from_secs(1));
            assert!(test_bed.autobrake_mode() == AutobrakeMode::NONE);
        }

        #[test]
        fn autobrakes_disarms_if_green_pressure_low() {
            let mut test_bed = test_bed_on_ground_with()
                .set_cold_dark_inputs()
                .in_flight()
                .set_gear_lever_up()
                .run_waiting_for(Duration::from_secs(12));

            assert!(test_bed.autobrake_mode() == AutobrakeMode::NONE);

            test_bed = test_bed
                .set_autobrake_low()
                .run_waiting_for(Duration::from_secs(1));

            assert!(test_bed.autobrake_mode() == AutobrakeMode::LOW);

            test_bed = test_bed
                .set_ptu_state(false)
                .stop_eng1()
                .run_waiting_for(Duration::from_secs(20));

            assert!(test_bed.autobrake_mode() == AutobrakeMode::NONE);
        }

        #[test]
        fn autobrakes_does_not_disarm_if_askid_off_but_sim_not_ready() {
            let mut test_bed = test_bed_on_ground_with()
                .set_cold_dark_inputs()
                .in_flight()
                .sim_not_ready()
                .set_gear_lever_up()
                .run_waiting_for(Duration::from_secs(12));

            assert!(test_bed.autobrake_mode() == AutobrakeMode::NONE);

            test_bed = test_bed
                .set_autobrake_med()
                .run_waiting_for(Duration::from_secs(1));

            assert!(test_bed.autobrake_mode() == AutobrakeMode::MED);

            // sim is not ready --> no disarm
            test_bed = test_bed
                .set_anti_skid(false)
                .run_waiting_for(Duration::from_secs(1));

            assert!(test_bed.autobrake_mode() == AutobrakeMode::MED);

            // sim is now ready --> disarm expected
            test_bed = test_bed.sim_ready().run_waiting_for(Duration::from_secs(1));

            assert!(test_bed.autobrake_mode() == AutobrakeMode::NONE);
        }

        #[test]
        fn autobrakes_disarms_if_askid_off() {
            let mut test_bed = test_bed_on_ground_with()
                .set_cold_dark_inputs()
                .in_flight()
                .set_gear_lever_up()
                .run_waiting_for(Duration::from_secs(12));

            assert!(test_bed.autobrake_mode() == AutobrakeMode::NONE);

            test_bed = test_bed
                .set_autobrake_med()
                .run_waiting_for(Duration::from_secs(1));

            assert!(test_bed.autobrake_mode() == AutobrakeMode::MED);

            test_bed = test_bed
                .set_anti_skid(false)
                .run_waiting_for(Duration::from_secs(1));

            assert!(test_bed.autobrake_mode() == AutobrakeMode::NONE);
        }

        #[test]
        fn autobrakes_max_wont_arm_in_flight() {
            let mut test_bed = test_bed_on_ground_with()
                .set_cold_dark_inputs()
                .in_flight()
                .set_gear_lever_up()
                .run_waiting_for(Duration::from_secs(15));

            assert!(test_bed.autobrake_mode() == AutobrakeMode::NONE);

            test_bed = test_bed
                .set_autobrake_max()
                .run_waiting_for(Duration::from_secs(1));

            assert!(test_bed.autobrake_mode() == AutobrakeMode::NONE);

            // using the set variable should also not work
            test_bed = test_bed
                .set_autobrake_max_with_set_variable()
                .run_waiting_for(Duration::from_secs(1));

            assert!(test_bed.autobrake_mode() == AutobrakeMode::NONE);
        }

        #[test]
        fn autobrakes_taxiing_wont_disarm_when_braking() {
            let mut test_bed = test_bed_on_ground_with()
                .set_cold_dark_inputs()
                .on_the_ground()
                .start_eng1(Ratio::new::<percent>(60.))
                .start_eng2(Ratio::new::<percent>(60.))
                .run_waiting_for(Duration::from_secs(10));

            test_bed = test_bed
                .set_autobrake_max()
                .run_waiting_for(Duration::from_secs(1));

            assert!(test_bed.autobrake_mode() == AutobrakeMode::MAX);

            test_bed = test_bed
                .set_right_brake(Ratio::new::<percent>(100.))
                .set_left_brake(Ratio::new::<percent>(100.))
                .run_waiting_for(Duration::from_secs(1));

            assert!(test_bed.autobrake_mode() == AutobrakeMode::MAX);
        }

        #[test]
        fn autobrakes_activates_on_ground_on_spoiler_deploy() {
            let mut test_bed = test_bed_on_ground_with()
                .set_cold_dark_inputs()
                .on_the_ground()
                .set_park_brake(false)
                .start_eng1(Ratio::new::<percent>(100.))
                .start_eng2(Ratio::new::<percent>(100.))
                .run_waiting_for(Duration::from_secs(10));

            test_bed = test_bed
                .set_autobrake_max()
                .run_waiting_for(Duration::from_secs(1));

            assert!(test_bed.autobrake_mode() == AutobrakeMode::MAX);

            test_bed = test_bed
                .set_deploy_ground_spoilers()
                .run_waiting_for(Duration::from_secs(6));

            assert!(test_bed.autobrake_mode() == AutobrakeMode::MAX);
            assert!(test_bed.get_brake_left_green_pressure() > Pressure::new::<psi>(1000.));
            assert!(test_bed.get_brake_right_green_pressure() > Pressure::new::<psi>(1000.));

            assert!(test_bed.get_brake_left_yellow_pressure() < Pressure::new::<psi>(50.));
            assert!(test_bed.get_brake_right_yellow_pressure() < Pressure::new::<psi>(50.));
        }

        #[test]
        fn autobrakes_disengage_on_spoiler_retract() {
            let mut test_bed = test_bed_on_ground_with()
                .set_cold_dark_inputs()
                .on_the_ground()
                .set_park_brake(false)
                .start_eng1(Ratio::new::<percent>(100.))
                .start_eng2(Ratio::new::<percent>(100.))
                .run_waiting_for(Duration::from_secs(10));

            test_bed = test_bed
                .set_autobrake_max()
                .run_waiting_for(Duration::from_secs(1));

            assert!(test_bed.autobrake_mode() == AutobrakeMode::MAX);

            test_bed = test_bed
                .set_deploy_ground_spoilers()
                .run_waiting_for(Duration::from_secs(6));

            assert!(test_bed.autobrake_mode() == AutobrakeMode::MAX);

            test_bed = test_bed
                .set_retract_ground_spoilers()
                .run_waiting_for(Duration::from_secs(1));

            assert!(test_bed.autobrake_mode() == AutobrakeMode::NONE);
            assert!(test_bed.get_brake_left_green_pressure() < Pressure::new::<psi>(50.));
            assert!(test_bed.get_brake_right_green_pressure() < Pressure::new::<psi>(50.));
        }

        #[test]
        // Should disable with one pedal > 61° over max range of 79.4° thus 77%
        fn autobrakes_max_disengage_at_77_on_one_pedal_input() {
            let mut test_bed = test_bed_on_ground_with()
                .set_cold_dark_inputs()
                .on_the_ground()
                .set_park_brake(false)
                .start_eng1(Ratio::new::<percent>(100.))
                .start_eng2(Ratio::new::<percent>(100.))
                .run_waiting_for(Duration::from_secs(10));

            test_bed = test_bed
                .set_autobrake_max()
                .run_waiting_for(Duration::from_secs(1));

            assert!(test_bed.autobrake_mode() == AutobrakeMode::MAX);

            test_bed = test_bed
                .set_deploy_ground_spoilers()
                .run_waiting_for(Duration::from_secs(6));

            assert!(test_bed.autobrake_mode() == AutobrakeMode::MAX);
            assert!(test_bed.get_brake_left_green_pressure() > Pressure::new::<psi>(1000.));
            assert!(test_bed.get_brake_right_green_pressure() > Pressure::new::<psi>(1000.));

            test_bed = test_bed
                .set_left_brake(Ratio::new::<percent>(70.))
                .run_waiting_for(Duration::from_secs(1))
                .set_left_brake(Ratio::new::<percent>(0.))
                .run_waiting_for(Duration::from_secs(1));

            assert!(test_bed.autobrake_mode() == AutobrakeMode::MAX);
            assert!(test_bed.get_brake_left_green_pressure() > Pressure::new::<psi>(1000.));
            assert!(test_bed.get_brake_right_green_pressure() > Pressure::new::<psi>(1000.));

            test_bed = test_bed
                .set_left_brake(Ratio::new::<percent>(78.))
                .run_waiting_for(Duration::from_secs(1))
                .set_left_brake(Ratio::new::<percent>(0.))
                .run_waiting_for(Duration::from_secs(1));

            assert!(test_bed.autobrake_mode() == AutobrakeMode::NONE);
            assert!(test_bed.get_brake_left_green_pressure() < Pressure::new::<psi>(50.));
            assert!(test_bed.get_brake_right_green_pressure() < Pressure::new::<psi>(50.));
        }

        #[test]
        fn autobrakes_max_disengage_at_52_on_both_pedal_input() {
            let mut test_bed = test_bed_on_ground_with()
                .set_cold_dark_inputs()
                .on_the_ground()
                .set_park_brake(false)
                .start_eng1(Ratio::new::<percent>(100.))
                .start_eng2(Ratio::new::<percent>(100.))
                .run_waiting_for(Duration::from_secs(10));

            test_bed = test_bed
                .set_autobrake_max()
                .run_waiting_for(Duration::from_secs(1));

            assert!(test_bed.autobrake_mode() == AutobrakeMode::MAX);

            test_bed = test_bed
                .set_deploy_ground_spoilers()
                .run_waiting_for(Duration::from_secs(6));

            assert!(test_bed.autobrake_mode() == AutobrakeMode::MAX);
            assert!(test_bed.get_brake_left_green_pressure() > Pressure::new::<psi>(1000.));
            assert!(test_bed.get_brake_right_green_pressure() > Pressure::new::<psi>(1000.));

            test_bed = test_bed
                .set_left_brake(Ratio::new::<percent>(55.))
                .run_waiting_for(Duration::from_secs(1))
                .set_left_brake(Ratio::new::<percent>(0.))
                .run_waiting_for(Duration::from_secs(1));

            assert!(test_bed.autobrake_mode() == AutobrakeMode::MAX);
            assert!(test_bed.get_brake_left_green_pressure() > Pressure::new::<psi>(1000.));
            assert!(test_bed.get_brake_right_green_pressure() > Pressure::new::<psi>(1000.));

            test_bed = test_bed
                .set_left_brake(Ratio::new::<percent>(55.))
                .set_right_brake(Ratio::new::<percent>(55.))
                .run_waiting_for(Duration::from_secs(1))
                .set_left_brake(Ratio::new::<percent>(0.))
                .set_right_brake(Ratio::new::<percent>(0.))
                .run_waiting_for(Duration::from_secs(1));

            assert!(test_bed.autobrake_mode() == AutobrakeMode::NONE);
            assert!(test_bed.get_brake_left_green_pressure() < Pressure::new::<psi>(50.));
            assert!(test_bed.get_brake_right_green_pressure() < Pressure::new::<psi>(50.));
        }

        #[test]
        // Should disable with one pedals > 42° over max range of 79.4° thus 52%
        fn autobrakes_med_disengage_at_52_on_one_pedal_input() {
            let mut test_bed = test_bed_on_ground_with()
                .set_cold_dark_inputs()
                .on_the_ground()
                .set_park_brake(false)
                .start_eng1(Ratio::new::<percent>(100.))
                .start_eng2(Ratio::new::<percent>(100.))
                .run_waiting_for(Duration::from_secs(10));

            test_bed = test_bed
                .set_autobrake_med()
                .run_waiting_for(Duration::from_secs(1));

            assert!(test_bed.autobrake_mode() == AutobrakeMode::MED);

            test_bed = test_bed
                .set_deploy_ground_spoilers()
                .run_waiting_for(Duration::from_secs(6));

            assert!(test_bed.autobrake_mode() == AutobrakeMode::MED);
            assert!(test_bed.get_brake_left_green_pressure() > Pressure::new::<psi>(1000.));
            assert!(test_bed.get_brake_right_green_pressure() > Pressure::new::<psi>(1000.));

            test_bed = test_bed
                .set_right_brake(Ratio::new::<percent>(50.))
                .run_waiting_for(Duration::from_secs(1))
                .set_right_brake(Ratio::new::<percent>(0.))
                .run_waiting_for(Duration::from_secs(1));

            assert!(test_bed.autobrake_mode() == AutobrakeMode::MED);
            assert!(test_bed.get_brake_left_green_pressure() > Pressure::new::<psi>(1000.));
            assert!(test_bed.get_brake_right_green_pressure() > Pressure::new::<psi>(1000.));

            test_bed = test_bed
                .set_right_brake(Ratio::new::<percent>(55.))
                .run_waiting_for(Duration::from_secs(1))
                .set_right_brake(Ratio::new::<percent>(0.))
                .run_waiting_for(Duration::from_secs(1));

            assert!(test_bed.autobrake_mode() == AutobrakeMode::NONE);
            assert!(test_bed.get_brake_left_green_pressure() < Pressure::new::<psi>(50.));
            assert!(test_bed.get_brake_right_green_pressure() < Pressure::new::<psi>(50.));
        }

        #[test]
        fn autobrakes_med_disengage_at_11_on_both_pedal_input() {
            let mut test_bed = test_bed_on_ground_with()
                .set_cold_dark_inputs()
                .on_the_ground()
                .set_park_brake(false)
                .start_eng1(Ratio::new::<percent>(100.))
                .start_eng2(Ratio::new::<percent>(100.))
                .run_waiting_for(Duration::from_secs(10));

            test_bed = test_bed
                .set_autobrake_med()
                .run_waiting_for(Duration::from_secs(1));

            assert!(test_bed.autobrake_mode() == AutobrakeMode::MED);

            test_bed = test_bed
                .set_deploy_ground_spoilers()
                .run_waiting_for(Duration::from_secs(6));

            assert!(test_bed.autobrake_mode() == AutobrakeMode::MED);
            assert!(test_bed.get_brake_left_green_pressure() > Pressure::new::<psi>(1000.));
            assert!(test_bed.get_brake_right_green_pressure() > Pressure::new::<psi>(1000.));

            test_bed = test_bed
                .set_right_brake(Ratio::new::<percent>(15.))
                .run_waiting_for(Duration::from_secs(1))
                .set_right_brake(Ratio::new::<percent>(0.))
                .run_waiting_for(Duration::from_secs(1));

            assert!(test_bed.autobrake_mode() == AutobrakeMode::MED);
            assert!(test_bed.get_brake_left_green_pressure() > Pressure::new::<psi>(1000.));
            assert!(test_bed.get_brake_right_green_pressure() > Pressure::new::<psi>(1000.));

            test_bed = test_bed
                .set_right_brake(Ratio::new::<percent>(15.))
                .set_left_brake(Ratio::new::<percent>(15.))
                .run_waiting_for(Duration::from_secs(1))
                .set_right_brake(Ratio::new::<percent>(0.))
                .set_left_brake(Ratio::new::<percent>(0.))
                .run_waiting_for(Duration::from_secs(1));

            assert!(test_bed.autobrake_mode() == AutobrakeMode::NONE);
            assert!(test_bed.get_brake_left_green_pressure() < Pressure::new::<psi>(50.));
            assert!(test_bed.get_brake_right_green_pressure() < Pressure::new::<psi>(50.));
        }

        #[test]
        fn autobrakes_max_disarm_after_10s_in_flight() {
            let mut test_bed = test_bed_on_ground_with()
                .set_cold_dark_inputs()
                .on_the_ground()
                .set_park_brake(false)
                .start_eng1(Ratio::new::<percent>(100.))
                .start_eng2(Ratio::new::<percent>(100.))
                .run_waiting_for(Duration::from_secs(10));

            test_bed = test_bed
                .set_autobrake_max()
                .run_waiting_for(Duration::from_secs(1));

            assert!(test_bed.autobrake_mode() == AutobrakeMode::MAX);

            test_bed = test_bed.in_flight().run_waiting_for(Duration::from_secs(6));

            assert!(test_bed.autobrake_mode() == AutobrakeMode::MAX);

            test_bed = test_bed.in_flight().run_waiting_for(Duration::from_secs(6));

            assert!(test_bed.autobrake_mode() == AutobrakeMode::NONE);
        }

        #[test]
        fn autobrakes_does_not_disarm_after_10s_when_started_in_flight() {
            let mut test_bed = test_bed_in_flight_with()
                .set_cold_dark_inputs()
                .in_flight()
                .run_waiting_for(Duration::from_secs(1));

            test_bed = test_bed
                .set_autobrake_med_with_set_variable()
                .run_waiting_for(Duration::from_secs(1));

            assert!(test_bed.autobrake_mode() == AutobrakeMode::MED);

            test_bed = test_bed.in_flight().run_waiting_for(Duration::from_secs(6));

            assert!(test_bed.autobrake_mode() == AutobrakeMode::MED);

            test_bed = test_bed.in_flight().run_waiting_for(Duration::from_secs(6));

            assert!(test_bed.autobrake_mode() == AutobrakeMode::MED);
        }

        #[test]
        fn controller_yellow_epump_is_activated_by_overhead_button() {
            let mut test_bed = test_bed_on_ground_with()
                .engines_off()
                .on_the_ground()
                .set_cold_dark_inputs()
                .run_one_tick();

            assert!(!test_bed.query(|a| a.is_yellow_epump_controller_pressurising()));

            test_bed = test_bed.set_yellow_e_pump(false).run_one_tick();

            assert!(test_bed.query(|a| a.is_yellow_epump_controller_pressurising()));

            test_bed = test_bed.set_yellow_e_pump(true).run_one_tick();

            assert!(!test_bed.query(|a| a.is_yellow_epump_controller_pressurising()));
        }

        #[test]
        fn controller_yellow_epump_unpowered_cant_command_pump() {
            let mut test_bed = test_bed_on_ground_with()
                .engines_off()
                .on_the_ground()
                .set_cold_dark_inputs()
                .set_yellow_e_pump(false)
                .run_one_tick();

            assert!(test_bed.query(|a| a.is_yellow_epump_controller_pressurising()));

            test_bed = test_bed.dc_bus_2_lost().run_one_tick();

            assert!(!test_bed.query(|a| a.is_yellow_epump_controller_pressurising()));
        }

        #[test]
        fn controller_yellow_epump_can_operate_from_cargo_door_without_main_control_power_bus() {
            let mut test_bed = test_bed_on_ground_with()
                .engines_off()
                .on_the_ground()
                .set_cold_dark_inputs()
                .run_one_tick();

            assert!(!test_bed.query(|a| a.is_cargo_powering_yellow_epump()));

            test_bed = test_bed
                .dc_ground_service_lost()
                .open_fwd_cargo_door()
                .run_waiting_for(
                    Duration::from_secs(1) + A320DoorController::DELAY_UNLOCK_TO_HYDRAULIC_CONTROL,
                );

            assert!(test_bed.query(|a| a.is_cargo_powering_yellow_epump()));
        }

        #[test]
        fn controller_engine_driven_pump1_overhead_button_logic_with_eng_on() {
            let mut test_bed = test_bed_on_ground_with()
                .engines_off()
                .on_the_ground()
                .set_cold_dark_inputs()
                .run_one_tick();

            assert!(test_bed.query(|a| a.is_edp1A_green_pump_controller_pressurising()));

            test_bed = test_bed
                .start_eng1(Ratio::new::<percent>(65.))
                .run_one_tick();
            assert!(test_bed.query(|a| a.is_edp1A_green_pump_controller_pressurising()));

            test_bed = test_bed.set_green_ed_pump(false).run_one_tick();
            assert!(!test_bed.query(|a| a.is_edp1A_green_pump_controller_pressurising()));

            test_bed = test_bed.set_green_ed_pump(true).run_one_tick();
            assert!(test_bed.query(|a| a.is_edp1A_green_pump_controller_pressurising()));
        }

        #[test]
        fn controller_engine_driven_pump1_fire_overhead_released_stops_pump() {
            let mut test_bed = test_bed_on_ground_with()
                .engines_off()
                .on_the_ground()
                .set_cold_dark_inputs()
                .start_eng1(Ratio::new::<percent>(65.))
                .start_eng2(Ratio::new::<percent>(65.))
                .run_one_tick();

            assert!(test_bed.query(|a| a.is_edp1A_green_pump_controller_pressurising()));

            test_bed = test_bed.set_eng1_fire_button(true).run_one_tick();
            assert!(!test_bed.query(|a| a.is_edp1A_green_pump_controller_pressurising()));
        }

        #[test]
        fn controller_engine_driven_pump2A_overhead_button_logic_with_eng_on() {
            let mut test_bed = test_bed_on_ground_with()
                .engines_off()
                .on_the_ground()
                .set_cold_dark_inputs()
                .run_one_tick();

            assert!(test_bed.query(|a| a.is_edp2A_yellow_pump_controller_pressurising()));

            test_bed = test_bed
                .start_eng2(Ratio::new::<percent>(65.))
                .run_one_tick();
            assert!(test_bed.query(|a| a.is_edp2A_yellow_pump_controller_pressurising()));

            test_bed = test_bed.set_yellow_ed_pump(false).run_one_tick();
            assert!(!test_bed.query(|a| a.is_edp2A_yellow_pump_controller_pressurising()));

            test_bed = test_bed.set_yellow_ed_pump(true).run_one_tick();
            assert!(test_bed.query(|a| a.is_edp2A_yellow_pump_controller_pressurising()));
        }

        #[test]
        fn controller_engine_driven_pump2A_fire_overhead_released_stops_pump() {
            let mut test_bed = test_bed_on_ground_with()
                .engines_off()
                .on_the_ground()
                .set_cold_dark_inputs()
                .start_eng1(Ratio::new::<percent>(65.))
                .start_eng2(Ratio::new::<percent>(65.))
                .run_one_tick();

            assert!(test_bed.query(|a| a.is_edp2A_yellow_pump_controller_pressurising()));

            test_bed = test_bed.set_eng2_fire_button(true).run_one_tick();
            assert!(!test_bed.query(|a| a.is_edp2A_yellow_pump_controller_pressurising()));
        }

        #[test]
        fn yellow_epump_unavailable_if_unpowered() {
            let mut test_bed = test_bed_on_ground_with()
                .engines_off()
                .on_the_ground()
                .set_cold_dark_inputs()
                .run_one_tick();

            test_bed = test_bed
                .set_yellow_e_pump(false)
                .run_waiting_for(Duration::from_secs(10));

            // Yellow epump working
            assert!(test_bed.is_yellow_pressure_switch_pressurised());

            test_bed = test_bed
                .ac_bus_2_lost()
                .ac_bus_1_lost()
                .run_waiting_for(Duration::from_secs(25));

            // Yellow epump still working as not plugged on AC2 or AC1
            assert!(test_bed.is_yellow_pressure_switch_pressurised());

            test_bed = test_bed
                .ac_ground_service_lost()
                .run_waiting_for(Duration::from_secs(25));

            // Yellow epump has stopped
            assert!(!test_bed.is_yellow_pressure_switch_pressurised());
        }

        #[test]
        fn flaps_and_slats_declare_moving() {
            let mut test_bed = test_bed_on_ground_with()
                .engines_off()
                .on_the_ground()
                .set_cold_dark_inputs()
                .run_one_tick();

            test_bed = test_bed
                .set_yellow_e_pump(false)
                .set_ptu_state(false)
                .set_flaps_handle_position(4)
                .run_waiting_for(Duration::from_secs(5));

            // Only yellow press so only flaps can move
            assert!(test_bed.is_flaps_moving());
            assert!(!test_bed.is_slats_moving());

            // Now slats can move through ptu
            test_bed = test_bed
                .set_ptu_state(true)
                .run_waiting_for(Duration::from_secs(5));

            assert!(test_bed.is_flaps_moving());
            assert!(test_bed.is_slats_moving());
        }

        #[test]
        fn yellow_epump_can_deploy_flaps_and_slats() {
            let mut test_bed = test_bed_on_ground_with()
                .engines_off()
                .on_the_ground()
                .set_cold_dark_inputs()
                .run_one_tick();

            test_bed = test_bed
                .set_yellow_e_pump(false)
                .run_waiting_for(Duration::from_secs(10));

            // Yellow epump working
            assert!(test_bed.is_yellow_pressure_switch_pressurised());

            test_bed = test_bed
                .set_flaps_handle_position(4)
                .run_waiting_for(Duration::from_secs(80));

            assert!(test_bed.get_flaps_left_position_percent() > 99.);
            assert!(test_bed.get_flaps_right_position_percent() > 99.);
            assert!(test_bed.get_slats_left_position_percent() > 99.);
            assert!(test_bed.get_slats_right_position_percent() > 99.);
        }

        #[test]
        fn yellow_epump_no_ptu_can_deploy_flaps_less_33s() {
            let mut test_bed = test_bed_on_ground_with()
                .engines_off()
                .on_the_ground()
                .set_cold_dark_inputs()
                .set_ptu_state(false)
                .run_one_tick();

            test_bed = test_bed
                .set_yellow_e_pump(false)
                .run_waiting_for(Duration::from_secs(20));

            assert!(test_bed.is_yellow_pressure_switch_pressurised());

            test_bed = test_bed
                .set_flaps_handle_position(4)
                .run_waiting_for(Duration::from_secs(32));

            assert!(test_bed.get_flaps_left_position_percent() > 99.);
            assert!(test_bed.get_flaps_right_position_percent() > 99.);
            assert!(test_bed.get_slats_left_position_percent() < 1.);
            assert!(test_bed.get_slats_right_position_percent() < 1.);
        }

        #[test]
        fn no_pressure_no_flap_slats() {
            let mut test_bed = test_bed_on_ground_with()
                .on_the_ground()
                .set_cold_dark_inputs()
                .run_waiting_for(Duration::from_secs(5));

            test_bed = test_bed
                .set_flaps_handle_position(4)
                .run_waiting_for(Duration::from_secs(10));

            assert!(test_bed.get_flaps_left_position_percent() <= 1.);
            assert!(test_bed.get_flaps_right_position_percent() <= 1.);
            assert!(test_bed.get_slats_left_position_percent() <= 1.);
            assert!(test_bed.get_slats_right_position_percent() <= 1.);

            assert!(!test_bed.is_slats_moving());
            assert!(!test_bed.is_flaps_moving());
        }

        #[test]
        fn cargo_door_stays_closed_at_init() {
            let mut test_bed = test_bed_on_ground_with()
                .engines_off()
                .on_the_ground()
                .set_cold_dark_inputs()
                .run_one_tick();

            assert!(test_bed.is_cargo_fwd_door_locked_down());
            assert!(test_bed.cargo_fwd_door_position() == 0.);

            test_bed = test_bed.run_waiting_for(Duration::from_secs_f64(15.));

            assert!(test_bed.is_cargo_fwd_door_locked_down());
            assert!(test_bed.cargo_fwd_door_position() == 0.);
        }

        #[test]
        fn cargo_door_unlocks_when_commanded() {
            let mut test_bed = test_bed_on_ground_with()
                .engines_off()
                .on_the_ground()
                .set_cold_dark_inputs()
                .run_one_tick();

            assert!(test_bed.is_cargo_fwd_door_locked_down());
            assert!(test_bed.cargo_fwd_door_position() == 0.);

            test_bed = test_bed.run_waiting_for(Duration::from_secs_f64(1.));

            assert!(test_bed.is_cargo_fwd_door_locked_down());
            assert!(test_bed.cargo_fwd_door_position() == 0.);

            test_bed = test_bed
                .open_fwd_cargo_door()
                .run_waiting_for(Duration::from_secs_f64(1.));

            assert!(!test_bed.is_cargo_fwd_door_locked_down());
            assert!(test_bed.cargo_fwd_door_position() >= 0.);
        }

        #[test]
        fn cargo_door_controller_opens_the_door() {
            let mut test_bed = test_bed_on_ground_with()
                .engines_off()
                .on_the_ground()
                .set_cold_dark_inputs()
                .run_one_tick();

            assert!(test_bed.is_cargo_fwd_door_locked_down());
            assert!(test_bed.cargo_fwd_door_position() == 0.);

            test_bed = test_bed
                .open_fwd_cargo_door()
                .run_waiting_for(Duration::from_secs_f64(1.));

            assert!(!test_bed.is_cargo_fwd_door_locked_down());

            let current_position_unlocked = test_bed.cargo_fwd_door_position();

            test_bed = test_bed.open_fwd_cargo_door().run_waiting_for(
                A320DoorController::DELAY_UNLOCK_TO_HYDRAULIC_CONTROL + Duration::from_secs(1),
            );

            assert!(test_bed.cargo_fwd_door_position() > current_position_unlocked);

            test_bed = test_bed
                .open_fwd_cargo_door()
                .run_waiting_for(Duration::from_secs_f64(30.));

            assert!(test_bed.cargo_fwd_door_position() > 0.85);
        }

        #[test]
        fn fwd_cargo_door_controller_opens_fwd_door_only() {
            let mut test_bed = test_bed_on_ground_with()
                .engines_off()
                .on_the_ground()
                .set_cold_dark_inputs()
                .run_one_tick();

            assert!(test_bed.is_cargo_fwd_door_locked_down());
            assert!(test_bed.cargo_fwd_door_position() == 0.);
            assert!(test_bed.cargo_aft_door_position() == 0.);

            test_bed = test_bed
                .open_fwd_cargo_door()
                .run_waiting_for(Duration::from_secs_f64(30.));

            assert!(test_bed.cargo_fwd_door_position() > 0.85);
            assert!(test_bed.cargo_aft_door_position() == 0.);
        }

        #[test]
        fn cargo_door_opened_uses_correct_reservoir_amount() {
            let mut test_bed = test_bed_on_ground_with()
                .engines_off()
                .on_the_ground()
                .set_cold_dark_inputs()
                .set_yellow_e_pump(false)
                .set_ptu_state(false)
                .run_waiting_for(Duration::from_secs_f64(20.));

            assert!(test_bed.is_cargo_fwd_door_locked_down());
            assert!(test_bed.is_yellow_pressure_switch_pressurised());

            let pressurised_yellow_level_door_closed = test_bed.get_yellow_reservoir_volume();

            test_bed = test_bed
                .open_fwd_cargo_door()
                .run_waiting_for(Duration::from_secs_f64(40.));

            assert!(!test_bed.is_cargo_fwd_door_locked_down());
            assert!(test_bed.cargo_fwd_door_position() > 0.85);

            let pressurised_yellow_level_door_opened = test_bed.get_yellow_reservoir_volume();

            let volume_used_liter = (pressurised_yellow_level_door_closed
                - pressurised_yellow_level_door_opened)
                .get::<liter>();

            // For one cargo door we expect losing between 0.6 to 0.8 liter of fluid into the two actuators
            assert!((0.6..=0.8).contains(&volume_used_liter));
        }

        #[test]
        fn cargo_door_controller_closes_the_door() {
            let mut test_bed = test_bed_on_ground_with()
                .engines_off()
                .on_the_ground()
                .set_cold_dark_inputs()
                .run_one_tick();

            test_bed = test_bed
                .open_fwd_cargo_door()
                .run_waiting_for(Duration::from_secs_f64(30.));

            assert!(!test_bed.is_cargo_fwd_door_locked_down());
            assert!(test_bed.cargo_fwd_door_position() > 0.85);

            test_bed = test_bed
                .close_fwd_cargo_door()
                .run_waiting_for(Duration::from_secs_f64(60.));

            assert!(test_bed.is_cargo_fwd_door_locked_down());
            assert!(test_bed.cargo_fwd_door_position() <= 0.);
        }

        #[test]
        fn cargo_door_controller_closes_the_door_after_yellow_pump_auto_shutdown() {
            let mut test_bed = test_bed_on_ground_with()
                .engines_off()
                .on_the_ground()
                .set_cold_dark_inputs()
                .run_one_tick();

            test_bed = test_bed
                .open_fwd_cargo_door()
                .run_waiting_for(Duration::from_secs_f64(30.));

            assert!(!test_bed.is_cargo_fwd_door_locked_down());
            assert!(test_bed.cargo_fwd_door_position() > 0.85);

            test_bed = test_bed.run_waiting_for(Duration::from_secs_f64(30.));

            assert!(!test_bed.is_yellow_pressure_switch_pressurised());

            test_bed = test_bed
                .close_fwd_cargo_door()
                .run_waiting_for(Duration::from_secs_f64(30.));

            assert!(test_bed.is_cargo_fwd_door_locked_down());
            assert!(test_bed.cargo_fwd_door_position() <= 0.);
        }

        #[test]
        fn nose_steering_responds_to_tiller_demand_if_yellow_pressure_and_engines() {
            let mut test_bed = test_bed_on_ground_with()
                .engines_off()
                .on_the_ground()
                .set_cold_dark_inputs()
                .set_yellow_e_pump(false)
                .start_eng1(Ratio::new::<percent>(80.))
                .start_eng2(Ratio::new::<percent>(80.))
                .run_one_tick();

            test_bed = test_bed
                .set_tiller_demand(Ratio::new::<ratio>(1.))
                .run_waiting_for(Duration::from_secs_f64(5.));

            assert!(test_bed.nose_steering_position().get::<degree>() >= 73.9);
            assert!(test_bed.nose_steering_position().get::<degree>() <= 74.1);

            test_bed = test_bed
                .set_tiller_demand(Ratio::new::<ratio>(-1.))
                .run_waiting_for(Duration::from_secs_f64(10.));

            assert!(test_bed.nose_steering_position().get::<degree>() <= -73.9);
            assert!(test_bed.nose_steering_position().get::<degree>() >= -74.1);
        }

        #[test]
        fn nose_steering_does_not_move_if_yellow_pressure_but_no_engine() {
            let mut test_bed = test_bed_on_ground_with()
                .engines_off()
                .on_the_ground()
                .set_cold_dark_inputs()
                .set_yellow_e_pump(false)
                .run_one_tick();

            test_bed = test_bed
                .set_tiller_demand(Ratio::new::<ratio>(1.))
                .run_waiting_for(Duration::from_secs_f64(5.));

            assert!(test_bed.nose_steering_position().get::<degree>() <= 0.1);
            assert!(test_bed.nose_steering_position().get::<degree>() >= -0.1);

            test_bed = test_bed
                .set_tiller_demand(Ratio::new::<ratio>(-1.))
                .run_waiting_for(Duration::from_secs_f64(10.));

            assert!(test_bed.nose_steering_position().get::<degree>() <= 0.1);
            assert!(test_bed.nose_steering_position().get::<degree>() >= -0.1);
        }

        #[test]
        fn nose_steering_does_not_move_when_a_skid_off() {
            let mut test_bed = test_bed_on_ground_with()
                .engines_off()
                .on_the_ground()
                .set_cold_dark_inputs()
                .set_yellow_e_pump(false)
                .start_eng1(Ratio::new::<percent>(80.))
                .start_eng2(Ratio::new::<percent>(80.))
                .set_anti_skid(false)
                .run_one_tick();

            test_bed = test_bed
                .set_tiller_demand(Ratio::new::<ratio>(1.))
                .run_waiting_for(Duration::from_secs_f64(5.));

            assert!(test_bed.nose_steering_position().get::<degree>() >= -0.1);
            assert!(test_bed.nose_steering_position().get::<degree>() <= 0.1);
        }

        #[test]
        fn nose_steering_centers_itself_when_a_skid_off() {
            let mut test_bed = test_bed_on_ground_with()
                .engines_off()
                .on_the_ground()
                .set_cold_dark_inputs()
                .set_yellow_e_pump(false)
                .start_eng1(Ratio::new::<percent>(80.))
                .start_eng2(Ratio::new::<percent>(80.))
                .set_anti_skid(true)
                .run_one_tick();

            test_bed = test_bed
                .set_tiller_demand(Ratio::new::<ratio>(1.))
                .run_waiting_for(Duration::from_secs_f64(5.));

            assert!(test_bed.nose_steering_position().get::<degree>() >= 70.);

            test_bed = test_bed
                .set_tiller_demand(Ratio::new::<ratio>(1.))
                .set_anti_skid(false)
                .run_waiting_for(Duration::from_secs_f64(5.));

            assert!(test_bed.nose_steering_position().get::<degree>() <= 0.1);
            assert!(test_bed.nose_steering_position().get::<degree>() >= -0.1);
        }

        #[test]
        fn nose_steering_responds_to_autopilot_demand() {
            let mut test_bed = test_bed_on_ground_with()
                .engines_off()
                .on_the_ground()
                .set_cold_dark_inputs()
                .start_eng1(Ratio::new::<percent>(80.))
                .start_eng2(Ratio::new::<percent>(80.))
                .run_one_tick();

            test_bed = test_bed
                .set_autopilot_steering_demand(Ratio::new::<ratio>(1.5))
                .run_waiting_for(Duration::from_secs_f64(2.));

            assert!(test_bed.nose_steering_position().get::<degree>() >= 5.9);
            assert!(test_bed.nose_steering_position().get::<degree>() <= 6.1);

            test_bed = test_bed
                .set_autopilot_steering_demand(Ratio::new::<ratio>(-1.8))
                .run_waiting_for(Duration::from_secs_f64(4.));

            assert!(test_bed.nose_steering_position().get::<degree>() <= -5.9);
            assert!(test_bed.nose_steering_position().get::<degree>() >= -6.1);
        }

        #[test]
        fn yellow_epump_has_cavitation_at_low_air_press() {
            let mut test_bed = test_bed_on_ground_with()
                .engines_off()
                .on_the_ground()
                .set_cold_dark_inputs()
                .set_ptu_state(false)
                .run_one_tick();

            test_bed = test_bed
                .air_press_nominal()
                .set_yellow_e_pump(false)
                .run_waiting_for(Duration::from_secs_f64(10.));

            assert!(test_bed.yellow_pressure().get::<psi>() > 2900.);

            test_bed = test_bed
                .air_press_low()
                .run_waiting_for(Duration::from_secs_f64(10.));

            assert!(test_bed.yellow_pressure().get::<psi>() < 2000.);
        }

        #[test]
        fn low_air_press_fault_causes_ptu_fault() {
            let mut test_bed = test_bed_on_ground_with()
                .engines_off()
                .on_the_ground()
                .set_cold_dark_inputs()
                .start_eng1(Ratio::new::<percent>(80.))
                .start_eng2(Ratio::new::<percent>(80.))
                .run_waiting_for(Duration::from_millis(500));

            assert!(!test_bed.green_edp_has_fault());
            assert!(!test_bed.yellow_edp_has_fault());

            test_bed = test_bed
                .air_press_low()
                .run_waiting_for(Duration::from_secs_f64(10.));

            assert!(test_bed.green_edp_has_fault());
            assert!(test_bed.yellow_edp_has_fault());
        }

        #[test]
        fn low_air_press_fault_causes_yellow_epump_fault() {
            let mut test_bed = test_bed_on_ground_with()
                .engines_off()
                .on_the_ground()
                .set_cold_dark_inputs()
                .start_eng1(Ratio::new::<percent>(80.))
                .start_eng2(Ratio::new::<percent>(80.))
                .run_waiting_for(Duration::from_millis(5000));

            assert!(!test_bed.yellow_epump_has_fault());

            test_bed = test_bed
                .air_press_low()
                .run_waiting_for(Duration::from_secs_f64(10.));

            assert!(!test_bed.yellow_epump_has_fault());

            test_bed = test_bed
                .set_yellow_e_pump(false)
                .run_waiting_for(Duration::from_secs_f64(10.));

            assert!(test_bed.yellow_epump_has_fault());
        }

        #[test]
        fn no_yellow_epump_fault_after_brake_accumulator_is_filled() {
            let mut test_bed = test_bed_on_ground_with()
                .engines_off()
                .on_the_ground()
                .set_cold_dark_inputs()
                .set_yellow_e_pump(false)
                .run_waiting_for(Duration::from_millis(8000));

            assert!(test_bed.is_yellow_pressure_switch_pressurised());
            assert!(!test_bed.yellow_epump_has_fault());
        }

        #[test]
        fn ailerons_are_dropped_down_in_cold_and_dark() {
            let mut test_bed = test_bed_on_ground_with()
                .engines_off()
                .on_the_ground()
                .set_cold_dark_inputs()
                .run_one_tick();

            assert!(test_bed.get_left_aileron_position().get::<ratio>() < 0.1);
            assert!(test_bed.get_right_aileron_position().get::<ratio>() < 0.1);
        }

        #[test]
        fn ailerons_do_not_respond_in_cold_and_dark() {
            let mut test_bed = test_bed_on_ground_with()
                .engines_off()
                .on_the_ground()
                .set_cold_dark_inputs()
                .run_one_tick();

            test_bed = test_bed
                .set_ailerons_left_turn()
                .run_waiting_for(Duration::from_secs_f64(2.));

            assert!(test_bed.get_left_aileron_position().get::<ratio>() < 0.1);
            assert!(test_bed.get_right_aileron_position().get::<ratio>() < 0.1);

            test_bed = test_bed
                .set_ailerons_right_turn()
                .run_waiting_for(Duration::from_secs_f64(2.));

            assert!(test_bed.get_left_aileron_position().get::<ratio>() < 0.1);
            assert!(test_bed.get_right_aileron_position().get::<ratio>() < 0.1);
        }

        #[test]
        fn ailerons_do_not_respond_if_only_yellow_pressure() {
            let mut test_bed = test_bed_on_ground_with()
                .engines_off()
                .on_the_ground()
                .set_cold_dark_inputs()
                .set_ptu_state(false)
                .set_yellow_e_pump(false)
                .run_one_tick();

            test_bed = test_bed
                .set_ailerons_left_turn()
                .run_waiting_for(Duration::from_secs_f64(6.));

            assert!(test_bed.is_yellow_pressure_switch_pressurised());
            assert!(!test_bed.is_green_pressure_switch_pressurised());
            assert!(test_bed.get_left_aileron_position().get::<ratio>() < 0.1);
            assert!(test_bed.get_right_aileron_position().get::<ratio>() < 0.1);
        }

        #[test]
        fn ailerons_respond_if_green_pressure() {
            let mut test_bed = test_bed_on_ground_with()
                .engines_off()
                .on_the_ground()
                .set_cold_dark_inputs()
                .set_ptu_state(true)
                .set_yellow_e_pump(false)
                .set_blue_e_pump_ovrd_pressed(true)
                .run_one_tick();

            test_bed = test_bed
                .set_ailerons_left_turn()
                .run_waiting_for(Duration::from_secs_f64(6.));

            assert!(test_bed.is_blue_pressure_switch_pressurised());
            assert!(test_bed.is_green_pressure_switch_pressurised());
            assert!(test_bed.get_left_aileron_position().get::<ratio>() > 0.9);
            assert!(test_bed.get_right_aileron_position().get::<ratio>() < 0.1);

            test_bed = test_bed
                .set_ailerons_right_turn()
                .run_waiting_for(Duration::from_secs_f64(5.));

            assert!(test_bed.is_blue_pressure_switch_pressurised());
            assert!(test_bed.is_green_pressure_switch_pressurised());
            assert!(test_bed.get_left_aileron_position().get::<ratio>() < 0.1);
            assert!(test_bed.get_right_aileron_position().get::<ratio>() > 0.9);
        }

        #[test]
        fn ailerons_droop_down_after_pressure_is_off() {
            let mut test_bed = test_bed_on_ground_with()
                .engines_off()
                .on_the_ground()
                .set_cold_dark_inputs()
                .set_ptu_state(true)
                .set_yellow_e_pump(false)
                .set_blue_e_pump_ovrd_pressed(true)
                .run_one_tick();

            test_bed = test_bed.run_waiting_for(Duration::from_secs_f64(8.));

            assert!(test_bed.is_blue_pressure_switch_pressurised());
            assert!(test_bed.is_green_pressure_switch_pressurised());
            assert!(test_bed.get_left_aileron_position().get::<ratio>() > 0.45);
            assert!(test_bed.get_right_aileron_position().get::<ratio>() > 0.45);

            test_bed = test_bed
                .set_ptu_state(false)
                .set_yellow_e_pump(true)
                .set_blue_e_pump(false)
                .run_waiting_for(Duration::from_secs_f64(50.));

            assert!(!test_bed.is_blue_pressure_switch_pressurised());
            assert!(!test_bed.is_green_pressure_switch_pressurised());
            assert!(test_bed.get_left_aileron_position().get::<ratio>() < 0.42);
            assert!(test_bed.get_right_aileron_position().get::<ratio>() < 0.42);
        }

        #[test]
        fn elevators_droop_down_after_pressure_is_off() {
            let mut test_bed = test_bed_on_ground_with()
                .engines_off()
                .on_the_ground()
                .set_cold_dark_inputs()
                .set_ptu_state(true)
                .set_yellow_e_pump(false)
                .set_blue_e_pump_ovrd_pressed(true)
                .run_one_tick();

            test_bed = test_bed.run_waiting_for(Duration::from_secs_f64(8.));

            assert!(test_bed.is_blue_pressure_switch_pressurised());
            assert!(test_bed.is_yellow_pressure_switch_pressurised());
            assert!(test_bed.is_green_pressure_switch_pressurised());
            assert!(test_bed.get_left_elevator_position().get::<ratio>() > 0.35);
            assert!(test_bed.get_right_elevator_position().get::<ratio>() > 0.35);

            test_bed = test_bed
                .set_ptu_state(false)
                .set_yellow_e_pump(true)
                .set_blue_e_pump(false)
                .run_waiting_for(Duration::from_secs_f64(75.));

            assert!(!test_bed.is_blue_pressure_switch_pressurised());
            assert!(!test_bed.is_yellow_pressure_switch_pressurised());
            assert!(!test_bed.is_green_pressure_switch_pressurised());
            assert!(test_bed.get_left_elevator_position().get::<ratio>() < 0.3);
            assert!(test_bed.get_right_elevator_position().get::<ratio>() < 0.3);
        }

        #[test]
        fn elevators_can_go_up_and_down_with_pressure() {
            let mut test_bed = test_bed_on_ground_with()
                .engines_off()
                .on_the_ground()
                .set_cold_dark_inputs()
                .set_blue_e_pump_ovrd_pressed(true)
                .run_one_tick();

            test_bed = test_bed
                .set_elevator_full_up()
                .run_waiting_for(Duration::from_secs_f64(5.));

            assert!(test_bed.is_blue_pressure_switch_pressurised());

            assert!(test_bed.get_left_elevator_position().get::<ratio>() > 0.9);
            assert!(test_bed.get_right_elevator_position().get::<ratio>() > 0.9);

            test_bed = test_bed
                .set_elevator_full_down()
                .run_waiting_for(Duration::from_secs_f64(1.5));

            assert!(test_bed.get_left_elevator_position().get::<ratio>() < 0.1);
            assert!(test_bed.get_right_elevator_position().get::<ratio>() < 0.1);
        }

        #[test]
        fn elevators_centers_with_pressure_but_no_computer_command() {
            let mut test_bed = test_bed_on_ground_with()
                .engines_off()
                .on_the_ground()
                .set_cold_dark_inputs()
                .set_blue_e_pump_ovrd_pressed(true)
                .run_one_tick();

            test_bed = test_bed
                .set_elevator_full_up()
                .run_waiting_for(Duration::from_secs_f64(5.));

            assert!(test_bed.is_blue_pressure_switch_pressurised());

            assert!(test_bed.get_left_elevator_position().get::<ratio>() > 0.9);
            assert!(test_bed.get_right_elevator_position().get::<ratio>() > 0.9);

            test_bed = test_bed
                .set_elac_actuators_de_energized()
                .run_waiting_for(Duration::from_secs_f64(2.));

            assert!(test_bed.get_left_elevator_position().get::<ratio>() < 0.4);
            assert!(test_bed.get_right_elevator_position().get::<ratio>() < 0.4);

            assert!(test_bed.get_left_elevator_position().get::<ratio>() > 0.3);
            assert!(test_bed.get_right_elevator_position().get::<ratio>() > 0.3);
        }

        #[test]
        fn cargo_door_operation_closes_yellow_leak_meas_valve() {
            let mut test_bed = test_bed_on_ground_with()
                .engines_off()
                .on_the_ground()
                .set_cold_dark_inputs()
                .run_one_tick();

            test_bed = test_bed
                .open_fwd_cargo_door()
                .run_waiting_for(Duration::from_secs_f64(10.));

            assert!(test_bed.yellow_pressure().get::<psi>() > 500.);
            assert!(!test_bed.is_yellow_leak_meas_valve_commanded_open());
            assert!(!test_bed.is_yellow_pressure_switch_pressurised());
        }

        #[test]
        fn cargo_door_operation_but_yellow_epump_on_opens_yellow_leak_meas_valve() {
            let mut test_bed = test_bed_on_ground_with()
                .engines_off()
                .on_the_ground()
                .set_cold_dark_inputs()
                .run_one_tick();

            test_bed = test_bed
                .open_fwd_cargo_door()
                .set_yellow_e_pump(false)
                .run_waiting_for(Duration::from_secs_f64(10.));

            assert!(test_bed.yellow_pressure().get::<psi>() > 500.);
            assert!(test_bed.is_yellow_leak_meas_valve_commanded_open());
            assert!(test_bed.is_yellow_pressure_switch_pressurised());
        }

        #[test]
        fn leak_meas_valve_cant_be_closed_in_flight() {
            let mut test_bed = test_bed_on_ground_with()
                .engines_off()
                .on_the_ground()
                .set_cold_dark_inputs()
                .run_one_tick();

            test_bed = test_bed
                .in_flight()
                .green_leak_meas_valve_closed()
                .yellow_leak_meas_valve_closed()
                .run_waiting_for(Duration::from_secs_f64(1.));

            assert!(test_bed.is_yellow_leak_meas_valve_commanded_open());

            assert!(test_bed.is_green_leak_meas_valve_commanded_open());
        }

        #[test]
        fn leak_meas_valve_can_be_closed_on_ground() {
            let mut test_bed = test_bed_on_ground_with()
                .engines_off()
                .on_the_ground()
                .set_cold_dark_inputs()
                .run_one_tick();

            test_bed = test_bed
                .green_leak_meas_valve_closed()
                .yellow_leak_meas_valve_closed()
                .run_waiting_for(Duration::from_secs_f64(1.));

            assert!(!test_bed.is_yellow_leak_meas_valve_commanded_open());
            assert!(!test_bed.is_green_leak_meas_valve_commanded_open());
        }

        #[test]
        fn nose_wheel_steers_with_pushback_tug() {
            let mut test_bed = test_bed_on_ground_with()
                .engines_off()
                .on_the_ground()
                .set_cold_dark_inputs()
                .run_one_tick();

            test_bed = test_bed
                .set_pushback_state(true)
                .set_pushback_angle(Angle::new::<degree>(80.))
                .run_waiting_for(Duration::from_secs_f64(0.5));

            // Do not turn instantly in 0.5s
            assert!(
                test_bed.get_nose_steering_ratio() > Ratio::new::<ratio>(0.)
                    && test_bed.get_nose_steering_ratio() < Ratio::new::<ratio>(0.5)
            );

            test_bed = test_bed.run_waiting_for(Duration::from_secs_f64(5.));

            // Has turned fully after 5s
            assert!(test_bed.get_nose_steering_ratio() > Ratio::new::<ratio>(0.9));

            // Going left
            test_bed = test_bed
                .set_pushback_state(true)
                .set_pushback_angle(Angle::new::<degree>(-80.))
                .run_waiting_for(Duration::from_secs_f64(0.5));

            assert!(test_bed.get_nose_steering_ratio() > Ratio::new::<ratio>(0.2));

            test_bed = test_bed.run_waiting_for(Duration::from_secs_f64(5.));

            // Has turned fully left after 5s
            assert!(test_bed.get_nose_steering_ratio() < Ratio::new::<ratio>(-0.9));
        }

        #[test]
        fn nominal_gear_retraction_extension_cycles_in_flight() {
            let mut test_bed = test_bed_on_ground_with().set_cold_dark_inputs().in_flight();

            assert!(test_bed.gear_system_state() == GearSystemState::AllDownLocked);

            test_bed = test_bed
                .set_gear_lever_up()
                .run_waiting_for(Duration::from_secs_f64(25.));
            assert!(test_bed.gear_system_state() == GearSystemState::AllUpLocked);

            test_bed = test_bed
                .set_gear_lever_down()
                .run_waiting_for(Duration::from_secs_f64(25.));
            assert!(test_bed.gear_system_state() == GearSystemState::AllDownLocked);

            test_bed = test_bed
                .set_gear_lever_up()
                .run_waiting_for(Duration::from_secs_f64(25.));
            assert!(test_bed.gear_system_state() == GearSystemState::AllUpLocked);
        }

        #[test]
        fn gear_retracts_using_yellow_epump_plus_ptu() {
            let mut test_bed = test_bed_on_ground_with()
                .set_cold_dark_inputs()
                .in_flight()
                .set_gear_lever_down()
                .set_green_ed_pump(false)
                .set_yellow_ed_pump(false)
                .set_yellow_e_pump(false)
                .run_waiting_for(Duration::from_secs_f64(15.));

            assert!(test_bed.is_yellow_pressure_switch_pressurised());
            assert!(test_bed.gear_system_state() == GearSystemState::AllDownLocked);

            test_bed = test_bed.set_gear_lever_up();
            test_bed = test_bed.run_waiting_for(Duration::from_secs_f64(80.));

            assert!(test_bed.gear_system_state() == GearSystemState::AllUpLocked);
        }

        #[test]
        fn emergency_gear_extension_at_2_turns_open_doors() {
            let mut test_bed = test_bed_on_ground_with()
                .set_cold_dark_inputs()
                .on_the_ground()
                .turn_emergency_gear_extension_n_turns(1)
                .run_waiting_for(Duration::from_secs_f64(5.));

            assert!(test_bed.is_all_doors_really_up());

            test_bed = test_bed
                .turn_emergency_gear_extension_n_turns(2)
                .run_waiting_for(Duration::from_secs_f64(25.));

            assert!(test_bed.is_all_doors_really_down());
        }

        #[test]
        fn emergency_gear_extension_at_3_turns_release_gear() {
            let mut test_bed = test_bed_on_ground_with()
                .set_cold_dark_inputs()
                .in_flight()
                .set_gear_lever_up()
                .run_waiting_for(Duration::from_secs_f64(25.));

            assert!(test_bed.is_all_doors_really_up());
            assert!(test_bed.is_all_gears_really_up());

            test_bed = test_bed
                .set_green_ed_pump(false)
                .set_ptu_state(false)
                .turn_emergency_gear_extension_n_turns(3)
                .run_waiting_for(Duration::from_secs_f64(35.));

            assert!(test_bed.is_all_doors_really_down());
            assert!(test_bed.is_all_gears_really_down());
        }

        #[test]
        fn complete_gear_cycle_do_not_change_fluid_volume() {
            let mut test_bed = test_bed_on_ground_with()
                .set_cold_dark_inputs()
                .in_flight()
                .set_gear_lever_down()
                .run_waiting_for(Duration::from_secs_f64(5.));

            assert!(test_bed.gear_system_state() == GearSystemState::AllDownLocked);

            let initial_fluid_quantity = test_bed.get_green_reservoir_volume();

            test_bed = test_bed
                .set_gear_lever_up()
                .run_waiting_for(Duration::from_secs_f64(20.));
            assert!(test_bed.gear_system_state() == GearSystemState::AllUpLocked);
            assert!(test_bed.is_all_doors_really_up());

            let uplocked_fluid_quantity = test_bed.get_green_reservoir_volume();

            assert!(initial_fluid_quantity - uplocked_fluid_quantity > Volume::new::<gallon>(1.));
            assert!(initial_fluid_quantity - uplocked_fluid_quantity < Volume::new::<gallon>(2.));

            test_bed = test_bed
                .set_gear_lever_down()
                .run_waiting_for(Duration::from_secs_f64(20.));
            assert!(test_bed.gear_system_state() == GearSystemState::AllDownLocked);
            assert!(test_bed.is_all_doors_really_up());

            let downlocked_fluid_quantity = test_bed.get_green_reservoir_volume();
            assert!(
                (initial_fluid_quantity - downlocked_fluid_quantity).abs()
                    < Volume::new::<gallon>(0.01)
            );
        }

        #[test]
        fn reverting_emergency_extension_do_not_change_fluid_volume() {
            let mut test_bed = test_bed_on_ground_with()
                .set_cold_dark_inputs()
                .in_flight()
                .set_gear_lever_down()
                .run_waiting_for(Duration::from_secs_f64(5.));

            assert!(test_bed.gear_system_state() == GearSystemState::AllDownLocked);

            test_bed = test_bed
                .set_gear_lever_up()
                .run_waiting_for(Duration::from_secs_f64(20.));
            assert!(test_bed.gear_system_state() == GearSystemState::AllUpLocked);
            assert!(test_bed.is_all_doors_really_up());

            let initial_uplocked_fluid_quantity = test_bed.get_green_reservoir_volume();

            test_bed = test_bed
                .set_gear_lever_down()
                .turn_emergency_gear_extension_n_turns(3)
                .run_waiting_for(Duration::from_secs_f64(30.));
            assert!(test_bed.is_all_gears_really_down());
            assert!(test_bed.is_all_doors_really_down());

            test_bed = test_bed
                .stow_emergency_gear_extension()
                .set_gear_lever_up()
                .run_waiting_for(Duration::from_secs_f64(20.));
            assert!(test_bed.is_all_gears_really_up());
            assert!(test_bed.is_all_doors_really_up());

            let final_uplocked_fluid_quantity = test_bed.get_green_reservoir_volume();

            assert!(
                (initial_uplocked_fluid_quantity - final_uplocked_fluid_quantity).abs()
                    < Volume::new::<gallon>(0.01)
            );
        }

        #[test]
        fn spoilers_move_to_requested_position() {
            let mut test_bed = test_bed_on_ground_with()
                .set_cold_dark_inputs()
                .set_blue_e_pump_ovrd_pressed(true)
                .set_yellow_e_pump(false)
                .run_waiting_for(Duration::from_secs_f64(5.));

<<<<<<< HEAD
            assert!(test_bed.green_pressure() > Pressure::new::<psi>(2900.));
            assert!(test_bed.yellow_pressure() > Pressure::new::<psi>(2900.));
=======
            assert!(test_bed.is_blue_pressure_switch_pressurised());
            assert!(test_bed.is_yellow_pressure_switch_pressurised());
            assert!(test_bed.is_green_pressure_switch_pressurised());
>>>>>>> a045f012

            test_bed = test_bed
                .set_left_spoilers_out()
                .run_waiting_for(Duration::from_secs_f64(2.));

            assert!(test_bed.get_mean_left_spoilers_position().get::<ratio>() > 0.9);
            assert!(test_bed.get_mean_right_spoilers_position().get::<ratio>() < 0.01);

            test_bed = test_bed
                .set_left_spoilers_in()
                .set_right_spoilers_out()
                .run_waiting_for(Duration::from_secs_f64(2.));

            assert!(test_bed.get_mean_right_spoilers_position().get::<ratio>() > 0.9);
            assert!(test_bed.get_mean_left_spoilers_position().get::<ratio>() < 0.01);

            test_bed = test_bed
                .set_left_spoilers_in()
                .set_right_spoilers_in()
                .run_waiting_for(Duration::from_secs_f64(2.));

            assert!(test_bed.get_mean_left_spoilers_position().get::<ratio>() < 0.01);
            assert!(test_bed.get_mean_right_spoilers_position().get::<ratio>() < 0.01);
        }

        #[test]
        fn gear_init_up_if_spawning_in_air() {
            let test_bed = test_bed_in_flight_with()
                .set_cold_dark_inputs()
                .in_flight()
                .run_one_tick();

            assert!(test_bed.gear_system_state() == GearSystemState::AllUpLocked);
        }

        #[test]
        fn gear_gravity_extension_reverted_has_correct_sequence() {
            let mut test_bed = test_bed_in_flight_with()
                .set_cold_dark_inputs()
                .in_flight()
                .run_one_tick();

            assert!(test_bed.gear_system_state() == GearSystemState::AllUpLocked);

            test_bed = test_bed
                .turn_emergency_gear_extension_n_turns(3)
                .run_waiting_for(Duration::from_secs_f64(35.));

            assert!(test_bed.is_all_doors_really_down());
            assert!(test_bed.is_all_gears_really_down());

            test_bed = test_bed
                .stow_emergency_gear_extension()
                .run_waiting_for(Duration::from_secs_f64(5.));

            // After 5 seconds we expect gear being retracted and doors still down
            assert!(test_bed.gear_system_state() == GearSystemState::Retracting);
            assert!(test_bed.is_all_doors_really_down());
            assert!(!test_bed.is_all_gears_really_down());

            test_bed = test_bed.run_waiting_for(Duration::from_secs_f64(15.));

            assert!(test_bed.gear_system_state() == GearSystemState::AllUpLocked);
            assert!(test_bed.is_all_doors_really_up());
            assert!(test_bed.is_all_gears_really_up());
        }

        #[test]
        fn aileron_init_centered_if_spawning_in_air() {
            let mut test_bed = test_bed_in_flight_with()
                .set_cold_dark_inputs()
                .in_flight()
                .run_one_tick();

            assert!(test_bed.get_left_aileron_position().get::<ratio>() < 0.51);
            assert!(test_bed.get_right_aileron_position().get::<ratio>() < 0.51);
            assert!(test_bed.get_left_aileron_position().get::<ratio>() > 0.49);
            assert!(test_bed.get_right_aileron_position().get::<ratio>() > 0.49);
        }

        #[test]
        fn rudder_init_centered_if_spawning_in_air() {
            let mut test_bed = test_bed_in_flight_with()
                .set_cold_dark_inputs()
                .in_flight()
                .run_one_tick();

            assert!(test_bed.get_rudder_position().get::<ratio>() > 0.49);
            assert!(test_bed.get_rudder_position().get::<ratio>() < 0.51);
        }

        #[test]
        fn elevator_init_centered_if_spawning_in_air() {
            let mut test_bed = test_bed_in_flight_with()
                .set_cold_dark_inputs()
                .in_flight()
                .run_one_tick();

            // Elevator deflection is assymetrical so middle is below 0.5
            assert!(test_bed.get_left_elevator_position().get::<ratio>() < 0.45);
            assert!(test_bed.get_right_elevator_position().get::<ratio>() < 0.45);
            assert!(test_bed.get_left_elevator_position().get::<ratio>() > 0.35);
            assert!(test_bed.get_right_elevator_position().get::<ratio>() > 0.35);
        }

        #[test]
        fn leak_meas_valve_opens_after_yellow_pump_auto_shutdown_plus_a_delay_and_elevators_stay_drooped_down(
        ) {
            let mut test_bed = test_bed_on_ground_with()
                .engines_off()
                .on_the_ground()
                .set_cold_dark_inputs()
                .run_one_tick();

            test_bed = test_bed
                .open_fwd_cargo_door()
                .run_waiting_for(Duration::from_secs_f64(45.));

            // Cargo door no more powering yellow epump yet valve is still closed
            assert!(!test_bed.is_yellow_leak_meas_valve_commanded_open());
            assert!(!test_bed.query(|a| a.is_cargo_powering_yellow_epump()));

            // Only reopens after a delay
            test_bed = test_bed.run_waiting_for(
                A380HydraulicCircuitController::DELAY_TO_REOPEN_LEAK_VALVE_AFTER_CARGO_DOOR_USE,
            );
            assert!(test_bed.is_yellow_leak_meas_valve_commanded_open());

            // Check elevators did stay drooped down after valve reopening
            assert!(test_bed.get_left_elevator_position().get::<ratio>() < 0.1);
            assert!(test_bed.get_right_elevator_position().get::<ratio>() < 0.1);
        }

        #[test]
        fn brakes_on_ground_work_after_emergency_extension() {
            let mut test_bed = test_bed_in_flight_with()
                .set_cold_dark_inputs()
                .in_flight()
                .set_gear_lever_up()
                .run_waiting_for(Duration::from_secs_f64(1.));

            assert!(test_bed.gear_system_state() == GearSystemState::AllUpLocked);

            test_bed = test_bed
                .turn_emergency_gear_extension_n_turns(3)
                .run_waiting_for(Duration::from_secs_f64(30.));
            assert!(test_bed.is_all_gears_really_down());
            assert!(test_bed.is_all_doors_really_down());

            test_bed = test_bed
                .on_the_ground_after_touchdown()
                .set_left_brake(Ratio::new::<ratio>(1.))
                .set_right_brake(Ratio::new::<ratio>(1.))
                .run_waiting_for(Duration::from_secs_f64(2.));

            assert!(test_bed.get_brake_left_green_pressure() > Pressure::new::<psi>(500.));
            assert!(test_bed.get_brake_right_green_pressure() > Pressure::new::<psi>(500.));
        }

        #[test]
        fn green_epump_buildup_auxiliary_section_when_cargo_doors() {
            let mut test_bed = test_bed_on_ground_with()
                .engines_off()
                .on_the_ground()
                .set_cold_dark_inputs()
                .run_one_tick();

            // Waiting for 5s pressure should be at 3000 psi
            test_bed = test_bed.open_fwd_cargo_door().run_waiting_for(
                A320DoorController::DELAY_UNLOCK_TO_HYDRAULIC_CONTROL + Duration::from_secs(5),
            );

            test_bed = test_bed
                .open_fwd_cargo_door()
                .run_waiting_for(Duration::from_secs(5));

            assert!(!test_bed.is_green_pressure_switch_pressurised());
            assert!(test_bed.green_pressure() <= Pressure::new::<psi>(1500.));
            assert!(test_bed.green_pressure_auxiliary() > Pressure::new::<psi>(2800.));
        }

        #[test]
        fn yellow_epump_buildup_system_section_when_pushback() {
            let mut test_bed = test_bed_on_ground_with()
                .engines_off()
                .on_the_ground()
                .set_cold_dark_inputs()
                .run_one_tick();

            test_bed = test_bed
                .set_pushback_state(true)
                .run_waiting_for(Duration::from_secs(5));

            assert!(!test_bed.is_green_pressure_switch_pressurised());
            assert!(test_bed.green_pressure() <= Pressure::new::<psi>(50.));
            assert!(test_bed.green_pressure_auxiliary() <= Pressure::new::<psi>(50.));

            // TODO dunno what to expect from leak measurement valve state there
            //assert!(test_bed.is_yellow_pressure_switch_pressurised());
            assert!(test_bed.yellow_pressure() >= Pressure::new::<psi>(2500.));
        }

        #[test]
        fn gears_do_not_deploy_with_all_lgciu_failed() {
            let mut test_bed = test_bed_in_flight_with()
                .set_cold_dark_inputs()
                .in_flight()
                .set_gear_lever_up()
                .run_waiting_for(Duration::from_secs_f64(1.));

            assert!(test_bed.gear_system_state() == GearSystemState::AllUpLocked);

            test_bed.fail(FailureType::LgciuPowerSupply(LgciuId::Lgciu1));
            test_bed.fail(FailureType::LgciuPowerSupply(LgciuId::Lgciu2));

            test_bed = test_bed.run_waiting_for(Duration::from_secs_f64(5.));
            assert!(test_bed.is_all_gears_really_up());
            assert!(test_bed.is_all_doors_really_up());

            test_bed = test_bed
                .set_gear_lever_down()
                .run_waiting_for(Duration::from_secs_f64(5.));

            assert!(test_bed.is_all_gears_really_up());
            assert!(test_bed.is_all_doors_really_up());
        }
    }
}<|MERGE_RESOLUTION|>--- conflicted
+++ resolved
@@ -1671,50 +1671,30 @@
     ) {
         self.left_aileron.update(
             context,
-<<<<<<< HEAD
-            self.elac_computer.left_controllers(),
+            self.aileron_system_controller.left_controllers(),
             self.yellow_circuit.system_section(),
-=======
-            self.aileron_system_controller.left_controllers(),
-            self.blue_circuit.system_section(),
->>>>>>> a045f012
             self.green_circuit.system_section(),
         );
 
         self.right_aileron.update(
             context,
-<<<<<<< HEAD
-            self.elac_computer.right_controllers(),
+            self.aileron_system_controller.right_controllers(),
             self.yellow_circuit.system_section(),
-=======
-            self.aileron_system_controller.right_controllers(),
-            self.blue_circuit.system_section(),
->>>>>>> a045f012
             self.green_circuit.system_section(),
         );
 
         self.left_elevator.update(
             context,
-<<<<<<< HEAD
-            self.elac_computer.left_elevator_controllers(),
+            self.elevator_system_controller.left_controllers(),
             self.yellow_circuit.system_section(),
-=======
-            self.elevator_system_controller.left_controllers(),
-            self.blue_circuit.system_section(),
->>>>>>> a045f012
             self.green_circuit.system_section(),
         );
 
         self.right_elevator.update(
             context,
-<<<<<<< HEAD
-            self.elac_computer.right_elevator_controllers(),
+            self.elevator_system_controller.right_controllers(),
             self.yellow_circuit.system_section(),
-=======
-            self.elevator_system_controller.right_controllers(),
-            self.blue_circuit.system_section(),
->>>>>>> a045f012
-            self.yellow_circuit.system_section(),
+            self.green_circuit.system_section(),
         );
 
         self.rudder.update(
@@ -1864,15 +1844,6 @@
             self.green_circuit.auxiliary_section(),
         );
 
-<<<<<<< HEAD
-        self.elac_computer.update(
-            self.green_circuit.system_section(),
-            self.green_circuit.system_section(),
-            self.yellow_circuit.system_section(),
-        );
-
-=======
->>>>>>> a045f012
         self.slats_flaps_complex
             .update(context, &self.flap_system, &self.slat_system);
 
@@ -1977,41 +1948,6 @@
             .update_system_actuator_volumes(self.trim_assembly.right_motor());
     }
 
-<<<<<<< HEAD
-=======
-    fn update_blue_actuators_volume(&mut self) {
-        self.blue_circuit
-            .update_system_actuator_volumes(self.slat_system.left_motor());
-        self.blue_circuit
-            .update_system_actuator_volumes(&mut self.emergency_gen);
-
-        self.blue_circuit.update_system_actuator_volumes(
-            self.left_aileron.actuator(AileronActuatorPosition::Blue),
-        );
-        self.blue_circuit.update_system_actuator_volumes(
-            self.right_aileron.actuator(AileronActuatorPosition::Blue),
-        );
-
-        self.blue_circuit.update_system_actuator_volumes(
-            self.left_elevator
-                .actuator(LeftElevatorActuatorCircuit::Blue as usize),
-        );
-        self.blue_circuit.update_system_actuator_volumes(
-            self.right_elevator
-                .actuator(RightElevatorActuatorCircuit::Blue as usize),
-        );
-
-        self.blue_circuit
-            .update_system_actuator_volumes(self.rudder.actuator(RudderActuatorPosition::Blue));
-
-        self.blue_circuit
-            .update_system_actuator_volumes(self.left_spoilers.actuator(2));
-
-        self.blue_circuit
-            .update_system_actuator_volumes(self.right_spoilers.actuator(2));
-    }
-
->>>>>>> a045f012
     // All the core hydraulics updates that needs to be done at the slowest fixed step rate
     fn update_core_hydraulics(
         &mut self,
@@ -9262,14 +9198,12 @@
                 .set_cold_dark_inputs()
                 .set_ptu_state(true)
                 .set_yellow_e_pump(false)
-                .set_blue_e_pump_ovrd_pressed(true)
                 .run_one_tick();
 
             test_bed = test_bed
                 .set_ailerons_left_turn()
                 .run_waiting_for(Duration::from_secs_f64(6.));
 
-            assert!(test_bed.is_blue_pressure_switch_pressurised());
             assert!(test_bed.is_green_pressure_switch_pressurised());
             assert!(test_bed.get_left_aileron_position().get::<ratio>() > 0.9);
             assert!(test_bed.get_right_aileron_position().get::<ratio>() < 0.1);
@@ -9278,7 +9212,6 @@
                 .set_ailerons_right_turn()
                 .run_waiting_for(Duration::from_secs_f64(5.));
 
-            assert!(test_bed.is_blue_pressure_switch_pressurised());
             assert!(test_bed.is_green_pressure_switch_pressurised());
             assert!(test_bed.get_left_aileron_position().get::<ratio>() < 0.1);
             assert!(test_bed.get_right_aileron_position().get::<ratio>() > 0.9);
@@ -9292,12 +9225,10 @@
                 .set_cold_dark_inputs()
                 .set_ptu_state(true)
                 .set_yellow_e_pump(false)
-                .set_blue_e_pump_ovrd_pressed(true)
                 .run_one_tick();
 
             test_bed = test_bed.run_waiting_for(Duration::from_secs_f64(8.));
 
-            assert!(test_bed.is_blue_pressure_switch_pressurised());
             assert!(test_bed.is_green_pressure_switch_pressurised());
             assert!(test_bed.get_left_aileron_position().get::<ratio>() > 0.45);
             assert!(test_bed.get_right_aileron_position().get::<ratio>() > 0.45);
@@ -9305,10 +9236,8 @@
             test_bed = test_bed
                 .set_ptu_state(false)
                 .set_yellow_e_pump(true)
-                .set_blue_e_pump(false)
                 .run_waiting_for(Duration::from_secs_f64(50.));
 
-            assert!(!test_bed.is_blue_pressure_switch_pressurised());
             assert!(!test_bed.is_green_pressure_switch_pressurised());
             assert!(test_bed.get_left_aileron_position().get::<ratio>() < 0.42);
             assert!(test_bed.get_right_aileron_position().get::<ratio>() < 0.42);
@@ -9322,12 +9251,10 @@
                 .set_cold_dark_inputs()
                 .set_ptu_state(true)
                 .set_yellow_e_pump(false)
-                .set_blue_e_pump_ovrd_pressed(true)
                 .run_one_tick();
 
             test_bed = test_bed.run_waiting_for(Duration::from_secs_f64(8.));
 
-            assert!(test_bed.is_blue_pressure_switch_pressurised());
             assert!(test_bed.is_yellow_pressure_switch_pressurised());
             assert!(test_bed.is_green_pressure_switch_pressurised());
             assert!(test_bed.get_left_elevator_position().get::<ratio>() > 0.35);
@@ -9336,10 +9263,8 @@
             test_bed = test_bed
                 .set_ptu_state(false)
                 .set_yellow_e_pump(true)
-                .set_blue_e_pump(false)
                 .run_waiting_for(Duration::from_secs_f64(75.));
 
-            assert!(!test_bed.is_blue_pressure_switch_pressurised());
             assert!(!test_bed.is_yellow_pressure_switch_pressurised());
             assert!(!test_bed.is_green_pressure_switch_pressurised());
             assert!(test_bed.get_left_elevator_position().get::<ratio>() < 0.3);
@@ -9352,15 +9277,12 @@
                 .engines_off()
                 .on_the_ground()
                 .set_cold_dark_inputs()
-                .set_blue_e_pump_ovrd_pressed(true)
                 .run_one_tick();
 
             test_bed = test_bed
                 .set_elevator_full_up()
                 .run_waiting_for(Duration::from_secs_f64(5.));
 
-            assert!(test_bed.is_blue_pressure_switch_pressurised());
-
             assert!(test_bed.get_left_elevator_position().get::<ratio>() > 0.9);
             assert!(test_bed.get_right_elevator_position().get::<ratio>() > 0.9);
 
@@ -9378,14 +9300,11 @@
                 .engines_off()
                 .on_the_ground()
                 .set_cold_dark_inputs()
-                .set_blue_e_pump_ovrd_pressed(true)
                 .run_one_tick();
 
             test_bed = test_bed
                 .set_elevator_full_up()
                 .run_waiting_for(Duration::from_secs_f64(5.));
-
-            assert!(test_bed.is_blue_pressure_switch_pressurised());
 
             assert!(test_bed.get_left_elevator_position().get::<ratio>() > 0.9);
             assert!(test_bed.get_right_elevator_position().get::<ratio>() > 0.9);
@@ -9670,18 +9589,11 @@
         fn spoilers_move_to_requested_position() {
             let mut test_bed = test_bed_on_ground_with()
                 .set_cold_dark_inputs()
-                .set_blue_e_pump_ovrd_pressed(true)
                 .set_yellow_e_pump(false)
                 .run_waiting_for(Duration::from_secs_f64(5.));
 
-<<<<<<< HEAD
             assert!(test_bed.green_pressure() > Pressure::new::<psi>(2900.));
             assert!(test_bed.yellow_pressure() > Pressure::new::<psi>(2900.));
-=======
-            assert!(test_bed.is_blue_pressure_switch_pressurised());
-            assert!(test_bed.is_yellow_pressure_switch_pressurised());
-            assert!(test_bed.is_green_pressure_switch_pressurised());
->>>>>>> a045f012
 
             test_bed = test_bed
                 .set_left_spoilers_out()
