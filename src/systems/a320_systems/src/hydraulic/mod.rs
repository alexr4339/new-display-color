--- conflicted
+++ resolved
@@ -8943,12 +8943,8 @@
             test_bed = test_bed
                 .set_ptu_state(false)
                 .set_yellow_e_pump(true)
-<<<<<<< HEAD
                 .set_blue_e_pump(false)
-                .run_waiting_for(Duration::from_secs_f64(70.));
-=======
                 .run_waiting_for(Duration::from_secs_f64(80.));
->>>>>>> 349f46f2
 
             assert!(!test_bed.is_blue_pressure_switch_pressurised());
             assert!(!test_bed.is_green_pressure_switch_pressurised());
