<<<<<<< HEAD
use core::panic;
use std::{f64::consts::PI, time::Duration};

use crate::{
    hydraulic::{A320Hydraulic, FakeHydraulicReservoir},
    UpdateContext,
};

use uom::si::{
    f64::*,
    pressure::psi,
    ratio::ratio,
    thermodynamic_temperature::degree_celsius,
    volume::{cubic_meter, gallon},
};

=======
use systems::simulation::InitContext;
>>>>>>> 75fab03a
use systems::{
    overhead::{AutoOffFaultPushButton, OnOffFaultPushButton},
    pneumatic::{
        valve::*, ApuCompressionChamberController, BleedMonitoringComputerChannelOperationMode,
        BleedMonitoringComputerIsAliveSignal, CompressionChamber, ControllablePneumaticValve,
        CrossBleedValveSelectorKnob, CrossBleedValveSelectorMode,
        EngineCompressionChamberController, EngineState, PneumaticContainer,
        PneumaticContainerWithConnector, PneumaticPipe, PneumaticValveSignal, Precooler,
        VariableVolumeContainer,
    },
    shared::{
        pid::PidController, ControllerSignal, DelayedTrueLogicGate, ElectricalBusType,
        ElectricalBuses, EngineCorrectedN1, EngineCorrectedN2, EngineFirePushButtons,
        PneumaticValve,
    },
    simulation::{
        Read, SimulationElement, SimulationElementVisitor, SimulatorReader, SimulatorWriter, Write,
    },
};

macro_rules! valve_signal_implementation {
    ($signal_type: ty) => {
        impl PneumaticValveSignal for $signal_type {
            fn new(target_open_amount: Ratio) -> Self {
                Self { target_open_amount }
            }

            fn target_open_amount(&self) -> Ratio {
                self.target_open_amount
            }
        }
    };
}
<<<<<<< HEAD

struct HighPressureValveSignal {
    target_open_amount: Ratio,
}

struct PressureRegulatingValveSignal {
    target_open_amount: Ratio,
}

struct EngineStarterValveSignal {
    target_open_amount: Ratio,
}

struct CrossBleedValveSignal {
    target_open_amount: Ratio,
    is_manual_vs_automatic: bool,
}
impl CrossBleedValveSignal {
    fn new(target_open_amount: Ratio, is_manual_vs_automatic: bool) -> Self {
        Self {
            target_open_amount,
            is_manual_vs_automatic,
        }
    }

    fn target_open_amount(&self) -> Ratio {
        self.target_open_amount
    }

    fn new_open(is_manual_vs_automatic: bool) -> Self {
        Self::new(Ratio::new::<ratio>(1.), is_manual_vs_automatic)
    }

    fn new_closed(is_manual_vs_automatic: bool) -> Self {
        Self::new(Ratio::new::<ratio>(0.), is_manual_vs_automatic)
    }
}

struct FanAirValveSignal {
    target_open_amount: Ratio,
}

struct PackFlowValveSignal {
    target_open_amount: Ratio,
}

valve_signal_implementation!(HighPressureValveSignal);
valve_signal_implementation!(PressureRegulatingValveSignal);
valve_signal_implementation!(EngineStarterValveSignal);
valve_signal_implementation!(FanAirValveSignal);
valve_signal_implementation!(PackFlowValveSignal);

pub struct A320Pneumatic {
    bleed_monitoring_computers: [BleedMonitoringComputer; 2],
    engine_systems: [EngineBleedAirSystem; 2],

    cross_bleed_valve_controller: CrossBleedValveController,
    cross_bleed_valve: CrossBleedValve,

    fadec: FullAuthorityDigitalEngineControl,
    engine_starter_valve_controllers: [EngineStarterValveController; 2],

    apu: CompressionChamber,
    apu_bleed_air_valve: DefaultValve,
    apu_bleed_air_controller: ApuCompressionChamberController,

    green_hydraulic_reservoir_with_valve: PneumaticContainerWithConnector<VariableVolumeContainer>,
    blue_hydraulic_reservoir_with_valve: PneumaticContainerWithConnector<VariableVolumeContainer>,
    yellow_hydraulic_reservoir_with_valve: PneumaticContainerWithConnector<VariableVolumeContainer>,

    packs: [PackComplex; 2],
}
impl A320Pneumatic {
    pub fn new() -> Self {
        Self {
            bleed_monitoring_computers: [
                BleedMonitoringComputer::new(1, 2, ElectricalBusType::DirectCurrentEssentialShed),
                BleedMonitoringComputer::new(2, 1, ElectricalBusType::DirectCurrent(2)),
            ],
            engine_systems: [
                EngineBleedAirSystem::new(1, ElectricalBusType::DirectCurrentEssentialShed),
                EngineBleedAirSystem::new(2, ElectricalBusType::DirectCurrent(2)),
            ],
            cross_bleed_valve_controller: CrossBleedValveController::new(),
            cross_bleed_valve: CrossBleedValve::new(1.),
            fadec: FullAuthorityDigitalEngineControl::new(),
            engine_starter_valve_controllers: [
                EngineStarterValveController::new(1),
                EngineStarterValveController::new(2),
            ],
            apu: CompressionChamber::new(Volume::new::<cubic_meter>(5.)),
            apu_bleed_air_valve: DefaultValve::new_closed(),
            apu_bleed_air_controller: ApuCompressionChamberController::new(),
            // TODO: I don't like how I have to initialize these containers independently of the actual reservoirs.
            // If the volumes of the reservoirs were to be changed in the hydraulics code, we would have to manually change them here as well
            green_hydraulic_reservoir_with_valve: PneumaticContainerWithConnector::new(
                VariableVolumeContainer::new(
                    Volume::new::<gallon>(10.),
                    Pressure::new::<psi>(14.7),
                    ThermodynamicTemperature::new::<degree_celsius>(15.),
                ),
            ),
            blue_hydraulic_reservoir_with_valve: PneumaticContainerWithConnector::new(
                VariableVolumeContainer::new(
                    Volume::new::<gallon>(8.),
                    Pressure::new::<psi>(14.7),
                    ThermodynamicTemperature::new::<degree_celsius>(15.),
                ),
            ),
            yellow_hydraulic_reservoir_with_valve: PneumaticContainerWithConnector::new(
                VariableVolumeContainer::new(
                    Volume::new::<gallon>(10.),
                    Pressure::new::<psi>(14.7),
                    ThermodynamicTemperature::new::<degree_celsius>(15.),
                ),
            ),
            packs: [PackComplex::new(1), PackComplex::new(2)],
=======
impl A320PneumaticOverheadPanel {
    pub fn new(context: &mut InitContext) -> Self {
        A320PneumaticOverheadPanel {
            apu_bleed: OnOffFaultPushButton::new_on(context, "PNEU_APU_BLEED"),
>>>>>>> 75fab03a
        }
    }

    pub(crate) fn update<T: EngineCorrectedN1 + EngineCorrectedN2>(
        &mut self,
        context: &UpdateContext,
        engines: [&T; 2],
        overhead_panel: &mut A320PneumaticOverheadPanel,
        engine_fire_push_buttons: &impl EngineFirePushButtons,
        hydraulics: &A320Hydraulic,
    ) {
        // Update cross bleed
        self.cross_bleed_valve_controller.update(
            self.apu_bleed_air_valve.is_open(),
            overhead_panel.cross_bleed_mode(),
        );
        self.cross_bleed_valve
            .update_open_amount(&self.cross_bleed_valve_controller);

        self.apu.update(&self.apu_bleed_air_controller);

        for bleed_monitoring_computer in self.bleed_monitoring_computers.iter_mut() {
            bleed_monitoring_computer.update(
                context,
                &self.engine_systems,
                self.apu_bleed_air_valve.is_open(),
                overhead_panel,
                engine_fire_push_buttons,
                self.cross_bleed_valve.is_open(),
                &self.fadec,
            );
        }

        let (bleed_monitoring_computer_one, bleed_monitoring_computer_two) =
            self.bleed_monitoring_computers.split_at_mut(1);

        bleed_monitoring_computer_one[0]
            .update_other_computer(&mut bleed_monitoring_computer_two[0]);
        bleed_monitoring_computer_two[0]
            .update_other_computer(&mut bleed_monitoring_computer_one[0]);

        for engine_starter_valve_controller in self.engine_starter_valve_controllers.iter_mut() {
            engine_starter_valve_controller.update(&self.fadec);
        }

        for engine_system in self.engine_systems.iter_mut() {
            for bleed_monitoring_computer in self.bleed_monitoring_computers.iter() {
                let index = engine_system.number - 1;

                // If we get an actual channel here, this means that the channel is not in slave mode
                if let Some(channel) =
                    bleed_monitoring_computer.channel_for_engine(engine_system.number)
                {
                    engine_system.update(
                        context,
                        channel,
                        channel,
                        &self.engine_starter_valve_controllers[index],
                        channel,
                        engines[index],
                    );
                }
            }
        }

        self.update_hydraulic_reservoir_spatial_volumes(
            hydraulics.fake_green_reservoir(),
            hydraulics.fake_blue_reservoir(),
            hydraulics.fake_yellow_reservoir(),
        );

        let (left_system, right_system) = self.engine_systems.split_at_mut(1);
        self.apu_bleed_air_valve
            .update_move_fluid(context, &mut self.apu, &mut left_system[0]);

        self.cross_bleed_valve.update_move_fluid(
            context,
            &mut left_system[0],
            &mut right_system[0],
        );

        self.green_hydraulic_reservoir_with_valve
            .update_flow_through_valve(context, &mut left_system[0]);
        self.blue_hydraulic_reservoir_with_valve
            .update_flow_through_valve(context, &mut left_system[0]);
        self.yellow_hydraulic_reservoir_with_valve
            .update_flow_through_valve(context, &mut left_system[0]);

        self.packs[0].update(context, &mut left_system[0]);
        self.packs[1].update(context, &mut right_system[0]);
    }

    // TODO: Returning a mutable reference here is not great. I was running into an issue with the update order:
    // - The APU turbine must know about the bleed valve being open as soon as possible to update EGT properly
    // - To open the bleed valve, we need a signal from the ecb
    // - To get a signal from the ECB to open the bleed valve, we have to update the APU.
    // For now, we just pass over control of the bleed valve to the APU, so it can be updated after the ECB update but before the turbine update.
    pub fn apu_bleed_air_valve(&mut self) -> &mut impl ControllablePneumaticValve {
        &mut self.apu_bleed_air_valve
    }

    fn update_hydraulic_reservoir_spatial_volumes(
        &mut self,
        fake_green_hydraulic_reservoir: &FakeHydraulicReservoir,
        fake_blue_hydraulic_reservoir: &FakeHydraulicReservoir,
        fake_yellow_hydraulic_reservoir: &FakeHydraulicReservoir,
    ) {
        self.green_hydraulic_reservoir_with_valve
            .container()
            .change_spatial_volume(
                fake_green_hydraulic_reservoir.max_capacity()
                    - fake_green_hydraulic_reservoir.level(),
            );
        self.blue_hydraulic_reservoir_with_valve
            .container()
            .change_spatial_volume(
                fake_blue_hydraulic_reservoir.max_capacity()
                    - fake_blue_hydraulic_reservoir.level(),
            );
        self.yellow_hydraulic_reservoir_with_valve
            .container()
            .change_spatial_volume(
                fake_yellow_hydraulic_reservoir.max_capacity()
                    - fake_yellow_hydraulic_reservoir.level(),
            );
    }

    pub fn green_hydraulic_reservoir_pressure(&self) -> Pressure {
        self.green_hydraulic_reservoir_with_valve.pressure()
    }

    pub fn blue_hydraulic_reservoir_pressure(&self) -> Pressure {
        self.blue_hydraulic_reservoir_with_valve.pressure()
    }

    pub fn yellow_hydraulic_reservoir_pressure(&self) -> Pressure {
        self.yellow_hydraulic_reservoir_with_valve.pressure()
    }

    pub fn pack_flow_valve_is_open(&self, number: usize) -> bool {
        self.packs[number - 1].pack_flow_valve_is_open()
    }
}
impl SimulationElement for A320Pneumatic {
    fn accept<T: SimulationElementVisitor>(&mut self, visitor: &mut T) {
        self.apu_bleed_air_controller.accept(visitor);

        self.cross_bleed_valve.accept(visitor);

        for bmc in self.bleed_monitoring_computers.iter_mut() {
            bmc.accept(visitor);
        }

        for engine_system in self.engine_systems.iter_mut() {
            engine_system.accept(visitor);
        }

        self.fadec.accept(visitor);

        for pack in self.packs.iter_mut() {
            pack.accept(visitor)
        }

        visitor.visit(self);
    }

    fn write(&self, writer: &mut SimulatorWriter) {
        writer.write("PNEU_XBLEED_VALVE_OPEN", self.cross_bleed_valve.is_open());
        writer.write(
            "APU_BLEED_AIR_VALVE_OPEN",
            self.apu_bleed_air_valve.is_open(),
        );
    }
}

struct EngineStarterValveController {
    number: usize,
    engine_state: EngineState,
}
impl ControllerSignal<EngineStarterValveSignal> for EngineStarterValveController {
    fn signal(&self) -> Option<EngineStarterValveSignal> {
        match self.engine_state {
            EngineState::Starting => Some(EngineStarterValveSignal::new_open()),
            _ => Some(EngineStarterValveSignal::new_closed()),
        }
    }
}
impl EngineStarterValveController {
    fn new(number: usize) -> Self {
        Self {
            number,
            engine_state: EngineState::Off,
        }
    }

    fn update(&mut self, fadec: &FullAuthorityDigitalEngineControl) {
        self.engine_state = fadec.engine_state(self.number);
    }
}

struct CrossBleedValveController {
    is_apu_bleed_valve_open: bool,
    cross_bleed_valve_selector: CrossBleedValveSelectorMode,
}
impl CrossBleedValveController {
    fn new() -> Self {
        Self {
            is_apu_bleed_valve_open: false,
            cross_bleed_valve_selector: CrossBleedValveSelectorMode::Auto,
        }
    }

    fn update(
        &mut self,
        apu_bleed_air_valve_is_open: bool,
        cross_bleed_valve_selector: CrossBleedValveSelectorMode,
    ) {
        self.is_apu_bleed_valve_open = apu_bleed_air_valve_is_open;
        self.cross_bleed_valve_selector = cross_bleed_valve_selector;
    }
}
impl ControllerSignal<CrossBleedValveSignal> for CrossBleedValveController {
    fn signal(&self) -> Option<CrossBleedValveSignal> {
        match self.cross_bleed_valve_selector {
            CrossBleedValveSelectorMode::Shut => Some(CrossBleedValveSignal::new_closed(true)),
            CrossBleedValveSelectorMode::Open => Some(CrossBleedValveSignal::new_open(true)),
            CrossBleedValveSelectorMode::Auto => {
                if self.is_apu_bleed_valve_open {
                    Some(CrossBleedValveSignal::new_open(false))
                } else {
                    Some(CrossBleedValveSignal::new_closed(false))
                }
            }
        }
    }
}

struct BleedMonitoringComputer {
    main_channel_engine_number: usize,
    backup_channel_engine_number: usize,
    main_channel: BleedMonitoringComputerChannel,
    backup_channel: BleedMonitoringComputerChannel,
    powered_by: ElectricalBusType,
    is_powered: bool,
}
impl BleedMonitoringComputer {
    fn new(
        main_channel_engine_number: usize,
        backup_channel_engine_number: usize,
        powered_by: ElectricalBusType,
    ) -> Self {
        Self {
            // This is the BMC number, not directly related to any engine number.
            main_channel_engine_number,
            backup_channel_engine_number,
            main_channel: BleedMonitoringComputerChannel::new(
                main_channel_engine_number,
                BleedMonitoringComputerChannelOperationMode::Master,
            ),
            backup_channel: BleedMonitoringComputerChannel::new(
                backup_channel_engine_number,
                BleedMonitoringComputerChannelOperationMode::Slave,
            ),
            powered_by,
            is_powered: true,
        }
    }

    fn update(
        &mut self,
        context: &UpdateContext,
        sensors: &[EngineBleedAirSystem; 2],
        apu_bleed_valve_is_open: bool,
        overhead_panel: &mut A320PneumaticOverheadPanel,
        engine_fire_push_buttons: &impl EngineFirePushButtons,
        cross_bleed_valve_is_open: bool,
        fadec: &FullAuthorityDigitalEngineControl,
    ) {
        self.main_channel.update(
            context,
            &sensors[self.main_channel_engine_number - 1],
            engine_fire_push_buttons.is_released(self.main_channel_engine_number),
            apu_bleed_valve_is_open,
            cross_bleed_valve_is_open,
            overhead_panel,
            fadec,
        );

        self.backup_channel.update(
            context,
            &sensors[self.backup_channel_engine_number - 1],
            engine_fire_push_buttons.is_released(self.backup_channel_engine_number),
            apu_bleed_valve_is_open,
            cross_bleed_valve_is_open,
            overhead_panel,
            fadec,
        );
    }

    fn update_other_computer(&mut self, other: &mut BleedMonitoringComputer) {
        match other.signal() {
            None => {
                self.change_backup_channel_operation_mode(
                    BleedMonitoringComputerChannelOperationMode::Master,
                );
                other.change_main_channel_operation_mode(
                    BleedMonitoringComputerChannelOperationMode::Slave,
                );
            }
            Some(_) => {}
        }
    }

    pub fn change_main_channel_operation_mode(
        &mut self,
        mode: BleedMonitoringComputerChannelOperationMode,
    ) {
        self.main_channel.set_operation_mode(mode);
    }

    pub fn change_backup_channel_operation_mode(
        &mut self,
        mode: BleedMonitoringComputerChannelOperationMode,
    ) {
        self.backup_channel.set_operation_mode(mode);
    }

    pub fn channel_for_engine(
        &self,
        engine_number: usize,
    ) -> Option<&BleedMonitoringComputerChannel> {
        // I cannot seem to be able to put this into a match clause
        if engine_number == self.main_channel_engine_number {
            self.main_channel.or_none_if_slave()
        } else if engine_number == self.backup_channel_engine_number {
            self.backup_channel.or_none_if_slave()
        } else {
            None
        }
    }

    pub fn is_powered(&self) -> bool {
        self.is_powered
    }
}
impl SimulationElement for BleedMonitoringComputer {
    fn accept<T: SimulationElementVisitor>(&mut self, visitor: &mut T) {
        visitor.visit(self);
    }

    fn receive_power(&mut self, buses: &impl ElectricalBuses) {
        self.is_powered = buses.is_powered(self.powered_by)
    }
}
impl ControllerSignal<BleedMonitoringComputerIsAliveSignal> for BleedMonitoringComputer {
    fn signal(&self) -> Option<BleedMonitoringComputerIsAliveSignal> {
        if self.is_powered {
            Some(BleedMonitoringComputerIsAliveSignal)
        } else {
            None
        }
    }
}

struct BleedMonitoringComputerChannel {
    engine_number: usize,
    operation_mode: BleedMonitoringComputerChannelOperationMode,
    intermediate_pressure_compressor_pressure: Pressure,
    high_pressure_compressor_pressure: Pressure,
    // Pressure between IP/HP valves and the PRV
    transfer_pressure: Pressure,
    // Pressure after PRV
    precooler_inlet_pressure: Pressure,
    precooler_outlet_temperature: ThermodynamicTemperature,
    engine_starter_valve_is_open: bool,
    is_engine_bleed_pushbutton_auto: bool,
    is_engine_fire_pushbutton_released: bool,
    is_apu_bleed_valve_open: bool,
    is_apu_bleed_on: bool,
    high_pressure_valve_pid: PidController,
    pressure_regulating_valve_pid: PidController,
    fan_air_valve_pid: PidController,
    cross_bleed_valve_selector: CrossBleedValveSelectorMode,
    cross_bleed_valve_is_open: bool,
    engine_bleed_fault_light_monitor: EngineBleedFaultLightMonitor,
}
impl BleedMonitoringComputerChannel {
    fn new(
        engine_number: usize,
        operation_mode: BleedMonitoringComputerChannelOperationMode,
    ) -> Self {
        Self {
            engine_number,
            operation_mode,
            intermediate_pressure_compressor_pressure: Pressure::new::<psi>(0.),
            high_pressure_compressor_pressure: Pressure::new::<psi>(0.),
            transfer_pressure: Pressure::new::<psi>(0.),
            precooler_inlet_pressure: Pressure::new::<psi>(0.),
            precooler_outlet_temperature: ThermodynamicTemperature::new::<degree_celsius>(0.),
            engine_starter_valve_is_open: false,
            is_engine_bleed_pushbutton_auto: true,
            is_engine_fire_pushbutton_released: false,
            is_apu_bleed_valve_open: false,
            is_apu_bleed_on: false,
            high_pressure_valve_pid: PidController::new(0.05, 0.003, 0.001, 0., 1., 65.),
            pressure_regulating_valve_pid: PidController::new(0., 0.01, 0., 0., 1., 46.),
            fan_air_valve_pid: PidController::new(-0.005, -0.001, 0., 0., 1., 200.),
            cross_bleed_valve_selector: CrossBleedValveSelectorMode::Auto,
            cross_bleed_valve_is_open: false,
            engine_bleed_fault_light_monitor: EngineBleedFaultLightMonitor::new(engine_number),
        }
    }

    fn update(
        &mut self,
        context: &UpdateContext,
        sensors: &EngineBleedAirSystem,
        is_engine_fire_pushbutton_released: bool,
        apu_bleed_valve_is_open: bool,
        cross_bleed_valve_is_open: bool,
        overhead_panel: &mut A320PneumaticOverheadPanel,
        fadec: &FullAuthorityDigitalEngineControl,
    ) {
        self.intermediate_pressure_compressor_pressure = sensors.intermediate_pressure();
        self.high_pressure_compressor_pressure = sensors.high_pressure();
        self.transfer_pressure = sensors.transfer_pressure();
        self.precooler_outlet_temperature = sensors.precooler_outlet_temperature();

        self.pressure_regulating_valve_pid.change_setpoint(
            if fadec.is_single_vs_dual_bleed_config() {
                52.
            } else {
                46.
            },
        );

        self.high_pressure_valve_pid
            .next_control_output(self.transfer_pressure.get::<psi>(), Some(context.delta()));
        self.pressure_regulating_valve_pid.next_control_output(
            sensors.precooler_outlet_pressure().get::<psi>(),
            Some(context.delta()),
        );
        self.fan_air_valve_pid.next_control_output(
            self.precooler_outlet_temperature.get::<degree_celsius>(),
            Some(context.delta()),
        );

        self.engine_starter_valve_is_open = sensors.engine_starter_valve_is_open();

        self.is_engine_bleed_pushbutton_auto =
            overhead_panel.engine_bleed_pb_is_auto(self.engine_number);
        self.is_engine_fire_pushbutton_released = is_engine_fire_pushbutton_released;

        self.is_apu_bleed_valve_open = apu_bleed_valve_is_open;
        self.is_apu_bleed_on = overhead_panel.apu_bleed_is_on();

        self.cross_bleed_valve_selector = overhead_panel.cross_bleed_mode();
        self.cross_bleed_valve_is_open = cross_bleed_valve_is_open;

        self.engine_bleed_fault_light_monitor.update(
            context,
            !sensors.pressure_regulating_valve_is_open(),
            !sensors.engine_starter_valve_is_open(),
            !apu_bleed_valve_is_open,
            overhead_panel.apu_bleed_is_on(),
            overhead_panel.cross_bleed_mode() == CrossBleedValveSelectorMode::Shut,
            !cross_bleed_valve_is_open,
            sensors.precooler_inlet_pressure(),
            sensors.precooler_outlet_temperature(),
        );

        self.update_fault_lights(overhead_panel);
    }

    fn update_fault_lights(&self, overhead_panel: &mut A320PneumaticOverheadPanel) {
        if let Some(signal) = self.engine_bleed_fault_light_monitor.signal() {
            overhead_panel.set_engine_bleed_has_fault(self.engine_number, signal.fault_light_is_on);
        }
    }

    pub fn operation_mode(&self) -> BleedMonitoringComputerChannelOperationMode {
        self.operation_mode
    }

    pub fn set_operation_mode(&mut self, mode: BleedMonitoringComputerChannelOperationMode) {
        self.operation_mode = mode;
    }

    pub fn or_none_if_slave(&self) -> Option<&BleedMonitoringComputerChannel> {
        match self.operation_mode() {
            BleedMonitoringComputerChannelOperationMode::Master => Some(&self),
            BleedMonitoringComputerChannelOperationMode::Slave => None,
        }
    }
}
impl ControllerSignal<HighPressureValveSignal> for BleedMonitoringComputerChannel {
    fn signal(&self) -> Option<HighPressureValveSignal> {
        if self.high_pressure_compressor_pressure < Pressure::new::<psi>(18.) {
            return Some(HighPressureValveSignal::new_closed());
        }

        Some(HighPressureValveSignal::new(Ratio::new::<ratio>(
            self.high_pressure_valve_pid.output().max(0.).min(1.),
        )))
    }
}
impl ControllerSignal<PressureRegulatingValveSignal> for BleedMonitoringComputerChannel {
    fn signal(&self) -> Option<PressureRegulatingValveSignal> {
        if self.transfer_pressure < Pressure::new::<psi>(18.) {
            return Some(PressureRegulatingValveSignal::new_closed());
        }

        if !self.is_engine_bleed_pushbutton_auto || self.is_engine_fire_pushbutton_released {
            return Some(PressureRegulatingValveSignal::new_closed());
        }

        if self.is_apu_bleed_on
            && self.is_apu_bleed_valve_open
            && (self.engine_number == 1 || self.cross_bleed_valve_is_open)
        {
            return Some(PressureRegulatingValveSignal::new_closed());
        }

        if self.engine_starter_valve_is_open {
            return Some(PressureRegulatingValveSignal::new_closed());
        }

        Some(PressureRegulatingValveSignal::new(Ratio::new::<ratio>(
            self.pressure_regulating_valve_pid.output().max(0.).min(1.),
        )))
    }
}
impl ControllerSignal<FanAirValveSignal> for BleedMonitoringComputerChannel {
    fn signal(&self) -> Option<FanAirValveSignal> {
        Some(FanAirValveSignal::new(Ratio::new::<ratio>(
            self.fan_air_valve_pid.output().max(0.).min(1.),
        )))
    }
}

struct FaultLightSignal {
    fault_light_is_on: bool,
}
impl FaultLightSignal {
    fn new(fault_light_is_on: bool) -> Self {
        Self { fault_light_is_on }
    }
}

// Such a monitor does not exist in the real aircraft, I am only putting this in for code separation concerns
struct EngineBleedFaultLightMonitor {
    engine_number: usize,
    prv_not_in_commanded_position_for_eight_seconds: DelayedTrueLogicGate,
    overtemperature_for_55_seconds: DelayedTrueLogicGate,
    overpressure_for_15_seconds: DelayedTrueLogicGate,
}
impl EngineBleedFaultLightMonitor {
    fn new(engine_number: usize) -> Self {
        Self {
            engine_number,
            prv_not_in_commanded_position_for_eight_seconds: DelayedTrueLogicGate::new(
                Duration::from_secs(8),
            ),
            overtemperature_for_55_seconds: DelayedTrueLogicGate::new(Duration::from_secs(55)),
            overpressure_for_15_seconds: DelayedTrueLogicGate::new(Duration::from_secs(15)),
        }
    }

    fn update(
        &mut self,
        context: &UpdateContext,
        is_prv_fully_closed: bool,
        is_esv_fully_closed: bool,
        is_abv_fully_closed: bool,
        is_apu_bleed_pb_on: bool,
        is_cross_bleed_selector_shut: bool,
        is_xbv_valve_fully_closed: bool,
        precooler_inlet_pressure: Pressure,
        precooler_outlet_temperature: ThermodynamicTemperature,
    ) {
        self.overtemperature_for_55_seconds.update(
            context,
            precooler_outlet_temperature > ThermodynamicTemperature::new::<degree_celsius>(257.),
        );

        self.overpressure_for_15_seconds.update(
            context,
            precooler_inlet_pressure > Pressure::new::<psi>(57.),
        );

        let should_prv_be_closed = self.should_prv_be_closed(
            is_esv_fully_closed,
            is_abv_fully_closed,
            is_apu_bleed_pb_on,
            is_cross_bleed_selector_shut,
            is_xbv_valve_fully_closed,
        );

        self.prv_not_in_commanded_position_for_eight_seconds
            .update(context, !is_prv_fully_closed && should_prv_be_closed);
    }

    fn should_prv_be_closed(
        &self,
        is_esv_fully_closed: bool,
        is_abv_fully_closed: bool,
        is_apu_bleed_pb_on: bool,
        is_cross_bleed_selector_shut: bool,
        is_xbv_valve_fully_closed: bool,
    ) -> bool {
        let is_apu_providing_air = !is_abv_fully_closed && is_apu_bleed_pb_on;
        let apu_bleed_closure_condition = !is_cross_bleed_selector_shut && is_apu_providing_air;

        let is_engine_one = self.engine_number == 1;
        let cross_bleed_closure_condition = is_apu_providing_air
            && is_engine_one
            && is_cross_bleed_selector_shut
            && is_xbv_valve_fully_closed;

        return !is_esv_fully_closed
            || apu_bleed_closure_condition
            || cross_bleed_closure_condition;
    }
}
impl ControllerSignal<FaultLightSignal> for EngineBleedFaultLightMonitor {
    fn signal(&self) -> Option<FaultLightSignal> {
        Some(FaultLightSignal::new(
            self.prv_not_in_commanded_position_for_eight_seconds
                .output()
                || self.overpressure_for_15_seconds.output()
                || self.overtemperature_for_55_seconds.output(),
        ))
    }
}

struct EngineBleedAirSystem {
    number: usize,
    fan_compression_chamber_controller: EngineCompressionChamberController, // Controls pressure just behind the main fan
    intermediate_pressure_compression_chamber_controller: EngineCompressionChamberController,
    high_pressure_compression_chamber_controller: EngineCompressionChamberController,
    fan_compression_chamber: CompressionChamber,
    intermediate_pressure_compression_chamber: CompressionChamber,
    high_pressure_compression_chamber: CompressionChamber,
    intermediate_pressure_valve: PurelyPneumaticValve,
    high_pressure_valve: ElectroPneumaticValve,
    pressure_regulating_valve: ElectroPneumaticValve,
    transfer_pressure_pipe: PneumaticPipe,
    precooler_inlet_pipe: PneumaticPipe,
    precooler_outlet_pipe: PneumaticPipe,
    precooler_cooling_pipe: PneumaticPipe,
    engine_starter_exhaust: PneumaticExhaust,
    engine_starter_container: PneumaticPipe,
    engine_starter_valve: DefaultValve,
    fan_air_valve: ElectroPneumaticValve,
    precooler: Precooler,
}
impl EngineBleedAirSystem {
    fn new(number: usize, powered_by: ElectricalBusType) -> Self {
        Self {
            number,
            fan_compression_chamber_controller: EngineCompressionChamberController::new(1., 0., 2.),
            intermediate_pressure_compression_chamber_controller:
                EngineCompressionChamberController::new(4., 0., 5.),
            high_pressure_compression_chamber_controller: EngineCompressionChamberController::new(
                4., 2., 5.,
            ),
            fan_compression_chamber: CompressionChamber::new(Volume::new::<cubic_meter>(1.)),
            intermediate_pressure_compression_chamber: CompressionChamber::new(Volume::new::<
                cubic_meter,
            >(1.)),
            high_pressure_compression_chamber: CompressionChamber::new(Volume::new::<cubic_meter>(
                1.,
            )),
            intermediate_pressure_valve: PurelyPneumaticValve::new(1.),
            high_pressure_valve: ElectroPneumaticValve::new(1e-2, powered_by),
            pressure_regulating_valve: ElectroPneumaticValve::new(1., powered_by),
            fan_air_valve: ElectroPneumaticValve::new(1., powered_by),
            transfer_pressure_pipe: PneumaticPipe::new(
                Volume::new::<cubic_meter>(1.),
                Pressure::new::<psi>(14.7),
                ThermodynamicTemperature::new::<degree_celsius>(15.),
            ),
            precooler_inlet_pipe: PneumaticPipe::new(
                Volume::new::<cubic_meter>(0.5),
                Pressure::new::<psi>(14.7),
                ThermodynamicTemperature::new::<degree_celsius>(15.),
            ),
            precooler_outlet_pipe: PneumaticPipe::new(
                Volume::new::<cubic_meter>(0.5),
                Pressure::new::<psi>(14.7),
                ThermodynamicTemperature::new::<degree_celsius>(15.),
            ),
            precooler_cooling_pipe: PneumaticPipe::new(
                Volume::new::<cubic_meter>(1.),
                Pressure::new::<psi>(14.7),
                ThermodynamicTemperature::new::<degree_celsius>(15.),
            ),
            engine_starter_container: PneumaticPipe::new(
                Volume::new::<cubic_meter>(0.5),
                Pressure::new::<psi>(14.7),
                ThermodynamicTemperature::new::<degree_celsius>(15.),
            ),
            engine_starter_exhaust: PneumaticExhaust::new(1e-2),
            engine_starter_valve: DefaultValve::new_closed(),
            precooler: Precooler::new(5.),
        }
    }

    fn update<T: EngineCorrectedN1 + EngineCorrectedN2>(
        &mut self,
        context: &UpdateContext,
        high_pressure_valve_controller: &impl ControllerSignal<HighPressureValveSignal>,
        pressure_regulating_valve_controller: &impl ControllerSignal<PressureRegulatingValveSignal>,
        engine_starter_valve_controller: &impl ControllerSignal<EngineStarterValveSignal>,
        fan_air_valve_controller: &impl ControllerSignal<FanAirValveSignal>,
        engine: &T,
    ) {
        // Update engines
        self.fan_compression_chamber_controller
            .update(context, engine);
        self.intermediate_pressure_compression_chamber_controller
            .update(context, engine);
        self.high_pressure_compression_chamber_controller
            .update(context, engine);

        self.fan_compression_chamber
            .update(&self.fan_compression_chamber_controller);
        self.intermediate_pressure_compression_chamber
            .update(&self.intermediate_pressure_compression_chamber_controller);
        self.high_pressure_compression_chamber
            .update(&self.high_pressure_compression_chamber_controller);

        // Update valves (open amount)
        self.high_pressure_valve
            .update_open_amount(high_pressure_valve_controller);
        self.pressure_regulating_valve
            .update_open_amount(pressure_regulating_valve_controller);
        self.engine_starter_valve
            .update_open_amount(engine_starter_valve_controller);
        self.fan_air_valve
            .update_open_amount(fan_air_valve_controller);

        // Update valves (fluid movement)
        self.intermediate_pressure_valve.update_move_fluid(
            context,
            &mut self.intermediate_pressure_compression_chamber,
            &mut self.transfer_pressure_pipe,
        );
        self.high_pressure_valve.update_move_fluid(
            context,
            &mut self.high_pressure_compression_chamber,
            &mut self.transfer_pressure_pipe,
        );
        self.fan_air_valve.update_move_fluid(
            context,
            &mut self.fan_compression_chamber,
            &mut self.precooler_cooling_pipe,
        );
        self.pressure_regulating_valve.update_move_fluid(
            context,
            &mut self.transfer_pressure_pipe,
            &mut self.precooler_inlet_pipe,
        );
        self.precooler.update(
            context,
            &mut self.precooler_inlet_pipe,
            &mut self.precooler_cooling_pipe,
            &mut self.precooler_outlet_pipe,
        );
        self.engine_starter_valve.update_move_fluid(
            context,
            &mut self.precooler_inlet_pipe,
            &mut self.engine_starter_container,
        );
        self.engine_starter_exhaust
            .update_move_fluid(context, &mut self.engine_starter_container)
    }

    fn intermediate_pressure(&self) -> Pressure {
        self.intermediate_pressure_compression_chamber.pressure()
    }

    fn high_pressure(&self) -> Pressure {
        self.high_pressure_compression_chamber.pressure()
    }

    fn transfer_pressure(&self) -> Pressure {
        self.transfer_pressure_pipe.pressure()
    }

    fn precooler_inlet_pressure(&self) -> Pressure {
        self.precooler_inlet_pipe.pressure()
    }

    fn precooler_outlet_pressure(&self) -> Pressure {
        self.precooler_outlet_pipe.pressure()
    }

    fn precooler_supply_pressure(&self) -> Pressure {
        self.precooler_cooling_pipe.pressure()
    }

    fn engine_starter_container_pressure(&self) -> Pressure {
        self.engine_starter_container.pressure()
    }

    fn intermediate_temperature(&self) -> ThermodynamicTemperature {
        self.intermediate_pressure_compression_chamber.temperature()
    }

    fn high_temperature(&self) -> ThermodynamicTemperature {
        self.high_pressure_compression_chamber.temperature()
    }

    fn transfer_temperature(&self) -> ThermodynamicTemperature {
        self.transfer_pressure_pipe.temperature()
    }

    fn precooler_inlet_temperature(&self) -> ThermodynamicTemperature {
        self.precooler_inlet_pipe.temperature()
    }

    fn precooler_outlet_temperature(&self) -> ThermodynamicTemperature {
        self.precooler_outlet_pipe.temperature()
    }

    fn precooler_supply_temperature(&self) -> ThermodynamicTemperature {
        self.precooler_cooling_pipe.temperature()
    }

    fn engine_starter_container_temperature(&self) -> ThermodynamicTemperature {
        self.engine_starter_container.temperature()
    }

    fn pressure_regulating_valve_open_amount(&self) -> Ratio {
        self.pressure_regulating_valve.open_amount()
    }

    fn high_pressure_valve_open_amount(&self) -> Ratio {
        self.high_pressure_valve.open_amount()
    }

    fn engine_starter_valve_is_open(&self) -> bool {
        self.engine_starter_valve.is_open()
    }

    fn pressure_regulating_valve_is_open(&self) -> bool {
        self.pressure_regulating_valve.is_open()
    }
}
impl SimulationElement for EngineBleedAirSystem {
    fn accept<T: SimulationElementVisitor>(&mut self, visitor: &mut T) {
        self.intermediate_pressure_compression_chamber_controller
            .accept(visitor);
        self.high_pressure_compression_chamber_controller
            .accept(visitor);

        self.high_pressure_valve.accept(visitor);
        self.pressure_regulating_valve.accept(visitor);
        self.fan_air_valve.accept(visitor);

        visitor.visit(self);
    }

    fn write(&self, writer: &mut SimulatorWriter) {
        writer.write(
            &format!("PNEU_ENG_{}_IP_PRESSURE", self.number),
            self.intermediate_pressure(),
        );

        writer.write(
            &format!("PNEU_ENG_{}_HP_PRESSURE", self.number),
            self.high_pressure(),
        );

        writer.write(
            &format!("PNEU_ENG_{}_TRANSFER_PRESSURE", self.number),
            self.transfer_pressure(),
        );

        writer.write(
            &format!("PNEU_ENG_{}_PRECOOLER_INLET_PRESSURE", self.number),
            self.precooler_inlet_pressure(),
        );

        writer.write(
            &format!("PNEU_ENG_{}_PRECOOLER_OUTLET_PRESSURE", self.number),
            self.precooler_outlet_pressure(),
        );

        writer.write(
            &format!("PNEU_ENG_{}_STARTER_CONTAINER_PRESSURE", self.number),
            self.engine_starter_container.pressure(),
        );

        writer.write(
            &format!("PNEU_ENG_{}_IP_TEMPERATURE", self.number),
            self.intermediate_temperature(),
        );

        writer.write(
            &format!("PNEU_ENG_{}_HP_TEMPERATURE", self.number),
            self.high_temperature(),
        );

        writer.write(
            &format!("PNEU_ENG_{}_TRANSFER_TEMPERATURE", self.number),
            self.transfer_temperature(),
        );

        writer.write(
            &format!("PNEU_ENG_{}_PRECOOLER_INLET_TEMPERATURE", self.number),
            self.precooler_inlet_temperature(),
        );

        writer.write(
            &format!("PNEU_ENG_{}_PRECOOLER_OUTLET_TEMPERATURE", self.number),
            self.precooler_outlet_temperature(),
        );

        writer.write(
            &format!("PNEU_ENG_{}_STARTER_CONTAINER_TEMPERATURE", self.number),
            self.engine_starter_container.temperature(),
        );

        writer.write(
            &format!("PNEU_ENG_{}_IP_VALVE_OPEN", self.number),
            self.intermediate_pressure_valve.is_open(),
        );

        writer.write(
            &format!("PNEU_ENG_{}_HP_VALVE_OPEN", self.number),
            self.high_pressure_valve.is_open(),
        );

        writer.write(
            &format!("PNEU_ENG_{}_PR_VALVE_OPEN", self.number),
            self.pressure_regulating_valve.is_open(),
        );

        writer.write(
            &format!("PNEU_ENG_{}_STARTER_VALVE_OPEN", self.number),
            self.engine_starter_valve.is_open(),
        );
    }
}
impl PneumaticContainer for EngineBleedAirSystem {
    fn pressure(&self) -> Pressure {
        self.precooler_outlet_pipe.pressure()
    }

    fn volume(&self) -> Volume {
        self.precooler_outlet_pipe.volume()
    }

    fn temperature(&self) -> ThermodynamicTemperature {
        self.precooler_outlet_pipe.temperature()
    }

    fn change_volume(&mut self, volume: Volume) {
        self.precooler_outlet_pipe.change_volume(volume)
    }

    fn update_temperature(&mut self, temperature: TemperatureInterval) {
        self.precooler_outlet_pipe.update_temperature(temperature);
    }
}

pub struct A320PneumaticOverheadPanel {
    apu_bleed: OnOffFaultPushButton,
    cross_bleed: CrossBleedValveSelectorKnob,
    engine_1_bleed: AutoOffFaultPushButton,
    engine_2_bleed: AutoOffFaultPushButton,
}
impl A320PneumaticOverheadPanel {
    pub fn new() -> Self {
        A320PneumaticOverheadPanel {
            apu_bleed: OnOffFaultPushButton::new_on("PNEU_APU_BLEED"),
            cross_bleed: CrossBleedValveSelectorKnob::new_auto(),
            engine_1_bleed: AutoOffFaultPushButton::new_auto("PNEU_ENG_1_BLEED"),
            engine_2_bleed: AutoOffFaultPushButton::new_auto("PNEU_ENG_2_BLEED"),
        }
    }

    pub fn apu_bleed_is_on(&self) -> bool {
        self.apu_bleed.is_on()
    }

    pub fn cross_bleed_mode(&self) -> CrossBleedValveSelectorMode {
        self.cross_bleed.mode()
    }

    pub fn engine_bleed_pb_is_auto(&self, engine_number: usize) -> bool {
        match engine_number {
            1 => self.engine_1_bleed.is_auto(),
            2 => self.engine_2_bleed.is_auto(),
            _ => panic!("Invalid engine number"),
        }
    }

    pub fn engine_bleed_pb_has_fault(&self, engine_number: usize) -> bool {
        match engine_number {
            1 => self.engine_1_bleed.has_fault(),
            2 => self.engine_2_bleed.has_fault(),
            _ => panic!("Invalid engine number"),
        }
    }

    pub fn set_engine_bleed_has_fault(&mut self, engine_number: usize, has_fault: bool) {
        match engine_number {
            1 => self.engine_1_bleed.set_fault(has_fault),
            2 => self.engine_2_bleed.set_fault(has_fault),
            _ => panic!("Invalid engine number"),
        }
    }
}
impl SimulationElement for A320PneumaticOverheadPanel {
    fn accept<T: SimulationElementVisitor>(&mut self, visitor: &mut T) {
        self.apu_bleed.accept(visitor);
        self.cross_bleed.accept(visitor);
        self.engine_1_bleed.accept(visitor);
        self.engine_2_bleed.accept(visitor);

        visitor.visit(self);
    }
}

/// We use this simply as an interface to engine parameter simvars. It should probably not be part of the pneumatic system.
struct FullAuthorityDigitalEngineControl {
    engine_1_state: EngineState,
    engine_2_state: EngineState,
}
impl FullAuthorityDigitalEngineControl {
    fn new() -> Self {
        Self {
            engine_1_state: EngineState::Off,
            engine_2_state: EngineState::Off,
        }
    }

    fn engine_state(&self, number: usize) -> EngineState {
        match number {
            1 => self.engine_1_state,
            2 => self.engine_2_state,
            _ => panic!("Invalid engine number"),
        }
    }

    pub fn is_single_vs_dual_bleed_config(&self) -> bool {
        (self.engine_1_state == EngineState::On) ^ (self.engine_2_state == EngineState::On)
    }
}
impl SimulationElement for FullAuthorityDigitalEngineControl {
    fn read(&mut self, reader: &mut SimulatorReader) {
        self.engine_1_state = reader.read("ENGINE_STATE:1");
        self.engine_2_state = reader.read("ENGINE_STATE:2");
    }
}

// Just sticking all of the pack related things into this.
struct PackComplex {
    pack_container: PneumaticPipe,
    exhaust: PneumaticExhaust,
    pack_flow_valve: DefaultValve,
    pack_flow_valve_controller: PackFlowValveController,
}
// TODO: Consumption rate should be like 0.75 m^3/s which is a about 0.4 kg/s.
impl PackComplex {
    fn new(engine_number: usize) -> Self {
        Self {
            pack_container: PneumaticPipe::new(
                Volume::new::<cubic_meter>(1.),
                Pressure::new::<psi>(14.7),
                ThermodynamicTemperature::new::<degree_celsius>(15.),
            ),
            exhaust: PneumaticExhaust::new(1.),
            pack_flow_valve: DefaultValve::new_closed(),
            pack_flow_valve_controller: PackFlowValveController::new(engine_number),
        }
    }

    fn update(&mut self, context: &UpdateContext, from: &mut impl PneumaticContainer) {
        self.pack_flow_valve
            .update_open_amount(&self.pack_flow_valve_controller);

        self.pack_flow_valve
            .update_move_fluid(context, from, &mut self.pack_container);

        self.exhaust
            .update_move_fluid(context, &mut self.pack_container);
    }

    pub fn pack_flow_valve_is_open(&self) -> bool {
        self.pack_flow_valve.is_open()
    }
}
impl PneumaticContainer for PackComplex {
    fn pressure(&self) -> Pressure {
        self.pack_container.pressure()
    }

    fn volume(&self) -> Volume {
        self.pack_container.volume()
    }

    fn temperature(&self) -> ThermodynamicTemperature {
        self.pack_container.temperature()
    }

    fn change_volume(&mut self, volume: Volume) {
        self.pack_container.change_volume(volume);
    }

    fn update_temperature(&mut self, temperature_change: TemperatureInterval) {
        self.pack_container.update_temperature(temperature_change);
    }
}
impl SimulationElement for PackComplex {
    fn accept<T: SimulationElementVisitor>(&mut self, visitor: &mut T) {
        self.pack_flow_valve_controller.accept(visitor);
    }
}

// This will probably be removed in the future, but
struct PackFlowValveController {
    engine_number: usize,
    pack_pb_is_auto: bool,
}
impl PackFlowValveController {
    fn new(engine_number: usize) -> Self {
        Self {
            engine_number,
            pack_pb_is_auto: true,
        }
    }
}
impl ControllerSignal<PackFlowValveSignal> for PackFlowValveController {
    fn signal(&self) -> Option<PackFlowValveSignal> {
        Some(match self.pack_pb_is_auto {
            true => PackFlowValveSignal::new_open(),
            false => PackFlowValveSignal::new_closed(),
        })
    }
}
impl SimulationElement for PackFlowValveController {
    fn read(&mut self, reader: &mut SimulatorReader) {
        self.pack_pb_is_auto = reader.read(&format!("AIRCOND_PACK{}_TOGGLE", self.engine_number));
    }
}

/// This is a unique valve (and specific to the A320 probably) because it is controlled by two motors. One for manual control and one for automatic control
pub struct CrossBleedValve {
    open_amount: Ratio,
    connector: PneumaticContainerConnector,
    spring_characteristic: f64,
    is_powered_for_manual_control: bool,
    is_powered_for_automatic_control: bool,
}
impl CrossBleedValve {
    pub fn new(spring_characteristic: f64) -> Self {
        Self {
            open_amount: Ratio::new::<ratio>(0.),
            connector: PneumaticContainerConnector::new(),
            spring_characteristic,
            is_powered_for_manual_control: false,
            is_powered_for_automatic_control: false,
        }
    }

    pub fn update_move_fluid(
        &mut self,
        context: &UpdateContext,
        from: &mut impl PneumaticContainer,
        to: &mut impl PneumaticContainer,
    ) {
        if !self.is_powered_for_manual_control && !self.is_powered_for_automatic_control {
            self.set_open_amount_from_pressure_difference(from.pressure() - to.pressure())
        }

        self.connector
            .with_transfer_speed_factor(self.open_amount)
            .update_move_fluid(context, from, to);
    }

    fn set_open_amount_from_pressure_difference(&mut self, pressure_difference: Pressure) {
        self.open_amount = Ratio::new::<ratio>(
            2. / PI
                * (pressure_difference.get::<psi>() * self.spring_characteristic)
                    .atan()
                    .max(0.),
        );
    }

    pub fn fluid_flow(&self) -> VolumeRate {
        self.connector.fluid_flow()
    }

    pub fn is_powered_for_manual_control(&self) -> bool {
        self.is_powered_for_manual_control
    }

    pub fn is_powered_for_automatic_control(&self) -> bool {
        self.is_powered_for_manual_control
    }

    pub fn open_amount(&self) -> Ratio {
        self.open_amount
    }

    fn update_open_amount(&mut self, controller: &impl ControllerSignal<CrossBleedValveSignal>) {
        if let Some(signal) = controller.signal() {
            if signal.is_manual_vs_automatic && self.is_powered_for_manual_control
                || !signal.is_manual_vs_automatic && self.is_powered_for_automatic_control
            {
                self.open_amount = signal.target_open_amount()
            }
        }
    }
}
impl PneumaticValve for CrossBleedValve {
    fn is_open(&self) -> bool {
        self.open_amount.get::<ratio>() > 0.
    }
}
impl SimulationElement for CrossBleedValve {
    fn accept<T: SimulationElementVisitor>(&mut self, visitor: &mut T) {
        visitor.visit(self);
    }

    fn receive_power(&mut self, buses: &impl ElectricalBuses) {
        self.is_powered_for_manual_control =
            buses.is_powered(ElectricalBusType::DirectCurrentEssentialShed);
        self.is_powered_for_automatic_control =
            buses.is_powered(ElectricalBusType::DirectCurrent(2));
    }
}

#[cfg(test)]
mod tests {
    use super::*;
    use systems::{
        electrical::{test::TestElectricitySource, ElectricalBus, Electricity},
        engine::leap_engine::LeapEngine,
        pneumatic::EngineState,
        shared::{
            arinc429::SignStatus, ApuBleedAirValveSignal, ElectricalBusType, ElectricalBuses,
            InternationalStandardAtmosphere, MachNumber, PotentialOrigin,
        },
        simulation::{
            test::{SimulationTestBed, TestBed},
            Aircraft, SimulationElement, Write,
        },
    };

    use std::{fs::File, time::Duration};

    use uom::si::{
        length::foot, pressure::psi, thermodynamic_temperature::degree_celsius, velocity::knot,
    };

    struct TestApu {
        bleed_air_valve_signal: ApuBleedAirValveSignal,
    }
    impl TestApu {
        fn new() -> Self {
            Self {
                bleed_air_valve_signal: ApuBleedAirValveSignal::new_closed(),
            }
        }

        fn update(&self, bleed_valve: &mut impl ControllablePneumaticValve) {
            bleed_valve.update_open_amount(self);
        }

        fn set_bleed_air_valve_signal(&mut self, signal: ApuBleedAirValveSignal) {
            self.bleed_air_valve_signal = signal;
        }
    }
    impl ControllerSignal<ApuBleedAirValveSignal> for TestApu {
        fn signal(&self) -> Option<ApuBleedAirValveSignal> {
            Some(self.bleed_air_valve_signal)
        }
    }

    struct TestEngineFirePushButtons {
        is_released: [bool; 2],
    }
    impl TestEngineFirePushButtons {
        fn new() -> Self {
            Self {
                is_released: [false, false],
            }
        }

        fn release(&mut self, engine_number: usize) {
            self.is_released[engine_number - 1] = true;
        }
    }
    impl EngineFirePushButtons for TestEngineFirePushButtons {
        fn is_released(&self, engine_number: usize) -> bool {
            self.is_released[engine_number - 1]
        }
    }

    struct A320TestElectrical {
        airspeed: Velocity,
        all_ac_lost: bool,
    }
    impl A320TestElectrical {
        pub fn new() -> Self {
            A320TestElectrical {
                airspeed: Velocity::new::<knot>(100.),
                all_ac_lost: false,
            }
        }

        fn update(&mut self, context: &UpdateContext) {
            self.airspeed = context.indicated_airspeed();
        }
    }
    impl SimulationElement for A320TestElectrical {
        fn receive_power(&mut self, buses: &impl ElectricalBuses) {
            self.all_ac_lost = !buses.is_powered(ElectricalBusType::AlternatingCurrent(1))
                && !buses.is_powered(ElectricalBusType::AlternatingCurrent(2));
        }
    }

    struct PneumaticTestAircraft {
        pneumatic: A320Pneumatic,
        apu: TestApu,
        engine_1: LeapEngine,
        engine_2: LeapEngine,
        overhead_panel: A320PneumaticOverheadPanel,
        fire_pushbuttons: TestEngineFirePushButtons,
        hydraulic: A320Hydraulic,
        electrical: A320TestElectrical,
        powered_source: TestElectricitySource,
        dc_1_bus: ElectricalBus,
        dc_2_bus: ElectricalBus,
        dc_ess_bus: ElectricalBus,
        dc_ess_shed_bus: ElectricalBus,
        // Electric buses states to be able to kill them dynamically
        is_dc_1_powered: bool,
        is_dc_2_powered: bool,
        is_dc_ess_powered: bool,
        is_dc_ess_shed_powered: bool,
    }
    impl PneumaticTestAircraft {
        fn new(electricity: &mut Electricity) -> Self {
            Self {
                pneumatic: A320Pneumatic::new(),
                apu: TestApu::new(),
                engine_1: LeapEngine::new(1),
                engine_2: LeapEngine::new(2),
                overhead_panel: A320PneumaticOverheadPanel::new(),
                fire_pushbuttons: TestEngineFirePushButtons::new(),
                hydraulic: A320Hydraulic::new(),
                electrical: A320TestElectrical::new(),
                powered_source: TestElectricitySource::powered(
                    PotentialOrigin::EngineGenerator(1),
                    electricity,
                ),
                dc_1_bus: ElectricalBus::new(ElectricalBusType::DirectCurrent(1), electricity),
                dc_2_bus: ElectricalBus::new(ElectricalBusType::DirectCurrent(2), electricity),
                dc_ess_bus: ElectricalBus::new(
                    ElectricalBusType::DirectCurrentEssential,
                    electricity,
                ),
                dc_ess_shed_bus: ElectricalBus::new(
                    ElectricalBusType::DirectCurrentEssentialShed,
                    electricity,
                ),
                is_dc_1_powered: true,
                is_dc_2_powered: true,
                is_dc_ess_powered: true,
                is_dc_ess_shed_powered: true,
            }
        }

        fn set_dc_2_bus_power(&mut self, is_powered: bool) {
            self.is_dc_2_powered = is_powered;
        }

        fn set_dc_ess_shed_bus_power(&mut self, is_powered: bool) {
            self.is_dc_ess_shed_powered = is_powered;
        }
    }
    impl Aircraft for PneumaticTestAircraft {
        fn update_before_power_distribution(
            &mut self,
            _context: &UpdateContext,
            electricity: &mut Electricity,
        ) {
            electricity.supplied_by(&self.powered_source);

            if self.is_dc_1_powered {
                electricity.flow(&self.powered_source, &self.dc_1_bus);
            }

            if self.is_dc_2_powered {
                electricity.flow(&self.powered_source, &self.dc_2_bus);
            }

            if self.is_dc_ess_powered {
                electricity.flow(&self.powered_source, &self.dc_ess_bus);
            }

            if self.is_dc_ess_shed_powered {
                electricity.flow(&self.powered_source, &self.dc_ess_shed_bus);
            }
        }

        fn update_after_power_distribution(&mut self, context: &UpdateContext) {
            self.electrical.update(context);

            self.apu.update(self.pneumatic.apu_bleed_air_valve());
            self.pneumatic.update(
                context,
                [&self.engine_1, &self.engine_2],
                &mut self.overhead_panel,
                &self.fire_pushbuttons,
                &self.hydraulic,
            );
        }
    }
    impl SimulationElement for PneumaticTestAircraft {
        fn accept<T: SimulationElementVisitor>(&mut self, visitor: &mut T) {
            self.pneumatic.accept(visitor);
            self.engine_1.accept(visitor);
            self.engine_2.accept(visitor);
            self.overhead_panel.accept(visitor);
            self.electrical.accept(visitor);

            visitor.visit(self);
        }
    }
    struct PneumaticTestBed {
        test_bed: SimulationTestBed<PneumaticTestAircraft>,
    }
    impl TestBed for PneumaticTestBed {
        type Aircraft = PneumaticTestAircraft;

        fn test_bed(&self) -> &SimulationTestBed<PneumaticTestAircraft> {
            &self.test_bed
        }

        fn test_bed_mut(&mut self) -> &mut SimulationTestBed<PneumaticTestAircraft> {
            &mut self.test_bed
        }
    }
    impl PneumaticTestBed {
        fn new() -> Self {
            Self {
                test_bed: SimulationTestBed::<PneumaticTestAircraft>::new(|electricity| {
                    PneumaticTestAircraft::new(electricity)
                }),
            }
        }

        fn and_run(mut self) -> Self {
            self.run();

            self
        }

        fn and_stabilize(mut self) -> Self {
            self.test_bed.run_multiple_frames(Duration::from_secs(16));

            self
        }

        fn mach_number(mut self, mach: MachNumber) -> Self {
            self.write("AIRSPEED MACH", mach);

            self
        }

        fn in_isa_atmosphere(mut self, altitude: Length) -> Self {
            self.set_ambient_pressure(InternationalStandardAtmosphere::pressure_at_altitude(
                altitude,
            ));
            self.set_ambient_temperature(InternationalStandardAtmosphere::temperature_at_altitude(
                altitude,
            ));

            self
        }

        fn idle_eng1(mut self) -> Self {
            self.write("GENERAL ENG STARTER ACTIVE:1", true);
            self.write("TURB ENG CORRECTED N2:1", Ratio::new::<ratio>(0.55));
            self.write("TURB ENG CORRECTED N1:1", Ratio::new::<ratio>(0.2));
            self.write("ENGINE_STATE:1", EngineState::On);

            self
        }

        fn idle_eng2(mut self) -> Self {
            self.write("GENERAL ENG STARTER ACTIVE:2", true);
            self.write("TURB ENG CORRECTED N2:2", Ratio::new::<ratio>(0.55));
            self.write("TURB ENG CORRECTED N1:2", Ratio::new::<ratio>(0.2));
            self.write("ENGINE_STATE:2", EngineState::On);

            self
        }

        fn toga_eng1(mut self) -> Self {
            self.write("GENERAL ENG STARTER ACTIVE:1", true);
            self.write("TURB ENG CORRECTED N2:1", Ratio::new::<ratio>(0.65));
            self.write("TURB ENG CORRECTED N1:1", Ratio::new::<ratio>(0.99));
            self.write("ENGINE_STATE:1", EngineState::On);

            self
        }

        fn toga_eng2(mut self) -> Self {
            self.write("GENERAL ENG STARTER ACTIVE:2", true);
            self.write("TURB ENG CORRECTED N2:2", Ratio::new::<ratio>(0.65));
            self.write("TURB ENG CORRECTED N1:2", Ratio::new::<ratio>(0.99));
            self.write("ENGINE_STATE:2", EngineState::On);

            self
        }

        fn stop_eng1(mut self) -> Self {
            self.write("GENERAL ENG STARTER ACTIVE:1", false);
            self.write("TURB ENG CORRECTED N2:1", Ratio::new::<ratio>(0.));
            self.write("TURB ENG CORRECTED N1:1", Ratio::new::<ratio>(0.));
            self.write("ENGINE_STATE:1", EngineState::Off);

            self
        }

        fn stop_eng2(mut self) -> Self {
            self.write("GENERAL ENG STARTER ACTIVE:2", false);
            self.write("TURB ENG CORRECTED N2:2", Ratio::new::<ratio>(0.));
            self.write("TURB ENG CORRECTED N1:2", Ratio::new::<ratio>(0.));
            self.write("ENGINE_STATE:2", EngineState::Off);

            self
        }

        fn start_eng1(mut self) -> Self {
            self.write("GENERAL ENG STARTER ACTIVE:1", true);
            self.write("ENGINE_STATE:1", EngineState::Starting);

            self
        }

        fn start_eng2(mut self) -> Self {
            self.write("GENERAL ENG STARTER ACTIVE:2", true);
            self.write("ENGINE_STATE:2", EngineState::Starting);

            self
        }

        fn cross_bleed_valve_selector_knob(mut self, mode: CrossBleedValveSelectorMode) -> Self {
            self.write("KNOB_OVHD_AIRCOND_XBLEED_Position", mode);

            self
        }

        fn ip_pressure(&self, number: usize) -> Pressure {
            self.query(|a| a.pneumatic.engine_systems[number - 1].intermediate_pressure())
        }

        fn hp_pressure(&self, number: usize) -> Pressure {
            self.query(|a| a.pneumatic.engine_systems[number - 1].high_pressure())
        }

        fn transfer_pressure(&self, number: usize) -> Pressure {
            self.query(|a| a.pneumatic.engine_systems[number - 1].transfer_pressure())
        }

        fn precooler_inlet_pressure(&self, number: usize) -> Pressure {
            self.query(|a| a.pneumatic.engine_systems[number - 1].precooler_inlet_pressure())
        }

        fn precooler_outlet_pressure(&self, number: usize) -> Pressure {
            self.query(|a| a.pneumatic.engine_systems[number - 1].precooler_outlet_pressure())
        }

        fn precooler_supply_pressure(&self, number: usize) -> Pressure {
            self.query(|a| a.pneumatic.engine_systems[number - 1].precooler_supply_pressure())
        }

        fn engine_starter_container_pressure(&self, number: usize) -> Pressure {
            self.query(|a| {
                a.pneumatic.engine_systems[number - 1].engine_starter_container_pressure()
            })
        }

        fn ip_temperature(&self, number: usize) -> ThermodynamicTemperature {
            self.query(|a| a.pneumatic.engine_systems[number - 1].intermediate_temperature())
        }

        fn hp_temperature(&self, number: usize) -> ThermodynamicTemperature {
            self.query(|a| a.pneumatic.engine_systems[number - 1].high_temperature())
        }

        fn transfer_temperature(&self, number: usize) -> ThermodynamicTemperature {
            self.query(|a| a.pneumatic.engine_systems[number - 1].transfer_temperature())
        }

        fn precooler_inlet_temperature(&self, number: usize) -> ThermodynamicTemperature {
            self.query(|a| a.pneumatic.engine_systems[number - 1].precooler_inlet_temperature())
        }

        fn precooler_outlet_temperature(&self, number: usize) -> ThermodynamicTemperature {
            self.query(|a| a.pneumatic.engine_systems[number - 1].precooler_outlet_temperature())
        }

        fn precooler_supply_temperature(&self, number: usize) -> ThermodynamicTemperature {
            self.query(|a| a.pneumatic.engine_systems[number - 1].precooler_supply_temperature())
        }

        fn engine_starter_container_temperature(&self, number: usize) -> ThermodynamicTemperature {
            self.query(|a| {
                a.pneumatic.engine_systems[number - 1].engine_starter_container_temperature()
            })
        }

        fn ip_valve_is_open(&self, number: usize) -> bool {
            self.query(|a| {
                a.pneumatic.engine_systems[number - 1]
                    .intermediate_pressure_valve
                    .is_open()
            })
        }

        fn hp_valve_is_open(&self, number: usize) -> bool {
            self.query(|a| {
                a.pneumatic.engine_systems[number - 1]
                    .high_pressure_valve
                    .is_open()
            })
        }

        fn pr_valve_is_open(&self, number: usize) -> bool {
            self.query(|a| {
                a.pneumatic.engine_systems[number - 1]
                    .pressure_regulating_valve
                    .is_open()
            })
        }

        fn es_valve_is_open(&self, number: usize) -> bool {
            self.query(|a| a.pneumatic.engine_systems[number - 1].engine_starter_valve_is_open())
        }

        fn apu_bleed_valve_is_open(&self) -> bool {
            self.query(|a| a.pneumatic.apu_bleed_air_valve.is_open())
        }

        fn hp_valve_is_powered(&self, number: usize) -> bool {
            self.query(|a| {
                a.pneumatic.engine_systems[number - 1]
                    .high_pressure_valve
                    .is_powered()
            })
        }

        fn pr_valve_is_powered(&self, number: usize) -> bool {
            self.query(|a| {
                a.pneumatic.engine_systems[number - 1]
                    .pressure_regulating_valve
                    .is_powered()
            })
        }

        fn fan_air_valve_is_powered(&self, number: usize) -> bool {
            self.query(|a| {
                a.pneumatic.engine_systems[number - 1]
                    .fan_air_valve
                    .is_powered()
            })
        }

        fn set_engine_bleed_push_button_off(mut self, number: usize) -> Self {
            self.write(&format!("OVHD_PNEU_ENG_{}_BLEED_PB_IS_AUTO", number), false);

            self
        }

        fn set_apu_bleed_valve_signal(mut self, signal: ApuBleedAirValveSignal) -> Self {
            self.command(|a| a.apu.set_bleed_air_valve_signal(signal));

            self
        }

        fn set_apu_bleed_air_pb(mut self, is_on: bool) -> Self {
            self.write("OVHD_APU_BLEED_PB_IS_ON", is_on);

            self
        }

        fn set_bleed_air_running(mut self) -> Self {
            self.write_arinc429(
                "APU_BLEED_AIR_PRESSURE",
                Pressure::new::<psi>(42.),
                SignStatus::NormalOperation,
            );
            self.set_apu_bleed_valve_signal(ApuBleedAirValveSignal::new_open())
                .set_apu_bleed_air_pb(true)
        }

        fn release_fire_pushbutton(mut self, number: usize) -> Self {
            self.command(|a| a.fire_pushbuttons.release(number));

            self
        }

        fn set_engine_state(mut self, number: usize, engine_state: EngineState) -> Self {
            self.write(&format!("ENGINE_STATE:{}", number), engine_state);

            self
        }

        fn engine_state(&self, number: usize) -> EngineState {
            self.query(|a| a.pneumatic.fadec.engine_state(number))
        }

        fn is_fire_pushbutton_released(&self, number: usize) -> bool {
            self.query(|a| a.fire_pushbuttons.is_released(number))
        }

        fn cross_bleed_valve_is_open(&self) -> bool {
            self.query(|a| a.pneumatic.cross_bleed_valve.is_open())
        }

        fn cross_bleed_valve_selector(&self) -> CrossBleedValveSelectorMode {
            self.query(|a| a.overhead_panel.cross_bleed_mode())
        }

        fn engine_bleed_push_button_is_auto(&self, number: usize) -> bool {
            self.query(|a| a.overhead_panel.engine_bleed_pb_is_auto(number))
        }

        fn engine_bleed_push_button_has_fault(&self, number: usize) -> bool {
            self.query(|a| a.overhead_panel.engine_bleed_pb_has_fault(number))
        }

        fn green_hydraulic_reservoir_pressure(&self) -> Pressure {
            self.query(|a| a.pneumatic.green_hydraulic_reservoir_pressure())
        }

        fn blue_hydraulic_reservoir_pressure(&self) -> Pressure {
            self.query(|a| a.pneumatic.blue_hydraulic_reservoir_pressure())
        }

        fn yellow_hydraulic_reservoir_pressure(&self) -> Pressure {
            self.query(|a| a.pneumatic.yellow_hydraulic_reservoir_pressure())
        }

        fn set_pack_flow_pb_is_auto(mut self, number: usize, is_auto: bool) -> Self {
            self.write(&format!("AIRCOND_PACK{}_TOGGLE", number), is_auto);

            self
        }

        fn pack_flow_valve_is_open(&self, number: usize) -> bool {
            self.query(|a| a.pneumatic.pack_flow_valve_is_open(number))
        }

        fn both_packs_auto(self) -> Self {
            self.set_pack_flow_pb_is_auto(1, true)
                .set_pack_flow_pb_is_auto(2, true)
        }

        fn bmc_channel_for_engine(
            &self,
            bmc_number: usize,
            engine_number: usize,
        ) -> Option<BleedMonitoringComputerChannelOperationMode> {
            self.query(|a| {
                a.pneumatic.bleed_monitoring_computers[bmc_number - 1]
                    .channel_for_engine(engine_number)
                    .map_or(None, |channel| Some(channel.operation_mode()))
            })
        }

        fn set_dc_2_bus_power(mut self, is_powered: bool) -> Self {
            self.command(|a| a.set_dc_2_bus_power(is_powered));

            self
        }

        fn set_dc_ess_shed_bus_power(mut self, is_powered: bool) -> Self {
            self.command(|a| a.set_dc_ess_shed_bus_power(is_powered));

            self
        }

        fn bmc_is_powered(&self, bmc_number: usize) -> bool {
            self.query(|a| a.pneumatic.bleed_monitoring_computers[bmc_number - 1].is_powered())
        }

        fn fadec_single_vs_dual_bleed_config(&self) -> bool {
            self.query(|a| a.pneumatic.fadec.is_single_vs_dual_bleed_config())
        }
    }

    fn test_bed() -> PneumaticTestBed {
        PneumaticTestBed::new()
    }

    fn test_bed_with() -> PneumaticTestBed {
        test_bed()
    }

    fn pressure_tolerance() -> Pressure {
        Pressure::new::<psi>(0.5)
    }

    // Just a way for me to plot some graphs
    #[test]
    fn test() {
        let alt = Length::new::<foot>(0.);

        let mut test_bed = test_bed_with()
            .idle_eng1()
            .idle_eng2()
            .in_isa_atmosphere(alt)
            .cross_bleed_valve_selector_knob(CrossBleedValveSelectorMode::Auto)
            .mach_number(MachNumber(0.))
            .both_packs_auto();

        let mut ts = Vec::new();
        let mut hps = Vec::new();
        let mut ips = Vec::new();
        let mut c2s = Vec::new(); // Transfer pressure (before PRV)
        let mut c1s = Vec::new(); // Precooler inlet pressure
        let mut c0s = Vec::new(); // Precooler outlet pressure
        let mut pcss = Vec::new(); // Precooler cooling air pressure
        let mut escs = Vec::new(); // Precooler cooling air pressure
        let mut ipts = Vec::new();
        let mut hpts = Vec::new(); // Transfer temperature (before PRV)
        let mut c2ts = Vec::new(); // Precooler inlet temperature
        let mut c1ts = Vec::new(); // Precooler outlet temperature
        let mut c0ts = Vec::new(); // Precooler cooling air temperature
        let mut pcsts = Vec::new();
        let mut escts = Vec::new();
        let mut hpv_open = Vec::new();
        let mut prv_open = Vec::new();
        let mut ipv_open = Vec::new();
        let mut esv_open = Vec::new();
        let mut abv_open = Vec::new();
        let mut fav_open = Vec::new();

        for i in 1..5000 {
            // if i == 5000 {
            //     test_bed = test_bed.toga_eng1().toga_eng2();
            // }

            println!(
                "{}",
                test_bed.query(|a| a.pneumatic.engine_systems[0]
                    .fan_compression_chamber
                    .temperature()
                    .get::<degree_celsius>())
            );

            ts.push(i as f64 * 16.);

            hps.push(test_bed.hp_pressure(1).get::<psi>());
            ips.push(test_bed.ip_pressure(1).get::<psi>());
            c2s.push(test_bed.transfer_pressure(1).get::<psi>());
            c1s.push(test_bed.precooler_inlet_pressure(1).get::<psi>());
            c0s.push(test_bed.precooler_outlet_pressure(1).get::<psi>());
            pcss.push(test_bed.precooler_supply_pressure(1).get::<psi>());
            // c1s.push(test_bed.green_hydraulic_reservoir_pressure().get::<psi>());
            // c0s.push(test_bed.blue_hydraulic_reservoir_pressure().get::<psi>());
            // pcss.push(test_bed.yellow_hydraulic_reservoir_pressure().get::<psi>());
            escs.push(test_bed.engine_starter_container_pressure(1).get::<psi>());

            ipts.push(test_bed.ip_temperature(1).get::<degree_celsius>());
            hpts.push(test_bed.hp_temperature(1).get::<degree_celsius>());
            c2ts.push(test_bed.transfer_temperature(1).get::<degree_celsius>());
            c1ts.push(
                test_bed
                    .precooler_inlet_temperature(1)
                    .get::<degree_celsius>(),
            );
            c0ts.push(
                test_bed
                    .precooler_outlet_temperature(1)
                    .get::<degree_celsius>(),
            );
            pcsts.push(
                test_bed
                    .precooler_supply_temperature(1)
                    .get::<degree_celsius>(),
            );
            escts.push(
                test_bed
                    .engine_starter_container_temperature(1)
                    .get::<degree_celsius>(),
            );

            hpv_open.push(test_bed.query(|aircraft| {
                aircraft.pneumatic.engine_systems[0]
                    .high_pressure_valve
                    .open_amount()
                    .get::<ratio>()
            }));

            prv_open.push(test_bed.query(|aircraft| {
                aircraft.pneumatic.engine_systems[0]
                    .pressure_regulating_valve
                    .open_amount()
                    .get::<ratio>()
            }));

            ipv_open.push(test_bed.query(|aircraft| {
                aircraft.pneumatic.engine_systems[0]
                    .intermediate_pressure_valve
                    .open_amount()
                    .get::<ratio>()
            }));

            esv_open.push(test_bed.query(|aircraft| {
                aircraft.pneumatic.engine_systems[0]
                    .engine_starter_valve
                    .open_amount()
                    .get::<ratio>()
            }));

            abv_open.push(if test_bed.apu_bleed_valve_is_open() {
                1.
            } else {
                0.
            });

            fav_open.push(test_bed.query(|aircraft| {
                aircraft.pneumatic.engine_systems[0]
                    .fan_air_valve
                    .open_amount()
                    .get::<ratio>()
            }));

            test_bed.run_with_delta(Duration::from_millis(32));
        }

        assert!(test_bed.hp_valve_is_powered(1));
        assert!(test_bed.pr_valve_is_powered(1));
        assert!(test_bed.fan_air_valve_is_powered(1));

        // If anyone is wondering, I am using python to plot pressure curves. This will be removed once the model is complete.
        let data = vec![
            ts, hps, ips, c2s, c1s, c0s, pcss, escs, hpts, ipts, c2ts, c1ts, c0ts, pcsts, escts,
            hpv_open, prv_open, ipv_open, esv_open, abv_open, fav_open,
        ];
        let mut file = File::create("../a320_pneumatic_simulation_graph_data/generic_data.txt")
            .expect("Could not create file");

        use std::io::Write;

        writeln!(file, "{:?}", data).expect("Could not write file");
    }

    #[test]
    fn hydraulic_reservoir_pressurization_graphs() {
        let alt = Length::new::<foot>(0.);

        let mut test_bed = test_bed_with()
            .in_isa_atmosphere(alt)
            .stop_eng1()
            .stop_eng2()
            .set_bleed_air_running()
            .cross_bleed_valve_selector_knob(CrossBleedValveSelectorMode::Auto);

        let mut ts = Vec::new();
        let mut green_pressures = Vec::new();
        let mut blue_pressures = Vec::new();
        let mut yellow_pressures = Vec::new();

        for i in 1..1000 {
            ts.push(i as f64 * 16.);

            green_pressures.push(test_bed.green_hydraulic_reservoir_pressure().get::<psi>());
            blue_pressures.push(test_bed.blue_hydraulic_reservoir_pressure().get::<psi>());
            yellow_pressures.push(test_bed.yellow_hydraulic_reservoir_pressure().get::<psi>());

            test_bed.run_with_delta(Duration::from_millis(16));
        }

        // If anyone is wondering, I am using python to plot pressure curves. This will be removed once the model is complete.
        let data = vec![ts, green_pressures, blue_pressures, yellow_pressures];
        let mut file = File::create(
            "../a320_pneumatic_simulation_graph_data/hydraulic_reservoir_pressures_data.txt",
        )
        .expect("Could not create file");

        use std::io::Write;

        writeln!(file, "{:?}", data).expect("Could not write file");
    }

    #[test]
    fn cold_and_dark_full_state() {
        let altitude = Length::new::<foot>(0.);
        let ambient_pressure = InternationalStandardAtmosphere::pressure_at_altitude(altitude);

        let test_bed = test_bed_with()
            .stop_eng1()
            .stop_eng2()
            .in_isa_atmosphere(altitude)
            .mach_number(MachNumber(0.))
            .set_pack_flow_pb_is_auto(1, false)
            .set_pack_flow_pb_is_auto(2, false)
            .and_stabilize();

        assert!((test_bed.ip_pressure(1) - ambient_pressure).abs() < pressure_tolerance());
        assert!((test_bed.ip_pressure(2) - ambient_pressure).abs() < pressure_tolerance());

        assert!((test_bed.hp_pressure(1) - ambient_pressure).abs() < pressure_tolerance());
        assert!((test_bed.hp_pressure(2) - ambient_pressure).abs() < pressure_tolerance());

        assert!((test_bed.transfer_pressure(1) - ambient_pressure).abs() < pressure_tolerance());
        assert!((test_bed.transfer_pressure(2) - ambient_pressure).abs() < pressure_tolerance());

        assert!(
            (test_bed.precooler_inlet_pressure(1) - ambient_pressure).abs() < pressure_tolerance()
        );
        assert!(
            (test_bed.precooler_inlet_pressure(2) - ambient_pressure).abs() < pressure_tolerance()
        );

        assert!(
            (test_bed.precooler_outlet_pressure(1) - ambient_pressure).abs() < pressure_tolerance()
        );
        assert!(
            (test_bed.precooler_outlet_pressure(2) - ambient_pressure).abs() < pressure_tolerance()
        );

        assert!(!test_bed.hp_valve_is_open(1));
        assert!(!test_bed.hp_valve_is_open(2));

        assert!(!test_bed.pr_valve_is_open(1));
        assert!(!test_bed.pr_valve_is_open(2));

        assert!(!test_bed.cross_bleed_valve_is_open())
    }

    #[test]
    fn single_engine_idle_full_state() {
        let altitude = Length::new::<foot>(0.);
        let test_bed = test_bed_with()
            .idle_eng1()
            .stop_eng2()
            .in_isa_atmosphere(altitude)
            .mach_number(MachNumber(0.))
            .set_pack_flow_pb_is_auto(1, false)
            .set_pack_flow_pb_is_auto(2, false)
            .and_stabilize();

        let ambient_pressure = InternationalStandardAtmosphere::pressure_at_altitude(altitude);

        assert!(test_bed.ip_pressure(1) - ambient_pressure > pressure_tolerance());
        assert!((test_bed.ip_pressure(2) - ambient_pressure).abs() < pressure_tolerance());

        assert!(test_bed.hp_pressure(1) - ambient_pressure > pressure_tolerance());
        assert!((test_bed.hp_pressure(2) - ambient_pressure).abs() < pressure_tolerance());

        assert!(test_bed.transfer_pressure(1) - ambient_pressure > pressure_tolerance());
        assert!((test_bed.transfer_pressure(2) - ambient_pressure).abs() < pressure_tolerance());

        assert!((test_bed.precooler_inlet_pressure(1) - ambient_pressure) > pressure_tolerance());
        assert!(!test_bed.precooler_inlet_pressure(2).is_nan());

        assert!((test_bed.precooler_outlet_pressure(1) - ambient_pressure) > pressure_tolerance());
        assert!(!test_bed.precooler_outlet_pressure(2).is_nan());

        assert!(test_bed.hp_valve_is_open(1));
        assert!(!test_bed.hp_valve_is_open(2));

        assert!(!test_bed.es_valve_is_open(1));
        assert!(!test_bed.es_valve_is_open(2));

        assert!(!test_bed.cross_bleed_valve_is_open());
    }

    #[test]
    fn starter_valve_opens_on_engine_start() {
        let mut test_bed = test_bed_with().stop_eng1().stop_eng2().and_run();

        assert!(!test_bed.es_valve_is_open(1));
        assert!(!test_bed.es_valve_is_open(2));

        test_bed = test_bed.start_eng1().start_eng2().and_run();

        assert!(test_bed.es_valve_is_open(1));
        assert!(test_bed.es_valve_is_open(2));
    }

    #[test]
    fn cross_bleed_valve_opens_when_apu_bleed_valve_opens() {
        let mut test_bed = test_bed_with()
            .cross_bleed_valve_selector_knob(CrossBleedValveSelectorMode::Auto)
            .and_run();

        assert!(!test_bed.cross_bleed_valve_is_open());

        test_bed = test_bed
            .set_apu_bleed_valve_signal(ApuBleedAirValveSignal::new_open())
            .and_run();

        assert!(test_bed.cross_bleed_valve_is_open());
    }

    #[test]
    fn cross_bleed_valve_closes_when_apu_bleed_valve_closes() {
        let mut test_bed = test_bed_with()
            .cross_bleed_valve_selector_knob(CrossBleedValveSelectorMode::Auto)
            .set_apu_bleed_valve_signal(ApuBleedAirValveSignal::new_open())
            .and_run();

        assert!(test_bed.cross_bleed_valve_is_open());

        test_bed = test_bed
            .set_apu_bleed_valve_signal(ApuBleedAirValveSignal::new_closed())
            .and_run();

        assert!(!test_bed.cross_bleed_valve_is_open());
    }

    #[test]
    fn cross_bleed_valve_manual_overrides_everything() {
        let mut test_bed = test_bed_with()
            .cross_bleed_valve_selector_knob(CrossBleedValveSelectorMode::Shut)
            .set_apu_bleed_valve_signal(ApuBleedAirValveSignal::new_open())
            .and_run();

        assert!(!test_bed.cross_bleed_valve_is_open());

        test_bed = test_bed
            .cross_bleed_valve_selector_knob(CrossBleedValveSelectorMode::Open)
            .set_apu_bleed_valve_signal(ApuBleedAirValveSignal::new_closed())
            .and_run();

        assert!(test_bed.cross_bleed_valve_is_open());
    }

    #[test]
    fn simvars_initialized_properly() {
        let test_bed = test_bed()
            .in_isa_atmosphere(Length::new::<foot>(0.))
            .and_run();

        assert!(test_bed.contains_key("PNEU_ENG_1_IP_PRESSURE"));
        assert!(test_bed.contains_key("PNEU_ENG_2_IP_PRESSURE"));

        assert!(test_bed.contains_key("PNEU_ENG_1_HP_PRESSURE"));
        assert!(test_bed.contains_key("PNEU_ENG_2_HP_PRESSURE"));

        assert!(test_bed.contains_key("PNEU_ENG_1_TRANSFER_PRESSURE"));
        assert!(test_bed.contains_key("PNEU_ENG_2_TRANSFER_PRESSURE"));

        assert!(test_bed.contains_key("PNEU_ENG_1_PRECOOLER_INLET_PRESSURE"));
        assert!(test_bed.contains_key("PNEU_ENG_2_PRECOOLER_INLET_PRESSURE"));

        assert!(test_bed.contains_key("PNEU_ENG_1_PRECOOLER_OUTLET_PRESSURE"));
        assert!(test_bed.contains_key("PNEU_ENG_2_PRECOOLER_OUTLET_PRESSURE"));

        assert!(test_bed.contains_key("PNEU_ENG_1_STARTER_CONTAINER_PRESSURE"));
        assert!(test_bed.contains_key("PNEU_ENG_2_STARTER_CONTAINER_PRESSURE"));

        assert!(test_bed.contains_key("PNEU_ENG_1_IP_TEMPERATURE"));
        assert!(test_bed.contains_key("PNEU_ENG_2_IP_TEMPERATURE"));

        assert!(test_bed.contains_key("PNEU_ENG_1_HP_TEMPERATURE"));
        assert!(test_bed.contains_key("PNEU_ENG_2_HP_TEMPERATURE"));

        assert!(test_bed.contains_key("PNEU_ENG_1_TRANSFER_TEMPERATURE"));
        assert!(test_bed.contains_key("PNEU_ENG_2_TRANSFER_TEMPERATURE"));

        assert!(test_bed.contains_key("PNEU_ENG_1_PRECOOLER_INLET_TEMPERATURE"));
        assert!(test_bed.contains_key("PNEU_ENG_2_PRECOOLER_INLET_TEMPERATURE"));

        assert!(test_bed.contains_key("PNEU_ENG_1_PRECOOLER_OUTLET_TEMPERATURE"));
        assert!(test_bed.contains_key("PNEU_ENG_2_PRECOOLER_OUTLET_TEMPERATURE"));

        assert!(test_bed.contains_key("PNEU_ENG_1_STARTER_CONTAINER_TEMPERATURE"));
        assert!(test_bed.contains_key("PNEU_ENG_2_STARTER_CONTAINER_TEMPERATURE"));

        assert!(test_bed.contains_key("PNEU_ENG_1_IP_PRESSURE"));
        assert!(test_bed.contains_key("PNEU_ENG_2_IP_PRESSURE"));

        assert!(test_bed.contains_key("PNEU_ENG_1_IP_VALVE_OPEN"));
        assert!(test_bed.contains_key("PNEU_ENG_2_IP_VALVE_OPEN"));

        assert!(test_bed.contains_key("PNEU_ENG_1_HP_VALVE_OPEN"));
        assert!(test_bed.contains_key("PNEU_ENG_2_HP_VALVE_OPEN"));

        assert!(test_bed.contains_key("PNEU_ENG_1_PR_VALVE_OPEN"));
        assert!(test_bed.contains_key("PNEU_ENG_2_PR_VALVE_OPEN"));

        assert!(test_bed.contains_key("PNEU_ENG_1_STARTER_VALVE_OPEN"));
        assert!(test_bed.contains_key("PNEU_ENG_2_STARTER_VALVE_OPEN"));

        assert!(test_bed.contains_key("OVHD_PNEU_ENG_1_BLEED_PB_HAS_FAULT"));
        assert!(test_bed.contains_key("OVHD_PNEU_ENG_2_BLEED_PB_HAS_FAULT"));

        assert!(test_bed.contains_key("OVHD_PNEU_ENG_1_BLEED_PB_IS_AUTO"));
        assert!(test_bed.contains_key("OVHD_PNEU_ENG_2_BLEED_PB_IS_AUTO"));

        assert!(test_bed.contains_key("PNEU_XBLEED_VALVE_OPEN"));
    }

    #[test]
    fn prv_closes_with_ovhd_engine_bleed_off() {
        let mut test_bed = test_bed().idle_eng1().idle_eng2().and_run();

        // We have to run two update ticks for the pressure to propagate through the system.
        test_bed.run_with_delta(Duration::from_secs(5));

        assert!(test_bed.pr_valve_is_open(1));
        assert!(test_bed.pr_valve_is_open(2));

        test_bed = test_bed.set_engine_bleed_push_button_off(1).and_run();

        assert!(!test_bed.pr_valve_is_open(1));
        assert!(test_bed.pr_valve_is_open(2));

        test_bed = test_bed.set_engine_bleed_push_button_off(2).and_run();

        assert!(!test_bed.pr_valve_is_open(1));
        assert!(!test_bed.pr_valve_is_open(2));
    }

    #[test]
    fn prv_closes_with_ovhd_engine_fire_pushbutton_released() {
        let mut test_bed = test_bed().idle_eng1().idle_eng2().and_run();

        // TODO: I shouldn't have to run this twice, but it just takes two updates for the pressure to propagate through the system.
        test_bed.run_with_delta(Duration::from_secs(5));

        assert!(test_bed.pr_valve_is_open(1));
        assert!(test_bed.pr_valve_is_open(2));

        test_bed = test_bed.release_fire_pushbutton(1).and_run();

        assert!(!test_bed.pr_valve_is_open(1));
        assert!(test_bed.pr_valve_is_open(2));

        test_bed = test_bed.release_fire_pushbutton(2).and_run();

        assert!(!test_bed.pr_valve_is_open(1));
        assert!(!test_bed.pr_valve_is_open(2));
    }

    #[test]
    fn prv_1_closes_with_apu_bleed_on() {
        let mut test_bed = test_bed_with().idle_eng1().idle_eng2().and_run();

        test_bed.run_with_delta(Duration::from_secs(5));

        assert!(test_bed.pr_valve_is_open(1));

        test_bed = test_bed
            .set_apu_bleed_air_pb(true)
            .set_apu_bleed_valve_signal(ApuBleedAirValveSignal::new_open())
            .and_run();

        assert!(!test_bed.pr_valve_is_open(1));
    }

    #[test]
    fn prv_2_closes_with_apu_bleed_on_and_cross_bleed_open() {
        let mut test_bed = test_bed_with().idle_eng1().idle_eng2().and_run();

        test_bed.run_with_delta(Duration::from_secs(5));

        assert!(test_bed.pr_valve_is_open(2));

        test_bed = test_bed
            .set_apu_bleed_air_pb(true)
            .set_apu_bleed_valve_signal(ApuBleedAirValveSignal::new_open())
            .cross_bleed_valve_selector_knob(CrossBleedValveSelectorMode::Open)
            .and_run();

        assert!(!test_bed.pr_valve_is_open(2));
    }

    #[test]
    fn fadec_represents_engine_state() {
        let mut test_bed = test_bed_with()
            .set_engine_state(1, EngineState::Off)
            .set_engine_state(2, EngineState::Off);

        assert_eq!(test_bed.engine_state(1), EngineState::Off);
        assert_eq!(test_bed.engine_state(2), EngineState::Off);

        test_bed = test_bed
            .set_engine_state(1, EngineState::Starting)
            .and_run();

        assert_eq!(test_bed.engine_state(1), EngineState::Starting);
        assert_eq!(test_bed.engine_state(2), EngineState::Off);

        test_bed = test_bed
            .set_engine_state(2, EngineState::Starting)
            .and_run();

        assert_eq!(test_bed.engine_state(1), EngineState::Starting);
        assert_eq!(test_bed.engine_state(2), EngineState::Starting);

        test_bed = test_bed.set_engine_state(1, EngineState::On).and_run();

        assert_eq!(test_bed.engine_state(1), EngineState::On);
        assert_eq!(test_bed.engine_state(2), EngineState::Starting);

        test_bed = test_bed.set_engine_state(2, EngineState::On).and_run();

        assert_eq!(test_bed.engine_state(1), EngineState::On);
        assert_eq!(test_bed.engine_state(2), EngineState::On);

        test_bed = test_bed
            .set_engine_state(1, EngineState::Shutting)
            .and_run();

        assert_eq!(test_bed.engine_state(1), EngineState::Shutting);
        assert_eq!(test_bed.engine_state(2), EngineState::On);

        test_bed = test_bed
            .set_engine_state(2, EngineState::Shutting)
            .and_run();

        assert_eq!(test_bed.engine_state(1), EngineState::Shutting);
        assert_eq!(test_bed.engine_state(2), EngineState::Shutting);
    }

    #[test]
    fn apu_bleed_provides_at_least_35_psi_with_open_cross_bleed_valve() {
        let test_bed = test_bed_with()
            .stop_eng1()
            .stop_eng2()
            .cross_bleed_valve_selector_knob(CrossBleedValveSelectorMode::Auto)
            .set_bleed_air_running()
            .and_stabilize();

        assert!(test_bed.cross_bleed_valve_is_open());

        assert!(!test_bed.pr_valve_is_open(1));
        assert!(!test_bed.pr_valve_is_open(2));

        assert!(test_bed.precooler_outlet_pressure(1) > Pressure::new::<psi>(35.));
        assert!(test_bed.precooler_outlet_pressure(2) > Pressure::new::<psi>(35.));
    }

    #[test]
    fn hydraulic_reservoirs_get_pressurized() {
        let test_bed = test_bed_with()
            .stop_eng1()
            .stop_eng2()
            .cross_bleed_valve_selector_knob(CrossBleedValveSelectorMode::Auto)
            .set_bleed_air_running()
            .and_stabilize();

        assert!(test_bed.green_hydraulic_reservoir_pressure() > Pressure::new::<psi>(35.));
        assert!(test_bed.blue_hydraulic_reservoir_pressure() > Pressure::new::<psi>(35.));
        assert!(test_bed.yellow_hydraulic_reservoir_pressure() > Pressure::new::<psi>(35.));
    }

    #[test]
    fn apu_bleed_provides_at_least_35_psi_to_left_system_with_closed_cross_bleed_valve() {
        let test_bed = test_bed_with()
            .stop_eng1()
            .stop_eng2()
            .cross_bleed_valve_selector_knob(CrossBleedValveSelectorMode::Shut)
            .set_bleed_air_running()
            // .both_packs_auto()
            .and_stabilize();

        assert!(!test_bed.pr_valve_is_open(1));
        assert!(!test_bed.cross_bleed_valve_is_open());

        assert!(test_bed.precooler_outlet_pressure(1) > Pressure::new::<psi>(35.));
        assert!(!test_bed.precooler_outlet_pressure(2).is_nan());
    }

    #[test]
    fn pack_flow_valve_closes_with_pack_pb_off() {
        let mut test_bed = test_bed_with()
            .set_pack_flow_pb_is_auto(1, true)
            .set_pack_flow_pb_is_auto(2, false)
            .and_run();

        assert!(test_bed.pack_flow_valve_is_open(1));
        assert!(!test_bed.pack_flow_valve_is_open(2));

        test_bed = test_bed.set_pack_flow_pb_is_auto(1, false).and_run();

        assert!(!test_bed.pack_flow_valve_is_open(1));
        assert!(!test_bed.pack_flow_valve_is_open(2));
    }

    #[test]
    fn bleed_monitoring_computers_powered_by_correct_buses() {
        let mut test_bed = test_bed()
            .set_dc_ess_shed_bus_power(false)
            .set_dc_2_bus_power(false)
            .and_run();

        test_bed.run();

        assert!(!test_bed.bmc_is_powered(1));
        assert!(!test_bed.bmc_is_powered(2));

        test_bed = test_bed.set_dc_ess_shed_bus_power(true).and_run();

        assert!(test_bed.bmc_is_powered(1));
        assert!(!test_bed.bmc_is_powered(2));

        test_bed = test_bed.set_dc_2_bus_power(true).and_run();

        assert!(test_bed.bmc_is_powered(1));
        assert!(test_bed.bmc_is_powered(2));
    }

    #[test]
    fn bleed_monitoring_computers_initialize_in_correct_configuration() {
        let test_bed = test_bed()
            .set_dc_2_bus_power(true)
            .set_dc_ess_shed_bus_power(true)
            .and_run();

        assert_eq!(
            test_bed.bmc_channel_for_engine(1, 1).unwrap(),
            BleedMonitoringComputerChannelOperationMode::Master
        );
        assert_eq!(
            test_bed.bmc_channel_for_engine(2, 2).unwrap(),
            BleedMonitoringComputerChannelOperationMode::Master
        );

        assert!(test_bed.bmc_channel_for_engine(1, 2).is_none());
        assert!(test_bed.bmc_channel_for_engine(2, 1).is_none());
    }

    #[test]
    fn bleed_monitoring_computer_one_takes_over_for_dc_2_failure() {
        let test_bed = test_bed()
            .set_dc_2_bus_power(false)
            .set_dc_ess_shed_bus_power(true)
            .and_run();

        assert!(test_bed.bmc_is_powered(1));
        assert!(!test_bed.bmc_is_powered(2));

        assert_eq!(
            test_bed.bmc_channel_for_engine(1, 1).unwrap(),
            BleedMonitoringComputerChannelOperationMode::Master
        );
        assert_eq!(
            test_bed.bmc_channel_for_engine(1, 2).unwrap(),
            BleedMonitoringComputerChannelOperationMode::Master
        );

        assert!(test_bed.bmc_channel_for_engine(2, 1).is_none());
        assert!(test_bed.bmc_channel_for_engine(2, 2).is_none());
    }

    #[test]
    fn bleed_monitoring_computer_two_takes_over_for_dc_ess_shed_failure() {
        let test_bed = test_bed()
            .set_dc_2_bus_power(true)
            .set_dc_ess_shed_bus_power(false)
            .and_run();

        assert!(!test_bed.bmc_is_powered(1));
        assert!(test_bed.bmc_is_powered(2));

        assert_eq!(
            test_bed.bmc_channel_for_engine(2, 1).unwrap(),
            BleedMonitoringComputerChannelOperationMode::Master
        );
        assert_eq!(
            test_bed.bmc_channel_for_engine(2, 2).unwrap(),
            BleedMonitoringComputerChannelOperationMode::Master
        );

        assert!(test_bed.bmc_channel_for_engine(1, 1).is_none());
        assert!(test_bed.bmc_channel_for_engine(1, 2).is_none(),);
    }

    #[test]
    fn valves_powered_by_correct_busses() {
        let mut test_bed = test_bed()
            .set_dc_ess_shed_bus_power(true)
            .set_dc_2_bus_power(true)
            .and_run();

        assert!(test_bed.hp_valve_is_powered(1));
        assert!(test_bed.hp_valve_is_powered(2));

        assert!(test_bed.pr_valve_is_powered(1));
        assert!(test_bed.pr_valve_is_powered(2));

        test_bed = test_bed.set_dc_ess_shed_bus_power(false).and_run();

        assert!(!test_bed.hp_valve_is_powered(1));
        assert!(test_bed.hp_valve_is_powered(2));

        assert!(!test_bed.pr_valve_is_powered(1));
        assert!(test_bed.pr_valve_is_powered(2));

        test_bed = test_bed.set_dc_2_bus_power(false).and_run();

        assert!(!test_bed.hp_valve_is_powered(1));
        assert!(!test_bed.hp_valve_is_powered(2));

        assert!(!test_bed.pr_valve_is_powered(1));
        assert!(!test_bed.pr_valve_is_powered(2));
    }

    #[test]
    fn fault_light_if_bleed_valve_open_with_apu_bleed() {
        let mut test_bed = test_bed_with()
            .idle_eng1()
            .set_dc_ess_shed_bus_power(false)
            .set_bleed_air_running()
            .cross_bleed_valve_selector_knob(CrossBleedValveSelectorMode::Auto)
            .and_run();

        assert!(!test_bed.pr_valve_is_powered(1));
        assert!(!test_bed.engine_bleed_push_button_has_fault(1));

        test_bed.run_with_delta(Duration::from_secs(8));

        assert!(test_bed.pr_valve_is_open(1));
        assert!(test_bed.engine_bleed_push_button_has_fault(1));
    }

    #[test]
    fn fadec_detects_single_vs_dual_bleed_config() {
        let mut test_bed = test_bed_with().stop_eng1().stop_eng2().and_run();

        assert!(!test_bed.fadec_single_vs_dual_bleed_config());

        test_bed = test_bed.idle_eng1().stop_eng2().and_run();
        assert!(test_bed.fadec_single_vs_dual_bleed_config());

        test_bed = test_bed.stop_eng1().idle_eng2().and_run();
        assert!(test_bed.fadec_single_vs_dual_bleed_config());

        test_bed = test_bed.idle_eng1().idle_eng2().and_run();
        assert!(!test_bed.fadec_single_vs_dual_bleed_config());
    }

    #[test]
    fn hydraulic_reservoirs_maintain_pressure_after_bleed_pressure_loss() {
        let mut test_bed = test_bed_with()
            .toga_eng1()
            .toga_eng2()
            .cross_bleed_valve_selector_knob(CrossBleedValveSelectorMode::Shut)
            .mach_number(MachNumber(0.))
            .both_packs_auto()
            .and_stabilize();

        let pressure_before_green = test_bed.green_hydraulic_reservoir_pressure();
        let pressure_before_blue = test_bed.blue_hydraulic_reservoir_pressure();
        let pressure_before_yellow = test_bed.yellow_hydraulic_reservoir_pressure();

        test_bed = test_bed.idle_eng1().and_stabilize();

        assert!(test_bed.green_hydraulic_reservoir_pressure() >= pressure_before_green);
        assert!(test_bed.blue_hydraulic_reservoir_pressure() >= pressure_before_blue);
        assert!(test_bed.yellow_hydraulic_reservoir_pressure() >= pressure_before_yellow);
    }

    mod overhead {
        use super::*;

        #[test]
        fn ovhd_engine_bleed_push_buttons() {
            let mut test_bed = test_bed().and_run();

            assert!(test_bed.engine_bleed_push_button_is_auto(1));
            assert!(test_bed.engine_bleed_push_button_is_auto(2));

            test_bed = test_bed
                .set_engine_bleed_push_button_off(1)
                .set_engine_bleed_push_button_off(2)
                .and_run();

            assert!(!test_bed.engine_bleed_push_button_is_auto(1));
            assert!(!test_bed.engine_bleed_push_button_is_auto(2));
        }

        #[test]
        fn ovhd_cross_bleed_valve_mode_selector() {
            let mut test_bed = test_bed().and_run();

            assert_eq!(
                test_bed.cross_bleed_valve_selector(),
                CrossBleedValveSelectorMode::Auto
            );

            test_bed = test_bed
                .cross_bleed_valve_selector_knob(CrossBleedValveSelectorMode::Open)
                .and_run();

            assert_eq!(
                test_bed.cross_bleed_valve_selector(),
                CrossBleedValveSelectorMode::Open
            );

            test_bed = test_bed
                .cross_bleed_valve_selector_knob(CrossBleedValveSelectorMode::Shut)
                .and_run();

            assert_eq!(
                test_bed.cross_bleed_valve_selector(),
                CrossBleedValveSelectorMode::Shut
            );
        }
    }
}<|MERGE_RESOLUTION|>--- conflicted
+++ resolved
@@ -1,4 +1,3 @@
-<<<<<<< HEAD
 use core::panic;
 use std::{f64::consts::PI, time::Duration};
 
@@ -15,9 +14,6 @@
     volume::{cubic_meter, gallon},
 };
 
-=======
-use systems::simulation::InitContext;
->>>>>>> 75fab03a
 use systems::{
     overhead::{AutoOffFaultPushButton, OnOffFaultPushButton},
     pneumatic::{
@@ -34,7 +30,8 @@
         PneumaticValve,
     },
     simulation::{
-        Read, SimulationElement, SimulationElementVisitor, SimulatorReader, SimulatorWriter, Write,
+        InitContext, Read, SimulationElement, SimulationElementVisitor, SimulatorReader,
+        SimulatorWriter, VariableIdentifier, Write,
     },
 };
 
@@ -51,7 +48,6 @@
         }
     };
 }
-<<<<<<< HEAD
 
 struct HighPressureValveSignal {
     target_open_amount: Ratio,
@@ -105,6 +101,9 @@
 valve_signal_implementation!(PackFlowValveSignal);
 
 pub struct A320Pneumatic {
+    cross_bleed_valve_open_id: VariableIdentifier,
+    apu_bleed_air_valve_open_id: VariableIdentifier,
+
     bleed_monitoring_computers: [BleedMonitoringComputer; 2],
     engine_systems: [EngineBleedAirSystem; 2],
 
@@ -125,26 +124,33 @@
     packs: [PackComplex; 2],
 }
 impl A320Pneumatic {
-    pub fn new() -> Self {
+    pub fn new(context: &mut InitContext) -> Self {
         Self {
+            cross_bleed_valve_open_id: context.get_identifier("PNEU_XBLEED_VALVE_OPEN".to_owned()),
+            apu_bleed_air_valve_open_id: context
+                .get_identifier("APU_BLEED_AIR_VALVE_OPEN".to_owned()),
             bleed_monitoring_computers: [
                 BleedMonitoringComputer::new(1, 2, ElectricalBusType::DirectCurrentEssentialShed),
                 BleedMonitoringComputer::new(2, 1, ElectricalBusType::DirectCurrent(2)),
             ],
             engine_systems: [
-                EngineBleedAirSystem::new(1, ElectricalBusType::DirectCurrentEssentialShed),
-                EngineBleedAirSystem::new(2, ElectricalBusType::DirectCurrent(2)),
+                EngineBleedAirSystem::new(
+                    context,
+                    1,
+                    ElectricalBusType::DirectCurrentEssentialShed,
+                ),
+                EngineBleedAirSystem::new(context, 2, ElectricalBusType::DirectCurrent(2)),
             ],
             cross_bleed_valve_controller: CrossBleedValveController::new(),
             cross_bleed_valve: CrossBleedValve::new(1.),
-            fadec: FullAuthorityDigitalEngineControl::new(),
+            fadec: FullAuthorityDigitalEngineControl::new(context),
             engine_starter_valve_controllers: [
                 EngineStarterValveController::new(1),
                 EngineStarterValveController::new(2),
             ],
             apu: CompressionChamber::new(Volume::new::<cubic_meter>(5.)),
             apu_bleed_air_valve: DefaultValve::new_closed(),
-            apu_bleed_air_controller: ApuCompressionChamberController::new(),
+            apu_bleed_air_controller: ApuCompressionChamberController::new(context),
             // TODO: I don't like how I have to initialize these containers independently of the actual reservoirs.
             // If the volumes of the reservoirs were to be changed in the hydraulics code, we would have to manually change them here as well
             green_hydraulic_reservoir_with_valve: PneumaticContainerWithConnector::new(
@@ -168,13 +174,7 @@
                     ThermodynamicTemperature::new::<degree_celsius>(15.),
                 ),
             ),
-            packs: [PackComplex::new(1), PackComplex::new(2)],
-=======
-impl A320PneumaticOverheadPanel {
-    pub fn new(context: &mut InitContext) -> Self {
-        A320PneumaticOverheadPanel {
-            apu_bleed: OnOffFaultPushButton::new_on(context, "PNEU_APU_BLEED"),
->>>>>>> 75fab03a
+            packs: [PackComplex::new(context, 1), PackComplex::new(context, 2)],
         }
     }
 
@@ -342,9 +342,12 @@
     }
 
     fn write(&self, writer: &mut SimulatorWriter) {
-        writer.write("PNEU_XBLEED_VALVE_OPEN", self.cross_bleed_valve.is_open());
         writer.write(
-            "APU_BLEED_AIR_VALVE_OPEN",
+            &self.cross_bleed_valve_open_id,
+            self.cross_bleed_valve.is_open(),
+        );
+        writer.write(
+            &self.apu_bleed_air_valve_open_id,
             self.apu_bleed_air_valve.is_open(),
         );
     }
@@ -811,6 +814,23 @@
 }
 
 struct EngineBleedAirSystem {
+    intermediate_pressure_id: VariableIdentifier,
+    high_pressure_id: VariableIdentifier,
+    transfer_pressure_id: VariableIdentifier,
+    precooler_inlet_pressure_id: VariableIdentifier,
+    precooler_outlet_pressure_id: VariableIdentifier,
+    starter_container_pressure_id: VariableIdentifier,
+    intermediate_temperature_id: VariableIdentifier,
+    high_temperature_id: VariableIdentifier,
+    transfer_temperature_id: VariableIdentifier,
+    precooler_inlet_temperature_id: VariableIdentifier,
+    precooler_outlet_temperature_id: VariableIdentifier,
+    starter_container_temperature_id: VariableIdentifier,
+    intermediate_pressure_valve_open_id: VariableIdentifier,
+    high_pressure_valve_open_id: VariableIdentifier,
+    pressure_regulating_valve_open_id: VariableIdentifier,
+    starter_valve_open_id: VariableIdentifier,
+
     number: usize,
     fan_compression_chamber_controller: EngineCompressionChamberController, // Controls pressure just behind the main fan
     intermediate_pressure_compression_chamber_controller: EngineCompressionChamberController,
@@ -832,14 +852,47 @@
     precooler: Precooler,
 }
 impl EngineBleedAirSystem {
-    fn new(number: usize, powered_by: ElectricalBusType) -> Self {
+    fn new(context: &mut InitContext, number: usize, powered_by: ElectricalBusType) -> Self {
         Self {
             number,
-            fan_compression_chamber_controller: EngineCompressionChamberController::new(1., 0., 2.),
+            intermediate_pressure_id: context
+                .get_identifier(format!("PNEU_ENG_{}_IP_PRESSURE", number)),
+            high_pressure_id: context.get_identifier(format!("PNEU_ENG_{}_HP_PRESSURE", number)),
+            transfer_pressure_id: context
+                .get_identifier(format!("PNEU_ENG_{}_TRANSFER_PRESSURE", number)),
+            precooler_inlet_pressure_id: context
+                .get_identifier(format!("PNEU_ENG_{}_PRECOOLER_INLET_PRESSURE", number)),
+            precooler_outlet_pressure_id: context
+                .get_identifier(format!("PNEU_ENG_{}_PRECOOLER_OUTLET_PRESSURE", number)),
+            starter_container_pressure_id: context
+                .get_identifier(format!("PNEU_ENG_{}_STARTER_CONTAINER_PRESSURE", number)),
+            intermediate_temperature_id: context
+                .get_identifier(format!("PNEU_ENG_{}_IP_TEMPERATURE", number)),
+            high_temperature_id: context
+                .get_identifier(format!("PNEU_ENG_{}_HP_TEMPERATURE", number)),
+            transfer_temperature_id: context
+                .get_identifier(format!("PNEU_ENG_{}_TRANSFER_TEMPERATURE", number)),
+            precooler_inlet_temperature_id: context
+                .get_identifier(format!("PNEU_ENG_{}_PRECOOLER_INLET_TEMPERATURE", number)),
+            precooler_outlet_temperature_id: context
+                .get_identifier(format!("PNEU_ENG_{}_PRECOOLER_OUTLET_TEMPERATURE", number)),
+            starter_container_temperature_id: context
+                .get_identifier(format!("PNEU_ENG_{}_STARTER_CONTAINER_TEMPERATURE", number)),
+            intermediate_pressure_valve_open_id: context
+                .get_identifier(format!("PNEU_ENG_{}_IP_VALVE_OPEN", number)),
+            high_pressure_valve_open_id: context
+                .get_identifier(format!("PNEU_ENG_{}_HP_VALVE_OPEN", number)),
+            pressure_regulating_valve_open_id: context
+                .get_identifier(format!("PNEU_ENG_{}_PR_VALVE_OPEN", number)),
+            starter_valve_open_id: context
+                .get_identifier(format!("PNEU_ENG_{}_STARTER_VALVE_OPEN", number)),
+            fan_compression_chamber_controller: EngineCompressionChamberController::new(
+                context, 1., 0., 2.,
+            ),
             intermediate_pressure_compression_chamber_controller:
-                EngineCompressionChamberController::new(4., 0., 5.),
+                EngineCompressionChamberController::new(context, 4., 0., 5.),
             high_pressure_compression_chamber_controller: EngineCompressionChamberController::new(
-                4., 2., 5.,
+                context, 4., 2., 5.,
             ),
             fan_compression_chamber: CompressionChamber::new(Volume::new::<cubic_meter>(1.)),
             intermediate_pressure_compression_chamber: CompressionChamber::new(Volume::new::<
@@ -1040,83 +1093,53 @@
     }
 
     fn write(&self, writer: &mut SimulatorWriter) {
+        writer.write(&self.intermediate_pressure_id, self.intermediate_pressure());
+        writer.write(&self.high_pressure_id, self.high_pressure());
+        writer.write(&self.transfer_pressure_id, self.transfer_pressure());
         writer.write(
-            &format!("PNEU_ENG_{}_IP_PRESSURE", self.number),
-            self.intermediate_pressure(),
-        );
-
+            &self.precooler_inlet_pressure_id,
+            self.precooler_inlet_pressure(),
+        );
         writer.write(
-            &format!("PNEU_ENG_{}_HP_PRESSURE", self.number),
-            self.high_pressure(),
-        );
-
+            &self.precooler_outlet_pressure_id,
+            self.precooler_outlet_pressure(),
+        );
         writer.write(
-            &format!("PNEU_ENG_{}_TRANSFER_PRESSURE", self.number),
-            self.transfer_pressure(),
-        );
-
+            &self.starter_container_pressure_id,
+            self.engine_starter_container.pressure(),
+        );
         writer.write(
-            &format!("PNEU_ENG_{}_PRECOOLER_INLET_PRESSURE", self.number),
-            self.precooler_inlet_pressure(),
-        );
-
+            &self.intermediate_temperature_id,
+            self.intermediate_temperature(),
+        );
+        writer.write(&self.high_temperature_id, self.high_temperature());
+        writer.write(&self.transfer_temperature_id, self.transfer_temperature());
         writer.write(
-            &format!("PNEU_ENG_{}_PRECOOLER_OUTLET_PRESSURE", self.number),
-            self.precooler_outlet_pressure(),
-        );
-
+            &self.precooler_inlet_temperature_id,
+            self.precooler_inlet_temperature(),
+        );
         writer.write(
-            &format!("PNEU_ENG_{}_STARTER_CONTAINER_PRESSURE", self.number),
-            self.engine_starter_container.pressure(),
-        );
-
+            &self.precooler_outlet_temperature_id,
+            self.precooler_outlet_temperature(),
+        );
         writer.write(
-            &format!("PNEU_ENG_{}_IP_TEMPERATURE", self.number),
-            self.intermediate_temperature(),
-        );
-
+            &self.starter_container_temperature_id,
+            self.engine_starter_container.temperature(),
+        );
         writer.write(
-            &format!("PNEU_ENG_{}_HP_TEMPERATURE", self.number),
-            self.high_temperature(),
-        );
-
+            &self.intermediate_pressure_valve_open_id,
+            self.intermediate_pressure_valve.is_open(),
+        );
         writer.write(
-            &format!("PNEU_ENG_{}_TRANSFER_TEMPERATURE", self.number),
-            self.transfer_temperature(),
-        );
-
+            &self.high_pressure_valve_open_id,
+            self.high_pressure_valve.is_open(),
+        );
         writer.write(
-            &format!("PNEU_ENG_{}_PRECOOLER_INLET_TEMPERATURE", self.number),
-            self.precooler_inlet_temperature(),
-        );
-
+            &self.pressure_regulating_valve_open_id,
+            self.pressure_regulating_valve.is_open(),
+        );
         writer.write(
-            &format!("PNEU_ENG_{}_PRECOOLER_OUTLET_TEMPERATURE", self.number),
-            self.precooler_outlet_temperature(),
-        );
-
-        writer.write(
-            &format!("PNEU_ENG_{}_STARTER_CONTAINER_TEMPERATURE", self.number),
-            self.engine_starter_container.temperature(),
-        );
-
-        writer.write(
-            &format!("PNEU_ENG_{}_IP_VALVE_OPEN", self.number),
-            self.intermediate_pressure_valve.is_open(),
-        );
-
-        writer.write(
-            &format!("PNEU_ENG_{}_HP_VALVE_OPEN", self.number),
-            self.high_pressure_valve.is_open(),
-        );
-
-        writer.write(
-            &format!("PNEU_ENG_{}_PR_VALVE_OPEN", self.number),
-            self.pressure_regulating_valve.is_open(),
-        );
-
-        writer.write(
-            &format!("PNEU_ENG_{}_STARTER_VALVE_OPEN", self.number),
+            &self.starter_valve_open_id,
             self.engine_starter_valve.is_open(),
         );
     }
@@ -1150,12 +1173,12 @@
     engine_2_bleed: AutoOffFaultPushButton,
 }
 impl A320PneumaticOverheadPanel {
-    pub fn new() -> Self {
+    pub fn new(context: &mut InitContext) -> Self {
         A320PneumaticOverheadPanel {
-            apu_bleed: OnOffFaultPushButton::new_on("PNEU_APU_BLEED"),
-            cross_bleed: CrossBleedValveSelectorKnob::new_auto(),
-            engine_1_bleed: AutoOffFaultPushButton::new_auto("PNEU_ENG_1_BLEED"),
-            engine_2_bleed: AutoOffFaultPushButton::new_auto("PNEU_ENG_2_BLEED"),
+            apu_bleed: OnOffFaultPushButton::new_on(context, "PNEU_APU_BLEED"),
+            cross_bleed: CrossBleedValveSelectorKnob::new_auto(context),
+            engine_1_bleed: AutoOffFaultPushButton::new_auto(context, "PNEU_ENG_1_BLEED"),
+            engine_2_bleed: AutoOffFaultPushButton::new_auto(context, "PNEU_ENG_2_BLEED"),
         }
     }
 
@@ -1204,12 +1227,17 @@
 
 /// We use this simply as an interface to engine parameter simvars. It should probably not be part of the pneumatic system.
 struct FullAuthorityDigitalEngineControl {
+    engine_1_state_id: VariableIdentifier,
+    engine_2_state_id: VariableIdentifier,
+
     engine_1_state: EngineState,
     engine_2_state: EngineState,
 }
 impl FullAuthorityDigitalEngineControl {
-    fn new() -> Self {
+    fn new(context: &mut InitContext) -> Self {
         Self {
+            engine_1_state_id: context.get_identifier("ENGINE_STATE:1".to_owned()),
+            engine_2_state_id: context.get_identifier("ENGINE_STATE:2".to_owned()),
             engine_1_state: EngineState::Off,
             engine_2_state: EngineState::Off,
         }
@@ -1229,8 +1257,8 @@
 }
 impl SimulationElement for FullAuthorityDigitalEngineControl {
     fn read(&mut self, reader: &mut SimulatorReader) {
-        self.engine_1_state = reader.read("ENGINE_STATE:1");
-        self.engine_2_state = reader.read("ENGINE_STATE:2");
+        self.engine_1_state = reader.read(&self.engine_1_state_id);
+        self.engine_2_state = reader.read(&self.engine_2_state_id);
     }
 }
 
@@ -1243,7 +1271,7 @@
 }
 // TODO: Consumption rate should be like 0.75 m^3/s which is a about 0.4 kg/s.
 impl PackComplex {
-    fn new(engine_number: usize) -> Self {
+    fn new(context: &mut InitContext, engine_number: usize) -> Self {
         Self {
             pack_container: PneumaticPipe::new(
                 Volume::new::<cubic_meter>(1.),
@@ -1252,7 +1280,7 @@
             ),
             exhaust: PneumaticExhaust::new(1.),
             pack_flow_valve: DefaultValve::new_closed(),
-            pack_flow_valve_controller: PackFlowValveController::new(engine_number),
+            pack_flow_valve_controller: PackFlowValveController::new(context, engine_number),
         }
     }
 
@@ -1300,13 +1328,16 @@
 
 // This will probably be removed in the future, but
 struct PackFlowValveController {
+    pack_toggle_pb_id: VariableIdentifier,
     engine_number: usize,
     pack_pb_is_auto: bool,
 }
 impl PackFlowValveController {
-    fn new(engine_number: usize) -> Self {
+    fn new(context: &mut InitContext, engine_number: usize) -> Self {
         Self {
             engine_number,
+            pack_toggle_pb_id: context
+                .get_identifier(format!("AIRCOND_PACK{}_TOGGLE", engine_number)),
             pack_pb_is_auto: true,
         }
     }
@@ -1321,7 +1352,7 @@
 }
 impl SimulationElement for PackFlowValveController {
     fn read(&mut self, reader: &mut SimulatorReader) {
-        self.pack_pb_is_auto = reader.read(&format!("AIRCOND_PACK{}_TOGGLE", self.engine_number));
+        self.pack_pb_is_auto = reader.read(&self.pack_toggle_pb_id);
     }
 }
 
@@ -1424,7 +1455,7 @@
             InternationalStandardAtmosphere, MachNumber, PotentialOrigin,
         },
         simulation::{
-            test::{SimulationTestBed, TestBed},
+            test::{SimulationTestBed, TestBed, WriteByName},
             Aircraft, SimulationElement, Write,
         },
     };
@@ -1523,29 +1554,26 @@
         is_dc_ess_shed_powered: bool,
     }
     impl PneumaticTestAircraft {
-        fn new(electricity: &mut Electricity) -> Self {
+        fn new(context: &mut InitContext) -> Self {
             Self {
-                pneumatic: A320Pneumatic::new(),
+                pneumatic: A320Pneumatic::new(context),
                 apu: TestApu::new(),
-                engine_1: LeapEngine::new(1),
-                engine_2: LeapEngine::new(2),
-                overhead_panel: A320PneumaticOverheadPanel::new(),
+                engine_1: LeapEngine::new(context, 1),
+                engine_2: LeapEngine::new(context, 2),
+                overhead_panel: A320PneumaticOverheadPanel::new(context),
                 fire_pushbuttons: TestEngineFirePushButtons::new(),
-                hydraulic: A320Hydraulic::new(),
+                hydraulic: A320Hydraulic::new(context),
                 electrical: A320TestElectrical::new(),
                 powered_source: TestElectricitySource::powered(
+                    context,
                     PotentialOrigin::EngineGenerator(1),
-                    electricity,
                 ),
-                dc_1_bus: ElectricalBus::new(ElectricalBusType::DirectCurrent(1), electricity),
-                dc_2_bus: ElectricalBus::new(ElectricalBusType::DirectCurrent(2), electricity),
-                dc_ess_bus: ElectricalBus::new(
-                    ElectricalBusType::DirectCurrentEssential,
-                    electricity,
-                ),
+                dc_1_bus: ElectricalBus::new(context, ElectricalBusType::DirectCurrent(1)),
+                dc_2_bus: ElectricalBus::new(context, ElectricalBusType::DirectCurrent(2)),
+                dc_ess_bus: ElectricalBus::new(context, ElectricalBusType::DirectCurrentEssential),
                 dc_ess_shed_bus: ElectricalBus::new(
+                    context,
                     ElectricalBusType::DirectCurrentEssentialShed,
-                    electricity,
                 ),
                 is_dc_1_powered: true,
                 is_dc_2_powered: true,
@@ -1628,8 +1656,8 @@
     impl PneumaticTestBed {
         fn new() -> Self {
             Self {
-                test_bed: SimulationTestBed::<PneumaticTestAircraft>::new(|electricity| {
-                    PneumaticTestAircraft::new(electricity)
+                test_bed: SimulationTestBed::<PneumaticTestAircraft>::new(|context| {
+                    PneumaticTestAircraft::new(context)
                 }),
             }
         }
@@ -1647,7 +1675,7 @@
         }
 
         fn mach_number(mut self, mach: MachNumber) -> Self {
-            self.write("AIRSPEED MACH", mach);
+            self.write_by_name("AIRSPEED MACH", mach);
 
             self
         }
@@ -1664,75 +1692,75 @@
         }
 
         fn idle_eng1(mut self) -> Self {
-            self.write("GENERAL ENG STARTER ACTIVE:1", true);
-            self.write("TURB ENG CORRECTED N2:1", Ratio::new::<ratio>(0.55));
-            self.write("TURB ENG CORRECTED N1:1", Ratio::new::<ratio>(0.2));
-            self.write("ENGINE_STATE:1", EngineState::On);
+            self.write_by_name("GENERAL ENG STARTER ACTIVE:1", true);
+            self.write_by_name("TURB ENG CORRECTED N2:1", Ratio::new::<ratio>(0.55));
+            self.write_by_name("TURB ENG CORRECTED N1:1", Ratio::new::<ratio>(0.2));
+            self.write_by_name("ENGINE_STATE:1", EngineState::On);
 
             self
         }
 
         fn idle_eng2(mut self) -> Self {
-            self.write("GENERAL ENG STARTER ACTIVE:2", true);
-            self.write("TURB ENG CORRECTED N2:2", Ratio::new::<ratio>(0.55));
-            self.write("TURB ENG CORRECTED N1:2", Ratio::new::<ratio>(0.2));
-            self.write("ENGINE_STATE:2", EngineState::On);
+            self.write_by_name("GENERAL ENG STARTER ACTIVE:2", true);
+            self.write_by_name("TURB ENG CORRECTED N2:2", Ratio::new::<ratio>(0.55));
+            self.write_by_name("TURB ENG CORRECTED N1:2", Ratio::new::<ratio>(0.2));
+            self.write_by_name("ENGINE_STATE:2", EngineState::On);
 
             self
         }
 
         fn toga_eng1(mut self) -> Self {
-            self.write("GENERAL ENG STARTER ACTIVE:1", true);
-            self.write("TURB ENG CORRECTED N2:1", Ratio::new::<ratio>(0.65));
-            self.write("TURB ENG CORRECTED N1:1", Ratio::new::<ratio>(0.99));
-            self.write("ENGINE_STATE:1", EngineState::On);
+            self.write_by_name("GENERAL ENG STARTER ACTIVE:1", true);
+            self.write_by_name("TURB ENG CORRECTED N2:1", Ratio::new::<ratio>(0.65));
+            self.write_by_name("TURB ENG CORRECTED N1:1", Ratio::new::<ratio>(0.99));
+            self.write_by_name("ENGINE_STATE:1", EngineState::On);
 
             self
         }
 
         fn toga_eng2(mut self) -> Self {
-            self.write("GENERAL ENG STARTER ACTIVE:2", true);
-            self.write("TURB ENG CORRECTED N2:2", Ratio::new::<ratio>(0.65));
-            self.write("TURB ENG CORRECTED N1:2", Ratio::new::<ratio>(0.99));
-            self.write("ENGINE_STATE:2", EngineState::On);
+            self.write_by_name("GENERAL ENG STARTER ACTIVE:2", true);
+            self.write_by_name("TURB ENG CORRECTED N2:2", Ratio::new::<ratio>(0.65));
+            self.write_by_name("TURB ENG CORRECTED N1:2", Ratio::new::<ratio>(0.99));
+            self.write_by_name("ENGINE_STATE:2", EngineState::On);
 
             self
         }
 
         fn stop_eng1(mut self) -> Self {
-            self.write("GENERAL ENG STARTER ACTIVE:1", false);
-            self.write("TURB ENG CORRECTED N2:1", Ratio::new::<ratio>(0.));
-            self.write("TURB ENG CORRECTED N1:1", Ratio::new::<ratio>(0.));
-            self.write("ENGINE_STATE:1", EngineState::Off);
+            self.write_by_name("GENERAL ENG STARTER ACTIVE:1", false);
+            self.write_by_name("TURB ENG CORRECTED N2:1", Ratio::new::<ratio>(0.));
+            self.write_by_name("TURB ENG CORRECTED N1:1", Ratio::new::<ratio>(0.));
+            self.write_by_name("ENGINE_STATE:1", EngineState::Off);
 
             self
         }
 
         fn stop_eng2(mut self) -> Self {
-            self.write("GENERAL ENG STARTER ACTIVE:2", false);
-            self.write("TURB ENG CORRECTED N2:2", Ratio::new::<ratio>(0.));
-            self.write("TURB ENG CORRECTED N1:2", Ratio::new::<ratio>(0.));
-            self.write("ENGINE_STATE:2", EngineState::Off);
+            self.write_by_name("GENERAL ENG STARTER ACTIVE:2", false);
+            self.write_by_name("TURB ENG CORRECTED N2:2", Ratio::new::<ratio>(0.));
+            self.write_by_name("TURB ENG CORRECTED N1:2", Ratio::new::<ratio>(0.));
+            self.write_by_name("ENGINE_STATE:2", EngineState::Off);
 
             self
         }
 
         fn start_eng1(mut self) -> Self {
-            self.write("GENERAL ENG STARTER ACTIVE:1", true);
-            self.write("ENGINE_STATE:1", EngineState::Starting);
+            self.write_by_name("GENERAL ENG STARTER ACTIVE:1", true);
+            self.write_by_name("ENGINE_STATE:1", EngineState::Starting);
 
             self
         }
 
         fn start_eng2(mut self) -> Self {
-            self.write("GENERAL ENG STARTER ACTIVE:2", true);
-            self.write("ENGINE_STATE:2", EngineState::Starting);
+            self.write_by_name("GENERAL ENG STARTER ACTIVE:2", true);
+            self.write_by_name("ENGINE_STATE:2", EngineState::Starting);
 
             self
         }
 
         fn cross_bleed_valve_selector_knob(mut self, mode: CrossBleedValveSelectorMode) -> Self {
-            self.write("KNOB_OVHD_AIRCOND_XBLEED_Position", mode);
+            self.write_by_name("KNOB_OVHD_AIRCOND_XBLEED_Position", mode);
 
             self
         }
@@ -1854,7 +1882,7 @@
         }
 
         fn set_engine_bleed_push_button_off(mut self, number: usize) -> Self {
-            self.write(&format!("OVHD_PNEU_ENG_{}_BLEED_PB_IS_AUTO", number), false);
+            self.write_by_name(&format!("OVHD_PNEU_ENG_{}_BLEED_PB_IS_AUTO", number), false);
 
             self
         }
@@ -1866,13 +1894,13 @@
         }
 
         fn set_apu_bleed_air_pb(mut self, is_on: bool) -> Self {
-            self.write("OVHD_APU_BLEED_PB_IS_ON", is_on);
+            self.write_by_name("OVHD_APU_BLEED_PB_IS_ON", is_on);
 
             self
         }
 
         fn set_bleed_air_running(mut self) -> Self {
-            self.write_arinc429(
+            self.write_arinc429_by_name(
                 "APU_BLEED_AIR_PRESSURE",
                 Pressure::new::<psi>(42.),
                 SignStatus::NormalOperation,
@@ -1888,7 +1916,7 @@
         }
 
         fn set_engine_state(mut self, number: usize, engine_state: EngineState) -> Self {
-            self.write(&format!("ENGINE_STATE:{}", number), engine_state);
+            self.write_by_name(&format!("ENGINE_STATE:{}", number), engine_state);
 
             self
         }
@@ -1930,7 +1958,7 @@
         }
 
         fn set_pack_flow_pb_is_auto(mut self, number: usize, is_auto: bool) -> Self {
-            self.write(&format!("AIRCOND_PACK{}_TOGGLE", number), is_auto);
+            self.write_by_name(&format!("AIRCOND_PACK{}_TOGGLE", number), is_auto);
 
             self
         }
@@ -2324,64 +2352,64 @@
             .in_isa_atmosphere(Length::new::<foot>(0.))
             .and_run();
 
-        assert!(test_bed.contains_key("PNEU_ENG_1_IP_PRESSURE"));
-        assert!(test_bed.contains_key("PNEU_ENG_2_IP_PRESSURE"));
-
-        assert!(test_bed.contains_key("PNEU_ENG_1_HP_PRESSURE"));
-        assert!(test_bed.contains_key("PNEU_ENG_2_HP_PRESSURE"));
-
-        assert!(test_bed.contains_key("PNEU_ENG_1_TRANSFER_PRESSURE"));
-        assert!(test_bed.contains_key("PNEU_ENG_2_TRANSFER_PRESSURE"));
-
-        assert!(test_bed.contains_key("PNEU_ENG_1_PRECOOLER_INLET_PRESSURE"));
-        assert!(test_bed.contains_key("PNEU_ENG_2_PRECOOLER_INLET_PRESSURE"));
-
-        assert!(test_bed.contains_key("PNEU_ENG_1_PRECOOLER_OUTLET_PRESSURE"));
-        assert!(test_bed.contains_key("PNEU_ENG_2_PRECOOLER_OUTLET_PRESSURE"));
-
-        assert!(test_bed.contains_key("PNEU_ENG_1_STARTER_CONTAINER_PRESSURE"));
-        assert!(test_bed.contains_key("PNEU_ENG_2_STARTER_CONTAINER_PRESSURE"));
-
-        assert!(test_bed.contains_key("PNEU_ENG_1_IP_TEMPERATURE"));
-        assert!(test_bed.contains_key("PNEU_ENG_2_IP_TEMPERATURE"));
-
-        assert!(test_bed.contains_key("PNEU_ENG_1_HP_TEMPERATURE"));
-        assert!(test_bed.contains_key("PNEU_ENG_2_HP_TEMPERATURE"));
-
-        assert!(test_bed.contains_key("PNEU_ENG_1_TRANSFER_TEMPERATURE"));
-        assert!(test_bed.contains_key("PNEU_ENG_2_TRANSFER_TEMPERATURE"));
-
-        assert!(test_bed.contains_key("PNEU_ENG_1_PRECOOLER_INLET_TEMPERATURE"));
-        assert!(test_bed.contains_key("PNEU_ENG_2_PRECOOLER_INLET_TEMPERATURE"));
-
-        assert!(test_bed.contains_key("PNEU_ENG_1_PRECOOLER_OUTLET_TEMPERATURE"));
-        assert!(test_bed.contains_key("PNEU_ENG_2_PRECOOLER_OUTLET_TEMPERATURE"));
-
-        assert!(test_bed.contains_key("PNEU_ENG_1_STARTER_CONTAINER_TEMPERATURE"));
-        assert!(test_bed.contains_key("PNEU_ENG_2_STARTER_CONTAINER_TEMPERATURE"));
-
-        assert!(test_bed.contains_key("PNEU_ENG_1_IP_PRESSURE"));
-        assert!(test_bed.contains_key("PNEU_ENG_2_IP_PRESSURE"));
-
-        assert!(test_bed.contains_key("PNEU_ENG_1_IP_VALVE_OPEN"));
-        assert!(test_bed.contains_key("PNEU_ENG_2_IP_VALVE_OPEN"));
-
-        assert!(test_bed.contains_key("PNEU_ENG_1_HP_VALVE_OPEN"));
-        assert!(test_bed.contains_key("PNEU_ENG_2_HP_VALVE_OPEN"));
-
-        assert!(test_bed.contains_key("PNEU_ENG_1_PR_VALVE_OPEN"));
-        assert!(test_bed.contains_key("PNEU_ENG_2_PR_VALVE_OPEN"));
-
-        assert!(test_bed.contains_key("PNEU_ENG_1_STARTER_VALVE_OPEN"));
-        assert!(test_bed.contains_key("PNEU_ENG_2_STARTER_VALVE_OPEN"));
-
-        assert!(test_bed.contains_key("OVHD_PNEU_ENG_1_BLEED_PB_HAS_FAULT"));
-        assert!(test_bed.contains_key("OVHD_PNEU_ENG_2_BLEED_PB_HAS_FAULT"));
-
-        assert!(test_bed.contains_key("OVHD_PNEU_ENG_1_BLEED_PB_IS_AUTO"));
-        assert!(test_bed.contains_key("OVHD_PNEU_ENG_2_BLEED_PB_IS_AUTO"));
-
-        assert!(test_bed.contains_key("PNEU_XBLEED_VALVE_OPEN"));
+        assert!(test_bed.contains_variable_with_name("PNEU_ENG_1_IP_PRESSURE"));
+        assert!(test_bed.contains_variable_with_name("PNEU_ENG_2_IP_PRESSURE"));
+
+        assert!(test_bed.contains_variable_with_name("PNEU_ENG_1_HP_PRESSURE"));
+        assert!(test_bed.contains_variable_with_name("PNEU_ENG_2_HP_PRESSURE"));
+
+        assert!(test_bed.contains_variable_with_name("PNEU_ENG_1_TRANSFER_PRESSURE"));
+        assert!(test_bed.contains_variable_with_name("PNEU_ENG_2_TRANSFER_PRESSURE"));
+
+        assert!(test_bed.contains_variable_with_name("PNEU_ENG_1_PRECOOLER_INLET_PRESSURE"));
+        assert!(test_bed.contains_variable_with_name("PNEU_ENG_2_PRECOOLER_INLET_PRESSURE"));
+
+        assert!(test_bed.contains_variable_with_name("PNEU_ENG_1_PRECOOLER_OUTLET_PRESSURE"));
+        assert!(test_bed.contains_variable_with_name("PNEU_ENG_2_PRECOOLER_OUTLET_PRESSURE"));
+
+        assert!(test_bed.contains_variable_with_name("PNEU_ENG_1_STARTER_CONTAINER_PRESSURE"));
+        assert!(test_bed.contains_variable_with_name("PNEU_ENG_2_STARTER_CONTAINER_PRESSURE"));
+
+        assert!(test_bed.contains_variable_with_name("PNEU_ENG_1_IP_TEMPERATURE"));
+        assert!(test_bed.contains_variable_with_name("PNEU_ENG_2_IP_TEMPERATURE"));
+
+        assert!(test_bed.contains_variable_with_name("PNEU_ENG_1_HP_TEMPERATURE"));
+        assert!(test_bed.contains_variable_with_name("PNEU_ENG_2_HP_TEMPERATURE"));
+
+        assert!(test_bed.contains_variable_with_name("PNEU_ENG_1_TRANSFER_TEMPERATURE"));
+        assert!(test_bed.contains_variable_with_name("PNEU_ENG_2_TRANSFER_TEMPERATURE"));
+
+        assert!(test_bed.contains_variable_with_name("PNEU_ENG_1_PRECOOLER_INLET_TEMPERATURE"));
+        assert!(test_bed.contains_variable_with_name("PNEU_ENG_2_PRECOOLER_INLET_TEMPERATURE"));
+
+        assert!(test_bed.contains_variable_with_name("PNEU_ENG_1_PRECOOLER_OUTLET_TEMPERATURE"));
+        assert!(test_bed.contains_variable_with_name("PNEU_ENG_2_PRECOOLER_OUTLET_TEMPERATURE"));
+
+        assert!(test_bed.contains_variable_with_name("PNEU_ENG_1_STARTER_CONTAINER_TEMPERATURE"));
+        assert!(test_bed.contains_variable_with_name("PNEU_ENG_2_STARTER_CONTAINER_TEMPERATURE"));
+
+        assert!(test_bed.contains_variable_with_name("PNEU_ENG_1_IP_PRESSURE"));
+        assert!(test_bed.contains_variable_with_name("PNEU_ENG_2_IP_PRESSURE"));
+
+        assert!(test_bed.contains_variable_with_name("PNEU_ENG_1_IP_VALVE_OPEN"));
+        assert!(test_bed.contains_variable_with_name("PNEU_ENG_2_IP_VALVE_OPEN"));
+
+        assert!(test_bed.contains_variable_with_name("PNEU_ENG_1_HP_VALVE_OPEN"));
+        assert!(test_bed.contains_variable_with_name("PNEU_ENG_2_HP_VALVE_OPEN"));
+
+        assert!(test_bed.contains_variable_with_name("PNEU_ENG_1_PR_VALVE_OPEN"));
+        assert!(test_bed.contains_variable_with_name("PNEU_ENG_2_PR_VALVE_OPEN"));
+
+        assert!(test_bed.contains_variable_with_name("PNEU_ENG_1_STARTER_VALVE_OPEN"));
+        assert!(test_bed.contains_variable_with_name("PNEU_ENG_2_STARTER_VALVE_OPEN"));
+
+        assert!(test_bed.contains_variable_with_name("OVHD_PNEU_ENG_1_BLEED_PB_HAS_FAULT"));
+        assert!(test_bed.contains_variable_with_name("OVHD_PNEU_ENG_2_BLEED_PB_HAS_FAULT"));
+
+        assert!(test_bed.contains_variable_with_name("OVHD_PNEU_ENG_1_BLEED_PB_IS_AUTO"));
+        assert!(test_bed.contains_variable_with_name("OVHD_PNEU_ENG_2_BLEED_PB_IS_AUTO"));
+
+        assert!(test_bed.contains_variable_with_name("PNEU_XBLEED_VALVE_OPEN"));
     }
 
     #[test]
