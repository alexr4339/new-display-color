--- conflicted
+++ resolved
@@ -21,11 +21,8 @@
     electrical::{consumption::SuppliedPower, ElectricalSystem, ExternalPowerSource},
     engine::{leap_engine::LeapEngine, EngineFireOverheadPanel},
     landing_gear::LandingGear,
-<<<<<<< HEAD
     pressurization::{Pressurization, PressurizationOverheadPanel},
-=======
     shared::ElectricalBusType,
->>>>>>> 476e1ed0
     simulation::{Aircraft, SimulationElement, SimulationElementVisitor, UpdateContext},
 };
 
@@ -112,17 +109,6 @@
             &self.landing_gear,
         );
 
-<<<<<<< HEAD
-        self.apu.update_after_electrical();
-        self.pressurization.update(
-            context,
-            &self.pressurization_overhead,
-            self.engine_1.corrected_n1(),
-            self.engine_2.corrected_n1(),
-        );
-
-=======
->>>>>>> 476e1ed0
         self.electrical_overhead
             .update_after_electrical(&self.electrical);
         self.emergency_electrical_overhead
@@ -132,6 +118,13 @@
     fn update_after_power_distribution(&mut self, context: &UpdateContext) {
         self.apu.update_after_power_distribution();
         self.apu_overhead.update_after_apu(&self.apu);
+
+        self.pressurization.update(
+            context,
+            &self.pressurization_overhead,
+            self.engine_1.corrected_n1(),
+            self.engine_2.corrected_n1(),
+        );
 
         self.hydraulic.update(
             context,
