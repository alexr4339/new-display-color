--- conflicted
+++ resolved
@@ -110,10 +110,7 @@
             &self.engine_2,
             &self.hydraulic_overhead,
             &self.engine_fire_overhead,
-<<<<<<< HEAD
-=======
             &self.landing_gear,
->>>>>>> fd4dcefe
         );
 
         self.hydraulic_overhead.update(&self.hydraulic);
