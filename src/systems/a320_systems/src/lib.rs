#![allow(clippy::suspicious_operation_groupings)]

mod electrical;
mod fuel;
mod hydraulic;
mod pneumatic;
mod power_consumption;

use self::{fuel::A320Fuel, pneumatic::A320PneumaticOverheadPanel};
use electrical::{
    A320Electrical, A320ElectricalOverheadPanel, A320EmergencyElectricalOverheadPanel,
    APU_START_MOTOR_BUS_TYPE,
};
use hydraulic::{A320Hydraulic, A320HydraulicOverheadPanel};
use power_consumption::A320PowerConsumption;
use systems::{
    adirs::{AirDataInertialReferenceSystem, AirDataInertialReferenceSystemOverheadPanel},
    apu::{
        Aps3200ApuGenerator, Aps3200StartMotor, AuxiliaryPowerUnit, AuxiliaryPowerUnitFactory,
        AuxiliaryPowerUnitFireOverheadPanel, AuxiliaryPowerUnitOverheadPanel,
    },
    electrical::{Electricity, ElectricitySource, ExternalPowerSource},
    engine::{leap_engine::LeapEngine, EngineFireOverheadPanel},
<<<<<<< HEAD
    landing_gear::{LandingGear, LandingGearControlInterfaceUnit},
=======
    hydraulic::brake_circuit::AutobrakePanel,
    landing_gear::LandingGear,
>>>>>>> 28e10107
    shared::ElectricalBusType,
    simulation::{Aircraft, SimulationElement, SimulationElementVisitor, UpdateContext},
};

pub struct A320 {
    adirs: AirDataInertialReferenceSystem,
    adirs_overhead: AirDataInertialReferenceSystemOverheadPanel,
    apu: AuxiliaryPowerUnit<Aps3200ApuGenerator, Aps3200StartMotor>,
    apu_fire_overhead: AuxiliaryPowerUnitFireOverheadPanel,
    apu_overhead: AuxiliaryPowerUnitOverheadPanel,
    pneumatic_overhead: A320PneumaticOverheadPanel,
    electrical_overhead: A320ElectricalOverheadPanel,
    emergency_electrical_overhead: A320EmergencyElectricalOverheadPanel,
    fuel: A320Fuel,
    engine_1: LeapEngine,
    engine_2: LeapEngine,
    engine_fire_overhead: EngineFireOverheadPanel,
    electrical: A320Electrical,
    power_consumption: A320PowerConsumption,
    ext_pwr: ExternalPowerSource,
    lgcuis1: LandingGearControlInterfaceUnit,
    lgcuis2: LandingGearControlInterfaceUnit,
    hydraulic: A320Hydraulic,
    hydraulic_overhead: A320HydraulicOverheadPanel,
    autobrake_panel: AutobrakePanel,
    landing_gear: LandingGear,
}
impl A320 {
    pub fn new(electricity: &mut Electricity) -> A320 {
        A320 {
            adirs: AirDataInertialReferenceSystem::new(),
            adirs_overhead: AirDataInertialReferenceSystemOverheadPanel::new(),
            apu: AuxiliaryPowerUnitFactory::new_aps3200(
                1,
                electricity,
                APU_START_MOTOR_BUS_TYPE,
                ElectricalBusType::DirectCurrentBattery,
                ElectricalBusType::DirectCurrentBattery,
            ),
            apu_fire_overhead: AuxiliaryPowerUnitFireOverheadPanel::new(),
            apu_overhead: AuxiliaryPowerUnitOverheadPanel::new(),
            pneumatic_overhead: A320PneumaticOverheadPanel::new(),
            electrical_overhead: A320ElectricalOverheadPanel::new(),
            emergency_electrical_overhead: A320EmergencyElectricalOverheadPanel::new(),
            fuel: A320Fuel::new(),
            engine_1: LeapEngine::new(1),
            engine_2: LeapEngine::new(2),
            engine_fire_overhead: EngineFireOverheadPanel::new(),
            electrical: A320Electrical::new(electricity),
            power_consumption: A320PowerConsumption::new(),
            ext_pwr: ExternalPowerSource::new(electricity),
            lgcuis1: LandingGearControlInterfaceUnit::new(
                ElectricalBusType::DirectCurrentEssential,
            ),
            lgcuis2: LandingGearControlInterfaceUnit::new(ElectricalBusType::DirectCurrent(2)),
            hydraulic: A320Hydraulic::new(),
            hydraulic_overhead: A320HydraulicOverheadPanel::new(),
            autobrake_panel: AutobrakePanel::new(),
            landing_gear: LandingGear::new(),
        }
    }
}
impl Aircraft for A320 {
    fn update_before_power_distribution(
        &mut self,
        context: &UpdateContext,
        electricity: &mut Electricity,
    ) {
        self.apu.update_before_electrical(
            context,
            &self.apu_overhead,
            &self.apu_fire_overhead,
            self.pneumatic_overhead.apu_bleed_is_on(),
            // This will be replaced when integrating the whole electrical system.
            // For now we use the same logic as found in the JavaScript code; ignoring whether or not
            // the engine generators are supplying electricity.
            self.electrical_overhead.apu_generator_is_on()
                && !(self.electrical_overhead.external_power_is_on()
                    && self.electrical_overhead.external_power_is_available()),
            self.fuel.left_inner_tank_has_fuel_remaining(),
        );

        self.electrical.update(
            context,
            electricity,
            &self.ext_pwr,
            &self.electrical_overhead,
            &self.emergency_electrical_overhead,
            &mut self.apu,
            &self.apu_overhead,
            &self.engine_fire_overhead,
            [&self.engine_1, &self.engine_2],
            &self.hydraulic,
            &self.landing_gear,
        );

        self.electrical_overhead
            .update_after_electrical(&self.electrical, electricity);
        self.emergency_electrical_overhead
            .update_after_electrical(context, &self.electrical);
    }

    fn update_after_power_distribution(&mut self, context: &UpdateContext) {
        self.apu.update_after_power_distribution();
        self.apu_overhead.update_after_apu(&self.apu);

        self.lgcuis1.update(
            &self.landing_gear,
            self.ext_pwr.output_potential().is_powered(),
        );
        self.lgcuis2.update(
            &self.landing_gear,
            self.ext_pwr.output_potential().is_powered(),
        );

        self.hydraulic.update(
            context,
            &self.engine_1,
            &self.engine_2,
            &self.hydraulic_overhead,
            &self.autobrake_panel,
            &self.engine_fire_overhead,
            &self.lgcuis1,
            &self.lgcuis2,
            &self.emergency_electrical_overhead,
            &self.electrical,
        );

        self.hydraulic_overhead.update(&self.hydraulic);

        self.adirs.update(context, &self.adirs_overhead);
        self.adirs_overhead.update(context);

        self.power_consumption.update(context);
    }
}
impl SimulationElement for A320 {
    fn accept<T: SimulationElementVisitor>(&mut self, visitor: &mut T) {
        self.adirs.accept(visitor);
        self.adirs_overhead.accept(visitor);
        self.apu.accept(visitor);
        self.apu_fire_overhead.accept(visitor);
        self.apu_overhead.accept(visitor);
        self.electrical_overhead.accept(visitor);
        self.emergency_electrical_overhead.accept(visitor);
        self.fuel.accept(visitor);
        self.pneumatic_overhead.accept(visitor);
        self.engine_1.accept(visitor);
        self.engine_2.accept(visitor);
        self.engine_fire_overhead.accept(visitor);
        self.electrical.accept(visitor);
        self.power_consumption.accept(visitor);
        self.ext_pwr.accept(visitor);
<<<<<<< HEAD
        self.lgcuis1.accept(visitor);
        self.lgcuis2.accept(visitor);
=======
        self.autobrake_panel.accept(visitor);
>>>>>>> 28e10107
        self.hydraulic.accept(visitor);
        self.hydraulic_overhead.accept(visitor);
        self.landing_gear.accept(visitor);

        visitor.visit(self);
    }
}<|MERGE_RESOLUTION|>--- conflicted
+++ resolved
@@ -21,12 +21,8 @@
     },
     electrical::{Electricity, ElectricitySource, ExternalPowerSource},
     engine::{leap_engine::LeapEngine, EngineFireOverheadPanel},
-<<<<<<< HEAD
     landing_gear::{LandingGear, LandingGearControlInterfaceUnit},
-=======
     hydraulic::brake_circuit::AutobrakePanel,
-    landing_gear::LandingGear,
->>>>>>> 28e10107
     shared::ElectricalBusType,
     simulation::{Aircraft, SimulationElement, SimulationElementVisitor, UpdateContext},
 };
@@ -180,12 +176,9 @@
         self.electrical.accept(visitor);
         self.power_consumption.accept(visitor);
         self.ext_pwr.accept(visitor);
-<<<<<<< HEAD
         self.lgcuis1.accept(visitor);
         self.lgcuis2.accept(visitor);
-=======
         self.autobrake_panel.accept(visitor);
->>>>>>> 28e10107
         self.hydraulic.accept(visitor);
         self.hydraulic_overhead.accept(visitor);
         self.landing_gear.accept(visitor);
