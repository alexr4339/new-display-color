mod electrical;
mod fuel;
mod hydraulic;
mod pneumatic;
mod power_consumption;

use self::{fuel::A320Fuel, pneumatic::A320PneumaticOverheadPanel};
use electrical::{A320Electrical, A320ElectricalOverheadPanel, A320ElectricalUpdateArguments};
use hydraulic::{A320EngineFireOverheadPanel, A320Hydraulic, A320HydraulicOverheadPanel};
use power_consumption::A320PowerConsumption;
use systems::{
    apu::{
        Aps3200ApuGenerator, Aps3200StartMotor, AuxiliaryPowerUnit, AuxiliaryPowerUnitFactory,
        AuxiliaryPowerUnitFireOverheadPanel, AuxiliaryPowerUnitOverheadPanel,
    },
    electrical::{consumption::SuppliedPower, ElectricalSystem, ExternalPowerSource},
    engine::Engine,
    landing_gear::LandingGear,
    simulation::{Aircraft, SimulationElement, SimulationElementVisitor, UpdateContext},
};

pub struct A320 {
    apu: AuxiliaryPowerUnit<Aps3200ApuGenerator, Aps3200StartMotor>,
    apu_fire_overhead: AuxiliaryPowerUnitFireOverheadPanel,
    apu_overhead: AuxiliaryPowerUnitOverheadPanel,
    pneumatic_overhead: A320PneumaticOverheadPanel,
    electrical_overhead: A320ElectricalOverheadPanel,
    fuel: A320Fuel,
    engine_1: Engine,
    engine_2: Engine,
    engine_fire_overhead: A320EngineFireOverheadPanel,
    electrical: A320Electrical,
    power_consumption: A320PowerConsumption,
    ext_pwr: ExternalPowerSource,
    hydraulic: A320Hydraulic,
    hydraulic_overhead: A320HydraulicOverheadPanel,
    landing_gear: LandingGear,
}
impl A320 {
    pub fn new() -> A320 {
        A320 {
            apu: AuxiliaryPowerUnitFactory::new_aps3200(1),
            apu_fire_overhead: AuxiliaryPowerUnitFireOverheadPanel::new(),
            apu_overhead: AuxiliaryPowerUnitOverheadPanel::new(),
            pneumatic_overhead: A320PneumaticOverheadPanel::new(),
            electrical_overhead: A320ElectricalOverheadPanel::new(),
            fuel: A320Fuel::new(),
            engine_1: Engine::new(1),
            engine_2: Engine::new(2),
            engine_fire_overhead: A320EngineFireOverheadPanel::new(),
            electrical: A320Electrical::new(),
            power_consumption: A320PowerConsumption::new(),
            ext_pwr: ExternalPowerSource::new(),
            hydraulic: A320Hydraulic::new(),
            hydraulic_overhead: A320HydraulicOverheadPanel::new(),
            landing_gear: LandingGear::new(),
        }
    }
}
impl Default for A320 {
    fn default() -> Self {
        Self::new()
    }
}
impl Aircraft for A320 {
    fn update_before_power_distribution(&mut self, context: &UpdateContext) {
        self.apu.update_before_electrical(
            context,
            &self.apu_overhead,
            &self.apu_fire_overhead,
            self.pneumatic_overhead.apu_bleed_is_on(),
            // This will be replaced when integrating the whole electrical system.
            // For now we use the same logic as found in the JavaScript code; ignoring whether or not
            // the engine generators are supplying electricity.
            self.electrical_overhead.apu_generator_is_on()
                && !(self.electrical_overhead.external_power_is_on()
                    && self.electrical_overhead.external_power_is_available()),
            self.fuel.left_inner_tank_has_fuel_remaining(),
        );

        self.electrical.update(
            context,
            &self.ext_pwr,
            &self.electrical_overhead,
            &mut A320ElectricalUpdateArguments::new(
                [self.engine_1.corrected_n2(), self.engine_2.corrected_n2()],
                [
                    self.electrical_overhead.idg_1_push_button_released(),
                    self.electrical_overhead.idg_2_push_button_released(),
                ],
                &mut self.apu,
                self.hydraulic.is_blue_pressurised(),
                self.apu_overhead.master_is_on(),
                self.apu_overhead.start_is_on(),
                self.landing_gear.is_up_and_locked(),
            ),
        );

        self.apu.update_after_electrical();

        self.electrical_overhead
            .update_after_electrical(&self.electrical);
        self.apu_overhead.update_after_apu(&self.apu);
    }

    fn update_after_power_distribution(&mut self, context: &UpdateContext) {
        self.hydraulic.update(
            context,
            &self.engine_1,
            &self.engine_2,
            &self.hydraulic_overhead,
            &self.engine_fire_overhead,
        );

<<<<<<< HEAD
        self.hydraulic_overhead.update_pb_faults(&self.hydraulic);
=======
        self.hydraulic_overhead.update(&self.hydraulic);
>>>>>>> 5e2be3f6

        self.power_consumption.update(context);
    }

    fn get_supplied_power(&mut self) -> SuppliedPower {
        self.electrical.get_supplied_power()
    }
}
impl SimulationElement for A320 {
    fn accept<T: SimulationElementVisitor>(&mut self, visitor: &mut T) {
        self.apu.accept(visitor);
        self.apu_fire_overhead.accept(visitor);
        self.apu_overhead.accept(visitor);
        self.electrical_overhead.accept(visitor);
        self.fuel.accept(visitor);
        self.pneumatic_overhead.accept(visitor);
        self.engine_1.accept(visitor);
        self.engine_2.accept(visitor);
        self.engine_fire_overhead.accept(visitor);
        self.electrical.accept(visitor);
        self.power_consumption.accept(visitor);
        self.ext_pwr.accept(visitor);
        self.hydraulic.accept(visitor);
        self.hydraulic_overhead.accept(visitor);
        self.landing_gear.accept(visitor);

        visitor.visit(self);
    }
}<|MERGE_RESOLUTION|>--- conflicted
+++ resolved
@@ -112,11 +112,7 @@
             &self.engine_fire_overhead,
         );
 
-<<<<<<< HEAD
-        self.hydraulic_overhead.update_pb_faults(&self.hydraulic);
-=======
         self.hydraulic_overhead.update(&self.hydraulic);
->>>>>>> 5e2be3f6
 
         self.power_consumption.update(context);
     }
