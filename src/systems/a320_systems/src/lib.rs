extern crate systems;

mod electrical;
mod fuel;
mod hydraulic;
mod pneumatic;
mod power_consumption;

use self::{fuel::A320Fuel, pneumatic::A320PneumaticOverheadPanel};
use electrical::{
    A320Electrical, A320ElectricalOverheadPanel, A320EmergencyElectricalOverheadPanel,
    APU_START_MOTOR_BUS_TYPE,
};
use hydraulic::{A320Hydraulic, A320HydraulicOverheadPanel};
use power_consumption::A320PowerConsumption;
use systems::simulation::InitContext;
use systems::{
    apu::{
        Aps3200ApuGenerator, Aps3200StartMotor, AuxiliaryPowerUnit, AuxiliaryPowerUnitFactory,
        AuxiliaryPowerUnitFireOverheadPanel, AuxiliaryPowerUnitOverheadPanel,
    },
    electrical::{Electricity, ElectricitySource, ExternalPowerSource},
    engine::{leap_engine::LeapEngine, EngineFireOverheadPanel},
    hydraulic::brake_circuit::AutobrakePanel,
    landing_gear::{LandingGear, LandingGearControlInterfaceUnit},
    navigation::adirs::{
        AirDataInertialReferenceSystem, AirDataInertialReferenceSystemOverheadPanel,
    },
    pressurization::{Pressurization, PressurizationOverheadPanel},
    shared::ElectricalBusType,
    simulation::{Aircraft, SimulationElement, SimulationElementVisitor, UpdateContext},
};

pub struct A320 {
    adirs: AirDataInertialReferenceSystem,
    adirs_overhead: AirDataInertialReferenceSystemOverheadPanel,
    apu: AuxiliaryPowerUnit<Aps3200ApuGenerator, Aps3200StartMotor>,
    apu_fire_overhead: AuxiliaryPowerUnitFireOverheadPanel,
    apu_overhead: AuxiliaryPowerUnitOverheadPanel,
    pneumatic_overhead: A320PneumaticOverheadPanel,
    electrical_overhead: A320ElectricalOverheadPanel,
    emergency_electrical_overhead: A320EmergencyElectricalOverheadPanel,
    fuel: A320Fuel,
    engine_1: LeapEngine,
    engine_2: LeapEngine,
    engine_fire_overhead: EngineFireOverheadPanel,
    electrical: A320Electrical,
    power_consumption: A320PowerConsumption,
    ext_pwr: ExternalPowerSource,
    lgciu1: LandingGearControlInterfaceUnit,
    lgciu2: LandingGearControlInterfaceUnit,
    hydraulic: A320Hydraulic,
    hydraulic_overhead: A320HydraulicOverheadPanel,
    autobrake_panel: AutobrakePanel,
    landing_gear: LandingGear,
    pressurization: Pressurization,
    pressurization_overhead: PressurizationOverheadPanel,
}
impl A320 {
    pub fn new(context: &mut InitContext) -> A320 {
        A320 {
            adirs: AirDataInertialReferenceSystem::new(context),
            adirs_overhead: AirDataInertialReferenceSystemOverheadPanel::new(context),
            apu: AuxiliaryPowerUnitFactory::new_aps3200(
                context,
                1,
                APU_START_MOTOR_BUS_TYPE,
                ElectricalBusType::DirectCurrentBattery,
                ElectricalBusType::DirectCurrentBattery,
            ),
            apu_fire_overhead: AuxiliaryPowerUnitFireOverheadPanel::new(context),
            apu_overhead: AuxiliaryPowerUnitOverheadPanel::new(context),
            pneumatic_overhead: A320PneumaticOverheadPanel::new(context),
            electrical_overhead: A320ElectricalOverheadPanel::new(context),
            emergency_electrical_overhead: A320EmergencyElectricalOverheadPanel::new(context),
            fuel: A320Fuel::new(context),
            engine_1: LeapEngine::new(context, 1),
            engine_2: LeapEngine::new(context, 2),
            engine_fire_overhead: EngineFireOverheadPanel::new(context),
            electrical: A320Electrical::new(context),
            power_consumption: A320PowerConsumption::new(context),
            ext_pwr: ExternalPowerSource::new(context),
            lgciu1: LandingGearControlInterfaceUnit::new(ElectricalBusType::DirectCurrentEssential),
            lgciu2: LandingGearControlInterfaceUnit::new(ElectricalBusType::DirectCurrent(2)),
<<<<<<< HEAD
            hydraulic: A320Hydraulic::new(),
            hydraulic_overhead: A320HydraulicOverheadPanel::new(),
            autobrake_panel: AutobrakePanel::new(),
            landing_gear: LandingGear::new(),
            pressurization: Pressurization::new(),
            pressurization_overhead: PressurizationOverheadPanel::new(),
=======
            hydraulic: A320Hydraulic::new(context),
            hydraulic_overhead: A320HydraulicOverheadPanel::new(context),
            autobrake_panel: AutobrakePanel::new(context),
            landing_gear: LandingGear::new(context),
            pressurization: Pressurization::new(context),
>>>>>>> 295b850a
        }
    }
}
impl Aircraft for A320 {
    fn update_before_power_distribution(
        &mut self,
        context: &UpdateContext,
        electricity: &mut Electricity,
    ) {
        self.apu.update_before_electrical(
            context,
            &self.apu_overhead,
            &self.apu_fire_overhead,
            self.pneumatic_overhead.apu_bleed_is_on(),
            // This will be replaced when integrating the whole electrical system.
            // For now we use the same logic as found in the JavaScript code; ignoring whether or not
            // the engine generators are supplying electricity.
            self.electrical_overhead.apu_generator_is_on()
                && !(self.electrical_overhead.external_power_is_on()
                    && self.electrical_overhead.external_power_is_available()),
            self.fuel.left_inner_tank_has_fuel_remaining(),
        );

        self.electrical.update(
            context,
            electricity,
            &self.ext_pwr,
            &self.electrical_overhead,
            &self.emergency_electrical_overhead,
            &mut self.apu,
            &self.apu_overhead,
            &self.engine_fire_overhead,
            [&self.engine_1, &self.engine_2],
            &self.hydraulic,
            &self.landing_gear,
        );

        self.electrical_overhead
            .update_after_electrical(&self.electrical, electricity);
        self.emergency_electrical_overhead
            .update_after_electrical(context, &self.electrical);
    }

    fn update_after_power_distribution(&mut self, context: &UpdateContext) {
        self.apu.update_after_power_distribution();
        self.apu_overhead.update_after_apu(&self.apu);

        self.lgciu1.update(
            &self.landing_gear,
            self.ext_pwr.output_potential().is_powered(),
        );
        self.lgciu2.update(
            &self.landing_gear,
            self.ext_pwr.output_potential().is_powered(),
        );
        self.pressurization.update(
            context,
            &self.pressurization_overhead,
            [&self.engine_1, &self.engine_2],
            [&self.lgciu1, &self.lgciu2],
        );

        self.hydraulic.update(
            context,
            &self.engine_1,
            &self.engine_2,
            &self.hydraulic_overhead,
            &self.autobrake_panel,
            &self.engine_fire_overhead,
            &self.lgciu1,
            &self.lgciu2,
            &self.emergency_electrical_overhead,
            &self.electrical,
        );

        self.hydraulic_overhead.update(&self.hydraulic);

        self.adirs.update(context, &self.adirs_overhead);
        self.adirs_overhead.update(context, &self.adirs);

        self.power_consumption.update(context);
    }
}
impl SimulationElement for A320 {
    fn accept<T: SimulationElementVisitor>(&mut self, visitor: &mut T) {
        self.adirs.accept(visitor);
        self.adirs_overhead.accept(visitor);
        self.apu.accept(visitor);
        self.apu_fire_overhead.accept(visitor);
        self.apu_overhead.accept(visitor);
        self.electrical_overhead.accept(visitor);
        self.emergency_electrical_overhead.accept(visitor);
        self.fuel.accept(visitor);
        self.pneumatic_overhead.accept(visitor);
        self.engine_1.accept(visitor);
        self.engine_2.accept(visitor);
        self.engine_fire_overhead.accept(visitor);
        self.electrical.accept(visitor);
        self.power_consumption.accept(visitor);
        self.ext_pwr.accept(visitor);
        self.lgciu1.accept(visitor);
        self.lgciu2.accept(visitor);
        self.autobrake_panel.accept(visitor);
        self.hydraulic.accept(visitor);
        self.hydraulic_overhead.accept(visitor);
        self.landing_gear.accept(visitor);
        self.pressurization.accept(visitor);
        self.pressurization_overhead.accept(visitor);

        visitor.visit(self);
    }
}<|MERGE_RESOLUTION|>--- conflicted
+++ resolved
@@ -82,20 +82,12 @@
             ext_pwr: ExternalPowerSource::new(context),
             lgciu1: LandingGearControlInterfaceUnit::new(ElectricalBusType::DirectCurrentEssential),
             lgciu2: LandingGearControlInterfaceUnit::new(ElectricalBusType::DirectCurrent(2)),
-<<<<<<< HEAD
-            hydraulic: A320Hydraulic::new(),
-            hydraulic_overhead: A320HydraulicOverheadPanel::new(),
-            autobrake_panel: AutobrakePanel::new(),
-            landing_gear: LandingGear::new(),
-            pressurization: Pressurization::new(),
-            pressurization_overhead: PressurizationOverheadPanel::new(),
-=======
             hydraulic: A320Hydraulic::new(context),
             hydraulic_overhead: A320HydraulicOverheadPanel::new(context),
             autobrake_panel: AutobrakePanel::new(context),
             landing_gear: LandingGear::new(context),
             pressurization: Pressurization::new(context),
->>>>>>> 295b850a
+            pressurization_overhead: PressurizationOverheadPanel::new(context),
         }
     }
 }
