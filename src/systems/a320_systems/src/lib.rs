--- conflicted
+++ resolved
@@ -7,15 +7,11 @@
 mod pneumatic;
 mod power_consumption;
 
-<<<<<<< HEAD
-use self::{fuel::A320Fuel, pneumatic::A320PneumaticOverheadPanel};
-use air_conditioning::A320AirConditioning;
-=======
 use self::{
+    air_conditioning::A320AirConditioning;
     fuel::A320Fuel,
     pneumatic::{A320Pneumatic, A320PneumaticOverheadPanel},
 };
->>>>>>> 173105c6
 use electrical::{
     A320Electrical, A320ElectricalOverheadPanel, A320EmergencyElectricalOverheadPanel,
     APU_START_MOTOR_BUS_TYPE,
