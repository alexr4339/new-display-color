--- conflicted
+++ resolved
@@ -52,13 +52,9 @@
     fuel: A320Fuel,
     engine_1: LeapEngine,
     engine_2: LeapEngine,
-<<<<<<< HEAD
     engine_3: LeapEngine,
     engine_4: LeapEngine,
-    engine_fire_overhead: EngineFireOverheadPanel,
-=======
-    engine_fire_overhead: EngineFireOverheadPanel<2>,
->>>>>>> 4f13282d
+    engine_fire_overhead: EngineFireOverheadPanel<4>,
     electrical: A320Electrical,
     power_consumption: A320PowerConsumption,
     ext_pwr: ExternalPowerSource,
