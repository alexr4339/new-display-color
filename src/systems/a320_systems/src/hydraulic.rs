use nalgebra::Vector3;

use std::time::Duration;
use uom::si::{
    acceleration::meter_per_second_squared,
    angle::degree,
    angular_velocity::revolution_per_minute,
    f64::*,
    length::meter,
    mass::kilogram,
    pressure::pascal,
    pressure::psi,
    ratio::{percent, ratio},
    velocity::knot,
    volume::gallon,
    volume_rate::gallon_per_second,
};

use systems::{
    engine::Engine,
    hydraulic::{
        brake_circuit::{
            AutobrakeDecelerationGovernor, AutobrakeMode, AutobrakePanel, BrakeCircuit,
        },
        linear_actuator::{
            Actuator, BoundedLinearLength, HydraulicAssemblyController,
            HydraulicLinearActuatorAssembly, LinearActuatedRigidBodyOnHingeAxis, LinearActuator,
            LinearActuatorMode,
        },
        update_iterator::{FixedStepLoop, MaxFixedStepLoop},
        ElectricPump, EngineDrivenPump, Fluid, HydraulicLoop, HydraulicLoopController,
        PowerTransferUnit, PowerTransferUnitController, PressureSwitch, PumpController,
        RamAirTurbine, RamAirTurbineController,
    },
    overhead::{
        AutoOffFaultPushButton, AutoOnFaultPushButton, MomentaryOnPushButton, MomentaryPushButton,
    },
    shared::{
        interpolation, DelayedFalseLogicGate, DelayedPulseTrueLogicGate, DelayedTrueLogicGate,
        ElectricalBusType, ElectricalBuses, EmergencyElectricalRatPushButton,
        EmergencyElectricalState, EngineFirePushButtons, LgciuInterface,
        RamAirTurbineHydraulicLoopPressurised,
    },
    simulation::{
        Read, Reader, SimulationElement, SimulationElementVisitor, SimulatorReader,
        SimulatorWriter, UpdateContext, Write,
    },
};

<<<<<<< HEAD
// TODO: Remove when hydraulics refactor is done
pub struct FakeHydraulicReservoir {
    max_capacity: Volume,
    current_level: Volume,
}
impl FakeHydraulicReservoir {
    pub fn new(max_capacity: Volume, current_level: Volume) -> Self {
        Self {
            max_capacity,
            current_level,
        }
    }

    pub fn level(&self) -> Volume {
        self.current_level
    }

    pub fn max_capacity(&self) -> Volume {
        self.max_capacity
=======
struct A320CargoDoorFactory {}
impl A320CargoDoorFactory {
    fn a320_cargo_door_actuator(
        bounded_linear_length: &impl BoundedLinearLength,
    ) -> LinearActuator {
        LinearActuator::new(
            bounded_linear_length,
            2,
            Length::new::<meter>(0.04422),
            Length::new::<meter>(0.03366),
            VolumeRate::new::<gallon_per_second>(0.01),
            600000.,
            15000.,
            500.,
        )
    }

    /// Builds a cargo door body for A320 Neo
    fn a320_cargo_door_body(is_locked: bool) -> LinearActuatedRigidBodyOnHingeAxis {
        let size = Vector3::new(100. / 1000., 1855. / 1000., 2025. / 1000.);
        let cg_offset = Vector3::new(0., -size[1] / 2., 0.);

        let control_arm = Vector3::new(-0.1597, -0.1614, 0.);
        let anchor = Vector3::new(-0.7596, -0.086, 0.);
        let axis_direction = Vector3::new(0., 0., 1.);
        LinearActuatedRigidBodyOnHingeAxis::new(
            Mass::new::<kilogram>(130.),
            size,
            cg_offset,
            control_arm,
            anchor,
            Angle::new::<degree>(-23.),
            Angle::new::<degree>(136.),
            100.,
            is_locked,
            axis_direction,
        )
    }

    /// Builds a cargo door assembly consisting of the door physical rigid body and the hydraulic actuator connected
    /// to it
    fn a320_cargo_door_assembly() -> HydraulicLinearActuatorAssembly {
        let cargo_door_body = A320CargoDoorFactory::a320_cargo_door_body(true);
        let cargo_door_actuator = A320CargoDoorFactory::a320_cargo_door_actuator(&cargo_door_body);
        HydraulicLinearActuatorAssembly::new(cargo_door_actuator, cargo_door_body)
    }

    fn new_a320_cargo_door(id: &str) -> CargoDoor {
        CargoDoor::new(id, A320CargoDoorFactory::a320_cargo_door_assembly())
>>>>>>> ede8f321
    }
}

pub(super) struct A320Hydraulic {
    core_hydraulic_updater: FixedStepLoop,
    physics_updater: MaxFixedStepLoop,

    brake_computer: A320HydraulicBrakeComputerUnit,

    blue_loop: HydraulicLoop,
    blue_loop_controller: A320HydraulicLoopController,
    green_loop: HydraulicLoop,
    green_loop_controller: A320HydraulicLoopController,
    yellow_loop: HydraulicLoop,
    yellow_loop_controller: A320HydraulicLoopController,

    engine_driven_pump_1_pressure_switch: PressureSwitch,
    engine_driven_pump_1: EngineDrivenPump,
    engine_driven_pump_1_controller: A320EngineDrivenPumpController,

    engine_driven_pump_2_pressure_switch: PressureSwitch,
    engine_driven_pump_2: EngineDrivenPump,
    engine_driven_pump_2_controller: A320EngineDrivenPumpController,

    blue_electric_pump: ElectricPump,
    blue_electric_pump_controller: A320BlueElectricPumpController,

    yellow_electric_pump: ElectricPump,
    yellow_electric_pump_controller: A320YellowElectricPumpController,

    pushback_tug: PushbackTug,

    ram_air_turbine: RamAirTurbine,
    ram_air_turbine_controller: A320RamAirTurbineController,

    power_transfer_unit: PowerTransferUnit,
    power_transfer_unit_controller: A320PowerTransferUnitController,

    braking_circuit_norm: BrakeCircuit,
    braking_circuit_altn: BrakeCircuit,
    braking_force: A320BrakingForce,

<<<<<<< HEAD
    total_sim_time_elapsed: Duration,
    lag_time_accumulator: Duration,

    fake_green_hydraulic_reservoir: FakeHydraulicReservoir,
    fake_blue_hydraulic_reservoir: FakeHydraulicReservoir,
    fake_yellow_hydraulic_reservoir: FakeHydraulicReservoir,
=======
    forward_cargo_door: CargoDoor,
    forward_cargo_door_controller: A320DoorController,
    aft_cargo_door: CargoDoor,
    aft_cargo_door_controller: A320DoorController,
>>>>>>> ede8f321
}
impl A320Hydraulic {
    const FORWARD_CARGO_DOOR_ID: &'static str = "FWD";
    const AFT_CARGO_DOOR_ID: &'static str = "AFT";

    const BLUE_ELEC_PUMP_CONTROL_POWER_BUS: ElectricalBusType =
        ElectricalBusType::DirectCurrentEssential;
    const BLUE_ELEC_PUMP_SUPPLY_POWER_BUS: ElectricalBusType =
        ElectricalBusType::AlternatingCurrent(1);

    const YELLOW_ELEC_PUMP_CONTROL_POWER_BUS: ElectricalBusType =
        ElectricalBusType::DirectCurrent(2);
    const YELLOW_ELEC_PUMP_CONTROL_FROM_CARGO_DOOR_OPERATION_POWER_BUS: ElectricalBusType =
        ElectricalBusType::DirectCurrentGndFltService;
    const YELLOW_ELEC_PUMP_SUPPLY_POWER_BUS: ElectricalBusType =
        ElectricalBusType::AlternatingCurrentGndFltService;

    const YELLOW_EDP_CONTROL_POWER_BUS1: ElectricalBusType = ElectricalBusType::DirectCurrent(2);
    const YELLOW_EDP_CONTROL_POWER_BUS2: ElectricalBusType =
        ElectricalBusType::DirectCurrentEssential;
    const GREEN_EDP_CONTROL_POWER_BUS1: ElectricalBusType =
        ElectricalBusType::DirectCurrentEssential;

    const PTU_CONTROL_POWER_BUS: ElectricalBusType = ElectricalBusType::DirectCurrentGndFltService;

    const RAT_CONTROL_SOLENOID1_POWER_BUS: ElectricalBusType =
        ElectricalBusType::DirectCurrentHot(1);
    const RAT_CONTROL_SOLENOID2_POWER_BUS: ElectricalBusType =
        ElectricalBusType::DirectCurrentHot(2);

    const MIN_PRESS_EDP_SECTION_LO_HYST: f64 = 1740.0;
    const MIN_PRESS_EDP_SECTION_HI_HYST: f64 = 2200.0;
    const MIN_PRESS_PRESSURISED_LO_HYST: f64 = 1450.0;
    const MIN_PRESS_PRESSURISED_HI_HYST: f64 = 1750.0;

    // Refresh rate of core hydraulic simulation
    const HYDRAULIC_SIM_TIME_STEP: Duration = Duration::from_millis(100);
    // Refresh rate of max fixed step loop for fast physics
    const HYDRAULIC_SIM_MAX_TIME_STEP_MILLISECONDS: Duration = Duration::from_millis(50);

    pub(super) fn new() -> A320Hydraulic {
        A320Hydraulic {
            core_hydraulic_updater: FixedStepLoop::new(Self::HYDRAULIC_SIM_TIME_STEP),
            physics_updater: MaxFixedStepLoop::new(Self::HYDRAULIC_SIM_MAX_TIME_STEP_MILLISECONDS),

            brake_computer: A320HydraulicBrakeComputerUnit::new(),

            blue_loop: HydraulicLoop::new(
                "BLUE",
                false,
                false,
                Volume::new::<gallon>(15.8),
                Volume::new::<gallon>(15.85),
                Volume::new::<gallon>(8.0),
                Volume::new::<gallon>(1.56),
                Fluid::new(Pressure::new::<pascal>(1450000000.0)),
                false,
                Pressure::new::<psi>(Self::MIN_PRESS_PRESSURISED_LO_HYST),
                Pressure::new::<psi>(Self::MIN_PRESS_PRESSURISED_HI_HYST),
            ),
            blue_loop_controller: A320HydraulicLoopController::new(None),
            green_loop: HydraulicLoop::new(
                "GREEN",
                true,
                false,
                Volume::new::<gallon>(26.38),
                Volume::new::<gallon>(26.41),
                Volume::new::<gallon>(15.),
                Volume::new::<gallon>(3.6),
                Fluid::new(Pressure::new::<pascal>(1450000000.0)),
                true,
                Pressure::new::<psi>(Self::MIN_PRESS_PRESSURISED_LO_HYST),
                Pressure::new::<psi>(Self::MIN_PRESS_PRESSURISED_HI_HYST),
            ),
            green_loop_controller: A320HydraulicLoopController::new(Some(1)),
            yellow_loop: HydraulicLoop::new(
                "YELLOW",
                false,
                true,
                Volume::new::<gallon>(19.81),
                Volume::new::<gallon>(19.81),
                Volume::new::<gallon>(10.0),
                Volume::new::<gallon>(3.6),
                Fluid::new(Pressure::new::<pascal>(1450000000.0)),
                true,
                Pressure::new::<psi>(Self::MIN_PRESS_PRESSURISED_LO_HYST),
                Pressure::new::<psi>(Self::MIN_PRESS_PRESSURISED_HI_HYST),
            ),
            yellow_loop_controller: A320HydraulicLoopController::new(Some(2)),

            engine_driven_pump_1_pressure_switch: PressureSwitch::new(
                Pressure::new::<psi>(Self::MIN_PRESS_EDP_SECTION_HI_HYST),
                Pressure::new::<psi>(Self::MIN_PRESS_EDP_SECTION_LO_HYST),
            ),
            engine_driven_pump_1: EngineDrivenPump::new("GREEN"),
            engine_driven_pump_1_controller: A320EngineDrivenPumpController::new(
                1,
                vec![Self::GREEN_EDP_CONTROL_POWER_BUS1],
            ),

            engine_driven_pump_2_pressure_switch: PressureSwitch::new(
                Pressure::new::<psi>(Self::MIN_PRESS_EDP_SECTION_HI_HYST),
                Pressure::new::<psi>(Self::MIN_PRESS_EDP_SECTION_LO_HYST),
            ),
            engine_driven_pump_2: EngineDrivenPump::new("YELLOW"),
            engine_driven_pump_2_controller: A320EngineDrivenPumpController::new(
                2,
                vec![
                    Self::YELLOW_EDP_CONTROL_POWER_BUS1,
                    Self::YELLOW_EDP_CONTROL_POWER_BUS2,
                ],
            ),

            blue_electric_pump: ElectricPump::new("BLUE", Self::BLUE_ELEC_PUMP_SUPPLY_POWER_BUS),
            blue_electric_pump_controller: A320BlueElectricPumpController::new(
                Self::BLUE_ELEC_PUMP_CONTROL_POWER_BUS,
            ),

            yellow_electric_pump: ElectricPump::new(
                "YELLOW",
                Self::YELLOW_ELEC_PUMP_SUPPLY_POWER_BUS,
            ),
            yellow_electric_pump_controller: A320YellowElectricPumpController::new(
                Self::YELLOW_ELEC_PUMP_CONTROL_POWER_BUS,
                Self::YELLOW_ELEC_PUMP_CONTROL_FROM_CARGO_DOOR_OPERATION_POWER_BUS,
            ),

            pushback_tug: PushbackTug::new(),

            ram_air_turbine: RamAirTurbine::new(),
            ram_air_turbine_controller: A320RamAirTurbineController::new(
                Self::RAT_CONTROL_SOLENOID1_POWER_BUS,
                Self::RAT_CONTROL_SOLENOID2_POWER_BUS,
            ),

            power_transfer_unit: PowerTransferUnit::new(),
            power_transfer_unit_controller: A320PowerTransferUnitController::new(
                Self::PTU_CONTROL_POWER_BUS,
            ),

            braking_circuit_norm: BrakeCircuit::new(
                "NORM",
                Volume::new::<gallon>(0.),
                Volume::new::<gallon>(0.),
                Volume::new::<gallon>(0.13),
            ),

            braking_circuit_altn: BrakeCircuit::new(
                "ALTN",
                Volume::new::<gallon>(1.5),
                Volume::new::<gallon>(0.5),
                Volume::new::<gallon>(0.13),
            ),

            braking_force: A320BrakingForce::new(),

<<<<<<< HEAD
            total_sim_time_elapsed: Duration::new(0, 0),
            lag_time_accumulator: Duration::new(0, 0),

            fake_green_hydraulic_reservoir: FakeHydraulicReservoir::new(
                Volume::new::<gallon>(10.),
                Volume::new::<gallon>(1.),
            ),
            fake_blue_hydraulic_reservoir: FakeHydraulicReservoir::new(
                Volume::new::<gallon>(8.),
                Volume::new::<gallon>(1.),
            ),
            fake_yellow_hydraulic_reservoir: FakeHydraulicReservoir::new(
                Volume::new::<gallon>(10.),
                Volume::new::<gallon>(1.),
            ),
=======
            forward_cargo_door: A320CargoDoorFactory::new_a320_cargo_door(
                Self::FORWARD_CARGO_DOOR_ID,
            ),
            forward_cargo_door_controller: A320DoorController::new(Self::FORWARD_CARGO_DOOR_ID),

            aft_cargo_door: A320CargoDoorFactory::new_a320_cargo_door(Self::AFT_CARGO_DOOR_ID),
            aft_cargo_door_controller: A320DoorController::new(Self::AFT_CARGO_DOOR_ID),
>>>>>>> ede8f321
        }
    }

    #[allow(clippy::too_many_arguments)]
    pub(super) fn update<T: Engine, U: EngineFirePushButtons>(
        &mut self,
        context: &UpdateContext,
        engine1: &T,
        engine2: &T,
        overhead_panel: &A320HydraulicOverheadPanel,
        autobrake_panel: &AutobrakePanel,
        engine_fire_push_buttons: &U,
        lgciu1: &impl LgciuInterface,
        lgciu2: &impl LgciuInterface,
        rat_and_emer_gen_man_on: &impl EmergencyElectricalRatPushButton,
        emergency_elec_state: &impl EmergencyElectricalState,
    ) {
        self.core_hydraulic_updater.update(context);
        self.physics_updater.update(context);

        for cur_time_step in &mut self.physics_updater {
            self.update_fast_physics(&context.with_delta(cur_time_step));
        }

        self.update_with_sim_rate(
            &context,
            &overhead_panel,
            &autobrake_panel,
            rat_and_emer_gen_man_on,
            emergency_elec_state,
            lgciu1,
            lgciu2,
        );

        for cur_time_step in &mut self.core_hydraulic_updater {
            self.update_core_hydraulics(
                &context.with_delta(cur_time_step),
                engine1,
                engine2,
                overhead_panel,
                engine_fire_push_buttons,
                lgciu1,
                lgciu2,
            );
        }
    }

    // Placeholder function to give an estimation of blue pump flow for sound purpose
    // Todo remove when hydraulics gives directly correct values of flow and displacement
    fn blue_electric_pump_estimated_flow(&self) -> VolumeRate {
        // If RAT pump has some RPM then we consider epump provides only a fraction of the loop total flow
        let rat_produces_flow = self.ram_air_turbine.turbine_rpm() > 1000.;

        let estimated_blue_epump_flow: VolumeRate;
        if self.blue_electric_pump_controller.should_pressurise() {
            if rat_produces_flow {
                estimated_blue_epump_flow = self.blue_loop.current_flow() * 0.4;
            } else {
                estimated_blue_epump_flow = self.blue_loop.current_flow();
            }
        } else {
            estimated_blue_epump_flow = VolumeRate::new::<gallon_per_second>(0.);
        }

        estimated_blue_epump_flow.max(VolumeRate::new::<gallon_per_second>(0.))
    }

    // Placeholder function to give an estimation of yellow pump flow for sound purpose
    // Todo remove when hydraulics gives directly correct values of flow and displacement
    fn yellow_electric_pump_estimated_flow(&self) -> VolumeRate {
        // If EDP started pumping and has some RPM then we consider epump provides a fraction of the loop total flow
        let yellow_edp_outputs_some_flow = self.engine_driven_pump_2.speed()
            > AngularVelocity::new::<revolution_per_minute>(1500.)
            && self.engine_driven_pump_2_controller.should_pressurise();

        let mut estimated_yellow_epump_flow: VolumeRate;
        if self.yellow_electric_pump_controller.should_pressurise() {
            if yellow_edp_outputs_some_flow {
                // If electric pump is not the only pump to work we only consider it gives a 0.2 fraction of the loop total flow
                estimated_yellow_epump_flow = self.yellow_loop.current_flow() * 0.2;
            } else {
                estimated_yellow_epump_flow = self.yellow_loop.current_flow();
            }

            if self.power_transfer_unit.is_active_right_to_left() {
                estimated_yellow_epump_flow += self.power_transfer_unit.flow();
            } else if self.power_transfer_unit.is_active_left_to_right() {
                estimated_yellow_epump_flow -= self.power_transfer_unit.flow();
            }
        } else {
            estimated_yellow_epump_flow = VolumeRate::new::<gallon_per_second>(0.);
        }

        estimated_yellow_epump_flow.max(VolumeRate::new::<gallon_per_second>(0.))
    }

    // Placeholder function to trigger the high pitch PTU sound on specific PTU conditions
    // Todo remove when PTU physical model is added
    fn is_ptu_running_high_pitch_sound(&self) -> bool {
        let is_ptu_rotating = self.power_transfer_unit.is_active_left_to_right()
            || self.power_transfer_unit.is_active_right_to_left();

        let absolute_delta_pressure =
            (self.green_loop.pressure() - self.yellow_loop.pressure()).abs();

        absolute_delta_pressure > Pressure::new::<psi>(2700.) && is_ptu_rotating
    }

    fn green_edp_has_low_press_fault(&self) -> bool {
        self.engine_driven_pump_1_controller
            .has_pressure_low_fault()
    }

    fn yellow_epump_has_low_press_fault(&self) -> bool {
        self.yellow_electric_pump_controller
            .has_pressure_low_fault()
    }

    fn yellow_edp_has_low_press_fault(&self) -> bool {
        self.engine_driven_pump_2_controller
            .has_pressure_low_fault()
    }

    fn blue_epump_has_fault(&self) -> bool {
        self.blue_electric_pump_controller.has_pressure_low_fault()
    }

    #[cfg(test)]
    fn should_pressurise_yellow_pump_for_cargo_door_operation(&self) -> bool {
        self.yellow_electric_pump_controller
            .should_pressurise_for_cargo_door_operation()
    }

    #[cfg(test)]
    fn nose_wheel_steering_pin_is_inserted(&self) -> bool {
        self.power_transfer_unit_controller
            .nose_wheel_steering_pin_is_inserted()
    }

    fn is_blue_pressurised(&self) -> bool {
        self.blue_loop.is_pressurised()
    }

    #[cfg(test)]
    fn is_green_pressurised(&self) -> bool {
        self.green_loop.is_pressurised()
    }

    #[cfg(test)]
    fn is_yellow_pressurised(&self) -> bool {
        self.yellow_loop.is_pressurised()
    }

    // Updates at the same rate as the sim or at a fixed maximum time step if sim rate is too slow
    fn update_fast_physics(&mut self, context: &UpdateContext) {
        self.forward_cargo_door.update(
            &self.forward_cargo_door_controller,
            &context,
            self.yellow_loop.pressure(),
        );

        self.aft_cargo_door.update(
            &self.aft_cargo_door_controller,
            &context,
            self.yellow_loop.pressure(),
        );

        self.ram_air_turbine
            .update_physics(&context.delta(), context.indicated_airspeed());
    }

    #[allow(clippy::too_many_arguments)]
    fn update_with_sim_rate(
        &mut self,
        context: &UpdateContext,
        overhead_panel: &A320HydraulicOverheadPanel,
        autobrake_panel: &AutobrakePanel,
        rat_and_emer_gen_man_on: &impl EmergencyElectricalRatPushButton,
        emergency_elec_state: &impl EmergencyElectricalState,
        lgciu1: &impl LgciuInterface,
        lgciu2: &impl LgciuInterface,
    ) {
        // Process brake logic (which circuit brakes) and send brake demands (how much)
        self.brake_computer.update_brake_demands(
            context,
            &self.green_loop,
            &self.braking_circuit_altn,
            lgciu1,
            lgciu2,
            &autobrake_panel,
        );

        // Updating rat stowed pos on all frames in case it's used for graphics
        self.ram_air_turbine.update_position(&context.delta());

        // Uses external conditions and momentary button: better to check each frame
        self.ram_air_turbine_controller.update(
            &overhead_panel,
            rat_and_emer_gen_man_on,
            emergency_elec_state,
        );

        // Tug has its angle changing on each frame and we'd like to detect this
        self.pushback_tug.update();

        self.braking_force.update_forces(
            &context,
            &self.braking_circuit_norm,
            &self.braking_circuit_altn,
        );

        self.forward_cargo_door_controller.update(
            context,
            &self.forward_cargo_door,
            self.yellow_loop.pressure(),
        );

        self.aft_cargo_door_controller.update(
            context,
            &self.aft_cargo_door,
            self.yellow_loop.pressure(),
        );
    }

    // For each hydraulic loop retrieves volumes from and to each actuator and pass it to the loops
    fn update_actuators_volume(&mut self) {
        self.update_green_actuators_volume();
        self.update_yellow_actuators_volume();
        self.update_blue_actuators_volume();
    }

    fn update_green_actuators_volume(&mut self) {
        self.green_loop
            .update_actuator_volumes(&mut self.braking_circuit_norm);
    }

    fn update_yellow_actuators_volume(&mut self) {
        self.yellow_loop
            .update_actuator_volumes(&mut self.braking_circuit_altn);

        self.yellow_loop
            .update_actuator_volumes(self.forward_cargo_door.actuator());

        self.yellow_loop
            .update_actuator_volumes(self.aft_cargo_door.actuator());
    }

    fn update_blue_actuators_volume(&mut self) {}

    #[allow(clippy::too_many_arguments)]
    // All the core hydraulics updates that needs to be done at the slowest fixed step rate
    fn update_core_hydraulics<T: Engine, U: EngineFirePushButtons>(
        &mut self,
        context: &UpdateContext,
        engine1: &T,
        engine2: &T,
        overhead_panel: &A320HydraulicOverheadPanel,
        engine_fire_push_buttons: &U,
        lgciu1: &impl LgciuInterface,
        lgciu2: &impl LgciuInterface,
    ) {
        // First update what is currently consumed and given back by each actuator
        // Todo: might have to split the actuator volumes by expected number of loops
        self.update_actuators_volume();

        self.brake_computer.send_brake_demands(
            &mut self.braking_circuit_norm,
            &mut self.braking_circuit_altn,
        );

        self.power_transfer_unit_controller.update(
            context,
            overhead_panel,
            &self.forward_cargo_door_controller,
            &self.aft_cargo_door_controller,
            &self.pushback_tug,
            lgciu2,
        );
        self.power_transfer_unit.update(
            &self.green_loop,
            &self.yellow_loop,
            &self.power_transfer_unit_controller,
        );

        self.engine_driven_pump_1_pressure_switch
            .update(self.green_loop.pressure());
        self.engine_driven_pump_1_controller.update(
            overhead_panel,
            engine_fire_push_buttons,
            engine1.uncorrected_n2(),
            engine1.oil_pressure(),
            self.engine_driven_pump_1_pressure_switch.is_pressurised(),
            lgciu1,
        );

        self.engine_driven_pump_1.update(
            context,
            &self.green_loop,
            engine1.hydraulic_pump_output_speed(),
            &self.engine_driven_pump_1_controller,
        );

        self.engine_driven_pump_2_pressure_switch
            .update(self.yellow_loop.pressure());
        self.engine_driven_pump_2_controller.update(
            overhead_panel,
            engine_fire_push_buttons,
            engine2.uncorrected_n2(),
            engine2.oil_pressure(),
            self.engine_driven_pump_2_pressure_switch.is_pressurised(),
            lgciu2,
        );

        self.engine_driven_pump_2.update(
            context,
            &self.yellow_loop,
            engine2.hydraulic_pump_output_speed(),
            &self.engine_driven_pump_2_controller,
        );

        self.blue_electric_pump_controller.update(
            overhead_panel,
            self.blue_loop.is_pressurised(),
            engine1.oil_pressure(),
            engine2.oil_pressure(),
            engine1.is_above_minimum_idle(),
            engine2.is_above_minimum_idle(),
            lgciu1,
            lgciu2,
        );
        self.blue_electric_pump.update(
            context,
            &self.blue_loop,
            &self.blue_electric_pump_controller,
        );

        self.yellow_electric_pump_controller.update(
            context,
            overhead_panel,
            &self.forward_cargo_door_controller,
            &self.aft_cargo_door_controller,
            self.yellow_loop.is_pressurised(),
        );
        self.yellow_electric_pump.update(
            context,
            &self.yellow_loop,
            &self.yellow_electric_pump_controller,
        );

        self.ram_air_turbine
            .update(context, &self.blue_loop, &self.ram_air_turbine_controller);

        self.green_loop_controller.update(engine_fire_push_buttons);
        self.green_loop.update(
            context,
            Vec::new(),
            vec![&self.engine_driven_pump_1],
            Vec::new(),
            vec![&self.power_transfer_unit],
            &self.green_loop_controller,
        );

        self.yellow_loop_controller.update(engine_fire_push_buttons);
        self.yellow_loop.update(
            context,
            vec![&self.yellow_electric_pump],
            vec![&self.engine_driven_pump_2],
            Vec::new(),
            vec![&self.power_transfer_unit],
            &self.yellow_loop_controller,
        );

        self.blue_loop_controller.update(engine_fire_push_buttons);
        self.blue_loop.update(
            context,
            vec![&self.blue_electric_pump],
            Vec::new(),
            vec![&self.ram_air_turbine],
            Vec::new(),
            &self.blue_loop_controller,
        );

        self.braking_circuit_norm.update(context, &self.green_loop);
        self.braking_circuit_altn.update(context, &self.yellow_loop);
    }

    pub fn fake_green_reservoir(&self) -> &FakeHydraulicReservoir {
        &self.fake_green_hydraulic_reservoir
    }

    pub fn fake_blue_reservoir(&self) -> &FakeHydraulicReservoir {
        &self.fake_blue_hydraulic_reservoir
    }

    pub fn fake_yellow_reservoir(&self) -> &FakeHydraulicReservoir {
        &self.fake_yellow_hydraulic_reservoir
    }
}
impl RamAirTurbineHydraulicLoopPressurised for A320Hydraulic {
    fn is_rat_hydraulic_loop_pressurised(&self) -> bool {
        self.is_blue_pressurised()
    }
}
impl SimulationElement for A320Hydraulic {
    fn accept<T: SimulationElementVisitor>(&mut self, visitor: &mut T) {
        self.engine_driven_pump_1.accept(visitor);
        self.engine_driven_pump_1_controller.accept(visitor);

        self.engine_driven_pump_2.accept(visitor);
        self.engine_driven_pump_2_controller.accept(visitor);

        self.blue_electric_pump.accept(visitor);
        self.blue_electric_pump_controller.accept(visitor);

        self.yellow_electric_pump.accept(visitor);
        self.yellow_electric_pump_controller.accept(visitor);

        self.forward_cargo_door_controller.accept(visitor);
        self.forward_cargo_door.accept(visitor);

        self.aft_cargo_door_controller.accept(visitor);
        self.aft_cargo_door.accept(visitor);

        self.pushback_tug.accept(visitor);

        self.ram_air_turbine.accept(visitor);
        self.ram_air_turbine_controller.accept(visitor);

        self.power_transfer_unit.accept(visitor);
        self.power_transfer_unit_controller.accept(visitor);

        self.blue_loop.accept(visitor);
        self.green_loop.accept(visitor);
        self.yellow_loop.accept(visitor);

        self.brake_computer.accept(visitor);

        self.braking_circuit_norm.accept(visitor);
        self.braking_circuit_altn.accept(visitor);
        self.braking_force.accept(visitor);

        visitor.visit(self);
    }

    fn write(&self, writer: &mut SimulatorWriter) {
        writer.write(
            "HYD_YELLOW_EPUMP_FLOW",
            self.yellow_electric_pump_estimated_flow()
                .get::<gallon_per_second>(),
        );

        writer.write(
            "HYD_BLUE_EPUMP_FLOW",
            self.blue_electric_pump_estimated_flow()
                .get::<gallon_per_second>(),
        );

        writer.write(
            "HYD_PTU_HIGH_PITCH_SOUND",
            self.is_ptu_running_high_pitch_sound(),
        );
    }
}

struct A320HydraulicLoopController {
    engine_number: Option<usize>,
    should_open_fire_shutoff_valve: bool,
}
impl A320HydraulicLoopController {
    fn new(engine_number: Option<usize>) -> Self {
        Self {
            engine_number,
            should_open_fire_shutoff_valve: true,
        }
    }

    fn update<T: EngineFirePushButtons>(&mut self, engine_fire_push_buttons: &T) {
        if let Some(eng_number) = self.engine_number {
            self.should_open_fire_shutoff_valve = !engine_fire_push_buttons.is_released(eng_number);
        }
    }
}
impl HydraulicLoopController for A320HydraulicLoopController {
    fn should_open_fire_shutoff_valve(&self) -> bool {
        self.should_open_fire_shutoff_valve
    }
}

struct A320EngineDrivenPumpController {
    is_powered: bool,
    powered_by: Vec<ElectricalBusType>,
    engine_number: usize,
    should_pressurise: bool,
    has_pressure_low_fault: bool,
    is_pressure_low: bool,
}
impl A320EngineDrivenPumpController {
    const MIN_ENGINE_OIL_PRESS_THRESHOLD_TO_INHIBIT_FAULT: f64 = 18.;

    fn new(engine_number: usize, powered_by: Vec<ElectricalBusType>) -> Self {
        Self {
            is_powered: false,
            powered_by,
            engine_number,
            should_pressurise: true,
            has_pressure_low_fault: false,
            is_pressure_low: true,
        }
    }

    fn update_low_pressure_state(
        &mut self,
        engine_n2: Ratio,
        engine_oil_pressure: Pressure,
        pressure_switch_state: bool,
        lgciu: &impl LgciuInterface,
    ) {
        // Faking edp section pressure low level as if engine is slow we shouldn't have pressure
        let faked_is_edp_section_low_pressure = engine_n2.get::<percent>() < 5.;

        // Engine off state uses oil pressure threshold (treshold is 18psi)
        let is_engine_low_oil_pressure = engine_oil_pressure.get::<psi>()
            < Self::MIN_ENGINE_OIL_PRESS_THRESHOLD_TO_INHIBIT_FAULT;

        // TODO when edp section pressure is modeled we can remove fake low press and use dedicated pressure switch
        self.is_pressure_low = self.should_pressurise()
            && (!pressure_switch_state || faked_is_edp_section_low_pressure);

        // Fault inhibited if on ground AND engine oil pressure is low (11KS1 elec relay)
        self.has_pressure_low_fault = self.is_pressure_low
            && (!is_engine_low_oil_pressure
                || !(lgciu.right_gear_compressed(false) && lgciu.left_gear_compressed(false)));
    }

    fn update<T: EngineFirePushButtons>(
        &mut self,
        overhead_panel: &A320HydraulicOverheadPanel,
        engine_fire_push_buttons: &T,
        engine_n2: Ratio,
        engine_oil_pressure: Pressure,
        pressure_switch_state: bool,
        lgciu: &impl LgciuInterface,
    ) {
        let mut should_pressurise_if_powered = false;
        if overhead_panel.edp_push_button_is_auto(self.engine_number)
            && !engine_fire_push_buttons.is_released(self.engine_number)
        {
            should_pressurise_if_powered = true;
        } else if overhead_panel.edp_push_button_is_off(self.engine_number)
            || engine_fire_push_buttons.is_released(self.engine_number)
        {
            should_pressurise_if_powered = false;
        }

        // Inverted logic, no power means solenoid valve always leave pump in pressurise mode
        self.should_pressurise = !self.is_powered || should_pressurise_if_powered;

        self.update_low_pressure_state(
            engine_n2,
            engine_oil_pressure,
            pressure_switch_state,
            lgciu,
        );
    }

    fn has_pressure_low_fault(&self) -> bool {
        self.has_pressure_low_fault
    }
}
impl PumpController for A320EngineDrivenPumpController {
    fn should_pressurise(&self) -> bool {
        self.should_pressurise
    }
}
impl SimulationElement for A320EngineDrivenPumpController {
    fn write(&self, writer: &mut SimulatorWriter) {
        if self.engine_number == 1 {
            writer.write("HYD_GREEN_EDPUMP_LOW_PRESS", self.is_pressure_low);
        } else if self.engine_number == 2 {
            writer.write("HYD_YELLOW_EDPUMP_LOW_PRESS", self.is_pressure_low);
        } else {
            panic!("The A320 only supports two engines.");
        }
    }

    fn receive_power(&mut self, buses: &impl ElectricalBuses) {
        self.is_powered = buses.any_is_powered(&self.powered_by);
    }
}

struct A320BlueElectricPumpController {
    is_powered: bool,
    powered_by: ElectricalBusType,
    should_pressurise: bool,
    has_pressure_low_fault: bool,
    is_pressure_low: bool,
}
impl A320BlueElectricPumpController {
    const MIN_ENGINE_OIL_PRESS_THRESHOLD_TO_INHIBIT_FAULT: f64 = 18.;

    fn new(powered_by: ElectricalBusType) -> Self {
        Self {
            is_powered: false,
            powered_by,
            should_pressurise: false,
            has_pressure_low_fault: false,
            is_pressure_low: true,
        }
    }

    #[allow(clippy::too_many_arguments)]
    fn update(
        &mut self,
        overhead_panel: &A320HydraulicOverheadPanel,
        pressure_switch_state: bool,
        engine1_oil_pressure: Pressure,
        engine2_oil_pressure: Pressure,
        engine1_above_min_idle: bool,
        engine2_above_min_idle: bool,
        lgciu1: &impl LgciuInterface,
        lgciu2: &impl LgciuInterface,
    ) {
        let mut should_pressurise_if_powered = false;
        if overhead_panel.blue_epump_push_button.is_auto() {
            if !lgciu1.nose_gear_compressed(false)
                || engine1_above_min_idle
                || engine2_above_min_idle
                || overhead_panel.blue_epump_override_push_button_is_on()
            {
                should_pressurise_if_powered = true;
            } else {
                should_pressurise_if_powered = false;
            }
        } else if overhead_panel.blue_epump_push_button_is_off() {
            should_pressurise_if_powered = false;
        }

        self.should_pressurise = self.is_powered && should_pressurise_if_powered;

        self.update_low_pressure_state(
            overhead_panel,
            pressure_switch_state,
            engine1_oil_pressure,
            engine2_oil_pressure,
            lgciu1,
            lgciu2,
        );
    }

    fn update_low_pressure_state(
        &mut self,
        overhead_panel: &A320HydraulicOverheadPanel,
        pressure_switch_state: bool,
        engine1_oil_pressure: Pressure,
        engine2_oil_pressure: Pressure,
        lgciu1: &impl LgciuInterface,
        lgciu2: &impl LgciuInterface,
    ) {
        // Low engine oil pressure inhibits fault under 18psi level
        let is_engine_low_oil_pressure = engine1_oil_pressure.get::<psi>()
            < Self::MIN_ENGINE_OIL_PRESS_THRESHOLD_TO_INHIBIT_FAULT
            && engine2_oil_pressure.get::<psi>()
                < Self::MIN_ENGINE_OIL_PRESS_THRESHOLD_TO_INHIBIT_FAULT;

        self.is_pressure_low = self.should_pressurise() && !pressure_switch_state;

        self.has_pressure_low_fault = self.is_pressure_low
            && (!is_engine_low_oil_pressure
                || (!(lgciu1.left_gear_compressed(false) && lgciu1.right_gear_compressed(false))
                    || !(lgciu2.left_gear_compressed(false)
                        && lgciu2.right_gear_compressed(false)))
                || overhead_panel.blue_epump_override_push_button_is_on());
    }

    fn has_pressure_low_fault(&self) -> bool {
        self.has_pressure_low_fault
    }
}

impl PumpController for A320BlueElectricPumpController {
    fn should_pressurise(&self) -> bool {
        self.should_pressurise
    }
}

impl SimulationElement for A320BlueElectricPumpController {
    fn write(&self, writer: &mut SimulatorWriter) {
        writer.write("HYD_BLUE_EPUMP_LOW_PRESS", self.is_pressure_low);
    }

    fn receive_power(&mut self, buses: &impl ElectricalBuses) {
        self.is_powered = buses.is_powered(self.powered_by);
    }
}

struct A320YellowElectricPumpController {
    is_powered: bool,
    powered_by: ElectricalBusType,
    powered_by_when_cargo_door_operation: ElectricalBusType,
    should_pressurise: bool,
    has_pressure_low_fault: bool,
    is_pressure_low: bool,
    should_activate_yellow_pump_for_cargo_door_operation: DelayedFalseLogicGate,
}
impl A320YellowElectricPumpController {
    const DURATION_OF_YELLOW_PUMP_ACTIVATION_AFTER_CARGO_DOOR_OPERATION: Duration =
        Duration::from_secs(20);

    fn new(
        powered_by: ElectricalBusType,
        powered_by_when_cargo_door_operation: ElectricalBusType,
    ) -> Self {
        Self {
            is_powered: false,
            powered_by,
            powered_by_when_cargo_door_operation,
            should_pressurise: false,
            has_pressure_low_fault: false,
            is_pressure_low: true,
            should_activate_yellow_pump_for_cargo_door_operation: DelayedFalseLogicGate::new(
                Self::DURATION_OF_YELLOW_PUMP_ACTIVATION_AFTER_CARGO_DOOR_OPERATION,
            ),
        }
    }

    fn update(
        &mut self,
        context: &UpdateContext,
        overhead_panel: &A320HydraulicOverheadPanel,
        forward_cargo_door_controller: &A320DoorController,
        aft_cargo_door_controller: &A320DoorController,
        pressure_switch_state: bool,
    ) {
        self.should_activate_yellow_pump_for_cargo_door_operation
            .update(
                context,
                forward_cargo_door_controller.should_pressurise_hydraulics()
                    || aft_cargo_door_controller.should_pressurise_hydraulics(),
            );

        self.should_pressurise = (overhead_panel.yellow_epump_push_button.is_on()
            || self
                .should_activate_yellow_pump_for_cargo_door_operation
                .output())
            && self.is_powered;

        self.update_low_pressure_state(pressure_switch_state);
    }

    fn update_low_pressure_state(&mut self, pressure_switch_state: bool) {
        self.is_pressure_low = self.should_pressurise() && !pressure_switch_state;

        self.has_pressure_low_fault = self.is_pressure_low;
    }

    fn has_pressure_low_fault(&self) -> bool {
        self.has_pressure_low_fault
    }

    #[cfg(test)]
    fn should_pressurise_for_cargo_door_operation(&self) -> bool {
        self.should_activate_yellow_pump_for_cargo_door_operation
            .output()
    }
}
impl PumpController for A320YellowElectricPumpController {
    fn should_pressurise(&self) -> bool {
        self.should_pressurise
    }
}
impl SimulationElement for A320YellowElectricPumpController {
    fn write(&self, writer: &mut SimulatorWriter) {
        writer.write("HYD_YELLOW_EPUMP_LOW_PRESS", self.is_pressure_low);
    }

    fn receive_power(&mut self, buses: &impl ElectricalBuses) {
        // Control of the pump is powered by dedicated bus OR manual operation of cargo door through another bus
        self.is_powered = buses.is_powered(self.powered_by)
            || (self
                .should_activate_yellow_pump_for_cargo_door_operation
                .output()
                && buses.is_powered(self.powered_by_when_cargo_door_operation))
    }
}

struct A320PowerTransferUnitController {
    is_powered: bool,
    powered_by: ElectricalBusType,
    should_enable: bool,
    should_inhibit_ptu_after_cargo_door_operation: DelayedFalseLogicGate,
    nose_wheel_steering_pin_inserted: DelayedFalseLogicGate,

    parking_brake_lever_pos: bool,
    eng_1_master_on: bool,
    eng_2_master_on: bool,
}
impl A320PowerTransferUnitController {
    const DURATION_OF_PTU_INHIBIT_AFTER_CARGO_DOOR_OPERATION: Duration = Duration::from_secs(40);
    const DURATION_AFTER_WHICH_NWS_PIN_IS_REMOVED_AFTER_PUSHBACK: Duration =
        Duration::from_secs(15);

    fn new(powered_by: ElectricalBusType) -> Self {
        Self {
            is_powered: false,
            powered_by,
            should_enable: false,
            should_inhibit_ptu_after_cargo_door_operation: DelayedFalseLogicGate::new(
                Self::DURATION_OF_PTU_INHIBIT_AFTER_CARGO_DOOR_OPERATION,
            ),
            nose_wheel_steering_pin_inserted: DelayedFalseLogicGate::new(
                Self::DURATION_AFTER_WHICH_NWS_PIN_IS_REMOVED_AFTER_PUSHBACK,
            ),

            parking_brake_lever_pos: false,
            eng_1_master_on: false,
            eng_2_master_on: false,
        }
    }

    fn update(
        &mut self,
        context: &UpdateContext,
        overhead_panel: &A320HydraulicOverheadPanel,
        forward_cargo_door_controller: &A320DoorController,
        aft_cargo_door_controller: &A320DoorController,
        pushback_tug: &PushbackTug,
        lgciu2: &impl LgciuInterface,
    ) {
        self.should_inhibit_ptu_after_cargo_door_operation.update(
            context,
            forward_cargo_door_controller.should_pressurise_hydraulics()
                || aft_cargo_door_controller.should_pressurise_hydraulics(),
        );
        self.nose_wheel_steering_pin_inserted
            .update(context, pushback_tug.is_connected());

        let ptu_inhibited = self.should_inhibit_ptu_after_cargo_door_operation.output()
            && overhead_panel.yellow_epump_push_button_is_auto();

        let should_enable_if_powered = overhead_panel.ptu_push_button_is_auto()
            && (!lgciu2.nose_gear_compressed(false)
                || self.eng_1_master_on && self.eng_2_master_on
                || !self.eng_1_master_on && !self.eng_2_master_on
                || (!self.parking_brake_lever_pos
                    && !self.nose_wheel_steering_pin_inserted.output()))
            && !ptu_inhibited;

        // When there is no power, the PTU is always ON.
        self.should_enable = !self.is_powered || should_enable_if_powered;
    }

    #[cfg(test)]
    fn nose_wheel_steering_pin_is_inserted(&self) -> bool {
        self.nose_wheel_steering_pin_inserted.output()
    }
}
impl PowerTransferUnitController for A320PowerTransferUnitController {
    fn should_enable(&self) -> bool {
        self.should_enable
    }
}
impl SimulationElement for A320PowerTransferUnitController {
    fn read(&mut self, reader: &mut SimulatorReader) {
        self.parking_brake_lever_pos = reader.read("PARK_BRAKE_LEVER_POS");
        self.eng_1_master_on = reader.read("GENERAL ENG STARTER ACTIVE:1");
        self.eng_2_master_on = reader.read("GENERAL ENG STARTER ACTIVE:2");
    }

    fn receive_power(&mut self, buses: &impl ElectricalBuses) {
        self.is_powered = buses.is_powered(self.powered_by);
    }
}

struct A320RamAirTurbineController {
    is_solenoid_1_powered: bool,
    solenoid_1_bus: ElectricalBusType,

    is_solenoid_2_powered: bool,
    solenoid_2_bus: ElectricalBusType,

    should_deploy: bool,
    eng_1_master_on: bool,
    eng_2_master_on: bool,
}
impl A320RamAirTurbineController {
    fn new(solenoid_1_bus: ElectricalBusType, solenoid_2_bus: ElectricalBusType) -> Self {
        Self {
            is_solenoid_1_powered: false,
            solenoid_1_bus,

            is_solenoid_2_powered: false,
            solenoid_2_bus,

            should_deploy: false,
            eng_1_master_on: false,
            eng_2_master_on: false,
        }
    }

    fn update(
        &mut self,
        overhead_panel: &A320HydraulicOverheadPanel,
        rat_and_emer_gen_man_on: &impl EmergencyElectricalRatPushButton,
        emergency_elec_state: &impl EmergencyElectricalState,
    ) {
        let solenoid_1_should_trigger_deployment_if_powered =
            overhead_panel.rat_man_on_push_button_is_pressed();

        let solenoid_2_should_trigger_deployment_if_powered =
            emergency_elec_state.is_in_emergency_elec() || rat_and_emer_gen_man_on.is_pressed();

        self.should_deploy = (self.is_solenoid_1_powered
            && solenoid_1_should_trigger_deployment_if_powered)
            || (self.is_solenoid_2_powered && solenoid_2_should_trigger_deployment_if_powered);
    }
}
impl RamAirTurbineController for A320RamAirTurbineController {
    fn should_deploy(&self) -> bool {
        self.should_deploy
    }
}
impl SimulationElement for A320RamAirTurbineController {
    fn read(&mut self, reader: &mut SimulatorReader) {
        self.eng_1_master_on = reader.read("GENERAL ENG STARTER ACTIVE:1");
        self.eng_2_master_on = reader.read("GENERAL ENG STARTER ACTIVE:2");
    }

    fn receive_power(&mut self, buses: &impl ElectricalBuses) {
        self.is_solenoid_1_powered = buses.is_powered(self.solenoid_1_bus);
        self.is_solenoid_2_powered = buses.is_powered(self.solenoid_2_bus);
    }
}

struct A320HydraulicBrakeComputerUnit {
    autobrake_controller: A320AutobrakeController,
    parking_brake_demand: bool,
    is_gear_lever_down: bool,
    left_brake_pilot_input: Ratio,
    right_brake_pilot_input: Ratio,
    left_brake_green_output: Ratio,
    left_brake_yellow_output: Ratio,
    right_brake_green_output: Ratio,
    right_brake_yellow_output: Ratio,
    normal_brakes_available: bool,
    should_disable_auto_brake_when_retracting: DelayedTrueLogicGate,
    anti_skid_activated: bool,

    alternate_brake_pressure_limit: Pressure,
    normal_brake_pressure_limit: Pressure,
}
/// Implements brakes computers logic
impl A320HydraulicBrakeComputerUnit {
    // Minimum pressure hysteresis on green until main switched on ALTN brakes
    // Feedback by Cpt. Chaos — 25/04/2021 #pilot-feedback
    const MIN_PRESSURE_BRAKE_ALTN_HYST_LO: f64 = 1305.;
    const MIN_PRESSURE_BRAKE_ALTN_HYST_HI: f64 = 2176.;

    // Min pressure when parking brake enabled. Lower normal braking is allowed to use pilot input as emergency braking
    // Feedback by avteknisyan — 25/04/2021 #pilot-feedback
    const MIN_PRESSURE_PARK_BRAKE_EMERGENCY: f64 = 507.;

    const AUTOBRAKE_GEAR_RETRACTION_DURATION_S: f64 = 3.;

    const PILOT_INPUT_DETECTION_TRESHOLD: f64 = 0.2;

    fn new() -> A320HydraulicBrakeComputerUnit {
        A320HydraulicBrakeComputerUnit {
            autobrake_controller: A320AutobrakeController::new(),
            // Position of parking brake lever
            parking_brake_demand: true,
            is_gear_lever_down: true,
            left_brake_pilot_input: Ratio::new::<ratio>(0.0),
            right_brake_pilot_input: Ratio::new::<ratio>(0.0),
            // Actual command sent to left green circuit
            left_brake_green_output: Ratio::new::<ratio>(0.0),
            // Actual command sent to left yellow circuit. Init 1 as considering park brake on on init
            left_brake_yellow_output: Ratio::new::<ratio>(1.0),
            // Actual command sent to right green circuit
            right_brake_green_output: Ratio::new::<ratio>(0.0),
            // Actual command sent to right yellow circuit. Init 1 as considering park brake on on init
            right_brake_yellow_output: Ratio::new::<ratio>(1.0),
            normal_brakes_available: false,
            should_disable_auto_brake_when_retracting: DelayedTrueLogicGate::new(
                Duration::from_secs_f64(Self::AUTOBRAKE_GEAR_RETRACTION_DURATION_S),
            ),
            anti_skid_activated: true,
            alternate_brake_pressure_limit: Pressure::new::<psi>(3000.),
            normal_brake_pressure_limit: Pressure::new::<psi>(3000.),
        }
    }

    fn allow_autobrake_arming(&self) -> bool {
        self.anti_skid_activated && self.normal_brakes_available
    }

    fn update_normal_braking_availability(&mut self, normal_braking_loop_pressure: &Pressure) {
        if normal_braking_loop_pressure.get::<psi>() > Self::MIN_PRESSURE_BRAKE_ALTN_HYST_HI
            && (self.left_brake_pilot_input.get::<ratio>() < Self::PILOT_INPUT_DETECTION_TRESHOLD
                && self.right_brake_pilot_input.get::<ratio>()
                    < Self::PILOT_INPUT_DETECTION_TRESHOLD)
        {
            self.normal_brakes_available = true;
        } else if normal_braking_loop_pressure.get::<psi>() < Self::MIN_PRESSURE_BRAKE_ALTN_HYST_LO
        {
            self.normal_brakes_available = false;
        }
    }

    fn update_brake_pressure_limitation(&mut self) {
        let yellow_manual_braking_input = self.left_brake_pilot_input
            > self.left_brake_yellow_output + Ratio::new::<ratio>(0.2)
            || self.right_brake_pilot_input
                > self.right_brake_yellow_output + Ratio::new::<ratio>(0.2);

        // Nominal braking from pedals is limited to 2538psi
        self.normal_brake_pressure_limit = Pressure::new::<psi>(2538.);

        self.alternate_brake_pressure_limit = Pressure::new::<psi>(if self.parking_brake_demand {
            // If no pilot action, standard park brake pressure limit
            if !yellow_manual_braking_input {
                2103.
            } else {
                // Else manual action limited to a higher max nominal pressure
                2538.
            }
        } else if !self.anti_skid_activated {
            1160.
        } else {
            // Else if any manual braking we use standard limit
            2538.
        });
    }

    /// Updates final brake demands per hydraulic loop based on pilot pedal demands
    fn update_brake_demands(
        &mut self,
        context: &UpdateContext,
        green_loop: &HydraulicLoop,
        alternate_circuit: &BrakeCircuit,
        lgciu1: &impl LgciuInterface,
        lgciu2: &impl LgciuInterface,
        autobrake_panel: &AutobrakePanel,
    ) {
        self.update_normal_braking_availability(&green_loop.pressure());
        self.update_brake_pressure_limitation();

        self.autobrake_controller.update(
            &context,
            &autobrake_panel,
            self.allow_autobrake_arming(),
            self.left_brake_pilot_input,
            self.right_brake_pilot_input,
            lgciu1,
            lgciu2,
        );

        let is_in_flight_gear_lever_up = !(lgciu1.left_and_right_gear_compressed(true)
            || lgciu2.left_and_right_gear_compressed(true)
            || self.is_gear_lever_down);

        self.should_disable_auto_brake_when_retracting.update(
            context,
            !lgciu1.all_down_and_locked() && !self.is_gear_lever_down,
        );

        if is_in_flight_gear_lever_up {
            if self.should_disable_auto_brake_when_retracting.output() {
                self.left_brake_green_output = Ratio::new::<ratio>(0.);
                self.right_brake_green_output = Ratio::new::<ratio>(0.);
            } else {
                // Slight brake pressure to stop the spinning wheels (have no pressure data available yet, 0.2 is random one)
                self.left_brake_green_output = Ratio::new::<ratio>(0.2);
                self.right_brake_green_output = Ratio::new::<ratio>(0.2);
            }

            self.left_brake_yellow_output = Ratio::new::<ratio>(0.);
            self.right_brake_yellow_output = Ratio::new::<ratio>(0.);
        } else {
            let green_used_for_brakes = self.normal_brakes_available
                && self.anti_skid_activated
                && !self.parking_brake_demand;

            if green_used_for_brakes {
                // Final output on normal brakes is max(pilot demand , autobrake demand) to allow pilot override autobrake demand
                self.left_brake_green_output = self
                    .left_brake_pilot_input
                    .max(self.autobrake_controller.brake_output());
                self.right_brake_green_output = self
                    .right_brake_pilot_input
                    .max(self.autobrake_controller.brake_output());
                self.left_brake_yellow_output = Ratio::new::<ratio>(0.);
                self.right_brake_yellow_output = Ratio::new::<ratio>(0.);
            } else {
                self.left_brake_green_output = Ratio::new::<ratio>(0.);
                self.right_brake_green_output = Ratio::new::<ratio>(0.);
                if !self.parking_brake_demand {
                    // Normal braking but using alternate circuit
                    self.left_brake_yellow_output = self.left_brake_pilot_input;
                    self.right_brake_yellow_output = self.right_brake_pilot_input;
                } else {
                    // Else we just use parking brake
                    self.left_brake_yellow_output = Ratio::new::<ratio>(1.);
                    self.right_brake_yellow_output = Ratio::new::<ratio>(1.);

                    // Special case: parking brake on but yellow can't provide enough brakes: green are allowed to brake for emergency
                    if alternate_circuit.left_brake_pressure().get::<psi>()
                        < Self::MIN_PRESSURE_PARK_BRAKE_EMERGENCY
                        || alternate_circuit.right_brake_pressure().get::<psi>()
                            < Self::MIN_PRESSURE_PARK_BRAKE_EMERGENCY
                    {
                        self.left_brake_green_output = self.left_brake_pilot_input;
                        self.right_brake_green_output = self.right_brake_pilot_input;
                    }
                }
            }
        }

        // Limiting final values
        self.left_brake_yellow_output = self
            .left_brake_yellow_output
            .min(Ratio::new::<ratio>(1.))
            .max(Ratio::new::<ratio>(0.));
        self.right_brake_yellow_output = self
            .right_brake_yellow_output
            .min(Ratio::new::<ratio>(1.))
            .max(Ratio::new::<ratio>(0.));
        self.left_brake_green_output = self
            .left_brake_green_output
            .min(Ratio::new::<ratio>(1.))
            .max(Ratio::new::<ratio>(0.));
        self.right_brake_green_output = self
            .right_brake_green_output
            .min(Ratio::new::<ratio>(1.))
            .max(Ratio::new::<ratio>(0.));
    }

    fn send_brake_demands(&mut self, norm: &mut BrakeCircuit, altn: &mut BrakeCircuit) {
        norm.set_brake_press_limit(self.normal_brake_pressure_limit);
        norm.set_brake_demand_left(self.left_brake_green_output);
        norm.set_brake_demand_right(self.right_brake_green_output);

        altn.set_brake_press_limit(self.alternate_brake_pressure_limit);
        altn.set_brake_demand_left(self.left_brake_yellow_output);
        altn.set_brake_demand_right(self.right_brake_yellow_output);
    }
}

impl SimulationElement for A320HydraulicBrakeComputerUnit {
    fn accept<T: SimulationElementVisitor>(&mut self, visitor: &mut T) {
        self.autobrake_controller.accept(visitor);
        visitor.visit(self);
    }

    fn read(&mut self, reader: &mut SimulatorReader) {
        self.parking_brake_demand = reader.read("PARK_BRAKE_LEVER_POS");
        self.is_gear_lever_down = reader.read("GEAR HANDLE POSITION");
        self.anti_skid_activated = reader.read("ANTISKID BRAKES ACTIVE");
        self.left_brake_pilot_input = Ratio::new::<ratio>(reader.read("LEFT_BRAKE_PEDAL_INPUT"));
        self.right_brake_pilot_input = Ratio::new::<ratio>(reader.read("RIGHT_BRAKE_PEDAL_INPUT"));
    }
}

struct A320BrakingForce {
    left_braking_force: f64,
    right_braking_force: f64,

    flap_position: f64,
}
impl A320BrakingForce {
    const REFERENCE_PRESSURE_FOR_MAX_FORCE: f64 = 2538.;

    const FLAPS_BREAKPOINTS: [f64; 3] = [0., 50., 100.];
    const FLAPS_PENALTY_PERCENT: [f64; 3] = [5., 5., 0.];

    pub fn new() -> Self {
        A320BrakingForce {
            left_braking_force: 0.,
            right_braking_force: 0.,

            flap_position: 0.,
        }
    }

    pub fn update_forces(
        &mut self,
        context: &UpdateContext,
        norm_brakes: &BrakeCircuit,
        altn_brakes: &BrakeCircuit,
    ) {
        // Base formula for output force is output_force[0:1] = 50 * sqrt(current_pressure) / Max_brake_pressure
        // This formula gives a bit more punch for lower brake pressures (like 1000 psi alternate braking), as linear formula
        // gives really too low brake force for 1000psi

        let left_force_norm = 50. * norm_brakes.left_brake_pressure().get::<psi>().sqrt()
            / Self::REFERENCE_PRESSURE_FOR_MAX_FORCE;
        let left_force_altn = 50. * altn_brakes.left_brake_pressure().get::<psi>().sqrt()
            / Self::REFERENCE_PRESSURE_FOR_MAX_FORCE;
        self.left_braking_force = left_force_norm + left_force_altn;
        self.left_braking_force = self.left_braking_force.max(0.).min(1.);

        let right_force_norm = 50. * norm_brakes.right_brake_pressure().get::<psi>().sqrt()
            / Self::REFERENCE_PRESSURE_FOR_MAX_FORCE;
        let right_force_altn = 50. * altn_brakes.right_brake_pressure().get::<psi>().sqrt()
            / Self::REFERENCE_PRESSURE_FOR_MAX_FORCE;
        self.right_braking_force = right_force_norm + right_force_altn;
        self.right_braking_force = self.right_braking_force.max(0.).min(1.);

        self.correct_with_flaps_state(context);
    }

    fn correct_with_flaps_state(&mut self, context: &UpdateContext) {
        let flap_correction = Ratio::new::<percent>(interpolation(
            &Self::FLAPS_BREAKPOINTS,
            &Self::FLAPS_PENALTY_PERCENT,
            self.flap_position,
        ));

        // Using airspeed with formula 0.1 * sqrt(airspeed) to get a 0 to 1 ratio to use our flap correction
        // This way the less airspeed, the less our correction is used as it is an aerodynamic effect on brakes
        let mut airspeed_corrective_factor =
            0.1 * context.indicated_airspeed().get::<knot>().abs().sqrt();
        airspeed_corrective_factor = airspeed_corrective_factor.min(1.0);

        let final_flaps_correction_with_speed = flap_correction * airspeed_corrective_factor;

        self.left_braking_force = self.left_braking_force
            - (self.left_braking_force * final_flaps_correction_with_speed.get::<ratio>());

        self.right_braking_force = self.right_braking_force
            - (self.right_braking_force * final_flaps_correction_with_speed.get::<ratio>());
    }
}

impl SimulationElement for A320BrakingForce {
    fn write(&self, writer: &mut SimulatorWriter) {
        // BRAKE XXXX FORCE FACTOR is the actual braking force we want the plane to generate in the simulator
        writer.write("BRAKE LEFT FORCE FACTOR", self.left_braking_force);
        writer.write("BRAKE RIGHT FORCE FACTOR", self.right_braking_force);
    }

    fn read(&mut self, reader: &mut SimulatorReader) {
        let left_flap: f64 = reader.read("TRAILING EDGE FLAPS LEFT PERCENT");
        let right_flap: f64 = reader.read("TRAILING EDGE FLAPS RIGHT PERCENT");
        self.flap_position = (left_flap + right_flap) / 2.;
    }
}

#[derive(PartialEq, Clone, Copy)]
enum DoorControlState {
    DownLocked = 0,
    NoControl = 1,
    HydControl = 2,
    UpLocked = 3,
}

struct A320DoorController {
    requested_position_id: String,

    control_state: DoorControlState,

    position_requested: Ratio,

    duration_in_no_control: Duration,
    duration_in_hyd_control: Duration,

    should_close_valves: bool,
    control_position_request: Ratio,
    should_unlock: bool,
}
impl A320DoorController {
    // Duration which the hydraulic valves sends a open request when request is closing (this is done on real aircraft so uplock can be easily unlocked without friction)
    const UP_CONTROL_TIME_BEFORE_DOWN_CONTROL: Duration = Duration::from_millis(200);

    // Delay from the ground crew unlocking the door to the time they start requiring up movement in control panel
    const DELAY_UNLOCK_TO_HYDRAULIC_CONTROL: Duration = Duration::from_secs(5);

    fn new(id: &str) -> Self {
        Self {
            requested_position_id: format!("{}_DOOR_CARGO_OPEN_REQ", id),
            control_state: DoorControlState::DownLocked,
            position_requested: Ratio::new::<ratio>(0.),

            duration_in_no_control: Duration::from_secs(0),
            duration_in_hyd_control: Duration::from_secs(0),

            should_close_valves: true,
            control_position_request: Ratio::new::<ratio>(0.),
            should_unlock: false,
        }
    }

    fn update(&mut self, context: &UpdateContext, door: &CargoDoor, current_pressure: Pressure) {
        self.control_state = self.determine_control_state_and_lock_action(door, current_pressure);
        self.update_timers(context);
        self.update_actions_from_state();
    }

    fn update_timers(&mut self, context: &UpdateContext) {
        if self.control_state == DoorControlState::NoControl {
            self.duration_in_no_control += context.delta();
        } else {
            self.duration_in_no_control = Duration::from_secs(0);
        }

        if self.control_state == DoorControlState::HydControl {
            self.duration_in_hyd_control += context.delta();
        } else {
            self.duration_in_hyd_control = Duration::from_secs(0);
        }
    }

    fn update_actions_from_state(&mut self) {
        match self.control_state {
            DoorControlState::DownLocked => {}
            DoorControlState::NoControl => {
                self.should_close_valves = true;
            }
            DoorControlState::HydControl => {
                self.should_close_valves = false;
                self.control_position_request = if self.position_requested > Ratio::new::<ratio>(0.)
                    || self.duration_in_hyd_control < Self::UP_CONTROL_TIME_BEFORE_DOWN_CONTROL
                {
                    Ratio::new::<ratio>(1.)
                } else {
                    Ratio::new::<ratio>(0.)
                }
            }
            DoorControlState::UpLocked => {
                self.should_close_valves = true;
            }
        }
    }

    fn determine_control_state_and_lock_action(
        &mut self,
        door: &CargoDoor,
        current_pressure: Pressure,
    ) -> DoorControlState {
        match self.control_state {
            DoorControlState::DownLocked if self.position_requested > Ratio::new::<ratio>(0.) => {
                self.should_unlock = true;
                DoorControlState::NoControl
            }
            DoorControlState::NoControl
                if self.duration_in_no_control > Self::DELAY_UNLOCK_TO_HYDRAULIC_CONTROL =>
            {
                self.should_unlock = false;
                DoorControlState::HydControl
            }
            DoorControlState::HydControl if door.is_locked() => {
                self.should_unlock = false;
                DoorControlState::DownLocked
            }
            DoorControlState::HydControl
                if door.position() > Ratio::new::<ratio>(0.9)
                    && self.position_requested > Ratio::new::<ratio>(0.5) =>
            {
                self.should_unlock = false;
                DoorControlState::UpLocked
            }
            DoorControlState::UpLocked
                if self.position_requested < Ratio::new::<ratio>(1.)
                    && current_pressure > Pressure::new::<psi>(1000.) =>
            {
                DoorControlState::HydControl
            }
            _ => self.control_state,
        }
    }

    fn should_pressurise_hydraulics(&self) -> bool {
        (self.control_state == DoorControlState::UpLocked
            && self.position_requested < Ratio::new::<ratio>(1.))
            || self.control_state == DoorControlState::HydControl
    }
}
impl HydraulicAssemblyController for A320DoorController {
    fn requested_mode(&self) -> LinearActuatorMode {
        if self.should_close_valves {
            LinearActuatorMode::ClosedValves
        } else {
            LinearActuatorMode::PositionControl
        }
    }

    fn requested_position(&self) -> Ratio {
        self.control_position_request
    }

    fn should_lock(&self) -> bool {
        !self.should_unlock
    }

    fn requested_lock_position(&self) -> Ratio {
        Ratio::new::<ratio>(0.)
    }
}
impl SimulationElement for A320DoorController {
    fn read(&mut self, reader: &mut SimulatorReader) {
        self.position_requested = Ratio::new::<ratio>(reader.read(&self.requested_position_id));
    }
}

struct CargoDoor {
    hydraulic_assembly: HydraulicLinearActuatorAssembly,

    position_id: String,
    locked_id: String,
    position: Ratio,

    is_locked: bool,
}
impl CargoDoor {
    fn new(id: &str, hydraulic_assembly: HydraulicLinearActuatorAssembly) -> Self {
        Self {
            hydraulic_assembly,
            position_id: format!("{}_DOOR_CARGO_POSITION", id),
            locked_id: format!("{}_DOOR_CARGO_LOCKED", id),

            position: Ratio::new::<ratio>(0.),

            is_locked: true,
        }
    }

    fn position(&self) -> Ratio {
        self.position
    }

    fn is_locked(&self) -> bool {
        self.is_locked
    }

    fn actuator(&mut self) -> &mut impl Actuator {
        self.hydraulic_assembly.actuator()
    }

    fn update(
        &mut self,
        cargo_door_controller: &impl HydraulicAssemblyController,
        context: &UpdateContext,
        current_pressure: Pressure,
    ) {
        self.hydraulic_assembly
            .update(cargo_door_controller, context, current_pressure);
        self.is_locked = self.hydraulic_assembly.is_locked();
        self.position = self.hydraulic_assembly.position_normalized();
    }
}
impl SimulationElement for CargoDoor {
    fn write(&self, writer: &mut SimulatorWriter) {
        writer.write(&self.position_id, self.position());
        writer.write(&self.locked_id, self.is_locked());
    }
}

struct PushbackTug {
    angle: f64,
    previous_angle: f64,
    // Type of pushback:
    // 0 = Straight
    // 1 = Left
    // 2 = Right
    // 3 = Assumed to be no pushback
    // 4 = might be finishing pushback, to confirm
    state: f64,
    is_connected_to_nose_gear: bool,
}
impl PushbackTug {
    const STATE_NO_PUSHBACK: f64 = 3.;

    fn new() -> Self {
        Self {
            angle: 0.,
            previous_angle: 0.,
            state: Self::STATE_NO_PUSHBACK,
            is_connected_to_nose_gear: false,
        }
    }

    fn update(&mut self) {
        if self.is_pushing() {
            self.is_connected_to_nose_gear = true;
        } else if (self.state - PushbackTug::STATE_NO_PUSHBACK).abs() <= f64::EPSILON {
            self.is_connected_to_nose_gear = false;
        }
    }

    fn is_connected(&self) -> bool {
        self.is_connected_to_nose_gear
    }

    fn is_pushing(&self) -> bool {
        // The angle keeps changing while pushing or is frozen high on high angle manoeuvering.
        (self.angle - self.previous_angle).abs() > f64::EPSILON
            && (self.state - PushbackTug::STATE_NO_PUSHBACK).abs() > f64::EPSILON
    }
}
impl SimulationElement for PushbackTug {
    fn read(&mut self, reader: &mut SimulatorReader) {
        self.previous_angle = self.angle;
        self.angle = reader.read("PUSHBACK ANGLE");
        self.state = reader.read("PUSHBACK STATE");
    }
}

/// Autobrake controller computes the state machine of the autobrake logic, and the deceleration target
/// that we expect for the plane
pub struct A320AutobrakeController {
    deceleration_governor: AutobrakeDecelerationGovernor,

    target: Acceleration,
    mode: AutobrakeMode,

    arming_is_allowed_by_bcu: bool,
    left_brake_pedal_input: Ratio,
    right_brake_pedal_input: Ratio,

    ground_spoilers_are_deployed: bool,
    last_ground_spoilers_are_deployed: bool,

    should_disarm_after_time_in_flight: DelayedPulseTrueLogicGate,
    should_reject_max_mode_after_time_in_flight: DelayedTrueLogicGate,

    external_disarm_event: bool,
}
impl A320AutobrakeController {
    const DURATION_OF_FLIGHT_TO_DISARM_AUTOBRAKE_SECS: f64 = 10.;

    // Dynamic decel target map versus time for any mode that needs it
    const LOW_MODE_DECEL_PROFILE_ACCEL_MS2: [f64; 4] = [4., 4., 0., -2.];
    const LOW_MODE_DECEL_PROFILE_TIME_S: [f64; 4] = [0., 1.99, 2., 4.5];

    const MED_MODE_DECEL_PROFILE_ACCEL_MS2: [f64; 5] = [4., 4., 0., -2., -3.];
    const MED_MODE_DECEL_PROFILE_TIME_S: [f64; 5] = [0., 1.99, 2., 2.5, 4.];

    const MAX_MODE_DECEL_TARGET_MS2: f64 = -6.;
    const OFF_MODE_DECEL_TARGET_MS2: f64 = 5.;

    const MARGIN_PERCENT_TO_TARGET_TO_SHOW_DECEL_IN_LO_MED: f64 = 80.;
    const TARGET_TO_SHOW_DECEL_IN_MAX_MS2: f64 = -2.7;

    fn new() -> A320AutobrakeController {
        A320AutobrakeController {
            deceleration_governor: AutobrakeDecelerationGovernor::new(),
            target: Acceleration::new::<meter_per_second_squared>(0.),
            mode: AutobrakeMode::NONE,
            arming_is_allowed_by_bcu: false,
            left_brake_pedal_input: Ratio::new::<percent>(0.),
            right_brake_pedal_input: Ratio::new::<percent>(0.),
            ground_spoilers_are_deployed: false,
            last_ground_spoilers_are_deployed: false,
            should_disarm_after_time_in_flight: DelayedPulseTrueLogicGate::new(
                Duration::from_secs_f64(Self::DURATION_OF_FLIGHT_TO_DISARM_AUTOBRAKE_SECS),
            ),
            should_reject_max_mode_after_time_in_flight: DelayedTrueLogicGate::new(
                Duration::from_secs_f64(Self::DURATION_OF_FLIGHT_TO_DISARM_AUTOBRAKE_SECS),
            ),
            external_disarm_event: false,
        }
    }

    fn spoilers_retracted_during_this_update(&self) -> bool {
        !self.ground_spoilers_are_deployed && self.last_ground_spoilers_are_deployed
    }

    fn brake_output(&self) -> Ratio {
        Ratio::new::<ratio>(self.deceleration_governor.output())
    }

    fn determine_mode(&mut self, autobrake_panel: &AutobrakePanel) -> AutobrakeMode {
        if self.should_disarm() {
            AutobrakeMode::NONE
        } else {
            match autobrake_panel.pressed_mode() {
                Some(mode) if self.mode == mode => AutobrakeMode::NONE,
                Some(mode)
                    if mode != AutobrakeMode::MAX
                        || !self.should_reject_max_mode_after_time_in_flight.output() =>
                {
                    mode
                }
                Some(_) | None => self.mode,
            }
        }
    }

    fn should_engage_deceleration_governor(&self) -> bool {
        self.is_armed() && self.ground_spoilers_are_deployed && !self.should_disarm()
    }

    fn is_armed(&self) -> bool {
        self.mode != AutobrakeMode::NONE
    }

    fn is_decelerating(&self) -> bool {
        match self.mode {
            AutobrakeMode::NONE => false,
            AutobrakeMode::LOW | AutobrakeMode::MED => {
                self.deceleration_demanded()
                    && self
                        .deceleration_governor
                        .is_on_target(Ratio::new::<percent>(
                            Self::MARGIN_PERCENT_TO_TARGET_TO_SHOW_DECEL_IN_LO_MED,
                        ))
            }
            _ => {
                self.deceleration_demanded()
                    && self.deceleration_governor.decelerating_at_or_above_rate(
                        Acceleration::new::<meter_per_second_squared>(
                            Self::TARGET_TO_SHOW_DECEL_IN_MAX_MS2,
                        ),
                    )
            }
        }
    }

    fn deceleration_demanded(&self) -> bool {
        self.deceleration_governor.is_engaged()
            && self.target.get::<meter_per_second_squared>() < 0.
    }

    fn should_disarm_due_to_pedal_input(&self) -> bool {
        match self.mode {
            AutobrakeMode::NONE => false,
            AutobrakeMode::LOW | AutobrakeMode::MED => {
                self.left_brake_pedal_input > Ratio::new::<percent>(53.)
                    || self.right_brake_pedal_input > Ratio::new::<percent>(53.)
                    || (self.left_brake_pedal_input > Ratio::new::<percent>(11.)
                        && self.right_brake_pedal_input > Ratio::new::<percent>(11.))
            }
            AutobrakeMode::MAX => {
                self.left_brake_pedal_input > Ratio::new::<percent>(77.)
                    || self.right_brake_pedal_input > Ratio::new::<percent>(77.)
                    || (self.left_brake_pedal_input > Ratio::new::<percent>(53.)
                        && self.right_brake_pedal_input > Ratio::new::<percent>(53.))
            }
            _ => false,
        }
    }

    fn should_disarm(&self) -> bool {
        (self.deceleration_governor.is_engaged() && self.should_disarm_due_to_pedal_input())
            || !self.arming_is_allowed_by_bcu
            || self.spoilers_retracted_during_this_update()
            || self.should_disarm_after_time_in_flight.output()
            || self.external_disarm_event
    }

    fn calculate_target(&mut self) -> Acceleration {
        Acceleration::new::<meter_per_second_squared>(match self.mode {
            AutobrakeMode::NONE => Self::OFF_MODE_DECEL_TARGET_MS2,
            AutobrakeMode::LOW => interpolation(
                &Self::LOW_MODE_DECEL_PROFILE_TIME_S,
                &Self::LOW_MODE_DECEL_PROFILE_ACCEL_MS2,
                self.deceleration_governor.time_engaged().as_secs_f64(),
            ),
            AutobrakeMode::MED => interpolation(
                &Self::MED_MODE_DECEL_PROFILE_TIME_S,
                &Self::MED_MODE_DECEL_PROFILE_ACCEL_MS2,
                self.deceleration_governor.time_engaged().as_secs_f64(),
            ),
            AutobrakeMode::MAX => Self::MAX_MODE_DECEL_TARGET_MS2,
            _ => Self::OFF_MODE_DECEL_TARGET_MS2,
        })
    }

    fn update_input_conditions(
        &mut self,
        context: &UpdateContext,
        allow_arming: bool,
        pedal_input_left: Ratio,
        pedal_input_right: Ratio,
        lgciu1: &impl LgciuInterface,
        lgciu2: &impl LgciuInterface,
    ) {
        let in_flight_lgciu1 =
            !lgciu1.right_gear_compressed(false) && !lgciu1.left_gear_compressed(false);
        let in_flight_lgciu2 =
            !lgciu2.right_gear_compressed(false) && !lgciu2.left_gear_compressed(false);

        self.should_disarm_after_time_in_flight
            .update(context, in_flight_lgciu1 && in_flight_lgciu2);
        self.should_reject_max_mode_after_time_in_flight
            .update(context, in_flight_lgciu1 && in_flight_lgciu2);

        self.arming_is_allowed_by_bcu = allow_arming;
        self.left_brake_pedal_input = pedal_input_left;
        self.right_brake_pedal_input = pedal_input_right;
    }

    #[allow(clippy::too_many_arguments)]
    fn update(
        &mut self,
        context: &UpdateContext,
        autobrake_panel: &AutobrakePanel,
        allow_arming: bool,
        pedal_input_left: Ratio,
        pedal_input_right: Ratio,
        lgciu1: &impl LgciuInterface,
        lgciu2: &impl LgciuInterface,
    ) {
        self.update_input_conditions(
            &context,
            allow_arming,
            pedal_input_left,
            pedal_input_right,
            lgciu1,
            lgciu2,
        );
        self.mode = self.determine_mode(&autobrake_panel);

        self.deceleration_governor
            .engage_when(self.should_engage_deceleration_governor());

        self.target = self.calculate_target();
        self.deceleration_governor.update(&context, self.target);
    }
}
impl SimulationElement for A320AutobrakeController {
    fn write(&self, writer: &mut SimulatorWriter) {
        writer.write("AUTOBRAKES_ARMED_MODE", self.mode as u8 as f64);
        writer.write("AUTOBRAKES_DECEL_LIGHT", self.is_decelerating());
    }

    fn read(&mut self, reader: &mut SimulatorReader) {
        self.last_ground_spoilers_are_deployed = self.ground_spoilers_are_deployed;
        self.ground_spoilers_are_deployed = reader.read("SPOILERS_GROUND_SPOILERS_ACTIVE");
        self.external_disarm_event = reader.read("AUTOBRAKE_DISARM");

        // Reading current mode in sim to initialize correct mode if sim changes it (from .FLT files for example)
        self.mode = reader.read_f64("AUTOBRAKES_ARMED_MODE").into();
    }
}

pub(super) struct A320HydraulicOverheadPanel {
    edp1_push_button: AutoOffFaultPushButton,
    edp2_push_button: AutoOffFaultPushButton,
    blue_epump_push_button: AutoOffFaultPushButton,
    ptu_push_button: AutoOffFaultPushButton,
    rat_push_button: MomentaryPushButton,
    yellow_epump_push_button: AutoOnFaultPushButton,
    blue_epump_override_push_button: MomentaryOnPushButton,
}
impl A320HydraulicOverheadPanel {
    pub(super) fn new() -> A320HydraulicOverheadPanel {
        A320HydraulicOverheadPanel {
            edp1_push_button: AutoOffFaultPushButton::new_auto("HYD_ENG_1_PUMP"),
            edp2_push_button: AutoOffFaultPushButton::new_auto("HYD_ENG_2_PUMP"),
            blue_epump_push_button: AutoOffFaultPushButton::new_auto("HYD_EPUMPB"),
            ptu_push_button: AutoOffFaultPushButton::new_auto("HYD_PTU"),
            rat_push_button: MomentaryPushButton::new("HYD_RAT_MAN_ON"),
            yellow_epump_push_button: AutoOnFaultPushButton::new_auto("HYD_EPUMPY"),
            blue_epump_override_push_button: MomentaryOnPushButton::new("HYD_EPUMPY_OVRD"),
        }
    }

    fn update_blue_override_state(&mut self) {
        if self.blue_epump_push_button.is_off() {
            self.blue_epump_override_push_button.turn_off();
        }
    }

    pub(super) fn update(&mut self, hyd: &A320Hydraulic) {
        self.edp1_push_button
            .set_fault(hyd.green_edp_has_low_press_fault());
        self.edp2_push_button
            .set_fault(hyd.yellow_edp_has_low_press_fault());
        self.blue_epump_push_button
            .set_fault(hyd.blue_epump_has_fault());
        self.yellow_epump_push_button
            .set_fault(hyd.yellow_epump_has_low_press_fault());

        self.update_blue_override_state();
    }

    fn yellow_epump_push_button_is_auto(&self) -> bool {
        self.yellow_epump_push_button.is_auto()
    }

    fn ptu_push_button_is_auto(&self) -> bool {
        self.ptu_push_button.is_auto()
    }

    fn edp_push_button_is_auto(&self, number: usize) -> bool {
        match number {
            1 => self.edp1_push_button.is_auto(),
            2 => self.edp2_push_button.is_auto(),
            _ => panic!("The A320 only supports two engines."),
        }
    }

    fn edp_push_button_is_off(&self, number: usize) -> bool {
        match number {
            1 => self.edp1_push_button.is_off(),
            2 => self.edp2_push_button.is_off(),
            _ => panic!("The A320 only supports two engines."),
        }
    }

    fn blue_epump_override_push_button_is_on(&self) -> bool {
        self.blue_epump_override_push_button.is_on()
    }

    fn blue_epump_push_button_is_off(&self) -> bool {
        self.blue_epump_push_button.is_off()
    }

    fn rat_man_on_push_button_is_pressed(&self) -> bool {
        self.rat_push_button.is_pressed()
    }
}
impl SimulationElement for A320HydraulicOverheadPanel {
    fn accept<T: SimulationElementVisitor>(&mut self, visitor: &mut T) {
        self.edp1_push_button.accept(visitor);
        self.edp2_push_button.accept(visitor);
        self.blue_epump_push_button.accept(visitor);
        self.ptu_push_button.accept(visitor);
        self.rat_push_button.accept(visitor);
        self.yellow_epump_push_button.accept(visitor);
        self.blue_epump_override_push_button.accept(visitor);

        visitor.visit(self);
    }

    fn receive_power(&mut self, buses: &impl ElectricalBuses) {
        if !buses.is_powered(A320Hydraulic::BLUE_ELEC_PUMP_CONTROL_POWER_BUS)
            || !buses.is_powered(A320Hydraulic::BLUE_ELEC_PUMP_SUPPLY_POWER_BUS)
        {
            self.blue_epump_override_push_button.turn_off();
        }
    }
}

#[cfg(test)]
mod tests {
    use super::*;
    use rand::Rng;

    mod a320_hydraulics {
        use super::*;
        use systems::electrical::test::TestElectricitySource;
        use systems::electrical::ElectricalBus;
        use systems::electrical::Electricity;
        use systems::electrical::ElectricitySource;
        use systems::electrical::ExternalPowerSource;
        use systems::engine::{leap_engine::LeapEngine, EngineFireOverheadPanel};
        use systems::landing_gear::{LandingGear, LandingGearControlInterfaceUnit};
        use systems::shared::EmergencyElectricalState;
        use systems::shared::PotentialOrigin;
        use systems::simulation::test::TestBed;
        use systems::simulation::{test::SimulationTestBed, Aircraft};
        use uom::si::{
            length::foot,
            ratio::{percent, ratio},
            volume::liter,
        };

        struct A320TestEmergencyElectricalOverheadPanel {
            rat_and_emer_gen_man_on: MomentaryPushButton,
        }

        impl A320TestEmergencyElectricalOverheadPanel {
            pub fn new() -> Self {
                A320TestEmergencyElectricalOverheadPanel {
                    rat_and_emer_gen_man_on: MomentaryPushButton::new("EMER_ELEC_RAT_AND_EMER_GEN"),
                }
            }
        }
        impl SimulationElement for A320TestEmergencyElectricalOverheadPanel {
            fn accept<T: SimulationElementVisitor>(&mut self, visitor: &mut T) {
                self.rat_and_emer_gen_man_on.accept(visitor);

                visitor.visit(self);
            }
        }
        impl EmergencyElectricalRatPushButton for A320TestEmergencyElectricalOverheadPanel {
            fn is_pressed(&self) -> bool {
                self.rat_and_emer_gen_man_on.is_pressed()
            }
        }

        struct A320TestElectrical {
            airspeed: Velocity,
            all_ac_lost: bool,
        }
        impl A320TestElectrical {
            pub fn new() -> Self {
                A320TestElectrical {
                    airspeed: Velocity::new::<knot>(100.),
                    all_ac_lost: false,
                }
            }

            fn update(&mut self, context: &UpdateContext) {
                self.airspeed = context.indicated_airspeed();
            }
        }
        impl EmergencyElectricalState for A320TestElectrical {
            fn is_in_emergency_elec(&self) -> bool {
                self.all_ac_lost && self.airspeed >= Velocity::new::<knot>(100.)
            }
        }
        impl SimulationElement for A320TestElectrical {
            fn receive_power(&mut self, buses: &impl ElectricalBuses) {
                self.all_ac_lost = !buses.is_powered(ElectricalBusType::AlternatingCurrent(1))
                    && !buses.is_powered(ElectricalBusType::AlternatingCurrent(2));
            }
        }
        struct A320HydraulicsTestAircraft {
            engine_1: LeapEngine,
            engine_2: LeapEngine,
            hydraulics: A320Hydraulic,
            overhead: A320HydraulicOverheadPanel,
            autobrake_panel: AutobrakePanel,
            emergency_electrical_overhead: A320TestEmergencyElectricalOverheadPanel,
            engine_fire_overhead: EngineFireOverheadPanel,
            landing_gear: LandingGear,
            lgciu1: LandingGearControlInterfaceUnit,
            lgciu2: LandingGearControlInterfaceUnit,
            electrical: A320TestElectrical,
            ext_pwr: ExternalPowerSource,

            powered_source: TestElectricitySource,
            ac_ground_service_bus: ElectricalBus,
            dc_ground_service_bus: ElectricalBus,
            ac_1_bus: ElectricalBus,
            ac_2_bus: ElectricalBus,
            dc_1_bus: ElectricalBus,
            dc_2_bus: ElectricalBus,
            dc_ess_bus: ElectricalBus,
            dc_hot_1_bus: ElectricalBus,
            dc_hot_2_bus: ElectricalBus,

            // Electric buses states to be able to kill them dynamically
            is_ac_ground_service_powered: bool,
            is_dc_ground_service_powered: bool,
            is_ac_1_powered: bool,
            is_ac_2_powered: bool,
            is_dc_1_powered: bool,
            is_dc_2_powered: bool,
            is_dc_ess_powered: bool,
            is_dc_hot_1_powered: bool,
            is_dc_hot_2_powered: bool,
        }
        impl A320HydraulicsTestAircraft {
            fn new(electricity: &mut Electricity) -> Self {
                Self {
                    engine_1: LeapEngine::new(1),
                    engine_2: LeapEngine::new(2),
                    hydraulics: A320Hydraulic::new(),
                    overhead: A320HydraulicOverheadPanel::new(),
                    autobrake_panel: AutobrakePanel::new(),
                    emergency_electrical_overhead: A320TestEmergencyElectricalOverheadPanel::new(),
                    engine_fire_overhead: EngineFireOverheadPanel::new(),
                    landing_gear: LandingGear::new(),
                    lgciu1: LandingGearControlInterfaceUnit::new(
                        ElectricalBusType::DirectCurrentEssential,
                    ),
                    lgciu2: LandingGearControlInterfaceUnit::new(ElectricalBusType::DirectCurrent(
                        2,
                    )),
                    electrical: A320TestElectrical::new(),
                    ext_pwr: ExternalPowerSource::new(electricity),
                    powered_source: TestElectricitySource::powered(
                        PotentialOrigin::EngineGenerator(1),
                        electricity,
                    ),
                    ac_ground_service_bus: ElectricalBus::new(
                        ElectricalBusType::AlternatingCurrentGndFltService,
                        electricity,
                    ),
                    dc_ground_service_bus: ElectricalBus::new(
                        ElectricalBusType::DirectCurrentGndFltService,
                        electricity,
                    ),
                    ac_1_bus: ElectricalBus::new(
                        ElectricalBusType::AlternatingCurrent(1),
                        electricity,
                    ),
                    ac_2_bus: ElectricalBus::new(
                        ElectricalBusType::AlternatingCurrent(2),
                        electricity,
                    ),
                    dc_1_bus: ElectricalBus::new(ElectricalBusType::DirectCurrent(1), electricity),
                    dc_2_bus: ElectricalBus::new(ElectricalBusType::DirectCurrent(2), electricity),
                    dc_ess_bus: ElectricalBus::new(
                        ElectricalBusType::DirectCurrentEssential,
                        electricity,
                    ),
                    dc_hot_1_bus: ElectricalBus::new(
                        ElectricalBusType::DirectCurrentHot(1),
                        electricity,
                    ),
                    dc_hot_2_bus: ElectricalBus::new(
                        ElectricalBusType::DirectCurrentHot(2),
                        electricity,
                    ),
                    is_ac_ground_service_powered: true,
                    is_dc_ground_service_powered: true,
                    is_ac_1_powered: true,
                    is_ac_2_powered: true,
                    is_dc_1_powered: true,
                    is_dc_2_powered: true,
                    is_dc_ess_powered: true,
                    is_dc_hot_1_powered: true,
                    is_dc_hot_2_powered: true,
                }
            }

            fn is_rat_commanded_to_deploy(&self) -> bool {
                self.hydraulics.ram_air_turbine_controller.should_deploy()
            }

            fn is_green_edp_commanded_on(&self) -> bool {
                self.hydraulics
                    .engine_driven_pump_1_controller
                    .should_pressurise()
            }

            fn is_yellow_edp_commanded_on(&self) -> bool {
                self.hydraulics
                    .engine_driven_pump_2_controller
                    .should_pressurise()
            }

            fn get_yellow_brake_accumulator_fluid_volume(&self) -> Volume {
                self.hydraulics
                    .braking_circuit_altn
                    .accumulator_fluid_volume()
            }

            fn is_nws_pin_inserted(&self) -> bool {
                self.hydraulics.nose_wheel_steering_pin_is_inserted()
            }

            fn is_cargo_powering_yellow_epump(&self) -> bool {
                self.hydraulics
                    .should_pressurise_yellow_pump_for_cargo_door_operation()
            }

            fn is_yellow_epump_controller_pressurising(&self) -> bool {
                self.hydraulics
                    .yellow_electric_pump_controller
                    .should_pressurise()
            }

            fn is_blue_epump_controller_pressurising(&self) -> bool {
                self.hydraulics
                    .blue_electric_pump_controller
                    .should_pressurise()
            }

            fn is_edp1_green_pump_controller_pressurising(&self) -> bool {
                self.hydraulics
                    .engine_driven_pump_1_controller
                    .should_pressurise()
            }

            fn is_edp2_yellow_pump_controller_pressurising(&self) -> bool {
                self.hydraulics
                    .engine_driven_pump_2_controller
                    .should_pressurise()
            }

            fn is_ptu_controller_activating_ptu(&self) -> bool {
                self.hydraulics
                    .power_transfer_unit_controller
                    .should_enable()
            }

            fn is_ptu_enabled(&self) -> bool {
                self.hydraulics.power_transfer_unit.is_enabled()
            }

            fn is_blue_pressurised(&self) -> bool {
                self.hydraulics.is_blue_pressurised()
            }

            fn is_green_pressurised(&self) -> bool {
                self.hydraulics.is_green_pressurised()
            }

            fn is_yellow_pressurised(&self) -> bool {
                self.hydraulics.is_yellow_pressurised()
            }

            fn is_cargo_fwd_door_locked_up(&self) -> bool {
                self.hydraulics.forward_cargo_door_controller.control_state
                    == DoorControlState::UpLocked
            }

            fn set_ac_bus_1_is_powered(&mut self, bus_is_alive: bool) {
                self.is_ac_1_powered = bus_is_alive;
            }

            fn set_ac_bus_2_is_powered(&mut self, bus_is_alive: bool) {
                self.is_ac_2_powered = bus_is_alive;
            }

            fn set_dc_ground_service_is_powered(&mut self, bus_is_alive: bool) {
                self.is_dc_ground_service_powered = bus_is_alive;
            }

            fn set_ac_ground_service_is_powered(&mut self, bus_is_alive: bool) {
                self.is_ac_ground_service_powered = bus_is_alive;
            }

            fn set_dc_bus_2_is_powered(&mut self, bus_is_alive: bool) {
                self.is_dc_2_powered = bus_is_alive;
            }
            fn set_dc_ess_is_powered(&mut self, bus_is_alive: bool) {
                self.is_dc_ess_powered = bus_is_alive;
            }
        }

        impl Aircraft for A320HydraulicsTestAircraft {
            fn update_before_power_distribution(
                &mut self,
                _context: &UpdateContext,
                electricity: &mut Electricity,
            ) {
                electricity.supplied_by(&self.powered_source);

                if self.is_ac_1_powered {
                    electricity.flow(&self.powered_source, &self.ac_1_bus);
                }

                if self.is_ac_2_powered {
                    electricity.flow(&self.powered_source, &self.ac_2_bus);
                }

                if self.is_ac_ground_service_powered {
                    electricity.flow(&self.powered_source, &self.ac_ground_service_bus);
                }

                if self.is_dc_ground_service_powered {
                    electricity.flow(&self.powered_source, &self.dc_ground_service_bus);
                }

                if self.is_dc_1_powered {
                    electricity.flow(&self.powered_source, &self.dc_1_bus);
                }

                if self.is_dc_2_powered {
                    electricity.flow(&self.powered_source, &self.dc_2_bus);
                }

                if self.is_dc_ess_powered {
                    electricity.flow(&self.powered_source, &self.dc_ess_bus);
                }

                if self.is_dc_hot_1_powered {
                    electricity.flow(&self.powered_source, &self.dc_hot_1_bus);
                }

                if self.is_dc_hot_2_powered {
                    electricity.flow(&self.powered_source, &self.dc_hot_2_bus);
                }
            }

            fn update_after_power_distribution(&mut self, context: &UpdateContext) {
                self.electrical.update(context);

                self.lgciu1.update(
                    &self.landing_gear,
                    self.ext_pwr.output_potential().is_powered(),
                );
                self.lgciu2.update(
                    &self.landing_gear,
                    self.ext_pwr.output_potential().is_powered(),
                );

                self.hydraulics.update(
                    context,
                    &self.engine_1,
                    &self.engine_2,
                    &self.overhead,
                    &self.autobrake_panel,
                    &self.engine_fire_overhead,
                    &self.lgciu1,
                    &self.lgciu2,
                    &self.emergency_electrical_overhead,
                    &self.electrical,
                );

                self.overhead.update(&self.hydraulics);
            }
        }
        impl SimulationElement for A320HydraulicsTestAircraft {
            fn accept<T: SimulationElementVisitor>(&mut self, visitor: &mut T) {
                self.engine_1.accept(visitor);
                self.engine_2.accept(visitor);
                self.landing_gear.accept(visitor);
                self.lgciu1.accept(visitor);
                self.lgciu2.accept(visitor);
                self.hydraulics.accept(visitor);
                self.autobrake_panel.accept(visitor);
                self.overhead.accept(visitor);
                self.engine_fire_overhead.accept(visitor);
                self.emergency_electrical_overhead.accept(visitor);
                self.electrical.accept(visitor);
                self.ext_pwr.accept(visitor);

                visitor.visit(self);
            }
        }

        struct A320HydraulicsTestBed {
            test_bed: SimulationTestBed<A320HydraulicsTestAircraft>,
        }
        impl A320HydraulicsTestBed {
            fn new() -> Self {
                Self {
                    test_bed: SimulationTestBed::new(|electricity| {
                        A320HydraulicsTestAircraft::new(electricity)
                    }),
                }
            }

            fn run_one_tick(mut self) -> Self {
                self.run_with_delta(A320Hydraulic::HYDRAULIC_SIM_TIME_STEP);
                self
            }

            fn run_waiting_for(mut self, delta: Duration) -> Self {
                self.test_bed.run_multiple_frames(delta);
                self
            }

            fn is_green_edp_commanded_on(&self) -> bool {
                self.query(|a| a.is_green_edp_commanded_on())
            }

            fn is_yellow_edp_commanded_on(&self) -> bool {
                self.query(|a| a.is_yellow_edp_commanded_on())
            }

            fn is_ptu_enabled(&self) -> bool {
                self.query(|a| a.is_ptu_enabled())
            }

            fn is_blue_pressurised(&self) -> bool {
                self.query(|a| a.is_blue_pressurised())
            }

            fn is_green_pressurised(&self) -> bool {
                self.query(|a| a.is_green_pressurised())
            }

            fn is_yellow_pressurised(&self) -> bool {
                self.query(|a| a.is_yellow_pressurised())
            }

            fn is_cargo_fwd_door_locked_down(&mut self) -> bool {
                self.read("FWD_DOOR_CARGO_LOCKED")
            }

            fn is_cargo_fwd_door_locked_up(&self) -> bool {
                self.query(|a| a.is_cargo_fwd_door_locked_up())
            }

            fn cargo_fwd_door_position(&mut self) -> f64 {
                self.read("FWD_DOOR_CARGO_POSITION")
            }

            fn cargo_aft_door_position(&mut self) -> f64 {
                self.read("AFT_DOOR_CARGO_POSITION")
            }

            fn green_pressure(&mut self) -> Pressure {
                self.read("HYD_GREEN_PRESSURE")
            }

            fn blue_pressure(&mut self) -> Pressure {
                self.read("HYD_BLUE_PRESSURE")
            }

            fn yellow_pressure(&mut self) -> Pressure {
                self.read("HYD_YELLOW_PRESSURE")
            }

            fn get_yellow_reservoir_volume(&mut self) -> Volume {
                self.read("HYD_YELLOW_RESERVOIR")
            }

            fn is_green_edp_press_low(&mut self) -> bool {
                self.read("HYD_GREEN_EDPUMP_LOW_PRESS")
            }

            fn is_green_edp_press_low_fault(&mut self) -> bool {
                self.read("OVHD_HYD_ENG_1_PUMP_PB_HAS_FAULT")
            }

            fn is_yellow_edp_press_low_fault(&mut self) -> bool {
                self.read("OVHD_HYD_ENG_2_PUMP_PB_HAS_FAULT")
            }

            fn is_yellow_edp_press_low(&mut self) -> bool {
                self.read("HYD_YELLOW_EDPUMP_LOW_PRESS")
            }

            fn is_yellow_epump_press_low(&mut self) -> bool {
                self.read("HYD_YELLOW_EPUMP_LOW_PRESS")
            }

            fn is_blue_epump_press_low(&mut self) -> bool {
                self.read("HYD_BLUE_EPUMP_LOW_PRESS")
            }

            fn is_blue_epump_press_low_fault(&mut self) -> bool {
                self.read("OVHD_HYD_EPUMPB_PB_HAS_FAULT")
            }

            fn blue_epump_override_is_on(&mut self) -> bool {
                self.read("OVHD_HYD_EPUMPY_OVRD_IS_ON")
            }

            fn get_brake_left_yellow_pressure(&mut self) -> Pressure {
                self.read("HYD_BRAKE_ALTN_LEFT_PRESS")
            }

            fn get_brake_right_yellow_pressure(&mut self) -> Pressure {
                self.read("HYD_BRAKE_ALTN_RIGHT_PRESS")
            }

            fn get_green_reservoir_volume(&mut self) -> Volume {
                self.read("HYD_GREEN_RESERVOIR")
            }

            fn get_blue_reservoir_volume(&mut self) -> Volume {
                self.read("HYD_BLUE_RESERVOIR")
            }

            fn autobrake_mode(&mut self) -> AutobrakeMode {
                self.read_f64("AUTOBRAKES_ARMED_MODE").into()
            }

            fn get_brake_left_green_pressure(&mut self) -> Pressure {
                self.read("HYD_BRAKE_NORM_LEFT_PRESS")
            }

            fn get_brake_right_green_pressure(&mut self) -> Pressure {
                self.read("HYD_BRAKE_NORM_RIGHT_PRESS")
            }

            fn get_brake_yellow_accumulator_pressure(&mut self) -> Pressure {
                self.read("HYD_BRAKE_ALTN_ACC_PRESS")
            }

            fn get_brake_yellow_accumulator_fluid_volume(&self) -> Volume {
                self.query(|a| a.get_yellow_brake_accumulator_fluid_volume())
            }

            fn get_rat_position(&mut self) -> f64 {
                self.read("HYD_RAT_STOW_POSITION")
            }

            fn get_rat_rpm(&mut self) -> f64 {
                self.read("A32NX_HYD_RAT_RPM")
            }

            fn rat_deploy_commanded(&self) -> bool {
                self.query(|a| a.is_rat_commanded_to_deploy())
            }

            fn is_fire_valve_eng1_closed(&mut self) -> bool {
                !Read::<bool>::read(self, "HYD_GREEN_FIRE_VALVE_OPENED")
                    && !self.query(|a| a.hydraulics.green_loop.is_fire_shutoff_valve_opened())
            }

            fn is_fire_valve_eng2_closed(&mut self) -> bool {
                !Read::<bool>::read(self, "HYD_YELLOW_FIRE_VALVE_OPENED")
                    && !self.query(|a| a.hydraulics.yellow_loop.is_fire_shutoff_valve_opened())
            }

            fn engines_off(self) -> Self {
                self.stop_eng1().stop_eng2()
            }

            fn external_power(mut self, is_connected: bool) -> Self {
                self.write("EXTERNAL POWER AVAILABLE:1", is_connected);

                if is_connected {
                    self = self.on_the_ground();
                }
                self
            }

            fn on_the_ground(mut self) -> Self {
                self.set_indicated_altitude(Length::new::<foot>(0.));
                self.set_on_ground(true);
                self.set_indicated_airspeed(Velocity::new::<knot>(5.));
                self
            }

            fn rotates_on_runway(mut self) -> Self {
                self.set_indicated_altitude(Length::new::<foot>(0.));
                self.set_on_ground(false);
                self.set_indicated_airspeed(Velocity::new::<knot>(135.));
                self.write(
                    LandingGear::GEAR_CENTER_COMPRESSION,
                    Ratio::new::<ratio>(0.5),
                );
                self.write(LandingGear::GEAR_LEFT_COMPRESSION, Ratio::new::<ratio>(0.8));
                self.write(
                    LandingGear::GEAR_RIGHT_COMPRESSION,
                    Ratio::new::<ratio>(0.8),
                );
                self
            }

            fn in_flight(mut self) -> Self {
                self.set_on_ground(false);
                self.set_indicated_altitude(Length::new::<foot>(2500.));
                self.set_indicated_airspeed(Velocity::new::<knot>(180.));
                self.start_eng1(Ratio::new::<percent>(80.))
                    .start_eng2(Ratio::new::<percent>(80.))
                    .set_gear_up()
                    .set_park_brake(false)
                    .external_power(false)
            }

            fn set_eng1_fire_button(mut self, is_active: bool) -> Self {
                self.write("FIRE_BUTTON_ENG1", is_active);
                self
            }

            fn set_eng2_fire_button(mut self, is_active: bool) -> Self {
                self.write("FIRE_BUTTON_ENG2", is_active);
                self
            }

            fn open_fwd_cargo_door(mut self) -> Self {
                self.write("FWD_DOOR_CARGO_OPEN_REQ", 1.);
                self
            }

            fn close_fwd_cargo_door(mut self) -> Self {
                self.write("FWD_DOOR_CARGO_OPEN_REQ", 0.);
                self
            }

            fn set_pushback_state(mut self, is_pushed_back: bool) -> Self {
                if is_pushed_back {
                    let mut rng = rand::thread_rng();

                    self.write("PUSHBACK ANGLE", rng.gen_range(0.0..0.1));
                    self.write("PUSHBACK STATE", 0.);
                } else {
                    self.write("PUSHBACK STATE", 3.);
                }
                self
            }

            fn start_eng1(mut self, n2: Ratio) -> Self {
                self.write("GENERAL ENG STARTER ACTIVE:1", true);
                self.write("ENGINE_N2:1", n2);

                self
            }

            fn start_eng2(mut self, n2: Ratio) -> Self {
                self.write("GENERAL ENG STARTER ACTIVE:2", true);
                self.write("ENGINE_N2:2", n2);

                self
            }

            fn stop_eng1(mut self) -> Self {
                self.write("GENERAL ENG STARTER ACTIVE:1", false);
                self.write("ENGINE_N2:1", 0.);

                self
            }

            fn stopping_eng1(mut self) -> Self {
                self.write("GENERAL ENG STARTER ACTIVE:1", false);
                self.write("ENGINE_N2:1", 25.);

                self
            }

            fn stop_eng2(mut self) -> Self {
                self.write("GENERAL ENG STARTER ACTIVE:2", false);
                self.write("ENGINE_N2:2", 0.);

                self
            }

            fn stopping_eng2(mut self) -> Self {
                self.write("GENERAL ENG STARTER ACTIVE:2", false);
                self.write("ENGINE_N2:2", 25.);

                self
            }

            fn set_park_brake(mut self, is_set: bool) -> Self {
                self.write("PARK_BRAKE_LEVER_POS", is_set);
                self
            }

            fn set_gear_up(mut self) -> Self {
                self.write("GEAR CENTER POSITION", 0.);
                self.write("GEAR LEFT POSITION", 0.);
                self.write("GEAR RIGHT POSITION", 0.);
                self.write("GEAR HANDLE POSITION", false);

                self
            }

            fn set_gear_down(mut self) -> Self {
                self.write("GEAR CENTER POSITION", 100.);
                self.write("GEAR LEFT POSITION", 100.);
                self.write("GEAR RIGHT POSITION", 100.);
                self.write("GEAR HANDLE POSITION", true);

                self
            }

            fn set_anti_skid(mut self, is_set: bool) -> Self {
                self.write("ANTISKID BRAKES ACTIVE", is_set);
                self
            }

            fn set_yellow_e_pump(mut self, is_auto: bool) -> Self {
                self.write("OVHD_HYD_EPUMPY_PB_IS_AUTO", is_auto);
                self
            }

            fn set_blue_e_pump(mut self, is_auto: bool) -> Self {
                self.write("OVHD_HYD_EPUMPB_PB_IS_AUTO", is_auto);
                self
            }

            fn set_blue_e_pump_ovrd_pressed(mut self, is_pressed: bool) -> Self {
                self.write("OVHD_HYD_EPUMPY_OVRD_IS_PRESSED", is_pressed);
                self
            }

            fn set_green_ed_pump(mut self, is_auto: bool) -> Self {
                self.write("OVHD_HYD_ENG_1_PUMP_PB_IS_AUTO", is_auto);
                self
            }

            fn set_yellow_ed_pump(mut self, is_auto: bool) -> Self {
                self.write("OVHD_HYD_ENG_2_PUMP_PB_IS_AUTO", is_auto);
                self
            }

            fn set_ptu_state(mut self, is_auto: bool) -> Self {
                self.write("OVHD_HYD_PTU_PB_IS_AUTO", is_auto);
                self
            }

            fn ac_bus_1_lost(mut self) -> Self {
                self.command(|a| a.set_ac_bus_1_is_powered(false));
                self
            }

            fn ac_bus_2_lost(mut self) -> Self {
                self.command(|a| a.set_ac_bus_2_is_powered(false));
                self
            }

            fn dc_ground_service_lost(mut self) -> Self {
                self.command(|a| a.set_dc_ground_service_is_powered(false));
                self
            }
            fn dc_ground_service_avail(mut self) -> Self {
                self.command(|a| a.set_dc_ground_service_is_powered(true));
                self
            }

            fn ac_ground_service_lost(mut self) -> Self {
                self.command(|a| a.set_ac_ground_service_is_powered(false));
                self
            }

            fn dc_bus_2_lost(mut self) -> Self {
                self.command(|a| a.set_dc_bus_2_is_powered(false));
                self
            }

            fn dc_ess_lost(mut self) -> Self {
                self.command(|a| a.set_dc_ess_is_powered(false));
                self
            }

            fn dc_ess_active(mut self) -> Self {
                self.command(|a| a.set_dc_ess_is_powered(true));
                self
            }

            fn set_cold_dark_inputs(self) -> Self {
                self.set_eng1_fire_button(false)
                    .set_eng2_fire_button(false)
                    .set_blue_e_pump(true)
                    .set_yellow_e_pump(true)
                    .set_green_ed_pump(true)
                    .set_yellow_ed_pump(true)
                    .set_ptu_state(true)
                    .set_park_brake(true)
                    .set_anti_skid(true)
                    .set_left_brake(Ratio::new::<percent>(0.))
                    .set_right_brake(Ratio::new::<percent>(0.))
                    .set_gear_down()
            }

            fn set_left_brake(self, position_percent: Ratio) -> Self {
                self.set_brake("LEFT_BRAKE_PEDAL_INPUT", position_percent)
            }

            fn set_right_brake(self, position_percent: Ratio) -> Self {
                self.set_brake("RIGHT_BRAKE_PEDAL_INPUT", position_percent)
            }

            fn set_brake(mut self, name: &str, position_percent: Ratio) -> Self {
                let scaled_value = position_percent.get::<ratio>();
                self.write(name, scaled_value.min(1.).max(0.));
                self
            }

            fn set_autobrake_low(mut self) -> Self {
                self.write("OVHD_AUTOBRK_LOW_ON_IS_PRESSED", true);
                self = self.run_one_tick();
                self.write("OVHD_AUTOBRK_LOW_ON_IS_PRESSED", false);
                self
            }

            fn set_autobrake_med(mut self) -> Self {
                self.write("OVHD_AUTOBRK_MED_ON_IS_PRESSED", true);
                self = self.run_one_tick();
                self.write("OVHD_AUTOBRK_MED_ON_IS_PRESSED", false);
                self
            }

            fn set_autobrake_max(mut self) -> Self {
                self.write("OVHD_AUTOBRK_MAX_ON_IS_PRESSED", true);
                self = self.run_one_tick();
                self.write("OVHD_AUTOBRK_MAX_ON_IS_PRESSED", false);
                self
            }

            fn set_deploy_spoilers(mut self) -> Self {
                self.write("SPOILERS_GROUND_SPOILERS_ACTIVE", true);
                self
            }

            fn set_retract_spoilers(mut self) -> Self {
                self.write("SPOILERS_GROUND_SPOILERS_ACTIVE", false);
                self
            }

            fn empty_brake_accumulator_using_park_brake(mut self) -> Self {
                self = self
                    .set_park_brake(true)
                    .run_waiting_for(Duration::from_secs(1));

                let mut number_of_loops = 0;
                while self
                    .get_brake_yellow_accumulator_fluid_volume()
                    .get::<gallon>()
                    > 0.001
                {
                    self = self
                        .set_park_brake(false)
                        .run_waiting_for(Duration::from_secs(1))
                        .set_park_brake(true)
                        .run_waiting_for(Duration::from_secs(1));
                    number_of_loops += 1;
                    assert!(number_of_loops < 20);
                }

                self = self
                    .set_park_brake(false)
                    .run_waiting_for(Duration::from_secs(1))
                    .set_park_brake(true)
                    .run_waiting_for(Duration::from_secs(1));

                self
            }

            fn empty_brake_accumulator_using_pedal_brake(mut self) -> Self {
                let mut number_of_loops = 0;
                while self
                    .get_brake_yellow_accumulator_fluid_volume()
                    .get::<gallon>()
                    > 0.001
                {
                    self = self
                        .set_left_brake(Ratio::new::<percent>(100.))
                        .set_right_brake(Ratio::new::<percent>(100.))
                        .run_waiting_for(Duration::from_secs(1))
                        .set_left_brake(Ratio::new::<percent>(0.))
                        .set_right_brake(Ratio::new::<percent>(0.))
                        .run_waiting_for(Duration::from_secs(1));
                    number_of_loops += 1;
                    assert!(number_of_loops < 50);
                }

                self = self
                    .set_left_brake(Ratio::new::<percent>(100.))
                    .set_right_brake(Ratio::new::<percent>(100.))
                    .run_waiting_for(Duration::from_secs(1))
                    .set_left_brake(Ratio::new::<percent>(0.))
                    .set_right_brake(Ratio::new::<percent>(0.))
                    .run_waiting_for(Duration::from_secs(1));

                self
            }

            fn press_blue_epump_override_button_once(self) -> Self {
                self.set_blue_e_pump_ovrd_pressed(true)
                    .run_one_tick()
                    .set_blue_e_pump_ovrd_pressed(false)
                    .run_one_tick()
            }
        }
        impl TestBed for A320HydraulicsTestBed {
            type Aircraft = A320HydraulicsTestAircraft;

            fn test_bed(&self) -> &SimulationTestBed<A320HydraulicsTestAircraft> {
                &self.test_bed
            }

            fn test_bed_mut(&mut self) -> &mut SimulationTestBed<A320HydraulicsTestAircraft> {
                &mut self.test_bed
            }
        }

        fn test_bed() -> A320HydraulicsTestBed {
            A320HydraulicsTestBed::new()
        }

        fn test_bed_with() -> A320HydraulicsTestBed {
            test_bed()
        }

        #[test]
        fn pressure_state_at_init_one_simulation_step() {
            let mut test_bed = test_bed_with()
                .engines_off()
                .on_the_ground()
                .set_cold_dark_inputs()
                .run_one_tick();

            assert!(test_bed.is_ptu_enabled());

            assert!(!test_bed.is_green_pressurised());
            assert!(test_bed.green_pressure() < Pressure::new::<psi>(50.));
            assert!(!test_bed.is_blue_pressurised());
            assert!(test_bed.blue_pressure() < Pressure::new::<psi>(50.));
            assert!(!test_bed.is_yellow_pressurised());
            assert!(test_bed.yellow_pressure() < Pressure::new::<psi>(50.));
        }

        #[test]
        fn pressure_state_after_5s() {
            let mut test_bed = test_bed_with()
                .engines_off()
                .on_the_ground()
                .set_cold_dark_inputs()
                .run_waiting_for(Duration::from_secs(5));

            assert!(test_bed.is_ptu_enabled());

            assert!(!test_bed.is_green_pressurised());
            assert!(test_bed.green_pressure() < Pressure::new::<psi>(50.));
            assert!(!test_bed.is_blue_pressurised());
            assert!(test_bed.blue_pressure() < Pressure::new::<psi>(50.));
            assert!(!test_bed.is_yellow_pressurised());
            assert!(test_bed.yellow_pressure() < Pressure::new::<psi>(50.));
        }

        #[test]
        fn ptu_inhibited_by_overhead_off_push_button() {
            let mut test_bed = test_bed_with()
                .engines_off()
                .on_the_ground()
                .set_cold_dark_inputs()
                .run_one_tick();

            // Enabled on cold start
            assert!(test_bed.is_ptu_enabled());

            // Ptu push button disables PTU accordingly
            test_bed = test_bed.set_ptu_state(false).run_one_tick();
            assert!(!test_bed.is_ptu_enabled());
            test_bed = test_bed.set_ptu_state(true).run_one_tick();
            assert!(test_bed.is_ptu_enabled());
        }

        #[test]
        fn ptu_inhibited_on_ground_when_only_one_engine_on_and_park_brake_on() {
            let mut test_bed = test_bed_with()
                .engines_off()
                .on_the_ground()
                .set_cold_dark_inputs()
                .start_eng2(Ratio::new::<percent>(80.))
                .run_one_tick();

            assert!(!test_bed.is_ptu_enabled());

            test_bed = test_bed.set_park_brake(false).run_one_tick();
            assert!(test_bed.is_ptu_enabled());

            test_bed = test_bed.set_park_brake(true).run_one_tick();
            assert!(!test_bed.is_ptu_enabled());
        }

        #[test]
        fn ptu_inhibited_on_ground_is_activated_when_center_gear_in_air() {
            let mut test_bed = test_bed_with()
                .engines_off()
                .on_the_ground()
                .set_cold_dark_inputs()
                .start_eng2(Ratio::new::<percent>(80.))
                .run_one_tick();

            assert!(!test_bed.is_ptu_enabled());

            test_bed = test_bed.rotates_on_runway().run_one_tick();
            assert!(test_bed.is_ptu_enabled());
        }

        #[test]
        fn ptu_unpowered_cant_inhibit() {
            let mut test_bed = test_bed_with()
                .engines_off()
                .on_the_ground()
                .set_cold_dark_inputs()
                .run_one_tick();

            // Enabled on cold start
            assert!(test_bed.is_ptu_enabled());

            // Ptu push button disables PTU accordingly
            test_bed = test_bed.set_ptu_state(false).run_one_tick();
            assert!(!test_bed.is_ptu_enabled());

            // No power on closing valve : ptu become active
            test_bed = test_bed.dc_ground_service_lost().run_one_tick();
            assert!(test_bed.is_ptu_enabled());

            test_bed = test_bed.dc_ground_service_avail().run_one_tick();
            assert!(!test_bed.is_ptu_enabled());
        }

        #[test]
        fn ptu_cargo_operation_inhibit() {
            let mut test_bed = test_bed_with()
                .engines_off()
                .on_the_ground()
                .set_cold_dark_inputs()
                .run_one_tick();

            // Enabled on cold start
            assert!(test_bed.is_ptu_enabled());

            // Ptu disabled from cargo operation
            test_bed = test_bed.open_fwd_cargo_door().run_waiting_for(
                Duration::from_secs(1) + A320DoorController::DELAY_UNLOCK_TO_HYDRAULIC_CONTROL,
            );

            assert!(!test_bed.is_ptu_enabled());
            test_bed = test_bed.run_waiting_for(
                Duration::from_secs(25) + A320PowerTransferUnitController::DURATION_OF_PTU_INHIBIT_AFTER_CARGO_DOOR_OPERATION,
            ); // Should re enabled after 40s
            assert!(test_bed.is_ptu_enabled());
        }

        #[test]
        fn nose_wheel_pin_detection() {
            let mut test_bed = test_bed_with()
                .engines_off()
                .on_the_ground()
                .set_cold_dark_inputs()
                .run_one_tick();

            assert!(!test_bed.query(|a| a.is_nws_pin_inserted()));

            test_bed = test_bed.set_pushback_state(true).run_one_tick();
            assert!(test_bed.query(|a| a.is_nws_pin_inserted()));

            test_bed = test_bed
                .set_pushback_state(false)
                .run_waiting_for(Duration::from_secs(1));
            assert!(test_bed.query(|a| a.is_nws_pin_inserted()));

            test_bed = test_bed.set_pushback_state(false).run_waiting_for(
                A320PowerTransferUnitController::DURATION_AFTER_WHICH_NWS_PIN_IS_REMOVED_AFTER_PUSHBACK,
            );

            assert!(!test_bed.query(|a| a.is_nws_pin_inserted()));
        }

        #[test]
        fn cargo_door_yellow_epump_powering() {
            let mut test_bed = test_bed_with()
                .engines_off()
                .on_the_ground()
                .set_cold_dark_inputs()
                .run_one_tick();

            assert!(!test_bed.query(|a| a.is_cargo_powering_yellow_epump()));

            // Need to wait for operator to first unlock, then activate hydraulic control
            test_bed = test_bed.open_fwd_cargo_door().run_waiting_for(
                Duration::from_secs(1) + A320DoorController::DELAY_UNLOCK_TO_HYDRAULIC_CONTROL,
            );
            assert!(test_bed.query(|a| a.is_cargo_powering_yellow_epump()));

            // Wait for the door to fully open
            test_bed = test_bed.run_waiting_for(Duration::from_secs(25));
            assert!(test_bed.is_cargo_fwd_door_locked_up());

            test_bed = test_bed.run_waiting_for(
                A320YellowElectricPumpController::DURATION_OF_YELLOW_PUMP_ACTIVATION_AFTER_CARGO_DOOR_OPERATION,
            );

            assert!(!test_bed.query(|a| a.is_cargo_powering_yellow_epump()));
        }

        #[test]
        fn ptu_pressurise_green_from_yellow_epump() {
            let mut test_bed = test_bed_with()
                .engines_off()
                .on_the_ground()
                .set_cold_dark_inputs()
                .run_one_tick();

            // Enabled on cold start
            assert!(test_bed.is_ptu_enabled());

            // Yellow epump ON / Waiting 25s
            test_bed = test_bed
                .set_yellow_e_pump(false)
                .run_waiting_for(Duration::from_secs(25));

            assert!(test_bed.is_ptu_enabled());

            // Now we should have pressure in yellow and green
            assert!(test_bed.is_green_pressurised());
            assert!(test_bed.green_pressure() > Pressure::new::<psi>(2000.));
            assert!(test_bed.green_pressure() < Pressure::new::<psi>(3100.));

            assert!(!test_bed.is_blue_pressurised());
            assert!(test_bed.blue_pressure() < Pressure::new::<psi>(50.));
            assert!(test_bed.blue_pressure() > Pressure::new::<psi>(-50.));

            assert!(test_bed.is_yellow_pressurised());
            assert!(test_bed.yellow_pressure() > Pressure::new::<psi>(2000.));
            assert!(test_bed.yellow_pressure() < Pressure::new::<psi>(3100.));

            // Ptu push button disables PTU / green press should fall
            test_bed = test_bed
                .set_ptu_state(false)
                .run_waiting_for(Duration::from_secs(20));
            assert!(!test_bed.is_ptu_enabled());

            // Now we should have pressure in yellow only
            assert!(!test_bed.is_green_pressurised());
            assert!(test_bed.green_pressure() < Pressure::new::<psi>(500.));
            assert!(!test_bed.is_blue_pressurised());
            assert!(test_bed.blue_pressure() < Pressure::new::<psi>(50.));
            assert!(test_bed.is_yellow_pressurised());
            assert!(test_bed.yellow_pressure() > Pressure::new::<psi>(2000.));
        }

        #[test]
        fn ptu_pressurise_green_from_yellow_epump_and_edp2() {
            let mut test_bed = test_bed_with()
                .set_cold_dark_inputs()
                .on_the_ground()
                .start_eng2(Ratio::new::<percent>(100.))
                .set_park_brake(false)
                .set_yellow_e_pump(false)
                .set_yellow_ed_pump(true) // Else Ptu inhibited by parking brake
                .run_waiting_for(Duration::from_secs(25));

            assert!(test_bed.is_ptu_enabled());

            // Now we should have pressure in yellow and green
            assert!(test_bed.is_green_pressurised());
            assert!(test_bed.green_pressure() > Pressure::new::<psi>(2000.));
            assert!(test_bed.green_pressure() < Pressure::new::<psi>(3100.));

            assert!(test_bed.is_yellow_pressurised());
            assert!(test_bed.yellow_pressure() > Pressure::new::<psi>(2000.));
            assert!(test_bed.yellow_pressure() < Pressure::new::<psi>(3100.));
        }

        #[test]
        fn green_edp_buildup() {
            let mut test_bed = test_bed_with()
                .engines_off()
                .on_the_ground()
                .set_cold_dark_inputs()
                .run_one_tick();

            // Starting eng 1
            test_bed = test_bed
                .start_eng1(Ratio::new::<percent>(80.))
                .run_one_tick();

            // ALMOST No pressure
            assert!(!test_bed.is_green_pressurised());
            assert!(test_bed.green_pressure() < Pressure::new::<psi>(500.));

            // Blue is auto run from engine master switches logic
            assert!(!test_bed.is_blue_pressurised());
            assert!(test_bed.blue_pressure() < Pressure::new::<psi>(500.));
            assert!(!test_bed.is_yellow_pressurised());
            assert!(test_bed.yellow_pressure() < Pressure::new::<psi>(500.));

            // Waiting for 5s pressure should be at 3000 psi
            test_bed = test_bed
                .start_eng1(Ratio::new::<percent>(80.))
                .run_waiting_for(Duration::from_secs(5));

            assert!(test_bed.is_green_pressurised());
            assert!(test_bed.green_pressure() > Pressure::new::<psi>(2900.));
            assert!(test_bed.is_blue_pressurised());
            assert!(test_bed.blue_pressure() > Pressure::new::<psi>(2500.));
            assert!(!test_bed.is_yellow_pressurised());
            assert!(test_bed.yellow_pressure() < Pressure::new::<psi>(50.));

            // Stoping engine, pressure should fall in 20s
            test_bed = test_bed
                .stop_eng1()
                .run_waiting_for(Duration::from_secs(20));

            assert!(!test_bed.is_green_pressurised());
            assert!(test_bed.green_pressure() < Pressure::new::<psi>(500.));
            assert!(!test_bed.is_blue_pressurised());
            assert!(test_bed.blue_pressure() < Pressure::new::<psi>(200.));
            assert!(!test_bed.is_yellow_pressurised());
            assert!(test_bed.yellow_pressure() < Pressure::new::<psi>(50.));
        }

        #[test]
        fn green_edp_no_fault_on_ground_eng_off() {
            let mut test_bed = test_bed_with()
                .engines_off()
                .on_the_ground()
                .set_cold_dark_inputs()
                .run_one_tick();

            // EDP should be commanded on even without engine running
            assert!(test_bed.is_green_edp_commanded_on());
            // EDP should have no fault
            assert!(!test_bed.is_green_edp_press_low_fault());
        }

        #[test]
        fn green_edp_fault_not_on_ground_eng_off() {
            let mut test_bed = test_bed_with()
                .set_cold_dark_inputs()
                .in_flight()
                .engines_off()
                .run_one_tick();

            // EDP should be commanded on even without engine running
            assert!(test_bed.is_green_edp_commanded_on());

            assert!(!test_bed.is_green_pressurised());
            assert!(!test_bed.is_yellow_pressurised());
            // EDP should have a fault as we are in flight
            assert!(test_bed.is_green_edp_press_low_fault());
        }

        #[test]
        fn green_edp_fault_on_ground_eng_starting() {
            let mut test_bed = test_bed_with()
                .engines_off()
                .on_the_ground()
                .set_cold_dark_inputs()
                .run_one_tick();

            // EDP should be commanded on even without engine running
            assert!(test_bed.is_green_edp_commanded_on());
            // EDP should have no fault
            assert!(!test_bed.is_green_edp_press_low_fault());

            test_bed = test_bed
                .start_eng1(Ratio::new::<percent>(3.))
                .run_one_tick();

            assert!(!test_bed.is_green_edp_press_low_fault());

            test_bed = test_bed
                .start_eng1(Ratio::new::<percent>(80.))
                .run_one_tick();

            assert!(!test_bed.is_green_pressurised());
            assert!(test_bed.is_green_edp_press_low_fault());

            test_bed = test_bed.run_waiting_for(Duration::from_secs(10));

            // When finally pressurised no fault
            assert!(test_bed.is_green_pressurised());
            assert!(!test_bed.is_green_edp_press_low_fault());
        }

        #[test]
        fn yellow_edp_no_fault_on_ground_eng_off() {
            let mut test_bed = test_bed_with()
                .engines_off()
                .on_the_ground()
                .set_cold_dark_inputs()
                .run_one_tick();

            // EDP should be commanded on even without engine running
            assert!(test_bed.is_yellow_edp_commanded_on());
            // EDP should have no fault
            assert!(!test_bed.is_yellow_edp_press_low_fault());
        }

        #[test]
        fn yellow_edp_fault_not_on_ground_eng_off() {
            let mut test_bed = test_bed_with()
                .set_cold_dark_inputs()
                .in_flight()
                .engines_off()
                .run_one_tick();

            // EDP should be commanded on even without engine running
            assert!(test_bed.is_yellow_edp_commanded_on());

            assert!(!test_bed.is_green_pressurised());
            assert!(!test_bed.is_yellow_pressurised());
            // EDP should have a fault as we are in flight
            assert!(test_bed.is_yellow_edp_press_low_fault());
        }

        #[test]
        fn yellow_edp_fault_on_ground_eng_starting() {
            let mut test_bed = test_bed_with()
                .engines_off()
                .on_the_ground()
                .set_cold_dark_inputs()
                .run_one_tick();

            // EDP should be commanded on even without engine running
            assert!(test_bed.is_yellow_edp_commanded_on());
            // EDP should have no fault
            assert!(!test_bed.is_yellow_edp_press_low_fault());

            test_bed = test_bed
                .start_eng2(Ratio::new::<percent>(3.))
                .run_one_tick();

            assert!(!test_bed.is_yellow_edp_press_low_fault());

            test_bed = test_bed
                .start_eng2(Ratio::new::<percent>(80.))
                .run_one_tick();

            assert!(!test_bed.is_yellow_pressurised());
            assert!(test_bed.is_yellow_edp_press_low_fault());

            test_bed = test_bed.run_waiting_for(Duration::from_secs(10));

            // When finally pressurised no fault
            assert!(test_bed.is_yellow_pressurised());
            assert!(!test_bed.is_yellow_edp_press_low_fault());
        }

        #[test]
        fn blue_epump_no_fault_on_ground_eng_starting() {
            let mut test_bed = test_bed_with()
                .engines_off()
                .on_the_ground()
                .set_cold_dark_inputs()
                .run_one_tick();

            // Blue epump should have no fault
            assert!(!test_bed.is_blue_epump_press_low_fault());

            test_bed = test_bed
                .start_eng2(Ratio::new::<percent>(3.))
                .run_one_tick();

            assert!(!test_bed.is_blue_epump_press_low_fault());

            test_bed = test_bed
                .start_eng2(Ratio::new::<percent>(80.))
                .run_one_tick();

            assert!(!test_bed.is_blue_pressurised());
            assert!(test_bed.is_blue_epump_press_low_fault());

            test_bed = test_bed.run_waiting_for(Duration::from_secs(10));

            // When finally pressurised no fault
            assert!(test_bed.is_blue_pressurised());
            assert!(!test_bed.is_blue_epump_press_low_fault());
        }

        #[test]
        fn blue_epump_fault_on_ground_using_override() {
            let mut test_bed = test_bed_with()
                .engines_off()
                .on_the_ground()
                .set_cold_dark_inputs()
                .run_one_tick();

            // Blue epump should have no fault
            assert!(!test_bed.is_blue_epump_press_low_fault());

            test_bed = test_bed.press_blue_epump_override_button_once();
            assert!(test_bed.blue_epump_override_is_on());

            // As we use override, this bypasses eng off fault inhibit so we have a fault
            assert!(test_bed.is_blue_epump_press_low_fault());

            test_bed = test_bed.run_waiting_for(Duration::from_secs(10));

            // When finally pressurised no fault
            assert!(test_bed.is_blue_pressurised());
            assert!(!test_bed.is_blue_epump_press_low_fault());
        }

        #[test]
        fn green_edp_press_low_engine_off_to_on() {
            let mut test_bed = test_bed_with()
                .engines_off()
                .on_the_ground()
                .set_cold_dark_inputs()
                .run_one_tick();

            // EDP should be commanded on even without engine running
            assert!(test_bed.is_green_edp_commanded_on());

            // EDP should be LOW pressure state
            assert!(test_bed.is_green_edp_press_low());

            // Starting eng 1 N2 is low at start
            test_bed = test_bed
                .start_eng1(Ratio::new::<percent>(3.))
                .run_one_tick();

            // Engine commanded on but pressure couldn't rise enough: we are in fault low
            assert!(test_bed.is_green_edp_press_low());

            // Waiting for 5s pressure should be at 3000 psi
            test_bed = test_bed
                .start_eng1(Ratio::new::<percent>(80.))
                .run_waiting_for(Duration::from_secs(5));

            // No more fault LOW expected
            assert!(test_bed.is_green_pressurised());
            assert!(test_bed.green_pressure() > Pressure::new::<psi>(2900.));
            assert!(!test_bed.is_green_edp_press_low());

            // Stoping pump, no fault expected
            test_bed = test_bed
                .set_green_ed_pump(false)
                .run_waiting_for(Duration::from_secs(1));
            assert!(!test_bed.is_green_edp_press_low());
        }

        #[test]
        fn green_edp_press_low_engine_on_to_off() {
            let mut test_bed = test_bed_with()
                .on_the_ground()
                .set_cold_dark_inputs()
                .start_eng1(Ratio::new::<percent>(75.))
                .run_waiting_for(Duration::from_secs(5));

            // EDP should be commanded on even without engine running
            assert!(test_bed.is_green_edp_commanded_on());
            assert!(test_bed.is_green_pressurised());
            // EDP should not be in fault low when engine running and pressure is ok
            assert!(!test_bed.is_green_edp_press_low());

            // Stoping eng 1 with N2 still turning
            test_bed = test_bed.stopping_eng1().run_one_tick();

            // Edp should still be in pressurized mode but as engine just stopped no fault
            assert!(test_bed.is_green_edp_commanded_on());
            assert!(!test_bed.is_green_edp_press_low());

            // Waiting for 25s pressure should drop and still no fault
            test_bed = test_bed
                .stop_eng1()
                .run_waiting_for(Duration::from_secs(25));

            assert!(!test_bed.is_green_pressurised());
            assert!(test_bed.green_pressure() < Pressure::new::<psi>(500.));
            assert!(test_bed.is_green_edp_press_low());
        }

        #[test]
        fn yellow_edp_press_low_engine_on_to_off() {
            let mut test_bed = test_bed_with()
                .on_the_ground()
                .set_cold_dark_inputs()
                .start_eng2(Ratio::new::<percent>(75.))
                .run_waiting_for(Duration::from_secs(5));

            // EDP should be commanded on even without engine running
            assert!(test_bed.is_yellow_edp_commanded_on());
            assert!(test_bed.is_yellow_pressurised());
            // EDP should not be in fault low when engine running and pressure is ok
            assert!(!test_bed.is_yellow_edp_press_low());

            // Stoping eng 2 with N2 still turning
            test_bed = test_bed.stopping_eng2().run_one_tick();

            // Edp should still be in pressurized mode but as engine just stopped no fault
            assert!(test_bed.is_yellow_edp_commanded_on());
            assert!(!test_bed.is_yellow_edp_press_low());

            // Waiting for 25s pressure should drop and still no fault
            test_bed = test_bed
                .stop_eng2()
                .run_waiting_for(Duration::from_secs(25));

            assert!(!test_bed.is_yellow_pressurised());
            assert!(test_bed.yellow_pressure() < Pressure::new::<psi>(500.));
            assert!(test_bed.is_yellow_edp_press_low());
        }

        #[test]
        fn yellow_edp_press_low_engine_off_to_on() {
            let mut test_bed = test_bed_with()
                .engines_off()
                .on_the_ground()
                .set_cold_dark_inputs()
                .run_one_tick();

            // EDP should be commanded on even without engine running
            assert!(test_bed.is_yellow_edp_commanded_on());

            // EDP should be LOW pressure state
            assert!(test_bed.is_yellow_edp_press_low());

            // Starting eng 2 N2 is low at start
            test_bed = test_bed
                .start_eng2(Ratio::new::<percent>(3.))
                .run_one_tick();

            // Engine commanded on but pressure couldn't rise enough: we are in fault low
            assert!(test_bed.is_yellow_edp_press_low());

            // Waiting for 5s pressure should be at 3000 psi
            test_bed = test_bed
                .start_eng2(Ratio::new::<percent>(80.))
                .run_waiting_for(Duration::from_secs(5));

            // No more fault LOW expected
            assert!(test_bed.is_yellow_pressurised());
            assert!(test_bed.yellow_pressure() > Pressure::new::<psi>(2900.));
            assert!(!test_bed.is_yellow_edp_press_low());

            // Stoping pump, no fault expected
            test_bed = test_bed
                .set_yellow_ed_pump(false)
                .run_waiting_for(Duration::from_secs(1));
            assert!(!test_bed.is_yellow_edp_press_low());
        }

        #[test]
        fn yellow_edp_press_low_engine_off_to_on_with_e_pump() {
            let mut test_bed = test_bed_with()
                .engines_off()
                .on_the_ground()
                .set_cold_dark_inputs()
                .set_ptu_state(false)
                .set_yellow_e_pump(false)
                .run_one_tick();

            // EDP should be commanded on even without engine running
            assert!(test_bed.is_yellow_edp_commanded_on());

            // EDP should be LOW pressure state
            assert!(test_bed.is_yellow_edp_press_low());

            // Waiting for 20s pressure should be at 3000 psi
            test_bed = test_bed.run_waiting_for(Duration::from_secs(20));

            // Yellow pressurised but edp still off, we expect fault LOW press
            assert!(test_bed.is_yellow_pressurised());
            assert!(test_bed.yellow_pressure() > Pressure::new::<psi>(2900.));
            assert!(test_bed.is_yellow_edp_press_low());

            // Starting eng 2 N2 is low at start
            test_bed = test_bed
                .start_eng2(Ratio::new::<percent>(3.))
                .run_one_tick();

            // Engine commanded on but pressure couldn't rise enough: we are in fault low
            assert!(test_bed.is_yellow_edp_press_low());

            // Waiting for 5s pressure should be at 3000 psi in EDP section
            test_bed = test_bed
                .start_eng2(Ratio::new::<percent>(80.))
                .run_waiting_for(Duration::from_secs(5));

            // No more fault LOW expected
            assert!(test_bed.is_yellow_pressurised());
            assert!(test_bed.yellow_pressure() > Pressure::new::<psi>(2900.));
            assert!(!test_bed.is_yellow_edp_press_low());
        }

        #[test]
        fn green_edp_press_low_engine_off_to_on_with_ptu() {
            let mut test_bed = test_bed_with()
                .on_the_ground()
                .set_cold_dark_inputs()
                .set_park_brake(false)
                .start_eng2(Ratio::new::<percent>(80.))
                .run_one_tick();

            // EDP should be LOW pressure state
            assert!(test_bed.is_green_edp_press_low());

            // Waiting for 20s pressure should be at 2300+ psi thanks to ptu
            test_bed = test_bed.run_waiting_for(Duration::from_secs(20));

            // Yellow pressurised by engine2, green presurised from ptu we expect fault LOW press on EDP1
            assert!(test_bed.is_yellow_pressurised());
            assert!(test_bed.yellow_pressure() > Pressure::new::<psi>(2800.));
            assert!(test_bed.is_green_pressurised());
            assert!(test_bed.green_pressure() > Pressure::new::<psi>(2300.));
            assert!(test_bed.is_green_edp_press_low());

            // Starting eng 1 N2 is low at start
            test_bed = test_bed
                .start_eng1(Ratio::new::<percent>(3.))
                .run_one_tick();

            // Engine commanded on but pressure couldn't rise enough: we are in fault low
            assert!(test_bed.is_green_edp_press_low());

            // Waiting for 5s pressure should be at 3000 psi in EDP section
            test_bed = test_bed
                .start_eng1(Ratio::new::<percent>(80.))
                .run_waiting_for(Duration::from_secs(5));

            // No more fault LOW expected
            assert!(test_bed.is_green_pressurised());
            assert!(test_bed.green_pressure() > Pressure::new::<psi>(2900.));
            assert!(!test_bed.is_green_edp_press_low());
        }

        #[test]
        fn yellow_epump_press_low_at_pump_on() {
            let mut test_bed = test_bed_with()
                .engines_off()
                .on_the_ground()
                .set_cold_dark_inputs()
                .run_one_tick();

            // EDP should not be in fault low when cold start
            assert!(!test_bed.is_yellow_epump_press_low());

            // Starting epump
            test_bed = test_bed.set_yellow_e_pump(false).run_one_tick();

            // Pump commanded on but pressure couldn't rise enough: we are in fault low
            assert!(test_bed.is_yellow_epump_press_low());

            // Waiting for 20s pressure should be at 3000 psi
            test_bed = test_bed.run_waiting_for(Duration::from_secs(20));

            // No more fault LOW expected
            assert!(test_bed.is_yellow_pressurised());
            assert!(test_bed.yellow_pressure() > Pressure::new::<psi>(2500.));
            assert!(!test_bed.is_yellow_epump_press_low());

            // Stoping epump, no fault expected
            test_bed = test_bed
                .set_yellow_e_pump(true)
                .run_waiting_for(Duration::from_secs(1));
            assert!(!test_bed.is_yellow_epump_press_low());
        }

        #[test]
        fn blue_epump_press_low_at_pump_on() {
            let mut test_bed = test_bed_with()
                .engines_off()
                .on_the_ground()
                .set_cold_dark_inputs()
                .run_one_tick();

            // EDP should not be in fault low when cold start
            assert!(!test_bed.is_blue_epump_press_low());

            // Starting epump
            test_bed = test_bed.press_blue_epump_override_button_once();
            assert!(test_bed.blue_epump_override_is_on());

            // Pump commanded on but pressure couldn't rise enough: we are in fault low
            assert!(test_bed.is_blue_epump_press_low());

            // Waiting for 10s pressure should be at 3000 psi
            test_bed = test_bed.run_waiting_for(Duration::from_secs(10));

            // No more fault LOW expected
            assert!(test_bed.is_blue_pressurised());
            assert!(test_bed.blue_pressure() > Pressure::new::<psi>(2900.));
            assert!(!test_bed.is_blue_epump_press_low());

            // Stoping epump, no fault expected
            test_bed = test_bed.press_blue_epump_override_button_once();
            assert!(!test_bed.blue_epump_override_is_on());

            test_bed = test_bed.run_waiting_for(Duration::from_secs(1));
            assert!(!test_bed.is_blue_epump_press_low());
        }

        #[test]
        fn blue_epump_override_switches_to_off_when_losing_relay_power_and_stays_off() {
            let mut test_bed = test_bed_with()
                .engines_off()
                .on_the_ground()
                .set_cold_dark_inputs()
                .run_one_tick();

            // Starting epump
            test_bed = test_bed
                .press_blue_epump_override_button_once()
                .run_waiting_for(Duration::from_secs(10));
            assert!(test_bed.blue_epump_override_is_on());
            assert!(test_bed.is_blue_pressurised());

            // Killing the bus corresponding to the latching relay of blue pump override push button
            // It should set the override state back to off without touching the push button
            test_bed = test_bed.dc_ess_lost().run_one_tick();
            assert!(!test_bed.blue_epump_override_is_on());

            // Stays off even powered back
            test_bed = test_bed.dc_ess_active().run_one_tick();
            assert!(!test_bed.blue_epump_override_is_on());

            test_bed = test_bed.run_waiting_for(Duration::from_secs(10));
            assert!(!test_bed.is_blue_pressurised());
        }

        #[test]
        fn blue_epump_override_switches_to_off_when_pump_forced_off_on_hyd_panel() {
            let mut test_bed = test_bed_with()
                .engines_off()
                .on_the_ground()
                .set_cold_dark_inputs()
                .run_one_tick();

            // Starting epump
            test_bed = test_bed
                .press_blue_epump_override_button_once()
                .run_waiting_for(Duration::from_secs(10));
            assert!(test_bed.blue_epump_override_is_on());
            assert!(test_bed.is_blue_pressurised());

            test_bed = test_bed.set_blue_e_pump(false).run_one_tick();
            assert!(!test_bed.blue_epump_override_is_on());
        }

        #[test]
        fn edp_deactivation() {
            let mut test_bed = test_bed_with()
                .engines_off()
                .on_the_ground()
                .set_cold_dark_inputs()
                .set_ptu_state(false)
                .run_one_tick();

            // Starting eng 1 and eng 2
            test_bed = test_bed
                .start_eng1(Ratio::new::<percent>(80.))
                .start_eng2(Ratio::new::<percent>(80.))
                .run_one_tick();

            // ALMOST No pressure
            assert!(test_bed.green_pressure() < Pressure::new::<psi>(500.));
            assert!(test_bed.yellow_pressure() < Pressure::new::<psi>(500.));

            // Waiting for 5s pressure should be at 3000 psi
            test_bed = test_bed.run_waiting_for(Duration::from_secs(5));

            assert!(test_bed.green_pressure() > Pressure::new::<psi>(2900.));
            assert!(test_bed.yellow_pressure() > Pressure::new::<psi>(2900.));

            // Stoping edp1, pressure should fall in 20s
            test_bed = test_bed
                .set_green_ed_pump(false)
                .run_waiting_for(Duration::from_secs(20));

            assert!(test_bed.green_pressure() < Pressure::new::<psi>(500.));
            assert!(test_bed.yellow_pressure() > Pressure::new::<psi>(2900.));

            // Stoping edp2, pressure should fall in 20s
            test_bed = test_bed
                .set_yellow_ed_pump(false)
                .run_waiting_for(Duration::from_secs(20));

            assert!(test_bed.green_pressure() < Pressure::new::<psi>(50.));
            assert!(test_bed.yellow_pressure() < Pressure::new::<psi>(500.));
        }

        #[test]
        fn yellow_edp_buildup() {
            let mut test_bed = test_bed_with()
                .engines_off()
                .on_the_ground()
                .set_cold_dark_inputs()
                .run_one_tick();

            // Starting eng 1
            test_bed = test_bed
                .start_eng2(Ratio::new::<percent>(80.))
                .run_one_tick();
            // ALMOST No pressure
            assert!(!test_bed.is_green_pressurised());
            assert!(test_bed.green_pressure() < Pressure::new::<psi>(50.));
            assert!(!test_bed.is_blue_pressurised());

            // Blue is auto run
            assert!(test_bed.blue_pressure() < Pressure::new::<psi>(500.));
            assert!(!test_bed.is_yellow_pressurised());
            assert!(test_bed.yellow_pressure() < Pressure::new::<psi>(500.));

            // Waiting for 5s pressure should be at 3000 psi
            test_bed = test_bed
                .start_eng2(Ratio::new::<percent>(80.))
                .run_waiting_for(Duration::from_secs(5));

            assert!(!test_bed.is_green_pressurised());
            assert!(test_bed.green_pressure() < Pressure::new::<psi>(50.));
            assert!(test_bed.is_blue_pressurised());
            assert!(test_bed.blue_pressure() > Pressure::new::<psi>(2500.));
            assert!(test_bed.is_yellow_pressurised());
            assert!(test_bed.yellow_pressure() > Pressure::new::<psi>(2800.));

            // Stoping engine, pressure should fall in 20s
            test_bed = test_bed
                .stop_eng2()
                .run_waiting_for(Duration::from_secs(20));

            assert!(!test_bed.is_green_pressurised());
            assert!(test_bed.green_pressure() < Pressure::new::<psi>(50.));
            assert!(!test_bed.is_blue_pressurised());
            assert!(test_bed.blue_pressure() < Pressure::new::<psi>(200.));
            assert!(!test_bed.is_yellow_pressurised());
            assert!(test_bed.yellow_pressure() < Pressure::new::<psi>(500.));
        }

        #[test]
        fn when_yellow_edp_solenoid_main_power_bus_unavailable_backup_bus_keeps_pump_in_unpressurised_state(
        ) {
            let mut test_bed = test_bed_with()
                .engines_off()
                .on_the_ground()
                .set_cold_dark_inputs()
                .run_one_tick();

            test_bed = test_bed
                .start_eng2(Ratio::new::<percent>(80.))
                .run_waiting_for(Duration::from_secs(15));

            assert!(test_bed.is_yellow_pressurised());

            // Stoping EDP manually
            test_bed = test_bed
                .set_yellow_ed_pump(false)
                .run_waiting_for(Duration::from_secs(15));

            assert!(!test_bed.is_yellow_pressurised());

            test_bed = test_bed
                .dc_bus_2_lost()
                .run_waiting_for(Duration::from_secs(15));

            // Yellow solenoid has backup power from DC ESS BUS
            assert!(!test_bed.is_yellow_pressurised());
        }

        #[test]
        fn when_yellow_edp_solenoid_both_bus_unpowered_yellow_hydraulic_system_is_pressurised() {
            let mut test_bed = test_bed_with()
                .engines_off()
                .on_the_ground()
                .set_cold_dark_inputs()
                .run_one_tick();

            test_bed = test_bed
                .start_eng2(Ratio::new::<percent>(80.))
                .run_waiting_for(Duration::from_secs(15));

            assert!(test_bed.is_yellow_pressurised());

            // Stoping EDP manually
            test_bed = test_bed
                .set_yellow_ed_pump(false)
                .run_waiting_for(Duration::from_secs(15));

            assert!(!test_bed.is_yellow_pressurised());

            test_bed = test_bed
                .dc_ess_lost()
                .dc_bus_2_lost()
                .run_waiting_for(Duration::from_secs(15));

            // Now solenoid defaults to pressurised without power
            assert!(test_bed.is_yellow_pressurised());
        }

        #[test]
        fn when_green_edp_solenoid_unpowered_yellow_hydraulic_system_is_pressurised() {
            let mut test_bed = test_bed_with()
                .engines_off()
                .on_the_ground()
                .set_cold_dark_inputs()
                .run_one_tick();

            test_bed = test_bed
                .start_eng1(Ratio::new::<percent>(80.))
                .run_waiting_for(Duration::from_secs(15));

            assert!(test_bed.is_green_pressurised());

            // Stoping EDP manually
            test_bed = test_bed
                .set_green_ed_pump(false)
                .run_waiting_for(Duration::from_secs(15));

            assert!(!test_bed.is_green_pressurised());

            test_bed = test_bed
                .dc_ess_lost()
                .run_waiting_for(Duration::from_secs(15));

            // Now solenoid defaults to pressurised
            assert!(test_bed.is_green_pressurised());
        }

        #[test]
        // Checks numerical stability of reservoir level: level should remain after multiple pressure cycles
        fn yellow_loop_reservoir_coherency() {
            let mut test_bed = test_bed_with()
                .engines_off()
                .on_the_ground()
                .set_cold_dark_inputs()
                .set_ptu_state(false)
                // Park brake off to not use fluid in brakes
                .set_park_brake(false)
                .run_one_tick();

            // Starting epump wait for pressure rise to make sure system is primed including brake accumulator
            test_bed = test_bed
                .set_yellow_e_pump(false)
                .run_waiting_for(Duration::from_secs(20));
            assert!(test_bed.is_yellow_pressurised());
            assert!(test_bed.yellow_pressure() < Pressure::new::<psi>(3500.));
            assert!(test_bed.yellow_pressure() > Pressure::new::<psi>(2500.));

            // Shutdown and wait for pressure stabilisation
            test_bed = test_bed
                .set_yellow_e_pump(true)
                .run_waiting_for(Duration::from_secs(50));
            assert!(!test_bed.is_yellow_pressurised());
            assert!(test_bed.yellow_pressure() < Pressure::new::<psi>(50.));
            assert!(test_bed.yellow_pressure() > Pressure::new::<psi>(-50.));

            let reservoir_level_after_priming = test_bed.get_yellow_reservoir_volume();

            let total_fluid_res_plus_accumulator_before_loops = reservoir_level_after_priming
                + test_bed.get_brake_yellow_accumulator_fluid_volume();

            // Now doing cycles of pressurisation on EDP and ePump
            for _ in 1..6 {
                test_bed = test_bed
                    .start_eng2(Ratio::new::<percent>(80.))
                    .run_waiting_for(Duration::from_secs(50));

                assert!(test_bed.yellow_pressure() < Pressure::new::<psi>(3100.));
                assert!(test_bed.yellow_pressure() > Pressure::new::<psi>(2500.));

                let mut current_res_level = test_bed.get_yellow_reservoir_volume();
                assert!(current_res_level < reservoir_level_after_priming);

                test_bed = test_bed
                    .stop_eng2()
                    .run_waiting_for(Duration::from_secs(50));
                assert!(test_bed.yellow_pressure() < Pressure::new::<psi>(50.));
                assert!(test_bed.yellow_pressure() > Pressure::new::<psi>(-50.));

                test_bed = test_bed
                    .set_yellow_e_pump(false)
                    .run_waiting_for(Duration::from_secs(50));

                assert!(test_bed.yellow_pressure() < Pressure::new::<psi>(3500.));
                assert!(test_bed.yellow_pressure() > Pressure::new::<psi>(2500.));

                current_res_level = test_bed.get_yellow_reservoir_volume();
                assert!(current_res_level < reservoir_level_after_priming);

                test_bed = test_bed
                    .set_yellow_e_pump(true)
                    .run_waiting_for(Duration::from_secs(50));
                assert!(test_bed.yellow_pressure() < Pressure::new::<psi>(50.));
                assert!(test_bed.yellow_pressure() > Pressure::new::<psi>(-50.));
            }
            let total_fluid_res_plus_accumulator_after_loops = test_bed
                .get_yellow_reservoir_volume()
                + test_bed.get_brake_yellow_accumulator_fluid_volume();

            let total_fluid_difference = total_fluid_res_plus_accumulator_before_loops
                - total_fluid_res_plus_accumulator_after_loops;

            // Make sure no more deviation than 0.001 gallon is lost after full pressure and unpressurized states
            assert!(total_fluid_difference.get::<gallon>().abs() < 0.001);
        }

        #[test]
        // Checks numerical stability of reservoir level: level should remain after multiple pressure cycles
        fn green_loop_reservoir_coherency() {
            let mut test_bed = test_bed_with()
                .engines_off()
                .on_the_ground()
                .set_cold_dark_inputs()
                .set_ptu_state(false)
                .run_one_tick();

            // Starting EDP wait for pressure rise to make sure system is primed
            test_bed = test_bed
                .start_eng1(Ratio::new::<percent>(80.))
                .run_waiting_for(Duration::from_secs(20));
            assert!(test_bed.is_green_pressurised());
            assert!(test_bed.green_pressure() < Pressure::new::<psi>(3500.));
            assert!(test_bed.green_pressure() > Pressure::new::<psi>(2500.));

            // Shutdown and wait for pressure stabilisation
            test_bed = test_bed
                .stop_eng1()
                .run_waiting_for(Duration::from_secs(50));
            assert!(!test_bed.is_green_pressurised());
            assert!(test_bed.green_pressure() < Pressure::new::<psi>(50.));
            assert!(test_bed.green_pressure() > Pressure::new::<psi>(-50.));

            let reservoir_level_after_priming = test_bed.get_green_reservoir_volume();

            // Now doing cycles of pressurisation on EDP
            for _ in 1..6 {
                test_bed = test_bed
                    .start_eng1(Ratio::new::<percent>(80.))
                    .run_waiting_for(Duration::from_secs(50));

                assert!(test_bed.green_pressure() < Pressure::new::<psi>(3500.));
                assert!(test_bed.green_pressure() > Pressure::new::<psi>(2500.));

                let current_res_level = test_bed.get_green_reservoir_volume();
                assert!(current_res_level < reservoir_level_after_priming);

                test_bed = test_bed
                    .stop_eng1()
                    .run_waiting_for(Duration::from_secs(50));
                assert!(test_bed.green_pressure() < Pressure::new::<psi>(50.));
                assert!(test_bed.green_pressure() > Pressure::new::<psi>(-50.));
            }

            let total_fluid_difference =
                reservoir_level_after_priming - test_bed.get_green_reservoir_volume();

            // Make sure no more deviation than 0.001 gallon is lost after full pressure and unpressurized states
            assert!(total_fluid_difference.get::<gallon>().abs() < 0.001);
        }

        #[test]
        // Checks numerical stability of reservoir level: level should remain after multiple pressure cycles
        fn blue_loop_reservoir_coherency() {
            let mut test_bed = test_bed_with()
                .engines_off()
                .on_the_ground()
                .set_cold_dark_inputs()
                .run_one_tick();

            // Starting blue_epump wait for pressure rise to make sure system is primed
            test_bed = test_bed.press_blue_epump_override_button_once();
            assert!(test_bed.blue_epump_override_is_on());

            test_bed = test_bed.run_waiting_for(Duration::from_secs(20));
            assert!(test_bed.is_blue_pressurised());
            assert!(test_bed.blue_pressure() < Pressure::new::<psi>(3500.));
            assert!(test_bed.blue_pressure() > Pressure::new::<psi>(2500.));

            // Shutdown and wait for pressure stabilisation
            test_bed = test_bed.press_blue_epump_override_button_once();
            assert!(!test_bed.blue_epump_override_is_on());

            test_bed = test_bed.run_waiting_for(Duration::from_secs(50));

            assert!(!test_bed.is_blue_pressurised());
            assert!(test_bed.blue_pressure() < Pressure::new::<psi>(50.));
            assert!(test_bed.blue_pressure() > Pressure::new::<psi>(-50.));

            let reservoir_level_after_priming = test_bed.get_blue_reservoir_volume();

            // Now doing cycles of pressurisation on epump relying on auto run of epump when eng is on
            for _ in 1..6 {
                test_bed = test_bed
                    .start_eng1(Ratio::new::<percent>(80.))
                    .run_waiting_for(Duration::from_secs(50));

                assert!(test_bed.blue_pressure() < Pressure::new::<psi>(3500.));
                assert!(test_bed.blue_pressure() > Pressure::new::<psi>(2500.));

                let current_res_level = test_bed.get_blue_reservoir_volume();
                assert!(current_res_level < reservoir_level_after_priming);

                test_bed = test_bed
                    .stop_eng1()
                    .run_waiting_for(Duration::from_secs(50));
                assert!(test_bed.blue_pressure() < Pressure::new::<psi>(50.));
                assert!(test_bed.blue_pressure() > Pressure::new::<psi>(-50.));

                // Now engine 2 is used
                test_bed = test_bed
                    .start_eng2(Ratio::new::<percent>(80.))
                    .run_waiting_for(Duration::from_secs(50));

                assert!(test_bed.blue_pressure() < Pressure::new::<psi>(3500.));
                assert!(test_bed.blue_pressure() > Pressure::new::<psi>(2500.));

                let current_res_level = test_bed.get_blue_reservoir_volume();
                assert!(current_res_level < reservoir_level_after_priming);

                test_bed = test_bed
                    .stop_eng2()
                    .run_waiting_for(Duration::from_secs(50));
                assert!(test_bed.blue_pressure() < Pressure::new::<psi>(50.));
                assert!(test_bed.blue_pressure() > Pressure::new::<psi>(-50.));
            }

            let total_fluid_difference =
                reservoir_level_after_priming - test_bed.get_blue_reservoir_volume();

            // Make sure no more deviation than 0.001 gallon is lost after full pressure and unpressurized states
            assert!(total_fluid_difference.get::<gallon>().abs() < 0.001);
        }

        #[test]
        fn yellow_green_edp_firevalve() {
            let mut test_bed = test_bed_with()
                .engines_off()
                .on_the_ground()
                .set_cold_dark_inputs()
                .run_one_tick();

            // PTU would mess up the test
            test_bed = test_bed.set_ptu_state(false).run_one_tick();
            assert!(!test_bed.is_ptu_enabled());

            assert!(!test_bed.is_fire_valve_eng1_closed());
            assert!(!test_bed.is_fire_valve_eng2_closed());

            // Starting eng 1
            test_bed = test_bed
                .start_eng2(Ratio::new::<percent>(80.))
                .start_eng1(Ratio::new::<percent>(80.))
                .run_waiting_for(Duration::from_secs(5));

            // Waiting for 5s pressure should be at 3000 psi
            assert!(test_bed.is_green_pressurised());
            assert!(test_bed.green_pressure() > Pressure::new::<psi>(2900.));
            assert!(test_bed.is_blue_pressurised());
            assert!(test_bed.blue_pressure() > Pressure::new::<psi>(2500.));
            assert!(test_bed.is_yellow_pressurised());
            assert!(test_bed.yellow_pressure() > Pressure::new::<psi>(2800.));

            assert!(!test_bed.is_fire_valve_eng1_closed());
            assert!(!test_bed.is_fire_valve_eng2_closed());

            // Green shutoff valve
            test_bed = test_bed
                .set_eng1_fire_button(true)
                .run_waiting_for(Duration::from_secs(20));

            assert!(test_bed.is_fire_valve_eng1_closed());
            assert!(!test_bed.is_fire_valve_eng2_closed());

            assert!(!test_bed.is_green_pressurised());
            assert!(test_bed.green_pressure() < Pressure::new::<psi>(500.));
            assert!(test_bed.is_blue_pressurised());
            assert!(test_bed.blue_pressure() > Pressure::new::<psi>(2500.));
            assert!(test_bed.is_yellow_pressurised());
            assert!(test_bed.yellow_pressure() > Pressure::new::<psi>(2900.));

            // Yellow shutoff valve
            test_bed = test_bed
                .set_eng2_fire_button(true)
                .run_waiting_for(Duration::from_secs(20));

            assert!(test_bed.is_fire_valve_eng1_closed());
            assert!(test_bed.is_fire_valve_eng2_closed());

            assert!(!test_bed.is_green_pressurised());
            assert!(test_bed.green_pressure() < Pressure::new::<psi>(500.));
            assert!(test_bed.is_blue_pressurised());
            assert!(test_bed.blue_pressure() > Pressure::new::<psi>(2500.));
            assert!(!test_bed.is_yellow_pressurised());
            assert!(test_bed.yellow_pressure() < Pressure::new::<psi>(500.));
        }

        #[test]
        fn yellow_brake_accumulator() {
            let mut test_bed = test_bed_with()
                .engines_off()
                .on_the_ground()
                .set_cold_dark_inputs()
                .run_one_tick();

            // Getting accumulator pressure on cold start
            let mut accumulator_pressure = test_bed.get_brake_yellow_accumulator_pressure();

            // No brakes on green, no more pressure than in accumulator on yellow
            assert!(test_bed.get_brake_left_green_pressure() < Pressure::new::<psi>(50.));
            assert!(test_bed.get_brake_right_green_pressure() < Pressure::new::<psi>(50.));
            assert!(
                test_bed.get_brake_left_yellow_pressure()
                    < accumulator_pressure + Pressure::new::<psi>(50.)
            );
            assert!(
                test_bed.get_brake_right_yellow_pressure()
                    < accumulator_pressure + Pressure::new::<psi>(50.)
            );

            // No brakes even if we brake on green, no more than accumulator pressure on yellow
            test_bed = test_bed
                .set_left_brake(Ratio::new::<percent>(100.))
                .set_right_brake(Ratio::new::<percent>(100.))
                .run_waiting_for(Duration::from_secs(5));

            accumulator_pressure = test_bed.get_brake_yellow_accumulator_pressure();

            assert!(test_bed.get_brake_left_green_pressure() < Pressure::new::<psi>(50.));
            assert!(test_bed.get_brake_right_green_pressure() < Pressure::new::<psi>(50.));
            assert!(
                test_bed.get_brake_left_yellow_pressure()
                    < accumulator_pressure + Pressure::new::<psi>(50.)
            );
            assert!(
                test_bed.get_brake_right_yellow_pressure()
                    < accumulator_pressure + Pressure::new::<psi>(50.)
            );
            assert!(
                test_bed.get_brake_yellow_accumulator_pressure()
                    < accumulator_pressure + Pressure::new::<psi>(50.)
            );

            // Park brake off, loading accumulator, we expect no brake pressure but accumulator loaded
            test_bed = test_bed
                .set_left_brake(Ratio::new::<percent>(0.))
                .set_right_brake(Ratio::new::<percent>(0.))
                .set_park_brake(false)
                .set_yellow_e_pump(false)
                .run_waiting_for(Duration::from_secs(30));

            assert!(test_bed.is_yellow_pressurised());
            assert!(test_bed.yellow_pressure() > Pressure::new::<psi>(2500.));
            assert!(test_bed.yellow_pressure() < Pressure::new::<psi>(3500.));

            assert!(test_bed.get_brake_left_green_pressure() < Pressure::new::<psi>(50.));
            assert!(test_bed.get_brake_right_green_pressure() < Pressure::new::<psi>(50.));
            assert!(test_bed.get_brake_left_yellow_pressure() < Pressure::new::<psi>(50.));
            assert!(test_bed.get_brake_right_yellow_pressure() < Pressure::new::<psi>(50.));

            assert!(test_bed.get_brake_yellow_accumulator_pressure() > Pressure::new::<psi>(2500.));

            // Park brake on, loaded accumulator, we expect brakes on yellow side only
            test_bed = test_bed
                .set_park_brake(true)
                .run_waiting_for(Duration::from_secs(3));

            assert!(test_bed.get_brake_left_green_pressure() < Pressure::new::<psi>(50.));
            assert!(test_bed.get_brake_right_green_pressure() < Pressure::new::<psi>(50.));
            assert!(test_bed.get_brake_left_yellow_pressure() > Pressure::new::<psi>(2000.));
            assert!(test_bed.get_brake_right_yellow_pressure() > Pressure::new::<psi>(2000.));

            assert!(test_bed.get_brake_yellow_accumulator_pressure() > Pressure::new::<psi>(2500.));
        }

        #[test]
        fn norm_brake_vs_altn_brake() {
            let mut test_bed = test_bed_with()
                .engines_off()
                .on_the_ground()
                .set_cold_dark_inputs()
                .run_one_tick();

            // Getting accumulator pressure on cold start
            let accumulator_pressure = test_bed.get_brake_yellow_accumulator_pressure();

            // No brakes
            assert!(test_bed.get_brake_left_green_pressure() < Pressure::new::<psi>(50.));
            assert!(test_bed.get_brake_right_green_pressure() < Pressure::new::<psi>(50.));
            assert!(
                test_bed.get_brake_left_yellow_pressure()
                    < accumulator_pressure + Pressure::new::<psi>(50.)
            );
            assert!(
                test_bed.get_brake_right_yellow_pressure()
                    < accumulator_pressure + Pressure::new::<psi>(50.)
            );

            test_bed = test_bed
                .start_eng1(Ratio::new::<percent>(100.))
                .start_eng2(Ratio::new::<percent>(100.))
                .set_park_brake(false)
                .run_waiting_for(Duration::from_secs(5));

            assert!(test_bed.is_green_pressurised());
            assert!(test_bed.is_yellow_pressurised());
            // No brakes if we don't brake
            test_bed = test_bed
                .set_left_brake(Ratio::new::<percent>(0.))
                .set_right_brake(Ratio::new::<percent>(0.))
                .run_waiting_for(Duration::from_secs(1));

            assert!(test_bed.get_brake_left_green_pressure() < Pressure::new::<psi>(50.));
            assert!(test_bed.get_brake_right_green_pressure() < Pressure::new::<psi>(50.));
            assert!(test_bed.get_brake_left_yellow_pressure() < Pressure::new::<psi>(50.));
            assert!(test_bed.get_brake_right_yellow_pressure() < Pressure::new::<psi>(50.));

            // Braking cause green braking system to rise
            test_bed = test_bed
                .set_left_brake(Ratio::new::<percent>(100.))
                .set_right_brake(Ratio::new::<percent>(100.))
                .run_waiting_for(Duration::from_secs(1));

            assert!(test_bed.get_brake_left_green_pressure() > Pressure::new::<psi>(2000.));
            assert!(test_bed.get_brake_left_green_pressure() < Pressure::new::<psi>(3500.));
            assert!(test_bed.get_brake_right_green_pressure() > Pressure::new::<psi>(2000.));
            assert!(test_bed.get_brake_right_green_pressure() < Pressure::new::<psi>(3500.));
            assert!(test_bed.get_brake_left_yellow_pressure() < Pressure::new::<psi>(50.));
            assert!(test_bed.get_brake_right_yellow_pressure() < Pressure::new::<psi>(50.));

            // Disabling Askid causes alternate braking to work and release green brakes
            test_bed = test_bed
                .set_anti_skid(false)
                .run_waiting_for(Duration::from_secs(2));

            assert!(test_bed.get_brake_left_green_pressure() < Pressure::new::<psi>(50.));
            assert!(test_bed.get_brake_right_green_pressure() < Pressure::new::<psi>(50.));
            assert!(test_bed.get_brake_left_yellow_pressure() > Pressure::new::<psi>(950.));
            assert!(test_bed.get_brake_left_yellow_pressure() < Pressure::new::<psi>(3500.));
            assert!(test_bed.get_brake_right_yellow_pressure() > Pressure::new::<psi>(950.));
            assert!(test_bed.get_brake_right_yellow_pressure() < Pressure::new::<psi>(3500.));
        }

        #[test]
        fn no_brake_inversion() {
            let mut test_bed = test_bed_with()
                .engines_off()
                .on_the_ground()
                .set_cold_dark_inputs()
                .run_one_tick();

            test_bed = test_bed
                .start_eng1(Ratio::new::<percent>(100.))
                .start_eng2(Ratio::new::<percent>(100.))
                .set_park_brake(false)
                .run_waiting_for(Duration::from_secs(5));

            assert!(test_bed.is_green_pressurised());
            assert!(test_bed.is_yellow_pressurised());
            // Braking left
            test_bed = test_bed
                .set_left_brake(Ratio::new::<percent>(100.))
                .set_right_brake(Ratio::new::<percent>(0.))
                .run_waiting_for(Duration::from_secs(1));

            assert!(test_bed.get_brake_left_green_pressure() > Pressure::new::<psi>(2000.));
            assert!(test_bed.get_brake_right_green_pressure() < Pressure::new::<psi>(50.));
            assert!(test_bed.get_brake_left_yellow_pressure() < Pressure::new::<psi>(50.));
            assert!(test_bed.get_brake_right_yellow_pressure() < Pressure::new::<psi>(50.));

            // Braking right
            test_bed = test_bed
                .set_left_brake(Ratio::new::<percent>(0.))
                .set_right_brake(Ratio::new::<percent>(100.))
                .run_waiting_for(Duration::from_secs(1));

            assert!(test_bed.get_brake_left_green_pressure() < Pressure::new::<psi>(50.));
            assert!(test_bed.get_brake_right_green_pressure() > Pressure::new::<psi>(2000.));
            assert!(test_bed.get_brake_left_yellow_pressure() < Pressure::new::<psi>(50.));
            assert!(test_bed.get_brake_right_yellow_pressure() < Pressure::new::<psi>(50.));

            // Disabling Askid causes alternate braking to work and release green brakes
            test_bed = test_bed
                .set_left_brake(Ratio::new::<percent>(0.))
                .set_right_brake(Ratio::new::<percent>(100.))
                .set_anti_skid(false)
                .run_waiting_for(Duration::from_secs(2));

            assert!(test_bed.get_brake_left_green_pressure() < Pressure::new::<psi>(50.));
            assert!(test_bed.get_brake_right_green_pressure() < Pressure::new::<psi>(50.));
            assert!(test_bed.get_brake_left_yellow_pressure() < Pressure::new::<psi>(50.));
            assert!(test_bed.get_brake_right_yellow_pressure() > Pressure::new::<psi>(950.));

            test_bed = test_bed
                .set_left_brake(Ratio::new::<percent>(100.))
                .set_right_brake(Ratio::new::<percent>(0.))
                .run_waiting_for(Duration::from_secs(2));

            assert!(test_bed.get_brake_left_green_pressure() < Pressure::new::<psi>(50.));
            assert!(test_bed.get_brake_right_green_pressure() < Pressure::new::<psi>(50.));
            assert!(test_bed.get_brake_left_yellow_pressure() > Pressure::new::<psi>(950.));
            assert!(test_bed.get_brake_right_yellow_pressure() < Pressure::new::<psi>(50.));
        }

        #[test]
        fn auto_brake_at_gear_retraction() {
            let mut test_bed = test_bed_with()
                .engines_off()
                .on_the_ground()
                .set_cold_dark_inputs()
                .run_one_tick();

            test_bed = test_bed
                .start_eng1(Ratio::new::<percent>(100.))
                .start_eng2(Ratio::new::<percent>(100.))
                .set_park_brake(false)
                .run_waiting_for(Duration::from_secs(15));

            // No brake inputs
            test_bed = test_bed
                .set_left_brake(Ratio::new::<percent>(0.))
                .set_right_brake(Ratio::new::<percent>(0.))
                .run_waiting_for(Duration::from_secs(1));

            assert!(test_bed.get_brake_left_green_pressure() < Pressure::new::<psi>(50.));
            assert!(test_bed.get_brake_right_green_pressure() < Pressure::new::<psi>(50.));
            assert!(test_bed.get_brake_left_yellow_pressure() < Pressure::new::<psi>(50.));
            assert!(test_bed.get_brake_right_yellow_pressure() < Pressure::new::<psi>(50.));

            // Positive climb, gear up
            test_bed = test_bed
                .set_left_brake(Ratio::new::<percent>(0.))
                .set_right_brake(Ratio::new::<percent>(0.))
                .in_flight()
                .set_gear_up()
                .run_waiting_for(Duration::from_secs(1));

            // Check auto brake is active
            assert!(test_bed.get_brake_left_green_pressure() > Pressure::new::<psi>(50.));
            assert!(test_bed.get_brake_right_green_pressure() > Pressure::new::<psi>(50.));
            assert!(test_bed.get_brake_left_green_pressure() < Pressure::new::<psi>(1500.));
            assert!(test_bed.get_brake_right_green_pressure() < Pressure::new::<psi>(1500.));

            assert!(test_bed.get_brake_left_yellow_pressure() < Pressure::new::<psi>(50.));
            assert!(test_bed.get_brake_right_yellow_pressure() < Pressure::new::<psi>(50.));

            // Check no more autobrakes after 3s
            test_bed = test_bed.run_waiting_for(Duration::from_secs(3));

            assert!(test_bed.get_brake_left_green_pressure() < Pressure::new::<psi>(50.));
            assert!(test_bed.get_brake_right_green_pressure() < Pressure::new::<psi>(50.));

            assert!(test_bed.get_brake_left_yellow_pressure() < Pressure::new::<psi>(50.));
            assert!(test_bed.get_brake_right_yellow_pressure() < Pressure::new::<psi>(50.));
        }

        #[test]
        fn alternate_brake_accumulator_is_emptying_while_braking() {
            let mut test_bed = test_bed_with()
                .on_the_ground()
                .set_cold_dark_inputs()
                .start_eng1(Ratio::new::<percent>(100.))
                .start_eng2(Ratio::new::<percent>(100.))
                .set_park_brake(false)
                .run_waiting_for(Duration::from_secs(15));

            // Check we got yellow pressure and brake accumulator loaded
            assert!(test_bed.yellow_pressure() >= Pressure::new::<psi>(2500.));
            assert!(
                test_bed.get_brake_yellow_accumulator_pressure() >= Pressure::new::<psi>(2500.)
            );

            // Disabling green and yellow side so accumulator stop being able to reload
            test_bed = test_bed
                .set_ptu_state(false)
                .set_yellow_ed_pump(false)
                .set_green_ed_pump(false)
                .set_yellow_e_pump(true)
                .run_waiting_for(Duration::from_secs(30));

            assert!(test_bed.yellow_pressure() <= Pressure::new::<psi>(100.));
            assert!(test_bed.green_pressure() <= Pressure::new::<psi>(100.));
            assert!(
                test_bed.get_brake_yellow_accumulator_pressure() >= Pressure::new::<psi>(2500.)
            );

            // Now using brakes and check accumulator gets empty
            test_bed = test_bed
                .empty_brake_accumulator_using_pedal_brake()
                .run_waiting_for(Duration::from_secs(1));

            assert!(
                test_bed.get_brake_yellow_accumulator_pressure() <= Pressure::new::<psi>(1000.)
            );
            assert!(
                test_bed.get_brake_yellow_accumulator_fluid_volume() <= Volume::new::<gallon>(0.01)
            );
        }

        #[test]
        fn brakes_inactive_in_flight() {
            let mut test_bed = test_bed_with()
                .set_cold_dark_inputs()
                .in_flight()
                .set_gear_up()
                .run_waiting_for(Duration::from_secs(10));

            // No brake inputs
            test_bed = test_bed
                .set_left_brake(Ratio::new::<percent>(0.))
                .set_right_brake(Ratio::new::<percent>(0.))
                .run_waiting_for(Duration::from_secs(1));

            assert!(test_bed.get_brake_left_green_pressure() < Pressure::new::<psi>(50.));
            assert!(test_bed.get_brake_right_green_pressure() < Pressure::new::<psi>(50.));
            assert!(test_bed.get_brake_left_yellow_pressure() < Pressure::new::<psi>(50.));
            assert!(test_bed.get_brake_right_yellow_pressure() < Pressure::new::<psi>(50.));

            // Now full brakes
            test_bed = test_bed
                .set_left_brake(Ratio::new::<percent>(100.))
                .set_right_brake(Ratio::new::<percent>(100.))
                .run_waiting_for(Duration::from_secs(1));

            // Check no action on brakes
            assert!(test_bed.get_brake_left_green_pressure() < Pressure::new::<psi>(50.));
            assert!(test_bed.get_brake_right_green_pressure() < Pressure::new::<psi>(50.));

            assert!(test_bed.get_brake_left_yellow_pressure() < Pressure::new::<psi>(50.));
            assert!(test_bed.get_brake_right_yellow_pressure() < Pressure::new::<psi>(50.));
        }

        #[test]
        fn brakes_norm_active_in_flight_gear_down() {
            let mut test_bed = test_bed_with()
                .set_cold_dark_inputs()
                .in_flight()
                .set_gear_up()
                .run_waiting_for(Duration::from_secs(10));

            // Now full brakes gear down
            test_bed = test_bed
                .set_left_brake(Ratio::new::<percent>(100.))
                .set_right_brake(Ratio::new::<percent>(100.))
                .set_gear_down()
                .run_waiting_for(Duration::from_secs(1));

            // Brakes norm should work normally
            assert!(test_bed.get_brake_left_green_pressure() > Pressure::new::<psi>(50.));
            assert!(test_bed.get_brake_right_green_pressure() > Pressure::new::<psi>(50.));

            assert!(test_bed.get_brake_left_yellow_pressure() < Pressure::new::<psi>(50.));
            assert!(test_bed.get_brake_right_yellow_pressure() < Pressure::new::<psi>(50.));
        }

        #[test]
        fn brakes_alternate_active_in_flight_gear_down() {
            let mut test_bed = test_bed_with()
                .set_cold_dark_inputs()
                .in_flight()
                .set_gear_up()
                .run_waiting_for(Duration::from_secs(10));

            // Now full brakes gear down
            test_bed = test_bed
                .set_left_brake(Ratio::new::<percent>(100.))
                .set_right_brake(Ratio::new::<percent>(100.))
                .set_gear_down()
                .set_anti_skid(false)
                .run_waiting_for(Duration::from_secs(1));

            // Brakes norm should work normally
            assert!(test_bed.get_brake_left_green_pressure() < Pressure::new::<psi>(50.));
            assert!(test_bed.get_brake_right_green_pressure() < Pressure::new::<psi>(50.));

            assert!(test_bed.get_brake_left_yellow_pressure() > Pressure::new::<psi>(900.));
            assert!(test_bed.get_brake_right_yellow_pressure() > Pressure::new::<psi>(900.));
        }

        #[test]
        // Testing that green for brakes is only available if park brake is on while altn pressure is at too low level
        fn brake_logic_green_backup_emergency() {
            let mut test_bed = test_bed_with()
                .engines_off()
                .on_the_ground()
                .set_cold_dark_inputs()
                .run_one_tick();

            // Setting on ground with yellow side hydraulics off
            // This should prevent yellow accumulator to fill
            test_bed = test_bed
                .start_eng1(Ratio::new::<percent>(100.))
                .start_eng2(Ratio::new::<percent>(100.))
                .set_park_brake(true)
                .set_ptu_state(false)
                .set_yellow_e_pump(true)
                .set_yellow_ed_pump(false)
                .run_waiting_for(Duration::from_secs(15));

            // Braking but park is on: no output on green brakes expected
            test_bed = test_bed
                .set_left_brake(Ratio::new::<percent>(100.))
                .set_right_brake(Ratio::new::<percent>(100.))
                .run_waiting_for(Duration::from_secs(1));

            assert!(test_bed.get_brake_left_green_pressure() < Pressure::new::<psi>(50.));
            assert!(test_bed.get_brake_right_green_pressure() < Pressure::new::<psi>(50.));
            assert!(test_bed.get_brake_left_yellow_pressure() > Pressure::new::<psi>(500.));
            assert!(test_bed.get_brake_right_yellow_pressure() > Pressure::new::<psi>(500.));

            // With no more fluid in yellow accumulator, green should work as emergency
            test_bed = test_bed
                .empty_brake_accumulator_using_park_brake()
                .set_left_brake(Ratio::new::<percent>(100.))
                .set_right_brake(Ratio::new::<percent>(100.))
                .run_waiting_for(Duration::from_secs(1));

            assert!(test_bed.get_brake_left_green_pressure() > Pressure::new::<psi>(1000.));
            assert!(test_bed.get_brake_right_green_pressure() > Pressure::new::<psi>(1000.));
            assert!(test_bed.get_brake_left_yellow_pressure() < Pressure::new::<psi>(50.));
            assert!(test_bed.get_brake_right_yellow_pressure() < Pressure::new::<psi>(50.));
        }

        #[test]
        fn autobrakes_arms_in_flight_lo_or_med() {
            let mut test_bed = test_bed_with()
                .set_cold_dark_inputs()
                .in_flight()
                .set_gear_up()
                .run_waiting_for(Duration::from_secs(12));

            assert!(test_bed.autobrake_mode() == AutobrakeMode::NONE);

            test_bed = test_bed
                .set_autobrake_low()
                .run_waiting_for(Duration::from_secs(1));

            assert!(test_bed.autobrake_mode() == AutobrakeMode::LOW);

            test_bed = test_bed
                .set_autobrake_med()
                .run_waiting_for(Duration::from_secs(1));

            assert!(test_bed.autobrake_mode() == AutobrakeMode::MED);
        }

        #[test]
        fn autobrakes_disarms_if_green_pressure_low() {
            let mut test_bed = test_bed_with()
                .set_cold_dark_inputs()
                .in_flight()
                .set_gear_up()
                .run_waiting_for(Duration::from_secs(12));

            assert!(test_bed.autobrake_mode() == AutobrakeMode::NONE);

            test_bed = test_bed
                .set_autobrake_low()
                .run_waiting_for(Duration::from_secs(1));

            assert!(test_bed.autobrake_mode() == AutobrakeMode::LOW);

            test_bed = test_bed
                .set_ptu_state(false)
                .stop_eng1()
                .run_waiting_for(Duration::from_secs(20));

            assert!(test_bed.autobrake_mode() == AutobrakeMode::NONE);
        }

        #[test]
        fn autobrakes_disarms_if_askid_off() {
            let mut test_bed = test_bed_with()
                .set_cold_dark_inputs()
                .in_flight()
                .set_gear_up()
                .run_waiting_for(Duration::from_secs(12));

            assert!(test_bed.autobrake_mode() == AutobrakeMode::NONE);

            test_bed = test_bed
                .set_autobrake_med()
                .run_waiting_for(Duration::from_secs(1));

            assert!(test_bed.autobrake_mode() == AutobrakeMode::MED);

            test_bed = test_bed
                .set_anti_skid(false)
                .run_waiting_for(Duration::from_secs(1));

            assert!(test_bed.autobrake_mode() == AutobrakeMode::NONE);
        }

        #[test]
        fn autobrakes_max_wont_arm_in_flight() {
            let mut test_bed = test_bed_with()
                .set_cold_dark_inputs()
                .in_flight()
                .set_gear_up()
                .run_waiting_for(Duration::from_secs(15));

            assert!(test_bed.autobrake_mode() == AutobrakeMode::NONE);

            test_bed = test_bed
                .set_autobrake_max()
                .run_waiting_for(Duration::from_secs(1));

            assert!(test_bed.autobrake_mode() == AutobrakeMode::NONE);
        }

        #[test]
        fn autobrakes_taxiing_wont_disarm_when_braking() {
            let mut test_bed = test_bed_with()
                .set_cold_dark_inputs()
                .on_the_ground()
                .start_eng1(Ratio::new::<percent>(60.))
                .start_eng2(Ratio::new::<percent>(60.))
                .run_waiting_for(Duration::from_secs(10));

            test_bed = test_bed
                .set_autobrake_max()
                .run_waiting_for(Duration::from_secs(1));

            assert!(test_bed.autobrake_mode() == AutobrakeMode::MAX);

            test_bed = test_bed
                .set_right_brake(Ratio::new::<percent>(100.))
                .set_left_brake(Ratio::new::<percent>(100.))
                .run_waiting_for(Duration::from_secs(1));

            assert!(test_bed.autobrake_mode() == AutobrakeMode::MAX);
        }

        #[test]
        fn autobrakes_activates_on_ground_on_spoiler_deploy() {
            let mut test_bed = test_bed_with()
                .set_cold_dark_inputs()
                .on_the_ground()
                .set_park_brake(false)
                .start_eng1(Ratio::new::<percent>(100.))
                .start_eng2(Ratio::new::<percent>(100.))
                .run_waiting_for(Duration::from_secs(10));

            test_bed = test_bed
                .set_autobrake_max()
                .run_waiting_for(Duration::from_secs(1));

            assert!(test_bed.autobrake_mode() == AutobrakeMode::MAX);

            test_bed = test_bed
                .set_deploy_spoilers()
                .run_waiting_for(Duration::from_secs(6));

            assert!(test_bed.autobrake_mode() == AutobrakeMode::MAX);
            assert!(test_bed.get_brake_left_green_pressure() > Pressure::new::<psi>(1000.));
            assert!(test_bed.get_brake_right_green_pressure() > Pressure::new::<psi>(1000.));

            assert!(test_bed.get_brake_left_yellow_pressure() < Pressure::new::<psi>(50.));
            assert!(test_bed.get_brake_right_yellow_pressure() < Pressure::new::<psi>(50.));
        }

        #[test]
        fn autobrakes_disengage_on_spoiler_retract() {
            let mut test_bed = test_bed_with()
                .set_cold_dark_inputs()
                .on_the_ground()
                .set_park_brake(false)
                .start_eng1(Ratio::new::<percent>(100.))
                .start_eng2(Ratio::new::<percent>(100.))
                .run_waiting_for(Duration::from_secs(10));

            test_bed = test_bed
                .set_autobrake_max()
                .run_waiting_for(Duration::from_secs(1));

            assert!(test_bed.autobrake_mode() == AutobrakeMode::MAX);

            test_bed = test_bed
                .set_deploy_spoilers()
                .run_waiting_for(Duration::from_secs(6));

            assert!(test_bed.autobrake_mode() == AutobrakeMode::MAX);

            test_bed = test_bed
                .set_retract_spoilers()
                .run_waiting_for(Duration::from_secs(1));

            assert!(test_bed.autobrake_mode() == AutobrakeMode::NONE);
            assert!(test_bed.get_brake_left_green_pressure() < Pressure::new::<psi>(50.));
            assert!(test_bed.get_brake_right_green_pressure() < Pressure::new::<psi>(50.));
        }

        #[test]
        // Should disable with one pedal > 61° over max range of 79.4° thus 77%
        fn autobrakes_max_disengage_at_77_on_one_pedal_input() {
            let mut test_bed = test_bed_with()
                .set_cold_dark_inputs()
                .on_the_ground()
                .set_park_brake(false)
                .start_eng1(Ratio::new::<percent>(100.))
                .start_eng2(Ratio::new::<percent>(100.))
                .run_waiting_for(Duration::from_secs(10));

            test_bed = test_bed
                .set_autobrake_max()
                .run_waiting_for(Duration::from_secs(1));

            assert!(test_bed.autobrake_mode() == AutobrakeMode::MAX);

            test_bed = test_bed
                .set_deploy_spoilers()
                .run_waiting_for(Duration::from_secs(6));

            assert!(test_bed.autobrake_mode() == AutobrakeMode::MAX);
            assert!(test_bed.get_brake_left_green_pressure() > Pressure::new::<psi>(1000.));
            assert!(test_bed.get_brake_right_green_pressure() > Pressure::new::<psi>(1000.));

            test_bed = test_bed
                .set_left_brake(Ratio::new::<percent>(70.))
                .run_waiting_for(Duration::from_secs(1))
                .set_left_brake(Ratio::new::<percent>(0.))
                .run_waiting_for(Duration::from_secs(1));

            assert!(test_bed.autobrake_mode() == AutobrakeMode::MAX);
            assert!(test_bed.get_brake_left_green_pressure() > Pressure::new::<psi>(1000.));
            assert!(test_bed.get_brake_right_green_pressure() > Pressure::new::<psi>(1000.));

            test_bed = test_bed
                .set_left_brake(Ratio::new::<percent>(78.))
                .run_waiting_for(Duration::from_secs(1))
                .set_left_brake(Ratio::new::<percent>(0.))
                .run_waiting_for(Duration::from_secs(1));

            assert!(test_bed.autobrake_mode() == AutobrakeMode::NONE);
            assert!(test_bed.get_brake_left_green_pressure() < Pressure::new::<psi>(50.));
            assert!(test_bed.get_brake_right_green_pressure() < Pressure::new::<psi>(50.));
        }

        #[test]
        fn autobrakes_max_disengage_at_52_on_both_pedal_input() {
            let mut test_bed = test_bed_with()
                .set_cold_dark_inputs()
                .on_the_ground()
                .set_park_brake(false)
                .start_eng1(Ratio::new::<percent>(100.))
                .start_eng2(Ratio::new::<percent>(100.))
                .run_waiting_for(Duration::from_secs(10));

            test_bed = test_bed
                .set_autobrake_max()
                .run_waiting_for(Duration::from_secs(1));

            assert!(test_bed.autobrake_mode() == AutobrakeMode::MAX);

            test_bed = test_bed
                .set_deploy_spoilers()
                .run_waiting_for(Duration::from_secs(6));

            assert!(test_bed.autobrake_mode() == AutobrakeMode::MAX);
            assert!(test_bed.get_brake_left_green_pressure() > Pressure::new::<psi>(1000.));
            assert!(test_bed.get_brake_right_green_pressure() > Pressure::new::<psi>(1000.));

            test_bed = test_bed
                .set_left_brake(Ratio::new::<percent>(55.))
                .run_waiting_for(Duration::from_secs(1))
                .set_left_brake(Ratio::new::<percent>(0.))
                .run_waiting_for(Duration::from_secs(1));

            assert!(test_bed.autobrake_mode() == AutobrakeMode::MAX);
            assert!(test_bed.get_brake_left_green_pressure() > Pressure::new::<psi>(1000.));
            assert!(test_bed.get_brake_right_green_pressure() > Pressure::new::<psi>(1000.));

            test_bed = test_bed
                .set_left_brake(Ratio::new::<percent>(55.))
                .set_right_brake(Ratio::new::<percent>(55.))
                .run_waiting_for(Duration::from_secs(1))
                .set_left_brake(Ratio::new::<percent>(0.))
                .set_right_brake(Ratio::new::<percent>(0.))
                .run_waiting_for(Duration::from_secs(1));

            assert!(test_bed.autobrake_mode() == AutobrakeMode::NONE);
            assert!(test_bed.get_brake_left_green_pressure() < Pressure::new::<psi>(50.));
            assert!(test_bed.get_brake_right_green_pressure() < Pressure::new::<psi>(50.));
        }

        #[test]
        // Should disable with one pedals > 42° over max range of 79.4° thus 52%
        fn autobrakes_med_disengage_at_52_on_one_pedal_input() {
            let mut test_bed = test_bed_with()
                .set_cold_dark_inputs()
                .on_the_ground()
                .set_park_brake(false)
                .start_eng1(Ratio::new::<percent>(100.))
                .start_eng2(Ratio::new::<percent>(100.))
                .run_waiting_for(Duration::from_secs(10));

            test_bed = test_bed
                .set_autobrake_med()
                .run_waiting_for(Duration::from_secs(1));

            assert!(test_bed.autobrake_mode() == AutobrakeMode::MED);

            test_bed = test_bed
                .set_deploy_spoilers()
                .run_waiting_for(Duration::from_secs(6));

            assert!(test_bed.autobrake_mode() == AutobrakeMode::MED);
            assert!(test_bed.get_brake_left_green_pressure() > Pressure::new::<psi>(1000.));
            assert!(test_bed.get_brake_right_green_pressure() > Pressure::new::<psi>(1000.));

            test_bed = test_bed
                .set_right_brake(Ratio::new::<percent>(50.))
                .run_waiting_for(Duration::from_secs(1))
                .set_right_brake(Ratio::new::<percent>(0.))
                .run_waiting_for(Duration::from_secs(1));

            assert!(test_bed.autobrake_mode() == AutobrakeMode::MED);
            assert!(test_bed.get_brake_left_green_pressure() > Pressure::new::<psi>(1000.));
            assert!(test_bed.get_brake_right_green_pressure() > Pressure::new::<psi>(1000.));

            test_bed = test_bed
                .set_right_brake(Ratio::new::<percent>(55.))
                .run_waiting_for(Duration::from_secs(1))
                .set_right_brake(Ratio::new::<percent>(0.))
                .run_waiting_for(Duration::from_secs(1));

            assert!(test_bed.autobrake_mode() == AutobrakeMode::NONE);
            assert!(test_bed.get_brake_left_green_pressure() < Pressure::new::<psi>(50.));
            assert!(test_bed.get_brake_right_green_pressure() < Pressure::new::<psi>(50.));
        }

        #[test]
        fn autobrakes_med_disengage_at_11_on_both_pedal_input() {
            let mut test_bed = test_bed_with()
                .set_cold_dark_inputs()
                .on_the_ground()
                .set_park_brake(false)
                .start_eng1(Ratio::new::<percent>(100.))
                .start_eng2(Ratio::new::<percent>(100.))
                .run_waiting_for(Duration::from_secs(10));

            test_bed = test_bed
                .set_autobrake_med()
                .run_waiting_for(Duration::from_secs(1));

            assert!(test_bed.autobrake_mode() == AutobrakeMode::MED);

            test_bed = test_bed
                .set_deploy_spoilers()
                .run_waiting_for(Duration::from_secs(6));

            assert!(test_bed.autobrake_mode() == AutobrakeMode::MED);
            assert!(test_bed.get_brake_left_green_pressure() > Pressure::new::<psi>(1000.));
            assert!(test_bed.get_brake_right_green_pressure() > Pressure::new::<psi>(1000.));

            test_bed = test_bed
                .set_right_brake(Ratio::new::<percent>(15.))
                .run_waiting_for(Duration::from_secs(1))
                .set_right_brake(Ratio::new::<percent>(0.))
                .run_waiting_for(Duration::from_secs(1));

            assert!(test_bed.autobrake_mode() == AutobrakeMode::MED);
            assert!(test_bed.get_brake_left_green_pressure() > Pressure::new::<psi>(1000.));
            assert!(test_bed.get_brake_right_green_pressure() > Pressure::new::<psi>(1000.));

            test_bed = test_bed
                .set_right_brake(Ratio::new::<percent>(15.))
                .set_left_brake(Ratio::new::<percent>(15.))
                .run_waiting_for(Duration::from_secs(1))
                .set_right_brake(Ratio::new::<percent>(0.))
                .set_left_brake(Ratio::new::<percent>(0.))
                .run_waiting_for(Duration::from_secs(1));

            assert!(test_bed.autobrake_mode() == AutobrakeMode::NONE);
            assert!(test_bed.get_brake_left_green_pressure() < Pressure::new::<psi>(50.));
            assert!(test_bed.get_brake_right_green_pressure() < Pressure::new::<psi>(50.));
        }

        #[test]
        fn autobrakes_max_disarm_after_10s_in_flight() {
            let mut test_bed = test_bed_with()
                .set_cold_dark_inputs()
                .on_the_ground()
                .set_park_brake(false)
                .start_eng1(Ratio::new::<percent>(100.))
                .start_eng2(Ratio::new::<percent>(100.))
                .run_waiting_for(Duration::from_secs(10));

            test_bed = test_bed
                .set_autobrake_max()
                .run_waiting_for(Duration::from_secs(1));

            assert!(test_bed.autobrake_mode() == AutobrakeMode::MAX);

            test_bed = test_bed.in_flight().run_waiting_for(Duration::from_secs(6));

            assert!(test_bed.autobrake_mode() == AutobrakeMode::MAX);

            test_bed = test_bed.in_flight().run_waiting_for(Duration::from_secs(6));

            assert!(test_bed.autobrake_mode() == AutobrakeMode::NONE);
        }

        #[test]
        fn controller_blue_epump_activates_when_no_weight_on_center_wheel() {
            let mut test_bed = test_bed_with()
                .engines_off()
                .on_the_ground()
                .set_cold_dark_inputs()
                .run_one_tick();

            assert!(!test_bed.query(|a| a.is_blue_epump_controller_pressurising()));

            test_bed = test_bed.rotates_on_runway().run_one_tick();

            assert!(test_bed.query(|a| a.is_blue_epump_controller_pressurising()));
        }

        #[test]
        fn controller_blue_epump_split_engine_states() {
            let mut test_bed = test_bed_with()
                .engines_off()
                .on_the_ground()
                .set_cold_dark_inputs()
                .run_one_tick();

            assert!(!test_bed.query(|a| a.is_blue_epump_controller_pressurising()));

            test_bed = test_bed
                .start_eng1(Ratio::new::<percent>(65.))
                .run_one_tick();

            assert!(test_bed.query(|a| a.is_blue_epump_controller_pressurising()));

            test_bed = test_bed
                .start_eng2(Ratio::new::<percent>(65.))
                .stop_eng1()
                .run_one_tick();

            assert!(test_bed.query(|a| a.is_blue_epump_controller_pressurising()));
        }

        #[test]
        fn controller_blue_epump_on_off_engines() {
            let mut test_bed = test_bed_with()
                .engines_off()
                .on_the_ground()
                .set_cold_dark_inputs()
                .start_eng1(Ratio::new::<percent>(65.))
                .start_eng2(Ratio::new::<percent>(65.))
                .run_one_tick();

            assert!(test_bed.query(|a| a.is_blue_epump_controller_pressurising()));

            test_bed = test_bed.stop_eng1().stop_eng2().run_one_tick();

            assert!(!test_bed.query(|a| a.is_blue_epump_controller_pressurising()));
        }

        #[test]
        fn controller_blue_epump_override() {
            let mut test_bed = test_bed_with()
                .engines_off()
                .on_the_ground()
                .set_cold_dark_inputs()
                .press_blue_epump_override_button_once()
                .run_one_tick();

            assert!(test_bed.query(|a| a.is_blue_epump_controller_pressurising()));

            test_bed = test_bed
                .press_blue_epump_override_button_once()
                .run_one_tick();

            assert!(!test_bed.query(|a| a.is_blue_epump_controller_pressurising()));
        }

        #[test]
        fn controller_blue_epump_override_without_power_shall_not_run_blue_pump() {
            let mut test_bed = test_bed_with()
                .engines_off()
                .on_the_ground()
                .set_cold_dark_inputs()
                .start_eng1(Ratio::new::<percent>(65.))
                .run_one_tick();

            assert!(test_bed.query(|a| a.is_blue_epump_controller_pressurising()));

            test_bed = test_bed.dc_ess_lost().run_one_tick();

            assert!(!test_bed.query(|a| a.is_blue_epump_controller_pressurising()));
        }

        #[test]
        fn controller_yellow_epump_is_activated_by_overhead_button() {
            let mut test_bed = test_bed_with()
                .engines_off()
                .on_the_ground()
                .set_cold_dark_inputs()
                .run_one_tick();

            assert!(!test_bed.query(|a| a.is_yellow_epump_controller_pressurising()));

            test_bed = test_bed.set_yellow_e_pump(false).run_one_tick();

            assert!(test_bed.query(|a| a.is_yellow_epump_controller_pressurising()));

            test_bed = test_bed.set_yellow_e_pump(true).run_one_tick();

            assert!(!test_bed.query(|a| a.is_yellow_epump_controller_pressurising()));
        }

        #[test]
        fn controller_yellow_epump_unpowered_cant_command_pump() {
            let mut test_bed = test_bed_with()
                .engines_off()
                .on_the_ground()
                .set_cold_dark_inputs()
                .set_yellow_e_pump(false)
                .run_one_tick();

            assert!(test_bed.query(|a| a.is_yellow_epump_controller_pressurising()));

            test_bed = test_bed.dc_bus_2_lost().run_one_tick();

            assert!(!test_bed.query(|a| a.is_yellow_epump_controller_pressurising()));
        }

        #[test]
        fn controller_yellow_epump_can_operate_from_cargo_door_without_main_control_power_bus() {
            let mut test_bed = test_bed_with()
                .engines_off()
                .on_the_ground()
                .set_cold_dark_inputs()
                .run_one_tick();

            assert!(!test_bed.query(|a| a.is_cargo_powering_yellow_epump()));

            test_bed = test_bed
                .dc_ground_service_lost()
                .open_fwd_cargo_door()
                .run_waiting_for(
                    Duration::from_secs(1) + A320DoorController::DELAY_UNLOCK_TO_HYDRAULIC_CONTROL,
                );

            assert!(test_bed.query(|a| a.is_cargo_powering_yellow_epump()));
        }

        #[test]
        fn controller_engine_driven_pump1_overhead_button_logic_with_eng_on() {
            let mut test_bed = test_bed_with()
                .engines_off()
                .on_the_ground()
                .set_cold_dark_inputs()
                .run_one_tick();

            assert!(test_bed.query(|a| a.is_edp1_green_pump_controller_pressurising()));

            test_bed = test_bed
                .start_eng1(Ratio::new::<percent>(65.))
                .run_one_tick();
            assert!(test_bed.query(|a| a.is_edp1_green_pump_controller_pressurising()));

            test_bed = test_bed.set_green_ed_pump(false).run_one_tick();
            assert!(!test_bed.query(|a| a.is_edp1_green_pump_controller_pressurising()));

            test_bed = test_bed.set_green_ed_pump(true).run_one_tick();
            assert!(test_bed.query(|a| a.is_edp1_green_pump_controller_pressurising()));
        }

        #[test]
        fn controller_engine_driven_pump1_fire_overhead_released_stops_pump() {
            let mut test_bed = test_bed_with()
                .engines_off()
                .on_the_ground()
                .set_cold_dark_inputs()
                .start_eng1(Ratio::new::<percent>(65.))
                .start_eng2(Ratio::new::<percent>(65.))
                .run_one_tick();

            assert!(test_bed.query(|a| a.is_edp1_green_pump_controller_pressurising()));

            test_bed = test_bed.set_eng1_fire_button(true).run_one_tick();
            assert!(!test_bed.query(|a| a.is_edp1_green_pump_controller_pressurising()));
        }

        #[test]
        fn controller_engine_driven_pump2_overhead_button_logic_with_eng_on() {
            let mut test_bed = test_bed_with()
                .engines_off()
                .on_the_ground()
                .set_cold_dark_inputs()
                .run_one_tick();

            assert!(test_bed.query(|a| a.is_edp2_yellow_pump_controller_pressurising()));

            test_bed = test_bed
                .start_eng2(Ratio::new::<percent>(65.))
                .run_one_tick();
            assert!(test_bed.query(|a| a.is_edp2_yellow_pump_controller_pressurising()));

            test_bed = test_bed.set_yellow_ed_pump(false).run_one_tick();
            assert!(!test_bed.query(|a| a.is_edp2_yellow_pump_controller_pressurising()));

            test_bed = test_bed.set_yellow_ed_pump(true).run_one_tick();
            assert!(test_bed.query(|a| a.is_edp2_yellow_pump_controller_pressurising()));
        }

        #[test]
        fn controller_engine_driven_pump2_fire_overhead_released_stops_pump() {
            let mut test_bed = test_bed_with()
                .engines_off()
                .on_the_ground()
                .set_cold_dark_inputs()
                .start_eng1(Ratio::new::<percent>(65.))
                .start_eng2(Ratio::new::<percent>(65.))
                .run_one_tick();

            assert!(test_bed.query(|a| a.is_edp2_yellow_pump_controller_pressurising()));

            test_bed = test_bed.set_eng2_fire_button(true).run_one_tick();
            assert!(!test_bed.query(|a| a.is_edp2_yellow_pump_controller_pressurising()));
        }

        #[test]
        fn controller_ptu_on_off_with_overhead_pushbutton() {
            let mut test_bed = test_bed_with()
                .engines_off()
                .on_the_ground()
                .set_cold_dark_inputs()
                .run_one_tick();

            assert!(test_bed.query(|a| a.is_ptu_controller_activating_ptu()));

            test_bed = test_bed.set_ptu_state(false).run_one_tick();

            assert!(!test_bed.query(|a| a.is_ptu_controller_activating_ptu()));

            test_bed = test_bed.set_ptu_state(true).run_one_tick();

            assert!(test_bed.query(|a| a.is_ptu_controller_activating_ptu()));
        }

        #[test]
        fn controller_ptu_off_when_cargo_door_is_moved() {
            let mut test_bed = test_bed_with()
                .engines_off()
                .on_the_ground()
                .set_cold_dark_inputs()
                .run_one_tick();

            assert!(test_bed.query(|a| a.is_ptu_controller_activating_ptu()));

            test_bed = test_bed.open_fwd_cargo_door().run_waiting_for(
                Duration::from_secs(1) + A320DoorController::DELAY_UNLOCK_TO_HYDRAULIC_CONTROL,
            );

            assert!(!test_bed.query(|a| a.is_ptu_controller_activating_ptu()));

            // Ptu should reactivate after door fully opened + 40s
            test_bed = test_bed.run_waiting_for(Duration::from_secs(25) + Duration::from_secs(41));

            assert!(test_bed.query(|a| a.is_ptu_controller_activating_ptu()));
        }

        #[test]
        fn controller_ptu_disabled_when_tug_attached() {
            let mut test_bed = test_bed_with()
                .engines_off()
                .on_the_ground()
                .set_cold_dark_inputs()
                .run_one_tick();

            assert!(test_bed.query(|a| a.is_ptu_controller_activating_ptu()));

            test_bed = test_bed
                .start_eng1(Ratio::new::<percent>(65.))
                .set_park_brake(false)
                .run_one_tick();

            assert!(test_bed.query(|a| a.is_ptu_controller_activating_ptu()));

            test_bed = test_bed.set_pushback_state(true).run_one_tick();

            assert!(!test_bed.query(|a| a.is_ptu_controller_activating_ptu()));

            // Ptu should reactivate after 15ish seconds
            test_bed = test_bed
                .set_pushback_state(false)
                .run_waiting_for(Duration::from_secs(16));

            assert!(test_bed.query(|a| a.is_ptu_controller_activating_ptu()));
        }

        #[test]
        fn rat_does_not_deploy_on_ground_at_eng_off() {
            let mut test_bed = test_bed_with()
                .set_cold_dark_inputs()
                .on_the_ground()
                .start_eng1(Ratio::new::<percent>(80.))
                .start_eng2(Ratio::new::<percent>(80.))
                .run_waiting_for(Duration::from_secs(10));

            assert!(test_bed.is_blue_pressurised());
            assert!(test_bed.get_rat_position() <= 0.);
            assert!(test_bed.get_rat_rpm() <= 1.);

            test_bed = test_bed
                .ac_bus_1_lost()
                .ac_bus_2_lost()
                .run_waiting_for(Duration::from_secs(2));

            // RAT has not deployed
            assert!(test_bed.get_rat_position() <= 0.);
            assert!(test_bed.get_rat_rpm() <= 1.);
        }

        #[test]
        fn rat_deploys_on_both_ac_lost() {
            let mut test_bed = test_bed_with()
                .set_cold_dark_inputs()
                .in_flight()
                .start_eng1(Ratio::new::<percent>(80.))
                .start_eng2(Ratio::new::<percent>(80.))
                .run_waiting_for(Duration::from_secs(10));

            assert!(!test_bed.rat_deploy_commanded());

            test_bed = test_bed
                .ac_bus_1_lost()
                .run_waiting_for(Duration::from_secs(2));

            assert!(!test_bed.rat_deploy_commanded());

            // Now all AC off should deploy RAT in flight
            test_bed = test_bed
                .ac_bus_1_lost()
                .ac_bus_2_lost()
                .run_waiting_for(Duration::from_secs(2));

            assert!(test_bed.rat_deploy_commanded());
        }

        #[test]
        fn blue_epump_unavailable_if_unpowered() {
            let mut test_bed = test_bed_with()
                .engines_off()
                .on_the_ground()
                .set_cold_dark_inputs()
                .run_one_tick();

            test_bed = test_bed
                .start_eng2(Ratio::new::<percent>(80.))
                .run_waiting_for(Duration::from_secs(10));

            // Blue epump working
            assert!(test_bed.is_blue_pressurised());

            test_bed = test_bed
                .ac_bus_2_lost()
                .run_waiting_for(Duration::from_secs(25));

            // Blue epump still working as it's not plugged on AC2
            assert!(test_bed.is_blue_pressurised());

            test_bed = test_bed
                .ac_bus_1_lost()
                .run_waiting_for(Duration::from_secs(25));

            // Blue epump has stopped
            assert!(!test_bed.is_blue_pressurised());
        }

        #[test]
        fn yellow_epump_unavailable_if_unpowered() {
            let mut test_bed = test_bed_with()
                .engines_off()
                .on_the_ground()
                .set_cold_dark_inputs()
                .run_one_tick();

            test_bed = test_bed
                .set_yellow_e_pump(false)
                .run_waiting_for(Duration::from_secs(10));

            // Yellow epump working
            assert!(test_bed.is_yellow_pressurised());

            test_bed = test_bed
                .ac_bus_2_lost()
                .ac_bus_1_lost()
                .run_waiting_for(Duration::from_secs(25));

            // Yellow epump still working as not plugged on AC2 or AC1
            assert!(test_bed.is_yellow_pressurised());

            test_bed = test_bed
                .ac_ground_service_lost()
                .run_waiting_for(Duration::from_secs(25));

            // Yellow epump has stopped
            assert!(!test_bed.is_yellow_pressurised());
        }

        #[test]
        fn cargo_door_stays_closed_at_init() {
            let mut test_bed = test_bed_with()
                .engines_off()
                .on_the_ground()
                .set_cold_dark_inputs()
                .run_one_tick();

            assert!(test_bed.is_cargo_fwd_door_locked_down());
            assert!(test_bed.cargo_fwd_door_position() == 0.);

            test_bed = test_bed.run_waiting_for(Duration::from_secs_f64(15.));

            assert!(test_bed.is_cargo_fwd_door_locked_down());
            assert!(test_bed.cargo_fwd_door_position() == 0.);
        }

        #[test]
        fn cargo_door_unlocks_when_commanded() {
            let mut test_bed = test_bed_with()
                .engines_off()
                .on_the_ground()
                .set_cold_dark_inputs()
                .run_one_tick();

            assert!(test_bed.is_cargo_fwd_door_locked_down());
            assert!(test_bed.cargo_fwd_door_position() == 0.);

            test_bed = test_bed.run_waiting_for(Duration::from_secs_f64(1.));

            assert!(test_bed.is_cargo_fwd_door_locked_down());
            assert!(test_bed.cargo_fwd_door_position() == 0.);

            test_bed = test_bed
                .open_fwd_cargo_door()
                .run_waiting_for(Duration::from_secs_f64(1.));

            assert!(!test_bed.is_cargo_fwd_door_locked_down());
            assert!(test_bed.cargo_fwd_door_position() >= 0.);
        }

        #[test]
        fn cargo_door_controller_opens_the_door() {
            let mut test_bed = test_bed_with()
                .engines_off()
                .on_the_ground()
                .set_cold_dark_inputs()
                .run_one_tick();

            assert!(test_bed.is_cargo_fwd_door_locked_down());
            assert!(test_bed.cargo_fwd_door_position() == 0.);

            test_bed = test_bed
                .open_fwd_cargo_door()
                .run_waiting_for(Duration::from_secs_f64(1.));

            assert!(!test_bed.is_cargo_fwd_door_locked_down());

            let current_position_unlocked = test_bed.cargo_fwd_door_position();

            test_bed = test_bed
                .open_fwd_cargo_door()
                .run_waiting_for(A320DoorController::DELAY_UNLOCK_TO_HYDRAULIC_CONTROL);

            assert!(test_bed.cargo_fwd_door_position() > current_position_unlocked);

            test_bed = test_bed
                .open_fwd_cargo_door()
                .run_waiting_for(Duration::from_secs_f64(30.));

            assert!(test_bed.cargo_fwd_door_position() > 0.85);
        }

        #[test]
        fn fwd_cargo_door_controller_opens_fwd_door_only() {
            let mut test_bed = test_bed_with()
                .engines_off()
                .on_the_ground()
                .set_cold_dark_inputs()
                .run_one_tick();

            assert!(test_bed.is_cargo_fwd_door_locked_down());
            assert!(test_bed.cargo_fwd_door_position() == 0.);
            assert!(test_bed.cargo_aft_door_position() == 0.);

            test_bed = test_bed
                .open_fwd_cargo_door()
                .run_waiting_for(Duration::from_secs_f64(30.));

            assert!(test_bed.cargo_fwd_door_position() > 0.85);
            assert!(test_bed.cargo_aft_door_position() == 0.);
        }

        #[test]
        fn cargo_door_opened_uses_correct_reservoir_amount() {
            let mut test_bed = test_bed_with()
                .engines_off()
                .on_the_ground()
                .set_cold_dark_inputs()
                .set_yellow_e_pump(false)
                .set_ptu_state(false)
                .run_waiting_for(Duration::from_secs_f64(20.));

            assert!(test_bed.is_cargo_fwd_door_locked_down());
            assert!(test_bed.is_yellow_pressurised());

            let pressurised_yellow_level_door_closed = test_bed.get_yellow_reservoir_volume();

            test_bed = test_bed
                .open_fwd_cargo_door()
                .run_waiting_for(Duration::from_secs_f64(40.));

            assert!(!test_bed.is_cargo_fwd_door_locked_down());
            assert!(test_bed.cargo_fwd_door_position() > 0.85);

            let pressurised_yellow_level_door_opened = test_bed.get_yellow_reservoir_volume();

            let volume_used_liter = (pressurised_yellow_level_door_closed
                - pressurised_yellow_level_door_opened)
                .get::<liter>();

            // For one cargo door we expect losing between 0.6 to 0.8 liter of fluid into the two actuators
            assert!((0.6..=0.8).contains(&volume_used_liter));
        }

        #[test]
        fn cargo_door_controller_closes_the_door() {
            let mut test_bed = test_bed_with()
                .engines_off()
                .on_the_ground()
                .set_cold_dark_inputs()
                .run_one_tick();

            test_bed = test_bed
                .open_fwd_cargo_door()
                .run_waiting_for(Duration::from_secs_f64(30.));

            assert!(!test_bed.is_cargo_fwd_door_locked_down());
            assert!(test_bed.cargo_fwd_door_position() > 0.85);

            test_bed = test_bed
                .close_fwd_cargo_door()
                .run_waiting_for(Duration::from_secs_f64(60.));

            assert!(test_bed.is_cargo_fwd_door_locked_down());
            assert!(test_bed.cargo_fwd_door_position() <= 0.);
        }

        #[test]
        fn cargo_door_controller_closes_the_door_after_yellow_pump_auto_shutdown() {
            let mut test_bed = test_bed_with()
                .engines_off()
                .on_the_ground()
                .set_cold_dark_inputs()
                .run_one_tick();

            test_bed = test_bed
                .open_fwd_cargo_door()
                .run_waiting_for(Duration::from_secs_f64(30.));

            assert!(!test_bed.is_cargo_fwd_door_locked_down());
            assert!(test_bed.cargo_fwd_door_position() > 0.85);

            test_bed = test_bed.run_waiting_for(Duration::from_secs_f64(30.));

            assert!(!test_bed.is_yellow_pressurised());

            test_bed = test_bed
                .close_fwd_cargo_door()
                .run_waiting_for(Duration::from_secs_f64(30.));

            assert!(test_bed.is_cargo_fwd_door_locked_down());
            assert!(test_bed.cargo_fwd_door_position() <= 0.);
        }
    }
}<|MERGE_RESOLUTION|>--- conflicted
+++ resolved
@@ -47,7 +47,6 @@
     },
 };
 
-<<<<<<< HEAD
 // TODO: Remove when hydraulics refactor is done
 pub struct FakeHydraulicReservoir {
     max_capacity: Volume,
@@ -67,7 +66,9 @@
 
     pub fn max_capacity(&self) -> Volume {
         self.max_capacity
-=======
+    }
+}
+
 struct A320CargoDoorFactory {}
 impl A320CargoDoorFactory {
     fn a320_cargo_door_actuator(
@@ -117,7 +118,6 @@
 
     fn new_a320_cargo_door(id: &str) -> CargoDoor {
         CargoDoor::new(id, A320CargoDoorFactory::a320_cargo_door_assembly())
->>>>>>> ede8f321
     }
 }
 
@@ -160,19 +160,17 @@
     braking_circuit_altn: BrakeCircuit,
     braking_force: A320BrakingForce,
 
-<<<<<<< HEAD
     total_sim_time_elapsed: Duration,
     lag_time_accumulator: Duration,
 
     fake_green_hydraulic_reservoir: FakeHydraulicReservoir,
     fake_blue_hydraulic_reservoir: FakeHydraulicReservoir,
     fake_yellow_hydraulic_reservoir: FakeHydraulicReservoir,
-=======
+
     forward_cargo_door: CargoDoor,
     forward_cargo_door_controller: A320DoorController,
     aft_cargo_door: CargoDoor,
     aft_cargo_door_controller: A320DoorController,
->>>>>>> ede8f321
 }
 impl A320Hydraulic {
     const FORWARD_CARGO_DOOR_ID: &'static str = "FWD";
@@ -329,7 +327,6 @@
 
             braking_force: A320BrakingForce::new(),
 
-<<<<<<< HEAD
             total_sim_time_elapsed: Duration::new(0, 0),
             lag_time_accumulator: Duration::new(0, 0),
 
@@ -345,7 +342,7 @@
                 Volume::new::<gallon>(10.),
                 Volume::new::<gallon>(1.),
             ),
-=======
+
             forward_cargo_door: A320CargoDoorFactory::new_a320_cargo_door(
                 Self::FORWARD_CARGO_DOOR_ID,
             ),
@@ -353,7 +350,6 @@
 
             aft_cargo_door: A320CargoDoorFactory::new_a320_cargo_door(Self::AFT_CARGO_DOOR_ID),
             aft_cargo_door_controller: A320DoorController::new(Self::AFT_CARGO_DOOR_ID),
->>>>>>> ede8f321
         }
     }
 
