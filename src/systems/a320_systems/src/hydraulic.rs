--- conflicted
+++ resolved
@@ -1,9 +1,5 @@
 use std::time::Duration;
 use uom::si::{
-<<<<<<< HEAD
-    angular_velocity::revolution_per_minute, f64::*, pressure::pascal, pressure::psi,
-    ratio::percent, volume::gallon, volume_rate::gallon_per_second,
-=======
     acceleration::meter_per_second_squared,
     angular_velocity::revolution_per_minute,
     f64::*,
@@ -11,7 +7,7 @@
     pressure::psi,
     ratio::{percent, ratio},
     volume::gallon,
->>>>>>> fc3d05f3
+    volume_rate::gallon_per_second,
 };
 
 use systems::{
@@ -325,6 +321,8 @@
         }
     }
 
+    // Placeholder function to give an estimation of blue pump flow for sound purpose
+    // Todo remove when hydraulics gives directly correct values of flow and displacement
     fn blue_electric_pump_estimated_flow(&self) -> VolumeRate {
         // If RAT pump has some RPM then we consider epump provides only a fraction of the loop total flow
         let ram_produces_flow = self.ram_air_turbine.turbine_rpm() > 1000.;
@@ -343,8 +341,10 @@
         estimated_blue_epump_flow.max(VolumeRate::new::<gallon_per_second>(0.))
     }
 
+    // Placeholder function to give an estimation of yellow pump flow for sound purpose
+    // Todo remove when hydraulics gives directly correct values of flow and displacement
     fn yellow_electric_pump_estimated_flow(&self) -> VolumeRate {
-        // If EDP started pumping and has some RPM then we consider epump provides a fraction of the flow
+        // If EDP started pumping and has some RPM then we consider epump provides a fraction of the loop total flow
         let yellow_edp_outputs_some_flow = self.engine_driven_pump_2.rpm() > 1500.
             && self.engine_driven_pump_2_controller.should_pressurise();
 
