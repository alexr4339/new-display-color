use nalgebra::Vector3;

use std::time::Duration;
use uom::si::{
    acceleration::meter_per_second_squared,
    angle::degree,
<<<<<<< HEAD
    angular_velocity::{radian_per_second, revolution_per_minute},
=======
    electric_current::ampere,
>>>>>>> 8dc5bc79
    f64::*,
    length::meter,
    mass::kilogram,
    pressure::psi,
    ratio::{percent, ratio},
    velocity::knot,
    volume::{cubic_inch, gallon},
    volume_rate::gallon_per_second,
};

use systems::{
    engine::Engine,
    hydraulic::{
        brake_circuit::{
            AutobrakeDecelerationGovernor, AutobrakeMode, AutobrakePanel, BrakeCircuit,
        },
        flap_slat::FlapSlatAssembly,
        linear_actuator::{
            Actuator, BoundedLinearLength, HydraulicAssemblyController,
            HydraulicLinearActuatorAssembly, LinearActuatedRigidBodyOnHingeAxis, LinearActuator,
            LinearActuatorMode,
        },
        update_iterator::{FixedStepLoop, MaxFixedStepLoop},
        ElectricPump, EngineDrivenPump, HydraulicCircuit, HydraulicCircuitController,
        PowerTransferUnit, PowerTransferUnitController, PressureSwitchState, PumpController,
        RamAirTurbine, RamAirTurbineController, SectionPressure,
    },
    overhead::{
        AutoOffFaultPushButton, AutoOnFaultPushButton, MomentaryOnPushButton, MomentaryPushButton,
    },
    shared::{
        interpolation, DelayedFalseLogicGate, DelayedPulseTrueLogicGate, DelayedTrueLogicGate,
        ElectricalBusType, ElectricalBuses, EmergencyElectricalRatPushButton,
        EmergencyElectricalState, EngineFirePushButtons, LgciuInterface,
        RamAirTurbineHydraulicCircuitPressurised,
    },
    simulation::{
        InitContext, Read, Reader, SimulationElement, SimulationElementVisitor, SimulatorReader,
        SimulatorWriter, UpdateContext, VariableIdentifier, Write,
    },
};

mod flaps_computer;
use flaps_computer::SlatFlapComplex;

struct A320HydraulicCircuitFactory {}
impl A320HydraulicCircuitFactory {
    const MIN_PRESS_EDP_SECTION_LO_HYST: f64 = 1740.0;
    const MIN_PRESS_EDP_SECTION_HI_HYST: f64 = 2200.0;
    const MIN_PRESS_PRESSURISED_LO_HYST: f64 = 1450.0;
    const MIN_PRESS_PRESSURISED_HI_HYST: f64 = 1750.0;

    const GREEN_ENGINE_PUMP_INDEX: usize = 0;
    const YELLOW_ENGINE_PUMP_INDEX: usize = 0;
    const BLUE_ELECTRIC_PUMP_INDEX: usize = 0;

    fn new_green_circuit(context: &mut InitContext) -> HydraulicCircuit {
        HydraulicCircuit::new(
            context,
            "GREEN",
            1,
            Ratio::new::<percent>(100.),
            Volume::new::<gallon>(10.),
            Volume::new::<gallon>(3.6),
            Pressure::new::<psi>(Self::MIN_PRESS_PRESSURISED_LO_HYST),
            Pressure::new::<psi>(Self::MIN_PRESS_PRESSURISED_HI_HYST),
            Pressure::new::<psi>(Self::MIN_PRESS_EDP_SECTION_LO_HYST),
            Pressure::new::<psi>(Self::MIN_PRESS_EDP_SECTION_HI_HYST),
            true,
            false,
        )
    }

    fn new_blue_circuit(context: &mut InitContext) -> HydraulicCircuit {
        HydraulicCircuit::new(
            context,
            "BLUE",
            1,
            Ratio::new::<percent>(100.),
            Volume::new::<gallon>(8.),
            Volume::new::<gallon>(1.56),
            Pressure::new::<psi>(Self::MIN_PRESS_PRESSURISED_LO_HYST),
            Pressure::new::<psi>(Self::MIN_PRESS_PRESSURISED_HI_HYST),
            Pressure::new::<psi>(Self::MIN_PRESS_EDP_SECTION_LO_HYST),
            Pressure::new::<psi>(Self::MIN_PRESS_EDP_SECTION_HI_HYST),
            false,
            false,
        )
    }

    fn new_yellow_circuit(context: &mut InitContext) -> HydraulicCircuit {
        HydraulicCircuit::new(
            context,
            "YELLOW",
            1,
            Ratio::new::<percent>(100.),
            Volume::new::<gallon>(10.),
            Volume::new::<gallon>(3.6),
            Pressure::new::<psi>(Self::MIN_PRESS_PRESSURISED_LO_HYST),
            Pressure::new::<psi>(Self::MIN_PRESS_PRESSURISED_HI_HYST),
            Pressure::new::<psi>(Self::MIN_PRESS_EDP_SECTION_LO_HYST),
            Pressure::new::<psi>(Self::MIN_PRESS_EDP_SECTION_HI_HYST),
            false,
            true,
        )
    }
}

mod flaps_computer;
use flaps_computer::SlatFlapComplex;

struct A320CargoDoorFactory {}
impl A320CargoDoorFactory {
    fn a320_cargo_door_actuator(
        bounded_linear_length: &impl BoundedLinearLength,
    ) -> LinearActuator {
        LinearActuator::new(
            bounded_linear_length,
            2,
            Length::new::<meter>(0.04422),
            Length::new::<meter>(0.03366),
            VolumeRate::new::<gallon_per_second>(0.01),
            600000.,
            15000.,
            500.,
        )
    }

    /// Builds a cargo door body for A320 Neo
    fn a320_cargo_door_body(is_locked: bool) -> LinearActuatedRigidBodyOnHingeAxis {
        let size = Vector3::new(100. / 1000., 1855. / 1000., 2025. / 1000.);
        let cg_offset = Vector3::new(0., -size[1] / 2., 0.);

        let control_arm = Vector3::new(-0.1597, -0.1614, 0.);
        let anchor = Vector3::new(-0.7596, -0.086, 0.);
        let axis_direction = Vector3::new(0., 0., 1.);
        LinearActuatedRigidBodyOnHingeAxis::new(
            Mass::new::<kilogram>(130.),
            size,
            cg_offset,
            control_arm,
            anchor,
            Angle::new::<degree>(-23.),
            Angle::new::<degree>(136.),
            100.,
            is_locked,
            axis_direction,
        )
    }

    /// Builds a cargo door assembly consisting of the door physical rigid body and the hydraulic actuator connected
    /// to it
    fn a320_cargo_door_assembly() -> HydraulicLinearActuatorAssembly {
        let cargo_door_body = A320CargoDoorFactory::a320_cargo_door_body(true);
        let cargo_door_actuator = A320CargoDoorFactory::a320_cargo_door_actuator(&cargo_door_body);
        HydraulicLinearActuatorAssembly::new(cargo_door_actuator, cargo_door_body)
    }

    fn new_a320_cargo_door(context: &mut InitContext, id: &str) -> CargoDoor {
        CargoDoor::new(
            context,
            id,
            A320CargoDoorFactory::a320_cargo_door_assembly(),
        )
    }
}

pub(super) struct A320Hydraulic {
    hyd_ptu_ecam_memo_id: VariableIdentifier,
    ptu_high_pitch_sound_id: VariableIdentifier,

    core_hydraulic_updater: FixedStepLoop,
    physics_updater: MaxFixedStepLoop,

    brake_computer: A320HydraulicBrakeComputerUnit,

    blue_circuit: HydraulicCircuit,
    blue_circuit_controller: A320HydraulicCircuitController,
    green_circuit: HydraulicCircuit,
    green_circuit_controller: A320HydraulicCircuitController,
    yellow_circuit: HydraulicCircuit,
    yellow_circuit_controller: A320HydraulicCircuitController,

    engine_driven_pump_1: EngineDrivenPump,
    engine_driven_pump_1_controller: A320EngineDrivenPumpController,

    engine_driven_pump_2: EngineDrivenPump,
    engine_driven_pump_2_controller: A320EngineDrivenPumpController,

    blue_electric_pump: ElectricPump,
    blue_electric_pump_controller: A320BlueElectricPumpController,

    yellow_electric_pump: ElectricPump,
    yellow_electric_pump_controller: A320YellowElectricPumpController,

    pushback_tug: PushbackTug,

    ram_air_turbine: RamAirTurbine,
    ram_air_turbine_controller: A320RamAirTurbineController,

    power_transfer_unit: PowerTransferUnit,
    power_transfer_unit_controller: A320PowerTransferUnitController,

    braking_circuit_norm: BrakeCircuit,
    braking_circuit_altn: BrakeCircuit,
    braking_force: A320BrakingForce,

    flap_system: FlapSlatAssembly,
    slat_system: FlapSlatAssembly,
    slats_flaps_complex: SlatFlapComplex,

    forward_cargo_door: CargoDoor,
    forward_cargo_door_controller: A320DoorController,
    aft_cargo_door: CargoDoor,
    aft_cargo_door_controller: A320DoorController,

    slats_flaps_complex: SlatFlapComplex,
}
impl A320Hydraulic {
    const FLAP_FFPU_TO_SURFACE_ANGLE_BREAKPTS: [f64; 12] = [
        0., 65., 115., 120.53, 136., 145.5, 152., 165., 168.3, 179., 231.2, 251.97,
    ];
    const FLAP_FFPU_TO_SURFACE_ANGLE_DEGREES: [f64; 12] = [
        0., 10.318, 18.2561, 19.134, 21.59, 23.098, 24.13, 26.196, 26.72, 28.42, 36.703, 40.,
    ];

    const SLAT_FFPU_TO_SURFACE_ANGLE_BREAKPTS: [f64; 12] = [
        0., 12.5985, 25.197, 37.7955, 50.394, 62.9925, 75.591, 88.1895, 100.788, 113.3865,
        157.48125, 170.07975,
    ];
    const SLAT_FFPU_TO_SURFACE_ANGLE_DEGREES: [f64; 12] =
        [0., 2., 4., 6., 8., 10., 12., 14., 16., 18., 25., 27.];

    const FORWARD_CARGO_DOOR_ID: &'static str = "FWD";
    const AFT_CARGO_DOOR_ID: &'static str = "AFT";

    const ELECTRIC_PUMP_MAX_CURRENT_AMPERE: f64 = 45.;
    const BLUE_ELEC_PUMP_CONTROL_POWER_BUS: ElectricalBusType =
        ElectricalBusType::DirectCurrentEssential;
    const BLUE_ELEC_PUMP_SUPPLY_POWER_BUS: ElectricalBusType =
        ElectricalBusType::AlternatingCurrent(1);

    const YELLOW_ELEC_PUMP_CONTROL_POWER_BUS: ElectricalBusType =
        ElectricalBusType::DirectCurrent(2);
    const YELLOW_ELEC_PUMP_CONTROL_FROM_CARGO_DOOR_OPERATION_POWER_BUS: ElectricalBusType =
        ElectricalBusType::DirectCurrentGndFltService;
    const YELLOW_ELEC_PUMP_SUPPLY_POWER_BUS: ElectricalBusType =
        ElectricalBusType::AlternatingCurrentGndFltService;

    const YELLOW_EDP_CONTROL_POWER_BUS1: ElectricalBusType = ElectricalBusType::DirectCurrent(2);
    const YELLOW_EDP_CONTROL_POWER_BUS2: ElectricalBusType =
        ElectricalBusType::DirectCurrentEssential;
    const GREEN_EDP_CONTROL_POWER_BUS1: ElectricalBusType =
        ElectricalBusType::DirectCurrentEssential;

    const PTU_CONTROL_POWER_BUS: ElectricalBusType = ElectricalBusType::DirectCurrentGndFltService;

    const RAT_CONTROL_SOLENOID1_POWER_BUS: ElectricalBusType =
        ElectricalBusType::DirectCurrentHot(1);
    const RAT_CONTROL_SOLENOID2_POWER_BUS: ElectricalBusType =
        ElectricalBusType::DirectCurrentHot(2);

    // Refresh rate of core hydraulic simulation
    const HYDRAULIC_SIM_TIME_STEP: Duration = Duration::from_millis(33);
    // Refresh rate of max fixed step loop for fast physics
    const HYDRAULIC_SIM_MAX_TIME_STEP_MILLISECONDS: Duration = Duration::from_millis(33);

    pub(super) fn new(context: &mut InitContext) -> A320Hydraulic {
        A320Hydraulic {
            hyd_ptu_ecam_memo_id: context.get_identifier("HYD_PTU_ON_ECAM_MEMO".to_owned()),
            ptu_high_pitch_sound_id: context.get_identifier("HYD_PTU_HIGH_PITCH_SOUND".to_owned()),

            core_hydraulic_updater: FixedStepLoop::new(Self::HYDRAULIC_SIM_TIME_STEP),
            physics_updater: MaxFixedStepLoop::new(Self::HYDRAULIC_SIM_MAX_TIME_STEP_MILLISECONDS),

            brake_computer: A320HydraulicBrakeComputerUnit::new(context),

            blue_circuit: A320HydraulicCircuitFactory::new_blue_circuit(context),
            blue_circuit_controller: A320HydraulicCircuitController::new(None),
            green_circuit: A320HydraulicCircuitFactory::new_green_circuit(context),
            green_circuit_controller: A320HydraulicCircuitController::new(Some(1)),
            yellow_circuit: A320HydraulicCircuitFactory::new_yellow_circuit(context),
            yellow_circuit_controller: A320HydraulicCircuitController::new(Some(2)),

            engine_driven_pump_1: EngineDrivenPump::new(context, "GREEN"),
            engine_driven_pump_1_controller: A320EngineDrivenPumpController::new(
                context,
                1,
                vec![Self::GREEN_EDP_CONTROL_POWER_BUS1],
            ),

            engine_driven_pump_2: EngineDrivenPump::new(context, "YELLOW"),
            engine_driven_pump_2_controller: A320EngineDrivenPumpController::new(
                context,
                2,
                vec![
                    Self::YELLOW_EDP_CONTROL_POWER_BUS1,
                    Self::YELLOW_EDP_CONTROL_POWER_BUS2,
                ],
            ),

            blue_electric_pump: ElectricPump::new(
                context,
                "BLUE",
                Self::BLUE_ELEC_PUMP_SUPPLY_POWER_BUS,
                ElectricCurrent::new::<ampere>(Self::ELECTRIC_PUMP_MAX_CURRENT_AMPERE),
            ),
            blue_electric_pump_controller: A320BlueElectricPumpController::new(
                context,
                Self::BLUE_ELEC_PUMP_CONTROL_POWER_BUS,
            ),

            yellow_electric_pump: ElectricPump::new(
                context,
                "YELLOW",
                Self::YELLOW_ELEC_PUMP_SUPPLY_POWER_BUS,
                ElectricCurrent::new::<ampere>(Self::ELECTRIC_PUMP_MAX_CURRENT_AMPERE),
            ),
            yellow_electric_pump_controller: A320YellowElectricPumpController::new(
                context,
                Self::YELLOW_ELEC_PUMP_CONTROL_POWER_BUS,
                Self::YELLOW_ELEC_PUMP_CONTROL_FROM_CARGO_DOOR_OPERATION_POWER_BUS,
            ),

            pushback_tug: PushbackTug::new(context),

            ram_air_turbine: RamAirTurbine::new(context),
            ram_air_turbine_controller: A320RamAirTurbineController::new(
                Self::RAT_CONTROL_SOLENOID1_POWER_BUS,
                Self::RAT_CONTROL_SOLENOID2_POWER_BUS,
            ),

            power_transfer_unit: PowerTransferUnit::new(context),
            power_transfer_unit_controller: A320PowerTransferUnitController::new(
                context,
                Self::PTU_CONTROL_POWER_BUS,
            ),

            braking_circuit_norm: BrakeCircuit::new(
                context,
                "NORM",
                Volume::new::<gallon>(0.),
                Volume::new::<gallon>(0.),
                Volume::new::<gallon>(0.13),
            ),

            // Alternate brakes accumulator in real A320 is 1.5 gal capacity.
            // This is tuned down to 1.0 to match real world accumulator filling time
            // as a faster accumulator response has too much unstability
            braking_circuit_altn: BrakeCircuit::new(
                context,
                "ALTN",
                Volume::new::<gallon>(1.0),
                Volume::new::<gallon>(0.4),
                Volume::new::<gallon>(0.13),
            ),

            braking_force: A320BrakingForce::new(context),

            flap_system: FlapSlatAssembly::new(context,
                "FLAPS",
                Volume::new::<cubic_inch>(0.32),
                AngularVelocity::new::<radian_per_second>(0.13),
                Angle::new::<degree>(251.97),
                Ratio::new::<ratio>(140.),
                Ratio::new::<ratio>(16.632),
                Ratio::new::<ratio>(314.98),
                Self::FLAP_FFPU_TO_SURFACE_ANGLE_BREAKPTS,
                Self::FLAP_FFPU_TO_SURFACE_ANGLE_DEGREES,
            ),
            slat_system: FlapSlatAssembly::new(context,
                "SLATS",
                Volume::new::<cubic_inch>(0.32),
                AngularVelocity::new::<radian_per_second>(0.08),
                Angle::new::<degree>(170.07975),
                Ratio::new::<ratio>(140.),
                Ratio::new::<ratio>(16.632),
                Ratio::new::<ratio>(314.98),
                Self::SLAT_FFPU_TO_SURFACE_ANGLE_BREAKPTS,
                Self::SLAT_FFPU_TO_SURFACE_ANGLE_DEGREES,
            ),
            slats_flaps_complex: SlatFlapComplex::new(),

            forward_cargo_door: A320CargoDoorFactory::new_a320_cargo_door(
                context,
                Self::FORWARD_CARGO_DOOR_ID,
            ),
            forward_cargo_door_controller: A320DoorController::new(
                context,
                Self::FORWARD_CARGO_DOOR_ID,
            ),

            aft_cargo_door: A320CargoDoorFactory::new_a320_cargo_door(
                context,
                Self::AFT_CARGO_DOOR_ID,
            ),
            aft_cargo_door_controller: A320DoorController::new(context, Self::AFT_CARGO_DOOR_ID),

            slats_flaps_complex: SlatFlapComplex::new(context),
        }
    }

    pub(super) fn update<T: Engine, U: EngineFirePushButtons>(
        &mut self,
        context: &UpdateContext,
        engine1: &T,
        engine2: &T,
        overhead_panel: &A320HydraulicOverheadPanel,
        autobrake_panel: &AutobrakePanel,
        engine_fire_push_buttons: &U,
        lgciu1: &impl LgciuInterface,
        lgciu2: &impl LgciuInterface,
        rat_and_emer_gen_man_on: &impl EmergencyElectricalRatPushButton,
        emergency_elec_state: &impl EmergencyElectricalState,
    ) {
        self.core_hydraulic_updater.update(context);
        self.physics_updater.update(context);

        for cur_time_step in self.physics_updater {
            self.update_fast_physics(&context.with_delta(cur_time_step));
        }

        self.update_with_sim_rate(
            context,
            overhead_panel,
            autobrake_panel,
            rat_and_emer_gen_man_on,
            emergency_elec_state,
            lgciu1,
            lgciu2,
        );

        for cur_time_step in self.core_hydraulic_updater {
            self.update_core_hydraulics(
                &context.with_delta(cur_time_step),
                engine1,
                engine2,
                overhead_panel,
                engine_fire_push_buttons,
                lgciu1,
                lgciu2,
            );
        }
    }

    fn green_edp_has_low_press_fault(&self) -> bool {
        self.engine_driven_pump_1_controller
            .has_pressure_low_fault()
    }

    fn yellow_epump_has_low_press_fault(&self) -> bool {
        self.yellow_electric_pump_controller
            .has_pressure_low_fault()
    }

    fn yellow_edp_has_low_press_fault(&self) -> bool {
        self.engine_driven_pump_2_controller
            .has_pressure_low_fault()
    }

    fn blue_epump_has_fault(&self) -> bool {
        self.blue_electric_pump_controller.has_pressure_low_fault()
    }

    #[cfg(test)]
    fn should_pressurise_yellow_pump_for_cargo_door_operation(&self) -> bool {
        self.yellow_electric_pump_controller
            .should_pressurise_for_cargo_door_operation()
    }

    #[cfg(test)]
    fn nose_wheel_steering_pin_is_inserted(&self) -> bool {
        self.pushback_tug.is_nose_wheel_steering_pin_inserted()
    }

    fn is_blue_pressurised(&self) -> bool {
        self.blue_circuit.system_section_pressure_switch() == PressureSwitchState::Pressurised
    }

    #[cfg(test)]
    fn is_green_pressurised(&self) -> bool {
        self.green_circuit.system_section_pressure_switch() == PressureSwitchState::Pressurised
    }

    #[cfg(test)]
    fn is_yellow_pressurised(&self) -> bool {
        self.yellow_circuit.system_section_pressure_switch() == PressureSwitchState::Pressurised
    }

    // Updates at the same rate as the sim or at a fixed maximum time step if sim rate is too slow
    fn update_fast_physics(&mut self, context: &UpdateContext) {
        self.forward_cargo_door.update(
            context,
            &self.forward_cargo_door_controller,
            self.yellow_circuit.system_pressure(),
        );

        self.aft_cargo_door.update(
            context,
            &self.aft_cargo_door_controller,
            self.yellow_circuit.system_pressure(),
        );

        self.ram_air_turbine
            .update_physics(&context.delta(), context.indicated_airspeed());
    }

    fn update_with_sim_rate(
        &mut self,
        context: &UpdateContext,
        overhead_panel: &A320HydraulicOverheadPanel,
        autobrake_panel: &AutobrakePanel,
        rat_and_emer_gen_man_on: &impl EmergencyElectricalRatPushButton,
        emergency_elec_state: &impl EmergencyElectricalState,
        lgciu1: &impl LgciuInterface,
        lgciu2: &impl LgciuInterface,
    ) {
        // Process brake logic (which circuit brakes) and send brake demands (how much)
        self.brake_computer.update_brake_demands(
            context,
            &self.green_circuit,
            &self.braking_circuit_altn,
            lgciu1,
            lgciu2,
            autobrake_panel,
        );

        // Updating rat stowed pos on all frames in case it's used for graphics
        self.ram_air_turbine.update_position(&context.delta());

        // Uses external conditions and momentary button: better to check each frame
        self.ram_air_turbine_controller.update(
            overhead_panel,
            rat_and_emer_gen_man_on,
            emergency_elec_state,
        );

        self.pushback_tug.update(context);

        self.braking_force.update_forces(
            context,
            &self.braking_circuit_norm,
            &self.braking_circuit_altn,
        );


        self.slats_flaps_complex
            .update(context, &self.flap_system, &self.slat_system);

        self.flap_system.update(
            self.slats_flaps_complex.flap_demand(),
            self.slats_flaps_complex.flap_demand(),
            self.green_loop.pressure(),
            self.yellow_loop.pressure(),
            context,
        );
        self.slat_system.update(
            self.slats_flaps_complex.slat_demand(),
            self.slats_flaps_complex.slat_demand(),
            self.blue_loop.pressure(),
            self.green_loop.pressure(),
            context,
        );
        println!(
            "->FlapReq {:.1} PosFlap {:.1} Gpress {:.0} Ypress {:.0}",
            self.slats_flaps_complex
                .flap_demand()
                .unwrap_or(Angle::new::<degree>(0.))
                .get::<degree>(),
            self.flap_system.position_feedback().get::<degree>(),
            self.green_loop.pressure().get::<psi>(),
            self.yellow_loop.pressure().get::<psi>(),
        );
        println!(
            "->FlapGreenRPM {:.1} FlapYellowRPM {:.1} ",
            self.flap_system.left_motor_rpm(),
            self.flap_system.right_motor_rpm(),
        );

        println!(
            "--->SlatReq {:.1} PosSlat {:.1} Bpress {:.0} Gpress {:.0}",
            self.slats_flaps_complex
                .slat_demand()
                .unwrap_or(Angle::new::<degree>(0.))
                .get::<degree>(),
            self.slat_system.position_feedback().get::<degree>(),
            self.blue_loop.pressure().get::<psi>(),
            self.green_loop.pressure().get::<psi>(),
        );

        println!(
            "--->SlatBlueRPM {:.1} SlatGreenRPM {:.1} ",
            self.slat_system.left_motor_rpm(),
            self.slat_system.right_motor_rpm(),
        );

        self.forward_cargo_door_controller.update(
            context,
            &self.forward_cargo_door,
            self.yellow_circuit.system_pressure(),
        );

        self.aft_cargo_door_controller.update(
            context,
            &self.aft_cargo_door,
            self.yellow_circuit.system_pressure(),
        );

        self.slats_flaps_complex.update(
            context,
            self.green_circuit.system_pressure(),
            self.blue_circuit.system_pressure(),
            self.yellow_circuit.system_pressure(),
        );

        self.slats_flaps_complex
            .update(context, &self.flap_system, &self.slat_system);
    }

    // For each hydraulic loop retrieves volumes from and to each actuator and pass it to the loops
    fn update_actuators_volume(&mut self) {
        self.update_green_actuators_volume();
        self.update_yellow_actuators_volume();
        self.update_blue_actuators_volume();
    }

    fn update_green_actuators_volume(&mut self) {
        self.green_circuit
            .update_actuator_volumes(&mut self.braking_circuit_norm);

        self.green_loop
            .update_actuator_volumes(self.flap_system.left_motor());

        self.green_loop
            .update_actuator_volumes(self.slat_system.right_motor());
    }

    fn update_yellow_actuators_volume(&mut self) {
        self.yellow_circuit
            .update_actuator_volumes(&mut self.braking_circuit_altn);

<<<<<<< HEAD
        self.yellow_loop
            .update_actuator_volumes(self.flap_system.right_motor());

        self.yellow_loop
=======
        self.yellow_circuit
>>>>>>> 8dc5bc79
            .update_actuator_volumes(self.forward_cargo_door.actuator());

        self.yellow_circuit
            .update_actuator_volumes(self.aft_cargo_door.actuator());
    }

    fn update_blue_actuators_volume(&mut self) {
        self.blue_loop
            .update_actuator_volumes(self.slat_system.left_motor());
    }

    // All the core hydraulics updates that needs to be done at the slowest fixed step rate
    fn update_core_hydraulics<T: Engine, U: EngineFirePushButtons>(
        &mut self,
        context: &UpdateContext,
        engine1: &T,
        engine2: &T,
        overhead_panel: &A320HydraulicOverheadPanel,
        engine_fire_push_buttons: &U,
        lgciu1: &impl LgciuInterface,
        lgciu2: &impl LgciuInterface,
    ) {
        // First update what is currently consumed and given back by each actuator
        // Todo: might have to split the actuator volumes by expected number of loops
        self.update_actuators_volume();

        self.brake_computer.send_brake_demands(
            &mut self.braking_circuit_norm,
            &mut self.braking_circuit_altn,
        );

        self.power_transfer_unit_controller.update(
            context,
            overhead_panel,
            &self.forward_cargo_door_controller,
            &self.aft_cargo_door_controller,
            &self.pushback_tug,
            lgciu2,
        );
        self.power_transfer_unit.update(
            self.green_circuit.system_section(),
            self.yellow_circuit.system_section(),
            &self.power_transfer_unit_controller,
        );

        self.engine_driven_pump_1_controller.update(
            overhead_panel,
            engine_fire_push_buttons,
            engine1,
            self.green_circuit
                .pump_section(A320HydraulicCircuitFactory::GREEN_ENGINE_PUMP_INDEX),
            lgciu1,
        );

        self.engine_driven_pump_1.update(
            context,
            self.green_circuit
                .pump_section(A320HydraulicCircuitFactory::GREEN_ENGINE_PUMP_INDEX),
            self.green_circuit.reservoir(),
            engine1.hydraulic_pump_output_speed(),
            &self.engine_driven_pump_1_controller,
        );

        self.engine_driven_pump_2_controller.update(
            overhead_panel,
            engine_fire_push_buttons,
            engine2,
            self.yellow_circuit
                .pump_section(A320HydraulicCircuitFactory::YELLOW_ENGINE_PUMP_INDEX),
            lgciu2,
        );

        self.engine_driven_pump_2.update(
            context,
            self.yellow_circuit
                .pump_section(A320HydraulicCircuitFactory::YELLOW_ENGINE_PUMP_INDEX),
            self.yellow_circuit.reservoir(),
            engine2.hydraulic_pump_output_speed(),
            &self.engine_driven_pump_2_controller,
        );

        self.blue_electric_pump_controller.update(
            overhead_panel,
            self.blue_circuit
                .pump_section(A320HydraulicCircuitFactory::BLUE_ELECTRIC_PUMP_INDEX),
            engine1,
            engine2,
            lgciu1,
            lgciu2,
        );
        self.blue_electric_pump.update(
            context,
            self.blue_circuit
                .pump_section(A320HydraulicCircuitFactory::BLUE_ELECTRIC_PUMP_INDEX),
            self.blue_circuit.reservoir(),
            &self.blue_electric_pump_controller,
        );

        self.yellow_electric_pump_controller.update(
            context,
            overhead_panel,
            &self.forward_cargo_door_controller,
            &self.aft_cargo_door_controller,
            self.yellow_circuit.system_section(),
        );
        self.yellow_electric_pump.update(
            context,
            self.yellow_circuit.system_section(),
            self.yellow_circuit.reservoir(),
            &self.yellow_electric_pump_controller,
        );

        self.ram_air_turbine.update(
            context,
            self.blue_circuit.system_section(),
            self.blue_circuit.reservoir(),
            &self.ram_air_turbine_controller,
        );

        self.green_circuit_controller
            .update(engine_fire_push_buttons);
        self.green_circuit.update(
            context,
            &mut vec![&mut self.engine_driven_pump_1],
            None::<&mut ElectricPump>,
            Some(&self.power_transfer_unit),
            &self.green_circuit_controller,
        );

        self.yellow_circuit_controller
            .update(engine_fire_push_buttons);
        self.yellow_circuit.update(
            context,
            &mut vec![&mut self.engine_driven_pump_2],
            Some(&mut self.yellow_electric_pump),
            Some(&self.power_transfer_unit),
            &self.yellow_circuit_controller,
        );

        self.blue_circuit_controller
            .update(engine_fire_push_buttons);
        self.blue_circuit.update(
            context,
            &mut vec![&mut self.blue_electric_pump],
            Some(&mut self.ram_air_turbine),
            None,
            &self.blue_circuit_controller,
        );

        self.braking_circuit_norm
            .update(context, self.green_circuit.system_section());
        self.braking_circuit_altn
            .update(context, self.yellow_circuit.system_section());
    }

    // Actual logic of HYD PTU memo computed here until done within FWS
    fn should_show_hyd_ptu_message_on_ecam(&self) -> bool {
        let ptu_valve_ctrol_off = !self.power_transfer_unit_controller.should_enable();
        let green_eng_pump_lo_pr = !self
            .green_circuit
            .pump_section(A320HydraulicCircuitFactory::GREEN_ENGINE_PUMP_INDEX)
            .is_pressure_switch_pressurised();

        let yellow_sys_lo_pr = !self
            .yellow_circuit
            .pump_section(A320HydraulicCircuitFactory::YELLOW_ENGINE_PUMP_INDEX)
            .is_pressure_switch_pressurised();

        let yellow_sys_press_above_1450 =
            self.yellow_circuit.system_pressure() > Pressure::new::<psi>(1450.);

        let green_sys_press_above_1450 =
            self.green_circuit.system_pressure() > Pressure::new::<psi>(1450.);

        let green_sys_lo_pr = !self
            .green_circuit
            .pump_section(A320HydraulicCircuitFactory::GREEN_ENGINE_PUMP_INDEX)
            .is_pressure_switch_pressurised();

        let yellow_eng_pump_lo_pr = !self
            .yellow_circuit
            .pump_section(A320HydraulicCircuitFactory::YELLOW_ENGINE_PUMP_INDEX)
            .is_pressure_switch_pressurised();

        let yellow_elec_pump_on = self.yellow_electric_pump_controller.should_pressurise();

        let yellow_pump_state = yellow_eng_pump_lo_pr && !yellow_elec_pump_on;

        let yellow_press_node = yellow_sys_press_above_1450 || !yellow_sys_lo_pr;
        let green_press_node = green_sys_press_above_1450 || !green_sys_lo_pr;

        let yellow_side_and = green_eng_pump_lo_pr && yellow_press_node && green_press_node;
        let green_side_and = yellow_press_node && green_press_node && yellow_pump_state;

        !ptu_valve_ctrol_off && (yellow_side_and || green_side_and)
    }

    // Function dedicated to sound so it triggers the high pitch PTU sound on specific PTU conditions
    fn is_ptu_running_high_pitch_sound(&self) -> bool {
        let is_ptu_rotating = self.power_transfer_unit.is_active_left_to_right()
            || self.power_transfer_unit.is_active_right_to_left();

        let absolute_delta_pressure =
            (self.green_circuit.system_pressure() - self.yellow_circuit.system_pressure()).abs();

        absolute_delta_pressure > Pressure::new::<psi>(2700.) && is_ptu_rotating
    }
}
impl RamAirTurbineHydraulicCircuitPressurised for A320Hydraulic {
    fn is_rat_hydraulic_circuit_pressurised(&self) -> bool {
        self.is_blue_pressurised()
    }
}
impl SimulationElement for A320Hydraulic {
    fn accept<T: SimulationElementVisitor>(&mut self, visitor: &mut T) {
        self.engine_driven_pump_1.accept(visitor);
        self.engine_driven_pump_1_controller.accept(visitor);

        self.engine_driven_pump_2.accept(visitor);
        self.engine_driven_pump_2_controller.accept(visitor);

        self.blue_electric_pump.accept(visitor);
        self.blue_electric_pump_controller.accept(visitor);

        self.yellow_electric_pump.accept(visitor);
        self.yellow_electric_pump_controller.accept(visitor);

        self.forward_cargo_door_controller.accept(visitor);
        self.forward_cargo_door.accept(visitor);

        self.aft_cargo_door_controller.accept(visitor);
        self.aft_cargo_door.accept(visitor);

        self.pushback_tug.accept(visitor);

        self.ram_air_turbine.accept(visitor);
        self.ram_air_turbine_controller.accept(visitor);

        self.power_transfer_unit.accept(visitor);
        self.power_transfer_unit_controller.accept(visitor);

        self.blue_circuit.accept(visitor);
        self.green_circuit.accept(visitor);
        self.yellow_circuit.accept(visitor);

        self.brake_computer.accept(visitor);

        self.braking_circuit_norm.accept(visitor);
        self.braking_circuit_altn.accept(visitor);
        self.braking_force.accept(visitor);

        self.slats_flaps_complex.accept(visitor);
<<<<<<< HEAD
        self.flap_system.accept(visitor);
        self.slat_system.accept(visitor);
=======
>>>>>>> 8dc5bc79

        visitor.visit(self);
    }

    fn write(&self, writer: &mut SimulatorWriter) {
        writer.write(
            &self.hyd_ptu_ecam_memo_id,
            self.should_show_hyd_ptu_message_on_ecam(),
        );

        writer.write(
            &self.ptu_high_pitch_sound_id,
            self.is_ptu_running_high_pitch_sound(),
        );
    }
}

struct A320HydraulicCircuitController {
    engine_number: Option<usize>,
    should_open_fire_shutoff_valve: bool,
}
impl A320HydraulicCircuitController {
    fn new(engine_number: Option<usize>) -> Self {
        Self {
            engine_number,
            should_open_fire_shutoff_valve: true,
        }
    }

    fn update<T: EngineFirePushButtons>(&mut self, engine_fire_push_buttons: &T) {
        if let Some(eng_number) = self.engine_number {
            self.should_open_fire_shutoff_valve = !engine_fire_push_buttons.is_released(eng_number);
        }
    }
}
impl HydraulicCircuitController for A320HydraulicCircuitController {
    fn should_open_fire_shutoff_valve(&self, _: usize) -> bool {
        // A320 only has one main pump per pump section thus index not useful
        self.should_open_fire_shutoff_valve
    }
}

struct A320EngineDrivenPumpController {
    green_pump_low_press_id: VariableIdentifier,
    yellow_pump_low_press_id: VariableIdentifier,

    is_powered: bool,
    powered_by: Vec<ElectricalBusType>,
    engine_number: usize,
    should_pressurise: bool,
    has_pressure_low_fault: bool,
    is_pressure_low: bool,
}
impl A320EngineDrivenPumpController {
    const MIN_ENGINE_OIL_PRESS_THRESHOLD_TO_INHIBIT_FAULT: f64 = 18.;

    fn new(
        context: &mut InitContext,
        engine_number: usize,
        powered_by: Vec<ElectricalBusType>,
    ) -> Self {
        Self {
            green_pump_low_press_id: context
                .get_identifier("HYD_GREEN_EDPUMP_LOW_PRESS".to_owned()),
            yellow_pump_low_press_id: context
                .get_identifier("HYD_YELLOW_EDPUMP_LOW_PRESS".to_owned()),

            is_powered: false,
            powered_by,
            engine_number,
            should_pressurise: true,
            has_pressure_low_fault: false,
            is_pressure_low: true,
        }
    }

    fn update_low_section(
        &mut self,
        engine: &impl Engine,
        section: &impl SectionPressure,
        lgciu: &impl LgciuInterface,
    ) {
        // Engine off state uses oil pressure threshold (treshold is 18psi)
        let is_engine_low_oil_pressure = engine.oil_pressure().get::<psi>()
            < Self::MIN_ENGINE_OIL_PRESS_THRESHOLD_TO_INHIBIT_FAULT;

        self.is_pressure_low =
            self.should_pressurise() && !section.is_pressure_switch_pressurised();

        // Fault inhibited if on ground AND engine oil pressure is low (11KS1 elec relay)
        self.has_pressure_low_fault = self.is_pressure_low
            && (!is_engine_low_oil_pressure
                || !(lgciu.right_gear_compressed(false) && lgciu.left_gear_compressed(false)));
    }

    fn update<T: EngineFirePushButtons>(
        &mut self,
        overhead_panel: &A320HydraulicOverheadPanel,
        engine_fire_push_buttons: &T,
        engine: &impl Engine,
        section: &impl SectionPressure,
        lgciu: &impl LgciuInterface,
    ) {
        let mut should_pressurise_if_powered = false;
        if overhead_panel.edp_push_button_is_auto(self.engine_number)
            && !engine_fire_push_buttons.is_released(self.engine_number)
        {
            should_pressurise_if_powered = true;
        } else if overhead_panel.edp_push_button_is_off(self.engine_number)
            || engine_fire_push_buttons.is_released(self.engine_number)
        {
            should_pressurise_if_powered = false;
        }

        // Inverted logic, no power means solenoid valve always leave pump in pressurise mode
        self.should_pressurise = !self.is_powered || should_pressurise_if_powered;

        self.update_low_section(engine, section, lgciu);
    }

    fn has_pressure_low_fault(&self) -> bool {
        self.has_pressure_low_fault
    }
}
impl PumpController for A320EngineDrivenPumpController {
    fn should_pressurise(&self) -> bool {
        self.should_pressurise
    }
}
impl SimulationElement for A320EngineDrivenPumpController {
    fn write(&self, writer: &mut SimulatorWriter) {
        if self.engine_number == 1 {
            writer.write(&self.green_pump_low_press_id, self.is_pressure_low);
        } else if self.engine_number == 2 {
            writer.write(&self.yellow_pump_low_press_id, self.is_pressure_low);
        } else {
            panic!("The A320 only supports two engines.");
        }
    }

    fn receive_power(&mut self, buses: &impl ElectricalBuses) {
        self.is_powered = buses.any_is_powered(&self.powered_by);
    }
}

struct A320BlueElectricPumpController {
    low_press_id: VariableIdentifier,

    is_powered: bool,
    powered_by: ElectricalBusType,
    should_pressurise: bool,
    has_pressure_low_fault: bool,
    is_pressure_low: bool,
}
impl A320BlueElectricPumpController {
    const MIN_ENGINE_OIL_PRESS_THRESHOLD_TO_INHIBIT_FAULT: f64 = 18.;

    fn new(context: &mut InitContext, powered_by: ElectricalBusType) -> Self {
        Self {
            low_press_id: context.get_identifier("HYD_BLUE_EPUMP_LOW_PRESS".to_owned()),

            is_powered: false,
            powered_by,
            should_pressurise: false,
            has_pressure_low_fault: false,
            is_pressure_low: true,
        }
    }

    fn update(
        &mut self,
        overhead_panel: &A320HydraulicOverheadPanel,
        section: &impl SectionPressure,
        engine1: &impl Engine,
        engine2: &impl Engine,
        lgciu1: &impl LgciuInterface,
        lgciu2: &impl LgciuInterface,
    ) {
        let mut should_pressurise_if_powered = false;
        if overhead_panel.blue_epump_push_button.is_auto() {
            if !lgciu1.nose_gear_compressed(false)
                || engine1.is_above_minimum_idle()
                || engine2.is_above_minimum_idle()
                || overhead_panel.blue_epump_override_push_button_is_on()
            {
                should_pressurise_if_powered = true;
            } else {
                should_pressurise_if_powered = false;
            }
        } else if overhead_panel.blue_epump_push_button_is_off() {
            should_pressurise_if_powered = false;
        }

        self.should_pressurise = self.is_powered && should_pressurise_if_powered;

        self.update_low_section(overhead_panel, section, engine1, engine2, lgciu1, lgciu2);
    }

    fn update_low_section(
        &mut self,
        overhead_panel: &A320HydraulicOverheadPanel,
        section: &impl SectionPressure,
        engine1: &impl Engine,
        engine2: &impl Engine,
        lgciu1: &impl LgciuInterface,
        lgciu2: &impl LgciuInterface,
    ) {
        // Low engine oil pressure inhibits fault under 18psi level
        let is_engine_low_oil_pressure = engine1.oil_pressure().get::<psi>()
            < Self::MIN_ENGINE_OIL_PRESS_THRESHOLD_TO_INHIBIT_FAULT
            && engine2.oil_pressure().get::<psi>()
                < Self::MIN_ENGINE_OIL_PRESS_THRESHOLD_TO_INHIBIT_FAULT;

        self.is_pressure_low =
            self.should_pressurise() && !section.is_pressure_switch_pressurised();

        self.has_pressure_low_fault = self.is_pressure_low
            && (!is_engine_low_oil_pressure
                || (!(lgciu1.left_gear_compressed(false) && lgciu1.right_gear_compressed(false))
                    || !(lgciu2.left_gear_compressed(false)
                        && lgciu2.right_gear_compressed(false)))
                || overhead_panel.blue_epump_override_push_button_is_on());
    }

    fn has_pressure_low_fault(&self) -> bool {
        self.has_pressure_low_fault
    }
}

impl PumpController for A320BlueElectricPumpController {
    fn should_pressurise(&self) -> bool {
        self.should_pressurise
    }
}

impl SimulationElement for A320BlueElectricPumpController {
    fn write(&self, writer: &mut SimulatorWriter) {
        writer.write(&self.low_press_id, self.is_pressure_low);
    }

    fn receive_power(&mut self, buses: &impl ElectricalBuses) {
        self.is_powered = buses.is_powered(self.powered_by);
    }
}

struct A320YellowElectricPumpController {
    low_press_id: VariableIdentifier,

    is_powered: bool,
    powered_by: ElectricalBusType,
    powered_by_when_cargo_door_operation: ElectricalBusType,
    should_pressurise: bool,
    has_pressure_low_fault: bool,
    is_pressure_low: bool,
    should_activate_yellow_pump_for_cargo_door_operation: DelayedFalseLogicGate,
}
impl A320YellowElectricPumpController {
    const DURATION_OF_YELLOW_PUMP_ACTIVATION_AFTER_CARGO_DOOR_OPERATION: Duration =
        Duration::from_secs(20);

    fn new(
        context: &mut InitContext,
        powered_by: ElectricalBusType,
        powered_by_when_cargo_door_operation: ElectricalBusType,
    ) -> Self {
        Self {
            low_press_id: context.get_identifier("HYD_YELLOW_EPUMP_LOW_PRESS".to_owned()),

            is_powered: false,
            powered_by,
            powered_by_when_cargo_door_operation,
            should_pressurise: false,
            has_pressure_low_fault: false,
            is_pressure_low: true,
            should_activate_yellow_pump_for_cargo_door_operation: DelayedFalseLogicGate::new(
                Self::DURATION_OF_YELLOW_PUMP_ACTIVATION_AFTER_CARGO_DOOR_OPERATION,
            ),
        }
    }

    fn update(
        &mut self,
        context: &UpdateContext,
        overhead_panel: &A320HydraulicOverheadPanel,
        forward_cargo_door_controller: &A320DoorController,
        aft_cargo_door_controller: &A320DoorController,
        section: &impl SectionPressure,
    ) {
        self.should_activate_yellow_pump_for_cargo_door_operation
            .update(
                context,
                forward_cargo_door_controller.should_pressurise_hydraulics()
                    || aft_cargo_door_controller.should_pressurise_hydraulics(),
            );

        self.should_pressurise = (overhead_panel.yellow_epump_push_button.is_on()
            || self
                .should_activate_yellow_pump_for_cargo_door_operation
                .output())
            && self.is_powered;

        self.update_low_section(section);
    }

    fn update_low_section(&mut self, section: &impl SectionPressure) {
        self.is_pressure_low =
            self.should_pressurise() && !section.is_pressure_switch_pressurised();

        self.has_pressure_low_fault = self.is_pressure_low;
    }

    fn has_pressure_low_fault(&self) -> bool {
        self.has_pressure_low_fault
    }

    #[cfg(test)]
    fn should_pressurise_for_cargo_door_operation(&self) -> bool {
        self.should_activate_yellow_pump_for_cargo_door_operation
            .output()
    }
}
impl PumpController for A320YellowElectricPumpController {
    fn should_pressurise(&self) -> bool {
        self.should_pressurise
    }
}
impl SimulationElement for A320YellowElectricPumpController {
    fn write(&self, writer: &mut SimulatorWriter) {
        writer.write(&self.low_press_id, self.is_pressure_low);
    }

    fn receive_power(&mut self, buses: &impl ElectricalBuses) {
        // Control of the pump is powered by dedicated bus OR manual operation of cargo door through another bus
        self.is_powered = buses.is_powered(self.powered_by)
            || (self
                .should_activate_yellow_pump_for_cargo_door_operation
                .output()
                && buses.is_powered(self.powered_by_when_cargo_door_operation))
    }
}

struct A320PowerTransferUnitController {
    park_brake_lever_pos_id: VariableIdentifier,
    general_eng_1_starter_active_id: VariableIdentifier,
    general_eng_2_starter_active_id: VariableIdentifier,

    is_powered: bool,
    powered_by: ElectricalBusType,
    should_enable: bool,
    should_inhibit_ptu_after_cargo_door_operation: DelayedFalseLogicGate,

    parking_brake_lever_pos: bool,
    eng_1_master_on: bool,
    eng_2_master_on: bool,
}
impl A320PowerTransferUnitController {
    const DURATION_OF_PTU_INHIBIT_AFTER_CARGO_DOOR_OPERATION: Duration = Duration::from_secs(40);

    fn new(context: &mut InitContext, powered_by: ElectricalBusType) -> Self {
        Self {
            park_brake_lever_pos_id: context.get_identifier("PARK_BRAKE_LEVER_POS".to_owned()),
            general_eng_1_starter_active_id: context
                .get_identifier("GENERAL ENG STARTER ACTIVE:1".to_owned()),
            general_eng_2_starter_active_id: context
                .get_identifier("GENERAL ENG STARTER ACTIVE:2".to_owned()),

            is_powered: false,
            powered_by,
            should_enable: false,
            should_inhibit_ptu_after_cargo_door_operation: DelayedFalseLogicGate::new(
                Self::DURATION_OF_PTU_INHIBIT_AFTER_CARGO_DOOR_OPERATION,
            ),

            parking_brake_lever_pos: false,
            eng_1_master_on: false,
            eng_2_master_on: false,
        }
    }

    fn update(
        &mut self,
        context: &UpdateContext,
        overhead_panel: &A320HydraulicOverheadPanel,
        forward_cargo_door_controller: &A320DoorController,
        aft_cargo_door_controller: &A320DoorController,
        pushback_tug: &PushbackTug,
        lgciu2: &impl LgciuInterface,
    ) {
        self.should_inhibit_ptu_after_cargo_door_operation.update(
            context,
            forward_cargo_door_controller.should_pressurise_hydraulics()
                || aft_cargo_door_controller.should_pressurise_hydraulics(),
        );

        let ptu_inhibited = self.should_inhibit_ptu_after_cargo_door_operation.output()
            && overhead_panel.yellow_epump_push_button_is_auto();

        let should_enable_if_powered = overhead_panel.ptu_push_button_is_auto()
            && (!lgciu2.nose_gear_compressed(false)
                || self.eng_1_master_on && self.eng_2_master_on
                || !self.eng_1_master_on && !self.eng_2_master_on
                || (!self.parking_brake_lever_pos
                    && !pushback_tug.is_nose_wheel_steering_pin_inserted()))
            && !ptu_inhibited;

        // When there is no power, the PTU is always ON.
        self.should_enable = !self.is_powered || should_enable_if_powered;
    }
}
impl PowerTransferUnitController for A320PowerTransferUnitController {
    fn should_enable(&self) -> bool {
        self.should_enable
    }
}
impl SimulationElement for A320PowerTransferUnitController {
    fn read(&mut self, reader: &mut SimulatorReader) {
        self.parking_brake_lever_pos = reader.read(&self.park_brake_lever_pos_id);
        self.eng_1_master_on = reader.read(&self.general_eng_1_starter_active_id);
        self.eng_2_master_on = reader.read(&self.general_eng_2_starter_active_id);
    }

    fn receive_power(&mut self, buses: &impl ElectricalBuses) {
        self.is_powered = buses.is_powered(self.powered_by);
    }
}

struct A320RamAirTurbineController {
    is_solenoid_1_powered: bool,
    solenoid_1_bus: ElectricalBusType,

    is_solenoid_2_powered: bool,
    solenoid_2_bus: ElectricalBusType,

    should_deploy: bool,
}
impl A320RamAirTurbineController {
    fn new(solenoid_1_bus: ElectricalBusType, solenoid_2_bus: ElectricalBusType) -> Self {
        Self {
            is_solenoid_1_powered: false,
            solenoid_1_bus,

            is_solenoid_2_powered: false,
            solenoid_2_bus,

            should_deploy: false,
        }
    }

    fn update(
        &mut self,
        overhead_panel: &A320HydraulicOverheadPanel,
        rat_and_emer_gen_man_on: &impl EmergencyElectricalRatPushButton,
        emergency_elec_state: &impl EmergencyElectricalState,
    ) {
        let solenoid_1_should_trigger_deployment_if_powered =
            overhead_panel.rat_man_on_push_button_is_pressed();

        let solenoid_2_should_trigger_deployment_if_powered =
            emergency_elec_state.is_in_emergency_elec() || rat_and_emer_gen_man_on.is_pressed();

        self.should_deploy = (self.is_solenoid_1_powered
            && solenoid_1_should_trigger_deployment_if_powered)
            || (self.is_solenoid_2_powered && solenoid_2_should_trigger_deployment_if_powered);
    }
}
impl RamAirTurbineController for A320RamAirTurbineController {
    fn should_deploy(&self) -> bool {
        self.should_deploy
    }
}
impl SimulationElement for A320RamAirTurbineController {
    fn receive_power(&mut self, buses: &impl ElectricalBuses) {
        self.is_solenoid_1_powered = buses.is_powered(self.solenoid_1_bus);
        self.is_solenoid_2_powered = buses.is_powered(self.solenoid_2_bus);
    }
}

struct A320HydraulicBrakeComputerUnit {
    park_brake_lever_pos_id: VariableIdentifier,
    gear_handle_position_id: VariableIdentifier,
    antiskid_brakes_active_id: VariableIdentifier,
    left_brake_pedal_input_id: VariableIdentifier,
    right_brake_pedal_input_id: VariableIdentifier,

    autobrake_controller: A320AutobrakeController,
    parking_brake_demand: bool,
    is_gear_lever_down: bool,
    left_brake_pilot_input: Ratio,
    right_brake_pilot_input: Ratio,
    left_brake_green_output: Ratio,
    left_brake_yellow_output: Ratio,
    right_brake_green_output: Ratio,
    right_brake_yellow_output: Ratio,
    normal_brakes_available: bool,
    should_disable_auto_brake_when_retracting: DelayedTrueLogicGate,
    anti_skid_activated: bool,

    alternate_brake_pressure_limit: Pressure,
    normal_brake_pressure_limit: Pressure,
}
/// Implements brakes computers logic
impl A320HydraulicBrakeComputerUnit {
    // Minimum pressure hysteresis on green until main switched on ALTN brakes
    // Feedback by Cpt. Chaos — 25/04/2021 #pilot-feedback
    const MIN_PRESSURE_BRAKE_ALTN_HYST_LO: f64 = 1305.;
    const MIN_PRESSURE_BRAKE_ALTN_HYST_HI: f64 = 2176.;

    // Min pressure when parking brake enabled. Lower normal braking is allowed to use pilot input as emergency braking
    // Feedback by avteknisyan — 25/04/2021 #pilot-feedback
    const MIN_PRESSURE_PARK_BRAKE_EMERGENCY: f64 = 507.;

    const AUTOBRAKE_GEAR_RETRACTION_DURATION_S: f64 = 3.;

    const PILOT_INPUT_DETECTION_TRESHOLD: f64 = 0.2;

    fn new(context: &mut InitContext) -> A320HydraulicBrakeComputerUnit {
        A320HydraulicBrakeComputerUnit {
            park_brake_lever_pos_id: context.get_identifier("PARK_BRAKE_LEVER_POS".to_owned()),
            gear_handle_position_id: context.get_identifier("GEAR HANDLE POSITION".to_owned()),
            antiskid_brakes_active_id: context.get_identifier("ANTISKID BRAKES ACTIVE".to_owned()),
            left_brake_pedal_input_id: context.get_identifier("LEFT_BRAKE_PEDAL_INPUT".to_owned()),
            right_brake_pedal_input_id: context
                .get_identifier("RIGHT_BRAKE_PEDAL_INPUT".to_owned()),

            autobrake_controller: A320AutobrakeController::new(context),
            // Position of parking brake lever
            parking_brake_demand: true,
            is_gear_lever_down: true,
            left_brake_pilot_input: Ratio::new::<ratio>(0.0),
            right_brake_pilot_input: Ratio::new::<ratio>(0.0),
            // Actual command sent to left green circuit
            left_brake_green_output: Ratio::new::<ratio>(0.0),
            // Actual command sent to left yellow circuit. Init 1 as considering park brake on on init
            left_brake_yellow_output: Ratio::new::<ratio>(1.0),
            // Actual command sent to right green circuit
            right_brake_green_output: Ratio::new::<ratio>(0.0),
            // Actual command sent to right yellow circuit. Init 1 as considering park brake on on init
            right_brake_yellow_output: Ratio::new::<ratio>(1.0),
            normal_brakes_available: false,
            should_disable_auto_brake_when_retracting: DelayedTrueLogicGate::new(
                Duration::from_secs_f64(Self::AUTOBRAKE_GEAR_RETRACTION_DURATION_S),
            ),
            anti_skid_activated: true,
            alternate_brake_pressure_limit: Pressure::new::<psi>(3000.),
            normal_brake_pressure_limit: Pressure::new::<psi>(3000.),
        }
    }

    fn allow_autobrake_arming(&self) -> bool {
        self.anti_skid_activated && self.normal_brakes_available
    }

    fn update_normal_braking_availability(&mut self, normal_braking_circuit_pressure: &Pressure) {
        if normal_braking_circuit_pressure.get::<psi>() > Self::MIN_PRESSURE_BRAKE_ALTN_HYST_HI
            && (self.left_brake_pilot_input.get::<ratio>() < Self::PILOT_INPUT_DETECTION_TRESHOLD
                && self.right_brake_pilot_input.get::<ratio>()
                    < Self::PILOT_INPUT_DETECTION_TRESHOLD)
        {
            self.normal_brakes_available = true;
        } else if normal_braking_circuit_pressure.get::<psi>()
            < Self::MIN_PRESSURE_BRAKE_ALTN_HYST_LO
        {
            self.normal_brakes_available = false;
        }
    }

    fn update_brake_pressure_limitation(&mut self) {
        let yellow_manual_braking_input = self.left_brake_pilot_input
            > self.left_brake_yellow_output + Ratio::new::<ratio>(0.2)
            || self.right_brake_pilot_input
                > self.right_brake_yellow_output + Ratio::new::<ratio>(0.2);

        // Nominal braking from pedals is limited to 2538psi
        self.normal_brake_pressure_limit = Pressure::new::<psi>(2538.);

        self.alternate_brake_pressure_limit = Pressure::new::<psi>(if self.parking_brake_demand {
            // If no pilot action, standard park brake pressure limit
            if !yellow_manual_braking_input {
                2103.
            } else {
                // Else manual action limited to a higher max nominal pressure
                2538.
            }
        } else if !self.anti_skid_activated {
            1160.
        } else {
            // Else if any manual braking we use standard limit
            2538.
        });
    }

    /// Updates final brake demands per hydraulic loop based on pilot pedal demands
    fn update_brake_demands(
        &mut self,
        context: &UpdateContext,
        green_circuit: &HydraulicCircuit,
        alternate_circuit: &BrakeCircuit,
        lgciu1: &impl LgciuInterface,
        lgciu2: &impl LgciuInterface,
        autobrake_panel: &AutobrakePanel,
    ) {
        self.update_normal_braking_availability(&green_circuit.system_pressure());
        self.update_brake_pressure_limitation();

        self.autobrake_controller.update(
            context,
            autobrake_panel,
            self.allow_autobrake_arming(),
            self.left_brake_pilot_input,
            self.right_brake_pilot_input,
            lgciu1,
            lgciu2,
        );

        let is_in_flight_gear_lever_up = !(lgciu1.left_and_right_gear_compressed(true)
            || lgciu2.left_and_right_gear_compressed(true)
            || self.is_gear_lever_down);

        self.should_disable_auto_brake_when_retracting.update(
            context,
            !lgciu1.all_down_and_locked() && !self.is_gear_lever_down,
        );

        if is_in_flight_gear_lever_up {
            if self.should_disable_auto_brake_when_retracting.output() {
                self.left_brake_green_output = Ratio::new::<ratio>(0.);
                self.right_brake_green_output = Ratio::new::<ratio>(0.);
            } else {
                // Slight brake pressure to stop the spinning wheels (have no pressure data available yet, 0.2 is random one)
                self.left_brake_green_output = Ratio::new::<ratio>(0.2);
                self.right_brake_green_output = Ratio::new::<ratio>(0.2);
            }

            self.left_brake_yellow_output = Ratio::new::<ratio>(0.);
            self.right_brake_yellow_output = Ratio::new::<ratio>(0.);
        } else {
            let green_used_for_brakes = self.normal_brakes_available
                && self.anti_skid_activated
                && !self.parking_brake_demand;

            if green_used_for_brakes {
                // Final output on normal brakes is max(pilot demand , autobrake demand) to allow pilot override autobrake demand
                self.left_brake_green_output = self
                    .left_brake_pilot_input
                    .max(self.autobrake_controller.brake_output());
                self.right_brake_green_output = self
                    .right_brake_pilot_input
                    .max(self.autobrake_controller.brake_output());
                self.left_brake_yellow_output = Ratio::new::<ratio>(0.);
                self.right_brake_yellow_output = Ratio::new::<ratio>(0.);
            } else {
                self.left_brake_green_output = Ratio::new::<ratio>(0.);
                self.right_brake_green_output = Ratio::new::<ratio>(0.);
                if !self.parking_brake_demand {
                    // Normal braking but using alternate circuit
                    self.left_brake_yellow_output = self.left_brake_pilot_input;
                    self.right_brake_yellow_output = self.right_brake_pilot_input;
                } else {
                    // Else we just use parking brake
                    self.left_brake_yellow_output = Ratio::new::<ratio>(1.);
                    self.right_brake_yellow_output = Ratio::new::<ratio>(1.);

                    // Special case: parking brake on but yellow can't provide enough brakes: green are allowed to brake for emergency
                    if alternate_circuit.left_brake_pressure().get::<psi>()
                        < Self::MIN_PRESSURE_PARK_BRAKE_EMERGENCY
                        || alternate_circuit.right_brake_pressure().get::<psi>()
                            < Self::MIN_PRESSURE_PARK_BRAKE_EMERGENCY
                    {
                        self.left_brake_green_output = self.left_brake_pilot_input;
                        self.right_brake_green_output = self.right_brake_pilot_input;
                    }
                }
            }
        }

        // Limiting final values
        self.left_brake_yellow_output = self
            .left_brake_yellow_output
            .min(Ratio::new::<ratio>(1.))
            .max(Ratio::new::<ratio>(0.));
        self.right_brake_yellow_output = self
            .right_brake_yellow_output
            .min(Ratio::new::<ratio>(1.))
            .max(Ratio::new::<ratio>(0.));
        self.left_brake_green_output = self
            .left_brake_green_output
            .min(Ratio::new::<ratio>(1.))
            .max(Ratio::new::<ratio>(0.));
        self.right_brake_green_output = self
            .right_brake_green_output
            .min(Ratio::new::<ratio>(1.))
            .max(Ratio::new::<ratio>(0.));
    }

    fn send_brake_demands(&mut self, norm: &mut BrakeCircuit, altn: &mut BrakeCircuit) {
        norm.set_brake_press_limit(self.normal_brake_pressure_limit);
        norm.set_brake_demand_left(self.left_brake_green_output);
        norm.set_brake_demand_right(self.right_brake_green_output);

        altn.set_brake_press_limit(self.alternate_brake_pressure_limit);
        altn.set_brake_demand_left(self.left_brake_yellow_output);
        altn.set_brake_demand_right(self.right_brake_yellow_output);
    }
}

impl SimulationElement for A320HydraulicBrakeComputerUnit {
    fn accept<T: SimulationElementVisitor>(&mut self, visitor: &mut T) {
        self.autobrake_controller.accept(visitor);
        visitor.visit(self);
    }

    fn read(&mut self, reader: &mut SimulatorReader) {
        self.parking_brake_demand = reader.read(&self.park_brake_lever_pos_id);
        self.is_gear_lever_down = reader.read(&self.gear_handle_position_id);
        self.anti_skid_activated = reader.read(&self.antiskid_brakes_active_id);
        self.left_brake_pilot_input =
            Ratio::new::<ratio>(reader.read(&self.left_brake_pedal_input_id));
        self.right_brake_pilot_input =
            Ratio::new::<ratio>(reader.read(&self.right_brake_pedal_input_id));
    }
}

struct A320BrakingForce {
    brake_left_force_factor_id: VariableIdentifier,
    brake_right_force_factor_id: VariableIdentifier,
    trailing_edge_flaps_left_percent_id: VariableIdentifier,
    trailing_edge_flaps_right_percent_id: VariableIdentifier,

    left_braking_force: f64,
    right_braking_force: f64,

    flap_position: f64,
}
impl A320BrakingForce {
    const REFERENCE_PRESSURE_FOR_MAX_FORCE: f64 = 2538.;

    const FLAPS_BREAKPOINTS: [f64; 3] = [0., 50., 100.];
    const FLAPS_PENALTY_PERCENT: [f64; 3] = [5., 5., 0.];

    pub fn new(context: &mut InitContext) -> Self {
        A320BrakingForce {
            brake_left_force_factor_id: context
                .get_identifier("BRAKE LEFT FORCE FACTOR".to_owned()),
            brake_right_force_factor_id: context
                .get_identifier("BRAKE RIGHT FORCE FACTOR".to_owned()),
            trailing_edge_flaps_left_percent_id: context
                .get_identifier("LEFT_FLAPS_POSITION_PERCENT".to_owned()),
            trailing_edge_flaps_right_percent_id: context
                .get_identifier("RIGHT_FLAPS_POSITION_PERCENT".to_owned()),

            left_braking_force: 0.,
            right_braking_force: 0.,

            flap_position: 0.,
        }
    }

    pub fn update_forces(
        &mut self,
        context: &UpdateContext,
        norm_brakes: &BrakeCircuit,
        altn_brakes: &BrakeCircuit,
    ) {
        // Base formula for output force is output_force[0:1] = 50 * sqrt(current_pressure) / Max_brake_pressure
        // This formula gives a bit more punch for lower brake pressures (like 1000 psi alternate braking), as linear formula
        // gives really too low brake force for 1000psi

        let left_force_norm = 50. * norm_brakes.left_brake_pressure().get::<psi>().sqrt()
            / Self::REFERENCE_PRESSURE_FOR_MAX_FORCE;
        let left_force_altn = 50. * altn_brakes.left_brake_pressure().get::<psi>().sqrt()
            / Self::REFERENCE_PRESSURE_FOR_MAX_FORCE;
        self.left_braking_force = left_force_norm + left_force_altn;
        self.left_braking_force = self.left_braking_force.max(0.).min(1.);

        let right_force_norm = 50. * norm_brakes.right_brake_pressure().get::<psi>().sqrt()
            / Self::REFERENCE_PRESSURE_FOR_MAX_FORCE;
        let right_force_altn = 50. * altn_brakes.right_brake_pressure().get::<psi>().sqrt()
            / Self::REFERENCE_PRESSURE_FOR_MAX_FORCE;
        self.right_braking_force = right_force_norm + right_force_altn;
        self.right_braking_force = self.right_braking_force.max(0.).min(1.);

        self.correct_with_flaps_state(context);
    }

    fn correct_with_flaps_state(&mut self, context: &UpdateContext) {
        let flap_correction = Ratio::new::<percent>(interpolation(
            &Self::FLAPS_BREAKPOINTS,
            &Self::FLAPS_PENALTY_PERCENT,
            self.flap_position,
        ));

        // Using airspeed with formula 0.1 * sqrt(airspeed) to get a 0 to 1 ratio to use our flap correction
        // This way the less airspeed, the less our correction is used as it is an aerodynamic effect on brakes
        let mut airspeed_corrective_factor =
            0.1 * context.indicated_airspeed().get::<knot>().abs().sqrt();
        airspeed_corrective_factor = airspeed_corrective_factor.min(1.0);

        let final_flaps_correction_with_speed = flap_correction * airspeed_corrective_factor;

        self.left_braking_force = self.left_braking_force
            - (self.left_braking_force * final_flaps_correction_with_speed.get::<ratio>());

        self.right_braking_force = self.right_braking_force
            - (self.right_braking_force * final_flaps_correction_with_speed.get::<ratio>());
    }
}

impl SimulationElement for A320BrakingForce {
    fn write(&self, writer: &mut SimulatorWriter) {
        // BRAKE XXXX FORCE FACTOR is the actual braking force we want the plane to generate in the simulator
        writer.write(&self.brake_left_force_factor_id, self.left_braking_force);
        writer.write(&self.brake_right_force_factor_id, self.right_braking_force);
    }

    fn read(&mut self, reader: &mut SimulatorReader) {
        let left_flap: f64 = reader.read(&self.trailing_edge_flaps_left_percent_id);
        let right_flap: f64 = reader.read(&self.trailing_edge_flaps_right_percent_id);
        self.flap_position = (left_flap + right_flap) / 2.;
    }
}

#[derive(PartialEq, Clone, Copy)]
enum DoorControlState {
    DownLocked = 0,
    NoControl = 1,
    HydControl = 2,
    UpLocked = 3,
}

struct A320DoorController {
    requested_position_id: VariableIdentifier,

    control_state: DoorControlState,

    position_requested: Ratio,

    duration_in_no_control: Duration,
    duration_in_hyd_control: Duration,

    should_close_valves: bool,
    control_position_request: Ratio,
    should_unlock: bool,
}
impl A320DoorController {
    // Duration which the hydraulic valves sends a open request when request is closing (this is done on real aircraft so uplock can be easily unlocked without friction)
    const UP_CONTROL_TIME_BEFORE_DOWN_CONTROL: Duration = Duration::from_millis(200);

    // Delay from the ground crew unlocking the door to the time they start requiring up movement in control panel
    const DELAY_UNLOCK_TO_HYDRAULIC_CONTROL: Duration = Duration::from_secs(5);

    fn new(context: &mut InitContext, id: &str) -> Self {
        Self {
            requested_position_id: context.get_identifier(format!("{}_DOOR_CARGO_OPEN_REQ", id)),
            control_state: DoorControlState::DownLocked,
            position_requested: Ratio::new::<ratio>(0.),

            duration_in_no_control: Duration::from_secs(0),
            duration_in_hyd_control: Duration::from_secs(0),

            should_close_valves: true,
            control_position_request: Ratio::new::<ratio>(0.),
            should_unlock: false,
        }
    }

    fn update(&mut self, context: &UpdateContext, door: &CargoDoor, current_pressure: Pressure) {
        self.control_state = self.determine_control_state_and_lock_action(door, current_pressure);
        self.update_timers(context);
        self.update_actions_from_state();
    }

    fn update_timers(&mut self, context: &UpdateContext) {
        if self.control_state == DoorControlState::NoControl {
            self.duration_in_no_control += context.delta();
        } else {
            self.duration_in_no_control = Duration::from_secs(0);
        }

        if self.control_state == DoorControlState::HydControl {
            self.duration_in_hyd_control += context.delta();
        } else {
            self.duration_in_hyd_control = Duration::from_secs(0);
        }
    }

    fn update_actions_from_state(&mut self) {
        match self.control_state {
            DoorControlState::DownLocked => {}
            DoorControlState::NoControl => {
                self.should_close_valves = true;
            }
            DoorControlState::HydControl => {
                self.should_close_valves = false;
                self.control_position_request = if self.position_requested > Ratio::new::<ratio>(0.)
                    || self.duration_in_hyd_control < Self::UP_CONTROL_TIME_BEFORE_DOWN_CONTROL
                {
                    Ratio::new::<ratio>(1.)
                } else {
                    Ratio::new::<ratio>(0.)
                }
            }
            DoorControlState::UpLocked => {
                self.should_close_valves = true;
            }
        }
    }

    fn determine_control_state_and_lock_action(
        &mut self,
        door: &CargoDoor,
        current_pressure: Pressure,
    ) -> DoorControlState {
        match self.control_state {
            DoorControlState::DownLocked if self.position_requested > Ratio::new::<ratio>(0.) => {
                self.should_unlock = true;
                DoorControlState::NoControl
            }
            DoorControlState::NoControl
                if self.duration_in_no_control > Self::DELAY_UNLOCK_TO_HYDRAULIC_CONTROL =>
            {
                self.should_unlock = false;
                DoorControlState::HydControl
            }
            DoorControlState::HydControl if door.is_locked() => {
                self.should_unlock = false;
                DoorControlState::DownLocked
            }
            DoorControlState::HydControl
                if door.position() > Ratio::new::<ratio>(0.9)
                    && self.position_requested > Ratio::new::<ratio>(0.5) =>
            {
                self.should_unlock = false;
                DoorControlState::UpLocked
            }
            DoorControlState::UpLocked
                if self.position_requested < Ratio::new::<ratio>(1.)
                    && current_pressure > Pressure::new::<psi>(1000.) =>
            {
                DoorControlState::HydControl
            }
            _ => self.control_state,
        }
    }

    fn should_pressurise_hydraulics(&self) -> bool {
        (self.control_state == DoorControlState::UpLocked
            && self.position_requested < Ratio::new::<ratio>(1.))
            || self.control_state == DoorControlState::HydControl
    }
}
impl HydraulicAssemblyController for A320DoorController {
    fn requested_mode(&self) -> LinearActuatorMode {
        if self.should_close_valves {
            LinearActuatorMode::ClosedValves
        } else {
            LinearActuatorMode::PositionControl
        }
    }

    fn requested_position(&self) -> Ratio {
        self.control_position_request
    }

    fn should_lock(&self) -> bool {
        !self.should_unlock
    }

    fn requested_lock_position(&self) -> Ratio {
        Ratio::new::<ratio>(0.)
    }
}
impl SimulationElement for A320DoorController {
    fn read(&mut self, reader: &mut SimulatorReader) {
        self.position_requested = Ratio::new::<ratio>(reader.read(&self.requested_position_id));
    }
}

struct CargoDoor {
    hydraulic_assembly: HydraulicLinearActuatorAssembly,

    position_id: VariableIdentifier,
    locked_id: VariableIdentifier,
    position: Ratio,

    is_locked: bool,
}
impl CargoDoor {
    fn new(
        context: &mut InitContext,
        id: &str,
        hydraulic_assembly: HydraulicLinearActuatorAssembly,
    ) -> Self {
        Self {
            hydraulic_assembly,
            position_id: context.get_identifier(format!("{}_DOOR_CARGO_POSITION", id)),
            locked_id: context.get_identifier(format!("{}_DOOR_CARGO_LOCKED", id)),

            position: Ratio::new::<ratio>(0.),

            is_locked: true,
        }
    }

    fn position(&self) -> Ratio {
        self.position
    }

    fn is_locked(&self) -> bool {
        self.is_locked
    }

    fn actuator(&mut self) -> &mut impl Actuator {
        self.hydraulic_assembly.actuator()
    }

    fn update(
        &mut self,
        context: &UpdateContext,
        cargo_door_controller: &impl HydraulicAssemblyController,
        current_pressure: Pressure,
    ) {
        self.hydraulic_assembly
            .update(context, cargo_door_controller, current_pressure);
        self.is_locked = self.hydraulic_assembly.is_locked();
        self.position = self.hydraulic_assembly.position_normalized();
    }
}
impl SimulationElement for CargoDoor {
    fn write(&self, writer: &mut SimulatorWriter) {
        writer.write(&self.position_id, self.position());
        writer.write(&self.locked_id, self.is_locked());
    }
}

struct PushbackTug {
    nw_strg_disc_memo_id: VariableIdentifier,
    state_id: VariableIdentifier,

    // Type of pushback:
    // 0 = Straight
    // 1 = Left
    // 2 = Right
    // 3 = Assumed to be no pushback
    // 4 = might be finishing pushback, to confirm
    state: f64,
    nose_wheel_steering_pin_inserted: DelayedFalseLogicGate,
}
impl PushbackTug {
    const DURATION_AFTER_WHICH_NWS_PIN_IS_REMOVED_AFTER_PUSHBACK: Duration =
        Duration::from_secs(15);

    const STATE_NO_PUSHBACK: f64 = 3.;

    fn new(context: &mut InitContext) -> Self {
        Self {
            nw_strg_disc_memo_id: context.get_identifier("HYD_NW_STRG_DISC_ECAM_MEMO".to_owned()),
            state_id: context.get_identifier("PUSHBACK STATE".to_owned()),

            state: Self::STATE_NO_PUSHBACK,
            nose_wheel_steering_pin_inserted: DelayedFalseLogicGate::new(
                Self::DURATION_AFTER_WHICH_NWS_PIN_IS_REMOVED_AFTER_PUSHBACK,
            ),
        }
    }

    fn update(&mut self, context: &UpdateContext) {
        self.nose_wheel_steering_pin_inserted
            .update(context, self.is_pushing());
    }

    fn is_nose_wheel_steering_pin_inserted(&self) -> bool {
        self.nose_wheel_steering_pin_inserted.output()
    }

    fn is_pushing(&self) -> bool {
        (self.state - PushbackTug::STATE_NO_PUSHBACK).abs() > f64::EPSILON
    }
}
impl SimulationElement for PushbackTug {
    fn read(&mut self, reader: &mut SimulatorReader) {
        self.state = reader.read(&self.state_id);
    }

    fn write(&self, writer: &mut SimulatorWriter) {
        writer.write(
            &self.nw_strg_disc_memo_id,
            self.is_nose_wheel_steering_pin_inserted(),
        );
    }
}

/// Autobrake controller computes the state machine of the autobrake logic, and the deceleration target
/// that we expect for the plane
pub struct A320AutobrakeController {
    armed_mode_id: VariableIdentifier,
    decel_light_id: VariableIdentifier,
    spoilers_ground_spoilers_active_id: VariableIdentifier,
    external_disarm_event_id: VariableIdentifier,

    deceleration_governor: AutobrakeDecelerationGovernor,

    target: Acceleration,
    mode: AutobrakeMode,

    arming_is_allowed_by_bcu: bool,
    left_brake_pedal_input: Ratio,
    right_brake_pedal_input: Ratio,

    ground_spoilers_are_deployed: bool,
    last_ground_spoilers_are_deployed: bool,

    should_disarm_after_time_in_flight: DelayedPulseTrueLogicGate,
    should_reject_max_mode_after_time_in_flight: DelayedTrueLogicGate,

    external_disarm_event: bool,
}
impl A320AutobrakeController {
    const DURATION_OF_FLIGHT_TO_DISARM_AUTOBRAKE_SECS: f64 = 10.;

    // Dynamic decel target map versus time for any mode that needs it
    const LOW_MODE_DECEL_PROFILE_ACCEL_MS2: [f64; 4] = [4., 4., 0., -2.];
    const LOW_MODE_DECEL_PROFILE_TIME_S: [f64; 4] = [0., 1.99, 2., 4.5];

    const MED_MODE_DECEL_PROFILE_ACCEL_MS2: [f64; 5] = [4., 4., 0., -2., -3.];
    const MED_MODE_DECEL_PROFILE_TIME_S: [f64; 5] = [0., 1.99, 2., 2.5, 4.];

    const MAX_MODE_DECEL_TARGET_MS2: f64 = -6.;
    const OFF_MODE_DECEL_TARGET_MS2: f64 = 5.;

    const MARGIN_PERCENT_TO_TARGET_TO_SHOW_DECEL_IN_LO_MED: f64 = 80.;
    const TARGET_TO_SHOW_DECEL_IN_MAX_MS2: f64 = -2.7;

    fn new(context: &mut InitContext) -> A320AutobrakeController {
        A320AutobrakeController {
            armed_mode_id: context.get_identifier("AUTOBRAKES_ARMED_MODE".to_owned()),
            decel_light_id: context.get_identifier("AUTOBRAKES_DECEL_LIGHT".to_owned()),
            spoilers_ground_spoilers_active_id: context
                .get_identifier("SPOILERS_GROUND_SPOILERS_ACTIVE".to_owned()),
            external_disarm_event_id: context.get_identifier("AUTOBRAKE_DISARM".to_owned()),

            deceleration_governor: AutobrakeDecelerationGovernor::new(),
            target: Acceleration::new::<meter_per_second_squared>(0.),
            mode: AutobrakeMode::NONE,
            arming_is_allowed_by_bcu: false,
            left_brake_pedal_input: Ratio::new::<percent>(0.),
            right_brake_pedal_input: Ratio::new::<percent>(0.),
            ground_spoilers_are_deployed: false,
            last_ground_spoilers_are_deployed: false,
            should_disarm_after_time_in_flight: DelayedPulseTrueLogicGate::new(
                Duration::from_secs_f64(Self::DURATION_OF_FLIGHT_TO_DISARM_AUTOBRAKE_SECS),
            ),
            should_reject_max_mode_after_time_in_flight: DelayedTrueLogicGate::new(
                Duration::from_secs_f64(Self::DURATION_OF_FLIGHT_TO_DISARM_AUTOBRAKE_SECS),
            ),
            external_disarm_event: false,
        }
    }

    fn spoilers_retracted_during_this_update(&self) -> bool {
        !self.ground_spoilers_are_deployed && self.last_ground_spoilers_are_deployed
    }

    fn brake_output(&self) -> Ratio {
        Ratio::new::<ratio>(self.deceleration_governor.output())
    }

    fn determine_mode(&mut self, autobrake_panel: &AutobrakePanel) -> AutobrakeMode {
        if self.should_disarm() {
            AutobrakeMode::NONE
        } else {
            match autobrake_panel.pressed_mode() {
                Some(mode) if self.mode == mode => AutobrakeMode::NONE,
                Some(mode)
                    if mode != AutobrakeMode::MAX
                        || !self.should_reject_max_mode_after_time_in_flight.output() =>
                {
                    mode
                }
                Some(_) | None => self.mode,
            }
        }
    }

    fn should_engage_deceleration_governor(&self) -> bool {
        self.is_armed() && self.ground_spoilers_are_deployed && !self.should_disarm()
    }

    fn is_armed(&self) -> bool {
        self.mode != AutobrakeMode::NONE
    }

    fn is_decelerating(&self) -> bool {
        match self.mode {
            AutobrakeMode::NONE => false,
            AutobrakeMode::LOW | AutobrakeMode::MED => {
                self.deceleration_demanded()
                    && self
                        .deceleration_governor
                        .is_on_target(Ratio::new::<percent>(
                            Self::MARGIN_PERCENT_TO_TARGET_TO_SHOW_DECEL_IN_LO_MED,
                        ))
            }
            _ => {
                self.deceleration_demanded()
                    && self.deceleration_governor.decelerating_at_or_above_rate(
                        Acceleration::new::<meter_per_second_squared>(
                            Self::TARGET_TO_SHOW_DECEL_IN_MAX_MS2,
                        ),
                    )
            }
        }
    }

    fn deceleration_demanded(&self) -> bool {
        self.deceleration_governor.is_engaged()
            && self.target.get::<meter_per_second_squared>() < 0.
    }

    fn should_disarm_due_to_pedal_input(&self) -> bool {
        match self.mode {
            AutobrakeMode::NONE => false,
            AutobrakeMode::LOW | AutobrakeMode::MED => {
                self.left_brake_pedal_input > Ratio::new::<percent>(53.)
                    || self.right_brake_pedal_input > Ratio::new::<percent>(53.)
                    || (self.left_brake_pedal_input > Ratio::new::<percent>(11.)
                        && self.right_brake_pedal_input > Ratio::new::<percent>(11.))
            }
            AutobrakeMode::MAX => {
                self.left_brake_pedal_input > Ratio::new::<percent>(77.)
                    || self.right_brake_pedal_input > Ratio::new::<percent>(77.)
                    || (self.left_brake_pedal_input > Ratio::new::<percent>(53.)
                        && self.right_brake_pedal_input > Ratio::new::<percent>(53.))
            }
            _ => false,
        }
    }

    fn should_disarm(&self) -> bool {
        (self.deceleration_governor.is_engaged() && self.should_disarm_due_to_pedal_input())
            || !self.arming_is_allowed_by_bcu
            || self.spoilers_retracted_during_this_update()
            || self.should_disarm_after_time_in_flight.output()
            || self.external_disarm_event
    }

    fn calculate_target(&mut self) -> Acceleration {
        Acceleration::new::<meter_per_second_squared>(match self.mode {
            AutobrakeMode::NONE => Self::OFF_MODE_DECEL_TARGET_MS2,
            AutobrakeMode::LOW => interpolation(
                &Self::LOW_MODE_DECEL_PROFILE_TIME_S,
                &Self::LOW_MODE_DECEL_PROFILE_ACCEL_MS2,
                self.deceleration_governor.time_engaged().as_secs_f64(),
            ),
            AutobrakeMode::MED => interpolation(
                &Self::MED_MODE_DECEL_PROFILE_TIME_S,
                &Self::MED_MODE_DECEL_PROFILE_ACCEL_MS2,
                self.deceleration_governor.time_engaged().as_secs_f64(),
            ),
            AutobrakeMode::MAX => Self::MAX_MODE_DECEL_TARGET_MS2,
            _ => Self::OFF_MODE_DECEL_TARGET_MS2,
        })
    }

    fn update_input_conditions(
        &mut self,
        context: &UpdateContext,
        allow_arming: bool,
        pedal_input_left: Ratio,
        pedal_input_right: Ratio,
        lgciu1: &impl LgciuInterface,
        lgciu2: &impl LgciuInterface,
    ) {
        let in_flight_lgciu1 =
            !lgciu1.right_gear_compressed(false) && !lgciu1.left_gear_compressed(false);
        let in_flight_lgciu2 =
            !lgciu2.right_gear_compressed(false) && !lgciu2.left_gear_compressed(false);

        self.should_disarm_after_time_in_flight
            .update(context, in_flight_lgciu1 && in_flight_lgciu2);
        self.should_reject_max_mode_after_time_in_flight
            .update(context, in_flight_lgciu1 && in_flight_lgciu2);

        self.arming_is_allowed_by_bcu = allow_arming;
        self.left_brake_pedal_input = pedal_input_left;
        self.right_brake_pedal_input = pedal_input_right;
    }

    fn update(
        &mut self,
        context: &UpdateContext,
        autobrake_panel: &AutobrakePanel,
        allow_arming: bool,
        pedal_input_left: Ratio,
        pedal_input_right: Ratio,
        lgciu1: &impl LgciuInterface,
        lgciu2: &impl LgciuInterface,
    ) {
        self.update_input_conditions(
            context,
            allow_arming,
            pedal_input_left,
            pedal_input_right,
            lgciu1,
            lgciu2,
        );
        self.mode = self.determine_mode(autobrake_panel);

        self.deceleration_governor
            .engage_when(self.should_engage_deceleration_governor());

        self.target = self.calculate_target();
        self.deceleration_governor.update(context, self.target);
    }
}
impl SimulationElement for A320AutobrakeController {
    fn write(&self, writer: &mut SimulatorWriter) {
        writer.write(&self.armed_mode_id, self.mode as u8 as f64);
        writer.write(&self.decel_light_id, self.is_decelerating());
    }

    fn read(&mut self, reader: &mut SimulatorReader) {
        self.last_ground_spoilers_are_deployed = self.ground_spoilers_are_deployed;
        self.ground_spoilers_are_deployed = reader.read(&self.spoilers_ground_spoilers_active_id);
        self.external_disarm_event = reader.read(&self.external_disarm_event_id);

        // Reading current mode in sim to initialize correct mode if sim changes it (from .FLT files for example)
        self.mode = reader.read_f64(&self.armed_mode_id).into();
    }
}

pub(super) struct A320HydraulicOverheadPanel {
    edp1_push_button: AutoOffFaultPushButton,
    edp2_push_button: AutoOffFaultPushButton,
    blue_epump_push_button: AutoOffFaultPushButton,
    ptu_push_button: AutoOffFaultPushButton,
    rat_push_button: MomentaryPushButton,
    yellow_epump_push_button: AutoOnFaultPushButton,
    blue_epump_override_push_button: MomentaryOnPushButton,
}
impl A320HydraulicOverheadPanel {
    pub(super) fn new(context: &mut InitContext) -> A320HydraulicOverheadPanel {
        A320HydraulicOverheadPanel {
            edp1_push_button: AutoOffFaultPushButton::new_auto(context, "HYD_ENG_1_PUMP"),
            edp2_push_button: AutoOffFaultPushButton::new_auto(context, "HYD_ENG_2_PUMP"),
            blue_epump_push_button: AutoOffFaultPushButton::new_auto(context, "HYD_EPUMPB"),
            ptu_push_button: AutoOffFaultPushButton::new_auto(context, "HYD_PTU"),
            rat_push_button: MomentaryPushButton::new(context, "HYD_RAT_MAN_ON"),
            yellow_epump_push_button: AutoOnFaultPushButton::new_auto(context, "HYD_EPUMPY"),
            blue_epump_override_push_button: MomentaryOnPushButton::new(context, "HYD_EPUMPY_OVRD"),
        }
    }

    fn update_blue_override_state(&mut self) {
        if self.blue_epump_push_button.is_off() {
            self.blue_epump_override_push_button.turn_off();
        }
    }

    pub(super) fn update(&mut self, hyd: &A320Hydraulic) {
        self.edp1_push_button
            .set_fault(hyd.green_edp_has_low_press_fault());
        self.edp2_push_button
            .set_fault(hyd.yellow_edp_has_low_press_fault());
        self.blue_epump_push_button
            .set_fault(hyd.blue_epump_has_fault());
        self.yellow_epump_push_button
            .set_fault(hyd.yellow_epump_has_low_press_fault());

        self.update_blue_override_state();
    }

    fn yellow_epump_push_button_is_auto(&self) -> bool {
        self.yellow_epump_push_button.is_auto()
    }

    fn ptu_push_button_is_auto(&self) -> bool {
        self.ptu_push_button.is_auto()
    }

    fn edp_push_button_is_auto(&self, number: usize) -> bool {
        match number {
            1 => self.edp1_push_button.is_auto(),
            2 => self.edp2_push_button.is_auto(),
            _ => panic!("The A320 only supports two engines."),
        }
    }

    fn edp_push_button_is_off(&self, number: usize) -> bool {
        match number {
            1 => self.edp1_push_button.is_off(),
            2 => self.edp2_push_button.is_off(),
            _ => panic!("The A320 only supports two engines."),
        }
    }

    fn blue_epump_override_push_button_is_on(&self) -> bool {
        self.blue_epump_override_push_button.is_on()
    }

    fn blue_epump_push_button_is_off(&self) -> bool {
        self.blue_epump_push_button.is_off()
    }

    fn rat_man_on_push_button_is_pressed(&self) -> bool {
        self.rat_push_button.is_pressed()
    }
}
impl SimulationElement for A320HydraulicOverheadPanel {
    fn accept<T: SimulationElementVisitor>(&mut self, visitor: &mut T) {
        self.edp1_push_button.accept(visitor);
        self.edp2_push_button.accept(visitor);
        self.blue_epump_push_button.accept(visitor);
        self.ptu_push_button.accept(visitor);
        self.rat_push_button.accept(visitor);
        self.yellow_epump_push_button.accept(visitor);
        self.blue_epump_override_push_button.accept(visitor);

        visitor.visit(self);
    }

    fn receive_power(&mut self, buses: &impl ElectricalBuses) {
        if !buses.is_powered(A320Hydraulic::BLUE_ELEC_PUMP_CONTROL_POWER_BUS)
            || !buses.is_powered(A320Hydraulic::BLUE_ELEC_PUMP_SUPPLY_POWER_BUS)
        {
            self.blue_epump_override_push_button.turn_off();
        }
    }
}

#[cfg(test)]
mod tests {
    use super::*;

    mod a320_hydraulics {
        use super::*;
        use systems::electrical::test::TestElectricitySource;
        use systems::electrical::ElectricalBus;
        use systems::electrical::Electricity;
        use systems::electrical::ElectricitySource;
        use systems::electrical::ExternalPowerSource;
        use systems::engine::{leap_engine::LeapEngine, EngineFireOverheadPanel};
        use systems::landing_gear::{LandingGear, LandingGearControlInterfaceUnit};
        use systems::shared::EmergencyElectricalState;
        use systems::shared::PotentialOrigin;
        use systems::simulation::test::{ReadByName, TestBed, WriteByName};
        use systems::simulation::{test::SimulationTestBed, Aircraft, InitContext};
        use uom::si::{
            electric_potential::volt,
            length::foot,
            ratio::{percent, ratio},
            volume::liter,
        };

        struct A320TestEmergencyElectricalOverheadPanel {
            rat_and_emer_gen_man_on: MomentaryPushButton,
        }

        impl A320TestEmergencyElectricalOverheadPanel {
            pub fn new(context: &mut InitContext) -> Self {
                A320TestEmergencyElectricalOverheadPanel {
                    rat_and_emer_gen_man_on: MomentaryPushButton::new(
                        context,
                        "EMER_ELEC_RAT_AND_EMER_GEN",
                    ),
                }
            }
        }
        impl SimulationElement for A320TestEmergencyElectricalOverheadPanel {
            fn accept<T: SimulationElementVisitor>(&mut self, visitor: &mut T) {
                self.rat_and_emer_gen_man_on.accept(visitor);

                visitor.visit(self);
            }
        }
        impl EmergencyElectricalRatPushButton for A320TestEmergencyElectricalOverheadPanel {
            fn is_pressed(&self) -> bool {
                self.rat_and_emer_gen_man_on.is_pressed()
            }
        }

        struct A320TestElectrical {
            airspeed: Velocity,
            all_ac_lost: bool,
        }
        impl A320TestElectrical {
            pub fn new() -> Self {
                A320TestElectrical {
                    airspeed: Velocity::new::<knot>(100.),
                    all_ac_lost: false,
                }
            }

            fn update(&mut self, context: &UpdateContext) {
                self.airspeed = context.indicated_airspeed();
            }
        }
        impl EmergencyElectricalState for A320TestElectrical {
            fn is_in_emergency_elec(&self) -> bool {
                self.all_ac_lost && self.airspeed >= Velocity::new::<knot>(100.)
            }
        }
        impl SimulationElement for A320TestElectrical {
            fn receive_power(&mut self, buses: &impl ElectricalBuses) {
                self.all_ac_lost = !buses.is_powered(ElectricalBusType::AlternatingCurrent(1))
                    && !buses.is_powered(ElectricalBusType::AlternatingCurrent(2));
            }
        }
        struct A320HydraulicsTestAircraft {
            engine_1: LeapEngine,
            engine_2: LeapEngine,
            hydraulics: A320Hydraulic,
            overhead: A320HydraulicOverheadPanel,
            autobrake_panel: AutobrakePanel,
            emergency_electrical_overhead: A320TestEmergencyElectricalOverheadPanel,
            engine_fire_overhead: EngineFireOverheadPanel,
            landing_gear: LandingGear,
            lgciu1: LandingGearControlInterfaceUnit,
            lgciu2: LandingGearControlInterfaceUnit,
            electrical: A320TestElectrical,
            ext_pwr: ExternalPowerSource,

            powered_source_ac: TestElectricitySource,
            ac_ground_service_bus: ElectricalBus,
            dc_ground_service_bus: ElectricalBus,
            ac_1_bus: ElectricalBus,
            ac_2_bus: ElectricalBus,
            dc_1_bus: ElectricalBus,
            dc_2_bus: ElectricalBus,
            dc_ess_bus: ElectricalBus,
            dc_hot_1_bus: ElectricalBus,
            dc_hot_2_bus: ElectricalBus,

            // Electric buses states to be able to kill them dynamically
            is_ac_ground_service_powered: bool,
            is_dc_ground_service_powered: bool,
            is_ac_1_powered: bool,
            is_ac_2_powered: bool,
            is_dc_1_powered: bool,
            is_dc_2_powered: bool,
            is_dc_ess_powered: bool,
            is_dc_hot_1_powered: bool,
            is_dc_hot_2_powered: bool,
        }
        impl A320HydraulicsTestAircraft {
            fn new(context: &mut InitContext) -> Self {
                Self {
                    engine_1: LeapEngine::new(context, 1),
                    engine_2: LeapEngine::new(context, 2),
                    hydraulics: A320Hydraulic::new(context),
                    overhead: A320HydraulicOverheadPanel::new(context),
                    autobrake_panel: AutobrakePanel::new(context),
                    emergency_electrical_overhead: A320TestEmergencyElectricalOverheadPanel::new(
                        context,
                    ),
                    engine_fire_overhead: EngineFireOverheadPanel::new(context),
                    landing_gear: LandingGear::new(context),
                    lgciu1: LandingGearControlInterfaceUnit::new(
                        ElectricalBusType::DirectCurrentEssential,
                    ),
                    lgciu2: LandingGearControlInterfaceUnit::new(ElectricalBusType::DirectCurrent(
                        2,
                    )),
                    electrical: A320TestElectrical::new(),
                    ext_pwr: ExternalPowerSource::new(context),
                    powered_source_ac: TestElectricitySource::powered(
                        context,
                        PotentialOrigin::EngineGenerator(1),
                    ),
                    ac_ground_service_bus: ElectricalBus::new(
                        context,
                        ElectricalBusType::AlternatingCurrentGndFltService,
                    ),
                    dc_ground_service_bus: ElectricalBus::new(
                        context,
                        ElectricalBusType::DirectCurrentGndFltService,
                    ),
                    ac_1_bus: ElectricalBus::new(context, ElectricalBusType::AlternatingCurrent(1)),
                    ac_2_bus: ElectricalBus::new(context, ElectricalBusType::AlternatingCurrent(2)),
                    dc_1_bus: ElectricalBus::new(context, ElectricalBusType::DirectCurrent(1)),
                    dc_2_bus: ElectricalBus::new(context, ElectricalBusType::DirectCurrent(2)),
                    dc_ess_bus: ElectricalBus::new(
                        context,
                        ElectricalBusType::DirectCurrentEssential,
                    ),
                    dc_hot_1_bus: ElectricalBus::new(
                        context,
                        ElectricalBusType::DirectCurrentHot(1),
                    ),
                    dc_hot_2_bus: ElectricalBus::new(
                        context,
                        ElectricalBusType::DirectCurrentHot(2),
                    ),
                    is_ac_ground_service_powered: true,
                    is_dc_ground_service_powered: true,
                    is_ac_1_powered: true,
                    is_ac_2_powered: true,
                    is_dc_1_powered: true,
                    is_dc_2_powered: true,
                    is_dc_ess_powered: true,
                    is_dc_hot_1_powered: true,
                    is_dc_hot_2_powered: true,
                }
            }

            fn is_rat_commanded_to_deploy(&self) -> bool {
                self.hydraulics.ram_air_turbine_controller.should_deploy()
            }

            fn is_green_edp_commanded_on(&self) -> bool {
                self.hydraulics
                    .engine_driven_pump_1_controller
                    .should_pressurise()
            }

            fn is_yellow_edp_commanded_on(&self) -> bool {
                self.hydraulics
                    .engine_driven_pump_2_controller
                    .should_pressurise()
            }

            fn get_yellow_brake_accumulator_fluid_volume(&self) -> Volume {
                self.hydraulics
                    .braking_circuit_altn
                    .accumulator_fluid_volume()
            }

            fn is_nws_pin_inserted(&self) -> bool {
                self.hydraulics.nose_wheel_steering_pin_is_inserted()
            }

            fn is_cargo_powering_yellow_epump(&self) -> bool {
                self.hydraulics
                    .should_pressurise_yellow_pump_for_cargo_door_operation()
            }

            fn is_yellow_epump_controller_pressurising(&self) -> bool {
                self.hydraulics
                    .yellow_electric_pump_controller
                    .should_pressurise()
            }

            fn is_blue_epump_controller_pressurising(&self) -> bool {
                self.hydraulics
                    .blue_electric_pump_controller
                    .should_pressurise()
            }

            fn is_edp1_green_pump_controller_pressurising(&self) -> bool {
                self.hydraulics
                    .engine_driven_pump_1_controller
                    .should_pressurise()
            }

            fn is_edp2_yellow_pump_controller_pressurising(&self) -> bool {
                self.hydraulics
                    .engine_driven_pump_2_controller
                    .should_pressurise()
            }

            fn is_ptu_controller_activating_ptu(&self) -> bool {
                self.hydraulics
                    .power_transfer_unit_controller
                    .should_enable()
            }

            fn is_ptu_enabled(&self) -> bool {
                self.hydraulics.power_transfer_unit.is_enabled()
            }

            fn is_blue_pressurised(&self) -> bool {
                self.hydraulics.is_blue_pressurised()
            }

            fn is_green_pressurised(&self) -> bool {
                self.hydraulics.is_green_pressurised()
            }

            fn is_yellow_pressurised(&self) -> bool {
                self.hydraulics.is_yellow_pressurised()
            }

            fn is_cargo_fwd_door_locked_up(&self) -> bool {
                self.hydraulics.forward_cargo_door_controller.control_state
                    == DoorControlState::UpLocked
            }

            fn set_ac_bus_1_is_powered(&mut self, bus_is_alive: bool) {
                self.is_ac_1_powered = bus_is_alive;
            }

            fn set_ac_bus_2_is_powered(&mut self, bus_is_alive: bool) {
                self.is_ac_2_powered = bus_is_alive;
            }

            fn set_dc_ground_service_is_powered(&mut self, bus_is_alive: bool) {
                self.is_dc_ground_service_powered = bus_is_alive;
            }

            fn set_ac_ground_service_is_powered(&mut self, bus_is_alive: bool) {
                self.is_ac_ground_service_powered = bus_is_alive;
            }

            fn set_dc_bus_2_is_powered(&mut self, bus_is_alive: bool) {
                self.is_dc_2_powered = bus_is_alive;
            }
            fn set_dc_ess_is_powered(&mut self, bus_is_alive: bool) {
                self.is_dc_ess_powered = bus_is_alive;
            }
        }

        impl Aircraft for A320HydraulicsTestAircraft {
            fn update_before_power_distribution(
                &mut self,
                _: &UpdateContext,
                electricity: &mut Electricity,
            ) {
                self.powered_source_ac
                    .power_with_potential(ElectricPotential::new::<volt>(115.));
                electricity.supplied_by(&self.powered_source_ac);

                if self.is_ac_1_powered {
                    electricity.flow(&self.powered_source_ac, &self.ac_1_bus);
                }

                if self.is_ac_2_powered {
                    electricity.flow(&self.powered_source_ac, &self.ac_2_bus);
                }

                if self.is_ac_ground_service_powered {
                    electricity.flow(&self.powered_source_ac, &self.ac_ground_service_bus);
                }

                if self.is_dc_ground_service_powered {
                    electricity.flow(&self.powered_source_ac, &self.dc_ground_service_bus);
                }

                if self.is_dc_1_powered {
                    electricity.flow(&self.powered_source_ac, &self.dc_1_bus);
                }

                if self.is_dc_2_powered {
                    electricity.flow(&self.powered_source_ac, &self.dc_2_bus);
                }

                if self.is_dc_ess_powered {
                    electricity.flow(&self.powered_source_ac, &self.dc_ess_bus);
                }

                if self.is_dc_hot_1_powered {
                    electricity.flow(&self.powered_source_ac, &self.dc_hot_1_bus);
                }

                if self.is_dc_hot_2_powered {
                    electricity.flow(&self.powered_source_ac, &self.dc_hot_2_bus);
                }
            }

            fn update_after_power_distribution(&mut self, context: &UpdateContext) {
                self.electrical.update(context);

                self.lgciu1.update(
                    &self.landing_gear,
                    self.ext_pwr.output_potential().is_powered(),
                );
                self.lgciu2.update(
                    &self.landing_gear,
                    self.ext_pwr.output_potential().is_powered(),
                );

                self.hydraulics.update(
                    context,
                    &self.engine_1,
                    &self.engine_2,
                    &self.overhead,
                    &self.autobrake_panel,
                    &self.engine_fire_overhead,
                    &self.lgciu1,
                    &self.lgciu2,
                    &self.emergency_electrical_overhead,
                    &self.electrical,
                );

                self.overhead.update(&self.hydraulics);
            }
        }
        impl SimulationElement for A320HydraulicsTestAircraft {
            fn accept<T: SimulationElementVisitor>(&mut self, visitor: &mut T) {
                self.engine_1.accept(visitor);
                self.engine_2.accept(visitor);
                self.landing_gear.accept(visitor);
                self.lgciu1.accept(visitor);
                self.lgciu2.accept(visitor);
                self.hydraulics.accept(visitor);
                self.autobrake_panel.accept(visitor);
                self.overhead.accept(visitor);
                self.engine_fire_overhead.accept(visitor);
                self.emergency_electrical_overhead.accept(visitor);
                self.electrical.accept(visitor);
                self.ext_pwr.accept(visitor);

                visitor.visit(self);
            }
        }

        struct A320HydraulicsTestBed {
            test_bed: SimulationTestBed<A320HydraulicsTestAircraft>,
        }
        impl A320HydraulicsTestBed {
            fn new() -> Self {
                Self {
                    test_bed: SimulationTestBed::new(A320HydraulicsTestAircraft::new),
                }
            }

            fn run_one_tick(mut self) -> Self {
                self.run_with_delta(A320Hydraulic::HYDRAULIC_SIM_TIME_STEP);
                self
            }

            fn run_waiting_for(mut self, delta: Duration) -> Self {
                self.test_bed.run_multiple_frames(delta);
                self
            }

            fn is_green_edp_commanded_on(&self) -> bool {
                self.query(|a| a.is_green_edp_commanded_on())
            }

            fn is_yellow_edp_commanded_on(&self) -> bool {
                self.query(|a| a.is_yellow_edp_commanded_on())
            }

            fn is_ptu_enabled(&self) -> bool {
                self.query(|a| a.is_ptu_enabled())
            }

            fn is_blue_pressurised(&self) -> bool {
                self.query(|a| a.is_blue_pressurised())
            }

            fn is_green_pressurised(&self) -> bool {
                self.query(|a| a.is_green_pressurised())
            }

            fn is_yellow_pressurised(&self) -> bool {
                self.query(|a| a.is_yellow_pressurised())
            }

            fn is_cargo_fwd_door_locked_down(&mut self) -> bool {
                self.read_by_name("FWD_DOOR_CARGO_LOCKED")
            }

            fn is_cargo_fwd_door_locked_up(&self) -> bool {
                self.query(|a| a.is_cargo_fwd_door_locked_up())
            }

            fn cargo_fwd_door_position(&mut self) -> f64 {
                self.read_by_name("FWD_DOOR_CARGO_POSITION")
            }

            fn cargo_aft_door_position(&mut self) -> f64 {
                self.read_by_name("AFT_DOOR_CARGO_POSITION")
            }

            fn green_pressure(&mut self) -> Pressure {
                self.read_by_name("HYD_GREEN_SYSTEM_1_SECTION_PRESSURE")
            }

            fn blue_pressure(&mut self) -> Pressure {
                self.read_by_name("HYD_BLUE_SYSTEM_1_SECTION_PRESSURE")
            }

            fn yellow_pressure(&mut self) -> Pressure {
                self.read_by_name("HYD_YELLOW_SYSTEM_1_SECTION_PRESSURE")
            }

            fn get_yellow_reservoir_volume(&mut self) -> Volume {
                self.read_by_name("HYD_YELLOW_RESERVOIR_LEVEL")
            }

            fn is_green_edp_press_low(&mut self) -> bool {
                self.read_by_name("HYD_GREEN_EDPUMP_LOW_PRESS")
            }

            fn is_green_edp_press_low_fault(&mut self) -> bool {
                self.read_by_name("OVHD_HYD_ENG_1_PUMP_PB_HAS_FAULT")
            }

            fn is_yellow_edp_press_low_fault(&mut self) -> bool {
                self.read_by_name("OVHD_HYD_ENG_2_PUMP_PB_HAS_FAULT")
            }

            fn is_yellow_edp_press_low(&mut self) -> bool {
                self.read_by_name("HYD_YELLOW_EDPUMP_LOW_PRESS")
            }

            fn is_yellow_epump_press_low(&mut self) -> bool {
                self.read_by_name("HYD_YELLOW_EPUMP_LOW_PRESS")
            }

            fn is_blue_epump_press_low(&mut self) -> bool {
                self.read_by_name("HYD_BLUE_EPUMP_LOW_PRESS")
            }

            fn is_blue_epump_press_low_fault(&mut self) -> bool {
                self.read_by_name("OVHD_HYD_EPUMPB_PB_HAS_FAULT")
            }

            fn blue_epump_override_is_on(&mut self) -> bool {
                self.read_by_name("OVHD_HYD_EPUMPY_OVRD_IS_ON")
            }

            fn get_brake_left_yellow_pressure(&mut self) -> Pressure {
                self.read_by_name("HYD_BRAKE_ALTN_LEFT_PRESS")
            }

            fn get_brake_right_yellow_pressure(&mut self) -> Pressure {
                self.read_by_name("HYD_BRAKE_ALTN_RIGHT_PRESS")
            }

            fn get_green_reservoir_volume(&mut self) -> Volume {
                self.read_by_name("HYD_GREEN_RESERVOIR_LEVEL")
            }

            fn get_blue_reservoir_volume(&mut self) -> Volume {
                self.read_by_name("HYD_BLUE_RESERVOIR_LEVEL")
            }

            fn autobrake_mode(&mut self) -> AutobrakeMode {
                ReadByName::<A320HydraulicsTestBed, f64>::read_by_name(
                    self,
                    "AUTOBRAKES_ARMED_MODE",
                )
                .into()
            }

            fn get_brake_left_green_pressure(&mut self) -> Pressure {
                self.read_by_name("HYD_BRAKE_NORM_LEFT_PRESS")
            }

            fn get_brake_right_green_pressure(&mut self) -> Pressure {
                self.read_by_name("HYD_BRAKE_NORM_RIGHT_PRESS")
            }

            fn get_brake_yellow_accumulator_pressure(&mut self) -> Pressure {
                self.read_by_name("HYD_BRAKE_ALTN_ACC_PRESS")
            }

            fn get_brake_yellow_accumulator_fluid_volume(&self) -> Volume {
                self.query(|a| a.get_yellow_brake_accumulator_fluid_volume())
            }

            fn get_rat_position(&mut self) -> f64 {
                self.read_by_name("HYD_RAT_STOW_POSITION")
            }

            fn get_rat_rpm(&mut self) -> f64 {
                self.read_by_name("A32NX_HYD_RAT_RPM")
            }

            fn rat_deploy_commanded(&self) -> bool {
                self.query(|a| a.is_rat_commanded_to_deploy())
            }

            fn is_fire_valve_eng1_closed(&mut self) -> bool {
                !ReadByName::<A320HydraulicsTestBed, bool>::read_by_name(
                    self,
                    "HYD_GREEN_PUMP_1_FIRE_VALVE_OPENED",
                ) && !self.query(|a| {
                    a.hydraulics.green_circuit.is_fire_shutoff_valve_open(
                        A320HydraulicCircuitFactory::GREEN_ENGINE_PUMP_INDEX,
                    )
                })
            }

            fn is_fire_valve_eng2_closed(&mut self) -> bool {
                !ReadByName::<A320HydraulicsTestBed, bool>::read_by_name(
                    self,
                    "HYD_YELLOW_PUMP_1_FIRE_VALVE_OPENED",
                ) && !self.query(|a| {
                    a.hydraulics.green_circuit.is_fire_shutoff_valve_open(
                        A320HydraulicCircuitFactory::YELLOW_ENGINE_PUMP_INDEX,
                    )
                })
            }

            fn engines_off(self) -> Self {
                self.stop_eng1().stop_eng2()
            }

            fn external_power(mut self, is_connected: bool) -> Self {
                self.write_by_name("EXTERNAL POWER AVAILABLE:1", is_connected);

                if is_connected {
                    self = self.on_the_ground();
                }
                self
            }

            fn on_the_ground(mut self) -> Self {
                self.set_indicated_altitude(Length::new::<foot>(0.));
                self.set_on_ground(true);
                self.set_indicated_airspeed(Velocity::new::<knot>(5.));
                self
            }

            fn rotates_on_runway(mut self) -> Self {
                self.set_indicated_altitude(Length::new::<foot>(0.));
                self.set_on_ground(false);
                self.set_indicated_airspeed(Velocity::new::<knot>(135.));
                self.write_by_name(
                    LandingGear::GEAR_CENTER_COMPRESSION,
                    Ratio::new::<ratio>(0.5),
                );
                self.write_by_name(LandingGear::GEAR_LEFT_COMPRESSION, Ratio::new::<ratio>(0.8));
                self.write_by_name(
                    LandingGear::GEAR_RIGHT_COMPRESSION,
                    Ratio::new::<ratio>(0.8),
                );
                self
            }

            fn in_flight(mut self) -> Self {
                self.set_on_ground(false);
                self.set_indicated_altitude(Length::new::<foot>(2500.));
                self.set_indicated_airspeed(Velocity::new::<knot>(180.));
                self.start_eng1(Ratio::new::<percent>(80.))
                    .start_eng2(Ratio::new::<percent>(80.))
                    .set_gear_up()
                    .set_park_brake(false)
                    .external_power(false)
            }

            fn set_eng1_fire_button(mut self, is_active: bool) -> Self {
                self.write_by_name("FIRE_BUTTON_ENG1", is_active);
                self
            }

            fn set_eng2_fire_button(mut self, is_active: bool) -> Self {
                self.write_by_name("FIRE_BUTTON_ENG2", is_active);
                self
            }

            fn open_fwd_cargo_door(mut self) -> Self {
                self.write_by_name("FWD_DOOR_CARGO_OPEN_REQ", 1.);
                self
            }

            fn close_fwd_cargo_door(mut self) -> Self {
                self.write_by_name("FWD_DOOR_CARGO_OPEN_REQ", 0.);
                self
            }

            fn set_pushback_state(mut self, is_pushed_back: bool) -> Self {
                if is_pushed_back {
                    self.write_by_name("PUSHBACK STATE", 0.);
                } else {
                    self.write_by_name("PUSHBACK STATE", 3.);
                }
                self
            }

            fn is_nw_disc_memo_shown(&mut self) -> bool {
                self.read_by_name("HYD_NW_STRG_DISC_ECAM_MEMO")
            }

            fn start_eng1(mut self, n2: Ratio) -> Self {
                self.write_by_name("GENERAL ENG STARTER ACTIVE:1", true);
                self.write_by_name("ENGINE_N2:1", n2);

                self
            }

            fn start_eng2(mut self, n2: Ratio) -> Self {
                self.write_by_name("GENERAL ENG STARTER ACTIVE:2", true);
                self.write_by_name("ENGINE_N2:2", n2);

                self
            }

            fn stop_eng1(mut self) -> Self {
                self.write_by_name("GENERAL ENG STARTER ACTIVE:1", false);
                self.write_by_name("ENGINE_N2:1", 0.);

                self
            }

            fn stopping_eng1(mut self) -> Self {
                self.write_by_name("GENERAL ENG STARTER ACTIVE:1", false);
                self.write_by_name("ENGINE_N2:1", 25.);

                self
            }

            fn stop_eng2(mut self) -> Self {
                self.write_by_name("GENERAL ENG STARTER ACTIVE:2", false);
                self.write_by_name("ENGINE_N2:2", 0.);

                self
            }

            fn stopping_eng2(mut self) -> Self {
                self.write_by_name("GENERAL ENG STARTER ACTIVE:2", false);
                self.write_by_name("ENGINE_N2:2", 25.);

                self
            }

            fn set_park_brake(mut self, is_set: bool) -> Self {
                self.write_by_name("PARK_BRAKE_LEVER_POS", is_set);
                self
            }

            fn set_gear_up(mut self) -> Self {
                self.write_by_name("GEAR CENTER POSITION", 0.);
                self.write_by_name("GEAR LEFT POSITION", 0.);
                self.write_by_name("GEAR RIGHT POSITION", 0.);
                self.write_by_name("GEAR HANDLE POSITION", false);

                self
            }

            fn set_gear_down(mut self) -> Self {
                self.write_by_name("GEAR CENTER POSITION", 100.);
                self.write_by_name("GEAR LEFT POSITION", 100.);
                self.write_by_name("GEAR RIGHT POSITION", 100.);
                self.write_by_name("GEAR HANDLE POSITION", true);

                self
            }

            fn set_anti_skid(mut self, is_set: bool) -> Self {
                self.write_by_name("ANTISKID BRAKES ACTIVE", is_set);
                self
            }

            fn set_yellow_e_pump(mut self, is_auto: bool) -> Self {
                self.write_by_name("OVHD_HYD_EPUMPY_PB_IS_AUTO", is_auto);
                self
            }

            fn set_blue_e_pump(mut self, is_auto: bool) -> Self {
                self.write_by_name("OVHD_HYD_EPUMPB_PB_IS_AUTO", is_auto);
                self
            }

            fn set_blue_e_pump_ovrd_pressed(mut self, is_pressed: bool) -> Self {
                self.write_by_name("OVHD_HYD_EPUMPY_OVRD_IS_PRESSED", is_pressed);
                self
            }

            fn set_green_ed_pump(mut self, is_auto: bool) -> Self {
                self.write_by_name("OVHD_HYD_ENG_1_PUMP_PB_IS_AUTO", is_auto);
                self
            }

            fn set_yellow_ed_pump(mut self, is_auto: bool) -> Self {
                self.write_by_name("OVHD_HYD_ENG_2_PUMP_PB_IS_AUTO", is_auto);
                self
            }

            fn set_ptu_state(mut self, is_auto: bool) -> Self {
                self.write_by_name("OVHD_HYD_PTU_PB_IS_AUTO", is_auto);
                self
            }

            fn set_flaps_handle_position(mut self, pos: u8) -> Self {
                self.write("FLAPS_HANDLE_INDEX", pos as f64);
                self
            }

            fn get_flaps_left_position_percent(&mut self) -> f64 {
                self.read("LEFT_FLAPS_POSITION_PERCENT")
            }

            fn get_flaps_right_position_percent(&mut self) -> f64 {
                self.read("RIGHT_FLAPS_POSITION_PERCENT")
            }

            fn get_slats_left_position_percent(&mut self) -> f64 {
                self.read("LEFT_SLATS_POSITION_PERCENT")
            }

            fn get_slats_right_position_percent(&mut self) -> f64 {
                self.read("RIGHT_SLATS_POSITION_PERCENT")
            }

            fn ac_bus_1_lost(mut self) -> Self {
                self.command(|a| a.set_ac_bus_1_is_powered(false));
                self
            }

            fn ac_bus_2_lost(mut self) -> Self {
                self.command(|a| a.set_ac_bus_2_is_powered(false));
                self
            }

            fn dc_ground_service_lost(mut self) -> Self {
                self.command(|a| a.set_dc_ground_service_is_powered(false));
                self
            }
            fn dc_ground_service_avail(mut self) -> Self {
                self.command(|a| a.set_dc_ground_service_is_powered(true));
                self
            }

            fn ac_ground_service_lost(mut self) -> Self {
                self.command(|a| a.set_ac_ground_service_is_powered(false));
                self
            }

            fn dc_bus_2_lost(mut self) -> Self {
                self.command(|a| a.set_dc_bus_2_is_powered(false));
                self
            }

            fn dc_ess_lost(mut self) -> Self {
                self.command(|a| a.set_dc_ess_is_powered(false));
                self
            }

            fn dc_ess_active(mut self) -> Self {
                self.command(|a| a.set_dc_ess_is_powered(true));
                self
            }

            fn set_cold_dark_inputs(self) -> Self {
                self.set_eng1_fire_button(false)
                    .set_eng2_fire_button(false)
                    .set_blue_e_pump(true)
                    .set_yellow_e_pump(true)
                    .set_green_ed_pump(true)
                    .set_yellow_ed_pump(true)
                    .set_ptu_state(true)
                    .set_park_brake(true)
                    .set_anti_skid(true)
                    .set_left_brake(Ratio::new::<percent>(0.))
                    .set_right_brake(Ratio::new::<percent>(0.))
                    .set_gear_down()
                    .set_pushback_state(false)
            }

            fn set_left_brake(self, position_percent: Ratio) -> Self {
                self.set_brake("LEFT_BRAKE_PEDAL_INPUT", position_percent)
            }

            fn set_right_brake(self, position_percent: Ratio) -> Self {
                self.set_brake("RIGHT_BRAKE_PEDAL_INPUT", position_percent)
            }

            fn set_brake(mut self, name: &str, position_percent: Ratio) -> Self {
                let scaled_value = position_percent.get::<ratio>();
                self.write_by_name(name, scaled_value.min(1.).max(0.));
                self
            }

            fn set_autobrake_low(mut self) -> Self {
                self.write_by_name("OVHD_AUTOBRK_LOW_ON_IS_PRESSED", true);
                self = self.run_one_tick();
                self.write_by_name("OVHD_AUTOBRK_LOW_ON_IS_PRESSED", false);
                self
            }

            fn set_autobrake_med(mut self) -> Self {
                self.write_by_name("OVHD_AUTOBRK_MED_ON_IS_PRESSED", true);
                self = self.run_one_tick();
                self.write_by_name("OVHD_AUTOBRK_MED_ON_IS_PRESSED", false);
                self
            }

            fn set_autobrake_max(mut self) -> Self {
                self.write_by_name("OVHD_AUTOBRK_MAX_ON_IS_PRESSED", true);
                self = self.run_one_tick();
                self.write_by_name("OVHD_AUTOBRK_MAX_ON_IS_PRESSED", false);
                self
            }

            fn set_deploy_spoilers(mut self) -> Self {
                self.write_by_name("SPOILERS_GROUND_SPOILERS_ACTIVE", true);
                self
            }

            fn set_retract_spoilers(mut self) -> Self {
                self.write_by_name("SPOILERS_GROUND_SPOILERS_ACTIVE", false);
                self
            }

            fn empty_brake_accumulator_using_park_brake(mut self) -> Self {
                self = self
                    .set_park_brake(true)
                    .run_waiting_for(Duration::from_secs(1));

                let mut number_of_loops = 0;
                while self
                    .get_brake_yellow_accumulator_fluid_volume()
                    .get::<gallon>()
                    > 0.001
                {
                    self = self
                        .set_park_brake(false)
                        .run_waiting_for(Duration::from_secs(1))
                        .set_park_brake(true)
                        .run_waiting_for(Duration::from_secs(1));
                    number_of_loops += 1;
                    assert!(number_of_loops < 20);
                }

                self = self
                    .set_park_brake(false)
                    .run_waiting_for(Duration::from_secs(1))
                    .set_park_brake(true)
                    .run_waiting_for(Duration::from_secs(1));

                self
            }

            fn empty_brake_accumulator_using_pedal_brake(mut self) -> Self {
                let mut number_of_loops = 0;
                while self
                    .get_brake_yellow_accumulator_fluid_volume()
                    .get::<gallon>()
                    > 0.001
                {
                    self = self
                        .set_left_brake(Ratio::new::<percent>(100.))
                        .set_right_brake(Ratio::new::<percent>(100.))
                        .run_waiting_for(Duration::from_secs(1))
                        .set_left_brake(Ratio::new::<percent>(0.))
                        .set_right_brake(Ratio::new::<percent>(0.))
                        .run_waiting_for(Duration::from_secs(1));
                    number_of_loops += 1;
                    assert!(number_of_loops < 50);
                }

                self = self
                    .set_left_brake(Ratio::new::<percent>(100.))
                    .set_right_brake(Ratio::new::<percent>(100.))
                    .run_waiting_for(Duration::from_secs(1))
                    .set_left_brake(Ratio::new::<percent>(0.))
                    .set_right_brake(Ratio::new::<percent>(0.))
                    .run_waiting_for(Duration::from_secs(1));

                self
            }

            fn press_blue_epump_override_button_once(self) -> Self {
                self.set_blue_e_pump_ovrd_pressed(true)
                    .run_one_tick()
                    .set_blue_e_pump_ovrd_pressed(false)
                    .run_one_tick()
            }
        }
        impl TestBed for A320HydraulicsTestBed {
            type Aircraft = A320HydraulicsTestAircraft;

            fn test_bed(&self) -> &SimulationTestBed<A320HydraulicsTestAircraft> {
                &self.test_bed
            }

            fn test_bed_mut(&mut self) -> &mut SimulationTestBed<A320HydraulicsTestAircraft> {
                &mut self.test_bed
            }
        }

        fn test_bed() -> A320HydraulicsTestBed {
            A320HydraulicsTestBed::new()
        }

        fn test_bed_with() -> A320HydraulicsTestBed {
            test_bed()
        }

        #[test]
        fn pressure_state_at_init_one_simulation_step() {
            let mut test_bed = test_bed_with()
                .engines_off()
                .on_the_ground()
                .set_cold_dark_inputs()
                .run_one_tick();

            assert!(test_bed.is_ptu_enabled());

            assert!(!test_bed.is_green_pressurised());
            assert!(test_bed.green_pressure() < Pressure::new::<psi>(50.));
            assert!(!test_bed.is_blue_pressurised());
            assert!(test_bed.blue_pressure() < Pressure::new::<psi>(50.));
            assert!(!test_bed.is_yellow_pressurised());
            assert!(test_bed.yellow_pressure() < Pressure::new::<psi>(50.));
        }

        #[test]
        fn pressure_state_after_5s() {
            let mut test_bed = test_bed_with()
                .engines_off()
                .on_the_ground()
                .set_cold_dark_inputs()
                .run_waiting_for(Duration::from_secs(5));

            assert!(test_bed.is_ptu_enabled());

            assert!(!test_bed.is_green_pressurised());
            assert!(test_bed.green_pressure() < Pressure::new::<psi>(50.));
            assert!(!test_bed.is_blue_pressurised());
            assert!(test_bed.blue_pressure() < Pressure::new::<psi>(50.));
            assert!(!test_bed.is_yellow_pressurised());
            assert!(test_bed.yellow_pressure() < Pressure::new::<psi>(50.));
        }

        #[test]
        fn ptu_inhibited_by_overhead_off_push_button() {
            let mut test_bed = test_bed_with()
                .engines_off()
                .on_the_ground()
                .set_cold_dark_inputs()
                .run_one_tick();

            // Enabled on cold start
            assert!(test_bed.is_ptu_enabled());

            // Ptu push button disables PTU accordingly
            test_bed = test_bed.set_ptu_state(false).run_one_tick();
            assert!(!test_bed.is_ptu_enabled());
            test_bed = test_bed.set_ptu_state(true).run_one_tick();
            assert!(test_bed.is_ptu_enabled());
        }

        #[test]
        fn ptu_inhibited_on_ground_when_only_one_engine_on_and_park_brake_on() {
            let mut test_bed = test_bed_with()
                .engines_off()
                .on_the_ground()
                .set_cold_dark_inputs()
                .start_eng2(Ratio::new::<percent>(80.))
                .run_one_tick();

            assert!(!test_bed.is_ptu_enabled());

            test_bed = test_bed.set_park_brake(false).run_one_tick();
            assert!(test_bed.is_ptu_enabled());

            test_bed = test_bed.set_park_brake(true).run_one_tick();
            assert!(!test_bed.is_ptu_enabled());
        }

        #[test]
        fn ptu_inhibited_on_ground_is_activated_when_center_gear_in_air() {
            let mut test_bed = test_bed_with()
                .engines_off()
                .on_the_ground()
                .set_cold_dark_inputs()
                .start_eng2(Ratio::new::<percent>(80.))
                .run_one_tick();

            assert!(!test_bed.is_ptu_enabled());

            test_bed = test_bed.rotates_on_runway().run_one_tick();
            assert!(test_bed.is_ptu_enabled());
        }

        #[test]
        fn ptu_unpowered_cant_inhibit() {
            let mut test_bed = test_bed_with()
                .engines_off()
                .on_the_ground()
                .set_cold_dark_inputs()
                .run_one_tick();

            // Enabled on cold start
            assert!(test_bed.is_ptu_enabled());

            // Ptu push button disables PTU accordingly
            test_bed = test_bed.set_ptu_state(false).run_one_tick();
            assert!(!test_bed.is_ptu_enabled());

            // No power on closing valve : ptu become active
            test_bed = test_bed.dc_ground_service_lost().run_one_tick();
            assert!(test_bed.is_ptu_enabled());

            test_bed = test_bed.dc_ground_service_avail().run_one_tick();
            assert!(!test_bed.is_ptu_enabled());
        }

        #[test]
        fn ptu_cargo_operation_inhibit() {
            let mut test_bed = test_bed_with()
                .engines_off()
                .on_the_ground()
                .set_cold_dark_inputs()
                .run_one_tick();

            // Enabled on cold start
            assert!(test_bed.is_ptu_enabled());

            // Ptu disabled from cargo operation
            test_bed = test_bed.open_fwd_cargo_door().run_waiting_for(
                Duration::from_secs(1) + A320DoorController::DELAY_UNLOCK_TO_HYDRAULIC_CONTROL,
            );

            assert!(!test_bed.is_ptu_enabled());
            test_bed = test_bed.run_waiting_for(
                Duration::from_secs(25) + A320PowerTransferUnitController::DURATION_OF_PTU_INHIBIT_AFTER_CARGO_DOOR_OPERATION,
            ); // Should re enabled after 40s
            assert!(test_bed.is_ptu_enabled());
        }

        #[test]
        fn nose_wheel_pin_detection() {
            let mut test_bed = test_bed_with()
                .engines_off()
                .on_the_ground()
                .set_cold_dark_inputs()
                .run_one_tick();

            assert!(!test_bed.query(|a| a.is_nws_pin_inserted()));
            assert!(!test_bed.is_nw_disc_memo_shown());

            test_bed = test_bed.set_pushback_state(true).run_one_tick();
            assert!(test_bed.query(|a| a.is_nws_pin_inserted()));
            assert!(test_bed.is_nw_disc_memo_shown());

            test_bed = test_bed
                .set_pushback_state(false)
                .run_waiting_for(Duration::from_secs(1));
            assert!(test_bed.query(|a| a.is_nws_pin_inserted()));
            assert!(test_bed.is_nw_disc_memo_shown());

            test_bed = test_bed.set_pushback_state(false).run_waiting_for(
                PushbackTug::DURATION_AFTER_WHICH_NWS_PIN_IS_REMOVED_AFTER_PUSHBACK,
            );

            assert!(!test_bed.query(|a| a.is_nws_pin_inserted()));
            assert!(!test_bed.is_nw_disc_memo_shown());
        }

        #[test]
        fn cargo_door_yellow_epump_powering() {
            let mut test_bed = test_bed_with()
                .engines_off()
                .on_the_ground()
                .set_cold_dark_inputs()
                .run_one_tick();

            assert!(!test_bed.query(|a| a.is_cargo_powering_yellow_epump()));

            // Need to wait for operator to first unlock, then activate hydraulic control
            test_bed = test_bed.open_fwd_cargo_door().run_waiting_for(
                Duration::from_secs(1) + A320DoorController::DELAY_UNLOCK_TO_HYDRAULIC_CONTROL,
            );
            assert!(test_bed.query(|a| a.is_cargo_powering_yellow_epump()));

            // Wait for the door to fully open
            test_bed = test_bed.run_waiting_for(Duration::from_secs(25));
            assert!(test_bed.is_cargo_fwd_door_locked_up());

            test_bed = test_bed.run_waiting_for(
                A320YellowElectricPumpController::DURATION_OF_YELLOW_PUMP_ACTIVATION_AFTER_CARGO_DOOR_OPERATION,
            );

            assert!(!test_bed.query(|a| a.is_cargo_powering_yellow_epump()));
        }

        #[test]
        fn ptu_pressurise_green_from_yellow_epump() {
            let mut test_bed = test_bed_with()
                .engines_off()
                .on_the_ground()
                .set_cold_dark_inputs()
                .run_one_tick();

            // Enabled on cold start
            assert!(test_bed.is_ptu_enabled());

            // Yellow epump ON / Waiting 25s
            test_bed = test_bed
                .set_yellow_e_pump(false)
                .run_waiting_for(Duration::from_secs(55));

            assert!(test_bed.is_ptu_enabled());

            // Now we should have pressure in yellow and green
            assert!(test_bed.is_green_pressurised());
            assert!(test_bed.green_pressure() > Pressure::new::<psi>(2000.));
            assert!(test_bed.green_pressure() < Pressure::new::<psi>(3100.));

            assert!(!test_bed.is_blue_pressurised());
            assert!(test_bed.blue_pressure() < Pressure::new::<psi>(50.));
            assert!(test_bed.blue_pressure() > Pressure::new::<psi>(-50.));

            assert!(test_bed.is_yellow_pressurised());
            assert!(test_bed.yellow_pressure() > Pressure::new::<psi>(2000.));
            assert!(test_bed.yellow_pressure() < Pressure::new::<psi>(3100.));

            // Ptu push button disables PTU / green press should fall
            test_bed = test_bed
                .set_ptu_state(false)
                .run_waiting_for(Duration::from_secs(20));
            assert!(!test_bed.is_ptu_enabled());

            // Now we should have pressure in yellow only
            assert!(!test_bed.is_green_pressurised());
            assert!(test_bed.green_pressure() < Pressure::new::<psi>(500.));
            assert!(!test_bed.is_blue_pressurised());
            assert!(test_bed.blue_pressure() < Pressure::new::<psi>(50.));
            assert!(test_bed.is_yellow_pressurised());
            assert!(test_bed.yellow_pressure() > Pressure::new::<psi>(2000.));
        }

        #[test]
        fn ptu_pressurise_green_from_yellow_epump_and_edp2() {
            let mut test_bed = test_bed_with()
                .set_cold_dark_inputs()
                .on_the_ground()
                .start_eng2(Ratio::new::<percent>(100.))
                .set_park_brake(false)
                .set_yellow_e_pump(false)
                .set_yellow_ed_pump(true) // Else Ptu inhibited by parking brake
                .run_waiting_for(Duration::from_secs(25));

            assert!(test_bed.is_ptu_enabled());

            // Now we should have pressure in yellow and green
            assert!(test_bed.is_green_pressurised());
            assert!(test_bed.green_pressure() > Pressure::new::<psi>(2000.));
            assert!(test_bed.green_pressure() < Pressure::new::<psi>(3100.));

            assert!(test_bed.is_yellow_pressurised());
            assert!(test_bed.yellow_pressure() > Pressure::new::<psi>(2000.));
            assert!(test_bed.yellow_pressure() < Pressure::new::<psi>(3100.));
        }

        #[test]
        fn green_edp_buildup() {
            let mut test_bed = test_bed_with()
                .engines_off()
                .on_the_ground()
                .set_cold_dark_inputs()
                .run_one_tick();

            // Starting eng 1
            test_bed = test_bed
                .start_eng1(Ratio::new::<percent>(80.))
                .run_one_tick();

            // ALMOST No pressure
            assert!(!test_bed.is_green_pressurised());
            assert!(test_bed.green_pressure() < Pressure::new::<psi>(1000.));

            // Blue is auto run from engine master switches logic
            assert!(!test_bed.is_blue_pressurised());
            assert!(test_bed.blue_pressure() < Pressure::new::<psi>(1000.));
            assert!(!test_bed.is_yellow_pressurised());
            assert!(test_bed.yellow_pressure() < Pressure::new::<psi>(1000.));

            // Waiting for 5s pressure should be at 3000 psi
            test_bed = test_bed
                .start_eng1(Ratio::new::<percent>(80.))
                .run_waiting_for(Duration::from_secs(5));

            assert!(test_bed.is_green_pressurised());
            assert!(test_bed.green_pressure() > Pressure::new::<psi>(2900.));
            assert!(test_bed.is_blue_pressurised());
            assert!(test_bed.blue_pressure() > Pressure::new::<psi>(2500.));
            assert!(!test_bed.is_yellow_pressurised());
            assert!(test_bed.yellow_pressure() < Pressure::new::<psi>(50.));

            // Stoping engine, pressure should fall in 20s
            test_bed = test_bed
                .stop_eng1()
                .run_waiting_for(Duration::from_secs(20));

            assert!(!test_bed.is_green_pressurised());
            assert!(test_bed.green_pressure() < Pressure::new::<psi>(500.));
            assert!(!test_bed.is_blue_pressurised());
            assert!(test_bed.blue_pressure() < Pressure::new::<psi>(200.));
            assert!(!test_bed.is_yellow_pressurised());
            assert!(test_bed.yellow_pressure() < Pressure::new::<psi>(50.));
        }

        #[test]
        fn green_edp_no_fault_on_ground_eng_off() {
            let mut test_bed = test_bed_with()
                .engines_off()
                .on_the_ground()
                .set_cold_dark_inputs()
                .run_one_tick();

            // EDP should be commanded on even without engine running
            assert!(test_bed.is_green_edp_commanded_on());
            // EDP should have no fault
            assert!(!test_bed.is_green_edp_press_low_fault());
        }

        #[test]
        fn green_edp_fault_not_on_ground_eng_off() {
            let mut test_bed = test_bed_with()
                .set_cold_dark_inputs()
                .in_flight()
                .engines_off()
                .run_one_tick();

            // EDP should be commanded on even without engine running
            assert!(test_bed.is_green_edp_commanded_on());

            assert!(!test_bed.is_green_pressurised());
            assert!(!test_bed.is_yellow_pressurised());
            // EDP should have a fault as we are in flight
            assert!(test_bed.is_green_edp_press_low_fault());
        }

        #[test]
        fn green_edp_fault_on_ground_eng_starting() {
            let mut test_bed = test_bed_with()
                .engines_off()
                .on_the_ground()
                .set_cold_dark_inputs()
                .run_one_tick();

            // EDP should be commanded on even without engine running
            assert!(test_bed.is_green_edp_commanded_on());
            // EDP should have no fault
            assert!(!test_bed.is_green_edp_press_low_fault());

            test_bed = test_bed
                .start_eng1(Ratio::new::<percent>(3.))
                .run_one_tick();

            assert!(!test_bed.is_green_edp_press_low_fault());

            test_bed = test_bed
                .start_eng1(Ratio::new::<percent>(80.))
                .run_one_tick();

            assert!(!test_bed.is_green_pressurised());
            assert!(test_bed.is_green_edp_press_low_fault());

            test_bed = test_bed.run_waiting_for(Duration::from_secs(10));

            // When finally pressurised no fault
            assert!(test_bed.is_green_pressurised());
            assert!(!test_bed.is_green_edp_press_low_fault());
        }

        #[test]
        fn yellow_edp_no_fault_on_ground_eng_off() {
            let mut test_bed = test_bed_with()
                .engines_off()
                .on_the_ground()
                .set_cold_dark_inputs()
                .run_one_tick();

            // EDP should be commanded on even without engine running
            assert!(test_bed.is_yellow_edp_commanded_on());
            // EDP should have no fault
            assert!(!test_bed.is_yellow_edp_press_low_fault());
        }

        #[test]
        fn yellow_edp_fault_not_on_ground_eng_off() {
            let mut test_bed = test_bed_with()
                .set_cold_dark_inputs()
                .in_flight()
                .engines_off()
                .run_one_tick();

            // EDP should be commanded on even without engine running
            assert!(test_bed.is_yellow_edp_commanded_on());

            assert!(!test_bed.is_green_pressurised());
            assert!(!test_bed.is_yellow_pressurised());
            // EDP should have a fault as we are in flight
            assert!(test_bed.is_yellow_edp_press_low_fault());
        }

        #[test]
        fn yellow_edp_fault_on_ground_eng_starting() {
            let mut test_bed = test_bed_with()
                .engines_off()
                .on_the_ground()
                .set_cold_dark_inputs()
                .run_one_tick();

            // EDP should be commanded on even without engine running
            assert!(test_bed.is_yellow_edp_commanded_on());
            // EDP should have no fault
            assert!(!test_bed.is_yellow_edp_press_low_fault());

            test_bed = test_bed
                .start_eng2(Ratio::new::<percent>(3.))
                .run_one_tick();

            assert!(!test_bed.is_yellow_edp_press_low_fault());

            test_bed = test_bed
                .start_eng2(Ratio::new::<percent>(80.))
                .run_one_tick();

            assert!(!test_bed.is_yellow_pressurised());
            assert!(test_bed.is_yellow_edp_press_low_fault());

            test_bed = test_bed.run_waiting_for(Duration::from_secs(10));

            // When finally pressurised no fault
            assert!(test_bed.is_yellow_pressurised());
            assert!(!test_bed.is_yellow_edp_press_low_fault());
        }

        #[test]
        fn blue_epump_no_fault_on_ground_eng_starting() {
            let mut test_bed = test_bed_with()
                .engines_off()
                .on_the_ground()
                .set_cold_dark_inputs()
                .run_one_tick();

            // Blue epump should have no fault
            assert!(!test_bed.is_blue_epump_press_low_fault());

            test_bed = test_bed
                .start_eng2(Ratio::new::<percent>(3.))
                .run_one_tick();

            assert!(!test_bed.is_blue_epump_press_low_fault());

            test_bed = test_bed
                .start_eng2(Ratio::new::<percent>(80.))
                .run_one_tick();

            assert!(!test_bed.is_blue_pressurised());
            assert!(test_bed.is_blue_epump_press_low_fault());

            test_bed = test_bed.run_waiting_for(Duration::from_secs(10));

            // When finally pressurised no fault
            assert!(test_bed.is_blue_pressurised());
            assert!(!test_bed.is_blue_epump_press_low_fault());
        }

        #[test]
        fn blue_epump_fault_on_ground_using_override() {
            let mut test_bed = test_bed_with()
                .engines_off()
                .on_the_ground()
                .set_cold_dark_inputs()
                .run_one_tick();

            // Blue epump should have no fault
            assert!(!test_bed.is_blue_epump_press_low_fault());

            test_bed = test_bed.press_blue_epump_override_button_once();
            assert!(test_bed.blue_epump_override_is_on());

            // As we use override, this bypasses eng off fault inhibit so we have a fault
            assert!(test_bed.is_blue_epump_press_low_fault());

            test_bed = test_bed.run_waiting_for(Duration::from_secs(10));

            // When finally pressurised no fault
            assert!(test_bed.is_blue_pressurised());
            assert!(!test_bed.is_blue_epump_press_low_fault());
        }

        #[test]
        fn green_edp_press_low_engine_off_to_on() {
            let mut test_bed = test_bed_with()
                .engines_off()
                .on_the_ground()
                .set_cold_dark_inputs()
                .run_one_tick();

            // EDP should be commanded on even without engine running
            assert!(test_bed.is_green_edp_commanded_on());

            // EDP should be LOW pressure state
            assert!(test_bed.is_green_edp_press_low());

            // Starting eng 1 N2 is low at start
            test_bed = test_bed
                .start_eng1(Ratio::new::<percent>(3.))
                .run_one_tick();

            // Engine commanded on but pressure couldn't rise enough: we are in fault low
            assert!(test_bed.is_green_edp_press_low());

            // Waiting for 5s pressure should be at 3000 psi
            test_bed = test_bed
                .start_eng1(Ratio::new::<percent>(80.))
                .run_waiting_for(Duration::from_secs(25));

            // No more fault LOW expected
            assert!(test_bed.is_green_pressurised());
            assert!(test_bed.green_pressure() > Pressure::new::<psi>(2900.));
            assert!(!test_bed.is_green_edp_press_low());

            // Stoping pump, no fault expected
            test_bed = test_bed
                .set_green_ed_pump(false)
                .run_waiting_for(Duration::from_secs(1));
            assert!(!test_bed.is_green_edp_press_low());
        }

        #[test]
        fn green_edp_press_low_engine_on_to_off() {
            let mut test_bed = test_bed_with()
                .on_the_ground()
                .set_cold_dark_inputs()
                .start_eng1(Ratio::new::<percent>(75.))
                .run_waiting_for(Duration::from_secs(5));

            // EDP should be commanded on even without engine running
            assert!(test_bed.is_green_edp_commanded_on());
            assert!(test_bed.is_green_pressurised());
            // EDP should not be in fault low when engine running and pressure is ok
            assert!(!test_bed.is_green_edp_press_low());

            // Stoping eng 1 with N2 still turning
            test_bed = test_bed.stopping_eng1().run_one_tick();

            // Edp should still be in pressurized mode but as engine just stopped no fault
            assert!(test_bed.is_green_edp_commanded_on());
            assert!(!test_bed.is_green_edp_press_low());

            // Waiting for 25s pressure should drop and still no fault
            test_bed = test_bed
                .stop_eng1()
                .run_waiting_for(Duration::from_secs(25));

            assert!(!test_bed.is_green_pressurised());
            assert!(test_bed.green_pressure() < Pressure::new::<psi>(500.));
            assert!(test_bed.is_green_edp_press_low());
        }

        #[test]
        fn yellow_edp_press_low_engine_on_to_off() {
            let mut test_bed = test_bed_with()
                .on_the_ground()
                .set_cold_dark_inputs()
                .start_eng2(Ratio::new::<percent>(75.))
                .run_waiting_for(Duration::from_secs(5));

            // EDP should be commanded on even without engine running
            assert!(test_bed.is_yellow_edp_commanded_on());
            assert!(test_bed.is_yellow_pressurised());
            // EDP should not be in fault low when engine running and pressure is ok
            assert!(!test_bed.is_yellow_edp_press_low());

            // Stoping eng 2 with N2 still turning
            test_bed = test_bed.stopping_eng2().run_one_tick();

            // Edp should still be in pressurized mode but as engine just stopped no fault
            assert!(test_bed.is_yellow_edp_commanded_on());
            assert!(!test_bed.is_yellow_edp_press_low());

            // Waiting for 25s pressure should drop and still no fault
            test_bed = test_bed
                .stop_eng2()
                .run_waiting_for(Duration::from_secs(25));

            assert!(!test_bed.is_yellow_pressurised());
            assert!(test_bed.yellow_pressure() < Pressure::new::<psi>(500.));
            assert!(test_bed.is_yellow_edp_press_low());
        }

        #[test]
        fn yellow_edp_press_low_engine_off_to_on() {
            let mut test_bed = test_bed_with()
                .engines_off()
                .on_the_ground()
                .set_cold_dark_inputs()
                .run_one_tick();

            // EDP should be commanded on even without engine running
            assert!(test_bed.is_yellow_edp_commanded_on());

            // EDP should be LOW pressure state
            assert!(test_bed.is_yellow_edp_press_low());

            // Starting eng 2 N2 is low at start
            test_bed = test_bed
                .start_eng2(Ratio::new::<percent>(3.))
                .run_one_tick();

            // Engine commanded on but pressure couldn't rise enough: we are in fault low
            assert!(test_bed.is_yellow_edp_press_low());

            // Waiting for 5s pressure should be at 3000 psi
            test_bed = test_bed
                .start_eng2(Ratio::new::<percent>(80.))
                .run_waiting_for(Duration::from_secs(5));

            // No more fault LOW expected
            assert!(test_bed.is_yellow_pressurised());
            assert!(test_bed.yellow_pressure() > Pressure::new::<psi>(2900.));
            assert!(!test_bed.is_yellow_edp_press_low());

            // Stoping pump, no fault expected
            test_bed = test_bed
                .set_yellow_ed_pump(false)
                .run_waiting_for(Duration::from_secs(1));
            assert!(!test_bed.is_yellow_edp_press_low());
        }

        #[test]
        fn yellow_edp_press_low_engine_off_to_on_with_e_pump() {
            let mut test_bed = test_bed_with()
                .engines_off()
                .on_the_ground()
                .set_cold_dark_inputs()
                .set_ptu_state(false)
                .set_yellow_e_pump(false)
                .run_one_tick();

            // EDP should be commanded on even without engine running
            assert!(test_bed.is_yellow_edp_commanded_on());

            // EDP should be LOW pressure state
            assert!(test_bed.is_yellow_edp_press_low());

            // Waiting for 20s pressure should be at 3000 psi
            test_bed = test_bed.run_waiting_for(Duration::from_secs(20));

            // Yellow pressurised but edp still off, we expect fault LOW press
            assert!(test_bed.is_yellow_pressurised());
            assert!(test_bed.yellow_pressure() > Pressure::new::<psi>(2900.));
            assert!(test_bed.is_yellow_edp_press_low());

            // Starting eng 2 N2 is low at start
            test_bed = test_bed
                .start_eng2(Ratio::new::<percent>(3.))
                .run_one_tick();

            // Engine commanded on but pressure couldn't rise enough: we are in fault low
            assert!(test_bed.is_yellow_edp_press_low());

            // Waiting for 5s pressure should be at 3000 psi in EDP section
            test_bed = test_bed
                .start_eng2(Ratio::new::<percent>(80.))
                .run_waiting_for(Duration::from_secs(5));

            // No more fault LOW expected
            assert!(test_bed.is_yellow_pressurised());
            assert!(test_bed.yellow_pressure() > Pressure::new::<psi>(2900.));
            assert!(!test_bed.is_yellow_edp_press_low());
        }

        #[test]
        fn green_edp_press_low_engine_off_to_on_with_ptu() {
            let mut test_bed = test_bed_with()
                .on_the_ground()
                .set_cold_dark_inputs()
                .set_park_brake(false)
                .start_eng2(Ratio::new::<percent>(80.))
                .run_one_tick();

            // EDP should be LOW pressure state
            assert!(test_bed.is_green_edp_press_low());

            // Waiting for 20s pressure should be at 2300+ psi thanks to ptu
            test_bed = test_bed.run_waiting_for(Duration::from_secs(20));

            // Yellow pressurised by engine2, green presurised from ptu we expect fault LOW press on EDP1
            assert!(test_bed.is_yellow_pressurised());
            assert!(test_bed.yellow_pressure() > Pressure::new::<psi>(2800.));
            assert!(test_bed.is_green_pressurised());
            assert!(test_bed.green_pressure() > Pressure::new::<psi>(2300.));
            assert!(test_bed.is_green_edp_press_low());

            // Starting eng 1 N2 is low at start
            test_bed = test_bed
                .start_eng1(Ratio::new::<percent>(3.))
                .run_one_tick();

            // Engine commanded on but pressure couldn't rise enough: we are in fault low
            assert!(test_bed.is_green_edp_press_low());

            // Waiting for 5s pressure should be at 3000 psi in EDP section
            test_bed = test_bed
                .start_eng1(Ratio::new::<percent>(80.))
                .run_waiting_for(Duration::from_secs(5));

            // No more fault LOW expected
            assert!(test_bed.is_green_pressurised());
            assert!(test_bed.green_pressure() > Pressure::new::<psi>(2900.));
            assert!(!test_bed.is_green_edp_press_low());
        }

        #[test]
        fn yellow_epump_press_low_at_pump_on() {
            let mut test_bed = test_bed_with()
                .engines_off()
                .on_the_ground()
                .set_cold_dark_inputs()
                .run_one_tick();

            // EDP should not be in fault low when cold start
            assert!(!test_bed.is_yellow_epump_press_low());

            // Starting epump
            test_bed = test_bed.set_yellow_e_pump(false).run_one_tick();

            // Pump commanded on but pressure couldn't rise enough: we are in fault low
            assert!(test_bed.is_yellow_epump_press_low());

            // Waiting for 20s pressure should be at 3000 psi
            test_bed = test_bed.run_waiting_for(Duration::from_secs(20));

            // No more fault LOW expected
            assert!(test_bed.is_yellow_pressurised());
            assert!(test_bed.yellow_pressure() > Pressure::new::<psi>(2500.));
            assert!(!test_bed.is_yellow_epump_press_low());

            // Stoping epump, no fault expected
            test_bed = test_bed
                .set_yellow_e_pump(true)
                .run_waiting_for(Duration::from_secs(1));
            assert!(!test_bed.is_yellow_epump_press_low());
        }

        #[test]
        fn blue_epump_press_low_at_pump_on() {
            let mut test_bed = test_bed_with()
                .engines_off()
                .on_the_ground()
                .set_cold_dark_inputs()
                .run_one_tick();

            // EDP should not be in fault low when cold start
            assert!(!test_bed.is_blue_epump_press_low());

            // Starting epump
            test_bed = test_bed.press_blue_epump_override_button_once();
            assert!(test_bed.blue_epump_override_is_on());

            // Pump commanded on but pressure couldn't rise enough: we are in fault low
            assert!(test_bed.is_blue_epump_press_low());

            // Waiting for 10s pressure should be at 3000 psi
            test_bed = test_bed.run_waiting_for(Duration::from_secs(10));

            // No more fault LOW expected
            assert!(test_bed.is_blue_pressurised());
            assert!(test_bed.blue_pressure() > Pressure::new::<psi>(2900.));
            assert!(!test_bed.is_blue_epump_press_low());

            // Stoping epump, no fault expected
            test_bed = test_bed.press_blue_epump_override_button_once();
            assert!(!test_bed.blue_epump_override_is_on());

            test_bed = test_bed.run_waiting_for(Duration::from_secs(1));
            assert!(!test_bed.is_blue_epump_press_low());
        }

        #[test]
        fn blue_epump_override_switches_to_off_when_losing_relay_power_and_stays_off() {
            let mut test_bed = test_bed_with()
                .engines_off()
                .on_the_ground()
                .set_cold_dark_inputs()
                .run_one_tick();

            // Starting epump
            test_bed = test_bed
                .press_blue_epump_override_button_once()
                .run_waiting_for(Duration::from_secs(10));
            assert!(test_bed.blue_epump_override_is_on());
            assert!(test_bed.is_blue_pressurised());

            // Killing the bus corresponding to the latching relay of blue pump override push button
            // It should set the override state back to off without touching the push button
            test_bed = test_bed.dc_ess_lost().run_one_tick();
            assert!(!test_bed.blue_epump_override_is_on());

            // Stays off even powered back
            test_bed = test_bed.dc_ess_active().run_one_tick();
            assert!(!test_bed.blue_epump_override_is_on());

            test_bed = test_bed.run_waiting_for(Duration::from_secs(10));
            assert!(!test_bed.is_blue_pressurised());
        }

        #[test]
        fn blue_epump_override_switches_to_off_when_pump_forced_off_on_hyd_panel() {
            let mut test_bed = test_bed_with()
                .engines_off()
                .on_the_ground()
                .set_cold_dark_inputs()
                .run_one_tick();

            // Starting epump
            test_bed = test_bed
                .press_blue_epump_override_button_once()
                .run_waiting_for(Duration::from_secs(10));
            assert!(test_bed.blue_epump_override_is_on());
            assert!(test_bed.is_blue_pressurised());

            test_bed = test_bed.set_blue_e_pump(false).run_one_tick();
            assert!(!test_bed.blue_epump_override_is_on());
        }

        #[test]
        fn edp_deactivation() {
            let mut test_bed = test_bed_with()
                .engines_off()
                .on_the_ground()
                .set_cold_dark_inputs()
                .set_ptu_state(false)
                .run_one_tick();

            // Starting eng 1 and eng 2
            test_bed = test_bed
                .start_eng1(Ratio::new::<percent>(80.))
                .start_eng2(Ratio::new::<percent>(80.))
                .run_one_tick();

            // ALMOST No pressure
            assert!(test_bed.green_pressure() < Pressure::new::<psi>(1000.));
            assert!(test_bed.yellow_pressure() < Pressure::new::<psi>(1000.));

            // Waiting for 5s pressure should be at 3000 psi
            test_bed = test_bed.run_waiting_for(Duration::from_secs(5));

            assert!(test_bed.green_pressure() > Pressure::new::<psi>(2900.));
            assert!(test_bed.yellow_pressure() > Pressure::new::<psi>(2900.));

            // Stoping edp1, pressure should fall in 20s
            test_bed = test_bed
                .set_green_ed_pump(false)
                .run_waiting_for(Duration::from_secs(20));

            assert!(test_bed.green_pressure() < Pressure::new::<psi>(500.));
            assert!(test_bed.yellow_pressure() > Pressure::new::<psi>(2900.));

            // Stoping edp2, pressure should fall in 20s
            test_bed = test_bed
                .set_yellow_ed_pump(false)
                .run_waiting_for(Duration::from_secs(20));

            assert!(test_bed.green_pressure() < Pressure::new::<psi>(50.));
            assert!(test_bed.yellow_pressure() < Pressure::new::<psi>(500.));
        }

        #[test]
        fn yellow_edp_buildup() {
            let mut test_bed = test_bed_with()
                .engines_off()
                .on_the_ground()
                .set_cold_dark_inputs()
                .run_one_tick();

            // Starting eng 1
            test_bed = test_bed
                .start_eng2(Ratio::new::<percent>(80.))
                .run_one_tick();
            // ALMOST No pressure
            assert!(!test_bed.is_green_pressurised());
            assert!(test_bed.green_pressure() < Pressure::new::<psi>(50.));
            assert!(!test_bed.is_blue_pressurised());

            // Blue is auto run
            assert!(test_bed.blue_pressure() < Pressure::new::<psi>(1000.));
            assert!(!test_bed.is_yellow_pressurised());
            assert!(test_bed.yellow_pressure() < Pressure::new::<psi>(1000.));

            // Waiting for 5s pressure should be at 3000 psi
            test_bed = test_bed
                .start_eng2(Ratio::new::<percent>(80.))
                .run_waiting_for(Duration::from_secs(5));

            assert!(!test_bed.is_green_pressurised());
            assert!(test_bed.green_pressure() < Pressure::new::<psi>(50.));
            assert!(test_bed.is_blue_pressurised());
            assert!(test_bed.blue_pressure() > Pressure::new::<psi>(2500.));
            assert!(test_bed.is_yellow_pressurised());
            assert!(test_bed.yellow_pressure() > Pressure::new::<psi>(2800.));

            // Stoping engine, pressure should fall in 20s
            test_bed = test_bed
                .stop_eng2()
                .run_waiting_for(Duration::from_secs(20));

            assert!(!test_bed.is_green_pressurised());
            assert!(test_bed.green_pressure() < Pressure::new::<psi>(50.));
            assert!(!test_bed.is_blue_pressurised());
            assert!(test_bed.blue_pressure() < Pressure::new::<psi>(200.));
            assert!(!test_bed.is_yellow_pressurised());
            assert!(test_bed.yellow_pressure() < Pressure::new::<psi>(500.));
        }

        #[test]
        fn when_yellow_edp_solenoid_main_power_bus_unavailable_backup_bus_keeps_pump_in_unpressurised_state(
        ) {
            let mut test_bed = test_bed_with()
                .engines_off()
                .on_the_ground()
                .set_cold_dark_inputs()
                .run_one_tick();

            test_bed = test_bed
                .start_eng2(Ratio::new::<percent>(80.))
                .run_waiting_for(Duration::from_secs(15));

            assert!(test_bed.is_yellow_pressurised());

            // Stoping EDP manually
            test_bed = test_bed
                .set_yellow_ed_pump(false)
                .run_waiting_for(Duration::from_secs(15));

            assert!(!test_bed.is_yellow_pressurised());

            test_bed = test_bed
                .dc_bus_2_lost()
                .run_waiting_for(Duration::from_secs(15));

            // Yellow solenoid has backup power from DC ESS BUS
            assert!(!test_bed.is_yellow_pressurised());
        }

        #[test]
        fn when_yellow_edp_solenoid_both_bus_unpowered_yellow_hydraulic_system_is_pressurised() {
            let mut test_bed = test_bed_with()
                .engines_off()
                .on_the_ground()
                .set_cold_dark_inputs()
                .run_one_tick();

            test_bed = test_bed
                .start_eng2(Ratio::new::<percent>(80.))
                .run_waiting_for(Duration::from_secs(15));

            assert!(test_bed.is_yellow_pressurised());

            // Stoping EDP manually
            test_bed = test_bed
                .set_yellow_ed_pump(false)
                .run_waiting_for(Duration::from_secs(15));

            assert!(!test_bed.is_yellow_pressurised());

            test_bed = test_bed
                .dc_ess_lost()
                .dc_bus_2_lost()
                .run_waiting_for(Duration::from_secs(15));

            // Now solenoid defaults to pressurised without power
            assert!(test_bed.is_yellow_pressurised());
        }

        #[test]
        fn when_green_edp_solenoid_unpowered_yellow_hydraulic_system_is_pressurised() {
            let mut test_bed = test_bed_with()
                .engines_off()
                .on_the_ground()
                .set_cold_dark_inputs()
                .run_one_tick();

            test_bed = test_bed
                .start_eng1(Ratio::new::<percent>(80.))
                .run_waiting_for(Duration::from_secs(15));

            assert!(test_bed.is_green_pressurised());

            // Stoping EDP manually
            test_bed = test_bed
                .set_green_ed_pump(false)
                .run_waiting_for(Duration::from_secs(15));

            assert!(!test_bed.is_green_pressurised());

            test_bed = test_bed
                .dc_ess_lost()
                .run_waiting_for(Duration::from_secs(15));

            // Now solenoid defaults to pressurised
            assert!(test_bed.is_green_pressurised());
        }

        #[test]
        // Checks numerical stability of reservoir level: level should remain after multiple pressure cycles
        fn yellow_circuit_reservoir_coherency() {
            let mut test_bed = test_bed_with()
                .engines_off()
                .on_the_ground()
                .set_cold_dark_inputs()
                .set_ptu_state(false)
                // Park brake off to not use fluid in brakes
                .set_park_brake(false)
                .run_one_tick();

            // Starting epump wait for pressure rise to make sure system is primed including brake accumulator
            test_bed = test_bed
                .set_yellow_e_pump(false)
                .run_waiting_for(Duration::from_secs(20));
            assert!(test_bed.is_yellow_pressurised());
            assert!(test_bed.yellow_pressure() < Pressure::new::<psi>(3500.));
            assert!(test_bed.yellow_pressure() > Pressure::new::<psi>(2500.));

            // Shutdown and wait for pressure stabilisation
            test_bed = test_bed
                .set_yellow_e_pump(true)
                .run_waiting_for(Duration::from_secs(50));
            assert!(!test_bed.is_yellow_pressurised());
            assert!(test_bed.yellow_pressure() < Pressure::new::<psi>(50.));
            assert!(test_bed.yellow_pressure() > Pressure::new::<psi>(-50.));

            let reservoir_level_after_priming = test_bed.get_yellow_reservoir_volume();

            let total_fluid_res_plus_accumulator_before_loops = reservoir_level_after_priming
                + test_bed.get_brake_yellow_accumulator_fluid_volume();

            // Now doing cycles of pressurisation on EDP and ePump
            for _ in 1..6 {
                test_bed = test_bed
                    .start_eng2(Ratio::new::<percent>(80.))
                    .run_waiting_for(Duration::from_secs(50));

                assert!(test_bed.yellow_pressure() < Pressure::new::<psi>(3100.));
                assert!(test_bed.yellow_pressure() > Pressure::new::<psi>(2500.));

                let mut current_res_level = test_bed.get_yellow_reservoir_volume();
                assert!(current_res_level < reservoir_level_after_priming);

                test_bed = test_bed
                    .stop_eng2()
                    .run_waiting_for(Duration::from_secs(50));
                assert!(test_bed.yellow_pressure() < Pressure::new::<psi>(50.));
                assert!(test_bed.yellow_pressure() > Pressure::new::<psi>(-50.));

                test_bed = test_bed
                    .set_yellow_e_pump(false)
                    .run_waiting_for(Duration::from_secs(50));

                assert!(test_bed.yellow_pressure() < Pressure::new::<psi>(3500.));
                assert!(test_bed.yellow_pressure() > Pressure::new::<psi>(2500.));

                current_res_level = test_bed.get_yellow_reservoir_volume();
                assert!(current_res_level < reservoir_level_after_priming);

                test_bed = test_bed
                    .set_yellow_e_pump(true)
                    .run_waiting_for(Duration::from_secs(50));
                assert!(test_bed.yellow_pressure() < Pressure::new::<psi>(50.));
                assert!(test_bed.yellow_pressure() > Pressure::new::<psi>(-50.));
            }
            let total_fluid_res_plus_accumulator_after_loops = test_bed
                .get_yellow_reservoir_volume()
                + test_bed.get_brake_yellow_accumulator_fluid_volume();

            let total_fluid_difference = total_fluid_res_plus_accumulator_before_loops
                - total_fluid_res_plus_accumulator_after_loops;

            // Make sure no more deviation than 0.001 gallon is lost after full pressure and unpressurized states
            assert!(total_fluid_difference.get::<gallon>().abs() < 0.001);
        }

        #[test]
        // Checks numerical stability of reservoir level: level should remain after multiple pressure cycles
        fn green_circuit_reservoir_coherency() {
            let mut test_bed = test_bed_with()
                .engines_off()
                .on_the_ground()
                .set_cold_dark_inputs()
                .set_ptu_state(false)
                .run_one_tick();

            // Starting EDP wait for pressure rise to make sure system is primed
            test_bed = test_bed
                .start_eng1(Ratio::new::<percent>(80.))
                .run_waiting_for(Duration::from_secs(20));
            assert!(test_bed.is_green_pressurised());
            assert!(test_bed.green_pressure() < Pressure::new::<psi>(3500.));
            assert!(test_bed.green_pressure() > Pressure::new::<psi>(2500.));

            // Shutdown and wait for pressure stabilisation
            test_bed = test_bed
                .stop_eng1()
                .run_waiting_for(Duration::from_secs(50));
            assert!(!test_bed.is_green_pressurised());
            assert!(test_bed.green_pressure() < Pressure::new::<psi>(50.));
            assert!(test_bed.green_pressure() > Pressure::new::<psi>(-50.));

            let reservoir_level_after_priming = test_bed.get_green_reservoir_volume();

            // Now doing cycles of pressurisation on EDP
            for _ in 1..6 {
                test_bed = test_bed
                    .start_eng1(Ratio::new::<percent>(80.))
                    .run_waiting_for(Duration::from_secs(50));

                assert!(test_bed.green_pressure() < Pressure::new::<psi>(3500.));
                assert!(test_bed.green_pressure() > Pressure::new::<psi>(2500.));

                let current_res_level = test_bed.get_green_reservoir_volume();
                assert!(current_res_level < reservoir_level_after_priming);

                test_bed = test_bed
                    .stop_eng1()
                    .run_waiting_for(Duration::from_secs(50));
                assert!(test_bed.green_pressure() < Pressure::new::<psi>(50.));
                assert!(test_bed.green_pressure() > Pressure::new::<psi>(-50.));
            }

            let total_fluid_difference =
                reservoir_level_after_priming - test_bed.get_green_reservoir_volume();

            // Make sure no more deviation than 0.001 gallon is lost after full pressure and unpressurized states
            assert!(total_fluid_difference.get::<gallon>().abs() < 0.001);
        }

        #[test]
        // Checks numerical stability of reservoir level: level should remain after multiple pressure cycles
        fn blue_circuit_reservoir_coherency() {
            let mut test_bed = test_bed_with()
                .engines_off()
                .on_the_ground()
                .set_cold_dark_inputs()
                .run_one_tick();

            // Starting blue_epump wait for pressure rise to make sure system is primed
            test_bed = test_bed.press_blue_epump_override_button_once();
            assert!(test_bed.blue_epump_override_is_on());

            test_bed = test_bed.run_waiting_for(Duration::from_secs(20));
            assert!(test_bed.is_blue_pressurised());
            assert!(test_bed.blue_pressure() < Pressure::new::<psi>(3500.));
            assert!(test_bed.blue_pressure() > Pressure::new::<psi>(2500.));

            // Shutdown and wait for pressure stabilisation
            test_bed = test_bed.press_blue_epump_override_button_once();
            assert!(!test_bed.blue_epump_override_is_on());

            test_bed = test_bed.run_waiting_for(Duration::from_secs(50));

            assert!(!test_bed.is_blue_pressurised());
            assert!(test_bed.blue_pressure() < Pressure::new::<psi>(50.));
            assert!(test_bed.blue_pressure() > Pressure::new::<psi>(-50.));

            let reservoir_level_after_priming = test_bed.get_blue_reservoir_volume();

            // Now doing cycles of pressurisation on epump relying on auto run of epump when eng is on
            for _ in 1..6 {
                test_bed = test_bed
                    .start_eng1(Ratio::new::<percent>(80.))
                    .run_waiting_for(Duration::from_secs(50));

                assert!(test_bed.blue_pressure() < Pressure::new::<psi>(3500.));
                assert!(test_bed.blue_pressure() > Pressure::new::<psi>(2500.));

                let current_res_level = test_bed.get_blue_reservoir_volume();
                assert!(current_res_level < reservoir_level_after_priming);

                test_bed = test_bed
                    .stop_eng1()
                    .run_waiting_for(Duration::from_secs(50));
                assert!(test_bed.blue_pressure() < Pressure::new::<psi>(50.));
                assert!(test_bed.blue_pressure() > Pressure::new::<psi>(-50.));

                // Now engine 2 is used
                test_bed = test_bed
                    .start_eng2(Ratio::new::<percent>(80.))
                    .run_waiting_for(Duration::from_secs(50));

                assert!(test_bed.blue_pressure() < Pressure::new::<psi>(3500.));
                assert!(test_bed.blue_pressure() > Pressure::new::<psi>(2500.));

                let current_res_level = test_bed.get_blue_reservoir_volume();
                assert!(current_res_level < reservoir_level_after_priming);

                test_bed = test_bed
                    .stop_eng2()
                    .run_waiting_for(Duration::from_secs(50));
                assert!(test_bed.blue_pressure() < Pressure::new::<psi>(50.));
                assert!(test_bed.blue_pressure() > Pressure::new::<psi>(-50.));
            }

            let total_fluid_difference =
                reservoir_level_after_priming - test_bed.get_blue_reservoir_volume();

            // Make sure no more deviation than 0.001 gallon is lost after full pressure and unpressurized states
            assert!(total_fluid_difference.get::<gallon>().abs() < 0.001);
        }

        #[test]
        fn yellow_green_edp_firevalve() {
            let mut test_bed = test_bed_with()
                .engines_off()
                .on_the_ground()
                .set_cold_dark_inputs()
                .run_one_tick();

            // PTU would mess up the test
            test_bed = test_bed.set_ptu_state(false).run_one_tick();
            assert!(!test_bed.is_ptu_enabled());

            assert!(!test_bed.is_fire_valve_eng1_closed());
            assert!(!test_bed.is_fire_valve_eng2_closed());

            // Starting eng 1
            test_bed = test_bed
                .start_eng2(Ratio::new::<percent>(80.))
                .start_eng1(Ratio::new::<percent>(80.))
                .run_waiting_for(Duration::from_secs(5));

            // Waiting for 5s pressure should be at 3000 psi
            assert!(test_bed.is_green_pressurised());
            assert!(test_bed.green_pressure() > Pressure::new::<psi>(2900.));
            assert!(test_bed.is_blue_pressurised());
            assert!(test_bed.blue_pressure() > Pressure::new::<psi>(2500.));
            assert!(test_bed.is_yellow_pressurised());
            assert!(test_bed.yellow_pressure() > Pressure::new::<psi>(2800.));

            assert!(!test_bed.is_fire_valve_eng1_closed());
            assert!(!test_bed.is_fire_valve_eng2_closed());

            // Green shutoff valve
            test_bed = test_bed
                .set_eng1_fire_button(true)
                .run_waiting_for(Duration::from_secs(20));

            assert!(test_bed.is_fire_valve_eng1_closed());
            assert!(!test_bed.is_fire_valve_eng2_closed());

            assert!(!test_bed.is_green_pressurised());
            assert!(test_bed.green_pressure() < Pressure::new::<psi>(500.));
            assert!(test_bed.is_blue_pressurised());
            assert!(test_bed.blue_pressure() > Pressure::new::<psi>(2500.));
            assert!(test_bed.is_yellow_pressurised());
            assert!(test_bed.yellow_pressure() > Pressure::new::<psi>(2900.));

            // Yellow shutoff valve
            test_bed = test_bed
                .set_eng2_fire_button(true)
                .run_waiting_for(Duration::from_secs(20));

            assert!(test_bed.is_fire_valve_eng1_closed());
            assert!(test_bed.is_fire_valve_eng2_closed());

            assert!(!test_bed.is_green_pressurised());
            assert!(test_bed.green_pressure() < Pressure::new::<psi>(500.));
            assert!(test_bed.is_blue_pressurised());
            assert!(test_bed.blue_pressure() > Pressure::new::<psi>(2500.));
            assert!(!test_bed.is_yellow_pressurised());
            assert!(test_bed.yellow_pressure() < Pressure::new::<psi>(500.));
        }

        #[test]
        fn yellow_brake_accumulator() {
            let mut test_bed = test_bed_with()
                .engines_off()
                .on_the_ground()
                .set_cold_dark_inputs()
                .run_one_tick();

            // Getting accumulator pressure on cold start
            let mut accumulator_pressure = test_bed.get_brake_yellow_accumulator_pressure();

            // No brakes on green, no more pressure than in accumulator on yellow
            assert!(test_bed.get_brake_left_green_pressure() < Pressure::new::<psi>(50.));
            assert!(test_bed.get_brake_right_green_pressure() < Pressure::new::<psi>(50.));
            assert!(
                test_bed.get_brake_left_yellow_pressure()
                    < accumulator_pressure + Pressure::new::<psi>(50.)
            );
            assert!(
                test_bed.get_brake_right_yellow_pressure()
                    < accumulator_pressure + Pressure::new::<psi>(50.)
            );

            // No brakes even if we brake on green, no more than accumulator pressure on yellow
            test_bed = test_bed
                .set_left_brake(Ratio::new::<percent>(100.))
                .set_right_brake(Ratio::new::<percent>(100.))
                .run_waiting_for(Duration::from_secs(5));

            accumulator_pressure = test_bed.get_brake_yellow_accumulator_pressure();

            assert!(test_bed.get_brake_left_green_pressure() < Pressure::new::<psi>(50.));
            assert!(test_bed.get_brake_right_green_pressure() < Pressure::new::<psi>(50.));
            assert!(
                test_bed.get_brake_left_yellow_pressure()
                    < accumulator_pressure + Pressure::new::<psi>(50.)
            );
            assert!(
                test_bed.get_brake_right_yellow_pressure()
                    < accumulator_pressure + Pressure::new::<psi>(50.)
            );
            assert!(
                test_bed.get_brake_yellow_accumulator_pressure()
                    < accumulator_pressure + Pressure::new::<psi>(50.)
            );

            // Park brake off, loading accumulator, we expect no brake pressure but accumulator loaded
            test_bed = test_bed
                .set_left_brake(Ratio::new::<percent>(0.))
                .set_right_brake(Ratio::new::<percent>(0.))
                .set_park_brake(false)
                .set_yellow_e_pump(false)
                .run_waiting_for(Duration::from_secs(30));

            assert!(test_bed.is_yellow_pressurised());
            assert!(test_bed.yellow_pressure() > Pressure::new::<psi>(2500.));
            assert!(test_bed.yellow_pressure() < Pressure::new::<psi>(3500.));

            assert!(test_bed.get_brake_left_green_pressure() < Pressure::new::<psi>(50.));
            assert!(test_bed.get_brake_right_green_pressure() < Pressure::new::<psi>(50.));
            assert!(test_bed.get_brake_left_yellow_pressure() < Pressure::new::<psi>(50.));
            assert!(test_bed.get_brake_right_yellow_pressure() < Pressure::new::<psi>(50.));

            assert!(test_bed.get_brake_yellow_accumulator_pressure() > Pressure::new::<psi>(2500.));

            // Park brake on, loaded accumulator, we expect brakes on yellow side only
            test_bed = test_bed
                .set_park_brake(true)
                .run_waiting_for(Duration::from_secs(3));

            assert!(test_bed.get_brake_left_green_pressure() < Pressure::new::<psi>(50.));
            assert!(test_bed.get_brake_right_green_pressure() < Pressure::new::<psi>(50.));
            assert!(test_bed.get_brake_left_yellow_pressure() > Pressure::new::<psi>(2000.));
            assert!(test_bed.get_brake_right_yellow_pressure() > Pressure::new::<psi>(2000.));

            assert!(test_bed.get_brake_yellow_accumulator_pressure() > Pressure::new::<psi>(2500.));
        }

        #[test]
        fn norm_brake_vs_altn_brake() {
            let mut test_bed = test_bed_with()
                .engines_off()
                .on_the_ground()
                .set_cold_dark_inputs()
                .run_one_tick();

            // Getting accumulator pressure on cold start
            let accumulator_pressure = test_bed.get_brake_yellow_accumulator_pressure();

            // No brakes
            assert!(test_bed.get_brake_left_green_pressure() < Pressure::new::<psi>(50.));
            assert!(test_bed.get_brake_right_green_pressure() < Pressure::new::<psi>(50.));
            assert!(
                test_bed.get_brake_left_yellow_pressure()
                    < accumulator_pressure + Pressure::new::<psi>(50.)
            );
            assert!(
                test_bed.get_brake_right_yellow_pressure()
                    < accumulator_pressure + Pressure::new::<psi>(50.)
            );

            test_bed = test_bed
                .start_eng1(Ratio::new::<percent>(100.))
                .start_eng2(Ratio::new::<percent>(100.))
                .set_park_brake(false)
                .run_waiting_for(Duration::from_secs(5));

            assert!(test_bed.is_green_pressurised());
            assert!(test_bed.is_yellow_pressurised());
            // No brakes if we don't brake
            test_bed = test_bed
                .set_left_brake(Ratio::new::<percent>(0.))
                .set_right_brake(Ratio::new::<percent>(0.))
                .run_waiting_for(Duration::from_secs(1));

            assert!(test_bed.get_brake_left_green_pressure() < Pressure::new::<psi>(50.));
            assert!(test_bed.get_brake_right_green_pressure() < Pressure::new::<psi>(50.));
            assert!(test_bed.get_brake_left_yellow_pressure() < Pressure::new::<psi>(50.));
            assert!(test_bed.get_brake_right_yellow_pressure() < Pressure::new::<psi>(50.));

            // Braking cause green braking system to rise
            test_bed = test_bed
                .set_left_brake(Ratio::new::<percent>(100.))
                .set_right_brake(Ratio::new::<percent>(100.))
                .run_waiting_for(Duration::from_secs(1));

            assert!(test_bed.get_brake_left_green_pressure() > Pressure::new::<psi>(2000.));
            assert!(test_bed.get_brake_left_green_pressure() < Pressure::new::<psi>(3500.));
            assert!(test_bed.get_brake_right_green_pressure() > Pressure::new::<psi>(2000.));
            assert!(test_bed.get_brake_right_green_pressure() < Pressure::new::<psi>(3500.));
            assert!(test_bed.get_brake_left_yellow_pressure() < Pressure::new::<psi>(50.));
            assert!(test_bed.get_brake_right_yellow_pressure() < Pressure::new::<psi>(50.));

            // Disabling Askid causes alternate braking to work and release green brakes
            test_bed = test_bed
                .set_anti_skid(false)
                .run_waiting_for(Duration::from_secs(2));

            assert!(test_bed.get_brake_left_green_pressure() < Pressure::new::<psi>(50.));
            assert!(test_bed.get_brake_right_green_pressure() < Pressure::new::<psi>(50.));
            assert!(test_bed.get_brake_left_yellow_pressure() > Pressure::new::<psi>(950.));
            assert!(test_bed.get_brake_left_yellow_pressure() < Pressure::new::<psi>(3500.));
            assert!(test_bed.get_brake_right_yellow_pressure() > Pressure::new::<psi>(950.));
            assert!(test_bed.get_brake_right_yellow_pressure() < Pressure::new::<psi>(3500.));
        }

        #[test]
        fn no_brake_inversion() {
            let mut test_bed = test_bed_with()
                .engines_off()
                .on_the_ground()
                .set_cold_dark_inputs()
                .run_one_tick();

            test_bed = test_bed
                .start_eng1(Ratio::new::<percent>(100.))
                .start_eng2(Ratio::new::<percent>(100.))
                .set_park_brake(false)
                .run_waiting_for(Duration::from_secs(5));

            assert!(test_bed.is_green_pressurised());
            assert!(test_bed.is_yellow_pressurised());
            // Braking left
            test_bed = test_bed
                .set_left_brake(Ratio::new::<percent>(100.))
                .set_right_brake(Ratio::new::<percent>(0.))
                .run_waiting_for(Duration::from_secs(1));

            assert!(test_bed.get_brake_left_green_pressure() > Pressure::new::<psi>(2000.));
            assert!(test_bed.get_brake_right_green_pressure() < Pressure::new::<psi>(50.));
            assert!(test_bed.get_brake_left_yellow_pressure() < Pressure::new::<psi>(50.));
            assert!(test_bed.get_brake_right_yellow_pressure() < Pressure::new::<psi>(50.));

            // Braking right
            test_bed = test_bed
                .set_left_brake(Ratio::new::<percent>(0.))
                .set_right_brake(Ratio::new::<percent>(100.))
                .run_waiting_for(Duration::from_secs(1));

            assert!(test_bed.get_brake_left_green_pressure() < Pressure::new::<psi>(50.));
            assert!(test_bed.get_brake_right_green_pressure() > Pressure::new::<psi>(2000.));
            assert!(test_bed.get_brake_left_yellow_pressure() < Pressure::new::<psi>(50.));
            assert!(test_bed.get_brake_right_yellow_pressure() < Pressure::new::<psi>(50.));

            // Disabling Askid causes alternate braking to work and release green brakes
            test_bed = test_bed
                .set_left_brake(Ratio::new::<percent>(0.))
                .set_right_brake(Ratio::new::<percent>(100.))
                .set_anti_skid(false)
                .run_waiting_for(Duration::from_secs(2));

            assert!(test_bed.get_brake_left_green_pressure() < Pressure::new::<psi>(50.));
            assert!(test_bed.get_brake_right_green_pressure() < Pressure::new::<psi>(50.));
            assert!(test_bed.get_brake_left_yellow_pressure() < Pressure::new::<psi>(50.));
            assert!(test_bed.get_brake_right_yellow_pressure() > Pressure::new::<psi>(950.));

            test_bed = test_bed
                .set_left_brake(Ratio::new::<percent>(100.))
                .set_right_brake(Ratio::new::<percent>(0.))
                .run_waiting_for(Duration::from_secs(2));

            assert!(test_bed.get_brake_left_green_pressure() < Pressure::new::<psi>(50.));
            assert!(test_bed.get_brake_right_green_pressure() < Pressure::new::<psi>(50.));
            assert!(test_bed.get_brake_left_yellow_pressure() > Pressure::new::<psi>(950.));
            assert!(test_bed.get_brake_right_yellow_pressure() < Pressure::new::<psi>(50.));
        }

        #[test]
        fn auto_brake_at_gear_retraction() {
            let mut test_bed = test_bed_with()
                .engines_off()
                .on_the_ground()
                .set_cold_dark_inputs()
                .run_one_tick();

            test_bed = test_bed
                .start_eng1(Ratio::new::<percent>(100.))
                .start_eng2(Ratio::new::<percent>(100.))
                .set_park_brake(false)
                .run_waiting_for(Duration::from_secs(15));

            // No brake inputs
            test_bed = test_bed
                .set_left_brake(Ratio::new::<percent>(0.))
                .set_right_brake(Ratio::new::<percent>(0.))
                .run_waiting_for(Duration::from_secs(1));

            assert!(test_bed.get_brake_left_green_pressure() < Pressure::new::<psi>(50.));
            assert!(test_bed.get_brake_right_green_pressure() < Pressure::new::<psi>(50.));
            assert!(test_bed.get_brake_left_yellow_pressure() < Pressure::new::<psi>(50.));
            assert!(test_bed.get_brake_right_yellow_pressure() < Pressure::new::<psi>(50.));

            // Positive climb, gear up
            test_bed = test_bed
                .set_left_brake(Ratio::new::<percent>(0.))
                .set_right_brake(Ratio::new::<percent>(0.))
                .in_flight()
                .set_gear_up()
                .run_waiting_for(Duration::from_secs(1));

            // Check auto brake is active
            assert!(test_bed.get_brake_left_green_pressure() > Pressure::new::<psi>(50.));
            assert!(test_bed.get_brake_right_green_pressure() > Pressure::new::<psi>(50.));
            assert!(test_bed.get_brake_left_green_pressure() < Pressure::new::<psi>(1500.));
            assert!(test_bed.get_brake_right_green_pressure() < Pressure::new::<psi>(1500.));

            assert!(test_bed.get_brake_left_yellow_pressure() < Pressure::new::<psi>(50.));
            assert!(test_bed.get_brake_right_yellow_pressure() < Pressure::new::<psi>(50.));

            // Check no more autobrakes after 3s
            test_bed = test_bed.run_waiting_for(Duration::from_secs(3));

            assert!(test_bed.get_brake_left_green_pressure() < Pressure::new::<psi>(50.));
            assert!(test_bed.get_brake_right_green_pressure() < Pressure::new::<psi>(50.));

            assert!(test_bed.get_brake_left_yellow_pressure() < Pressure::new::<psi>(50.));
            assert!(test_bed.get_brake_right_yellow_pressure() < Pressure::new::<psi>(50.));
        }

        #[test]
        fn alternate_brake_accumulator_is_emptying_while_braking() {
            let mut test_bed = test_bed_with()
                .on_the_ground()
                .set_cold_dark_inputs()
                .start_eng1(Ratio::new::<percent>(100.))
                .start_eng2(Ratio::new::<percent>(100.))
                .set_park_brake(false)
                .run_waiting_for(Duration::from_secs(15));

            // Check we got yellow pressure and brake accumulator loaded
            assert!(test_bed.yellow_pressure() >= Pressure::new::<psi>(2500.));
            assert!(
                test_bed.get_brake_yellow_accumulator_pressure() >= Pressure::new::<psi>(2500.)
            );

            // Disabling green and yellow side so accumulator stop being able to reload
            test_bed = test_bed
                .set_ptu_state(false)
                .set_yellow_ed_pump(false)
                .set_green_ed_pump(false)
                .set_yellow_e_pump(true)
                .run_waiting_for(Duration::from_secs(30));

            assert!(test_bed.yellow_pressure() <= Pressure::new::<psi>(100.));
            assert!(test_bed.green_pressure() <= Pressure::new::<psi>(100.));
            assert!(
                test_bed.get_brake_yellow_accumulator_pressure() >= Pressure::new::<psi>(2500.)
            );

            // Now using brakes and check accumulator gets empty
            test_bed = test_bed
                .empty_brake_accumulator_using_pedal_brake()
                .run_waiting_for(Duration::from_secs(1));

            assert!(
                test_bed.get_brake_yellow_accumulator_pressure() <= Pressure::new::<psi>(1000.)
            );
            assert!(
                test_bed.get_brake_yellow_accumulator_fluid_volume() <= Volume::new::<gallon>(0.01)
            );
        }

        #[test]
        fn brakes_inactive_in_flight() {
            let mut test_bed = test_bed_with()
                .set_cold_dark_inputs()
                .in_flight()
                .set_gear_up()
                .run_waiting_for(Duration::from_secs(10));

            // No brake inputs
            test_bed = test_bed
                .set_left_brake(Ratio::new::<percent>(0.))
                .set_right_brake(Ratio::new::<percent>(0.))
                .run_waiting_for(Duration::from_secs(1));

            assert!(test_bed.get_brake_left_green_pressure() < Pressure::new::<psi>(50.));
            assert!(test_bed.get_brake_right_green_pressure() < Pressure::new::<psi>(50.));
            assert!(test_bed.get_brake_left_yellow_pressure() < Pressure::new::<psi>(50.));
            assert!(test_bed.get_brake_right_yellow_pressure() < Pressure::new::<psi>(50.));

            // Now full brakes
            test_bed = test_bed
                .set_left_brake(Ratio::new::<percent>(100.))
                .set_right_brake(Ratio::new::<percent>(100.))
                .run_waiting_for(Duration::from_secs(1));

            // Check no action on brakes
            assert!(test_bed.get_brake_left_green_pressure() < Pressure::new::<psi>(50.));
            assert!(test_bed.get_brake_right_green_pressure() < Pressure::new::<psi>(50.));

            assert!(test_bed.get_brake_left_yellow_pressure() < Pressure::new::<psi>(50.));
            assert!(test_bed.get_brake_right_yellow_pressure() < Pressure::new::<psi>(50.));
        }

        #[test]
        fn brakes_norm_active_in_flight_gear_down() {
            let mut test_bed = test_bed_with()
                .set_cold_dark_inputs()
                .in_flight()
                .set_gear_up()
                .run_waiting_for(Duration::from_secs(10));

            // Now full brakes gear down
            test_bed = test_bed
                .set_left_brake(Ratio::new::<percent>(100.))
                .set_right_brake(Ratio::new::<percent>(100.))
                .set_gear_down()
                .run_waiting_for(Duration::from_secs(1));

            // Brakes norm should work normally
            assert!(test_bed.get_brake_left_green_pressure() > Pressure::new::<psi>(50.));
            assert!(test_bed.get_brake_right_green_pressure() > Pressure::new::<psi>(50.));

            assert!(test_bed.get_brake_left_yellow_pressure() < Pressure::new::<psi>(50.));
            assert!(test_bed.get_brake_right_yellow_pressure() < Pressure::new::<psi>(50.));
        }

        #[test]
        fn brakes_alternate_active_in_flight_gear_down() {
            let mut test_bed = test_bed_with()
                .set_cold_dark_inputs()
                .in_flight()
                .set_gear_up()
                .run_waiting_for(Duration::from_secs(10));

            // Now full brakes gear down
            test_bed = test_bed
                .set_left_brake(Ratio::new::<percent>(100.))
                .set_right_brake(Ratio::new::<percent>(100.))
                .set_gear_down()
                .set_anti_skid(false)
                .run_waiting_for(Duration::from_secs(1));

            // Brakes norm should work normally
            assert!(test_bed.get_brake_left_green_pressure() < Pressure::new::<psi>(50.));
            assert!(test_bed.get_brake_right_green_pressure() < Pressure::new::<psi>(50.));

            assert!(test_bed.get_brake_left_yellow_pressure() > Pressure::new::<psi>(900.));
            assert!(test_bed.get_brake_right_yellow_pressure() > Pressure::new::<psi>(900.));
        }

        #[test]
        // Testing that green for brakes is only available if park brake is on while altn pressure is at too low level
        fn brake_logic_green_backup_emergency() {
            let mut test_bed = test_bed_with()
                .engines_off()
                .on_the_ground()
                .set_cold_dark_inputs()
                .run_one_tick();

            // Setting on ground with yellow side hydraulics off
            // This should prevent yellow accumulator to fill
            test_bed = test_bed
                .start_eng1(Ratio::new::<percent>(100.))
                .start_eng2(Ratio::new::<percent>(100.))
                .set_park_brake(true)
                .set_ptu_state(false)
                .set_yellow_e_pump(true)
                .set_yellow_ed_pump(false)
                .run_waiting_for(Duration::from_secs(15));

            // Braking but park is on: no output on green brakes expected
            test_bed = test_bed
                .set_left_brake(Ratio::new::<percent>(100.))
                .set_right_brake(Ratio::new::<percent>(100.))
                .run_waiting_for(Duration::from_secs(1));

            assert!(test_bed.get_brake_left_green_pressure() < Pressure::new::<psi>(50.));
            assert!(test_bed.get_brake_right_green_pressure() < Pressure::new::<psi>(50.));
            assert!(test_bed.get_brake_left_yellow_pressure() > Pressure::new::<psi>(500.));
            assert!(test_bed.get_brake_right_yellow_pressure() > Pressure::new::<psi>(500.));

            // With no more fluid in yellow accumulator, green should work as emergency
            test_bed = test_bed
                .empty_brake_accumulator_using_park_brake()
                .set_left_brake(Ratio::new::<percent>(100.))
                .set_right_brake(Ratio::new::<percent>(100.))
                .run_waiting_for(Duration::from_secs(1));

            assert!(test_bed.get_brake_left_green_pressure() > Pressure::new::<psi>(1000.));
            assert!(test_bed.get_brake_right_green_pressure() > Pressure::new::<psi>(1000.));
            assert!(test_bed.get_brake_left_yellow_pressure() < Pressure::new::<psi>(50.));
            assert!(test_bed.get_brake_right_yellow_pressure() < Pressure::new::<psi>(50.));
        }

        #[test]
        fn autobrakes_arms_in_flight_lo_or_med() {
            let mut test_bed = test_bed_with()
                .set_cold_dark_inputs()
                .in_flight()
                .set_gear_up()
                .run_waiting_for(Duration::from_secs(12));

            assert!(test_bed.autobrake_mode() == AutobrakeMode::NONE);

            test_bed = test_bed
                .set_autobrake_low()
                .run_waiting_for(Duration::from_secs(1));

            assert!(test_bed.autobrake_mode() == AutobrakeMode::LOW);

            test_bed = test_bed
                .set_autobrake_med()
                .run_waiting_for(Duration::from_secs(1));

            assert!(test_bed.autobrake_mode() == AutobrakeMode::MED);
        }

        #[test]
        fn autobrakes_disarms_if_green_pressure_low() {
            let mut test_bed = test_bed_with()
                .set_cold_dark_inputs()
                .in_flight()
                .set_gear_up()
                .run_waiting_for(Duration::from_secs(12));

            assert!(test_bed.autobrake_mode() == AutobrakeMode::NONE);

            test_bed = test_bed
                .set_autobrake_low()
                .run_waiting_for(Duration::from_secs(1));

            assert!(test_bed.autobrake_mode() == AutobrakeMode::LOW);

            test_bed = test_bed
                .set_ptu_state(false)
                .stop_eng1()
                .run_waiting_for(Duration::from_secs(20));

            assert!(test_bed.autobrake_mode() == AutobrakeMode::NONE);
        }

        #[test]
        fn autobrakes_disarms_if_askid_off() {
            let mut test_bed = test_bed_with()
                .set_cold_dark_inputs()
                .in_flight()
                .set_gear_up()
                .run_waiting_for(Duration::from_secs(12));

            assert!(test_bed.autobrake_mode() == AutobrakeMode::NONE);

            test_bed = test_bed
                .set_autobrake_med()
                .run_waiting_for(Duration::from_secs(1));

            assert!(test_bed.autobrake_mode() == AutobrakeMode::MED);

            test_bed = test_bed
                .set_anti_skid(false)
                .run_waiting_for(Duration::from_secs(1));

            assert!(test_bed.autobrake_mode() == AutobrakeMode::NONE);
        }

        #[test]
        fn autobrakes_max_wont_arm_in_flight() {
            let mut test_bed = test_bed_with()
                .set_cold_dark_inputs()
                .in_flight()
                .set_gear_up()
                .run_waiting_for(Duration::from_secs(15));

            assert!(test_bed.autobrake_mode() == AutobrakeMode::NONE);

            test_bed = test_bed
                .set_autobrake_max()
                .run_waiting_for(Duration::from_secs(1));

            assert!(test_bed.autobrake_mode() == AutobrakeMode::NONE);
        }

        #[test]
        fn autobrakes_taxiing_wont_disarm_when_braking() {
            let mut test_bed = test_bed_with()
                .set_cold_dark_inputs()
                .on_the_ground()
                .start_eng1(Ratio::new::<percent>(60.))
                .start_eng2(Ratio::new::<percent>(60.))
                .run_waiting_for(Duration::from_secs(10));

            test_bed = test_bed
                .set_autobrake_max()
                .run_waiting_for(Duration::from_secs(1));

            assert!(test_bed.autobrake_mode() == AutobrakeMode::MAX);

            test_bed = test_bed
                .set_right_brake(Ratio::new::<percent>(100.))
                .set_left_brake(Ratio::new::<percent>(100.))
                .run_waiting_for(Duration::from_secs(1));

            assert!(test_bed.autobrake_mode() == AutobrakeMode::MAX);
        }

        #[test]
        fn autobrakes_activates_on_ground_on_spoiler_deploy() {
            let mut test_bed = test_bed_with()
                .set_cold_dark_inputs()
                .on_the_ground()
                .set_park_brake(false)
                .start_eng1(Ratio::new::<percent>(100.))
                .start_eng2(Ratio::new::<percent>(100.))
                .run_waiting_for(Duration::from_secs(10));

            test_bed = test_bed
                .set_autobrake_max()
                .run_waiting_for(Duration::from_secs(1));

            assert!(test_bed.autobrake_mode() == AutobrakeMode::MAX);

            test_bed = test_bed
                .set_deploy_spoilers()
                .run_waiting_for(Duration::from_secs(6));

            assert!(test_bed.autobrake_mode() == AutobrakeMode::MAX);
            assert!(test_bed.get_brake_left_green_pressure() > Pressure::new::<psi>(1000.));
            assert!(test_bed.get_brake_right_green_pressure() > Pressure::new::<psi>(1000.));

            assert!(test_bed.get_brake_left_yellow_pressure() < Pressure::new::<psi>(50.));
            assert!(test_bed.get_brake_right_yellow_pressure() < Pressure::new::<psi>(50.));
        }

        #[test]
        fn autobrakes_disengage_on_spoiler_retract() {
            let mut test_bed = test_bed_with()
                .set_cold_dark_inputs()
                .on_the_ground()
                .set_park_brake(false)
                .start_eng1(Ratio::new::<percent>(100.))
                .start_eng2(Ratio::new::<percent>(100.))
                .run_waiting_for(Duration::from_secs(10));

            test_bed = test_bed
                .set_autobrake_max()
                .run_waiting_for(Duration::from_secs(1));

            assert!(test_bed.autobrake_mode() == AutobrakeMode::MAX);

            test_bed = test_bed
                .set_deploy_spoilers()
                .run_waiting_for(Duration::from_secs(6));

            assert!(test_bed.autobrake_mode() == AutobrakeMode::MAX);

            test_bed = test_bed
                .set_retract_spoilers()
                .run_waiting_for(Duration::from_secs(1));

            assert!(test_bed.autobrake_mode() == AutobrakeMode::NONE);
            assert!(test_bed.get_brake_left_green_pressure() < Pressure::new::<psi>(50.));
            assert!(test_bed.get_brake_right_green_pressure() < Pressure::new::<psi>(50.));
        }

        #[test]
        // Should disable with one pedal > 61° over max range of 79.4° thus 77%
        fn autobrakes_max_disengage_at_77_on_one_pedal_input() {
            let mut test_bed = test_bed_with()
                .set_cold_dark_inputs()
                .on_the_ground()
                .set_park_brake(false)
                .start_eng1(Ratio::new::<percent>(100.))
                .start_eng2(Ratio::new::<percent>(100.))
                .run_waiting_for(Duration::from_secs(10));

            test_bed = test_bed
                .set_autobrake_max()
                .run_waiting_for(Duration::from_secs(1));

            assert!(test_bed.autobrake_mode() == AutobrakeMode::MAX);

            test_bed = test_bed
                .set_deploy_spoilers()
                .run_waiting_for(Duration::from_secs(6));

            assert!(test_bed.autobrake_mode() == AutobrakeMode::MAX);
            assert!(test_bed.get_brake_left_green_pressure() > Pressure::new::<psi>(1000.));
            assert!(test_bed.get_brake_right_green_pressure() > Pressure::new::<psi>(1000.));

            test_bed = test_bed
                .set_left_brake(Ratio::new::<percent>(70.))
                .run_waiting_for(Duration::from_secs(1))
                .set_left_brake(Ratio::new::<percent>(0.))
                .run_waiting_for(Duration::from_secs(1));

            assert!(test_bed.autobrake_mode() == AutobrakeMode::MAX);
            assert!(test_bed.get_brake_left_green_pressure() > Pressure::new::<psi>(1000.));
            assert!(test_bed.get_brake_right_green_pressure() > Pressure::new::<psi>(1000.));

            test_bed = test_bed
                .set_left_brake(Ratio::new::<percent>(78.))
                .run_waiting_for(Duration::from_secs(1))
                .set_left_brake(Ratio::new::<percent>(0.))
                .run_waiting_for(Duration::from_secs(1));

            assert!(test_bed.autobrake_mode() == AutobrakeMode::NONE);
            assert!(test_bed.get_brake_left_green_pressure() < Pressure::new::<psi>(50.));
            assert!(test_bed.get_brake_right_green_pressure() < Pressure::new::<psi>(50.));
        }

        #[test]
        fn autobrakes_max_disengage_at_52_on_both_pedal_input() {
            let mut test_bed = test_bed_with()
                .set_cold_dark_inputs()
                .on_the_ground()
                .set_park_brake(false)
                .start_eng1(Ratio::new::<percent>(100.))
                .start_eng2(Ratio::new::<percent>(100.))
                .run_waiting_for(Duration::from_secs(10));

            test_bed = test_bed
                .set_autobrake_max()
                .run_waiting_for(Duration::from_secs(1));

            assert!(test_bed.autobrake_mode() == AutobrakeMode::MAX);

            test_bed = test_bed
                .set_deploy_spoilers()
                .run_waiting_for(Duration::from_secs(6));

            assert!(test_bed.autobrake_mode() == AutobrakeMode::MAX);
            assert!(test_bed.get_brake_left_green_pressure() > Pressure::new::<psi>(1000.));
            assert!(test_bed.get_brake_right_green_pressure() > Pressure::new::<psi>(1000.));

            test_bed = test_bed
                .set_left_brake(Ratio::new::<percent>(55.))
                .run_waiting_for(Duration::from_secs(1))
                .set_left_brake(Ratio::new::<percent>(0.))
                .run_waiting_for(Duration::from_secs(1));

            assert!(test_bed.autobrake_mode() == AutobrakeMode::MAX);
            assert!(test_bed.get_brake_left_green_pressure() > Pressure::new::<psi>(1000.));
            assert!(test_bed.get_brake_right_green_pressure() > Pressure::new::<psi>(1000.));

            test_bed = test_bed
                .set_left_brake(Ratio::new::<percent>(55.))
                .set_right_brake(Ratio::new::<percent>(55.))
                .run_waiting_for(Duration::from_secs(1))
                .set_left_brake(Ratio::new::<percent>(0.))
                .set_right_brake(Ratio::new::<percent>(0.))
                .run_waiting_for(Duration::from_secs(1));

            assert!(test_bed.autobrake_mode() == AutobrakeMode::NONE);
            assert!(test_bed.get_brake_left_green_pressure() < Pressure::new::<psi>(50.));
            assert!(test_bed.get_brake_right_green_pressure() < Pressure::new::<psi>(50.));
        }

        #[test]
        // Should disable with one pedals > 42° over max range of 79.4° thus 52%
        fn autobrakes_med_disengage_at_52_on_one_pedal_input() {
            let mut test_bed = test_bed_with()
                .set_cold_dark_inputs()
                .on_the_ground()
                .set_park_brake(false)
                .start_eng1(Ratio::new::<percent>(100.))
                .start_eng2(Ratio::new::<percent>(100.))
                .run_waiting_for(Duration::from_secs(10));

            test_bed = test_bed
                .set_autobrake_med()
                .run_waiting_for(Duration::from_secs(1));

            assert!(test_bed.autobrake_mode() == AutobrakeMode::MED);

            test_bed = test_bed
                .set_deploy_spoilers()
                .run_waiting_for(Duration::from_secs(6));

            assert!(test_bed.autobrake_mode() == AutobrakeMode::MED);
            assert!(test_bed.get_brake_left_green_pressure() > Pressure::new::<psi>(1000.));
            assert!(test_bed.get_brake_right_green_pressure() > Pressure::new::<psi>(1000.));

            test_bed = test_bed
                .set_right_brake(Ratio::new::<percent>(50.))
                .run_waiting_for(Duration::from_secs(1))
                .set_right_brake(Ratio::new::<percent>(0.))
                .run_waiting_for(Duration::from_secs(1));

            assert!(test_bed.autobrake_mode() == AutobrakeMode::MED);
            assert!(test_bed.get_brake_left_green_pressure() > Pressure::new::<psi>(1000.));
            assert!(test_bed.get_brake_right_green_pressure() > Pressure::new::<psi>(1000.));

            test_bed = test_bed
                .set_right_brake(Ratio::new::<percent>(55.))
                .run_waiting_for(Duration::from_secs(1))
                .set_right_brake(Ratio::new::<percent>(0.))
                .run_waiting_for(Duration::from_secs(1));

            assert!(test_bed.autobrake_mode() == AutobrakeMode::NONE);
            assert!(test_bed.get_brake_left_green_pressure() < Pressure::new::<psi>(50.));
            assert!(test_bed.get_brake_right_green_pressure() < Pressure::new::<psi>(50.));
        }

        #[test]
        fn autobrakes_med_disengage_at_11_on_both_pedal_input() {
            let mut test_bed = test_bed_with()
                .set_cold_dark_inputs()
                .on_the_ground()
                .set_park_brake(false)
                .start_eng1(Ratio::new::<percent>(100.))
                .start_eng2(Ratio::new::<percent>(100.))
                .run_waiting_for(Duration::from_secs(10));

            test_bed = test_bed
                .set_autobrake_med()
                .run_waiting_for(Duration::from_secs(1));

            assert!(test_bed.autobrake_mode() == AutobrakeMode::MED);

            test_bed = test_bed
                .set_deploy_spoilers()
                .run_waiting_for(Duration::from_secs(6));

            assert!(test_bed.autobrake_mode() == AutobrakeMode::MED);
            assert!(test_bed.get_brake_left_green_pressure() > Pressure::new::<psi>(1000.));
            assert!(test_bed.get_brake_right_green_pressure() > Pressure::new::<psi>(1000.));

            test_bed = test_bed
                .set_right_brake(Ratio::new::<percent>(15.))
                .run_waiting_for(Duration::from_secs(1))
                .set_right_brake(Ratio::new::<percent>(0.))
                .run_waiting_for(Duration::from_secs(1));

            assert!(test_bed.autobrake_mode() == AutobrakeMode::MED);
            assert!(test_bed.get_brake_left_green_pressure() > Pressure::new::<psi>(1000.));
            assert!(test_bed.get_brake_right_green_pressure() > Pressure::new::<psi>(1000.));

            test_bed = test_bed
                .set_right_brake(Ratio::new::<percent>(15.))
                .set_left_brake(Ratio::new::<percent>(15.))
                .run_waiting_for(Duration::from_secs(1))
                .set_right_brake(Ratio::new::<percent>(0.))
                .set_left_brake(Ratio::new::<percent>(0.))
                .run_waiting_for(Duration::from_secs(1));

            assert!(test_bed.autobrake_mode() == AutobrakeMode::NONE);
            assert!(test_bed.get_brake_left_green_pressure() < Pressure::new::<psi>(50.));
            assert!(test_bed.get_brake_right_green_pressure() < Pressure::new::<psi>(50.));
        }

        #[test]
        fn autobrakes_max_disarm_after_10s_in_flight() {
            let mut test_bed = test_bed_with()
                .set_cold_dark_inputs()
                .on_the_ground()
                .set_park_brake(false)
                .start_eng1(Ratio::new::<percent>(100.))
                .start_eng2(Ratio::new::<percent>(100.))
                .run_waiting_for(Duration::from_secs(10));

            test_bed = test_bed
                .set_autobrake_max()
                .run_waiting_for(Duration::from_secs(1));

            assert!(test_bed.autobrake_mode() == AutobrakeMode::MAX);

            test_bed = test_bed.in_flight().run_waiting_for(Duration::from_secs(6));

            assert!(test_bed.autobrake_mode() == AutobrakeMode::MAX);

            test_bed = test_bed.in_flight().run_waiting_for(Duration::from_secs(6));

            assert!(test_bed.autobrake_mode() == AutobrakeMode::NONE);
        }

        #[test]
        fn controller_blue_epump_activates_when_no_weight_on_center_wheel() {
            let mut test_bed = test_bed_with()
                .engines_off()
                .on_the_ground()
                .set_cold_dark_inputs()
                .run_one_tick();

            assert!(!test_bed.query(|a| a.is_blue_epump_controller_pressurising()));

            test_bed = test_bed.rotates_on_runway().run_one_tick();

            assert!(test_bed.query(|a| a.is_blue_epump_controller_pressurising()));
        }

        #[test]
        fn controller_blue_epump_split_engine_states() {
            let mut test_bed = test_bed_with()
                .engines_off()
                .on_the_ground()
                .set_cold_dark_inputs()
                .run_one_tick();

            assert!(!test_bed.query(|a| a.is_blue_epump_controller_pressurising()));

            test_bed = test_bed
                .start_eng1(Ratio::new::<percent>(65.))
                .run_one_tick();

            assert!(test_bed.query(|a| a.is_blue_epump_controller_pressurising()));

            test_bed = test_bed
                .start_eng2(Ratio::new::<percent>(65.))
                .stop_eng1()
                .run_one_tick();

            assert!(test_bed.query(|a| a.is_blue_epump_controller_pressurising()));
        }

        #[test]
        fn controller_blue_epump_on_off_engines() {
            let mut test_bed = test_bed_with()
                .engines_off()
                .on_the_ground()
                .set_cold_dark_inputs()
                .start_eng1(Ratio::new::<percent>(65.))
                .start_eng2(Ratio::new::<percent>(65.))
                .run_one_tick();

            assert!(test_bed.query(|a| a.is_blue_epump_controller_pressurising()));

            test_bed = test_bed.stop_eng1().stop_eng2().run_one_tick();

            assert!(!test_bed.query(|a| a.is_blue_epump_controller_pressurising()));
        }

        #[test]
        fn controller_blue_epump_override() {
            let mut test_bed = test_bed_with()
                .engines_off()
                .on_the_ground()
                .set_cold_dark_inputs()
                .press_blue_epump_override_button_once()
                .run_one_tick();

            assert!(test_bed.query(|a| a.is_blue_epump_controller_pressurising()));

            test_bed = test_bed
                .press_blue_epump_override_button_once()
                .run_one_tick();

            assert!(!test_bed.query(|a| a.is_blue_epump_controller_pressurising()));
        }

        #[test]
        fn controller_blue_epump_override_without_power_shall_not_run_blue_pump() {
            let mut test_bed = test_bed_with()
                .engines_off()
                .on_the_ground()
                .set_cold_dark_inputs()
                .start_eng1(Ratio::new::<percent>(65.))
                .run_one_tick();

            assert!(test_bed.query(|a| a.is_blue_epump_controller_pressurising()));

            test_bed = test_bed.dc_ess_lost().run_one_tick();

            assert!(!test_bed.query(|a| a.is_blue_epump_controller_pressurising()));
        }

        #[test]
        fn controller_yellow_epump_is_activated_by_overhead_button() {
            let mut test_bed = test_bed_with()
                .engines_off()
                .on_the_ground()
                .set_cold_dark_inputs()
                .run_one_tick();

            assert!(!test_bed.query(|a| a.is_yellow_epump_controller_pressurising()));

            test_bed = test_bed.set_yellow_e_pump(false).run_one_tick();

            assert!(test_bed.query(|a| a.is_yellow_epump_controller_pressurising()));

            test_bed = test_bed.set_yellow_e_pump(true).run_one_tick();

            assert!(!test_bed.query(|a| a.is_yellow_epump_controller_pressurising()));
        }

        #[test]
        fn controller_yellow_epump_unpowered_cant_command_pump() {
            let mut test_bed = test_bed_with()
                .engines_off()
                .on_the_ground()
                .set_cold_dark_inputs()
                .set_yellow_e_pump(false)
                .run_one_tick();

            assert!(test_bed.query(|a| a.is_yellow_epump_controller_pressurising()));

            test_bed = test_bed.dc_bus_2_lost().run_one_tick();

            assert!(!test_bed.query(|a| a.is_yellow_epump_controller_pressurising()));
        }

        #[test]
        fn controller_yellow_epump_can_operate_from_cargo_door_without_main_control_power_bus() {
            let mut test_bed = test_bed_with()
                .engines_off()
                .on_the_ground()
                .set_cold_dark_inputs()
                .run_one_tick();

            assert!(!test_bed.query(|a| a.is_cargo_powering_yellow_epump()));

            test_bed = test_bed
                .dc_ground_service_lost()
                .open_fwd_cargo_door()
                .run_waiting_for(
                    Duration::from_secs(1) + A320DoorController::DELAY_UNLOCK_TO_HYDRAULIC_CONTROL,
                );

            assert!(test_bed.query(|a| a.is_cargo_powering_yellow_epump()));
        }

        #[test]
        fn controller_engine_driven_pump1_overhead_button_logic_with_eng_on() {
            let mut test_bed = test_bed_with()
                .engines_off()
                .on_the_ground()
                .set_cold_dark_inputs()
                .run_one_tick();

            assert!(test_bed.query(|a| a.is_edp1_green_pump_controller_pressurising()));

            test_bed = test_bed
                .start_eng1(Ratio::new::<percent>(65.))
                .run_one_tick();
            assert!(test_bed.query(|a| a.is_edp1_green_pump_controller_pressurising()));

            test_bed = test_bed.set_green_ed_pump(false).run_one_tick();
            assert!(!test_bed.query(|a| a.is_edp1_green_pump_controller_pressurising()));

            test_bed = test_bed.set_green_ed_pump(true).run_one_tick();
            assert!(test_bed.query(|a| a.is_edp1_green_pump_controller_pressurising()));
        }

        #[test]
        fn controller_engine_driven_pump1_fire_overhead_released_stops_pump() {
            let mut test_bed = test_bed_with()
                .engines_off()
                .on_the_ground()
                .set_cold_dark_inputs()
                .start_eng1(Ratio::new::<percent>(65.))
                .start_eng2(Ratio::new::<percent>(65.))
                .run_one_tick();

            assert!(test_bed.query(|a| a.is_edp1_green_pump_controller_pressurising()));

            test_bed = test_bed.set_eng1_fire_button(true).run_one_tick();
            assert!(!test_bed.query(|a| a.is_edp1_green_pump_controller_pressurising()));
        }

        #[test]
        fn controller_engine_driven_pump2_overhead_button_logic_with_eng_on() {
            let mut test_bed = test_bed_with()
                .engines_off()
                .on_the_ground()
                .set_cold_dark_inputs()
                .run_one_tick();

            assert!(test_bed.query(|a| a.is_edp2_yellow_pump_controller_pressurising()));

            test_bed = test_bed
                .start_eng2(Ratio::new::<percent>(65.))
                .run_one_tick();
            assert!(test_bed.query(|a| a.is_edp2_yellow_pump_controller_pressurising()));

            test_bed = test_bed.set_yellow_ed_pump(false).run_one_tick();
            assert!(!test_bed.query(|a| a.is_edp2_yellow_pump_controller_pressurising()));

            test_bed = test_bed.set_yellow_ed_pump(true).run_one_tick();
            assert!(test_bed.query(|a| a.is_edp2_yellow_pump_controller_pressurising()));
        }

        #[test]
        fn controller_engine_driven_pump2_fire_overhead_released_stops_pump() {
            let mut test_bed = test_bed_with()
                .engines_off()
                .on_the_ground()
                .set_cold_dark_inputs()
                .start_eng1(Ratio::new::<percent>(65.))
                .start_eng2(Ratio::new::<percent>(65.))
                .run_one_tick();

            assert!(test_bed.query(|a| a.is_edp2_yellow_pump_controller_pressurising()));

            test_bed = test_bed.set_eng2_fire_button(true).run_one_tick();
            assert!(!test_bed.query(|a| a.is_edp2_yellow_pump_controller_pressurising()));
        }

        #[test]
        fn controller_ptu_on_off_with_overhead_pushbutton() {
            let mut test_bed = test_bed_with()
                .engines_off()
                .on_the_ground()
                .set_cold_dark_inputs()
                .run_one_tick();

            assert!(test_bed.query(|a| a.is_ptu_controller_activating_ptu()));

            test_bed = test_bed.set_ptu_state(false).run_one_tick();

            assert!(!test_bed.query(|a| a.is_ptu_controller_activating_ptu()));

            test_bed = test_bed.set_ptu_state(true).run_one_tick();

            assert!(test_bed.query(|a| a.is_ptu_controller_activating_ptu()));
        }

        #[test]
        fn controller_ptu_off_when_cargo_door_is_moved() {
            let mut test_bed = test_bed_with()
                .engines_off()
                .on_the_ground()
                .set_cold_dark_inputs()
                .run_one_tick();

            assert!(test_bed.query(|a| a.is_ptu_controller_activating_ptu()));

            test_bed = test_bed.open_fwd_cargo_door().run_waiting_for(
                Duration::from_secs(1) + A320DoorController::DELAY_UNLOCK_TO_HYDRAULIC_CONTROL,
            );

            assert!(!test_bed.query(|a| a.is_ptu_controller_activating_ptu()));

            // Ptu should reactivate after door fully opened + 40s
            test_bed = test_bed.run_waiting_for(Duration::from_secs(25) + Duration::from_secs(41));

            assert!(test_bed.query(|a| a.is_ptu_controller_activating_ptu()));
        }

        #[test]
        fn controller_ptu_disabled_when_tug_attached() {
            let mut test_bed = test_bed_with()
                .engines_off()
                .on_the_ground()
                .set_cold_dark_inputs()
                .run_one_tick();

            assert!(test_bed.query(|a| a.is_ptu_controller_activating_ptu()));

            test_bed = test_bed
                .start_eng1(Ratio::new::<percent>(65.))
                .set_park_brake(false)
                .run_one_tick();

            assert!(test_bed.query(|a| a.is_ptu_controller_activating_ptu()));

            test_bed = test_bed.set_pushback_state(true).run_one_tick();

            assert!(!test_bed.query(|a| a.is_ptu_controller_activating_ptu()));

            // Ptu should reactivate after 15ish seconds
            test_bed = test_bed
                .set_pushback_state(false)
                .run_waiting_for(Duration::from_secs(16));

            assert!(test_bed.query(|a| a.is_ptu_controller_activating_ptu()));
        }

        #[test]
        fn rat_does_not_deploy_on_ground_at_eng_off() {
            let mut test_bed = test_bed_with()
                .set_cold_dark_inputs()
                .on_the_ground()
                .start_eng1(Ratio::new::<percent>(80.))
                .start_eng2(Ratio::new::<percent>(80.))
                .run_waiting_for(Duration::from_secs(10));

            assert!(test_bed.is_blue_pressurised());
            assert!(test_bed.get_rat_position() <= 0.);
            assert!(test_bed.get_rat_rpm() <= 1.);

            test_bed = test_bed
                .ac_bus_1_lost()
                .ac_bus_2_lost()
                .run_waiting_for(Duration::from_secs(2));

            // RAT has not deployed
            assert!(test_bed.get_rat_position() <= 0.);
            assert!(test_bed.get_rat_rpm() <= 1.);
        }

        #[test]
        fn rat_deploys_on_both_ac_lost() {
            let mut test_bed = test_bed_with()
                .set_cold_dark_inputs()
                .in_flight()
                .start_eng1(Ratio::new::<percent>(80.))
                .start_eng2(Ratio::new::<percent>(80.))
                .run_waiting_for(Duration::from_secs(10));

            assert!(!test_bed.rat_deploy_commanded());

            test_bed = test_bed
                .ac_bus_1_lost()
                .run_waiting_for(Duration::from_secs(2));

            assert!(!test_bed.rat_deploy_commanded());

            // Now all AC off should deploy RAT in flight
            test_bed = test_bed
                .ac_bus_1_lost()
                .ac_bus_2_lost()
                .run_waiting_for(Duration::from_secs(2));

            assert!(test_bed.rat_deploy_commanded());
        }

        #[test]
        fn blue_epump_unavailable_if_unpowered() {
            let mut test_bed = test_bed_with()
                .engines_off()
                .on_the_ground()
                .set_cold_dark_inputs()
                .run_one_tick();

            test_bed = test_bed
                .start_eng2(Ratio::new::<percent>(80.))
                .run_waiting_for(Duration::from_secs(10));

            // Blue epump working
            assert!(test_bed.is_blue_pressurised());

            test_bed = test_bed
                .ac_bus_2_lost()
                .run_waiting_for(Duration::from_secs(25));

            // Blue epump still working as it's not plugged on AC2
            assert!(test_bed.is_blue_pressurised());

            test_bed = test_bed
                .ac_bus_1_lost()
                .run_waiting_for(Duration::from_secs(25));

            // Blue epump has stopped
            assert!(!test_bed.is_blue_pressurised());
        }

        #[test]
        fn yellow_epump_unavailable_if_unpowered() {
            let mut test_bed = test_bed_with()
                .engines_off()
                .on_the_ground()
                .set_cold_dark_inputs()
                .run_one_tick();

            test_bed = test_bed
                .set_yellow_e_pump(false)
                .run_waiting_for(Duration::from_secs(10));

            // Yellow epump working
            assert!(test_bed.is_yellow_pressurised());

            test_bed = test_bed
                .ac_bus_2_lost()
                .ac_bus_1_lost()
                .run_waiting_for(Duration::from_secs(25));

            // Yellow epump still working as not plugged on AC2 or AC1
            assert!(test_bed.is_yellow_pressurised());

            test_bed = test_bed
                .ac_ground_service_lost()
                .run_waiting_for(Duration::from_secs(25));

            // Yellow epump has stopped
            assert!(!test_bed.is_yellow_pressurised());
        }

        #[test]
        fn yellow_epump_can_deploy_flaps_and_slats() {
            let mut test_bed = test_bed_with()
                .engines_off()
                .on_the_ground()
                .set_cold_dark_inputs()
                .run_one_tick();

            test_bed = test_bed
                .set_yellow_e_pump(false)
                .run_waiting_for(Duration::from_secs(10));

            // Yellow epump working
            assert!(test_bed.is_yellow_pressurised());

            test_bed = test_bed
                .set_flaps_handle_position(4)
                .run_waiting_for(Duration::from_secs(80));

            assert!(test_bed.get_flaps_left_position_percent() > 99.);
            assert!(test_bed.get_flaps_right_position_percent() > 99.);
            assert!(test_bed.get_slats_left_position_percent() > 99.);
            assert!(test_bed.get_slats_right_position_percent() > 99.);
        }

        #[test]
        fn yellow_epump_no_ptu_can_deploy_flaps_less_33s() {
            let mut test_bed = test_bed_with()
                .engines_off()
                .on_the_ground()
                .set_cold_dark_inputs()
                .set_ptu_state(false)
                .run_one_tick();

            test_bed = test_bed
                .set_yellow_e_pump(false)
                .run_waiting_for(Duration::from_secs(20));

            assert!(test_bed.is_yellow_pressurised());

            test_bed = test_bed
                .set_flaps_handle_position(4)
                .run_waiting_for(Duration::from_secs(32));

            assert!(test_bed.get_flaps_left_position_percent() > 99.);
            assert!(test_bed.get_flaps_right_position_percent() > 99.);
            assert!(test_bed.get_slats_left_position_percent() < 1.);
            assert!(test_bed.get_slats_right_position_percent() < 1.);
        }

        #[test]
        fn blue_epump_can_deploy_slats_in_less_35_s_and_no_flaps() {
            let mut test_bed = test_bed_with()
                .on_the_ground()
                .set_cold_dark_inputs()
                .set_blue_e_pump_ovrd_pressed(true)
                .run_waiting_for(Duration::from_secs(5));

            // Blue epump is on
            assert!(test_bed.is_blue_pressurised());

            test_bed = test_bed
                .set_flaps_handle_position(4)
                .run_waiting_for(Duration::from_secs(35));

            assert!(test_bed.get_flaps_left_position_percent() <= 1.);
            assert!(test_bed.get_flaps_right_position_percent() <= 1.);
            assert!(test_bed.get_slats_left_position_percent() > 99.);
            assert!(test_bed.get_slats_right_position_percent() > 99.);
        }

        #[test]
        fn blue_epump_cannot_deploy_slats_in_less_28_s_and_no_flaps() {
            let mut test_bed = test_bed_with()
                .on_the_ground()
                .set_cold_dark_inputs()
                .set_blue_e_pump_ovrd_pressed(true)
                .run_waiting_for(Duration::from_secs(5));

            // Blue epump is on
            assert!(test_bed.is_blue_pressurised());

            test_bed = test_bed
                .set_flaps_handle_position(4)
                .run_waiting_for(Duration::from_secs(28));

            assert!(test_bed.get_flaps_left_position_percent() <= 1.);
            assert!(test_bed.get_flaps_right_position_percent() <= 1.);
            assert!(test_bed.get_slats_left_position_percent() < 99.);
            assert!(test_bed.get_slats_right_position_percent() < 99.);
        }

        #[test]
        fn yellow_plus_blue_epumps_can_deploy_flaps_and_slats() {
            let mut test_bed = test_bed_with()
                .engines_off()
                .on_the_ground()
                .set_cold_dark_inputs()
                .run_one_tick();

            test_bed = test_bed
                .set_yellow_e_pump(false)
                .set_blue_e_pump_ovrd_pressed(true)
                .run_waiting_for(Duration::from_secs(15));

            assert!(test_bed.is_yellow_pressurised());
            assert!(test_bed.is_blue_pressurised());

            test_bed = test_bed
                .set_flaps_handle_position(4)
                .run_waiting_for(Duration::from_secs(45));

            assert!(test_bed.get_flaps_left_position_percent() > 99.);
            assert!(test_bed.get_flaps_right_position_percent() > 99.);
            assert!(test_bed.get_slats_left_position_percent() > 99.);
            assert!(test_bed.get_slats_right_position_percent() > 99.);
        }

        #[test]
        fn no_pressure_no_flap_slats() {
            let mut test_bed = test_bed_with()
                .on_the_ground()
                .set_cold_dark_inputs()
                .run_waiting_for(Duration::from_secs(5));

            test_bed = test_bed
                .set_flaps_handle_position(4)
                .run_waiting_for(Duration::from_secs(10));

            assert!(test_bed.get_flaps_left_position_percent() <= 1.);
            assert!(test_bed.get_flaps_right_position_percent() <= 1.);
            assert!(test_bed.get_slats_left_position_percent() <= 1.);
            assert!(test_bed.get_slats_right_position_percent() <= 1.);
        }

        #[test]
        fn cargo_door_stays_closed_at_init() {
            let mut test_bed = test_bed_with()
                .engines_off()
                .on_the_ground()
                .set_cold_dark_inputs()
                .run_one_tick();

            assert!(test_bed.is_cargo_fwd_door_locked_down());
            assert!(test_bed.cargo_fwd_door_position() == 0.);

            test_bed = test_bed.run_waiting_for(Duration::from_secs_f64(15.));

            assert!(test_bed.is_cargo_fwd_door_locked_down());
            assert!(test_bed.cargo_fwd_door_position() == 0.);
        }

        #[test]
        fn cargo_door_unlocks_when_commanded() {
            let mut test_bed = test_bed_with()
                .engines_off()
                .on_the_ground()
                .set_cold_dark_inputs()
                .run_one_tick();

            assert!(test_bed.is_cargo_fwd_door_locked_down());
            assert!(test_bed.cargo_fwd_door_position() == 0.);

            test_bed = test_bed.run_waiting_for(Duration::from_secs_f64(1.));

            assert!(test_bed.is_cargo_fwd_door_locked_down());
            assert!(test_bed.cargo_fwd_door_position() == 0.);

            test_bed = test_bed
                .open_fwd_cargo_door()
                .run_waiting_for(Duration::from_secs_f64(1.));

            assert!(!test_bed.is_cargo_fwd_door_locked_down());
            assert!(test_bed.cargo_fwd_door_position() >= 0.);
        }

        #[test]
        fn cargo_door_controller_opens_the_door() {
            let mut test_bed = test_bed_with()
                .engines_off()
                .on_the_ground()
                .set_cold_dark_inputs()
                .run_one_tick();

            assert!(test_bed.is_cargo_fwd_door_locked_down());
            assert!(test_bed.cargo_fwd_door_position() == 0.);

            test_bed = test_bed
                .open_fwd_cargo_door()
                .run_waiting_for(Duration::from_secs_f64(1.));

            assert!(!test_bed.is_cargo_fwd_door_locked_down());

            let current_position_unlocked = test_bed.cargo_fwd_door_position();

            test_bed = test_bed
                .open_fwd_cargo_door()
                .run_waiting_for(A320DoorController::DELAY_UNLOCK_TO_HYDRAULIC_CONTROL);

            assert!(test_bed.cargo_fwd_door_position() > current_position_unlocked);

            test_bed = test_bed
                .open_fwd_cargo_door()
                .run_waiting_for(Duration::from_secs_f64(30.));

            assert!(test_bed.cargo_fwd_door_position() > 0.85);
        }

        #[test]
        fn fwd_cargo_door_controller_opens_fwd_door_only() {
            let mut test_bed = test_bed_with()
                .engines_off()
                .on_the_ground()
                .set_cold_dark_inputs()
                .run_one_tick();

            assert!(test_bed.is_cargo_fwd_door_locked_down());
            assert!(test_bed.cargo_fwd_door_position() == 0.);
            assert!(test_bed.cargo_aft_door_position() == 0.);

            test_bed = test_bed
                .open_fwd_cargo_door()
                .run_waiting_for(Duration::from_secs_f64(30.));

            assert!(test_bed.cargo_fwd_door_position() > 0.85);
            assert!(test_bed.cargo_aft_door_position() == 0.);
        }

        #[test]
        fn cargo_door_opened_uses_correct_reservoir_amount() {
            let mut test_bed = test_bed_with()
                .engines_off()
                .on_the_ground()
                .set_cold_dark_inputs()
                .set_yellow_e_pump(false)
                .set_ptu_state(false)
                .run_waiting_for(Duration::from_secs_f64(20.));

            assert!(test_bed.is_cargo_fwd_door_locked_down());
            assert!(test_bed.is_yellow_pressurised());

            let pressurised_yellow_level_door_closed = test_bed.get_yellow_reservoir_volume();

            test_bed = test_bed
                .open_fwd_cargo_door()
                .run_waiting_for(Duration::from_secs_f64(40.));

            assert!(!test_bed.is_cargo_fwd_door_locked_down());
            assert!(test_bed.cargo_fwd_door_position() > 0.85);

            let pressurised_yellow_level_door_opened = test_bed.get_yellow_reservoir_volume();

            let volume_used_liter = (pressurised_yellow_level_door_closed
                - pressurised_yellow_level_door_opened)
                .get::<liter>();

            // For one cargo door we expect losing between 0.6 to 0.8 liter of fluid into the two actuators
            assert!((0.6..=0.8).contains(&volume_used_liter));
        }

        #[test]
        fn cargo_door_controller_closes_the_door() {
            let mut test_bed = test_bed_with()
                .engines_off()
                .on_the_ground()
                .set_cold_dark_inputs()
                .run_one_tick();

            test_bed = test_bed
                .open_fwd_cargo_door()
                .run_waiting_for(Duration::from_secs_f64(30.));

            assert!(!test_bed.is_cargo_fwd_door_locked_down());
            assert!(test_bed.cargo_fwd_door_position() > 0.85);

            test_bed = test_bed
                .close_fwd_cargo_door()
                .run_waiting_for(Duration::from_secs_f64(60.));

            assert!(test_bed.is_cargo_fwd_door_locked_down());
            assert!(test_bed.cargo_fwd_door_position() <= 0.);
        }

        #[test]
        fn cargo_door_controller_closes_the_door_after_yellow_pump_auto_shutdown() {
            let mut test_bed = test_bed_with()
                .engines_off()
                .on_the_ground()
                .set_cold_dark_inputs()
                .run_one_tick();

            test_bed = test_bed
                .open_fwd_cargo_door()
                .run_waiting_for(Duration::from_secs_f64(30.));

            assert!(!test_bed.is_cargo_fwd_door_locked_down());
            assert!(test_bed.cargo_fwd_door_position() > 0.85);

            test_bed = test_bed.run_waiting_for(Duration::from_secs_f64(30.));

            assert!(!test_bed.is_yellow_pressurised());

            test_bed = test_bed
                .close_fwd_cargo_door()
                .run_waiting_for(Duration::from_secs_f64(30.));

            assert!(test_bed.is_cargo_fwd_door_locked_down());
            assert!(test_bed.cargo_fwd_door_position() <= 0.);
        }
    }
}<|MERGE_RESOLUTION|>--- conflicted
+++ resolved
@@ -4,11 +4,8 @@
 use uom::si::{
     acceleration::meter_per_second_squared,
     angle::degree,
-<<<<<<< HEAD
     angular_velocity::{radian_per_second, revolution_per_minute},
-=======
     electric_current::ampere,
->>>>>>> 8dc5bc79
     f64::*,
     length::meter,
     mass::kilogram,
@@ -639,10 +636,10 @@
         self.green_circuit
             .update_actuator_volumes(&mut self.braking_circuit_norm);
 
-        self.green_loop
+        self.green_circuit
             .update_actuator_volumes(self.flap_system.left_motor());
 
-        self.green_loop
+        self.green_circuit
             .update_actuator_volumes(self.slat_system.right_motor());
     }
 
@@ -650,14 +647,10 @@
         self.yellow_circuit
             .update_actuator_volumes(&mut self.braking_circuit_altn);
 
-<<<<<<< HEAD
-        self.yellow_loop
+        self.yellow_circuit
             .update_actuator_volumes(self.flap_system.right_motor());
 
-        self.yellow_loop
-=======
         self.yellow_circuit
->>>>>>> 8dc5bc79
             .update_actuator_volumes(self.forward_cargo_door.actuator());
 
         self.yellow_circuit
@@ -665,7 +658,7 @@
     }
 
     fn update_blue_actuators_volume(&mut self) {
-        self.blue_loop
+        self.blue_circuit
             .update_actuator_volumes(self.slat_system.left_motor());
     }
 
@@ -910,11 +903,8 @@
         self.braking_force.accept(visitor);
 
         self.slats_flaps_complex.accept(visitor);
-<<<<<<< HEAD
         self.flap_system.accept(visitor);
         self.slat_system.accept(visitor);
-=======
->>>>>>> 8dc5bc79
 
         visitor.visit(self);
     }
