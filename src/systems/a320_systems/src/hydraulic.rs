use std::time::{Duration, Instant};
use uom::si::{
    acceleration::foot_per_second_squared, area::square_meter, f64::*, force::newton, length::foot,
    length::meter, mass_density::kilogram_per_cubic_meter, pressure::atmosphere, pressure::pascal,
    pressure::psi, ratio::percent, thermodynamic_temperature::degree_celsius, time::second,
    velocity::knot, volume::cubic_inch, volume::gallon, volume::liter,
    volume_rate::cubic_meter_per_second, volume_rate::gallon_per_second,
};

//use crate::{ hydraulic::{ElectricPump, EngineDrivenPump, HydFluid, HydLoop, LoopColor, PressureSource, Ptu, Pump, RatPump}, overhead::{OnOffFaultPushButton}, shared::DelayedTrueLogicGate};
use systems::engine::Engine;
use systems::hydraulic::brakecircuit::BrakeCircuit;
use systems::hydraulic::{
    ElectricPump, EngineDrivenPump, HydFluid, HydLoop, LoopColor, PressureSource, Ptu,
    RatPropeller, RatPump,
};
use systems::overhead::{AutoOffFaultPushButton, FirePushButton, OnOffFaultPushButton};
use systems::{
    hydraulic::brakecircuit::AutoBrakeController,
    simulation::{
        SimulationElement, SimulationElementVisitor, SimulatorReader, SimulatorWriter,
        UpdateContext,
    },
};

pub struct A320Hydraulic {
    hyd_logic_inputs: A320HydraulicLogic,
    hyd_brake_logic: A320HydraulicBrakingLogic,
    blue_loop: HydLoop,
    green_loop: HydLoop,
    yellow_loop: HydLoop,
    engine_driven_pump_1: EngineDrivenPump,
    engine_driven_pump_2: EngineDrivenPump,
    blue_electric_pump: ElectricPump,
    yellow_electric_pump: ElectricPump,
    rat: RatPump,
    ptu: Ptu,
    braking_circuit_norm: BrakeCircuit,
    //autobrake_controller : AutoBrakeController,
    braking_circuit_altn: BrakeCircuit,
    total_sim_time_elapsed: Duration,
    lag_time_accumulator: Duration,
    debug_refresh_duration: Duration,
<<<<<<< HEAD
}

impl A320Hydraulic {
    const MIN_PRESS_PRESSURISED: f64 = 150.0;
=======

    is_green_pressurised: bool,
    is_blue_pressurised: bool,
    is_yellow_pressurised: bool,
}

impl A320Hydraulic {
    const MIN_PRESS_PRESSURISED_LO_HYST: f64 = 1450.0;
    const MIN_PRESS_PRESSURISED_HI_HYST: f64 = 1750.0;

>>>>>>> c42ea450
    const HYDRAULIC_SIM_TIME_STEP: u64 = 100; //refresh rate of hydraulic simulation in ms
    const ACTUATORS_SIM_TIME_STEP_MULT: u32 = 2; //refresh rate of actuators as multiplier of hydraulics. 2 means double frequency update

    pub fn new() -> A320Hydraulic {
        A320Hydraulic {
            hyd_logic_inputs: A320HydraulicLogic::new(),
            hyd_brake_logic: A320HydraulicBrakingLogic::new(),

            blue_loop: HydLoop::new(
                LoopColor::Blue,
                false,
                false,
                Volume::new::<gallon>(15.8),
                Volume::new::<gallon>(15.85),
                Volume::new::<gallon>(8.0),
                Volume::new::<gallon>(1.56),
                HydFluid::new(Pressure::new::<pascal>(1450000000.0)),
            ),
            green_loop: HydLoop::new(
                LoopColor::Green,
                true,
                false,
                Volume::new::<gallon>(26.38),
                Volume::new::<gallon>(26.41),
                Volume::new::<gallon>(15.),
                Volume::new::<gallon>(3.6),
                HydFluid::new(Pressure::new::<pascal>(1450000000.0)),
            ),
            yellow_loop: HydLoop::new(
                LoopColor::Yellow,
                false,
                true,
                Volume::new::<gallon>(19.75),
                Volume::new::<gallon>(19.81),
                Volume::new::<gallon>(10.0),
                Volume::new::<gallon>(3.15),
                HydFluid::new(Pressure::new::<pascal>(1450000000.0)),
            ),
            engine_driven_pump_1: EngineDrivenPump::new(),
            engine_driven_pump_2: EngineDrivenPump::new(),
            blue_electric_pump: ElectricPump::new(),
            yellow_electric_pump: ElectricPump::new(),
            rat: RatPump::new(),
            ptu: Ptu::new(),

            braking_circuit_norm: BrakeCircuit::new(
                Volume::new::<gallon>(0.),
                Volume::new::<gallon>(0.),
                Volume::new::<gallon>(0.08),
            ),

            //autobrake_controller : AutoBrakeController::new(vec![Acceleration::new::<foot_per_second_squared>(-5.),Acceleration::new::<foot_per_second_squared>(-10.),Acceleration::new::<foot_per_second_squared>(-20.)]),
            braking_circuit_altn: BrakeCircuit::new(
                Volume::new::<gallon>(1.5),
                Volume::new::<gallon>(0.0),
                Volume::new::<gallon>(0.08),
            ),

            total_sim_time_elapsed: Duration::new(0, 0),
            lag_time_accumulator: Duration::new(0, 0),
            debug_refresh_duration: Duration::new(0, 0),
<<<<<<< HEAD
=======

            is_green_pressurised: false,
            is_blue_pressurised: false,
            is_yellow_pressurised: false,
        }
    }

    //Updates pressure available state based on pressure switches
    fn update_hyd_avail_states(&mut self) {
        if self.green_loop.get_pressure()
            <= Pressure::new::<psi>(A320Hydraulic::MIN_PRESS_PRESSURISED_LO_HYST)
        {
            self.is_green_pressurised = false;
        } else if self.green_loop.get_pressure()
            >= Pressure::new::<psi>(A320Hydraulic::MIN_PRESS_PRESSURISED_HI_HYST)
        {
            self.is_green_pressurised = true;
        }

        if self.blue_loop.get_pressure()
            <= Pressure::new::<psi>(A320Hydraulic::MIN_PRESS_PRESSURISED_LO_HYST)
        {
            self.is_blue_pressurised = false;
        } else if self.blue_loop.get_pressure()
            >= Pressure::new::<psi>(A320Hydraulic::MIN_PRESS_PRESSURISED_HI_HYST)
        {
            self.is_blue_pressurised = true;
        }

        if self.yellow_loop.get_pressure()
            <= Pressure::new::<psi>(A320Hydraulic::MIN_PRESS_PRESSURISED_LO_HYST)
        {
            self.is_yellow_pressurised = false;
        } else if self.yellow_loop.get_pressure()
            >= Pressure::new::<psi>(A320Hydraulic::MIN_PRESS_PRESSURISED_HI_HYST)
        {
            self.is_yellow_pressurised = true;
>>>>>>> c42ea450
        }
    }

    pub fn is_blue_pressurised(&self) -> bool {
<<<<<<< HEAD
        self.blue_loop.get_pressure().get::<psi>() >= A320Hydraulic::MIN_PRESS_PRESSURISED
    }

    pub fn is_green_pressurised(&self) -> bool {
        self.green_loop.get_pressure().get::<psi>() >= A320Hydraulic::MIN_PRESS_PRESSURISED
    }

    pub fn is_yellow_pressurised(&self) -> bool {
        self.yellow_loop.get_pressure().get::<psi>() >= A320Hydraulic::MIN_PRESS_PRESSURISED
=======
        self.is_blue_pressurised
    }

    pub fn is_green_pressurised(&self) -> bool {
        self.is_green_pressurised
    }

    pub fn is_yellow_pressurised(&self) -> bool {
        self.is_yellow_pressurised
>>>>>>> c42ea450
    }

    pub fn update(
        &mut self,
        ct: &UpdateContext,
        engine1: &Engine,
        engine2: &Engine,
        overhead_panel: &A320HydraulicOverheadPanel,
    ) {
        let min_hyd_loop_timestep = Duration::from_millis(A320Hydraulic::HYDRAULIC_SIM_TIME_STEP); //Hyd Sim rate = 10 Hz

        self.total_sim_time_elapsed += ct.delta;

        //time to catch up in our simulation = new delta + time not updated last iteration
        let time_to_catch = ct.delta + self.lag_time_accumulator;

        //Number of time steps to do according to required time step
        let number_of_steps_f64 = time_to_catch.as_secs_f64() / min_hyd_loop_timestep.as_secs_f64();

        self.debug_refresh_duration += ct.delta;
        if self.debug_refresh_duration > Duration::from_secs_f64(0.3) {
            println!(
                "---HYDRAULIC UPDATE : t={}",
                self.total_sim_time_elapsed.as_secs_f64()
            );
            println!(
                "---G: {:.0} B: {:.0} Y: {:.0}",
                self.green_loop.get_pressure().get::<psi>(),
                self.blue_loop.get_pressure().get::<psi>(),
                self.yellow_loop.get_pressure().get::<psi>()
            );
            println!(
                "---RAT stow {:.0} Rat rpm: {:.0}",
                self.rat.get_stow_position(),
                self.rat.prop.get_rpm(),
            );
            // println!("---BRAKELOGIC : Ldmn={} Rdmn={} PbrakInd={} Askid={}",self.hyd_brake_logic.left_brake_command,self.hyd_brake_logic.right_brake_command,self.hyd_brake_logic.parking_brake_demand,self.hyd_brake_logic.anti_skid_activated);
            // println!("---BRAKEDMNDS : LG={} RG={} LY={} RY={}",self.hyd_brake_logic.left_brake_green_command,self.hyd_brake_logic.right_brake_green_command,self.hyd_brake_logic.left_brake_yellow_command,self.hyd_brake_logic.right_brake_yellow_command);
            //println!("---L={:.0} C={:.0} R={:.0}",ct.wheel_left_rpm,ct.wheel_center_rpm,ct.wheel_right_rpm);

            // let leftLock = ct.wheel_center_rpm / ct.wheel_left_rpm.max(1.);
            // let rightLock = ct.wheel_center_rpm / ct.wheel_right_rpm.max(1.);
            // println!("---LS={:.0} RS={:.0}",leftLock,rightLock);
            // println!("---EDP1 n2={} EDP2 n2={}", engine1.n2.get::<percent>(), engine2.n2.get::<percent>());
            // println!("---EDP1 flowMax={:.1}gpm EDP2 flowMax={:.1}gpm", (self.engine_driven_pump_1.get_delta_vol_max().get::<gallon>() / min_hyd_loop_timestep.as_secs_f64() )* 60.0, (self.engine_driven_pump_2.get_delta_vol_max().get::<gallon>()/min_hyd_loop_timestep.as_secs_f64())*60.0);
            //println!("---AutoBrakes={:.0} command={:0.2} accel={:0.2} accerror={:0.2}",self.hyd_brake_logic.autobrakes_setting,self.autobrake_controller.get_brake_command(),self.autobrake_controller.current_filtered_accel.get::<foot_per_second_squared>(),self.autobrake_controller.current_accel_error.get::<foot_per_second_squared>());
            // println!("---steps required: {:.2}", number_of_steps_f64);
            self.debug_refresh_duration = Duration::from_secs_f64(0.0);
        }

        //updating rat stowed pos on all frames in case it's used for graphics
        self.rat.update_stow_pos(&ct.delta);

        if number_of_steps_f64 < 1.0 {
            //Can't do a full time step
            //we can either do an update with smaller step or wait next iteration

            self.lag_time_accumulator =
                Duration::from_secs_f64(number_of_steps_f64 * min_hyd_loop_timestep.as_secs_f64());
        //Time lag is float part of num of steps * fixed time step to get a result in time
        } else {
            let num_of_update_loops = number_of_steps_f64.floor() as u32; //Int part is the actual number of loops to do
                                                                          //Rest of floating part goes into accumulator
            self.lag_time_accumulator = Duration::from_secs_f64(
                (number_of_steps_f64 - (num_of_update_loops as f64))
                    * min_hyd_loop_timestep.as_secs_f64(),
            ); //Keep track of time left after all fixed loop are done

            //UPDATING HYDRAULICS AT FIXED STEP
            for _cur_loop in 0..num_of_update_loops {
                //Base logic update based on overhead Could be done only once (before that loop) but if so delta time should be set accordingly
                self.update_hyd_logic_inputs(&min_hyd_loop_timestep, &overhead_panel, &ct);

                //Process brake logic (which circuit brakes) and send brake demands (how much)
                self.hyd_brake_logic
                    .update_brake_demands(&min_hyd_loop_timestep, &self.green_loop);
                self.hyd_brake_logic.send_brake_demands(
                    &mut self.braking_circuit_norm,
                    &mut self.braking_circuit_altn,
                );

                //UPDATE HYDRAULICS FIXED TIME STEP
                self.ptu.update(&self.green_loop, &self.yellow_loop);
                self.engine_driven_pump_1.update(
                    &min_hyd_loop_timestep,
                    &ct,
                    &self.green_loop,
                    &engine1,
                );
                self.engine_driven_pump_2.update(
                    &min_hyd_loop_timestep,
                    &ct,
                    &self.yellow_loop,
                    &engine2,
                );
                self.yellow_electric_pump
                    .update(&min_hyd_loop_timestep, &ct, &self.yellow_loop);
                self.blue_electric_pump
                    .update(&min_hyd_loop_timestep, &ct, &self.blue_loop);

                self.rat
                    .update(&min_hyd_loop_timestep, &ct, &self.blue_loop);
                self.green_loop.update(
                    &min_hyd_loop_timestep,
                    &ct,
                    Vec::new(),
                    vec![&self.engine_driven_pump_1],
                    Vec::new(),
                    vec![&self.ptu],
                );
                self.yellow_loop.update(
                    &min_hyd_loop_timestep,
                    &ct,
                    vec![&self.yellow_electric_pump],
                    vec![&self.engine_driven_pump_2],
                    Vec::new(),
                    vec![&self.ptu],
                );
                self.blue_loop.update(
                    &min_hyd_loop_timestep,
                    &ct,
                    vec![&self.blue_electric_pump],
                    Vec::new(),
                    vec![&self.rat],
                    Vec::new(),
                );

<<<<<<< HEAD
=======
                self.update_hyd_avail_states();

>>>>>>> c42ea450
                //self.autobrake_controller.update(&ct.delta, &ct);
                self.braking_circuit_norm
                    .update(&min_hyd_loop_timestep, &self.green_loop);
                self.braking_circuit_altn
                    .update(&min_hyd_loop_timestep, &self.yellow_loop);
                self.braking_circuit_norm.reset_accumulators();
                self.braking_circuit_altn.reset_accumulators();
            }

            //UPDATING ACTUATOR PHYSICS AT "FIXED STEP / ACTUATORS_SIM_TIME_STEP_MULT"
            //Here put everything that needs higher simulation rates
            let num_of_actuators_update_loops =
                num_of_update_loops * A320Hydraulic::ACTUATORS_SIM_TIME_STEP_MULT;
            let delta_time_physics =
                min_hyd_loop_timestep / A320Hydraulic::ACTUATORS_SIM_TIME_STEP_MULT; //If X times faster we divide step by X
            for _cur_loop in 0..num_of_actuators_update_loops {
                self.rat
                    .update_physics(&delta_time_physics, &ct.indicated_airspeed);
            }
        }
    }

    pub fn update_hyd_logic_inputs(
        &mut self,
        delta_time_update: &Duration,
        overhead_panel: &A320HydraulicOverheadPanel,
        ct: &UpdateContext,
    ) {
        let mut cargo_operated_ptu = false;
        let mut cargo_operated_ypump = false;
        let mut nsw_pin_inserted = false;

        //Only evaluate ground conditions if on ground, if superman needs to operate cargo door in flight feel free to update
        if self.hyd_logic_inputs.weight_on_wheels {
            cargo_operated_ptu = self
                .hyd_logic_inputs
                .is_cargo_operation_ptu_flag(&delta_time_update);
            cargo_operated_ypump = self
                .hyd_logic_inputs
                .is_cargo_operation_flag(&delta_time_update);
            nsw_pin_inserted = self
                .hyd_logic_inputs
                .is_nsw_pin_inserted_flag(&delta_time_update);
        }

<<<<<<< HEAD
        //Basic faults of pumps
=======
        //Basic faults of pumps //TODO wrong logic: can fake it using pump flow == 0 until we implement check valve sections in each hyd loop
        //At current state, PTU activation is able to clear a pump fault by rising pressure, which is wrong
>>>>>>> c42ea450
        if self.yellow_electric_pump.is_active() && !self.is_yellow_pressurised() {
            self.hyd_logic_inputs.yellow_epump_has_fault = true;
        } else {
            self.hyd_logic_inputs.yellow_epump_has_fault = false;
        }
        if self.engine_driven_pump_1.is_active() && !self.is_green_pressurised() {
            self.hyd_logic_inputs.green_edp_has_fault = true;
        } else {
            self.hyd_logic_inputs.green_edp_has_fault = false;
        }
        if self.engine_driven_pump_2.is_active() && !self.is_yellow_pressurised() {
            self.hyd_logic_inputs.yellow_edp_has_fault = true;
        } else {
            self.hyd_logic_inputs.yellow_edp_has_fault = false;
        }
        if self.blue_electric_pump.is_active() && !self.is_blue_pressurised() {
            self.hyd_logic_inputs.blue_epump_has_fault = true;
        } else {
            self.hyd_logic_inputs.blue_epump_has_fault = false;
        }

        //RAT Deployment //Todo check all other needed conditions
        if !self.hyd_logic_inputs.eng_1_master_on
            && !self.hyd_logic_inputs.eng_2_master_on
            && ct.indicated_airspeed > Velocity::new::<knot>(100.)
        //Todo get speed from ADIRS
        {
            self.rat.set_active();
        }

        if overhead_panel.edp1_push_button.is_auto()
            && self.hyd_logic_inputs.eng_1_master_on
            && !overhead_panel.eng1_fire_pb.is_released()
        {
            self.engine_driven_pump_1.start();
        } else if overhead_panel.edp1_push_button.is_off() {
            self.engine_driven_pump_1.stop();
        }

        //FIRE valves logic for EDP1
        if overhead_panel.eng1_fire_pb.is_released() {
            self.engine_driven_pump_1.stop();
            self.green_loop.set_fire_shutoff_valve_state(false);
        } else {
            self.green_loop.set_fire_shutoff_valve_state(true);
        }

        if overhead_panel.edp2_push_button.is_auto()
            && self.hyd_logic_inputs.eng_2_master_on
            && !overhead_panel.eng2_fire_pb.is_released()
        {
            self.engine_driven_pump_2.start();
        } else if overhead_panel.edp2_push_button.is_off() {
            self.engine_driven_pump_2.stop();
        }

        //FIRE valves logic for EDP2
        if overhead_panel.eng2_fire_pb.is_released() {
            self.engine_driven_pump_2.stop();
            self.yellow_loop.set_fire_shutoff_valve_state(false);
        } else {
            self.yellow_loop.set_fire_shutoff_valve_state(true);
        }

        if overhead_panel.yellow_epump_push_button.is_off() || cargo_operated_ypump {
            self.yellow_electric_pump.start();
        } else if overhead_panel.yellow_epump_push_button.is_auto() {
            self.yellow_electric_pump.stop();
        }
        if overhead_panel.blue_epump_push_button.is_auto() {
            if self.hyd_logic_inputs.eng_1_master_on
                || self.hyd_logic_inputs.eng_2_master_on
                || overhead_panel.blue_epump_override_push_button.is_on()
            {
                self.blue_electric_pump.start();
            } else {
                self.blue_electric_pump.stop();
            }
        } else if overhead_panel.blue_epump_push_button.is_off() {
            self.blue_electric_pump.stop();
        }

        let ptu_inhibit = cargo_operated_ptu && overhead_panel.yellow_epump_push_button.is_auto(); //TODO is auto will change once auto/on button is created in overhead library
        if overhead_panel.ptu_push_button.is_auto()
            && (!self.hyd_logic_inputs.weight_on_wheels
                || self.hyd_logic_inputs.eng_1_master_on && self.hyd_logic_inputs.eng_2_master_on
                || !self.hyd_logic_inputs.eng_1_master_on && !self.hyd_logic_inputs.eng_2_master_on
                || (!self.hyd_logic_inputs.parking_brake_applied && !nsw_pin_inserted))
            && !ptu_inhibit
        {
            self.ptu.enabling(true);
        } else {
            self.ptu.enabling(false);
        }
    }
}

impl SimulationElement for A320Hydraulic {
    fn accept<T: SimulationElementVisitor>(&mut self, visitor: &mut T) {
        visitor.visit(&mut self.hyd_logic_inputs);
        visitor.visit(&mut self.hyd_brake_logic);
        visitor.visit(self);
    }

    fn write(&self, writer: &mut SimulatorWriter) {
        writer.write_f64(
            "HYD_GREEN_PRESSURE",
            self.green_loop.get_pressure().get::<psi>(),
        );
        writer.write_f64(
            "HYD_GREEN_RESERVOIR",
            self.green_loop.get_reservoir_volume().get::<gallon>(),
        );
        writer.write_bool(
            "HYD_GREEN_EDPUMP_ACTIVE",
            self.engine_driven_pump_1.is_active(),
        );
        writer.write_bool(
            "HYD_GREEN_EDPUMP_LOW_PRESS",
            self.hyd_logic_inputs.green_edp_has_fault,
        );
        writer.write_bool(
            "HYD_GREEN_FIRE_VALVE_OPENED",
            self.green_loop.get_fire_shutoff_valve_state(),
        );

        writer.write_f64(
            "HYD_BLUE_PRESSURE",
            self.blue_loop.get_pressure().get::<psi>(),
        );
        writer.write_f64(
            "HYD_BLUE_RESERVOIR",
            self.blue_loop.get_reservoir_volume().get::<gallon>(),
        );
        writer.write_bool("HYD_BLUE_EPUMP_ACTIVE", self.blue_electric_pump.is_active());
        writer.write_bool(
            "HYD_BLUE_EPUMP_LOW_PRESS",
            self.hyd_logic_inputs.blue_epump_has_fault,
        );

        writer.write_f64(
            "HYD_YELLOW_PRESSURE",
            self.yellow_loop.get_pressure().get::<psi>(),
        );
        writer.write_f64(
            "HYD_YELLOW_RESERVOIR",
            self.yellow_loop.get_reservoir_volume().get::<gallon>(),
        );
        writer.write_bool(
            "HYD_YELLOW_EDPUMP_ACTIVE",
            self.engine_driven_pump_2.is_active(),
        );
        writer.write_bool(
            "HYD_YELLOW_EDPUMP_LOW_PRESS",
            self.hyd_logic_inputs.yellow_edp_has_fault,
        );
        writer.write_bool(
            "HYD_YELLOW_FIRE_VALVE_OPENED",
            self.yellow_loop.get_fire_shutoff_valve_state(),
        );
        writer.write_bool(
            "HYD_YELLOW_EPUMP_ACTIVE",
            self.yellow_electric_pump.is_active(),
        );
        writer.write_bool(
            "HYD_YELLOW_EPUMP_LOW_PRESS",
            self.hyd_logic_inputs.yellow_epump_has_fault,
        );

        writer.write_bool("HYD_PTU_VALVE_OPENED", self.ptu.is_enabled());
        writer.write_bool("HYD_PTU_ACTIVE_Y2G", self.ptu.get_is_active_right_to_left());
        writer.write_bool("HYD_PTU_ACTIVE_G2Y", self.ptu.get_is_active_left_to_right());
        writer.write_f64(
            "HYD_PTU_MOTOR_FLOW",
            self.ptu.get_flow().get::<gallon_per_second>(),
        );

        writer.write_f64("HYD_RAT_STOW_POSITION", self.rat.get_stow_position());

        writer.write_f64("HYD_RAT_RPM", self.rat.prop.get_rpm());

        //BRAKES
        writer.write_f64(
            "HYD_BRAKE_NORM_LEFT_PRESS",
            self.braking_circuit_norm
                .get_brake_pressure_left()
                .get::<psi>(),
        );
        writer.write_f64(
            "HYD_BRAKE_NORM_RIGHT_PRESS",
            self.braking_circuit_norm
                .get_brake_pressure_right()
                .get::<psi>(),
        );
        writer.write_f64(
            "HYD_BRAKE_ALTN_LEFT_PRESS",
            self.braking_circuit_altn
                .get_brake_pressure_left()
                .get::<psi>(),
        );
        writer.write_f64(
            "HYD_BRAKE_ALTN_RIGHT_PRESS",
            self.braking_circuit_altn
                .get_brake_pressure_right()
                .get::<psi>(),
        );
        writer.write_f64(
            "HYD_BRAKE_ALTN_ACC_PRESS",
            self.braking_circuit_altn.get_acc_pressure().get::<psi>(),
        );

        //Send overhead fault info
        writer.write_bool(
            "OVHD_HYD_ENG_1_PUMP_PB_HAS_FAULT",
            self.hyd_logic_inputs.green_edp_has_fault,
        );
        writer.write_bool(
            "OVHD_HYD_ENG_2_PUMP_PB_HAS_FAULT",
            self.hyd_logic_inputs.yellow_edp_has_fault,
        );
        writer.write_bool(
            "OVHD_HYD_EPUMPB_PB_HAS_FAULT",
            self.hyd_logic_inputs.blue_epump_has_fault,
        );
        writer.write_bool(
            "OVHD_HYD_EPUMPY_PB_HAS_FAULT",
            self.hyd_logic_inputs.yellow_epump_has_fault,
        );

        //TODO Write here brake position based on applied pressure?
        //TODO Decide here to set parking brake position to true if it's actually the case in hydraulic?
        // let mut max_left_press= self.braking_circuit_norm.get_brake_pressure_left().get::<psi>().max(self.braking_circuit_altn.get_brake_pressure_left().get::<psi>());
        // max_left_press = max_left_press / 3000.0;
        // max_left_press = max_left_press.min(1.0).max(0.0);

        // let mut max_right_press= self.braking_circuit_norm.get_brake_pressure_right().get::<psi>().max(self.braking_circuit_altn.get_brake_pressure_right().get::<psi>());
        // max_right_press = max_right_press / 3000.0;
        // max_right_press = max_right_press.min(1.0).max(0.0);

        // writer.write_f64("BRAKE LEFT DMND", max_left_press);
        // writer.write_f64("BRAKE RIGHT DMND", max_right_press);
    }
}

pub struct A320HydraulicBrakingLogic {
    parking_brake_demand: bool,
    weight_on_wheels: bool,
    left_brake_command: f64,
    right_brake_command: f64,
    left_brake_green_command: f64, //Actual command sent to left green circuit
    left_brake_yellow_command: f64, //Actual command sent to left yellow circuit
    right_brake_green_command: f64, //Actual command sent to right green circuit
    right_brake_yellow_command: f64, //Actual command sent to right yellow circuit
    anti_skid_activated: bool,
    autobrakes_setting: u8,
}

//Implements brakes computers logic
impl A320HydraulicBrakingLogic {
    const PARK_BRAKE_DEMAND_DYNAMIC: f64 = 0.8; //Dynamic of the parking brake application/removal in (percent/100) per s
    const LOW_PASS_FILTER_BRAKE_COMMAND: f64 = 0.85; //Low pass filter on all brake commands
    const MIN_PRESSURE_BRAKE_ALTN: f64 = 1500.; //Minimum pressure until main switched on ALTN brakes

    pub fn new() -> A320HydraulicBrakingLogic {
        A320HydraulicBrakingLogic {
            parking_brake_demand: true, //Position of parking brake lever
            weight_on_wheels: true,
            left_brake_command: 1.0,         //Command read from pedals
            right_brake_command: 1.0,        //Command read from pedals
            left_brake_green_command: 0.0,   //Actual command sent to left green circuit
            left_brake_yellow_command: 1.0,  //Actual command sent to left yellow circuit
            right_brake_green_command: 0.0,  //Actual command sent to right green circuit
            right_brake_yellow_command: 1.0, //Actual command sent to right yellow circuit
            anti_skid_activated: true,
            autobrakes_setting: 0,
        }
    }

    //Updates final brake demands per hydraulic loop based on pilot pedal demands
    //TODO: think about where to build those brake demands from autobrake if not from brake pedals
    pub fn update_brake_demands(&mut self, delta_time_update: &Duration, green_loop: &HydLoop) {
        let green_used_for_brakes = green_loop.get_pressure() //TODO Check this logic
            > Pressure::new::<psi>(A320HydraulicBrakingLogic::MIN_PRESSURE_BRAKE_ALTN )
            && self.anti_skid_activated
            && !self.parking_brake_demand;

        let dynamic_increment =
            A320HydraulicBrakingLogic::PARK_BRAKE_DEMAND_DYNAMIC * delta_time_update.as_secs_f64();

        if green_used_for_brakes {
            self.left_brake_green_command = A320HydraulicBrakingLogic::LOW_PASS_FILTER_BRAKE_COMMAND
                * self.left_brake_command
                + (1.0 - A320HydraulicBrakingLogic::LOW_PASS_FILTER_BRAKE_COMMAND)
                    * self.left_brake_green_command;
            self.right_brake_green_command =
                A320HydraulicBrakingLogic::LOW_PASS_FILTER_BRAKE_COMMAND * self.right_brake_command
                    + (1.0 - A320HydraulicBrakingLogic::LOW_PASS_FILTER_BRAKE_COMMAND)
                        * self.right_brake_green_command;

            self.left_brake_yellow_command -= dynamic_increment;
            self.right_brake_yellow_command -= dynamic_increment;
        } else {
            if !self.parking_brake_demand {
                //Normal braking but using alternate circuit
                self.left_brake_yellow_command =
                    A320HydraulicBrakingLogic::LOW_PASS_FILTER_BRAKE_COMMAND
                        * self.left_brake_command
                        + (1.0 - A320HydraulicBrakingLogic::LOW_PASS_FILTER_BRAKE_COMMAND)
                            * self.left_brake_yellow_command;
                self.right_brake_yellow_command =
                    A320HydraulicBrakingLogic::LOW_PASS_FILTER_BRAKE_COMMAND
                        * self.right_brake_command
                        + (1.0 - A320HydraulicBrakingLogic::LOW_PASS_FILTER_BRAKE_COMMAND)
                            * self.right_brake_yellow_command;
<<<<<<< HEAD
            } else {
                //Else we just use parking brake
                self.left_brake_yellow_command += dynamic_increment;
                self.right_brake_yellow_command += dynamic_increment;
=======
                if !self.anti_skid_activated {
                    self.left_brake_yellow_command = self.left_brake_yellow_command.min(0.37);
                    self.right_brake_yellow_command = self.right_brake_yellow_command.min(0.37);
                }
            } else {
                //Else we just use parking brake
                self.left_brake_yellow_command += dynamic_increment;
                self.left_brake_yellow_command = self.left_brake_yellow_command.min(0.7);
                self.right_brake_yellow_command += dynamic_increment;
                self.right_brake_yellow_command = self.right_brake_yellow_command.min(0.7);
>>>>>>> c42ea450
            }
            self.left_brake_green_command -= dynamic_increment;
            self.right_brake_green_command -= dynamic_increment;
        }

        //limiting final values
        self.left_brake_yellow_command = self.left_brake_yellow_command.min(1.).max(0.);
        self.right_brake_yellow_command = self.right_brake_yellow_command.min(1.).max(0.);
        self.left_brake_green_command = self.left_brake_green_command.min(1.).max(0.);
        self.right_brake_green_command = self.right_brake_green_command.min(1.).max(0.);
    }

    pub fn send_brake_demands(&mut self, norm: &mut BrakeCircuit, altn: &mut BrakeCircuit) {
        norm.set_brake_demand_left(self.left_brake_green_command);
        norm.set_brake_demand_right(self.right_brake_green_command);
        altn.set_brake_demand_left(self.left_brake_yellow_command);
        altn.set_brake_demand_right(self.right_brake_yellow_command);
    }
}

impl SimulationElement for A320HydraulicBrakingLogic {
    fn accept<T: SimulationElementVisitor>(&mut self, visitor: &mut T) {
        visitor.visit(self);
    }

    fn read(&mut self, state: &mut SimulatorReader) {
        self.parking_brake_demand = state.read_bool("PARK_BRAKE_DMND"); //TODO see if A32nx var exists
        self.weight_on_wheels = state.read_bool("SIM ON GROUND");
        self.anti_skid_activated = state.read_bool("ANTISKID ACTIVE");
        self.left_brake_command = state.read_f64("BRAKE LEFT DMND") / 100.0;
        self.right_brake_command = state.read_f64("BRAKE RIGHT DMND") / 100.0;
        self.autobrakes_setting = state.read_f64("AUTOBRAKES SETTING").floor() as u8;
    }

    fn write(&self, writer: &mut SimulatorWriter) {
        //TODO Decide here to set parking brake position to true if it's actually the case in hydraulic?
    }
}

pub struct A320HydraulicLogic {
    parking_brake_applied: bool,
    weight_on_wheels: bool,
    eng_1_master_on: bool,
    eng_2_master_on: bool,
    nws_tow_engaged_timer: Duration,
    cargo_door_front_pos: f64,
    cargo_door_back_pos: f64,
    cargo_door_front_pos_prev: f64,
    cargo_door_back_pos_prev: f64,
    cargo_door_timer: Duration,
    cargo_door_timer_ptu: Duration,
    pushback_angle: f64,
    pushback_angle_prev: f64,
    pushback_state: f64,
    yellow_epump_has_fault: bool,
    blue_epump_has_fault: bool,
    green_edp_has_fault: bool,
    yellow_edp_has_fault: bool,
}

//Implements low level logic for all hydraulics commands
impl A320HydraulicLogic {
    const CARGO_OPERATED_TIMEOUT_YPUMP: f64 = 20.0; //Timeout to shut off yellow epump after cargo operation
    const CARGO_OPERATED_TIMEOUT_PTU: f64 = 40.0; //Timeout to keep ptu inhibited after cargo operation
    const NWS_PIN_REMOVE_TIMEOUT: f64 = 15.0; //Time for ground crew to remove pin after tow

    pub fn new() -> A320HydraulicLogic {
        A320HydraulicLogic {
            parking_brake_applied: true,
            weight_on_wheels: true,
            eng_1_master_on: false,
            eng_2_master_on: false,
            nws_tow_engaged_timer: Duration::from_secs_f64(0.0),
            cargo_door_front_pos: 0.0,
            cargo_door_back_pos: 0.0,
            cargo_door_front_pos_prev: 0.0,
            cargo_door_back_pos_prev: 0.0,
            cargo_door_timer: Duration::from_secs_f64(0.0),
            cargo_door_timer_ptu: Duration::from_secs_f64(0.0),
            pushback_angle: 0.0,
            pushback_angle_prev: 0.0,
            pushback_state: 0.0,
            yellow_epump_has_fault: false,
            blue_epump_has_fault: false,
            green_edp_has_fault: false,
            yellow_edp_has_fault: false,
        }
    }

    //TODO, code duplication to handle timeouts: generic function to do
    pub fn is_cargo_operation_flag(&mut self, delta_time_update: &Duration) -> bool {
        let cargo_door_moved = self.cargo_door_back_pos != self.cargo_door_back_pos_prev
            || self.cargo_door_front_pos != self.cargo_door_front_pos_prev;

        if cargo_door_moved {
            self.cargo_door_timer =
                Duration::from_secs_f64(A320HydraulicLogic::CARGO_OPERATED_TIMEOUT_YPUMP);
        } else {
            if self.cargo_door_timer > *delta_time_update {
                self.cargo_door_timer -= *delta_time_update;
            } else {
                self.cargo_door_timer = Duration::from_secs(0);
            }
        }

        self.cargo_door_timer > Duration::from_secs_f64(0.0)
    }

    pub fn is_cargo_operation_ptu_flag(&mut self, delta_time_update: &Duration) -> bool {
        let cargo_door_moved = self.cargo_door_back_pos != self.cargo_door_back_pos_prev
            || self.cargo_door_front_pos != self.cargo_door_front_pos_prev;

        if cargo_door_moved {
            self.cargo_door_timer_ptu =
                Duration::from_secs_f64(A320HydraulicLogic::CARGO_OPERATED_TIMEOUT_PTU);
        } else {
            if self.cargo_door_timer_ptu > *delta_time_update {
                self.cargo_door_timer_ptu -= *delta_time_update;
            } else {
                self.cargo_door_timer_ptu = Duration::from_secs(0);
            }
        }

        self.cargo_door_timer_ptu > Duration::from_secs_f64(0.0)
    }

    pub fn is_nsw_pin_inserted_flag(&mut self, delta_time_update: &Duration) -> bool {
        let pushback_in_progress =
            (self.pushback_angle != self.pushback_angle_prev) && self.pushback_state != 3.0;

        if pushback_in_progress {
            self.nws_tow_engaged_timer =
                Duration::from_secs_f64(A320HydraulicLogic::NWS_PIN_REMOVE_TIMEOUT);
        } else {
            if self.nws_tow_engaged_timer > *delta_time_update {
                self.nws_tow_engaged_timer -= *delta_time_update; //TODO CHECK if rollover issue to expect if not limiting to 0
            } else {
                self.nws_tow_engaged_timer = Duration::from_secs(0);
            }
        }

        self.nws_tow_engaged_timer > Duration::from_secs(0)
    }
}

impl SimulationElement for A320HydraulicLogic {
    fn accept<T: SimulationElementVisitor>(&mut self, visitor: &mut T) {
        visitor.visit(self);
    }

    fn read(&mut self, state: &mut SimulatorReader) {
        self.parking_brake_applied = state.read_bool("PARK_BRAKE_ON");
        self.eng_1_master_on = state.read_bool("ENG MASTER 1");
        self.eng_2_master_on = state.read_bool("ENG MASTER 2");
        self.weight_on_wheels = state.read_bool("SIM ON GROUND");

        //Handling here of the previous values of cargo doors
        self.cargo_door_front_pos_prev = self.cargo_door_front_pos;
        self.cargo_door_front_pos = state.read_f64("CARGO FRONT POS");
        self.cargo_door_back_pos_prev = self.cargo_door_back_pos;
        self.cargo_door_back_pos = state.read_f64("CARGO BACK POS");

        //Handling here of the previous values of pushback angle. Angle keeps moving while towed. Feel free to find better hack
        self.pushback_angle_prev = self.pushback_angle;
        self.pushback_angle = state.read_f64("PUSHBACK ANGLE");
        self.pushback_state = state.read_f64("PUSHBACK STATE");
    }
}

pub struct A320HydraulicOverheadPanel {
    pub edp1_push_button: AutoOffFaultPushButton,
    pub edp2_push_button: AutoOffFaultPushButton,
    pub blue_epump_push_button: AutoOffFaultPushButton,
    pub ptu_push_button: AutoOffFaultPushButton,
    pub rat_push_button: AutoOffFaultPushButton,
    pub yellow_epump_push_button: AutoOffFaultPushButton,
    pub blue_epump_override_push_button: OnOffFaultPushButton,
    pub eng1_fire_pb: FirePushButton,
    pub eng2_fire_pb: FirePushButton,
}

impl A320HydraulicOverheadPanel {
    pub fn new() -> A320HydraulicOverheadPanel {
        A320HydraulicOverheadPanel {
            edp1_push_button: AutoOffFaultPushButton::new_auto("HYD_ENG_1_PUMP"),
            edp2_push_button: AutoOffFaultPushButton::new_auto("HYD_ENG_2_PUMP"),
            blue_epump_push_button: AutoOffFaultPushButton::new_auto("HYD_EPUMPB"),
            ptu_push_button: AutoOffFaultPushButton::new_auto("HYD_PTU"),
            rat_push_button: AutoOffFaultPushButton::new_off("HYD_RAT"),
            yellow_epump_push_button: AutoOffFaultPushButton::new_off("HYD_EPUMPY"),
            blue_epump_override_push_button: OnOffFaultPushButton::new_off("HYD_EPUMPY_OVRD"),
            eng1_fire_pb: FirePushButton::new("ENG1"),
            eng2_fire_pb: FirePushButton::new("ENG2"),
        }
    }

    pub fn update_pb_faults(&mut self, hyd: &A320Hydraulic) {
        self.edp1_push_button
            .set_fault(hyd.hyd_logic_inputs.green_edp_has_fault);
        self.edp2_push_button
            .set_fault(hyd.hyd_logic_inputs.yellow_edp_has_fault);
        self.blue_epump_push_button
            .set_fault(hyd.hyd_logic_inputs.blue_epump_has_fault);
        self.yellow_epump_push_button
            .set_fault(hyd.hyd_logic_inputs.yellow_epump_has_fault);
    }
}

impl SimulationElement for A320HydraulicOverheadPanel {
    fn accept<T: SimulationElementVisitor>(&mut self, visitor: &mut T) {
        self.edp1_push_button.accept(visitor);
        self.edp2_push_button.accept(visitor);
        self.blue_epump_push_button.accept(visitor);
        self.ptu_push_button.accept(visitor);
        self.rat_push_button.accept(visitor);
        self.yellow_epump_push_button.accept(visitor);
        self.blue_epump_override_push_button.accept(visitor);
        self.eng1_fire_pb.accept(visitor);
        self.eng2_fire_pb.accept(visitor);

        visitor.visit(self);
    }
}

#[cfg(test)]
pub mod tests {
    use std::time::Duration;

    use uom::si::{
        acceleration::{foot_per_second_squared, Acceleration},
        f64::*,
        length::foot,
        thermodynamic_temperature::degree_celsius,
        velocity::knot,
    };

    use super::A320HydraulicLogic;
    use super::A320HydraulicOverheadPanel;
    use crate::UpdateContext;

    fn overhead() -> A320HydraulicOverheadPanel {
        A320HydraulicOverheadPanel::new()
    }

    fn hyd_logic() -> A320HydraulicLogic {
        A320HydraulicLogic::new()
    }

    fn context(delta_time: Duration) -> UpdateContext {
        UpdateContext::new(
            delta_time,
            Velocity::new::<knot>(0.),
            Length::new::<foot>(2000.),
            ThermodynamicTemperature::new::<degree_celsius>(25.0),
            true,
            Acceleration::new::<foot_per_second_squared>(0.),
            0.0,
            0.0,
            0.0,
        )
    }

    #[test]
    fn is_nws_pin_engaged_test() {
        let mut overhead = overhead();
        let mut logic = hyd_logic();

        let update_delta = Duration::from_secs_f64(0.08);
        assert!(!logic.is_nsw_pin_inserted_flag(&update_delta));

        logic.pushback_angle = 1.001;
        logic.pushback_state = 2.0;
        assert!(logic.is_nsw_pin_inserted_flag(&update_delta));
    }
}<|MERGE_RESOLUTION|>--- conflicted
+++ resolved
@@ -41,12 +41,6 @@
     total_sim_time_elapsed: Duration,
     lag_time_accumulator: Duration,
     debug_refresh_duration: Duration,
-<<<<<<< HEAD
-}
-
-impl A320Hydraulic {
-    const MIN_PRESS_PRESSURISED: f64 = 150.0;
-=======
 
     is_green_pressurised: bool,
     is_blue_pressurised: bool,
@@ -57,7 +51,6 @@
     const MIN_PRESS_PRESSURISED_LO_HYST: f64 = 1450.0;
     const MIN_PRESS_PRESSURISED_HI_HYST: f64 = 1750.0;
 
->>>>>>> c42ea450
     const HYDRAULIC_SIM_TIME_STEP: u64 = 100; //refresh rate of hydraulic simulation in ms
     const ACTUATORS_SIM_TIME_STEP_MULT: u32 = 2; //refresh rate of actuators as multiplier of hydraulics. 2 means double frequency update
 
@@ -119,8 +112,6 @@
             total_sim_time_elapsed: Duration::new(0, 0),
             lag_time_accumulator: Duration::new(0, 0),
             debug_refresh_duration: Duration::new(0, 0),
-<<<<<<< HEAD
-=======
 
             is_green_pressurised: false,
             is_blue_pressurised: false,
@@ -158,22 +149,10 @@
             >= Pressure::new::<psi>(A320Hydraulic::MIN_PRESS_PRESSURISED_HI_HYST)
         {
             self.is_yellow_pressurised = true;
->>>>>>> c42ea450
         }
     }
 
     pub fn is_blue_pressurised(&self) -> bool {
-<<<<<<< HEAD
-        self.blue_loop.get_pressure().get::<psi>() >= A320Hydraulic::MIN_PRESS_PRESSURISED
-    }
-
-    pub fn is_green_pressurised(&self) -> bool {
-        self.green_loop.get_pressure().get::<psi>() >= A320Hydraulic::MIN_PRESS_PRESSURISED
-    }
-
-    pub fn is_yellow_pressurised(&self) -> bool {
-        self.yellow_loop.get_pressure().get::<psi>() >= A320Hydraulic::MIN_PRESS_PRESSURISED
-=======
         self.is_blue_pressurised
     }
 
@@ -183,7 +162,6 @@
 
     pub fn is_yellow_pressurised(&self) -> bool {
         self.is_yellow_pressurised
->>>>>>> c42ea450
     }
 
     pub fn update(
@@ -311,11 +289,8 @@
                     Vec::new(),
                 );
 
-<<<<<<< HEAD
-=======
                 self.update_hyd_avail_states();
 
->>>>>>> c42ea450
                 //self.autobrake_controller.update(&ct.delta, &ct);
                 self.braking_circuit_norm
                     .update(&min_hyd_loop_timestep, &self.green_loop);
@@ -361,12 +336,8 @@
                 .is_nsw_pin_inserted_flag(&delta_time_update);
         }
 
-<<<<<<< HEAD
-        //Basic faults of pumps
-=======
         //Basic faults of pumps //TODO wrong logic: can fake it using pump flow == 0 until we implement check valve sections in each hyd loop
         //At current state, PTU activation is able to clear a pump fault by rising pressure, which is wrong
->>>>>>> c42ea450
         if self.yellow_electric_pump.is_active() && !self.is_yellow_pressurised() {
             self.hyd_logic_inputs.yellow_epump_has_fault = true;
         } else {
@@ -681,12 +652,6 @@
                         * self.right_brake_command
                         + (1.0 - A320HydraulicBrakingLogic::LOW_PASS_FILTER_BRAKE_COMMAND)
                             * self.right_brake_yellow_command;
-<<<<<<< HEAD
-            } else {
-                //Else we just use parking brake
-                self.left_brake_yellow_command += dynamic_increment;
-                self.right_brake_yellow_command += dynamic_increment;
-=======
                 if !self.anti_skid_activated {
                     self.left_brake_yellow_command = self.left_brake_yellow_command.min(0.37);
                     self.right_brake_yellow_command = self.right_brake_yellow_command.min(0.37);
@@ -697,7 +662,6 @@
                 self.left_brake_yellow_command = self.left_brake_yellow_command.min(0.7);
                 self.right_brake_yellow_command += dynamic_increment;
                 self.right_brake_yellow_command = self.right_brake_yellow_command.min(0.7);
->>>>>>> c42ea450
             }
             self.left_brake_green_command -= dynamic_increment;
             self.right_brake_green_command -= dynamic_increment;
