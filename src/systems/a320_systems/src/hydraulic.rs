extern crate nalgebra as na;
use na::{Vector2, Vector3};

use std::{str::FromStr, time::Duration};
use uom::si::{
    acceleration::meter_per_second_squared,
    angle::degree,
    angular_velocity::revolution_per_minute,
    f64::*,
    mass::kilogram,
    pressure::pascal,
    pressure::psi,
    ratio::{percent, ratio},
    velocity::knot,
    volume::gallon,
    volume_rate::gallon_per_second,
};

use systems::{
    engine::Engine,
    hydraulic::{
        brake_circuit::{
            AutobrakeDecelerationGovernor, AutobrakeMode, AutobrakePanel, BrakeCircuit,
        },
        linear_actuator::{
            HydraulicActuatorAssembly, HydraulicAssemblyController, LinearActuator,
            LinearActuatorMode,
        },
        rigid_body::RigidBodyOnHingeAxis,
        ElectricPump, EngineDrivenPump, Fluid, HydraulicLoop, HydraulicLoopController,
        PowerTransferUnit, PowerTransferUnitController, PressureSwitch, PumpController,
        RamAirTurbine, RamAirTurbineController,
    },
    overhead::{
        AutoOffFaultPushButton, AutoOnFaultPushButton, MomentaryOnPushButton, MomentaryPushButton,
    },
    shared::{
        interpolation, DelayedFalseLogicGate, DelayedPulseTrueLogicGate, DelayedTrueLogicGate,
        ElectricalBusType, ElectricalBuses, EmergencyElectricalRatPushButton,
        EmergencyElectricalState, EngineFirePushButtons, LgciuInterface,
        RamAirTurbineHydraulicLoopPressurised,
    },
    simulation::{
        Read, Reader, SimulationElement, SimulationElementVisitor, SimulatorReader,
        SimulatorWriter, UpdateContext, Write,
    },
};

fn cargo_door_actuator(rigid_body: &RigidBodyOnHingeAxis) -> LinearActuator {
    LinearActuator::new(
        &rigid_body,
        2,
        0.04422,
        0.03366,
        VolumeRate::new::<gallon_per_second>(0.01),
        600000.,
        15000.,
        500.,
    )
}

fn cargo_door_body(is_locked: bool) -> RigidBodyOnHingeAxis {
    let size = Vector3::new(100. / 1000., 1855. / 1000., 2025. / 1000.);
    let cg_offset = Vector2::new(0., -size[1] / 2.);

    let control_arm = Vector2::new(-0.1597, -0.1614);
    let anchor = Vector2::new(-0.7596, -0.086);

    RigidBodyOnHingeAxis::new(
        Mass::new::<kilogram>(130.),
        size,
        cg_offset,
        control_arm,
        anchor,
        Angle::new::<degree>(-23.),
        Angle::new::<degree>(136.),
        100.,
        is_locked,
    )
}

pub(super) struct A320Hydraulic {
    brake_computer: A320HydraulicBrakeComputerUnit,

    blue_loop: HydraulicLoop,
    blue_loop_controller: A320HydraulicLoopController,
    green_loop: HydraulicLoop,
    green_loop_controller: A320HydraulicLoopController,
    yellow_loop: HydraulicLoop,
    yellow_loop_controller: A320HydraulicLoopController,

    engine_driven_pump_1_pressure_switch: PressureSwitch,
    engine_driven_pump_1: EngineDrivenPump,
    engine_driven_pump_1_controller: A320EngineDrivenPumpController,

    engine_driven_pump_2_pressure_switch: PressureSwitch,
    engine_driven_pump_2: EngineDrivenPump,
    engine_driven_pump_2_controller: A320EngineDrivenPumpController,

    blue_electric_pump: ElectricPump,
    blue_electric_pump_controller: A320BlueElectricPumpController,

    yellow_electric_pump: ElectricPump,
    yellow_electric_pump_controller: A320YellowElectricPumpController,

    pushback_tug: PushbackTug,

    ram_air_turbine: RamAirTurbine,
    ram_air_turbine_controller: A320RamAirTurbineController,

    power_transfer_unit: PowerTransferUnit,
    power_transfer_unit_controller: A320PowerTransferUnitController,

    braking_circuit_norm: BrakeCircuit,
    braking_circuit_altn: BrakeCircuit,
    braking_force: A320BrakingForce,

    total_sim_time_elapsed: Duration,
    lag_time_accumulator: Duration,

    forward_cargo_door: Door,
    forward_cargo_door_controller: A320DoorController,
    forward_cargo_door_assembly: HydraulicActuatorAssembly,
    aft_cargo_door: Door,
    aft_cargo_door_controller: A320DoorController,
    aft_cargo_door_assembly: HydraulicActuatorAssembly,
}
impl A320Hydraulic {
    const FORWARD_CARGO_DOOR_ID: &'static str = "FWD";
    // Same id for aft door as a place holder until it gets animated
    const AFT_CARGO_DOOR_ID: &'static str = "AFT";

    const BLUE_ELEC_PUMP_CONTROL_POWER_BUS: ElectricalBusType =
        ElectricalBusType::DirectCurrentEssential;
    const BLUE_ELEC_PUMP_SUPPLY_POWER_BUS: ElectricalBusType =
        ElectricalBusType::AlternatingCurrent(1);

    const YELLOW_ELEC_PUMP_CONTROL_POWER_BUS: ElectricalBusType =
        ElectricalBusType::DirectCurrent(2);
    const YELLOW_ELEC_PUMP_CONTROL_FROM_CARGO_DOOR_OPERATION_POWER_BUS: ElectricalBusType =
        ElectricalBusType::DirectCurrentGndFltService;
    const YELLOW_ELEC_PUMP_SUPPLY_POWER_BUS: ElectricalBusType =
        ElectricalBusType::AlternatingCurrentGndFltService;

    const YELLOW_EDP_CONTROL_POWER_BUS1: ElectricalBusType = ElectricalBusType::DirectCurrent(2);
    const YELLOW_EDP_CONTROL_POWER_BUS2: ElectricalBusType =
        ElectricalBusType::DirectCurrentEssential;
    const GREEN_EDP_CONTROL_POWER_BUS1: ElectricalBusType =
        ElectricalBusType::DirectCurrentEssential;

    const PTU_CONTROL_POWER_BUS: ElectricalBusType = ElectricalBusType::DirectCurrentGndFltService;

    const RAT_CONTROL_SOLENOID1_POWER_BUS: ElectricalBusType =
        ElectricalBusType::DirectCurrentHot(1);
    const RAT_CONTROL_SOLENOID2_POWER_BUS: ElectricalBusType =
        ElectricalBusType::DirectCurrentHot(2);

    const MIN_PRESS_EDP_SECTION_LO_HYST: f64 = 1740.0;
    const MIN_PRESS_EDP_SECTION_HI_HYST: f64 = 2200.0;
    const MIN_PRESS_PRESSURISED_LO_HYST: f64 = 1450.0;
    const MIN_PRESS_PRESSURISED_HI_HYST: f64 = 1750.0;

    // Refresh rate of hydraulic simulation
    const HYDRAULIC_SIM_TIME_STEP_MILLISECONDS: u64 = 100;
    // Refresh rate of max fixed step loop
    const HYDRAULIC_SIM_MAX_TIME_STEP_MILLISECONDS: u64 = 50;
    // Refresh rate of actuators as multiplier of hydraulics. 2 means double frequency update.
    const ACTUATORS_SIM_TIME_STEP_MULTIPLIER: u32 = 2;

    pub(super) fn new() -> A320Hydraulic {
        let cargo_door_body = cargo_door_body(true);
        let cargo_actuator = cargo_door_actuator(&cargo_door_body);
        A320Hydraulic {
            brake_computer: A320HydraulicBrakeComputerUnit::new(),

            blue_loop: HydraulicLoop::new(
                "BLUE",
                false,
                false,
                Volume::new::<gallon>(15.8),
                Volume::new::<gallon>(15.85),
                Volume::new::<gallon>(8.0),
                Volume::new::<gallon>(1.56),
                Fluid::new(Pressure::new::<pascal>(1450000000.0)),
                false,
                Pressure::new::<psi>(Self::MIN_PRESS_PRESSURISED_LO_HYST),
                Pressure::new::<psi>(Self::MIN_PRESS_PRESSURISED_HI_HYST),
            ),
            blue_loop_controller: A320HydraulicLoopController::new(None),
            green_loop: HydraulicLoop::new(
                "GREEN",
                true,
                false,
                Volume::new::<gallon>(26.38),
                Volume::new::<gallon>(26.41),
                Volume::new::<gallon>(15.),
                Volume::new::<gallon>(3.6),
                Fluid::new(Pressure::new::<pascal>(1450000000.0)),
                true,
                Pressure::new::<psi>(Self::MIN_PRESS_PRESSURISED_LO_HYST),
                Pressure::new::<psi>(Self::MIN_PRESS_PRESSURISED_HI_HYST),
            ),
            green_loop_controller: A320HydraulicLoopController::new(Some(1)),
            yellow_loop: HydraulicLoop::new(
                "YELLOW",
                false,
                true,
                Volume::new::<gallon>(19.81),
                Volume::new::<gallon>(19.81),
                Volume::new::<gallon>(10.0),
                Volume::new::<gallon>(3.6),
                Fluid::new(Pressure::new::<pascal>(1450000000.0)),
                true,
                Pressure::new::<psi>(Self::MIN_PRESS_PRESSURISED_LO_HYST),
                Pressure::new::<psi>(Self::MIN_PRESS_PRESSURISED_HI_HYST),
            ),
            yellow_loop_controller: A320HydraulicLoopController::new(Some(2)),

            engine_driven_pump_1_pressure_switch: PressureSwitch::new(
                Pressure::new::<psi>(Self::MIN_PRESS_EDP_SECTION_HI_HYST),
                Pressure::new::<psi>(Self::MIN_PRESS_EDP_SECTION_LO_HYST),
            ),
            engine_driven_pump_1: EngineDrivenPump::new("GREEN"),
            engine_driven_pump_1_controller: A320EngineDrivenPumpController::new(
                1,
                vec![Self::GREEN_EDP_CONTROL_POWER_BUS1],
            ),

            engine_driven_pump_2_pressure_switch: PressureSwitch::new(
                Pressure::new::<psi>(Self::MIN_PRESS_EDP_SECTION_HI_HYST),
                Pressure::new::<psi>(Self::MIN_PRESS_EDP_SECTION_LO_HYST),
            ),
            engine_driven_pump_2: EngineDrivenPump::new("YELLOW"),
            engine_driven_pump_2_controller: A320EngineDrivenPumpController::new(
                2,
                vec![
                    Self::YELLOW_EDP_CONTROL_POWER_BUS1,
                    Self::YELLOW_EDP_CONTROL_POWER_BUS2,
                ],
            ),

            blue_electric_pump: ElectricPump::new("BLUE", Self::BLUE_ELEC_PUMP_SUPPLY_POWER_BUS),
            blue_electric_pump_controller: A320BlueElectricPumpController::new(
                Self::BLUE_ELEC_PUMP_CONTROL_POWER_BUS,
            ),

            yellow_electric_pump: ElectricPump::new(
                "YELLOW",
                Self::YELLOW_ELEC_PUMP_SUPPLY_POWER_BUS,
            ),
            yellow_electric_pump_controller: A320YellowElectricPumpController::new(
                Self::YELLOW_ELEC_PUMP_CONTROL_POWER_BUS,
                Self::YELLOW_ELEC_PUMP_CONTROL_FROM_CARGO_DOOR_OPERATION_POWER_BUS,
            ),

            pushback_tug: PushbackTug::new(),

            ram_air_turbine: RamAirTurbine::new(),
            ram_air_turbine_controller: A320RamAirTurbineController::new(
                Self::RAT_CONTROL_SOLENOID1_POWER_BUS,
                Self::RAT_CONTROL_SOLENOID2_POWER_BUS,
            ),

            power_transfer_unit: PowerTransferUnit::new(),
            power_transfer_unit_controller: A320PowerTransferUnitController::new(
                Self::PTU_CONTROL_POWER_BUS,
            ),

            braking_circuit_norm: BrakeCircuit::new(
                "NORM",
                Volume::new::<gallon>(0.),
                Volume::new::<gallon>(0.),
                Volume::new::<gallon>(0.13),
            ),

            braking_circuit_altn: BrakeCircuit::new(
                "ALTN",
                Volume::new::<gallon>(1.5),
                Volume::new::<gallon>(0.5),
                Volume::new::<gallon>(0.13),
            ),

            braking_force: A320BrakingForce::new(),

            total_sim_time_elapsed: Duration::new(0, 0),
            lag_time_accumulator: Duration::new(0, 0),

            forward_cargo_door: Door::new(Self::FORWARD_CARGO_DOOR_ID),
            forward_cargo_door_controller: A320DoorController::new(Self::FORWARD_CARGO_DOOR_ID),
            forward_cargo_door_assembly: HydraulicActuatorAssembly::new(
                cargo_actuator,
                cargo_door_body,
            ),

            aft_cargo_door: Door::new(Self::AFT_CARGO_DOOR_ID),
            aft_cargo_door_controller: A320DoorController::new(Self::AFT_CARGO_DOOR_ID),
            aft_cargo_door_assembly: HydraulicActuatorAssembly::new(
                cargo_actuator,
                cargo_door_body,
            ),
        }
    }

    #[allow(clippy::too_many_arguments)]
    pub(super) fn update<T: Engine, U: EngineFirePushButtons>(
        &mut self,
        context: &UpdateContext,
        engine1: &T,
        engine2: &T,
        overhead_panel: &A320HydraulicOverheadPanel,
        autobrake_panel: &AutobrakePanel,
        engine_fire_push_buttons: &U,
        lgciu1: &impl LgciuInterface,
        lgciu2: &impl LgciuInterface,
        rat_and_emer_gen_man_on: &impl EmergencyElectricalRatPushButton,
        emergency_elec_state: &impl EmergencyElectricalState,
    ) {
        let min_hyd_loop_timestep =
            Duration::from_millis(Self::HYDRAULIC_SIM_TIME_STEP_MILLISECONDS);

        self.total_sim_time_elapsed += context.delta();

        // Time to catch up in our simulation = new delta + time not updated last iteration
        let time_to_catch = context.delta() + self.lag_time_accumulator;

        // Number of time steps (with floating part) to do according to required time step
        let number_of_steps_floating_point =
            time_to_catch.as_secs_f64() / min_hyd_loop_timestep.as_secs_f64();

        // Here we update at the same rate as the sim or max time step if sim rate is too slow
        self.update_max_fixed_step(&context);

        // Here we update everything requiring same refresh as the sim calls us, more likely visual stuff
        self.update_every_frame(
            &context,
            &overhead_panel,
            &autobrake_panel,
            rat_and_emer_gen_man_on,
            emergency_elec_state,
            lgciu1,
            lgciu2,
        );

        if number_of_steps_floating_point < 1.0 {
            // Can't do a full time step
            // we can decide either do an update with smaller step or wait next iteration
            // for now we only update lag accumulator and chose a hard fixed step: if smaller
            // than chosen time step we do nothing and wait next iteration

            // Time lag is float part only of num of steps (because is < 1.0 here) * fixed time step to get a result in time
            self.lag_time_accumulator = Duration::from_secs_f64(
                number_of_steps_floating_point * min_hyd_loop_timestep.as_secs_f64(),
            );
        } else {
            // Int part is the actual number of loops to do
            // rest of floating part goes into accumulator
            let num_of_update_loops = number_of_steps_floating_point.floor() as u32;

            self.lag_time_accumulator = Duration::from_secs_f64(
                (number_of_steps_floating_point - (num_of_update_loops as f64))
                    * min_hyd_loop_timestep.as_secs_f64(),
            ); // Keep track of time left after all fixed loop are done

            // Then run fixed update loop for main hydraulics
            for _ in 0..num_of_update_loops {
                // First update what is currently consumed and given back by each actuator
                // Todo: might have to split the actuator volumes by expected number of loops
                self.update_actuators_volume();

                self.update_fixed_step(
                    &context.with_delta(min_hyd_loop_timestep),
                    engine1,
                    engine2,
                    overhead_panel,
                    engine_fire_push_buttons,
                    lgciu1,
                    lgciu2,
                );
            }

            // This is the "fast" update loop refreshing ACTUATORS_SIM_TIME_STEP_MULT times faster
            // here put everything that needs higher simulation rates like physics solving
            let num_of_actuators_update_loops =
                num_of_update_loops * Self::ACTUATORS_SIM_TIME_STEP_MULTIPLIER;

            // If X times faster we divide step by X
            let delta_time_physics =
                min_hyd_loop_timestep / Self::ACTUATORS_SIM_TIME_STEP_MULTIPLIER;
            for _ in 0..num_of_actuators_update_loops {
                self.update_fast_rate(&context.with_delta(delta_time_physics));
            }
        }
    }

    // Placeholder function to give an estimation of blue pump flow for sound purpose
    // Todo remove when hydraulics gives directly correct values of flow and displacement
    fn blue_electric_pump_estimated_flow(&self) -> VolumeRate {
        // If RAT pump has some RPM then we consider epump provides only a fraction of the loop total flow
        let rat_produces_flow = self.ram_air_turbine.turbine_rpm() > 1000.;

        let estimated_blue_epump_flow: VolumeRate;
        if self.blue_electric_pump_controller.should_pressurise() {
            if rat_produces_flow {
                estimated_blue_epump_flow = self.blue_loop.current_flow() * 0.4;
            } else {
                estimated_blue_epump_flow = self.blue_loop.current_flow();
            }
        } else {
            estimated_blue_epump_flow = VolumeRate::new::<gallon_per_second>(0.);
        }

        estimated_blue_epump_flow.max(VolumeRate::new::<gallon_per_second>(0.))
    }

    // Placeholder function to give an estimation of yellow pump flow for sound purpose
    // Todo remove when hydraulics gives directly correct values of flow and displacement
    fn yellow_electric_pump_estimated_flow(&self) -> VolumeRate {
        // If EDP started pumping and has some RPM then we consider epump provides a fraction of the loop total flow
        let yellow_edp_outputs_some_flow = self.engine_driven_pump_2.rpm() > 1500.
            && self.engine_driven_pump_2_controller.should_pressurise();

        let mut estimated_yellow_epump_flow: VolumeRate;
        if self.yellow_electric_pump_controller.should_pressurise() {
            if yellow_edp_outputs_some_flow {
                // If electric pump is not the only pump to work we only consider it gives a 0.2 fraction of the loop total flow
                estimated_yellow_epump_flow = self.yellow_loop.current_flow() * 0.2;
            } else {
                estimated_yellow_epump_flow = self.yellow_loop.current_flow();
            }

            if self.power_transfer_unit.is_active_right_to_left() {
                estimated_yellow_epump_flow += self.power_transfer_unit.flow();
            } else if self.power_transfer_unit.is_active_left_to_right() {
                estimated_yellow_epump_flow -= self.power_transfer_unit.flow();
            }
        } else {
            estimated_yellow_epump_flow = VolumeRate::new::<gallon_per_second>(0.);
        }

        estimated_yellow_epump_flow.max(VolumeRate::new::<gallon_per_second>(0.))
    }

    fn green_edp_has_low_press_fault(&self) -> bool {
        self.engine_driven_pump_1_controller
            .has_pressure_low_fault()
    }

    fn yellow_epump_has_low_press_fault(&self) -> bool {
        self.yellow_electric_pump_controller
            .has_pressure_low_fault()
    }

    fn yellow_edp_has_low_press_fault(&self) -> bool {
        self.engine_driven_pump_2_controller
            .has_pressure_low_fault()
    }

    fn blue_epump_has_fault(&self) -> bool {
        self.blue_electric_pump_controller.has_pressure_low_fault()
    }

    #[cfg(test)]
    fn should_pressurise_yellow_pump_for_cargo_door_operation(&self) -> bool {
        self.yellow_electric_pump_controller
            .should_pressurise_for_cargo_door_operation()
    }

    #[cfg(test)]
    fn nose_wheel_steering_pin_is_inserted(&self) -> bool {
        self.power_transfer_unit_controller
            .nose_wheel_steering_pin_is_inserted()
    }

    fn is_blue_pressurised(&self) -> bool {
        self.blue_loop.is_pressurised()
    }

    #[cfg(test)]
    fn is_green_pressurised(&self) -> bool {
        self.green_loop.is_pressurised()
    }

    #[cfg(test)]
    fn is_yellow_pressurised(&self) -> bool {
        self.yellow_loop.is_pressurised()
    }

    #[allow(clippy::too_many_arguments)]
    // Update with same refresh rate as the sim
    fn update_max_fixed_step(&mut self, context: &UpdateContext) {
        let max_fixed_seconds =
            Duration::from_millis(Self::HYDRAULIC_SIM_MAX_TIME_STEP_MILLISECONDS).as_secs_f64();

        let number_of_steps_floating_point = context.delta_as_secs_f64() / max_fixed_seconds;

        let num_of_update_loops = number_of_steps_floating_point.floor() as u32;

        let remaining_time_step_update = Duration::from_secs_f64(
            (number_of_steps_floating_point - (num_of_update_loops as f64)) * max_fixed_seconds,
        );

        for _ in 0..num_of_update_loops {
            self.forward_cargo_door_assembly.update(
                &self.forward_cargo_door_controller,
                &context.with_delta(Duration::from_millis(
                    Self::HYDRAULIC_SIM_MAX_TIME_STEP_MILLISECONDS,
                )),
                self.yellow_loop.pressure(),
            );
        }

        if remaining_time_step_update > Duration::from_millis(1) {
            self.forward_cargo_door_assembly.update(
                &self.forward_cargo_door_controller,
                &context.with_delta(remaining_time_step_update),
                self.yellow_loop.pressure(),
            );
        }
    }

    // Update with same refresh rate as the sim
    fn update_every_frame(
        &mut self,
        context: &UpdateContext,
        overhead_panel: &A320HydraulicOverheadPanel,
        autobrake_panel: &AutobrakePanel,
        rat_and_emer_gen_man_on: &impl EmergencyElectricalRatPushButton,
        emergency_elec_state: &impl EmergencyElectricalState,
        lgciu1: &impl LgciuInterface,
        lgciu2: &impl LgciuInterface,
    ) {
        // Process brake logic (which circuit brakes) and send brake demands (how much)
        self.brake_computer.update_brake_demands(
            context,
            &self.green_loop,
            &self.braking_circuit_altn,
            lgciu1,
            lgciu2,
            &autobrake_panel,
        );

        // Updating rat stowed pos on all frames in case it's used for graphics
        self.ram_air_turbine.update_position(&context.delta());

        // Uses external conditions and momentary button: better to check each frame
        self.ram_air_turbine_controller.update(
            &overhead_panel,
            rat_and_emer_gen_man_on,
            emergency_elec_state,
        );

        // Tug has its angle changing on each frame and we'd like to detect this
        self.pushback_tug.update();

        self.braking_force.update_forces(
            &context,
            &self.braking_circuit_norm,
            &self.braking_circuit_altn,
        );

        self.forward_cargo_door_controller.update(
            context,
            &self.forward_cargo_door,
            self.yellow_loop.pressure(),
        );

        self.forward_cargo_door
            .update(&self.forward_cargo_door_assembly);
    }

    // All the higher frequency updates like physics
    fn update_fast_rate(&mut self, context: &UpdateContext) {
        self.ram_air_turbine
            .update_physics(&context.delta(), &context.indicated_airspeed());
    }

    // For each hydraulic loop retrieves volumes from and to each actuator and pass it to the loops
    fn update_actuators_volume(&mut self) {
        self.update_green_actuators_volume();
        self.update_yellow_actuators_volume();
        self.update_blue_actuators_volume();
    }

    fn update_green_actuators_volume(&mut self) {
        self.green_loop
            .update_actuator_volumes(&mut self.braking_circuit_norm);
    }

    fn update_yellow_actuators_volume(&mut self) {
        self.yellow_loop
            .update_actuator_volumes(&mut self.braking_circuit_altn);

        self.yellow_loop
            .update_actuator_volumes(self.forward_cargo_door_assembly.actuator());
    }

    fn update_blue_actuators_volume(&mut self) {}

    #[allow(clippy::too_many_arguments)]
    // All the core hydraulics updates that needs to be done at the slowest fixed step rate
    fn update_fixed_step<T: Engine, U: EngineFirePushButtons>(
        &mut self,
        context: &UpdateContext,
        engine1: &T,
        engine2: &T,
        overhead_panel: &A320HydraulicOverheadPanel,
        engine_fire_push_buttons: &U,
        lgciu1: &impl LgciuInterface,
        lgciu2: &impl LgciuInterface,
    ) {
        self.brake_computer.send_brake_demands(
            &mut self.braking_circuit_norm,
            &mut self.braking_circuit_altn,
        );

        self.power_transfer_unit_controller.update(
            context,
            overhead_panel,
            &self.forward_cargo_door_controller,
            &self.aft_cargo_door_controller,
            &self.pushback_tug,
            lgciu2,
        );
        self.power_transfer_unit.update(
            &self.green_loop,
            &self.yellow_loop,
            &self.power_transfer_unit_controller,
        );

        self.engine_driven_pump_1_pressure_switch
            .update(self.green_loop.pressure());
        self.engine_driven_pump_1_controller.update(
            overhead_panel,
            engine_fire_push_buttons,
            engine1.uncorrected_n2(),
            engine1.oil_pressure(),
            self.engine_driven_pump_1_pressure_switch.is_pressurised(),
            lgciu1,
        );

        self.engine_driven_pump_1.update(
            context,
            &self.green_loop,
            engine1
                .hydraulic_pump_output_speed()
                .get::<revolution_per_minute>(),
            &self.engine_driven_pump_1_controller,
        );

        self.engine_driven_pump_2_pressure_switch
            .update(self.yellow_loop.pressure());
        self.engine_driven_pump_2_controller.update(
            overhead_panel,
            engine_fire_push_buttons,
            engine2.uncorrected_n2(),
            engine2.oil_pressure(),
            self.engine_driven_pump_2_pressure_switch.is_pressurised(),
            lgciu2,
        );

        self.engine_driven_pump_2.update(
            context,
            &self.yellow_loop,
            engine2
                .hydraulic_pump_output_speed()
                .get::<revolution_per_minute>(),
            &self.engine_driven_pump_2_controller,
        );

        self.blue_electric_pump_controller.update(
            overhead_panel,
            self.blue_loop.is_pressurised(),
            engine1.oil_pressure(),
            engine2.oil_pressure(),
            engine1.is_above_minimum_idle(),
            engine2.is_above_minimum_idle(),
            lgciu1,
            lgciu2,
        );
        self.blue_electric_pump.update(
            context,
            &self.blue_loop,
            &self.blue_electric_pump_controller,
        );

        self.yellow_electric_pump_controller.update(
            context,
            overhead_panel,
            &self.forward_cargo_door_controller,
            &self.aft_cargo_door_controller,
            self.yellow_loop.is_pressurised(),
        );
        self.yellow_electric_pump.update(
            context,
            &self.yellow_loop,
            &self.yellow_electric_pump_controller,
        );

        self.ram_air_turbine
            .update(context, &self.blue_loop, &self.ram_air_turbine_controller);

        self.green_loop_controller.update(engine_fire_push_buttons);
        self.green_loop.update(
            context,
            Vec::new(),
            vec![&self.engine_driven_pump_1],
            Vec::new(),
            vec![&self.power_transfer_unit],
            &self.green_loop_controller,
        );

        self.yellow_loop_controller.update(engine_fire_push_buttons);
        self.yellow_loop.update(
            context,
            vec![&self.yellow_electric_pump],
            vec![&self.engine_driven_pump_2],
            Vec::new(),
            vec![&self.power_transfer_unit],
            &self.yellow_loop_controller,
        );

        self.blue_loop_controller.update(engine_fire_push_buttons);
        self.blue_loop.update(
            context,
            vec![&self.blue_electric_pump],
            Vec::new(),
            vec![&self.ram_air_turbine],
            Vec::new(),
            &self.blue_loop_controller,
        );

        self.braking_circuit_norm.update(context, &self.green_loop);
        self.braking_circuit_altn.update(context, &self.yellow_loop);
    }
}
impl RamAirTurbineHydraulicLoopPressurised for A320Hydraulic {
    fn is_rat_hydraulic_loop_pressurised(&self) -> bool {
        self.is_blue_pressurised()
    }
}
impl SimulationElement for A320Hydraulic {
    fn accept<T: SimulationElementVisitor>(&mut self, visitor: &mut T) {
        self.engine_driven_pump_1.accept(visitor);
        self.engine_driven_pump_1_controller.accept(visitor);

        self.engine_driven_pump_2.accept(visitor);
        self.engine_driven_pump_2_controller.accept(visitor);

        self.blue_electric_pump.accept(visitor);
        self.blue_electric_pump_controller.accept(visitor);

        self.yellow_electric_pump.accept(visitor);
        self.yellow_electric_pump_controller.accept(visitor);

        self.forward_cargo_door_controller.accept(visitor);
        self.forward_cargo_door.accept(visitor);

        // TODO Uncomment when animation of aft door available
        //self.aft_cargo_door_controller.accept(visitor);
        //self.aft_cargo_door.accept(visitor);

        self.pushback_tug.accept(visitor);

        self.ram_air_turbine.accept(visitor);
        self.ram_air_turbine_controller.accept(visitor);

        self.power_transfer_unit.accept(visitor);
        self.power_transfer_unit_controller.accept(visitor);

        self.blue_loop.accept(visitor);
        self.green_loop.accept(visitor);
        self.yellow_loop.accept(visitor);

        self.brake_computer.accept(visitor);

        self.braking_circuit_norm.accept(visitor);
        self.braking_circuit_altn.accept(visitor);
        self.braking_force.accept(visitor);

        visitor.visit(self);
    }

    fn write(&self, writer: &mut SimulatorWriter) {
        writer.write(
            "HYD_YELLOW_EPUMP_FLOW",
            self.yellow_electric_pump_estimated_flow()
                .get::<gallon_per_second>(),
        );

        writer.write(
            "HYD_BLUE_EPUMP_FLOW",
            self.blue_electric_pump_estimated_flow()
                .get::<gallon_per_second>(),
        );
    }
}

struct A320HydraulicLoopController {
    engine_number: Option<usize>,
    should_open_fire_shutoff_valve: bool,
}
impl A320HydraulicLoopController {
    fn new(engine_number: Option<usize>) -> Self {
        Self {
            engine_number,
            should_open_fire_shutoff_valve: true,
        }
    }

    fn update<T: EngineFirePushButtons>(&mut self, engine_fire_push_buttons: &T) {
        if let Some(eng_number) = self.engine_number {
            self.should_open_fire_shutoff_valve = !engine_fire_push_buttons.is_released(eng_number);
        }
    }
}
impl HydraulicLoopController for A320HydraulicLoopController {
    fn should_open_fire_shutoff_valve(&self) -> bool {
        self.should_open_fire_shutoff_valve
    }
}

struct A320EngineDrivenPumpController {
    is_powered: bool,
    powered_by: Vec<ElectricalBusType>,
    engine_number: usize,
    should_pressurise: bool,
    has_pressure_low_fault: bool,
    is_pressure_low: bool,
}
impl A320EngineDrivenPumpController {
    const MIN_ENGINE_OIL_PRESS_THRESHOLD_TO_INHIBIT_FAULT: f64 = 18.;

    fn new(engine_number: usize, powered_by: Vec<ElectricalBusType>) -> Self {
        Self {
            is_powered: false,
            powered_by,
            engine_number,
            should_pressurise: true,
            has_pressure_low_fault: false,
            is_pressure_low: true,
        }
    }

    fn update_low_pressure_state(
        &mut self,
        engine_n2: Ratio,
        engine_oil_pressure: Pressure,
        pressure_switch_state: bool,
        lgciu: &impl LgciuInterface,
    ) {
        // Faking edp section pressure low level as if engine is slow we shouldn't have pressure
        let faked_is_edp_section_low_pressure = engine_n2.get::<percent>() < 5.;

        // Engine off state uses oil pressure threshold (treshold is 18psi)
        let is_engine_low_oil_pressure = engine_oil_pressure.get::<psi>()
            < Self::MIN_ENGINE_OIL_PRESS_THRESHOLD_TO_INHIBIT_FAULT;

        // TODO when edp section pressure is modeled we can remove fake low press and use dedicated pressure switch
        self.is_pressure_low = self.should_pressurise()
            && (!pressure_switch_state || faked_is_edp_section_low_pressure);

        // Fault inhibited if on ground AND engine oil pressure is low (11KS1 elec relay)
        self.has_pressure_low_fault = self.is_pressure_low
            && (!is_engine_low_oil_pressure
                || !(lgciu.right_gear_compressed(false) && lgciu.left_gear_compressed(false)));
    }

    fn update<T: EngineFirePushButtons>(
        &mut self,
        overhead_panel: &A320HydraulicOverheadPanel,
        engine_fire_push_buttons: &T,
        engine_n2: Ratio,
        engine_oil_pressure: Pressure,
        pressure_switch_state: bool,
        lgciu: &impl LgciuInterface,
    ) {
        let mut should_pressurise_if_powered = false;
        if overhead_panel.edp_push_button_is_auto(self.engine_number)
            && !engine_fire_push_buttons.is_released(self.engine_number)
        {
            should_pressurise_if_powered = true;
        } else if overhead_panel.edp_push_button_is_off(self.engine_number)
            || engine_fire_push_buttons.is_released(self.engine_number)
        {
            should_pressurise_if_powered = false;
        }

        // Inverted logic, no power means solenoid valve always leave pump in pressurise mode
        self.should_pressurise = !self.is_powered || should_pressurise_if_powered;

        self.update_low_pressure_state(
            engine_n2,
            engine_oil_pressure,
            pressure_switch_state,
            lgciu,
        );
    }

    fn has_pressure_low_fault(&self) -> bool {
        self.has_pressure_low_fault
    }
}
impl PumpController for A320EngineDrivenPumpController {
    fn should_pressurise(&self) -> bool {
        self.should_pressurise
    }
}
impl SimulationElement for A320EngineDrivenPumpController {
    fn write(&self, writer: &mut SimulatorWriter) {
        if self.engine_number == 1 {
            writer.write("HYD_GREEN_EDPUMP_LOW_PRESS", self.is_pressure_low);
        } else if self.engine_number == 2 {
            writer.write("HYD_YELLOW_EDPUMP_LOW_PRESS", self.is_pressure_low);
        } else {
            panic!("The A320 only supports two engines.");
        }
    }

    fn receive_power(&mut self, buses: &impl ElectricalBuses) {
        self.is_powered = buses.any_is_powered(&self.powered_by);
    }
}

struct A320BlueElectricPumpController {
    is_powered: bool,
    powered_by: ElectricalBusType,
    should_pressurise: bool,
    has_pressure_low_fault: bool,
    is_pressure_low: bool,
}
impl A320BlueElectricPumpController {
    const MIN_ENGINE_OIL_PRESS_THRESHOLD_TO_INHIBIT_FAULT: f64 = 18.;

    fn new(powered_by: ElectricalBusType) -> Self {
        Self {
            is_powered: false,
            powered_by,
            should_pressurise: false,
            has_pressure_low_fault: false,
            is_pressure_low: true,
        }
    }

    #[allow(clippy::too_many_arguments)]
    fn update(
        &mut self,
        overhead_panel: &A320HydraulicOverheadPanel,
        pressure_switch_state: bool,
        engine1_oil_pressure: Pressure,
        engine2_oil_pressure: Pressure,
        engine1_above_min_idle: bool,
        engine2_above_min_idle: bool,
        lgciu1: &impl LgciuInterface,
        lgciu2: &impl LgciuInterface,
    ) {
        let mut should_pressurise_if_powered = false;
        if overhead_panel.blue_epump_push_button.is_auto() {
            if !lgciu1.nose_gear_compressed(false)
                || engine1_above_min_idle
                || engine2_above_min_idle
                || overhead_panel.blue_epump_override_push_button_is_on()
            {
                should_pressurise_if_powered = true;
            } else {
                should_pressurise_if_powered = false;
            }
        } else if overhead_panel.blue_epump_push_button_is_off() {
            should_pressurise_if_powered = false;
        }

        self.should_pressurise = self.is_powered && should_pressurise_if_powered;

        self.update_low_pressure_state(
            overhead_panel,
            pressure_switch_state,
            engine1_oil_pressure,
            engine2_oil_pressure,
            lgciu1,
            lgciu2,
        );
    }

    fn update_low_pressure_state(
        &mut self,
        overhead_panel: &A320HydraulicOverheadPanel,
        pressure_switch_state: bool,
        engine1_oil_pressure: Pressure,
        engine2_oil_pressure: Pressure,
        lgciu1: &impl LgciuInterface,
        lgciu2: &impl LgciuInterface,
    ) {
        // Low engine oil pressure inhibits fault under 18psi level
        let is_engine_low_oil_pressure = engine1_oil_pressure.get::<psi>()
            < Self::MIN_ENGINE_OIL_PRESS_THRESHOLD_TO_INHIBIT_FAULT
            && engine2_oil_pressure.get::<psi>()
                < Self::MIN_ENGINE_OIL_PRESS_THRESHOLD_TO_INHIBIT_FAULT;

        self.is_pressure_low = self.should_pressurise() && !pressure_switch_state;

        self.has_pressure_low_fault = self.is_pressure_low
            && (!is_engine_low_oil_pressure
                || (!(lgciu1.left_gear_compressed(false) && lgciu1.right_gear_compressed(false))
                    || !(lgciu2.left_gear_compressed(false)
                        && lgciu2.right_gear_compressed(false)))
                || overhead_panel.blue_epump_override_push_button_is_on());
    }

    fn has_pressure_low_fault(&self) -> bool {
        self.has_pressure_low_fault
    }
}

impl PumpController for A320BlueElectricPumpController {
    fn should_pressurise(&self) -> bool {
        self.should_pressurise
    }
}

impl SimulationElement for A320BlueElectricPumpController {
    fn write(&self, writer: &mut SimulatorWriter) {
        writer.write("HYD_BLUE_EPUMP_LOW_PRESS", self.is_pressure_low);
    }

    fn receive_power(&mut self, buses: &impl ElectricalBuses) {
        self.is_powered = buses.is_powered(self.powered_by);
    }
}

struct A320YellowElectricPumpController {
    is_powered: bool,
    powered_by: ElectricalBusType,
    powered_by_when_cargo_door_operation: ElectricalBusType,
    should_pressurise: bool,
    has_pressure_low_fault: bool,
    is_pressure_low: bool,
    should_activate_yellow_pump_for_cargo_door_operation: DelayedFalseLogicGate,
}
impl A320YellowElectricPumpController {
    const DURATION_OF_YELLOW_PUMP_ACTIVATION_AFTER_CARGO_DOOR_OPERATION: Duration =
        Duration::from_secs(20);

    fn new(
        powered_by: ElectricalBusType,
        powered_by_when_cargo_door_operation: ElectricalBusType,
    ) -> Self {
        Self {
            is_powered: false,
            powered_by,
            powered_by_when_cargo_door_operation,
            should_pressurise: false,
            has_pressure_low_fault: false,
            is_pressure_low: true,
            should_activate_yellow_pump_for_cargo_door_operation: DelayedFalseLogicGate::new(
                Self::DURATION_OF_YELLOW_PUMP_ACTIVATION_AFTER_CARGO_DOOR_OPERATION,
            ),
        }
    }

    fn update(
        &mut self,
        context: &UpdateContext,
        overhead_panel: &A320HydraulicOverheadPanel,
        forward_cargo_door_controller: &A320DoorController,
        aft_cargo_door_controller: &A320DoorController,
        pressure_switch_state: bool,
    ) {
        self.should_activate_yellow_pump_for_cargo_door_operation
            .update(
                context,
                forward_cargo_door_controller.should_pressurise_hydraulics()
                    || aft_cargo_door_controller.should_pressurise_hydraulics(),
            );

        self.should_pressurise = (overhead_panel.yellow_epump_push_button.is_on()
            || self
                .should_activate_yellow_pump_for_cargo_door_operation
                .output())
            && self.is_powered;

        self.update_low_pressure_state(pressure_switch_state);
    }

    fn update_low_pressure_state(&mut self, pressure_switch_state: bool) {
        self.is_pressure_low = self.should_pressurise() && !pressure_switch_state;

        self.has_pressure_low_fault = self.is_pressure_low;
    }

    fn has_pressure_low_fault(&self) -> bool {
        self.has_pressure_low_fault
    }

    #[cfg(test)]
    fn should_pressurise_for_cargo_door_operation(&self) -> bool {
        self.should_activate_yellow_pump_for_cargo_door_operation
            .output()
    }
}
impl PumpController for A320YellowElectricPumpController {
    fn should_pressurise(&self) -> bool {
        self.should_pressurise
    }
}
impl SimulationElement for A320YellowElectricPumpController {
    fn write(&self, writer: &mut SimulatorWriter) {
        writer.write("HYD_YELLOW_EPUMP_LOW_PRESS", self.is_pressure_low);
    }

    fn receive_power(&mut self, buses: &impl ElectricalBuses) {
        // Control of the pump is powered by dedicated bus OR manual operation of cargo door through another bus
        self.is_powered = buses.is_powered(self.powered_by)
            || (self
                .should_activate_yellow_pump_for_cargo_door_operation
                .output()
                && buses.is_powered(self.powered_by_when_cargo_door_operation))
    }
}

struct A320PowerTransferUnitController {
    is_powered: bool,
    powered_by: ElectricalBusType,
    should_enable: bool,
    should_inhibit_ptu_after_cargo_door_operation: DelayedFalseLogicGate,
    nose_wheel_steering_pin_inserted: DelayedFalseLogicGate,

    parking_brake_lever_pos: bool,
    eng_1_master_on: bool,
    eng_2_master_on: bool,
}
impl A320PowerTransferUnitController {
    const DURATION_OF_PTU_INHIBIT_AFTER_CARGO_DOOR_OPERATION: Duration = Duration::from_secs(40);
    const DURATION_AFTER_WHICH_NWS_PIN_IS_REMOVED_AFTER_PUSHBACK: Duration =
        Duration::from_secs(15);

    fn new(powered_by: ElectricalBusType) -> Self {
        Self {
            is_powered: false,
            powered_by,
            should_enable: false,
            should_inhibit_ptu_after_cargo_door_operation: DelayedFalseLogicGate::new(
                Self::DURATION_OF_PTU_INHIBIT_AFTER_CARGO_DOOR_OPERATION,
            ),
            nose_wheel_steering_pin_inserted: DelayedFalseLogicGate::new(
                Self::DURATION_AFTER_WHICH_NWS_PIN_IS_REMOVED_AFTER_PUSHBACK,
            ),

            parking_brake_lever_pos: false,
            eng_1_master_on: false,
            eng_2_master_on: false,
        }
    }

    fn update(
        &mut self,
        context: &UpdateContext,
        overhead_panel: &A320HydraulicOverheadPanel,
        forward_cargo_door_controller: &A320DoorController,
        aft_cargo_door_controller: &A320DoorController,
        pushback_tug: &PushbackTug,
        lgciu2: &impl LgciuInterface,
    ) {
        self.should_inhibit_ptu_after_cargo_door_operation.update(
            context,
            forward_cargo_door_controller.should_pressurise_hydraulics()
                || aft_cargo_door_controller.should_pressurise_hydraulics(),
        );
        self.nose_wheel_steering_pin_inserted
            .update(context, pushback_tug.is_connected());

        let ptu_inhibited = self.should_inhibit_ptu_after_cargo_door_operation.output()
            && overhead_panel.yellow_epump_push_button_is_auto();

        let should_enable_if_powered = overhead_panel.ptu_push_button_is_auto()
            && (!lgciu2.nose_gear_compressed(false)
                || self.eng_1_master_on && self.eng_2_master_on
                || !self.eng_1_master_on && !self.eng_2_master_on
                || (!self.parking_brake_lever_pos
                    && !self.nose_wheel_steering_pin_inserted.output()))
            && !ptu_inhibited;

        // When there is no power, the PTU is always ON.
        self.should_enable = !self.is_powered || should_enable_if_powered;
    }

    #[cfg(test)]
    fn nose_wheel_steering_pin_is_inserted(&self) -> bool {
        self.nose_wheel_steering_pin_inserted.output()
    }
}
impl PowerTransferUnitController for A320PowerTransferUnitController {
    fn should_enable(&self) -> bool {
        self.should_enable
    }
}
impl SimulationElement for A320PowerTransferUnitController {
    fn read(&mut self, reader: &mut SimulatorReader) {
        self.parking_brake_lever_pos = reader.read("PARK_BRAKE_LEVER_POS");
        self.eng_1_master_on = reader.read("GENERAL ENG STARTER ACTIVE:1");
        self.eng_2_master_on = reader.read("GENERAL ENG STARTER ACTIVE:2");
    }

    fn receive_power(&mut self, buses: &impl ElectricalBuses) {
        self.is_powered = buses.is_powered(self.powered_by);
    }
}

struct A320RamAirTurbineController {
    is_solenoid_1_powered: bool,
    solenoid_1_bus: ElectricalBusType,

    is_solenoid_2_powered: bool,
    solenoid_2_bus: ElectricalBusType,

    should_deploy: bool,
    eng_1_master_on: bool,
    eng_2_master_on: bool,
}
impl A320RamAirTurbineController {
    fn new(solenoid_1_bus: ElectricalBusType, solenoid_2_bus: ElectricalBusType) -> Self {
        Self {
            is_solenoid_1_powered: false,
            solenoid_1_bus,

            is_solenoid_2_powered: false,
            solenoid_2_bus,

            should_deploy: false,
            eng_1_master_on: false,
            eng_2_master_on: false,
        }
    }

    fn update(
        &mut self,
        overhead_panel: &A320HydraulicOverheadPanel,
        rat_and_emer_gen_man_on: &impl EmergencyElectricalRatPushButton,
        emergency_elec_state: &impl EmergencyElectricalState,
    ) {
        let solenoid_1_should_trigger_deployment_if_powered =
            overhead_panel.rat_man_on_push_button_is_pressed();

        let solenoid_2_should_trigger_deployment_if_powered =
            emergency_elec_state.is_in_emergency_elec() || rat_and_emer_gen_man_on.is_pressed();

        self.should_deploy = (self.is_solenoid_1_powered
            && solenoid_1_should_trigger_deployment_if_powered)
            || (self.is_solenoid_2_powered && solenoid_2_should_trigger_deployment_if_powered);
    }
}
impl RamAirTurbineController for A320RamAirTurbineController {
    fn should_deploy(&self) -> bool {
        self.should_deploy
    }
}
impl SimulationElement for A320RamAirTurbineController {
    fn read(&mut self, reader: &mut SimulatorReader) {
        self.eng_1_master_on = reader.read("GENERAL ENG STARTER ACTIVE:1");
        self.eng_2_master_on = reader.read("GENERAL ENG STARTER ACTIVE:2");
    }

    fn receive_power(&mut self, buses: &impl ElectricalBuses) {
        self.is_solenoid_1_powered = buses.is_powered(self.solenoid_1_bus);
        self.is_solenoid_2_powered = buses.is_powered(self.solenoid_2_bus);
    }
}

struct A320HydraulicBrakeComputerUnit {
    autobrake_controller: A320AutobrakeController,
    parking_brake_demand: bool,
    is_gear_lever_down: bool,
    left_brake_pilot_input: Ratio,
    right_brake_pilot_input: Ratio,
    left_brake_green_output: Ratio,
    left_brake_yellow_output: Ratio,
    right_brake_green_output: Ratio,
    right_brake_yellow_output: Ratio,
    normal_brakes_available: bool,
    should_disable_auto_brake_when_retracting: DelayedTrueLogicGate,
    anti_skid_activated: bool,

    alternate_brake_pressure_limit: Pressure,
    normal_brake_pressure_limit: Pressure,
}
/// Implements brakes computers logic
impl A320HydraulicBrakeComputerUnit {
    // Minimum pressure hysteresis on green until main switched on ALTN brakes
    // Feedback by Cpt. Chaos — 25/04/2021 #pilot-feedback
    const MIN_PRESSURE_BRAKE_ALTN_HYST_LO: f64 = 1305.;
    const MIN_PRESSURE_BRAKE_ALTN_HYST_HI: f64 = 2176.;

    // Min pressure when parking brake enabled. Lower normal braking is allowed to use pilot input as emergency braking
    // Feedback by avteknisyan — 25/04/2021 #pilot-feedback
    const MIN_PRESSURE_PARK_BRAKE_EMERGENCY: f64 = 507.;

    const AUTOBRAKE_GEAR_RETRACTION_DURATION_S: f64 = 3.;

    const PILOT_INPUT_DETECTION_TRESHOLD: f64 = 0.2;

    fn new() -> A320HydraulicBrakeComputerUnit {
        A320HydraulicBrakeComputerUnit {
            autobrake_controller: A320AutobrakeController::new(),
            // Position of parking brake lever
            parking_brake_demand: true,
            is_gear_lever_down: true,
            left_brake_pilot_input: Ratio::new::<ratio>(0.0),
            right_brake_pilot_input: Ratio::new::<ratio>(0.0),
            // Actual command sent to left green circuit
            left_brake_green_output: Ratio::new::<ratio>(0.0),
            // Actual command sent to left yellow circuit. Init 1 as considering park brake on on init
            left_brake_yellow_output: Ratio::new::<ratio>(1.0),
            // Actual command sent to right green circuit
            right_brake_green_output: Ratio::new::<ratio>(0.0),
            // Actual command sent to right yellow circuit. Init 1 as considering park brake on on init
            right_brake_yellow_output: Ratio::new::<ratio>(1.0),
            normal_brakes_available: false,
            should_disable_auto_brake_when_retracting: DelayedTrueLogicGate::new(
                Duration::from_secs_f64(Self::AUTOBRAKE_GEAR_RETRACTION_DURATION_S),
            ),
            anti_skid_activated: true,
            alternate_brake_pressure_limit: Pressure::new::<psi>(3000.),
            normal_brake_pressure_limit: Pressure::new::<psi>(3000.),
        }
    }

    fn allow_autobrake_arming(&self) -> bool {
        self.anti_skid_activated && self.normal_brakes_available
    }

    fn update_normal_braking_availability(&mut self, normal_braking_loop_pressure: &Pressure) {
        if normal_braking_loop_pressure.get::<psi>() > Self::MIN_PRESSURE_BRAKE_ALTN_HYST_HI
            && (self.left_brake_pilot_input.get::<ratio>() < Self::PILOT_INPUT_DETECTION_TRESHOLD
                && self.right_brake_pilot_input.get::<ratio>()
                    < Self::PILOT_INPUT_DETECTION_TRESHOLD)
        {
            self.normal_brakes_available = true;
        } else if normal_braking_loop_pressure.get::<psi>() < Self::MIN_PRESSURE_BRAKE_ALTN_HYST_LO
        {
            self.normal_brakes_available = false;
        }
    }

    fn update_brake_pressure_limitation(&mut self) {
        let yellow_manual_braking_input = self.left_brake_pilot_input
            > self.left_brake_yellow_output + Ratio::new::<ratio>(0.2)
            || self.right_brake_pilot_input
                > self.right_brake_yellow_output + Ratio::new::<ratio>(0.2);

        // Nominal braking from pedals is limited to 2538psi
        self.normal_brake_pressure_limit = Pressure::new::<psi>(2538.);

        self.alternate_brake_pressure_limit = Pressure::new::<psi>(if self.parking_brake_demand {
            // If no pilot action, standard park brake pressure limit
            if !yellow_manual_braking_input {
                2103.
            } else {
                // Else manual action limited to a higher max nominal pressure
                2538.
            }
        } else if !self.anti_skid_activated {
            1160.
        } else {
            // Else if any manual braking we use standard limit
            2538.
        });
    }

    /// Updates final brake demands per hydraulic loop based on pilot pedal demands
    fn update_brake_demands(
        &mut self,
        context: &UpdateContext,
        green_loop: &HydraulicLoop,
        alternate_circuit: &BrakeCircuit,
        lgciu1: &impl LgciuInterface,
        lgciu2: &impl LgciuInterface,
        autobrake_panel: &AutobrakePanel,
    ) {
        self.update_normal_braking_availability(&green_loop.pressure());
        self.update_brake_pressure_limitation();

        self.autobrake_controller.update(
            &context,
            &autobrake_panel,
            self.allow_autobrake_arming(),
            self.left_brake_pilot_input,
            self.right_brake_pilot_input,
            lgciu1,
            lgciu2,
        );

        let is_in_flight_gear_lever_up = !(lgciu1.left_and_right_gear_compressed(true)
            || lgciu2.left_and_right_gear_compressed(true)
            || self.is_gear_lever_down);

        self.should_disable_auto_brake_when_retracting.update(
            context,
            !lgciu1.all_down_and_locked() && !self.is_gear_lever_down,
        );

        if is_in_flight_gear_lever_up {
            if self.should_disable_auto_brake_when_retracting.output() {
                self.left_brake_green_output = Ratio::new::<ratio>(0.);
                self.right_brake_green_output = Ratio::new::<ratio>(0.);
            } else {
                // Slight brake pressure to stop the spinning wheels (have no pressure data available yet, 0.2 is random one)
                self.left_brake_green_output = Ratio::new::<ratio>(0.2);
                self.right_brake_green_output = Ratio::new::<ratio>(0.2);
            }

            self.left_brake_yellow_output = Ratio::new::<ratio>(0.);
            self.right_brake_yellow_output = Ratio::new::<ratio>(0.);
        } else {
            let green_used_for_brakes = self.normal_brakes_available
                && self.anti_skid_activated
                && !self.parking_brake_demand;

            if green_used_for_brakes {
                // Final output on normal brakes is max(pilot demand , autobrake demand) to allow pilot override autobrake demand
                self.left_brake_green_output = self
                    .left_brake_pilot_input
                    .max(self.autobrake_controller.brake_output());
                self.right_brake_green_output = self
                    .right_brake_pilot_input
                    .max(self.autobrake_controller.brake_output());
                self.left_brake_yellow_output = Ratio::new::<ratio>(0.);
                self.right_brake_yellow_output = Ratio::new::<ratio>(0.);
            } else {
                self.left_brake_green_output = Ratio::new::<ratio>(0.);
                self.right_brake_green_output = Ratio::new::<ratio>(0.);
                if !self.parking_brake_demand {
                    // Normal braking but using alternate circuit
                    self.left_brake_yellow_output = self.left_brake_pilot_input;
                    self.right_brake_yellow_output = self.right_brake_pilot_input;
                } else {
                    // Else we just use parking brake
                    self.left_brake_yellow_output = Ratio::new::<ratio>(1.);
                    self.right_brake_yellow_output = Ratio::new::<ratio>(1.);

                    // Special case: parking brake on but yellow can't provide enough brakes: green are allowed to brake for emergency
                    if alternate_circuit.left_brake_pressure().get::<psi>()
                        < Self::MIN_PRESSURE_PARK_BRAKE_EMERGENCY
                        || alternate_circuit.right_brake_pressure().get::<psi>()
                            < Self::MIN_PRESSURE_PARK_BRAKE_EMERGENCY
                    {
                        self.left_brake_green_output = self.left_brake_pilot_input;
                        self.right_brake_green_output = self.right_brake_pilot_input;
                    }
                }
            }
        }

        // Limiting final values
        self.left_brake_yellow_output = self
            .left_brake_yellow_output
            .min(Ratio::new::<ratio>(1.))
            .max(Ratio::new::<ratio>(0.));
        self.right_brake_yellow_output = self
            .right_brake_yellow_output
            .min(Ratio::new::<ratio>(1.))
            .max(Ratio::new::<ratio>(0.));
        self.left_brake_green_output = self
            .left_brake_green_output
            .min(Ratio::new::<ratio>(1.))
            .max(Ratio::new::<ratio>(0.));
        self.right_brake_green_output = self
            .right_brake_green_output
            .min(Ratio::new::<ratio>(1.))
            .max(Ratio::new::<ratio>(0.));
    }

    fn send_brake_demands(&mut self, norm: &mut BrakeCircuit, altn: &mut BrakeCircuit) {
        norm.set_brake_press_limit(self.normal_brake_pressure_limit);
        norm.set_brake_demand_left(self.left_brake_green_output);
        norm.set_brake_demand_right(self.right_brake_green_output);

        altn.set_brake_press_limit(self.alternate_brake_pressure_limit);
        altn.set_brake_demand_left(self.left_brake_yellow_output);
        altn.set_brake_demand_right(self.right_brake_yellow_output);
    }
}

impl SimulationElement for A320HydraulicBrakeComputerUnit {
    fn accept<T: SimulationElementVisitor>(&mut self, visitor: &mut T) {
        self.autobrake_controller.accept(visitor);
        visitor.visit(self);
    }

    fn read(&mut self, reader: &mut SimulatorReader) {
        self.parking_brake_demand = reader.read("PARK_BRAKE_LEVER_POS");
        self.is_gear_lever_down = reader.read("GEAR HANDLE POSITION");
        self.anti_skid_activated = reader.read("ANTISKID BRAKES ACTIVE");
        self.left_brake_pilot_input = Ratio::new::<ratio>(reader.read("LEFT_BRAKE_PEDAL_INPUT"));
        self.right_brake_pilot_input = Ratio::new::<ratio>(reader.read("RIGHT_BRAKE_PEDAL_INPUT"));
    }
}

struct A320BrakingForce {
    left_braking_force: f64,
    right_braking_force: f64,

    flap_position: f64,
}
impl A320BrakingForce {
    const REFERENCE_PRESSURE_FOR_MAX_FORCE: f64 = 2538.;

    const FLAPS_BREAKPOINTS: [f64; 3] = [0., 50., 100.];
    const FLAPS_PENALTY_PERCENT: [f64; 3] = [5., 5., 0.];

    pub fn new() -> Self {
        A320BrakingForce {
            left_braking_force: 0.,
            right_braking_force: 0.,

            flap_position: 0.,
        }
    }

    pub fn update_forces(
        &mut self,
        context: &UpdateContext,
        norm_brakes: &BrakeCircuit,
        altn_brakes: &BrakeCircuit,
    ) {
        // Base formula for output force is output_force[0:1] = 50 * sqrt(hydraulic_pressure) / Max_brake_pressure
        // This formula gives a bit more punch for lower brake pressures (like 1000 psi alternate braking), as linear formula
        // gives really too low brake force for 1000psi

        let left_force_norm = 50. * norm_brakes.left_brake_pressure().get::<psi>().sqrt()
            / Self::REFERENCE_PRESSURE_FOR_MAX_FORCE;
        let left_force_altn = 50. * altn_brakes.left_brake_pressure().get::<psi>().sqrt()
            / Self::REFERENCE_PRESSURE_FOR_MAX_FORCE;
        self.left_braking_force = left_force_norm + left_force_altn;
        self.left_braking_force = self.left_braking_force.max(0.).min(1.);

        let right_force_norm = 50. * norm_brakes.right_brake_pressure().get::<psi>().sqrt()
            / Self::REFERENCE_PRESSURE_FOR_MAX_FORCE;
        let right_force_altn = 50. * altn_brakes.right_brake_pressure().get::<psi>().sqrt()
            / Self::REFERENCE_PRESSURE_FOR_MAX_FORCE;
        self.right_braking_force = right_force_norm + right_force_altn;
        self.right_braking_force = self.right_braking_force.max(0.).min(1.);

        self.correct_with_flaps_state(context);
    }

    fn correct_with_flaps_state(&mut self, context: &UpdateContext) {
        let flap_correction = Ratio::new::<percent>(interpolation(
            &Self::FLAPS_BREAKPOINTS,
            &Self::FLAPS_PENALTY_PERCENT,
            self.flap_position,
        ));

        // Using airspeed with formula 0.1 * sqrt(airspeed) to get a 0 to 1 ratio to use our flap correction
        // This way the less airspeed, the less our correction is used as it is an aerodynamic effect on brakes
        let mut airspeed_corrective_factor =
            0.1 * context.indicated_airspeed().get::<knot>().abs().sqrt();
        airspeed_corrective_factor = airspeed_corrective_factor.min(1.0);

        let final_flaps_correction_with_speed = flap_correction * airspeed_corrective_factor;

        self.left_braking_force = self.left_braking_force
            - (self.left_braking_force * final_flaps_correction_with_speed.get::<ratio>());

        self.right_braking_force = self.right_braking_force
            - (self.right_braking_force * final_flaps_correction_with_speed.get::<ratio>());
    }
}

impl SimulationElement for A320BrakingForce {
    fn write(&self, writer: &mut SimulatorWriter) {
        // BRAKE XXXX FORCE FACTOR is the actual braking force we want the plane to generate in the simulator
        writer.write("BRAKE LEFT FORCE FACTOR", self.left_braking_force);
        writer.write("BRAKE RIGHT FORCE FACTOR", self.right_braking_force);
    }

    fn read(&mut self, state: &mut SimulatorReader) {
        let left_flap: f64 = state.read("TRAILING EDGE FLAPS LEFT PERCENT");
        let right_flap: f64 = state.read("TRAILING EDGE FLAPS RIGHT PERCENT");
        self.flap_position = (left_flap + right_flap) / 2.;
    }
}

#[derive(PartialEq, Clone, Copy)]
pub enum DoorControlState {
    DownLocked = 0,
    NoControl = 1,
    HydControl = 2,
    UpLocked = 3,
}
impl From<f64> for DoorControlState {
    fn from(value: f64) -> Self {
        match value as u8 {
            0 => DoorControlState::DownLocked,
            1 => DoorControlState::NoControl,
            2 => DoorControlState::HydControl,
            3 => DoorControlState::UpLocked,
            _ => DoorControlState::NoControl,
        }
    }
}

struct A320DoorController {
    requested_position_id: String,

    state: DoorControlState,

    position_requested: f64,

    duration_in_no_control: Duration,
    duration_in_hyd_control: Duration,

    should_close_valves: bool,
    control_position_request: f64,
    should_unlock: bool,
}
impl A320DoorController {
    // Delay the hydraulic valves send a open request when request is closing (this is done so uplock can be easily unlocked without friction)
    const UP_CONTROL_TIME_BEFORE_DOWN_CONTROL: Duration = Duration::from_millis(300);

    // Delay from the ground crew unlocking the door to the time they start requiring up movement in control panel
    const DELAY_UNLOCK_TO_HYDRAULIC_CONTROL: Duration = Duration::from_secs(5);

    fn new(id: &str) -> Self {
        Self {
            requested_position_id: format!("{}_DOOR_CARGO_OPEN_REQ", id),
            state: DoorControlState::DownLocked,
            position_requested: 0.,

            duration_in_no_control: Duration::from_secs(0),
            duration_in_hyd_control: Duration::from_secs(0),

            should_close_valves: true,
            control_position_request: 0.,
            should_unlock: false,
        }
    }

    fn update(&mut self, context: &UpdateContext, door: &Door, pressure_available: Pressure) {
        self.state = self.determine_mode(door, pressure_available);
        self.update_timers(context);
        self.update_actions_from_state();

        // println!(
        //     "REQ:{:.1} / ControlReq {:.1} / STATE:{}/ NoctrlTime:{:.1}/ HydTime:{:.1} / Shouldunlock {} / Press avail{:.0}",
        //     self.position_requested,
        //     self.control_position_request,
        //     self.state as u8,
        //     self.duration_in_no_control.as_secs_f64(),
        //     self.duration_in_hyd_control.as_secs_f64(),
        //     self.should_unlock,
        //     pressure_available.get::<psi>()
        // );
    }

    fn update_timers(&mut self, context: &UpdateContext) {
        if self.state == DoorControlState::NoControl {
            self.duration_in_no_control += context.delta();
        } else {
            self.duration_in_no_control = Duration::from_secs(0);
        }

        if self.state == DoorControlState::HydControl {
            self.duration_in_hyd_control += context.delta();
        } else {
            self.duration_in_hyd_control = Duration::from_secs(0);
        }
    }

    fn update_actions_from_state(&mut self) {
        match self.state {
            DoorControlState::DownLocked => {}
            DoorControlState::NoControl => {
                self.should_close_valves = true;
            }
            DoorControlState::HydControl => {
                self.should_close_valves = false;
                if self.position_requested > 0.
                    || self.duration_in_hyd_control < Self::UP_CONTROL_TIME_BEFORE_DOWN_CONTROL
                {
                    self.control_position_request = 1.;
                } else {
                    self.control_position_request = 0.;
                }
            }
            DoorControlState::UpLocked => {
                self.should_close_valves = true;
            }
        }
    }

    fn determine_mode(&mut self, door: &Door, pressure_available: Pressure) -> DoorControlState {
        match self.state {
            DoorControlState::DownLocked => {
                if self.position_requested > 0. {
                    self.should_unlock = true;
                    DoorControlState::NoControl
                } else {
                    DoorControlState::DownLocked
                }
            }
            DoorControlState::NoControl => {
                if self.duration_in_no_control > Self::DELAY_UNLOCK_TO_HYDRAULIC_CONTROL {
                    DoorControlState::HydControl
                } else {
                    DoorControlState::NoControl
                }
            }
            DoorControlState::HydControl => {
                self.should_unlock = false;
                if door.is_locked() {
                    DoorControlState::DownLocked
                } else if door.position() > 0.9 && self.position_requested > 0.5 {
                    DoorControlState::UpLocked
                } else {
                    DoorControlState::HydControl
                }
            }
            DoorControlState::UpLocked => {
                if self.position_requested < 1. && pressure_available > Pressure::new::<psi>(1000.)
                {
                    DoorControlState::HydControl
                } else {
                    DoorControlState::UpLocked
                }
            }
        }
    }

    fn should_pressurise_hydraulics(&self) -> bool {
        (self.state == DoorControlState::UpLocked && self.position_requested < 1.)
            || self.state == DoorControlState::HydControl
    }
}
impl HydraulicAssemblyController for A320DoorController {
    fn mode_requested(&self) -> LinearActuatorMode {
        if self.should_close_valves {
            LinearActuatorMode::ClosedValves
        } else {
            LinearActuatorMode::PositionControl
        }
    }
    fn position_request(&self) -> f64 {
        self.control_position_request
    }
    fn should_lock(&self) -> bool {
        !self.should_unlock
    }
    fn lock_position_request(&self) -> f64 {
        0.
    }
}
impl SimulationElement for A320DoorController {
    fn read(&mut self, state: &mut SimulatorReader) {
        self.position_requested = state.read(&self.requested_position_id);
    }
}

struct Door {
    position_id: String,
    position: f64,

    is_locked: bool,
}
impl Door {
    fn new(id: &str) -> Self {
        Self {
            position_id: format!("{}_DOOR_CARGO_POSITION", id),

            position: 0.,

            is_locked: true,
        }
    }

    fn position(&self) -> f64 {
        self.position
    }

    fn is_locked(&self) -> bool {
        self.is_locked
    }

    fn update(&mut self, hydraulic_assembly: &HydraulicActuatorAssembly) {
        self.is_locked = hydraulic_assembly.is_locked();
        self.position = hydraulic_assembly.position();
    }
}
impl SimulationElement for Door {
    fn write(&self, writer: &mut SimulatorWriter) {
        writer.write(&self.position_id, self.position);
    }
}

struct PushbackTug {
    angle: f64,
    previous_angle: f64,
    // Type of pushback:
    // 0 = Straight
    // 1 = Left
    // 2 = Right
    // 3 = Assumed to be no pushback
    // 4 = might be finishing pushback, to confirm
    state: f64,
    is_connected_to_nose_gear: bool,
}
impl PushbackTug {
    const STATE_NO_PUSHBACK: f64 = 3.;

    fn new() -> Self {
        Self {
            angle: 0.,
            previous_angle: 0.,
            state: Self::STATE_NO_PUSHBACK,
            is_connected_to_nose_gear: false,
        }
    }

    fn update(&mut self) {
        if self.is_pushing() {
            self.is_connected_to_nose_gear = true;
        } else if (self.state - PushbackTug::STATE_NO_PUSHBACK).abs() <= f64::EPSILON {
            self.is_connected_to_nose_gear = false;
        }
    }

    fn is_connected(&self) -> bool {
        self.is_connected_to_nose_gear
    }

    fn is_pushing(&self) -> bool {
        // The angle keeps changing while pushing or is frozen high on high angle manoeuvering.
        (self.angle - self.previous_angle).abs() > f64::EPSILON
            && (self.state - PushbackTug::STATE_NO_PUSHBACK).abs() > f64::EPSILON
    }
}
impl SimulationElement for PushbackTug {
    fn read(&mut self, state: &mut SimulatorReader) {
        self.previous_angle = self.angle;
        self.angle = state.read("PUSHBACK ANGLE");
        self.state = state.read("PUSHBACK STATE");
    }
}

/// Autobrake controller computes the state machine of the autobrake logic, and the deceleration target
/// that we expect for the plane
pub struct A320AutobrakeController {
    deceleration_governor: AutobrakeDecelerationGovernor,

    target: Acceleration,
    mode: AutobrakeMode,

    arming_is_allowed_by_bcu: bool,
    left_brake_pedal_input: Ratio,
    right_brake_pedal_input: Ratio,

    ground_spoilers_are_deployed: bool,
    last_ground_spoilers_are_deployed: bool,

    should_disarm_after_time_in_flight: DelayedPulseTrueLogicGate,
    should_reject_max_mode_after_time_in_flight: DelayedTrueLogicGate,

    external_disarm_event: bool,
}
impl A320AutobrakeController {
    const DURATION_OF_FLIGHT_TO_DISARM_AUTOBRAKE_SECS: f64 = 10.;

    // Dynamic decel target map versus time for any mode that needs it
    const LOW_MODE_DECEL_PROFILE_ACCEL_MS2: [f64; 4] = [4., 4., 0., -2.];
    const LOW_MODE_DECEL_PROFILE_TIME_S: [f64; 4] = [0., 1.99, 2., 4.5];

    const MED_MODE_DECEL_PROFILE_ACCEL_MS2: [f64; 5] = [4., 4., 0., -2., -3.];
    const MED_MODE_DECEL_PROFILE_TIME_S: [f64; 5] = [0., 1.99, 2., 2.5, 4.];

    const MAX_MODE_DECEL_TARGET_MS2: f64 = -6.;
    const OFF_MODE_DECEL_TARGET_MS2: f64 = 5.;

    const MARGIN_PERCENT_TO_TARGET_TO_SHOW_DECEL_IN_LO_MED: f64 = 80.;
    const TARGET_TO_SHOW_DECEL_IN_MAX_MS2: f64 = -2.7;

    fn new() -> A320AutobrakeController {
        A320AutobrakeController {
            deceleration_governor: AutobrakeDecelerationGovernor::new(),
            target: Acceleration::new::<meter_per_second_squared>(0.),
            mode: AutobrakeMode::NONE,
            arming_is_allowed_by_bcu: false,
            left_brake_pedal_input: Ratio::new::<percent>(0.),
            right_brake_pedal_input: Ratio::new::<percent>(0.),
            ground_spoilers_are_deployed: false,
            last_ground_spoilers_are_deployed: false,
            should_disarm_after_time_in_flight: DelayedPulseTrueLogicGate::new(
                Duration::from_secs_f64(Self::DURATION_OF_FLIGHT_TO_DISARM_AUTOBRAKE_SECS),
            ),
            should_reject_max_mode_after_time_in_flight: DelayedTrueLogicGate::new(
                Duration::from_secs_f64(Self::DURATION_OF_FLIGHT_TO_DISARM_AUTOBRAKE_SECS),
            ),
            external_disarm_event: false,
        }
    }

    fn spoilers_retracted_during_this_update(&self) -> bool {
        !self.ground_spoilers_are_deployed && self.last_ground_spoilers_are_deployed
    }

    fn brake_output(&self) -> Ratio {
        Ratio::new::<ratio>(self.deceleration_governor.output())
    }

    fn determine_mode(&mut self, autobrake_panel: &AutobrakePanel) -> AutobrakeMode {
        if self.should_disarm() {
            AutobrakeMode::NONE
        } else {
            match autobrake_panel.pressed_mode() {
                Some(mode) if self.mode == mode => AutobrakeMode::NONE,
                Some(mode)
                    if mode != AutobrakeMode::MAX
                        || !self.should_reject_max_mode_after_time_in_flight.output() =>
                {
                    mode
                }
                Some(_) | None => self.mode,
            }
        }
    }

    fn should_engage_deceleration_governor(&self) -> bool {
        self.is_armed() && self.ground_spoilers_are_deployed && !self.should_disarm()
    }

    fn is_armed(&self) -> bool {
        self.mode != AutobrakeMode::NONE
    }

    fn is_decelerating(&self) -> bool {
        match self.mode {
            AutobrakeMode::NONE => false,
            AutobrakeMode::LOW | AutobrakeMode::MED => {
                self.deceleration_demanded()
                    && self
                        .deceleration_governor
                        .is_on_target(Ratio::new::<percent>(
                            Self::MARGIN_PERCENT_TO_TARGET_TO_SHOW_DECEL_IN_LO_MED,
                        ))
            }
            _ => {
                self.deceleration_demanded()
                    && self.deceleration_governor.decelerating_at_or_above_rate(
                        Acceleration::new::<meter_per_second_squared>(
                            Self::TARGET_TO_SHOW_DECEL_IN_MAX_MS2,
                        ),
                    )
            }
        }
    }

    fn deceleration_demanded(&self) -> bool {
        self.deceleration_governor.is_engaged()
            && self.target.get::<meter_per_second_squared>() < 0.
    }

    fn should_disarm_due_to_pedal_input(&self) -> bool {
        match self.mode {
            AutobrakeMode::NONE => false,
            AutobrakeMode::LOW | AutobrakeMode::MED => {
                self.left_brake_pedal_input > Ratio::new::<percent>(53.)
                    || self.right_brake_pedal_input > Ratio::new::<percent>(53.)
                    || (self.left_brake_pedal_input > Ratio::new::<percent>(11.)
                        && self.right_brake_pedal_input > Ratio::new::<percent>(11.))
            }
            AutobrakeMode::MAX => {
                self.left_brake_pedal_input > Ratio::new::<percent>(77.)
                    || self.right_brake_pedal_input > Ratio::new::<percent>(77.)
                    || (self.left_brake_pedal_input > Ratio::new::<percent>(53.)
                        && self.right_brake_pedal_input > Ratio::new::<percent>(53.))
            }
            _ => false,
        }
    }

    fn should_disarm(&self) -> bool {
        (self.deceleration_governor.is_engaged() && self.should_disarm_due_to_pedal_input())
            || !self.arming_is_allowed_by_bcu
            || self.spoilers_retracted_during_this_update()
            || self.should_disarm_after_time_in_flight.output()
            || self.external_disarm_event
    }

    fn calculate_target(&mut self) -> Acceleration {
        Acceleration::new::<meter_per_second_squared>(match self.mode {
            AutobrakeMode::NONE => Self::OFF_MODE_DECEL_TARGET_MS2,
            AutobrakeMode::LOW => interpolation(
                &Self::LOW_MODE_DECEL_PROFILE_TIME_S,
                &Self::LOW_MODE_DECEL_PROFILE_ACCEL_MS2,
                self.deceleration_governor.time_engaged().as_secs_f64(),
            ),
            AutobrakeMode::MED => interpolation(
                &Self::MED_MODE_DECEL_PROFILE_TIME_S,
                &Self::MED_MODE_DECEL_PROFILE_ACCEL_MS2,
                self.deceleration_governor.time_engaged().as_secs_f64(),
            ),
            AutobrakeMode::MAX => Self::MAX_MODE_DECEL_TARGET_MS2,
            _ => Self::OFF_MODE_DECEL_TARGET_MS2,
        })
    }

    fn update_input_conditions(
        &mut self,
        context: &UpdateContext,
        allow_arming: bool,
        pedal_input_left: Ratio,
        pedal_input_right: Ratio,
        lgciu1: &impl LgciuInterface,
        lgciu2: &impl LgciuInterface,
    ) {
        let in_flight_lgciu1 =
            !lgciu1.right_gear_compressed(false) && !lgciu1.left_gear_compressed(false);
        let in_flight_lgciu2 =
            !lgciu2.right_gear_compressed(false) && !lgciu2.left_gear_compressed(false);

        self.should_disarm_after_time_in_flight
            .update(context, in_flight_lgciu1 && in_flight_lgciu2);
        self.should_reject_max_mode_after_time_in_flight
            .update(context, in_flight_lgciu1 && in_flight_lgciu2);

        self.arming_is_allowed_by_bcu = allow_arming;
        self.left_brake_pedal_input = pedal_input_left;
        self.right_brake_pedal_input = pedal_input_right;
    }

    #[allow(clippy::too_many_arguments)]
    fn update(
        &mut self,
        context: &UpdateContext,
        autobrake_panel: &AutobrakePanel,
        allow_arming: bool,
        pedal_input_left: Ratio,
        pedal_input_right: Ratio,
        lgciu1: &impl LgciuInterface,
        lgciu2: &impl LgciuInterface,
    ) {
        self.update_input_conditions(
            &context,
            allow_arming,
            pedal_input_left,
            pedal_input_right,
            lgciu1,
            lgciu2,
        );
        self.mode = self.determine_mode(&autobrake_panel);

        self.deceleration_governor
            .engage_when(self.should_engage_deceleration_governor());

        self.target = self.calculate_target();
        self.deceleration_governor.update(&context, self.target);
    }
}
impl SimulationElement for A320AutobrakeController {
    fn write(&self, writer: &mut SimulatorWriter) {
        writer.write("AUTOBRAKES_ARMED_MODE", self.mode as u8 as f64);
        writer.write("AUTOBRAKES_DECEL_LIGHT", self.is_decelerating());
    }

    fn read(&mut self, state: &mut SimulatorReader) {
        self.last_ground_spoilers_are_deployed = self.ground_spoilers_are_deployed;
        self.ground_spoilers_are_deployed = state.read("SPOILERS_GROUND_SPOILERS_ACTIVE");
        self.external_disarm_event = state.read("AUTOBRAKE_DISARM");

        // Reading current mode in sim to initialize correct mode if sim changes it (from .FLT files for example)
        self.mode = state.read_f64("AUTOBRAKES_ARMED_MODE").into();
    }
}

pub(super) struct A320HydraulicOverheadPanel {
    edp1_push_button: AutoOffFaultPushButton,
    edp2_push_button: AutoOffFaultPushButton,
    blue_epump_push_button: AutoOffFaultPushButton,
    ptu_push_button: AutoOffFaultPushButton,
    rat_push_button: MomentaryPushButton,
    yellow_epump_push_button: AutoOnFaultPushButton,
    blue_epump_override_push_button: MomentaryOnPushButton,
}
impl A320HydraulicOverheadPanel {
    pub(super) fn new() -> A320HydraulicOverheadPanel {
        A320HydraulicOverheadPanel {
            edp1_push_button: AutoOffFaultPushButton::new_auto("HYD_ENG_1_PUMP"),
            edp2_push_button: AutoOffFaultPushButton::new_auto("HYD_ENG_2_PUMP"),
            blue_epump_push_button: AutoOffFaultPushButton::new_auto("HYD_EPUMPB"),
            ptu_push_button: AutoOffFaultPushButton::new_auto("HYD_PTU"),
            rat_push_button: MomentaryPushButton::new("HYD_RAT_MAN_ON"),
            yellow_epump_push_button: AutoOnFaultPushButton::new_auto("HYD_EPUMPY"),
            blue_epump_override_push_button: MomentaryOnPushButton::new("HYD_EPUMPY_OVRD"),
        }
    }

    fn update_blue_override_state(&mut self) {
        if self.blue_epump_push_button.is_off() {
            self.blue_epump_override_push_button.turn_off();
        }
    }

    pub(super) fn update(&mut self, hyd: &A320Hydraulic) {
        self.edp1_push_button
            .set_fault(hyd.green_edp_has_low_press_fault());
        self.edp2_push_button
            .set_fault(hyd.yellow_edp_has_low_press_fault());
        self.blue_epump_push_button
            .set_fault(hyd.blue_epump_has_fault());
        self.yellow_epump_push_button
            .set_fault(hyd.yellow_epump_has_low_press_fault());

        self.update_blue_override_state();
    }

    fn yellow_epump_push_button_is_auto(&self) -> bool {
        self.yellow_epump_push_button.is_auto()
    }

    fn ptu_push_button_is_auto(&self) -> bool {
        self.ptu_push_button.is_auto()
    }

    fn edp_push_button_is_auto(&self, number: usize) -> bool {
        match number {
            1 => self.edp1_push_button.is_auto(),
            2 => self.edp2_push_button.is_auto(),
            _ => panic!("The A320 only supports two engines."),
        }
    }

    fn edp_push_button_is_off(&self, number: usize) -> bool {
        match number {
            1 => self.edp1_push_button.is_off(),
            2 => self.edp2_push_button.is_off(),
            _ => panic!("The A320 only supports two engines."),
        }
    }

    fn blue_epump_override_push_button_is_on(&self) -> bool {
        self.blue_epump_override_push_button.is_on()
    }

    fn blue_epump_push_button_is_off(&self) -> bool {
        self.blue_epump_push_button.is_off()
    }

    fn rat_man_on_push_button_is_pressed(&self) -> bool {
        self.rat_push_button.is_pressed()
    }
}
impl SimulationElement for A320HydraulicOverheadPanel {
    fn accept<T: SimulationElementVisitor>(&mut self, visitor: &mut T) {
        self.edp1_push_button.accept(visitor);
        self.edp2_push_button.accept(visitor);
        self.blue_epump_push_button.accept(visitor);
        self.ptu_push_button.accept(visitor);
        self.rat_push_button.accept(visitor);
        self.yellow_epump_push_button.accept(visitor);
        self.blue_epump_override_push_button.accept(visitor);

        visitor.visit(self);
    }

    fn receive_power(&mut self, buses: &impl ElectricalBuses) {
        if !buses.is_powered(A320Hydraulic::BLUE_ELEC_PUMP_CONTROL_POWER_BUS)
            || !buses.is_powered(A320Hydraulic::BLUE_ELEC_PUMP_SUPPLY_POWER_BUS)
        {
            self.blue_epump_override_push_button.turn_off();
        }
    }
}

#[cfg(test)]
mod tests {
    use super::*;
    use rand::Rng;

    mod a320_hydraulics {
        use super::*;
        use systems::electrical::test::TestElectricitySource;
        use systems::electrical::ElectricalBus;
        use systems::electrical::Electricity;
        use systems::electrical::ElectricitySource;
        use systems::electrical::ExternalPowerSource;
        use systems::engine::{leap_engine::LeapEngine, EngineFireOverheadPanel};
        use systems::landing_gear::{LandingGear, LandingGearControlInterfaceUnit};
        use systems::shared::EmergencyElectricalState;
        use systems::shared::PotentialOrigin;
        use systems::simulation::test::TestBed;
        use systems::simulation::{test::SimulationTestBed, Aircraft};
        use uom::si::{
<<<<<<< HEAD
            acceleration::meter_per_second_squared, angle::radian, length::foot, ratio::percent,
            thermodynamic_temperature::degree_celsius, velocity::knot,
=======
            length::foot,
            ratio::{percent, ratio},
            velocity::knot,
>>>>>>> 35319ba8
        };

        struct A320TestEmergencyElectricalOverheadPanel {
            rat_and_emer_gen_man_on: MomentaryPushButton,
        }

        impl A320TestEmergencyElectricalOverheadPanel {
            pub fn new() -> Self {
                A320TestEmergencyElectricalOverheadPanel {
                    rat_and_emer_gen_man_on: MomentaryPushButton::new("EMER_ELEC_RAT_AND_EMER_GEN"),
                }
            }
        }
        impl SimulationElement for A320TestEmergencyElectricalOverheadPanel {
            fn accept<T: SimulationElementVisitor>(&mut self, visitor: &mut T) {
                self.rat_and_emer_gen_man_on.accept(visitor);

                visitor.visit(self);
            }
        }
        impl EmergencyElectricalRatPushButton for A320TestEmergencyElectricalOverheadPanel {
            fn is_pressed(&self) -> bool {
                self.rat_and_emer_gen_man_on.is_pressed()
            }
        }

        struct A320TestElectrical {
            airspeed: Velocity,
            all_ac_lost: bool,
        }
        impl A320TestElectrical {
            pub fn new() -> Self {
                A320TestElectrical {
                    airspeed: Velocity::new::<knot>(100.),
                    all_ac_lost: false,
                }
            }

            fn update(&mut self, context: &UpdateContext) {
                self.airspeed = context.indicated_airspeed();
            }
        }
        impl EmergencyElectricalState for A320TestElectrical {
            fn is_in_emergency_elec(&self) -> bool {
                self.all_ac_lost && self.airspeed >= Velocity::new::<knot>(100.)
            }
        }
        impl SimulationElement for A320TestElectrical {
            fn receive_power(&mut self, buses: &impl ElectricalBuses) {
                self.all_ac_lost = !buses.is_powered(ElectricalBusType::AlternatingCurrent(1))
                    && !buses.is_powered(ElectricalBusType::AlternatingCurrent(2));
            }
        }
        struct A320HydraulicsTestAircraft {
            engine_1: LeapEngine,
            engine_2: LeapEngine,
            hydraulics: A320Hydraulic,
            overhead: A320HydraulicOverheadPanel,
            autobrake_panel: AutobrakePanel,
            emergency_electrical_overhead: A320TestEmergencyElectricalOverheadPanel,
            engine_fire_overhead: EngineFireOverheadPanel,
            landing_gear: LandingGear,
            lgciu1: LandingGearControlInterfaceUnit,
            lgciu2: LandingGearControlInterfaceUnit,
            electrical: A320TestElectrical,
            ext_pwr: ExternalPowerSource,

            powered_source: TestElectricitySource,
            ac_ground_service_bus: ElectricalBus,
            dc_ground_service_bus: ElectricalBus,
            ac_1_bus: ElectricalBus,
            ac_2_bus: ElectricalBus,
            dc_1_bus: ElectricalBus,
            dc_2_bus: ElectricalBus,
            dc_ess_bus: ElectricalBus,
            dc_hot_1_bus: ElectricalBus,
            dc_hot_2_bus: ElectricalBus,

            // Electric buses states to be able to kill them dynamically
            is_ac_ground_service_powered: bool,
            is_dc_ground_service_powered: bool,
            is_ac_1_powered: bool,
            is_ac_2_powered: bool,
            is_dc_1_powered: bool,
            is_dc_2_powered: bool,
            is_dc_ess_powered: bool,
            is_dc_hot_1_powered: bool,
            is_dc_hot_2_powered: bool,
        }
        impl A320HydraulicsTestAircraft {
            fn new(electricity: &mut Electricity) -> Self {
                Self {
                    engine_1: LeapEngine::new(1),
                    engine_2: LeapEngine::new(2),
                    hydraulics: A320Hydraulic::new(),
                    overhead: A320HydraulicOverheadPanel::new(),
                    autobrake_panel: AutobrakePanel::new(),
                    emergency_electrical_overhead: A320TestEmergencyElectricalOverheadPanel::new(),
                    engine_fire_overhead: EngineFireOverheadPanel::new(),
                    landing_gear: LandingGear::new(),
                    lgciu1: LandingGearControlInterfaceUnit::new(
                        ElectricalBusType::DirectCurrentEssential,
                    ),
                    lgciu2: LandingGearControlInterfaceUnit::new(ElectricalBusType::DirectCurrent(
                        2,
                    )),
                    electrical: A320TestElectrical::new(),
                    ext_pwr: ExternalPowerSource::new(electricity),
                    powered_source: TestElectricitySource::powered(
                        PotentialOrigin::EngineGenerator(1),
                        electricity,
                    ),
                    ac_ground_service_bus: ElectricalBus::new(
                        ElectricalBusType::AlternatingCurrentGndFltService,
                        electricity,
                    ),
                    dc_ground_service_bus: ElectricalBus::new(
                        ElectricalBusType::DirectCurrentGndFltService,
                        electricity,
                    ),
                    ac_1_bus: ElectricalBus::new(
                        ElectricalBusType::AlternatingCurrent(1),
                        electricity,
                    ),
                    ac_2_bus: ElectricalBus::new(
                        ElectricalBusType::AlternatingCurrent(2),
                        electricity,
                    ),
                    dc_1_bus: ElectricalBus::new(ElectricalBusType::DirectCurrent(1), electricity),
                    dc_2_bus: ElectricalBus::new(ElectricalBusType::DirectCurrent(2), electricity),
                    dc_ess_bus: ElectricalBus::new(
                        ElectricalBusType::DirectCurrentEssential,
                        electricity,
                    ),
                    dc_hot_1_bus: ElectricalBus::new(
                        ElectricalBusType::DirectCurrentHot(1),
                        electricity,
                    ),
                    dc_hot_2_bus: ElectricalBus::new(
                        ElectricalBusType::DirectCurrentHot(2),
                        electricity,
                    ),
                    is_ac_ground_service_powered: true,
                    is_dc_ground_service_powered: true,
                    is_ac_1_powered: true,
                    is_ac_2_powered: true,
                    is_dc_1_powered: true,
                    is_dc_2_powered: true,
                    is_dc_ess_powered: true,
                    is_dc_hot_1_powered: true,
                    is_dc_hot_2_powered: true,
                }
            }

            fn is_rat_commanded_to_deploy(&self) -> bool {
                self.hydraulics.ram_air_turbine_controller.should_deploy()
            }

            fn is_green_edp_commanded_on(&self) -> bool {
                self.hydraulics
                    .engine_driven_pump_1_controller
                    .should_pressurise()
            }

            fn is_yellow_edp_commanded_on(&self) -> bool {
                self.hydraulics
                    .engine_driven_pump_2_controller
                    .should_pressurise()
            }

            fn get_yellow_brake_accumulator_fluid_volume(&self) -> Volume {
                self.hydraulics
                    .braking_circuit_altn
                    .accumulator_fluid_volume()
            }

            fn is_nws_pin_inserted(&self) -> bool {
                self.hydraulics.nose_wheel_steering_pin_is_inserted()
            }

            fn is_cargo_powering_yellow_epump(&self) -> bool {
                self.hydraulics
                    .should_pressurise_yellow_pump_for_cargo_door_operation()
            }

            fn is_yellow_epump_controller_pressurising(&self) -> bool {
                self.hydraulics
                    .yellow_electric_pump_controller
                    .should_pressurise()
            }

            fn is_blue_epump_controller_pressurising(&self) -> bool {
                self.hydraulics
                    .blue_electric_pump_controller
                    .should_pressurise()
            }

            fn is_edp1_green_pump_controller_pressurising(&self) -> bool {
                self.hydraulics
                    .engine_driven_pump_1_controller
                    .should_pressurise()
            }

            fn is_edp2_yellow_pump_controller_pressurising(&self) -> bool {
                self.hydraulics
                    .engine_driven_pump_2_controller
                    .should_pressurise()
            }

            fn is_ptu_controller_activating_ptu(&self) -> bool {
                self.hydraulics
                    .power_transfer_unit_controller
                    .should_enable()
            }

            fn is_ptu_enabled(&self) -> bool {
                self.hydraulics.power_transfer_unit.is_enabled()
            }

            fn is_blue_pressurised(&self) -> bool {
                self.hydraulics.is_blue_pressurised()
            }

            fn is_green_pressurised(&self) -> bool {
                self.hydraulics.is_green_pressurised()
            }

            fn is_yellow_pressurised(&self) -> bool {
                self.hydraulics.is_yellow_pressurised()
            }

            fn is_cargo_fwd_door_locked_up(&self) -> bool {
                self.hydraulics.forward_cargo_door_controller.state == DoorControlState::UpLocked
            }

            fn is_cargo_fwd_door_locked_down(&self) -> bool {
                self.hydraulics.forward_cargo_door.is_locked()
            }

            fn set_ac_bus_1_is_powered(&mut self, bus_is_alive: bool) {
                self.is_ac_1_powered = bus_is_alive;
            }

            fn set_ac_bus_2_is_powered(&mut self, bus_is_alive: bool) {
                self.is_ac_2_powered = bus_is_alive;
            }

            fn set_dc_ground_service_is_powered(&mut self, bus_is_alive: bool) {
                self.is_dc_ground_service_powered = bus_is_alive;
            }

            fn set_ac_ground_service_is_powered(&mut self, bus_is_alive: bool) {
                self.is_ac_ground_service_powered = bus_is_alive;
            }

            fn set_dc_bus_2_is_powered(&mut self, bus_is_alive: bool) {
                self.is_dc_2_powered = bus_is_alive;
            }
            fn set_dc_ess_is_powered(&mut self, bus_is_alive: bool) {
                self.is_dc_ess_powered = bus_is_alive;
            }
        }

        impl Aircraft for A320HydraulicsTestAircraft {
            fn update_before_power_distribution(
                &mut self,
                _context: &UpdateContext,
                electricity: &mut Electricity,
            ) {
                electricity.supplied_by(&self.powered_source);

                if self.is_ac_1_powered {
                    electricity.flow(&self.powered_source, &self.ac_1_bus);
                }

                if self.is_ac_2_powered {
                    electricity.flow(&self.powered_source, &self.ac_2_bus);
                }

                if self.is_ac_ground_service_powered {
                    electricity.flow(&self.powered_source, &self.ac_ground_service_bus);
                }

                if self.is_dc_ground_service_powered {
                    electricity.flow(&self.powered_source, &self.dc_ground_service_bus);
                }

                if self.is_dc_1_powered {
                    electricity.flow(&self.powered_source, &self.dc_1_bus);
                }

                if self.is_dc_2_powered {
                    electricity.flow(&self.powered_source, &self.dc_2_bus);
                }

                if self.is_dc_ess_powered {
                    electricity.flow(&self.powered_source, &self.dc_ess_bus);
                }

                if self.is_dc_hot_1_powered {
                    electricity.flow(&self.powered_source, &self.dc_hot_1_bus);
                }

                if self.is_dc_hot_2_powered {
                    electricity.flow(&self.powered_source, &self.dc_hot_2_bus);
                }
            }

            fn update_after_power_distribution(&mut self, context: &UpdateContext) {
                self.electrical.update(context);

                self.lgciu1.update(
                    &self.landing_gear,
                    self.ext_pwr.output_potential().is_powered(),
                );
                self.lgciu2.update(
                    &self.landing_gear,
                    self.ext_pwr.output_potential().is_powered(),
                );

                self.hydraulics.update(
                    context,
                    &self.engine_1,
                    &self.engine_2,
                    &self.overhead,
                    &self.autobrake_panel,
                    &self.engine_fire_overhead,
                    &self.lgciu1,
                    &self.lgciu2,
                    &self.emergency_electrical_overhead,
                    &self.electrical,
                );

                self.overhead.update(&self.hydraulics);
            }
        }
        impl SimulationElement for A320HydraulicsTestAircraft {
            fn accept<T: SimulationElementVisitor>(&mut self, visitor: &mut T) {
                self.engine_1.accept(visitor);
                self.engine_2.accept(visitor);
                self.landing_gear.accept(visitor);
                self.lgciu1.accept(visitor);
                self.lgciu2.accept(visitor);
                self.hydraulics.accept(visitor);
                self.autobrake_panel.accept(visitor);
                self.overhead.accept(visitor);
                self.engine_fire_overhead.accept(visitor);
                self.emergency_electrical_overhead.accept(visitor);
                self.electrical.accept(visitor);
                self.ext_pwr.accept(visitor);

                visitor.visit(self);
            }
        }

        struct A320HydraulicsTestBed {
            test_bed: SimulationTestBed<A320HydraulicsTestAircraft>,
        }
        impl A320HydraulicsTestBed {
            fn new() -> Self {
                Self {
                    test_bed: SimulationTestBed::new(|electricity| {
                        A320HydraulicsTestAircraft::new(electricity)
                    }),
                }
            }

            fn run_one_tick(mut self) -> Self {
                self.run_with_delta(Duration::from_millis(
                    A320Hydraulic::HYDRAULIC_SIM_TIME_STEP_MILLISECONDS,
                ));
                self
            }

            fn run_waiting_for(mut self, delta: Duration) -> Self {
                self.test_bed.run_multiple_frames(delta);
                self
            }

            fn is_green_edp_commanded_on(&self) -> bool {
                self.query(|a| a.is_green_edp_commanded_on())
            }

            fn is_yellow_edp_commanded_on(&self) -> bool {
                self.query(|a| a.is_yellow_edp_commanded_on())
            }

            fn is_ptu_enabled(&self) -> bool {
                self.query(|a| a.is_ptu_enabled())
            }

            fn is_blue_pressurised(&self) -> bool {
                self.query(|a| a.is_blue_pressurised())
            }

            fn is_green_pressurised(&self) -> bool {
                self.query(|a| a.is_green_pressurised())
            }

            fn is_yellow_pressurised(&self) -> bool {
                self.query(|a| a.is_yellow_pressurised())
            }

            fn is_cargo_fwd_door_locked_down(&self) -> bool {
                self.query(|a| a.is_cargo_fwd_door_locked_down())
            }

            fn is_cargo_fwd_door_locked_up(&self) -> bool {
                self.query(|a| a.is_cargo_fwd_door_locked_up())
            }

            fn cargo_fwd_door_position(&mut self) -> f64 {
                self.read("FWD_DOOR_CARGO_POSITION")
            }

            fn green_pressure(&mut self) -> Pressure {
                self.read("HYD_GREEN_PRESSURE")
            }

            fn blue_pressure(&mut self) -> Pressure {
                self.read("HYD_BLUE_PRESSURE")
            }

            fn yellow_pressure(&mut self) -> Pressure {
                self.read("HYD_YELLOW_PRESSURE")
            }

            fn get_yellow_reservoir_volume(&mut self) -> Volume {
                self.read("HYD_YELLOW_RESERVOIR")
            }

            fn is_green_edp_press_low(&mut self) -> bool {
                self.read("HYD_GREEN_EDPUMP_LOW_PRESS")
            }

            fn is_green_edp_press_low_fault(&mut self) -> bool {
                self.read("OVHD_HYD_ENG_1_PUMP_PB_HAS_FAULT")
            }

            fn is_yellow_edp_press_low_fault(&mut self) -> bool {
                self.read("OVHD_HYD_ENG_2_PUMP_PB_HAS_FAULT")
            }

            fn is_yellow_edp_press_low(&mut self) -> bool {
                self.read("HYD_YELLOW_EDPUMP_LOW_PRESS")
            }

            fn is_yellow_epump_press_low(&mut self) -> bool {
                self.read("HYD_YELLOW_EPUMP_LOW_PRESS")
            }

            fn is_blue_epump_press_low(&mut self) -> bool {
                self.read("HYD_BLUE_EPUMP_LOW_PRESS")
            }

            fn is_blue_epump_press_low_fault(&mut self) -> bool {
                self.read("OVHD_HYD_EPUMPB_PB_HAS_FAULT")
            }

            fn blue_epump_override_is_on(&mut self) -> bool {
                self.read("OVHD_HYD_EPUMPY_OVRD_IS_ON")
            }

            fn get_brake_left_yellow_pressure(&mut self) -> Pressure {
                self.read("HYD_BRAKE_ALTN_LEFT_PRESS")
            }

            fn get_brake_right_yellow_pressure(&mut self) -> Pressure {
                self.read("HYD_BRAKE_ALTN_RIGHT_PRESS")
            }

            fn get_green_reservoir_volume(&mut self) -> Volume {
                self.read("HYD_GREEN_RESERVOIR")
            }

            fn get_blue_reservoir_volume(&mut self) -> Volume {
                self.read("HYD_BLUE_RESERVOIR")
            }

            fn autobrake_mode(&mut self) -> AutobrakeMode {
                self.read_f64("AUTOBRAKES_ARMED_MODE").into()
            }

            fn get_brake_left_green_pressure(&mut self) -> Pressure {
                self.read("HYD_BRAKE_NORM_LEFT_PRESS")
            }

            fn get_brake_right_green_pressure(&mut self) -> Pressure {
                self.read("HYD_BRAKE_NORM_RIGHT_PRESS")
            }

            fn get_brake_yellow_accumulator_pressure(&mut self) -> Pressure {
                self.read("HYD_BRAKE_ALTN_ACC_PRESS")
            }

            fn get_brake_yellow_accumulator_fluid_volume(&self) -> Volume {
                self.query(|a| a.get_yellow_brake_accumulator_fluid_volume())
            }

            fn get_rat_position(&mut self) -> f64 {
                self.read("HYD_RAT_STOW_POSITION")
            }

            fn get_rat_rpm(&mut self) -> f64 {
                self.read("A32NX_HYD_RAT_RPM")
            }

            fn rat_deploy_commanded(&self) -> bool {
                self.query(|a| a.is_rat_commanded_to_deploy())
            }

            fn is_fire_valve_eng1_closed(&mut self) -> bool {
                !Read::<bool>::read(self, "HYD_GREEN_FIRE_VALVE_OPENED")
                    && !self.query(|a| a.hydraulics.green_loop.is_fire_shutoff_valve_opened())
            }

            fn is_fire_valve_eng2_closed(&mut self) -> bool {
                !Read::<bool>::read(self, "HYD_YELLOW_FIRE_VALVE_OPENED")
                    && !self.query(|a| a.hydraulics.yellow_loop.is_fire_shutoff_valve_opened())
            }

            fn engines_off(self) -> Self {
                self.stop_eng1().stop_eng2()
            }

            fn external_power(mut self, is_connected: bool) -> Self {
                self.write("EXTERNAL POWER AVAILABLE:1", is_connected);

                if is_connected {
                    self = self.on_the_ground();
                }
                self
            }

            fn on_the_ground(mut self) -> Self {
                self.set_indicated_altitude(Length::new::<foot>(0.));
                self.set_on_ground(true);
                self.set_indicated_airspeed(Velocity::new::<knot>(5.));
                self
            }

            fn rotates_on_runway(mut self) -> Self {
                self.set_indicated_altitude(Length::new::<foot>(0.));
                self.set_on_ground(false);
                self.set_indicated_airspeed(Velocity::new::<knot>(135.));
                self.write(
                    LandingGear::GEAR_CENTER_COMPRESSION,
                    Ratio::new::<ratio>(0.5),
                );
                self.write(LandingGear::GEAR_LEFT_COMPRESSION, Ratio::new::<ratio>(0.8));
                self.write(
                    LandingGear::GEAR_RIGHT_COMPRESSION,
                    Ratio::new::<ratio>(0.8),
                );
                self
            }

            fn in_flight(mut self) -> Self {
                self.set_on_ground(false);
                self.set_indicated_altitude(Length::new::<foot>(2500.));
                self.set_indicated_airspeed(Velocity::new::<knot>(180.));
                self.start_eng1(Ratio::new::<percent>(80.))
                    .start_eng2(Ratio::new::<percent>(80.))
                    .set_gear_up()
                    .set_park_brake(false)
                    .external_power(false)
            }

            fn set_eng1_fire_button(mut self, is_active: bool) -> Self {
                self.write("FIRE_BUTTON_ENG1", is_active);
                self
            }

            fn set_eng2_fire_button(mut self, is_active: bool) -> Self {
                self.write("FIRE_BUTTON_ENG2", is_active);
                self
            }

            fn set_cargo_door_state(mut self, position: f64) -> Self {
                self.write("EXIT OPEN:5", position);
                self
            }

            fn open_fwd_cargo_door(mut self) -> Self {
                self.write("FWD_DOOR_CARGO_OPEN_REQ", 1.);
                self
            }

            fn close_fwd_cargo_door(mut self) -> Self {
                self.write("FWD_DOOR_CARGO_OPEN_REQ", 0.);
                self
            }

            fn set_pushback_state(mut self, is_pushed_back: bool) -> Self {
                if is_pushed_back {
                    let mut rng = rand::thread_rng();

                    self.write("PUSHBACK ANGLE", rng.gen_range(0.0..0.1));
                    self.write("PUSHBACK STATE", 0.);
                } else {
                    self.write("PUSHBACK STATE", 3.);
                }
                self
            }

            fn start_eng1(mut self, n2: Ratio) -> Self {
                self.write("GENERAL ENG STARTER ACTIVE:1", true);
                self.write("ENGINE_N2:1", n2);

                self
            }

            fn start_eng2(mut self, n2: Ratio) -> Self {
                self.write("GENERAL ENG STARTER ACTIVE:2", true);
                self.write("ENGINE_N2:2", n2);

                self
            }

            fn stop_eng1(mut self) -> Self {
                self.write("GENERAL ENG STARTER ACTIVE:1", false);
                self.write("ENGINE_N2:1", 0.);

                self
            }

            fn stopping_eng1(mut self) -> Self {
                self.write("GENERAL ENG STARTER ACTIVE:1", false);
                self.write("ENGINE_N2:1", 25.);

                self
            }

            fn stop_eng2(mut self) -> Self {
                self.write("GENERAL ENG STARTER ACTIVE:2", false);
                self.write("ENGINE_N2:2", 0.);

                self
            }

            fn stopping_eng2(mut self) -> Self {
                self.write("GENERAL ENG STARTER ACTIVE:2", false);
                self.write("ENGINE_N2:2", 25.);

                self
            }

            fn set_park_brake(mut self, is_set: bool) -> Self {
                self.write("PARK_BRAKE_LEVER_POS", is_set);
                self
            }

            fn set_gear_up(mut self) -> Self {
                self.write("GEAR CENTER POSITION", 0.);
                self.write("GEAR LEFT POSITION", 0.);
                self.write("GEAR RIGHT POSITION", 0.);
                self.write("GEAR HANDLE POSITION", false);

                self
            }

            fn set_gear_down(mut self) -> Self {
                self.write("GEAR CENTER POSITION", 100.);
                self.write("GEAR LEFT POSITION", 100.);
                self.write("GEAR RIGHT POSITION", 100.);
                self.write("GEAR HANDLE POSITION", true);

                self
            }

            fn set_anti_skid(mut self, is_set: bool) -> Self {
                self.write("ANTISKID BRAKES ACTIVE", is_set);
                self
            }

            fn set_yellow_e_pump(mut self, is_auto: bool) -> Self {
                self.write("OVHD_HYD_EPUMPY_PB_IS_AUTO", is_auto);
                self
            }

            fn set_blue_e_pump(mut self, is_auto: bool) -> Self {
                self.write("OVHD_HYD_EPUMPB_PB_IS_AUTO", is_auto);
                self
            }

            fn set_blue_e_pump_ovrd_pressed(mut self, is_pressed: bool) -> Self {
                self.write("OVHD_HYD_EPUMPY_OVRD_IS_PRESSED", is_pressed);
                self
            }

            fn set_green_ed_pump(mut self, is_auto: bool) -> Self {
                self.write("OVHD_HYD_ENG_1_PUMP_PB_IS_AUTO", is_auto);
                self
            }

            fn set_yellow_ed_pump(mut self, is_auto: bool) -> Self {
                self.write("OVHD_HYD_ENG_2_PUMP_PB_IS_AUTO", is_auto);
                self
            }

            fn set_ptu_state(mut self, is_auto: bool) -> Self {
                self.write("OVHD_HYD_PTU_PB_IS_AUTO", is_auto);
                self
            }

            fn ac_bus_1_lost(mut self) -> Self {
                self.command(|a| a.set_ac_bus_1_is_powered(false));
                self
            }

            fn ac_bus_2_lost(mut self) -> Self {
                self.command(|a| a.set_ac_bus_2_is_powered(false));
                self
            }

            fn dc_ground_service_lost(mut self) -> Self {
                self.command(|a| a.set_dc_ground_service_is_powered(false));
                self
            }
            fn dc_ground_service_avail(mut self) -> Self {
                self.command(|a| a.set_dc_ground_service_is_powered(true));
                self
            }

            fn ac_ground_service_lost(mut self) -> Self {
                self.command(|a| a.set_ac_ground_service_is_powered(false));
                self
            }

            fn dc_bus_2_lost(mut self) -> Self {
                self.command(|a| a.set_dc_bus_2_is_powered(false));
                self
            }

            fn dc_ess_lost(mut self) -> Self {
                self.command(|a| a.set_dc_ess_is_powered(false));
                self
            }

            fn dc_ess_active(mut self) -> Self {
                self.command(|a| a.set_dc_ess_is_powered(true));
                self
            }

            fn set_cold_dark_inputs(self) -> Self {
                self.set_eng1_fire_button(false)
                    .set_eng2_fire_button(false)
                    .set_blue_e_pump(true)
                    .set_yellow_e_pump(true)
                    .set_green_ed_pump(true)
                    .set_yellow_ed_pump(true)
                    .set_ptu_state(true)
                    .set_park_brake(true)
                    .set_anti_skid(true)
                    .set_cargo_door_state(0.)
                    .set_left_brake(Ratio::new::<percent>(0.))
                    .set_right_brake(Ratio::new::<percent>(0.))
                    .set_gear_down()
            }

            fn set_left_brake(self, position_percent: Ratio) -> Self {
                self.set_brake("LEFT_BRAKE_PEDAL_INPUT", position_percent)
            }

            fn set_right_brake(self, position_percent: Ratio) -> Self {
                self.set_brake("RIGHT_BRAKE_PEDAL_INPUT", position_percent)
            }

            fn set_brake(mut self, name: &str, position_percent: Ratio) -> Self {
                let scaled_value = position_percent.get::<ratio>();
                self.write(name, scaled_value.min(1.).max(0.));
                self
            }

            fn set_autobrake_low(mut self) -> Self {
                self.write("OVHD_AUTOBRK_LOW_ON_IS_PRESSED", true);
                self = self.run_one_tick();
                self.write("OVHD_AUTOBRK_LOW_ON_IS_PRESSED", false);
                self
            }

            fn set_autobrake_med(mut self) -> Self {
                self.write("OVHD_AUTOBRK_MED_ON_IS_PRESSED", true);
                self = self.run_one_tick();
                self.write("OVHD_AUTOBRK_MED_ON_IS_PRESSED", false);
                self
            }

            fn set_autobrake_max(mut self) -> Self {
                self.write("OVHD_AUTOBRK_MAX_ON_IS_PRESSED", true);
                self = self.run_one_tick();
                self.write("OVHD_AUTOBRK_MAX_ON_IS_PRESSED", false);
                self
            }

            fn set_deploy_spoilers(mut self) -> Self {
                self.write("SPOILERS_GROUND_SPOILERS_ACTIVE", true);
                self
            }

            fn set_retract_spoilers(mut self) -> Self {
                self.write("SPOILERS_GROUND_SPOILERS_ACTIVE", false);
                self
            }

            fn empty_brake_accumulator_using_park_brake(mut self) -> Self {
                self = self
                    .set_park_brake(true)
                    .run_waiting_for(Duration::from_secs(1));

                let mut number_of_loops = 0;
                while self
                    .get_brake_yellow_accumulator_fluid_volume()
                    .get::<gallon>()
                    > 0.001
                {
                    self = self
                        .set_park_brake(false)
                        .run_waiting_for(Duration::from_secs(1))
                        .set_park_brake(true)
                        .run_waiting_for(Duration::from_secs(1));
                    number_of_loops += 1;
                    assert!(number_of_loops < 20);
                }

                self = self
                    .set_park_brake(false)
                    .run_waiting_for(Duration::from_secs(1))
                    .set_park_brake(true)
                    .run_waiting_for(Duration::from_secs(1));

                self
            }

            fn empty_brake_accumulator_using_pedal_brake(mut self) -> Self {
                let mut number_of_loops = 0;
                while self
                    .get_brake_yellow_accumulator_fluid_volume()
                    .get::<gallon>()
                    > 0.001
                {
                    self = self
                        .set_left_brake(Ratio::new::<percent>(100.))
                        .set_right_brake(Ratio::new::<percent>(100.))
                        .run_waiting_for(Duration::from_secs(1))
                        .set_left_brake(Ratio::new::<percent>(0.))
                        .set_right_brake(Ratio::new::<percent>(0.))
                        .run_waiting_for(Duration::from_secs(1));
                    number_of_loops += 1;
                    assert!(number_of_loops < 50);
                }

                self = self
                    .set_left_brake(Ratio::new::<percent>(100.))
                    .set_right_brake(Ratio::new::<percent>(100.))
                    .run_waiting_for(Duration::from_secs(1))
                    .set_left_brake(Ratio::new::<percent>(0.))
                    .set_right_brake(Ratio::new::<percent>(0.))
                    .run_waiting_for(Duration::from_secs(1));

                self
            }

            fn press_blue_epump_override_button_once(self) -> Self {
                self.set_blue_e_pump_ovrd_pressed(true)
                    .run_one_tick()
                    .set_blue_e_pump_ovrd_pressed(false)
                    .run_one_tick()
            }
        }
        impl TestBed for A320HydraulicsTestBed {
            type Aircraft = A320HydraulicsTestAircraft;

            fn test_bed(&self) -> &SimulationTestBed<A320HydraulicsTestAircraft> {
                &self.test_bed
            }

            fn test_bed_mut(&mut self) -> &mut SimulationTestBed<A320HydraulicsTestAircraft> {
                &mut self.test_bed
            }
        }

        fn test_bed() -> A320HydraulicsTestBed {
            A320HydraulicsTestBed::new()
        }

        fn test_bed_with() -> A320HydraulicsTestBed {
            test_bed()
        }

        #[test]
        fn pressure_state_at_init_one_simulation_step() {
            let mut test_bed = test_bed_with()
                .engines_off()
                .on_the_ground()
                .set_cold_dark_inputs()
                .run_one_tick();

            assert!(test_bed.is_ptu_enabled());

            assert!(!test_bed.is_green_pressurised());
            assert!(test_bed.green_pressure() < Pressure::new::<psi>(50.));
            assert!(!test_bed.is_blue_pressurised());
            assert!(test_bed.blue_pressure() < Pressure::new::<psi>(50.));
            assert!(!test_bed.is_yellow_pressurised());
            assert!(test_bed.yellow_pressure() < Pressure::new::<psi>(50.));
        }

        #[test]
        fn pressure_state_after_5s() {
            let mut test_bed = test_bed_with()
                .engines_off()
                .on_the_ground()
                .set_cold_dark_inputs()
                .run_waiting_for(Duration::from_secs(5));

            assert!(test_bed.is_ptu_enabled());

            assert!(!test_bed.is_green_pressurised());
            assert!(test_bed.green_pressure() < Pressure::new::<psi>(50.));
            assert!(!test_bed.is_blue_pressurised());
            assert!(test_bed.blue_pressure() < Pressure::new::<psi>(50.));
            assert!(!test_bed.is_yellow_pressurised());
            assert!(test_bed.yellow_pressure() < Pressure::new::<psi>(50.));
        }

        #[test]
        fn ptu_inhibited_by_overhead_off_push_button() {
            let mut test_bed = test_bed_with()
                .engines_off()
                .on_the_ground()
                .set_cold_dark_inputs()
                .run_one_tick();

            // Enabled on cold start
            assert!(test_bed.is_ptu_enabled());

            // Ptu push button disables PTU accordingly
            test_bed = test_bed.set_ptu_state(false).run_one_tick();
            assert!(!test_bed.is_ptu_enabled());
            test_bed = test_bed.set_ptu_state(true).run_one_tick();
            assert!(test_bed.is_ptu_enabled());
        }

        #[test]
        fn ptu_inhibited_on_ground_when_only_one_engine_on_and_park_brake_on() {
            let mut test_bed = test_bed_with()
                .engines_off()
                .on_the_ground()
                .set_cold_dark_inputs()
                .start_eng2(Ratio::new::<percent>(80.))
                .run_one_tick();

            assert!(!test_bed.is_ptu_enabled());

            test_bed = test_bed.set_park_brake(false).run_one_tick();
            assert!(test_bed.is_ptu_enabled());

            test_bed = test_bed.set_park_brake(true).run_one_tick();
            assert!(!test_bed.is_ptu_enabled());
        }

        #[test]
        fn ptu_inhibited_on_ground_is_activated_when_center_gear_in_air() {
            let mut test_bed = test_bed_with()
                .engines_off()
                .on_the_ground()
                .set_cold_dark_inputs()
                .start_eng2(Ratio::new::<percent>(80.))
                .run_one_tick();

            assert!(!test_bed.is_ptu_enabled());

            test_bed = test_bed.rotates_on_runway().run_one_tick();
            assert!(test_bed.is_ptu_enabled());
        }

        #[test]
        fn ptu_unpowered_cant_inhibit() {
            let mut test_bed = test_bed_with()
                .engines_off()
                .on_the_ground()
                .set_cold_dark_inputs()
                .run_one_tick();

            // Enabled on cold start
            assert!(test_bed.is_ptu_enabled());

            // Ptu push button disables PTU accordingly
            test_bed = test_bed.set_ptu_state(false).run_one_tick();
            assert!(!test_bed.is_ptu_enabled());

            // No power on closing valve : ptu become active
            test_bed = test_bed.dc_ground_service_lost().run_one_tick();
            assert!(test_bed.is_ptu_enabled());

            test_bed = test_bed.dc_ground_service_avail().run_one_tick();
            assert!(!test_bed.is_ptu_enabled());
        }

        #[test]
        fn ptu_cargo_operation_inhibit() {
            let mut test_bed = test_bed_with()
                .engines_off()
                .on_the_ground()
                .set_cold_dark_inputs()
                .run_one_tick();

            // Enabled on cold start
            assert!(test_bed.is_ptu_enabled());

            // Ptu push button disables PTU accordingly
            test_bed = test_bed.set_cargo_door_state(1.).run_one_tick();
            assert!(!test_bed.is_ptu_enabled());
            test_bed = test_bed.run_waiting_for(Duration::from_secs(1));
            assert!(!test_bed.is_ptu_enabled());
            test_bed = test_bed.run_waiting_for(
                A320PowerTransferUnitController::DURATION_OF_PTU_INHIBIT_AFTER_CARGO_DOOR_OPERATION,
            ); // Should re enabled after 40s
            assert!(test_bed.is_ptu_enabled());
        }

        #[test]
        fn nose_wheel_pin_detection() {
            let mut test_bed = test_bed_with()
                .engines_off()
                .on_the_ground()
                .set_cold_dark_inputs()
                .run_one_tick();

            assert!(!test_bed.query(|a| a.is_nws_pin_inserted()));

            test_bed = test_bed.set_pushback_state(true).run_one_tick();
            assert!(test_bed.query(|a| a.is_nws_pin_inserted()));

            test_bed = test_bed
                .set_pushback_state(false)
                .run_waiting_for(Duration::from_secs(1));
            assert!(test_bed.query(|a| a.is_nws_pin_inserted()));

            test_bed = test_bed.set_pushback_state(false).run_waiting_for(
                A320PowerTransferUnitController::DURATION_AFTER_WHICH_NWS_PIN_IS_REMOVED_AFTER_PUSHBACK,
            );

            assert!(!test_bed.query(|a| a.is_nws_pin_inserted()));
        }

        #[test]
        fn cargo_door_yellow_epump_powering() {
            let mut test_bed = test_bed_with()
                .engines_off()
                .on_the_ground()
                .set_cold_dark_inputs()
                .run_one_tick();

            assert!(!test_bed.query(|a| a.is_cargo_powering_yellow_epump()));

            test_bed = test_bed.set_cargo_door_state(1.0).run_one_tick();
            assert!(test_bed.query(|a| a.is_cargo_powering_yellow_epump()));

            test_bed = test_bed.run_waiting_for(Duration::from_secs(1));
            assert!(test_bed.query(|a| a.is_cargo_powering_yellow_epump()));

            test_bed = test_bed.run_waiting_for(
                A320YellowElectricPumpController::DURATION_OF_YELLOW_PUMP_ACTIVATION_AFTER_CARGO_DOOR_OPERATION,
            );

            assert!(!test_bed.query(|a| a.is_cargo_powering_yellow_epump()));
        }

        #[test]
        fn ptu_pressurise_green_from_yellow_epump() {
            let mut test_bed = test_bed_with()
                .engines_off()
                .on_the_ground()
                .set_cold_dark_inputs()
                .run_one_tick();

            // Enabled on cold start
            assert!(test_bed.is_ptu_enabled());

            // Yellow epump ON / Waiting 25s
            test_bed = test_bed
                .set_yellow_e_pump(false)
                .run_waiting_for(Duration::from_secs(25));

            assert!(test_bed.is_ptu_enabled());

            // Now we should have pressure in yellow and green
            assert!(test_bed.is_green_pressurised());
            assert!(test_bed.green_pressure() > Pressure::new::<psi>(2000.));
            assert!(test_bed.green_pressure() < Pressure::new::<psi>(3100.));

            assert!(!test_bed.is_blue_pressurised());
            assert!(test_bed.blue_pressure() < Pressure::new::<psi>(50.));
            assert!(test_bed.blue_pressure() > Pressure::new::<psi>(-50.));

            assert!(test_bed.is_yellow_pressurised());
            assert!(test_bed.yellow_pressure() > Pressure::new::<psi>(2000.));
            assert!(test_bed.yellow_pressure() < Pressure::new::<psi>(3100.));

            // Ptu push button disables PTU / green press should fall
            test_bed = test_bed
                .set_ptu_state(false)
                .run_waiting_for(Duration::from_secs(20));
            assert!(!test_bed.is_ptu_enabled());

            // Now we should have pressure in yellow only
            assert!(!test_bed.is_green_pressurised());
            assert!(test_bed.green_pressure() < Pressure::new::<psi>(500.));
            assert!(!test_bed.is_blue_pressurised());
            assert!(test_bed.blue_pressure() < Pressure::new::<psi>(50.));
            assert!(test_bed.is_yellow_pressurised());
            assert!(test_bed.yellow_pressure() > Pressure::new::<psi>(2000.));
        }

        #[test]
        fn ptu_pressurise_green_from_yellow_epump_and_edp2() {
            let mut test_bed = test_bed_with()
                .set_cold_dark_inputs()
                .on_the_ground()
                .start_eng2(Ratio::new::<percent>(100.))
                .set_park_brake(false)
                .set_yellow_e_pump(false)
                .set_yellow_ed_pump(true) // Else Ptu inhibited by parking brake
                .run_waiting_for(Duration::from_secs(25));

            assert!(test_bed.is_ptu_enabled());

            // Now we should have pressure in yellow and green
            assert!(test_bed.is_green_pressurised());
            assert!(test_bed.green_pressure() > Pressure::new::<psi>(2000.));
            assert!(test_bed.green_pressure() < Pressure::new::<psi>(3100.));

            assert!(test_bed.is_yellow_pressurised());
            assert!(test_bed.yellow_pressure() > Pressure::new::<psi>(2000.));
            assert!(test_bed.yellow_pressure() < Pressure::new::<psi>(3100.));
        }

        #[test]
        fn green_edp_buildup() {
            let mut test_bed = test_bed_with()
                .engines_off()
                .on_the_ground()
                .set_cold_dark_inputs()
                .run_one_tick();

            // Starting eng 1
            test_bed = test_bed
                .start_eng1(Ratio::new::<percent>(80.))
                .run_one_tick();

            // ALMOST No pressure
            assert!(!test_bed.is_green_pressurised());
            assert!(test_bed.green_pressure() < Pressure::new::<psi>(500.));

            // Blue is auto run from engine master switches logic
            assert!(!test_bed.is_blue_pressurised());
            assert!(test_bed.blue_pressure() < Pressure::new::<psi>(500.));
            assert!(!test_bed.is_yellow_pressurised());
            assert!(test_bed.yellow_pressure() < Pressure::new::<psi>(500.));

            // Waiting for 5s pressure should be at 3000 psi
            test_bed = test_bed
                .start_eng1(Ratio::new::<percent>(80.))
                .run_waiting_for(Duration::from_secs(5));

            assert!(test_bed.is_green_pressurised());
            assert!(test_bed.green_pressure() > Pressure::new::<psi>(2900.));
            assert!(test_bed.is_blue_pressurised());
            assert!(test_bed.blue_pressure() > Pressure::new::<psi>(2500.));
            assert!(!test_bed.is_yellow_pressurised());
            assert!(test_bed.yellow_pressure() < Pressure::new::<psi>(50.));

            // Stoping engine, pressure should fall in 20s
            test_bed = test_bed
                .stop_eng1()
                .run_waiting_for(Duration::from_secs(20));

            assert!(!test_bed.is_green_pressurised());
            assert!(test_bed.green_pressure() < Pressure::new::<psi>(500.));
            assert!(!test_bed.is_blue_pressurised());
            assert!(test_bed.blue_pressure() < Pressure::new::<psi>(200.));
            assert!(!test_bed.is_yellow_pressurised());
            assert!(test_bed.yellow_pressure() < Pressure::new::<psi>(50.));
        }

        #[test]
        fn green_edp_no_fault_on_ground_eng_off() {
            let mut test_bed = test_bed_with()
                .engines_off()
                .on_the_ground()
                .set_cold_dark_inputs()
                .run_one_tick();

            // EDP should be commanded on even without engine running
            assert!(test_bed.is_green_edp_commanded_on());
            // EDP should have no fault
            assert!(!test_bed.is_green_edp_press_low_fault());
        }

        #[test]
        fn green_edp_fault_not_on_ground_eng_off() {
            let mut test_bed = test_bed_with()
                .set_cold_dark_inputs()
                .in_flight()
                .engines_off()
                .run_one_tick();

            // EDP should be commanded on even without engine running
            assert!(test_bed.is_green_edp_commanded_on());

            assert!(!test_bed.is_green_pressurised());
            assert!(!test_bed.is_yellow_pressurised());
            // EDP should have a fault as we are in flight
            assert!(test_bed.is_green_edp_press_low_fault());
        }

        #[test]
        fn green_edp_fault_on_ground_eng_starting() {
            let mut test_bed = test_bed_with()
                .engines_off()
                .on_the_ground()
                .set_cold_dark_inputs()
                .run_one_tick();

            // EDP should be commanded on even without engine running
            assert!(test_bed.is_green_edp_commanded_on());
            // EDP should have no fault
            assert!(!test_bed.is_green_edp_press_low_fault());

            test_bed = test_bed
                .start_eng1(Ratio::new::<percent>(3.))
                .run_one_tick();

            assert!(!test_bed.is_green_edp_press_low_fault());

            test_bed = test_bed
                .start_eng1(Ratio::new::<percent>(80.))
                .run_one_tick();

            assert!(!test_bed.is_green_pressurised());
            assert!(test_bed.is_green_edp_press_low_fault());

            test_bed = test_bed.run_waiting_for(Duration::from_secs(10));

            // When finally pressurised no fault
            assert!(test_bed.is_green_pressurised());
            assert!(!test_bed.is_green_edp_press_low_fault());
        }

        #[test]
        fn yellow_edp_no_fault_on_ground_eng_off() {
            let mut test_bed = test_bed_with()
                .engines_off()
                .on_the_ground()
                .set_cold_dark_inputs()
                .run_one_tick();

            // EDP should be commanded on even without engine running
            assert!(test_bed.is_yellow_edp_commanded_on());
            // EDP should have no fault
            assert!(!test_bed.is_yellow_edp_press_low_fault());
        }

        #[test]
        fn yellow_edp_fault_not_on_ground_eng_off() {
            let mut test_bed = test_bed_with()
                .set_cold_dark_inputs()
                .in_flight()
                .engines_off()
                .run_one_tick();

            // EDP should be commanded on even without engine running
            assert!(test_bed.is_yellow_edp_commanded_on());

            assert!(!test_bed.is_green_pressurised());
            assert!(!test_bed.is_yellow_pressurised());
            // EDP should have a fault as we are in flight
            assert!(test_bed.is_yellow_edp_press_low_fault());
        }

        #[test]
        fn yellow_edp_fault_on_ground_eng_starting() {
            let mut test_bed = test_bed_with()
                .engines_off()
                .on_the_ground()
                .set_cold_dark_inputs()
                .run_one_tick();

            // EDP should be commanded on even without engine running
            assert!(test_bed.is_yellow_edp_commanded_on());
            // EDP should have no fault
            assert!(!test_bed.is_yellow_edp_press_low_fault());

            test_bed = test_bed
                .start_eng2(Ratio::new::<percent>(3.))
                .run_one_tick();

            assert!(!test_bed.is_yellow_edp_press_low_fault());

            test_bed = test_bed
                .start_eng2(Ratio::new::<percent>(80.))
                .run_one_tick();

            assert!(!test_bed.is_yellow_pressurised());
            assert!(test_bed.is_yellow_edp_press_low_fault());

            test_bed = test_bed.run_waiting_for(Duration::from_secs(10));

            // When finally pressurised no fault
            assert!(test_bed.is_yellow_pressurised());
            assert!(!test_bed.is_yellow_edp_press_low_fault());
        }

        #[test]
        fn blue_epump_no_fault_on_ground_eng_starting() {
            let mut test_bed = test_bed_with()
                .engines_off()
                .on_the_ground()
                .set_cold_dark_inputs()
                .run_one_tick();

            // Blue epump should have no fault
            assert!(!test_bed.is_blue_epump_press_low_fault());

            test_bed = test_bed
                .start_eng2(Ratio::new::<percent>(3.))
                .run_one_tick();

            assert!(!test_bed.is_blue_epump_press_low_fault());

            test_bed = test_bed
                .start_eng2(Ratio::new::<percent>(80.))
                .run_one_tick();

            assert!(!test_bed.is_blue_pressurised());
            assert!(test_bed.is_blue_epump_press_low_fault());

            test_bed = test_bed.run_waiting_for(Duration::from_secs(10));

            // When finally pressurised no fault
            assert!(test_bed.is_blue_pressurised());
            assert!(!test_bed.is_blue_epump_press_low_fault());
        }

        #[test]
        fn blue_epump_fault_on_ground_using_override() {
            let mut test_bed = test_bed_with()
                .engines_off()
                .on_the_ground()
                .set_cold_dark_inputs()
                .run_one_tick();

            // Blue epump should have no fault
            assert!(!test_bed.is_blue_epump_press_low_fault());

            test_bed = test_bed.press_blue_epump_override_button_once();
            assert!(test_bed.blue_epump_override_is_on());

            // As we use override, this bypasses eng off fault inhibit so we have a fault
            assert!(test_bed.is_blue_epump_press_low_fault());

            test_bed = test_bed.run_waiting_for(Duration::from_secs(10));

            // When finally pressurised no fault
            assert!(test_bed.is_blue_pressurised());
            assert!(!test_bed.is_blue_epump_press_low_fault());
        }

        #[test]
        fn green_edp_press_low_engine_off_to_on() {
            let mut test_bed = test_bed_with()
                .engines_off()
                .on_the_ground()
                .set_cold_dark_inputs()
                .run_one_tick();

            // EDP should be commanded on even without engine running
            assert!(test_bed.is_green_edp_commanded_on());

            // EDP should be LOW pressure state
            assert!(test_bed.is_green_edp_press_low());

            // Starting eng 1 N2 is low at start
            test_bed = test_bed
                .start_eng1(Ratio::new::<percent>(3.))
                .run_one_tick();

            // Engine commanded on but pressure couldn't rise enough: we are in fault low
            assert!(test_bed.is_green_edp_press_low());

            // Waiting for 5s pressure should be at 3000 psi
            test_bed = test_bed
                .start_eng1(Ratio::new::<percent>(80.))
                .run_waiting_for(Duration::from_secs(5));

            // No more fault LOW expected
            assert!(test_bed.is_green_pressurised());
            assert!(test_bed.green_pressure() > Pressure::new::<psi>(2900.));
            assert!(!test_bed.is_green_edp_press_low());

            // Stoping pump, no fault expected
            test_bed = test_bed
                .set_green_ed_pump(false)
                .run_waiting_for(Duration::from_secs(1));
            assert!(!test_bed.is_green_edp_press_low());
        }

        #[test]
        fn green_edp_press_low_engine_on_to_off() {
            let mut test_bed = test_bed_with()
                .on_the_ground()
                .set_cold_dark_inputs()
                .start_eng1(Ratio::new::<percent>(75.))
                .run_waiting_for(Duration::from_secs(5));

            // EDP should be commanded on even without engine running
            assert!(test_bed.is_green_edp_commanded_on());
            assert!(test_bed.is_green_pressurised());
            // EDP should not be in fault low when engine running and pressure is ok
            assert!(!test_bed.is_green_edp_press_low());

            // Stoping eng 1 with N2 still turning
            test_bed = test_bed.stopping_eng1().run_one_tick();

            // Edp should still be in pressurized mode but as engine just stopped no fault
            assert!(test_bed.is_green_edp_commanded_on());
            assert!(!test_bed.is_green_edp_press_low());

            // Waiting for 25s pressure should drop and still no fault
            test_bed = test_bed
                .stop_eng1()
                .run_waiting_for(Duration::from_secs(25));

            assert!(!test_bed.is_green_pressurised());
            assert!(test_bed.green_pressure() < Pressure::new::<psi>(500.));
            assert!(test_bed.is_green_edp_press_low());
        }

        #[test]
        fn yellow_edp_press_low_engine_on_to_off() {
            let mut test_bed = test_bed_with()
                .on_the_ground()
                .set_cold_dark_inputs()
                .start_eng2(Ratio::new::<percent>(75.))
                .run_waiting_for(Duration::from_secs(5));

            // EDP should be commanded on even without engine running
            assert!(test_bed.is_yellow_edp_commanded_on());
            assert!(test_bed.is_yellow_pressurised());
            // EDP should not be in fault low when engine running and pressure is ok
            assert!(!test_bed.is_yellow_edp_press_low());

            // Stoping eng 2 with N2 still turning
            test_bed = test_bed.stopping_eng2().run_one_tick();

            // Edp should still be in pressurized mode but as engine just stopped no fault
            assert!(test_bed.is_yellow_edp_commanded_on());
            assert!(!test_bed.is_yellow_edp_press_low());

            // Waiting for 25s pressure should drop and still no fault
            test_bed = test_bed
                .stop_eng2()
                .run_waiting_for(Duration::from_secs(25));

            assert!(!test_bed.is_yellow_pressurised());
            assert!(test_bed.yellow_pressure() < Pressure::new::<psi>(500.));
            assert!(test_bed.is_yellow_edp_press_low());
        }

        #[test]
        fn yellow_edp_press_low_engine_off_to_on() {
            let mut test_bed = test_bed_with()
                .engines_off()
                .on_the_ground()
                .set_cold_dark_inputs()
                .run_one_tick();

            // EDP should be commanded on even without engine running
            assert!(test_bed.is_yellow_edp_commanded_on());

            // EDP should be LOW pressure state
            assert!(test_bed.is_yellow_edp_press_low());

            // Starting eng 2 N2 is low at start
            test_bed = test_bed
                .start_eng2(Ratio::new::<percent>(3.))
                .run_one_tick();

            // Engine commanded on but pressure couldn't rise enough: we are in fault low
            assert!(test_bed.is_yellow_edp_press_low());

            // Waiting for 5s pressure should be at 3000 psi
            test_bed = test_bed
                .start_eng2(Ratio::new::<percent>(80.))
                .run_waiting_for(Duration::from_secs(5));

            // No more fault LOW expected
            assert!(test_bed.is_yellow_pressurised());
            assert!(test_bed.yellow_pressure() > Pressure::new::<psi>(2900.));
            assert!(!test_bed.is_yellow_edp_press_low());

            // Stoping pump, no fault expected
            test_bed = test_bed
                .set_yellow_ed_pump(false)
                .run_waiting_for(Duration::from_secs(1));
            assert!(!test_bed.is_yellow_edp_press_low());
        }

        #[test]
        fn yellow_edp_press_low_engine_off_to_on_with_e_pump() {
            let mut test_bed = test_bed_with()
                .engines_off()
                .on_the_ground()
                .set_cold_dark_inputs()
                .set_ptu_state(false)
                .set_yellow_e_pump(false)
                .run_one_tick();

            // EDP should be commanded on even without engine running
            assert!(test_bed.is_yellow_edp_commanded_on());

            // EDP should be LOW pressure state
            assert!(test_bed.is_yellow_edp_press_low());

            // Waiting for 20s pressure should be at 3000 psi
            test_bed = test_bed.run_waiting_for(Duration::from_secs(20));

            // Yellow pressurised but edp still off, we expect fault LOW press
            assert!(test_bed.is_yellow_pressurised());
            assert!(test_bed.yellow_pressure() > Pressure::new::<psi>(2900.));
            assert!(test_bed.is_yellow_edp_press_low());

            // Starting eng 2 N2 is low at start
            test_bed = test_bed
                .start_eng2(Ratio::new::<percent>(3.))
                .run_one_tick();

            // Engine commanded on but pressure couldn't rise enough: we are in fault low
            assert!(test_bed.is_yellow_edp_press_low());

            // Waiting for 5s pressure should be at 3000 psi in EDP section
            test_bed = test_bed
                .start_eng2(Ratio::new::<percent>(80.))
                .run_waiting_for(Duration::from_secs(5));

            // No more fault LOW expected
            assert!(test_bed.is_yellow_pressurised());
            assert!(test_bed.yellow_pressure() > Pressure::new::<psi>(2900.));
            assert!(!test_bed.is_yellow_edp_press_low());
        }

        #[test]
        fn green_edp_press_low_engine_off_to_on_with_ptu() {
            let mut test_bed = test_bed_with()
                .on_the_ground()
                .set_cold_dark_inputs()
                .set_park_brake(false)
                .start_eng2(Ratio::new::<percent>(80.))
                .run_one_tick();

            // EDP should be LOW pressure state
            assert!(test_bed.is_green_edp_press_low());

            // Waiting for 20s pressure should be at 2300+ psi thanks to ptu
            test_bed = test_bed.run_waiting_for(Duration::from_secs(20));

            // Yellow pressurised by engine2, green presurised from ptu we expect fault LOW press on EDP1
            assert!(test_bed.is_yellow_pressurised());
            assert!(test_bed.yellow_pressure() > Pressure::new::<psi>(2800.));
            assert!(test_bed.is_green_pressurised());
            assert!(test_bed.green_pressure() > Pressure::new::<psi>(2300.));
            assert!(test_bed.is_green_edp_press_low());

            // Starting eng 1 N2 is low at start
            test_bed = test_bed
                .start_eng1(Ratio::new::<percent>(3.))
                .run_one_tick();

            // Engine commanded on but pressure couldn't rise enough: we are in fault low
            assert!(test_bed.is_green_edp_press_low());

            // Waiting for 5s pressure should be at 3000 psi in EDP section
            test_bed = test_bed
                .start_eng1(Ratio::new::<percent>(80.))
                .run_waiting_for(Duration::from_secs(5));

            // No more fault LOW expected
            assert!(test_bed.is_green_pressurised());
            assert!(test_bed.green_pressure() > Pressure::new::<psi>(2900.));
            assert!(!test_bed.is_green_edp_press_low());
        }

        #[test]
        fn yellow_epump_press_low_at_pump_on() {
            let mut test_bed = test_bed_with()
                .engines_off()
                .on_the_ground()
                .set_cold_dark_inputs()
                .run_one_tick();

            // EDP should not be in fault low when cold start
            assert!(!test_bed.is_yellow_epump_press_low());

            // Starting epump
            test_bed = test_bed.set_yellow_e_pump(false).run_one_tick();

            // Pump commanded on but pressure couldn't rise enough: we are in fault low
            assert!(test_bed.is_yellow_epump_press_low());

            // Waiting for 20s pressure should be at 3000 psi
            test_bed = test_bed.run_waiting_for(Duration::from_secs(20));

            // No more fault LOW expected
            assert!(test_bed.is_yellow_pressurised());
            assert!(test_bed.yellow_pressure() > Pressure::new::<psi>(2500.));
            assert!(!test_bed.is_yellow_epump_press_low());

            // Stoping epump, no fault expected
            test_bed = test_bed
                .set_yellow_e_pump(true)
                .run_waiting_for(Duration::from_secs(1));
            assert!(!test_bed.is_yellow_epump_press_low());
        }

        #[test]
        fn blue_epump_press_low_at_pump_on() {
            let mut test_bed = test_bed_with()
                .engines_off()
                .on_the_ground()
                .set_cold_dark_inputs()
                .run_one_tick();

            // EDP should not be in fault low when cold start
            assert!(!test_bed.is_blue_epump_press_low());

            // Starting epump
            test_bed = test_bed.press_blue_epump_override_button_once();
            assert!(test_bed.blue_epump_override_is_on());

            // Pump commanded on but pressure couldn't rise enough: we are in fault low
            assert!(test_bed.is_blue_epump_press_low());

            // Waiting for 10s pressure should be at 3000 psi
            test_bed = test_bed.run_waiting_for(Duration::from_secs(10));

            // No more fault LOW expected
            assert!(test_bed.is_blue_pressurised());
            assert!(test_bed.blue_pressure() > Pressure::new::<psi>(2900.));
            assert!(!test_bed.is_blue_epump_press_low());

            // Stoping epump, no fault expected
            test_bed = test_bed.press_blue_epump_override_button_once();
            assert!(!test_bed.blue_epump_override_is_on());

            test_bed = test_bed.run_waiting_for(Duration::from_secs(1));
            assert!(!test_bed.is_blue_epump_press_low());
        }

        #[test]
        fn blue_epump_override_switches_to_off_when_losing_relay_power_and_stays_off() {
            let mut test_bed = test_bed_with()
                .engines_off()
                .on_the_ground()
                .set_cold_dark_inputs()
                .run_one_tick();

            // Starting epump
            test_bed = test_bed
                .press_blue_epump_override_button_once()
                .run_waiting_for(Duration::from_secs(10));
            assert!(test_bed.blue_epump_override_is_on());
            assert!(test_bed.is_blue_pressurised());

            // Killing the bus corresponding to the latching relay of blue pump override push button
            // It should set the override state back to off without touching the push button
            test_bed = test_bed.dc_ess_lost().run_one_tick();
            assert!(!test_bed.blue_epump_override_is_on());

            // Stays off even powered back
            test_bed = test_bed.dc_ess_active().run_one_tick();
            assert!(!test_bed.blue_epump_override_is_on());

            test_bed = test_bed.run_waiting_for(Duration::from_secs(10));
            assert!(!test_bed.is_blue_pressurised());
        }

        #[test]
        fn blue_epump_override_switches_to_off_when_pump_forced_off_on_hyd_panel() {
            let mut test_bed = test_bed_with()
                .engines_off()
                .on_the_ground()
                .set_cold_dark_inputs()
                .run_one_tick();

            // Starting epump
            test_bed = test_bed
                .press_blue_epump_override_button_once()
                .run_waiting_for(Duration::from_secs(10));
            assert!(test_bed.blue_epump_override_is_on());
            assert!(test_bed.is_blue_pressurised());

            test_bed = test_bed.set_blue_e_pump(false).run_one_tick();
            assert!(!test_bed.blue_epump_override_is_on());
        }

        #[test]
        fn edp_deactivation() {
            let mut test_bed = test_bed_with()
                .engines_off()
                .on_the_ground()
                .set_cold_dark_inputs()
                .set_ptu_state(false)
                .run_one_tick();

            // Starting eng 1 and eng 2
            test_bed = test_bed
                .start_eng1(Ratio::new::<percent>(80.))
                .start_eng2(Ratio::new::<percent>(80.))
                .run_one_tick();

            // ALMOST No pressure
            assert!(test_bed.green_pressure() < Pressure::new::<psi>(500.));
            assert!(test_bed.yellow_pressure() < Pressure::new::<psi>(500.));

            // Waiting for 5s pressure should be at 3000 psi
            test_bed = test_bed.run_waiting_for(Duration::from_secs(5));

            assert!(test_bed.green_pressure() > Pressure::new::<psi>(2900.));
            assert!(test_bed.yellow_pressure() > Pressure::new::<psi>(2900.));

            // Stoping edp1, pressure should fall in 20s
            test_bed = test_bed
                .set_green_ed_pump(false)
                .run_waiting_for(Duration::from_secs(20));

            assert!(test_bed.green_pressure() < Pressure::new::<psi>(500.));
            assert!(test_bed.yellow_pressure() > Pressure::new::<psi>(2900.));

            // Stoping edp2, pressure should fall in 20s
            test_bed = test_bed
                .set_yellow_ed_pump(false)
                .run_waiting_for(Duration::from_secs(20));

            assert!(test_bed.green_pressure() < Pressure::new::<psi>(50.));
            assert!(test_bed.yellow_pressure() < Pressure::new::<psi>(500.));
        }

        #[test]
        fn yellow_edp_buildup() {
            let mut test_bed = test_bed_with()
                .engines_off()
                .on_the_ground()
                .set_cold_dark_inputs()
                .run_one_tick();

            // Starting eng 1
            test_bed = test_bed
                .start_eng2(Ratio::new::<percent>(80.))
                .run_one_tick();
            // ALMOST No pressure
            assert!(!test_bed.is_green_pressurised());
            assert!(test_bed.green_pressure() < Pressure::new::<psi>(50.));
            assert!(!test_bed.is_blue_pressurised());

            // Blue is auto run
            assert!(test_bed.blue_pressure() < Pressure::new::<psi>(500.));
            assert!(!test_bed.is_yellow_pressurised());
            assert!(test_bed.yellow_pressure() < Pressure::new::<psi>(500.));

            // Waiting for 5s pressure should be at 3000 psi
            test_bed = test_bed
                .start_eng2(Ratio::new::<percent>(80.))
                .run_waiting_for(Duration::from_secs(5));

            assert!(!test_bed.is_green_pressurised());
            assert!(test_bed.green_pressure() < Pressure::new::<psi>(50.));
            assert!(test_bed.is_blue_pressurised());
            assert!(test_bed.blue_pressure() > Pressure::new::<psi>(2500.));
            assert!(test_bed.is_yellow_pressurised());
            assert!(test_bed.yellow_pressure() > Pressure::new::<psi>(2800.));

            // Stoping engine, pressure should fall in 20s
            test_bed = test_bed
                .stop_eng2()
                .run_waiting_for(Duration::from_secs(20));

            assert!(!test_bed.is_green_pressurised());
            assert!(test_bed.green_pressure() < Pressure::new::<psi>(50.));
            assert!(!test_bed.is_blue_pressurised());
            assert!(test_bed.blue_pressure() < Pressure::new::<psi>(200.));
            assert!(!test_bed.is_yellow_pressurised());
            assert!(test_bed.yellow_pressure() < Pressure::new::<psi>(500.));
        }

        #[test]
        fn when_yellow_edp_solenoid_main_power_bus_unavailable_backup_bus_keeps_pump_in_unpressurised_state(
        ) {
            let mut test_bed = test_bed_with()
                .engines_off()
                .on_the_ground()
                .set_cold_dark_inputs()
                .run_one_tick();

            test_bed = test_bed
                .start_eng2(Ratio::new::<percent>(80.))
                .run_waiting_for(Duration::from_secs(15));

            assert!(test_bed.is_yellow_pressurised());

            // Stoping EDP manually
            test_bed = test_bed
                .set_yellow_ed_pump(false)
                .run_waiting_for(Duration::from_secs(15));

            assert!(!test_bed.is_yellow_pressurised());

            test_bed = test_bed
                .dc_bus_2_lost()
                .run_waiting_for(Duration::from_secs(15));

            // Yellow solenoid has backup power from DC ESS BUS
            assert!(!test_bed.is_yellow_pressurised());
        }

        #[test]
        fn when_yellow_edp_solenoid_both_bus_unpowered_yellow_hydraulic_system_is_pressurised() {
            let mut test_bed = test_bed_with()
                .engines_off()
                .on_the_ground()
                .set_cold_dark_inputs()
                .run_one_tick();

            test_bed = test_bed
                .start_eng2(Ratio::new::<percent>(80.))
                .run_waiting_for(Duration::from_secs(15));

            assert!(test_bed.is_yellow_pressurised());

            // Stoping EDP manually
            test_bed = test_bed
                .set_yellow_ed_pump(false)
                .run_waiting_for(Duration::from_secs(15));

            assert!(!test_bed.is_yellow_pressurised());

            test_bed = test_bed
                .dc_ess_lost()
                .dc_bus_2_lost()
                .run_waiting_for(Duration::from_secs(15));

            // Now solenoid defaults to pressurised without power
            assert!(test_bed.is_yellow_pressurised());
        }

        #[test]
        fn when_green_edp_solenoid_unpowered_yellow_hydraulic_system_is_pressurised() {
            let mut test_bed = test_bed_with()
                .engines_off()
                .on_the_ground()
                .set_cold_dark_inputs()
                .run_one_tick();

            test_bed = test_bed
                .start_eng1(Ratio::new::<percent>(80.))
                .run_waiting_for(Duration::from_secs(15));

            assert!(test_bed.is_green_pressurised());

            // Stoping EDP manually
            test_bed = test_bed
                .set_green_ed_pump(false)
                .run_waiting_for(Duration::from_secs(15));

            assert!(!test_bed.is_green_pressurised());

            test_bed = test_bed
                .dc_ess_lost()
                .run_waiting_for(Duration::from_secs(15));

            // Now solenoid defaults to pressurised
            assert!(test_bed.is_green_pressurised());
        }

        #[test]
        // Checks numerical stability of reservoir level: level should remain after multiple pressure cycles
        fn yellow_loop_reservoir_coherency() {
            let mut test_bed = test_bed_with()
                .engines_off()
                .on_the_ground()
                .set_cold_dark_inputs()
                .set_ptu_state(false)
                // Park brake off to not use fluid in brakes
                .set_park_brake(false)
                .run_one_tick();

            // Starting epump wait for pressure rise to make sure system is primed including brake accumulator
            test_bed = test_bed
                .set_yellow_e_pump(false)
                .run_waiting_for(Duration::from_secs(20));
            assert!(test_bed.is_yellow_pressurised());
            assert!(test_bed.yellow_pressure() < Pressure::new::<psi>(3500.));
            assert!(test_bed.yellow_pressure() > Pressure::new::<psi>(2500.));

            // Shutdown and wait for pressure stabilisation
            test_bed = test_bed
                .set_yellow_e_pump(true)
                .run_waiting_for(Duration::from_secs(50));
            assert!(!test_bed.is_yellow_pressurised());
            assert!(test_bed.yellow_pressure() < Pressure::new::<psi>(50.));
            assert!(test_bed.yellow_pressure() > Pressure::new::<psi>(-50.));

            let reservoir_level_after_priming = test_bed.get_yellow_reservoir_volume();

            let total_fluid_res_plus_accumulator_before_loops = reservoir_level_after_priming
                + test_bed.get_brake_yellow_accumulator_fluid_volume();

            // Now doing cycles of pressurisation on EDP and ePump
            for _ in 1..6 {
                test_bed = test_bed
                    .start_eng2(Ratio::new::<percent>(80.))
                    .run_waiting_for(Duration::from_secs(50));

                assert!(test_bed.yellow_pressure() < Pressure::new::<psi>(3100.));
                assert!(test_bed.yellow_pressure() > Pressure::new::<psi>(2500.));

                let mut current_res_level = test_bed.get_yellow_reservoir_volume();
                assert!(current_res_level < reservoir_level_after_priming);

                test_bed = test_bed
                    .stop_eng2()
                    .run_waiting_for(Duration::from_secs(50));
                assert!(test_bed.yellow_pressure() < Pressure::new::<psi>(50.));
                assert!(test_bed.yellow_pressure() > Pressure::new::<psi>(-50.));

                test_bed = test_bed
                    .set_yellow_e_pump(false)
                    .run_waiting_for(Duration::from_secs(50));

                assert!(test_bed.yellow_pressure() < Pressure::new::<psi>(3500.));
                assert!(test_bed.yellow_pressure() > Pressure::new::<psi>(2500.));

                current_res_level = test_bed.get_yellow_reservoir_volume();
                assert!(current_res_level < reservoir_level_after_priming);

                test_bed = test_bed
                    .set_yellow_e_pump(true)
                    .run_waiting_for(Duration::from_secs(50));
                assert!(test_bed.yellow_pressure() < Pressure::new::<psi>(50.));
                assert!(test_bed.yellow_pressure() > Pressure::new::<psi>(-50.));
            }
            let total_fluid_res_plus_accumulator_after_loops = test_bed
                .get_yellow_reservoir_volume()
                + test_bed.get_brake_yellow_accumulator_fluid_volume();

            let total_fluid_difference = total_fluid_res_plus_accumulator_before_loops
                - total_fluid_res_plus_accumulator_after_loops;

            // Make sure no more deviation than 0.001 gallon is lost after full pressure and unpressurized states
            assert!(total_fluid_difference.get::<gallon>().abs() < 0.001);
        }

        #[test]
        // Checks numerical stability of reservoir level: level should remain after multiple pressure cycles
        fn green_loop_reservoir_coherency() {
            let mut test_bed = test_bed_with()
                .engines_off()
                .on_the_ground()
                .set_cold_dark_inputs()
                .set_ptu_state(false)
                .run_one_tick();

            // Starting EDP wait for pressure rise to make sure system is primed
            test_bed = test_bed
                .start_eng1(Ratio::new::<percent>(80.))
                .run_waiting_for(Duration::from_secs(20));
            assert!(test_bed.is_green_pressurised());
            assert!(test_bed.green_pressure() < Pressure::new::<psi>(3500.));
            assert!(test_bed.green_pressure() > Pressure::new::<psi>(2500.));

            // Shutdown and wait for pressure stabilisation
            test_bed = test_bed
                .stop_eng1()
                .run_waiting_for(Duration::from_secs(50));
            assert!(!test_bed.is_green_pressurised());
            assert!(test_bed.green_pressure() < Pressure::new::<psi>(50.));
            assert!(test_bed.green_pressure() > Pressure::new::<psi>(-50.));

            let reservoir_level_after_priming = test_bed.get_green_reservoir_volume();

            // Now doing cycles of pressurisation on EDP
            for _ in 1..6 {
                test_bed = test_bed
                    .start_eng1(Ratio::new::<percent>(80.))
                    .run_waiting_for(Duration::from_secs(50));

                assert!(test_bed.green_pressure() < Pressure::new::<psi>(3500.));
                assert!(test_bed.green_pressure() > Pressure::new::<psi>(2500.));

                let current_res_level = test_bed.get_green_reservoir_volume();
                assert!(current_res_level < reservoir_level_after_priming);

                test_bed = test_bed
                    .stop_eng1()
                    .run_waiting_for(Duration::from_secs(50));
                assert!(test_bed.green_pressure() < Pressure::new::<psi>(50.));
                assert!(test_bed.green_pressure() > Pressure::new::<psi>(-50.));
            }

            let total_fluid_difference =
                reservoir_level_after_priming - test_bed.get_green_reservoir_volume();

            // Make sure no more deviation than 0.001 gallon is lost after full pressure and unpressurized states
            assert!(total_fluid_difference.get::<gallon>().abs() < 0.001);
        }

        #[test]
        // Checks numerical stability of reservoir level: level should remain after multiple pressure cycles
        fn blue_loop_reservoir_coherency() {
            let mut test_bed = test_bed_with()
                .engines_off()
                .on_the_ground()
                .set_cold_dark_inputs()
                .run_one_tick();

            // Starting blue_epump wait for pressure rise to make sure system is primed
            test_bed = test_bed.press_blue_epump_override_button_once();
            assert!(test_bed.blue_epump_override_is_on());

            test_bed = test_bed.run_waiting_for(Duration::from_secs(20));
            assert!(test_bed.is_blue_pressurised());
            assert!(test_bed.blue_pressure() < Pressure::new::<psi>(3500.));
            assert!(test_bed.blue_pressure() > Pressure::new::<psi>(2500.));

            // Shutdown and wait for pressure stabilisation
            test_bed = test_bed.press_blue_epump_override_button_once();
            assert!(!test_bed.blue_epump_override_is_on());

            test_bed = test_bed.run_waiting_for(Duration::from_secs(50));

            assert!(!test_bed.is_blue_pressurised());
            assert!(test_bed.blue_pressure() < Pressure::new::<psi>(50.));
            assert!(test_bed.blue_pressure() > Pressure::new::<psi>(-50.));

            let reservoir_level_after_priming = test_bed.get_blue_reservoir_volume();

            // Now doing cycles of pressurisation on epump relying on auto run of epump when eng is on
            for _ in 1..6 {
                test_bed = test_bed
                    .start_eng1(Ratio::new::<percent>(80.))
                    .run_waiting_for(Duration::from_secs(50));

                assert!(test_bed.blue_pressure() < Pressure::new::<psi>(3500.));
                assert!(test_bed.blue_pressure() > Pressure::new::<psi>(2500.));

                let current_res_level = test_bed.get_blue_reservoir_volume();
                assert!(current_res_level < reservoir_level_after_priming);

                test_bed = test_bed
                    .stop_eng1()
                    .run_waiting_for(Duration::from_secs(50));
                assert!(test_bed.blue_pressure() < Pressure::new::<psi>(50.));
                assert!(test_bed.blue_pressure() > Pressure::new::<psi>(-50.));

                // Now engine 2 is used
                test_bed = test_bed
                    .start_eng2(Ratio::new::<percent>(80.))
                    .run_waiting_for(Duration::from_secs(50));

                assert!(test_bed.blue_pressure() < Pressure::new::<psi>(3500.));
                assert!(test_bed.blue_pressure() > Pressure::new::<psi>(2500.));

                let current_res_level = test_bed.get_blue_reservoir_volume();
                assert!(current_res_level < reservoir_level_after_priming);

                test_bed = test_bed
                    .stop_eng2()
                    .run_waiting_for(Duration::from_secs(50));
                assert!(test_bed.blue_pressure() < Pressure::new::<psi>(50.));
                assert!(test_bed.blue_pressure() > Pressure::new::<psi>(-50.));
            }

            let total_fluid_difference =
                reservoir_level_after_priming - test_bed.get_blue_reservoir_volume();

            // Make sure no more deviation than 0.001 gallon is lost after full pressure and unpressurized states
            assert!(total_fluid_difference.get::<gallon>().abs() < 0.001);
        }

        #[test]
        fn yellow_green_edp_firevalve() {
            let mut test_bed = test_bed_with()
                .engines_off()
                .on_the_ground()
                .set_cold_dark_inputs()
                .run_one_tick();

            // PTU would mess up the test
            test_bed = test_bed.set_ptu_state(false).run_one_tick();
            assert!(!test_bed.is_ptu_enabled());

            assert!(!test_bed.is_fire_valve_eng1_closed());
            assert!(!test_bed.is_fire_valve_eng2_closed());

            // Starting eng 1
            test_bed = test_bed
                .start_eng2(Ratio::new::<percent>(80.))
                .start_eng1(Ratio::new::<percent>(80.))
                .run_waiting_for(Duration::from_secs(5));

            // Waiting for 5s pressure should be at 3000 psi
            assert!(test_bed.is_green_pressurised());
            assert!(test_bed.green_pressure() > Pressure::new::<psi>(2900.));
            assert!(test_bed.is_blue_pressurised());
            assert!(test_bed.blue_pressure() > Pressure::new::<psi>(2500.));
            assert!(test_bed.is_yellow_pressurised());
            assert!(test_bed.yellow_pressure() > Pressure::new::<psi>(2800.));

            assert!(!test_bed.is_fire_valve_eng1_closed());
            assert!(!test_bed.is_fire_valve_eng2_closed());

            // Green shutoff valve
            test_bed = test_bed
                .set_eng1_fire_button(true)
                .run_waiting_for(Duration::from_secs(20));

            assert!(test_bed.is_fire_valve_eng1_closed());
            assert!(!test_bed.is_fire_valve_eng2_closed());

            assert!(!test_bed.is_green_pressurised());
            assert!(test_bed.green_pressure() < Pressure::new::<psi>(500.));
            assert!(test_bed.is_blue_pressurised());
            assert!(test_bed.blue_pressure() > Pressure::new::<psi>(2500.));
            assert!(test_bed.is_yellow_pressurised());
            assert!(test_bed.yellow_pressure() > Pressure::new::<psi>(2900.));

            // Yellow shutoff valve
            test_bed = test_bed
                .set_eng2_fire_button(true)
                .run_waiting_for(Duration::from_secs(20));

            assert!(test_bed.is_fire_valve_eng1_closed());
            assert!(test_bed.is_fire_valve_eng2_closed());

            assert!(!test_bed.is_green_pressurised());
            assert!(test_bed.green_pressure() < Pressure::new::<psi>(500.));
            assert!(test_bed.is_blue_pressurised());
            assert!(test_bed.blue_pressure() > Pressure::new::<psi>(2500.));
            assert!(!test_bed.is_yellow_pressurised());
            assert!(test_bed.yellow_pressure() < Pressure::new::<psi>(500.));
        }

        #[test]
        fn yellow_brake_accumulator() {
            let mut test_bed = test_bed_with()
                .engines_off()
                .on_the_ground()
                .set_cold_dark_inputs()
                .run_one_tick();

            // Getting accumulator pressure on cold start
            let mut accumulator_pressure = test_bed.get_brake_yellow_accumulator_pressure();

            // No brakes on green, no more pressure than in accumulator on yellow
            assert!(test_bed.get_brake_left_green_pressure() < Pressure::new::<psi>(50.));
            assert!(test_bed.get_brake_right_green_pressure() < Pressure::new::<psi>(50.));
            assert!(
                test_bed.get_brake_left_yellow_pressure()
                    < accumulator_pressure + Pressure::new::<psi>(50.)
            );
            assert!(
                test_bed.get_brake_right_yellow_pressure()
                    < accumulator_pressure + Pressure::new::<psi>(50.)
            );

            // No brakes even if we brake on green, no more than accumulator pressure on yellow
            test_bed = test_bed
                .set_left_brake(Ratio::new::<percent>(100.))
                .set_right_brake(Ratio::new::<percent>(100.))
                .run_waiting_for(Duration::from_secs(5));

            accumulator_pressure = test_bed.get_brake_yellow_accumulator_pressure();

            assert!(test_bed.get_brake_left_green_pressure() < Pressure::new::<psi>(50.));
            assert!(test_bed.get_brake_right_green_pressure() < Pressure::new::<psi>(50.));
            assert!(
                test_bed.get_brake_left_yellow_pressure()
                    < accumulator_pressure + Pressure::new::<psi>(50.)
            );
            assert!(
                test_bed.get_brake_right_yellow_pressure()
                    < accumulator_pressure + Pressure::new::<psi>(50.)
            );
            assert!(
                test_bed.get_brake_yellow_accumulator_pressure()
                    < accumulator_pressure + Pressure::new::<psi>(50.)
            );

            // Park brake off, loading accumulator, we expect no brake pressure but accumulator loaded
            test_bed = test_bed
                .set_left_brake(Ratio::new::<percent>(0.))
                .set_right_brake(Ratio::new::<percent>(0.))
                .set_park_brake(false)
                .set_yellow_e_pump(false)
                .run_waiting_for(Duration::from_secs(30));

            assert!(test_bed.is_yellow_pressurised());
            assert!(test_bed.yellow_pressure() > Pressure::new::<psi>(2500.));
            assert!(test_bed.yellow_pressure() < Pressure::new::<psi>(3500.));

            assert!(test_bed.get_brake_left_green_pressure() < Pressure::new::<psi>(50.));
            assert!(test_bed.get_brake_right_green_pressure() < Pressure::new::<psi>(50.));
            assert!(test_bed.get_brake_left_yellow_pressure() < Pressure::new::<psi>(50.));
            assert!(test_bed.get_brake_right_yellow_pressure() < Pressure::new::<psi>(50.));

            assert!(test_bed.get_brake_yellow_accumulator_pressure() > Pressure::new::<psi>(2500.));

            // Park brake on, loaded accumulator, we expect brakes on yellow side only
            test_bed = test_bed
                .set_park_brake(true)
                .run_waiting_for(Duration::from_secs(3));

            assert!(test_bed.get_brake_left_green_pressure() < Pressure::new::<psi>(50.));
            assert!(test_bed.get_brake_right_green_pressure() < Pressure::new::<psi>(50.));
            assert!(test_bed.get_brake_left_yellow_pressure() > Pressure::new::<psi>(2000.));
            assert!(test_bed.get_brake_right_yellow_pressure() > Pressure::new::<psi>(2000.));

            assert!(test_bed.get_brake_yellow_accumulator_pressure() > Pressure::new::<psi>(2500.));
        }

        #[test]
        fn norm_brake_vs_altn_brake() {
            let mut test_bed = test_bed_with()
                .engines_off()
                .on_the_ground()
                .set_cold_dark_inputs()
                .run_one_tick();

            // Getting accumulator pressure on cold start
            let accumulator_pressure = test_bed.get_brake_yellow_accumulator_pressure();

            // No brakes
            assert!(test_bed.get_brake_left_green_pressure() < Pressure::new::<psi>(50.));
            assert!(test_bed.get_brake_right_green_pressure() < Pressure::new::<psi>(50.));
            assert!(
                test_bed.get_brake_left_yellow_pressure()
                    < accumulator_pressure + Pressure::new::<psi>(50.)
            );
            assert!(
                test_bed.get_brake_right_yellow_pressure()
                    < accumulator_pressure + Pressure::new::<psi>(50.)
            );

            test_bed = test_bed
                .start_eng1(Ratio::new::<percent>(100.))
                .start_eng2(Ratio::new::<percent>(100.))
                .set_park_brake(false)
                .run_waiting_for(Duration::from_secs(5));

            assert!(test_bed.is_green_pressurised());
            assert!(test_bed.is_yellow_pressurised());
            // No brakes if we don't brake
            test_bed = test_bed
                .set_left_brake(Ratio::new::<percent>(0.))
                .set_right_brake(Ratio::new::<percent>(0.))
                .run_waiting_for(Duration::from_secs(1));

            assert!(test_bed.get_brake_left_green_pressure() < Pressure::new::<psi>(50.));
            assert!(test_bed.get_brake_right_green_pressure() < Pressure::new::<psi>(50.));
            assert!(test_bed.get_brake_left_yellow_pressure() < Pressure::new::<psi>(50.));
            assert!(test_bed.get_brake_right_yellow_pressure() < Pressure::new::<psi>(50.));

            // Braking cause green braking system to rise
            test_bed = test_bed
                .set_left_brake(Ratio::new::<percent>(100.))
                .set_right_brake(Ratio::new::<percent>(100.))
                .run_waiting_for(Duration::from_secs(1));

            assert!(test_bed.get_brake_left_green_pressure() > Pressure::new::<psi>(2000.));
            assert!(test_bed.get_brake_left_green_pressure() < Pressure::new::<psi>(3500.));
            assert!(test_bed.get_brake_right_green_pressure() > Pressure::new::<psi>(2000.));
            assert!(test_bed.get_brake_right_green_pressure() < Pressure::new::<psi>(3500.));
            assert!(test_bed.get_brake_left_yellow_pressure() < Pressure::new::<psi>(50.));
            assert!(test_bed.get_brake_right_yellow_pressure() < Pressure::new::<psi>(50.));

            // Disabling Askid causes alternate braking to work and release green brakes
            test_bed = test_bed
                .set_anti_skid(false)
                .run_waiting_for(Duration::from_secs(2));

            assert!(test_bed.get_brake_left_green_pressure() < Pressure::new::<psi>(50.));
            assert!(test_bed.get_brake_right_green_pressure() < Pressure::new::<psi>(50.));
            assert!(test_bed.get_brake_left_yellow_pressure() > Pressure::new::<psi>(950.));
            assert!(test_bed.get_brake_left_yellow_pressure() < Pressure::new::<psi>(3500.));
            assert!(test_bed.get_brake_right_yellow_pressure() > Pressure::new::<psi>(950.));
            assert!(test_bed.get_brake_right_yellow_pressure() < Pressure::new::<psi>(3500.));
        }

        #[test]
        fn no_brake_inversion() {
            let mut test_bed = test_bed_with()
                .engines_off()
                .on_the_ground()
                .set_cold_dark_inputs()
                .run_one_tick();

            test_bed = test_bed
                .start_eng1(Ratio::new::<percent>(100.))
                .start_eng2(Ratio::new::<percent>(100.))
                .set_park_brake(false)
                .run_waiting_for(Duration::from_secs(5));

            assert!(test_bed.is_green_pressurised());
            assert!(test_bed.is_yellow_pressurised());
            // Braking left
            test_bed = test_bed
                .set_left_brake(Ratio::new::<percent>(100.))
                .set_right_brake(Ratio::new::<percent>(0.))
                .run_waiting_for(Duration::from_secs(1));

            assert!(test_bed.get_brake_left_green_pressure() > Pressure::new::<psi>(2000.));
            assert!(test_bed.get_brake_right_green_pressure() < Pressure::new::<psi>(50.));
            assert!(test_bed.get_brake_left_yellow_pressure() < Pressure::new::<psi>(50.));
            assert!(test_bed.get_brake_right_yellow_pressure() < Pressure::new::<psi>(50.));

            // Braking right
            test_bed = test_bed
                .set_left_brake(Ratio::new::<percent>(0.))
                .set_right_brake(Ratio::new::<percent>(100.))
                .run_waiting_for(Duration::from_secs(1));

            assert!(test_bed.get_brake_left_green_pressure() < Pressure::new::<psi>(50.));
            assert!(test_bed.get_brake_right_green_pressure() > Pressure::new::<psi>(2000.));
            assert!(test_bed.get_brake_left_yellow_pressure() < Pressure::new::<psi>(50.));
            assert!(test_bed.get_brake_right_yellow_pressure() < Pressure::new::<psi>(50.));

            // Disabling Askid causes alternate braking to work and release green brakes
            test_bed = test_bed
                .set_left_brake(Ratio::new::<percent>(0.))
                .set_right_brake(Ratio::new::<percent>(100.))
                .set_anti_skid(false)
                .run_waiting_for(Duration::from_secs(2));

            assert!(test_bed.get_brake_left_green_pressure() < Pressure::new::<psi>(50.));
            assert!(test_bed.get_brake_right_green_pressure() < Pressure::new::<psi>(50.));
            assert!(test_bed.get_brake_left_yellow_pressure() < Pressure::new::<psi>(50.));
            assert!(test_bed.get_brake_right_yellow_pressure() > Pressure::new::<psi>(950.));

            test_bed = test_bed
                .set_left_brake(Ratio::new::<percent>(100.))
                .set_right_brake(Ratio::new::<percent>(0.))
                .run_waiting_for(Duration::from_secs(2));

            assert!(test_bed.get_brake_left_green_pressure() < Pressure::new::<psi>(50.));
            assert!(test_bed.get_brake_right_green_pressure() < Pressure::new::<psi>(50.));
            assert!(test_bed.get_brake_left_yellow_pressure() > Pressure::new::<psi>(950.));
            assert!(test_bed.get_brake_right_yellow_pressure() < Pressure::new::<psi>(50.));
        }

        #[test]
        fn auto_brake_at_gear_retraction() {
            let mut test_bed = test_bed_with()
                .engines_off()
                .on_the_ground()
                .set_cold_dark_inputs()
                .run_one_tick();

            test_bed = test_bed
                .start_eng1(Ratio::new::<percent>(100.))
                .start_eng2(Ratio::new::<percent>(100.))
                .set_park_brake(false)
                .run_waiting_for(Duration::from_secs(15));

            // No brake inputs
            test_bed = test_bed
                .set_left_brake(Ratio::new::<percent>(0.))
                .set_right_brake(Ratio::new::<percent>(0.))
                .run_waiting_for(Duration::from_secs(1));

            assert!(test_bed.get_brake_left_green_pressure() < Pressure::new::<psi>(50.));
            assert!(test_bed.get_brake_right_green_pressure() < Pressure::new::<psi>(50.));
            assert!(test_bed.get_brake_left_yellow_pressure() < Pressure::new::<psi>(50.));
            assert!(test_bed.get_brake_right_yellow_pressure() < Pressure::new::<psi>(50.));

            // Positive climb, gear up
            test_bed = test_bed
                .set_left_brake(Ratio::new::<percent>(0.))
                .set_right_brake(Ratio::new::<percent>(0.))
                .in_flight()
                .set_gear_up()
                .run_waiting_for(Duration::from_secs(1));

            // Check auto brake is active
            assert!(test_bed.get_brake_left_green_pressure() > Pressure::new::<psi>(50.));
            assert!(test_bed.get_brake_right_green_pressure() > Pressure::new::<psi>(50.));
            assert!(test_bed.get_brake_left_green_pressure() < Pressure::new::<psi>(1500.));
            assert!(test_bed.get_brake_right_green_pressure() < Pressure::new::<psi>(1500.));

            assert!(test_bed.get_brake_left_yellow_pressure() < Pressure::new::<psi>(50.));
            assert!(test_bed.get_brake_right_yellow_pressure() < Pressure::new::<psi>(50.));

            // Check no more autobrakes after 3s
            test_bed = test_bed.run_waiting_for(Duration::from_secs(3));

            assert!(test_bed.get_brake_left_green_pressure() < Pressure::new::<psi>(50.));
            assert!(test_bed.get_brake_right_green_pressure() < Pressure::new::<psi>(50.));

            assert!(test_bed.get_brake_left_yellow_pressure() < Pressure::new::<psi>(50.));
            assert!(test_bed.get_brake_right_yellow_pressure() < Pressure::new::<psi>(50.));
        }

        #[test]
        fn alternate_brake_accumulator_is_emptying_while_braking() {
            let mut test_bed = test_bed_with()
                .on_the_ground()
                .set_cold_dark_inputs()
                .start_eng1(Ratio::new::<percent>(100.))
                .start_eng2(Ratio::new::<percent>(100.))
                .set_park_brake(false)
                .run_waiting_for(Duration::from_secs(15));

            // Check we got yellow pressure and brake accumulator loaded
            assert!(test_bed.yellow_pressure() >= Pressure::new::<psi>(2500.));
            assert!(
                test_bed.get_brake_yellow_accumulator_pressure() >= Pressure::new::<psi>(2500.)
            );

            // Disabling green and yellow side so accumulator stop being able to reload
            test_bed = test_bed
                .set_ptu_state(false)
                .set_yellow_ed_pump(false)
                .set_green_ed_pump(false)
                .set_yellow_e_pump(true)
                .run_waiting_for(Duration::from_secs(30));

            assert!(test_bed.yellow_pressure() <= Pressure::new::<psi>(100.));
            assert!(test_bed.green_pressure() <= Pressure::new::<psi>(100.));
            assert!(
                test_bed.get_brake_yellow_accumulator_pressure() >= Pressure::new::<psi>(2500.)
            );

            // Now using brakes and check accumulator gets empty
            test_bed = test_bed
                .empty_brake_accumulator_using_pedal_brake()
                .run_waiting_for(Duration::from_secs(1));

            assert!(
                test_bed.get_brake_yellow_accumulator_pressure() <= Pressure::new::<psi>(1000.)
            );
            assert!(
                test_bed.get_brake_yellow_accumulator_fluid_volume() <= Volume::new::<gallon>(0.01)
            );
        }

        #[test]
        fn brakes_inactive_in_flight() {
            let mut test_bed = test_bed_with()
                .set_cold_dark_inputs()
                .in_flight()
                .set_gear_up()
                .run_waiting_for(Duration::from_secs(10));

            // No brake inputs
            test_bed = test_bed
                .set_left_brake(Ratio::new::<percent>(0.))
                .set_right_brake(Ratio::new::<percent>(0.))
                .run_waiting_for(Duration::from_secs(1));

            assert!(test_bed.get_brake_left_green_pressure() < Pressure::new::<psi>(50.));
            assert!(test_bed.get_brake_right_green_pressure() < Pressure::new::<psi>(50.));
            assert!(test_bed.get_brake_left_yellow_pressure() < Pressure::new::<psi>(50.));
            assert!(test_bed.get_brake_right_yellow_pressure() < Pressure::new::<psi>(50.));

            // Now full brakes
            test_bed = test_bed
                .set_left_brake(Ratio::new::<percent>(100.))
                .set_right_brake(Ratio::new::<percent>(100.))
                .run_waiting_for(Duration::from_secs(1));

            // Check no action on brakes
            assert!(test_bed.get_brake_left_green_pressure() < Pressure::new::<psi>(50.));
            assert!(test_bed.get_brake_right_green_pressure() < Pressure::new::<psi>(50.));

            assert!(test_bed.get_brake_left_yellow_pressure() < Pressure::new::<psi>(50.));
            assert!(test_bed.get_brake_right_yellow_pressure() < Pressure::new::<psi>(50.));
        }

        #[test]
        fn brakes_norm_active_in_flight_gear_down() {
            let mut test_bed = test_bed_with()
                .set_cold_dark_inputs()
                .in_flight()
                .set_gear_up()
                .run_waiting_for(Duration::from_secs(10));

            // Now full brakes gear down
            test_bed = test_bed
                .set_left_brake(Ratio::new::<percent>(100.))
                .set_right_brake(Ratio::new::<percent>(100.))
                .set_gear_down()
                .run_waiting_for(Duration::from_secs(1));

            // Brakes norm should work normally
            assert!(test_bed.get_brake_left_green_pressure() > Pressure::new::<psi>(50.));
            assert!(test_bed.get_brake_right_green_pressure() > Pressure::new::<psi>(50.));

            assert!(test_bed.get_brake_left_yellow_pressure() < Pressure::new::<psi>(50.));
            assert!(test_bed.get_brake_right_yellow_pressure() < Pressure::new::<psi>(50.));
        }

        #[test]
        fn brakes_alternate_active_in_flight_gear_down() {
            let mut test_bed = test_bed_with()
                .set_cold_dark_inputs()
                .in_flight()
                .set_gear_up()
                .run_waiting_for(Duration::from_secs(10));

            // Now full brakes gear down
            test_bed = test_bed
                .set_left_brake(Ratio::new::<percent>(100.))
                .set_right_brake(Ratio::new::<percent>(100.))
                .set_gear_down()
                .set_anti_skid(false)
                .run_waiting_for(Duration::from_secs(1));

            // Brakes norm should work normally
            assert!(test_bed.get_brake_left_green_pressure() < Pressure::new::<psi>(50.));
            assert!(test_bed.get_brake_right_green_pressure() < Pressure::new::<psi>(50.));

            assert!(test_bed.get_brake_left_yellow_pressure() > Pressure::new::<psi>(900.));
            assert!(test_bed.get_brake_right_yellow_pressure() > Pressure::new::<psi>(900.));
        }

        #[test]
        // Testing that green for brakes is only available if park brake is on while altn pressure is at too low level
        fn brake_logic_green_backup_emergency() {
            let mut test_bed = test_bed_with()
                .engines_off()
                .on_the_ground()
                .set_cold_dark_inputs()
                .run_one_tick();

            // Setting on ground with yellow side hydraulics off
            // This should prevent yellow accumulator to fill
            test_bed = test_bed
                .start_eng1(Ratio::new::<percent>(100.))
                .start_eng2(Ratio::new::<percent>(100.))
                .set_park_brake(true)
                .set_ptu_state(false)
                .set_yellow_e_pump(true)
                .set_yellow_ed_pump(false)
                .run_waiting_for(Duration::from_secs(15));

            // Braking but park is on: no output on green brakes expected
            test_bed = test_bed
                .set_left_brake(Ratio::new::<percent>(100.))
                .set_right_brake(Ratio::new::<percent>(100.))
                .run_waiting_for(Duration::from_secs(1));

            assert!(test_bed.get_brake_left_green_pressure() < Pressure::new::<psi>(50.));
            assert!(test_bed.get_brake_right_green_pressure() < Pressure::new::<psi>(50.));
            assert!(test_bed.get_brake_left_yellow_pressure() > Pressure::new::<psi>(500.));
            assert!(test_bed.get_brake_right_yellow_pressure() > Pressure::new::<psi>(500.));

            // With no more fluid in yellow accumulator, green should work as emergency
            test_bed = test_bed
                .empty_brake_accumulator_using_park_brake()
                .set_left_brake(Ratio::new::<percent>(100.))
                .set_right_brake(Ratio::new::<percent>(100.))
                .run_waiting_for(Duration::from_secs(1));

            assert!(test_bed.get_brake_left_green_pressure() > Pressure::new::<psi>(1000.));
            assert!(test_bed.get_brake_right_green_pressure() > Pressure::new::<psi>(1000.));
            assert!(test_bed.get_brake_left_yellow_pressure() < Pressure::new::<psi>(50.));
            assert!(test_bed.get_brake_right_yellow_pressure() < Pressure::new::<psi>(50.));
        }

        #[test]
        fn autobrakes_arms_in_flight_lo_or_med() {
            let mut test_bed = test_bed_with()
                .set_cold_dark_inputs()
                .in_flight()
                .set_gear_up()
                .run_waiting_for(Duration::from_secs(12));

            assert!(test_bed.autobrake_mode() == AutobrakeMode::NONE);

            test_bed = test_bed
                .set_autobrake_low()
                .run_waiting_for(Duration::from_secs(1));

            assert!(test_bed.autobrake_mode() == AutobrakeMode::LOW);

            test_bed = test_bed
                .set_autobrake_med()
                .run_waiting_for(Duration::from_secs(1));

            assert!(test_bed.autobrake_mode() == AutobrakeMode::MED);
        }

        #[test]
        fn autobrakes_disarms_if_green_pressure_low() {
            let mut test_bed = test_bed_with()
                .set_cold_dark_inputs()
                .in_flight()
                .set_gear_up()
                .run_waiting_for(Duration::from_secs(12));

            assert!(test_bed.autobrake_mode() == AutobrakeMode::NONE);

            test_bed = test_bed
                .set_autobrake_low()
                .run_waiting_for(Duration::from_secs(1));

            assert!(test_bed.autobrake_mode() == AutobrakeMode::LOW);

            test_bed = test_bed
                .set_ptu_state(false)
                .stop_eng1()
                .run_waiting_for(Duration::from_secs(20));

            assert!(test_bed.autobrake_mode() == AutobrakeMode::NONE);
        }

        #[test]
        fn autobrakes_disarms_if_askid_off() {
            let mut test_bed = test_bed_with()
                .set_cold_dark_inputs()
                .in_flight()
                .set_gear_up()
                .run_waiting_for(Duration::from_secs(12));

            assert!(test_bed.autobrake_mode() == AutobrakeMode::NONE);

            test_bed = test_bed
                .set_autobrake_med()
                .run_waiting_for(Duration::from_secs(1));

            assert!(test_bed.autobrake_mode() == AutobrakeMode::MED);

            test_bed = test_bed
                .set_anti_skid(false)
                .run_waiting_for(Duration::from_secs(1));

            assert!(test_bed.autobrake_mode() == AutobrakeMode::NONE);
        }

        #[test]
        fn autobrakes_max_wont_arm_in_flight() {
            let mut test_bed = test_bed_with()
                .set_cold_dark_inputs()
                .in_flight()
                .set_gear_up()
                .run_waiting_for(Duration::from_secs(15));

            assert!(test_bed.autobrake_mode() == AutobrakeMode::NONE);

            test_bed = test_bed
                .set_autobrake_max()
                .run_waiting_for(Duration::from_secs(1));

            assert!(test_bed.autobrake_mode() == AutobrakeMode::NONE);
        }

        #[test]
        fn autobrakes_taxiing_wont_disarm_when_braking() {
            let mut test_bed = test_bed_with()
                .set_cold_dark_inputs()
                .on_the_ground()
                .start_eng1(Ratio::new::<percent>(60.))
                .start_eng2(Ratio::new::<percent>(60.))
                .run_waiting_for(Duration::from_secs(10));

            test_bed = test_bed
                .set_autobrake_max()
                .run_waiting_for(Duration::from_secs(1));

            assert!(test_bed.autobrake_mode() == AutobrakeMode::MAX);

            test_bed = test_bed
                .set_right_brake(Ratio::new::<percent>(100.))
                .set_left_brake(Ratio::new::<percent>(100.))
                .run_waiting_for(Duration::from_secs(1));

            assert!(test_bed.autobrake_mode() == AutobrakeMode::MAX);
        }

        #[test]
        fn autobrakes_activates_on_ground_on_spoiler_deploy() {
            let mut test_bed = test_bed_with()
                .set_cold_dark_inputs()
                .on_the_ground()
                .set_park_brake(false)
                .start_eng1(Ratio::new::<percent>(100.))
                .start_eng2(Ratio::new::<percent>(100.))
                .run_waiting_for(Duration::from_secs(10));

            test_bed = test_bed
                .set_autobrake_max()
                .run_waiting_for(Duration::from_secs(1));

            assert!(test_bed.autobrake_mode() == AutobrakeMode::MAX);

            test_bed = test_bed
                .set_deploy_spoilers()
                .run_waiting_for(Duration::from_secs(6));

            assert!(test_bed.autobrake_mode() == AutobrakeMode::MAX);
            assert!(test_bed.get_brake_left_green_pressure() > Pressure::new::<psi>(1000.));
            assert!(test_bed.get_brake_right_green_pressure() > Pressure::new::<psi>(1000.));

            assert!(test_bed.get_brake_left_yellow_pressure() < Pressure::new::<psi>(50.));
            assert!(test_bed.get_brake_right_yellow_pressure() < Pressure::new::<psi>(50.));
        }

        #[test]
        fn autobrakes_disengage_on_spoiler_retract() {
            let mut test_bed = test_bed_with()
                .set_cold_dark_inputs()
                .on_the_ground()
                .set_park_brake(false)
                .start_eng1(Ratio::new::<percent>(100.))
                .start_eng2(Ratio::new::<percent>(100.))
                .run_waiting_for(Duration::from_secs(10));

            test_bed = test_bed
                .set_autobrake_max()
                .run_waiting_for(Duration::from_secs(1));

            assert!(test_bed.autobrake_mode() == AutobrakeMode::MAX);

            test_bed = test_bed
                .set_deploy_spoilers()
                .run_waiting_for(Duration::from_secs(6));

            assert!(test_bed.autobrake_mode() == AutobrakeMode::MAX);

            test_bed = test_bed
                .set_retract_spoilers()
                .run_waiting_for(Duration::from_secs(1));

            assert!(test_bed.autobrake_mode() == AutobrakeMode::NONE);
            assert!(test_bed.get_brake_left_green_pressure() < Pressure::new::<psi>(50.));
            assert!(test_bed.get_brake_right_green_pressure() < Pressure::new::<psi>(50.));
        }

        #[test]
        // Should disable with one pedal > 61° over max range of 79.4° thus 77%
        fn autobrakes_max_disengage_at_77_on_one_pedal_input() {
            let mut test_bed = test_bed_with()
                .set_cold_dark_inputs()
                .on_the_ground()
                .set_park_brake(false)
                .start_eng1(Ratio::new::<percent>(100.))
                .start_eng2(Ratio::new::<percent>(100.))
                .run_waiting_for(Duration::from_secs(10));

            test_bed = test_bed
                .set_autobrake_max()
                .run_waiting_for(Duration::from_secs(1));

            assert!(test_bed.autobrake_mode() == AutobrakeMode::MAX);

            test_bed = test_bed
                .set_deploy_spoilers()
                .run_waiting_for(Duration::from_secs(6));

            assert!(test_bed.autobrake_mode() == AutobrakeMode::MAX);
            assert!(test_bed.get_brake_left_green_pressure() > Pressure::new::<psi>(1000.));
            assert!(test_bed.get_brake_right_green_pressure() > Pressure::new::<psi>(1000.));

            test_bed = test_bed
                .set_left_brake(Ratio::new::<percent>(70.))
                .run_waiting_for(Duration::from_secs(1))
                .set_left_brake(Ratio::new::<percent>(0.))
                .run_waiting_for(Duration::from_secs(1));

            assert!(test_bed.autobrake_mode() == AutobrakeMode::MAX);
            assert!(test_bed.get_brake_left_green_pressure() > Pressure::new::<psi>(1000.));
            assert!(test_bed.get_brake_right_green_pressure() > Pressure::new::<psi>(1000.));

            test_bed = test_bed
                .set_left_brake(Ratio::new::<percent>(78.))
                .run_waiting_for(Duration::from_secs(1))
                .set_left_brake(Ratio::new::<percent>(0.))
                .run_waiting_for(Duration::from_secs(1));

            assert!(test_bed.autobrake_mode() == AutobrakeMode::NONE);
            assert!(test_bed.get_brake_left_green_pressure() < Pressure::new::<psi>(50.));
            assert!(test_bed.get_brake_right_green_pressure() < Pressure::new::<psi>(50.));
        }

        #[test]
        fn autobrakes_max_disengage_at_52_on_both_pedal_input() {
            let mut test_bed = test_bed_with()
                .set_cold_dark_inputs()
                .on_the_ground()
                .set_park_brake(false)
                .start_eng1(Ratio::new::<percent>(100.))
                .start_eng2(Ratio::new::<percent>(100.))
                .run_waiting_for(Duration::from_secs(10));

            test_bed = test_bed
                .set_autobrake_max()
                .run_waiting_for(Duration::from_secs(1));

            assert!(test_bed.autobrake_mode() == AutobrakeMode::MAX);

            test_bed = test_bed
                .set_deploy_spoilers()
                .run_waiting_for(Duration::from_secs(6));

            assert!(test_bed.autobrake_mode() == AutobrakeMode::MAX);
            assert!(test_bed.get_brake_left_green_pressure() > Pressure::new::<psi>(1000.));
            assert!(test_bed.get_brake_right_green_pressure() > Pressure::new::<psi>(1000.));

            test_bed = test_bed
                .set_left_brake(Ratio::new::<percent>(55.))
                .run_waiting_for(Duration::from_secs(1))
                .set_left_brake(Ratio::new::<percent>(0.))
                .run_waiting_for(Duration::from_secs(1));

            assert!(test_bed.autobrake_mode() == AutobrakeMode::MAX);
            assert!(test_bed.get_brake_left_green_pressure() > Pressure::new::<psi>(1000.));
            assert!(test_bed.get_brake_right_green_pressure() > Pressure::new::<psi>(1000.));

            test_bed = test_bed
                .set_left_brake(Ratio::new::<percent>(55.))
                .set_right_brake(Ratio::new::<percent>(55.))
                .run_waiting_for(Duration::from_secs(1))
                .set_left_brake(Ratio::new::<percent>(0.))
                .set_right_brake(Ratio::new::<percent>(0.))
                .run_waiting_for(Duration::from_secs(1));

            assert!(test_bed.autobrake_mode() == AutobrakeMode::NONE);
            assert!(test_bed.get_brake_left_green_pressure() < Pressure::new::<psi>(50.));
            assert!(test_bed.get_brake_right_green_pressure() < Pressure::new::<psi>(50.));
        }

        #[test]
        // Should disable with one pedals > 42° over max range of 79.4° thus 52%
        fn autobrakes_med_disengage_at_52_on_one_pedal_input() {
            let mut test_bed = test_bed_with()
                .set_cold_dark_inputs()
                .on_the_ground()
                .set_park_brake(false)
                .start_eng1(Ratio::new::<percent>(100.))
                .start_eng2(Ratio::new::<percent>(100.))
                .run_waiting_for(Duration::from_secs(10));

            test_bed = test_bed
                .set_autobrake_med()
                .run_waiting_for(Duration::from_secs(1));

            assert!(test_bed.autobrake_mode() == AutobrakeMode::MED);

            test_bed = test_bed
                .set_deploy_spoilers()
                .run_waiting_for(Duration::from_secs(6));

            assert!(test_bed.autobrake_mode() == AutobrakeMode::MED);
            assert!(test_bed.get_brake_left_green_pressure() > Pressure::new::<psi>(1000.));
            assert!(test_bed.get_brake_right_green_pressure() > Pressure::new::<psi>(1000.));

            test_bed = test_bed
                .set_right_brake(Ratio::new::<percent>(50.))
                .run_waiting_for(Duration::from_secs(1))
                .set_right_brake(Ratio::new::<percent>(0.))
                .run_waiting_for(Duration::from_secs(1));

            assert!(test_bed.autobrake_mode() == AutobrakeMode::MED);
            assert!(test_bed.get_brake_left_green_pressure() > Pressure::new::<psi>(1000.));
            assert!(test_bed.get_brake_right_green_pressure() > Pressure::new::<psi>(1000.));

            test_bed = test_bed
                .set_right_brake(Ratio::new::<percent>(55.))
                .run_waiting_for(Duration::from_secs(1))
                .set_right_brake(Ratio::new::<percent>(0.))
                .run_waiting_for(Duration::from_secs(1));

            assert!(test_bed.autobrake_mode() == AutobrakeMode::NONE);
            assert!(test_bed.get_brake_left_green_pressure() < Pressure::new::<psi>(50.));
            assert!(test_bed.get_brake_right_green_pressure() < Pressure::new::<psi>(50.));
        }

        #[test]
        fn autobrakes_med_disengage_at_11_on_both_pedal_input() {
            let mut test_bed = test_bed_with()
                .set_cold_dark_inputs()
                .on_the_ground()
                .set_park_brake(false)
                .start_eng1(Ratio::new::<percent>(100.))
                .start_eng2(Ratio::new::<percent>(100.))
                .run_waiting_for(Duration::from_secs(10));

            test_bed = test_bed
                .set_autobrake_med()
                .run_waiting_for(Duration::from_secs(1));

            assert!(test_bed.autobrake_mode() == AutobrakeMode::MED);

            test_bed = test_bed
                .set_deploy_spoilers()
                .run_waiting_for(Duration::from_secs(6));

            assert!(test_bed.autobrake_mode() == AutobrakeMode::MED);
            assert!(test_bed.get_brake_left_green_pressure() > Pressure::new::<psi>(1000.));
            assert!(test_bed.get_brake_right_green_pressure() > Pressure::new::<psi>(1000.));

            test_bed = test_bed
                .set_right_brake(Ratio::new::<percent>(15.))
                .run_waiting_for(Duration::from_secs(1))
                .set_right_brake(Ratio::new::<percent>(0.))
                .run_waiting_for(Duration::from_secs(1));

            assert!(test_bed.autobrake_mode() == AutobrakeMode::MED);
            assert!(test_bed.get_brake_left_green_pressure() > Pressure::new::<psi>(1000.));
            assert!(test_bed.get_brake_right_green_pressure() > Pressure::new::<psi>(1000.));

            test_bed = test_bed
                .set_right_brake(Ratio::new::<percent>(15.))
                .set_left_brake(Ratio::new::<percent>(15.))
                .run_waiting_for(Duration::from_secs(1))
                .set_right_brake(Ratio::new::<percent>(0.))
                .set_left_brake(Ratio::new::<percent>(0.))
                .run_waiting_for(Duration::from_secs(1));

            assert!(test_bed.autobrake_mode() == AutobrakeMode::NONE);
            assert!(test_bed.get_brake_left_green_pressure() < Pressure::new::<psi>(50.));
            assert!(test_bed.get_brake_right_green_pressure() < Pressure::new::<psi>(50.));
        }

        #[test]
        fn autobrakes_max_disarm_after_10s_in_flight() {
            let mut test_bed = test_bed_with()
                .set_cold_dark_inputs()
                .on_the_ground()
                .set_park_brake(false)
                .start_eng1(Ratio::new::<percent>(100.))
                .start_eng2(Ratio::new::<percent>(100.))
                .run_waiting_for(Duration::from_secs(10));

            test_bed = test_bed
                .set_autobrake_max()
                .run_waiting_for(Duration::from_secs(1));

            assert!(test_bed.autobrake_mode() == AutobrakeMode::MAX);

            test_bed = test_bed.in_flight().run_waiting_for(Duration::from_secs(6));

            assert!(test_bed.autobrake_mode() == AutobrakeMode::MAX);

            test_bed = test_bed.in_flight().run_waiting_for(Duration::from_secs(6));

            assert!(test_bed.autobrake_mode() == AutobrakeMode::NONE);
        }

        #[test]
        fn controller_blue_epump_activates_when_no_weight_on_center_wheel() {
            let mut test_bed = test_bed_with()
                .engines_off()
                .on_the_ground()
                .set_cold_dark_inputs()
                .run_one_tick();

            assert!(!test_bed.query(|a| a.is_blue_epump_controller_pressurising()));

            test_bed = test_bed.rotates_on_runway().run_one_tick();

            assert!(test_bed.query(|a| a.is_blue_epump_controller_pressurising()));
        }

        #[test]
        fn controller_blue_epump_split_engine_states() {
            let mut test_bed = test_bed_with()
                .engines_off()
                .on_the_ground()
                .set_cold_dark_inputs()
                .run_one_tick();

            assert!(!test_bed.query(|a| a.is_blue_epump_controller_pressurising()));

            test_bed = test_bed
                .start_eng1(Ratio::new::<percent>(65.))
                .run_one_tick();

            assert!(test_bed.query(|a| a.is_blue_epump_controller_pressurising()));

            test_bed = test_bed
                .start_eng2(Ratio::new::<percent>(65.))
                .stop_eng1()
                .run_one_tick();

            assert!(test_bed.query(|a| a.is_blue_epump_controller_pressurising()));
        }

        #[test]
        fn controller_blue_epump_on_off_engines() {
            let mut test_bed = test_bed_with()
                .engines_off()
                .on_the_ground()
                .set_cold_dark_inputs()
                .start_eng1(Ratio::new::<percent>(65.))
                .start_eng2(Ratio::new::<percent>(65.))
                .run_one_tick();

            assert!(test_bed.query(|a| a.is_blue_epump_controller_pressurising()));

            test_bed = test_bed.stop_eng1().stop_eng2().run_one_tick();

            assert!(!test_bed.query(|a| a.is_blue_epump_controller_pressurising()));
        }

        #[test]
        fn controller_blue_epump_override() {
            let mut test_bed = test_bed_with()
                .engines_off()
                .on_the_ground()
                .set_cold_dark_inputs()
                .press_blue_epump_override_button_once()
                .run_one_tick();

            assert!(test_bed.query(|a| a.is_blue_epump_controller_pressurising()));

            test_bed = test_bed
                .press_blue_epump_override_button_once()
                .run_one_tick();

            assert!(!test_bed.query(|a| a.is_blue_epump_controller_pressurising()));
        }

        #[test]
        fn controller_blue_epump_override_without_power_shall_not_run_blue_pump() {
            let mut test_bed = test_bed_with()
                .engines_off()
                .on_the_ground()
                .set_cold_dark_inputs()
                .start_eng1(Ratio::new::<percent>(65.))
                .run_one_tick();

            assert!(test_bed.query(|a| a.is_blue_epump_controller_pressurising()));

            test_bed = test_bed.dc_ess_lost().run_one_tick();

            assert!(!test_bed.query(|a| a.is_blue_epump_controller_pressurising()));
        }

        #[test]
<<<<<<< HEAD
        fn controller_yellow_epump_overhead_button_logic() {
            let fwd_door = A320DoorController::new("FWD");
            let aft_door = A320DoorController::new("AFT");
            let context = context(Duration::from_millis(100));
=======
        fn controller_yellow_epump_is_activated_by_overhead_button() {
            let mut test_bed = test_bed_with()
                .engines_off()
                .on_the_ground()
                .set_cold_dark_inputs()
                .run_one_tick();
>>>>>>> 35319ba8

            assert!(!test_bed.query(|a| a.is_yellow_epump_controller_pressurising()));

            test_bed = test_bed.set_yellow_e_pump(false).run_one_tick();

            assert!(test_bed.query(|a| a.is_yellow_epump_controller_pressurising()));

            test_bed = test_bed.set_yellow_e_pump(true).run_one_tick();

            assert!(!test_bed.query(|a| a.is_yellow_epump_controller_pressurising()));
        }

        #[test]
        fn controller_yellow_epump_unpowered_cant_command_pump() {
<<<<<<< HEAD
            let fwd_door = A320DoorController::new("FWD");
            let aft_door = A320DoorController::new("AFT");
            let context = context(Duration::from_millis(100));
=======
            let mut test_bed = test_bed_with()
                .engines_off()
                .on_the_ground()
                .set_cold_dark_inputs()
                .set_yellow_e_pump(false)
                .run_one_tick();
>>>>>>> 35319ba8

            assert!(test_bed.query(|a| a.is_yellow_epump_controller_pressurising()));

            test_bed = test_bed.dc_bus_2_lost().run_one_tick();

            assert!(!test_bed.query(|a| a.is_yellow_epump_controller_pressurising()));
        }

        #[test]
        fn controller_yellow_epump_can_operate_from_cargo_door_without_main_control_power_bus() {
            let mut test_bed = test_bed_with()
                .engines_off()
                .on_the_ground()
                .set_cold_dark_inputs()
                .run_one_tick();

            assert!(!test_bed.query(|a| a.is_cargo_powering_yellow_epump()));

            test_bed = test_bed
                .dc_ground_service_lost()
                .set_cargo_door_state(1.0)
                .run_one_tick();
            assert!(test_bed.query(|a| a.is_cargo_powering_yellow_epump()));
        }

        #[test]
        fn controller_engine_driven_pump1_overhead_button_logic_with_eng_on() {
            let mut test_bed = test_bed_with()
                .engines_off()
                .on_the_ground()
                .set_cold_dark_inputs()
                .run_one_tick();

<<<<<<< HEAD
            let aft_door = non_moving_door("AFT");
            let fwd_door = moving_door("FWD");
            yellow_epump_controller.update(&context, &overhead_panel, &fwd_door, &aft_door, true);
            assert!(yellow_epump_controller.should_pressurise());
            let fwd_door = non_moving_door("FWD");
=======
            assert!(test_bed.query(|a| a.is_edp1_green_pump_controller_pressurising()));
>>>>>>> 35319ba8

            test_bed = test_bed
                .start_eng1(Ratio::new::<percent>(65.))
                .run_one_tick();
            assert!(test_bed.query(|a| a.is_edp1_green_pump_controller_pressurising()));

<<<<<<< HEAD
            let aft_door = moving_door("AFT");
            yellow_epump_controller.update(&context, &overhead_panel, &fwd_door, &aft_door, true);
            assert!(yellow_epump_controller.should_pressurise());
            let aft_door = non_moving_door("AFT");
=======
            test_bed = test_bed.set_green_ed_pump(false).run_one_tick();
            assert!(!test_bed.query(|a| a.is_edp1_green_pump_controller_pressurising()));
>>>>>>> 35319ba8

            test_bed = test_bed.set_green_ed_pump(true).run_one_tick();
            assert!(test_bed.query(|a| a.is_edp1_green_pump_controller_pressurising()));
        }

        #[test]
<<<<<<< HEAD
        fn controller_yellow_epump_can_operate_from_cargo_door_without_main_control_power_bus() {
            let context = context(Duration::from_millis(100));

            let mut overhead_panel = A320HydraulicOverheadPanel::new();

            let mut yellow_epump_controller = A320YellowElectricPumpController::new(
                A320Hydraulic::YELLOW_ELEC_PUMP_CONTROL_POWER_BUS,
                A320Hydraulic::YELLOW_ELEC_PUMP_CONTROL_FROM_CARGO_DOOR_OPERATION_POWER_BUS,
            );
            yellow_epump_controller.receive_power(&test_electricity(
                ElectricalBusType::DirectCurrentGndFltService,
                false,
            ));

            overhead_panel.yellow_epump_push_button.push_auto();
            assert!(!yellow_epump_controller.should_pressurise());

            let aft_door = non_moving_door("AFT");
            let fwd_door = moving_door("FWD");
            yellow_epump_controller.update(&context, &overhead_panel, &fwd_door, &aft_door, true);
=======
        fn controller_engine_driven_pump1_fire_overhead_released_stops_pump() {
            let mut test_bed = test_bed_with()
                .engines_off()
                .on_the_ground()
                .set_cold_dark_inputs()
                .start_eng1(Ratio::new::<percent>(65.))
                .start_eng2(Ratio::new::<percent>(65.))
                .run_one_tick();
>>>>>>> 35319ba8

            assert!(test_bed.query(|a| a.is_edp1_green_pump_controller_pressurising()));

            test_bed = test_bed.set_eng1_fire_button(true).run_one_tick();
            assert!(!test_bed.query(|a| a.is_edp1_green_pump_controller_pressurising()));
        }

        #[test]
        fn controller_engine_driven_pump2_overhead_button_logic_with_eng_on() {
            let mut test_bed = test_bed_with()
                .engines_off()
                .on_the_ground()
                .set_cold_dark_inputs()
                .run_one_tick();

            assert!(test_bed.query(|a| a.is_edp2_yellow_pump_controller_pressurising()));

            test_bed = test_bed
                .start_eng2(Ratio::new::<percent>(65.))
                .run_one_tick();
            assert!(test_bed.query(|a| a.is_edp2_yellow_pump_controller_pressurising()));

            test_bed = test_bed.set_yellow_ed_pump(false).run_one_tick();
            assert!(!test_bed.query(|a| a.is_edp2_yellow_pump_controller_pressurising()));

            test_bed = test_bed.set_yellow_ed_pump(true).run_one_tick();
            assert!(test_bed.query(|a| a.is_edp2_yellow_pump_controller_pressurising()));
        }

        #[test]
        fn controller_engine_driven_pump2_fire_overhead_released_stops_pump() {
            let mut test_bed = test_bed_with()
                .engines_off()
                .on_the_ground()
                .set_cold_dark_inputs()
                .start_eng1(Ratio::new::<percent>(65.))
                .start_eng2(Ratio::new::<percent>(65.))
                .run_one_tick();

            assert!(test_bed.query(|a| a.is_edp2_yellow_pump_controller_pressurising()));

            test_bed = test_bed.set_eng2_fire_button(true).run_one_tick();
            assert!(!test_bed.query(|a| a.is_edp2_yellow_pump_controller_pressurising()));
        }

        #[test]
        fn controller_ptu_on_off_with_overhead_pushbutton() {
            let mut test_bed = test_bed_with()
                .engines_off()
                .on_the_ground()
                .set_cold_dark_inputs()
                .run_one_tick();

            assert!(test_bed.query(|a| a.is_ptu_controller_activating_ptu()));

            test_bed = test_bed.set_ptu_state(false).run_one_tick();

            assert!(!test_bed.query(|a| a.is_ptu_controller_activating_ptu()));

            test_bed = test_bed.set_ptu_state(true).run_one_tick();

            assert!(test_bed.query(|a| a.is_ptu_controller_activating_ptu()));
        }

        #[test]
<<<<<<< HEAD
        fn controller_ptu_on_off_cargo_door() {
            let tug = PushbackTug::new();
            let context = context(Duration::from_millis(100));

            let mut overhead_panel = A320HydraulicOverheadPanel::new();

            let mut ptu_controller =
                A320PowerTransferUnitController::new(ElectricalBusType::DirectCurrentGndFltService);
            ptu_controller.receive_power(&test_electricity(
                ElectricalBusType::DirectCurrentGndFltService,
                true,
            ));
            overhead_panel.ptu_push_button.push_auto();

            ptu_controller.update(
                &context,
                &overhead_panel,
                &non_moving_door("FWD"),
                &non_moving_door("AFT"),
                &tug,
            );
            assert!(ptu_controller.should_enable());
=======
        fn controller_ptu_off_when_cargo_door_is_moved() {
            let mut test_bed = test_bed_with()
                .engines_off()
                .on_the_ground()
                .set_cold_dark_inputs()
                .run_one_tick();
>>>>>>> 35319ba8

            assert!(test_bed.query(|a| a.is_ptu_controller_activating_ptu()));

<<<<<<< HEAD
            ptu_controller.update(
                &context,
                &overhead_panel,
                &non_moving_door("FWD"),
                &non_moving_door("AFT"),
                &tug,
            );
            assert!(!ptu_controller.should_enable());
=======
            test_bed = test_bed.set_cargo_door_state(1.0).run_one_tick();
>>>>>>> 35319ba8

            assert!(!test_bed.query(|a| a.is_ptu_controller_activating_ptu()));

<<<<<<< HEAD
            ptu_controller.update(
                &context,
                &overhead_panel,
                &moving_door("FWD"),
                &non_moving_door("AFT"),
                &tug,
            );
            assert!(!ptu_controller.should_enable());

            ptu_controller.update(&context.with_delta(Duration::from_secs(1) + A320PowerTransferUnitController::DURATION_OF_PTU_INHIBIT_AFTER_CARGO_DOOR_OPERATION), &overhead_panel, &non_moving_door("FWD"), &non_moving_door("AFT"), &tug);
            assert!(ptu_controller.should_enable());
        }

        #[test]
        fn controller_ptu_tug() {
            let fwd_door = A320DoorController::new("FWD");
            let aft_door = A320DoorController::new("AFT");
            let mut tug = PushbackTug::new();
            let context = context(Duration::from_millis(100));

            let mut overhead_panel = A320HydraulicOverheadPanel::new();

            let mut ptu_controller =
                A320PowerTransferUnitController::new(ElectricalBusType::DirectCurrentGndFltService);
            ptu_controller.receive_power(&test_electricity(
                ElectricalBusType::DirectCurrentGndFltService,
                true,
            ));
=======
            // Ptu should reactivate after 40s
            test_bed = test_bed.run_waiting_for(Duration::from_secs(41));

            assert!(test_bed.query(|a| a.is_ptu_controller_activating_ptu()));
        }

        #[test]
        fn controller_ptu_disabled_when_tug_attached() {
            let mut test_bed = test_bed_with()
                .engines_off()
                .on_the_ground()
                .set_cold_dark_inputs()
                .run_one_tick();
>>>>>>> 35319ba8

            assert!(test_bed.query(|a| a.is_ptu_controller_activating_ptu()));

            test_bed = test_bed
                .start_eng1(Ratio::new::<percent>(65.))
                .set_park_brake(false)
                .run_one_tick();

            assert!(test_bed.query(|a| a.is_ptu_controller_activating_ptu()));

            test_bed = test_bed.set_pushback_state(true).run_one_tick();

            assert!(!test_bed.query(|a| a.is_ptu_controller_activating_ptu()));

            // Ptu should reactivate after 15ish seconds
            test_bed = test_bed
                .set_pushback_state(false)
                .run_waiting_for(Duration::from_secs(16));

            assert!(test_bed.query(|a| a.is_ptu_controller_activating_ptu()));
        }

        #[test]
        fn rat_does_not_deploy_on_ground_at_eng_off() {
            let mut test_bed = test_bed_with()
                .set_cold_dark_inputs()
                .on_the_ground()
                .start_eng1(Ratio::new::<percent>(80.))
                .start_eng2(Ratio::new::<percent>(80.))
                .run_waiting_for(Duration::from_secs(10));

            assert!(test_bed.is_blue_pressurised());
            assert!(test_bed.get_rat_position() <= 0.);
            assert!(test_bed.get_rat_rpm() <= 1.);

            test_bed = test_bed
                .ac_bus_1_lost()
                .ac_bus_2_lost()
                .run_waiting_for(Duration::from_secs(2));

            // RAT has not deployed
            assert!(test_bed.get_rat_position() <= 0.);
            assert!(test_bed.get_rat_rpm() <= 1.);
        }

        #[test]
        fn rat_deploys_on_both_ac_lost() {
            let mut test_bed = test_bed_with()
                .set_cold_dark_inputs()
                .in_flight()
                .start_eng1(Ratio::new::<percent>(80.))
                .start_eng2(Ratio::new::<percent>(80.))
                .run_waiting_for(Duration::from_secs(10));

            assert!(!test_bed.rat_deploy_commanded());

            test_bed = test_bed
                .ac_bus_1_lost()
                .run_waiting_for(Duration::from_secs(2));

            assert!(!test_bed.rat_deploy_commanded());

            // Now all AC off should deploy RAT in flight
            test_bed = test_bed
                .ac_bus_1_lost()
                .ac_bus_2_lost()
                .run_waiting_for(Duration::from_secs(2));

            assert!(test_bed.rat_deploy_commanded());
        }

        #[test]
        fn blue_epump_unavailable_if_unpowered() {
            let mut test_bed = test_bed_with()
                .engines_off()
                .on_the_ground()
                .set_cold_dark_inputs()
                .run_one_tick();

            test_bed = test_bed
                .start_eng2(Ratio::new::<percent>(80.))
                .run_waiting_for(Duration::from_secs(10));

            // Blue epump working
            assert!(test_bed.is_blue_pressurised());

            test_bed = test_bed
                .ac_bus_2_lost()
                .run_waiting_for(Duration::from_secs(25));

            // Blue epump still working as it's not plugged on AC2
            assert!(test_bed.is_blue_pressurised());

            test_bed = test_bed
                .ac_bus_1_lost()
                .run_waiting_for(Duration::from_secs(25));

            // Blue epump has stopped
            assert!(!test_bed.is_blue_pressurised());
        }

        #[test]
        fn yellow_epump_unavailable_if_unpowered() {
            let mut test_bed = test_bed_with()
                .engines_off()
                .on_the_ground()
                .set_cold_dark_inputs()
                .run_one_tick();

            test_bed = test_bed
                .set_yellow_e_pump(false)
                .run_waiting_for(Duration::from_secs(10));

            // Yellow epump working
            assert!(test_bed.is_yellow_pressurised());

            test_bed = test_bed
                .ac_bus_2_lost()
                .ac_bus_1_lost()
                .run_waiting_for(Duration::from_secs(25));

            // Yellow epump still working as not plugged on AC2 or AC1
            assert!(test_bed.is_yellow_pressurised());

            test_bed = test_bed
                .ac_ground_service_lost()
                .run_waiting_for(Duration::from_secs(25));

            // Yellow epump has stopped
            assert!(!test_bed.is_yellow_pressurised());
        }
<<<<<<< HEAD

        #[test]
        fn cargo_door_stays_closed_at_init() {
            let mut test_bed = test_bed_with()
                .engines_off()
                .on_the_ground()
                .set_cold_dark_inputs()
                .run_one_tick();

            assert!(test_bed.is_cargo_fwd_door_locked_down());
            assert!(test_bed.cargo_fwd_door_position() == 0.);

            test_bed = test_bed.run_waiting_for(Duration::from_secs_f64(15.));

            assert!(test_bed.is_cargo_fwd_door_locked_down());
            assert!(test_bed.cargo_fwd_door_position() == 0.);
        }

        #[test]
        fn cargo_door_unlocks_when_commanded() {
            let mut test_bed = test_bed_with()
                .engines_off()
                .on_the_ground()
                .set_cold_dark_inputs()
                .run_one_tick();

            assert!(test_bed.is_cargo_fwd_door_locked_down());
            assert!(test_bed.cargo_fwd_door_position() == 0.);

            test_bed = test_bed.run_waiting_for(Duration::from_secs_f64(1.));

            assert!(test_bed.is_cargo_fwd_door_locked_down());
            assert!(test_bed.cargo_fwd_door_position() == 0.);

            test_bed = test_bed
                .open_fwd_cargo_door()
                .run_waiting_for(Duration::from_secs_f64(1.));

            assert!(!test_bed.is_cargo_fwd_door_locked_down());
            assert!(test_bed.cargo_fwd_door_position() >= 0.);
        }

        #[test]
        fn cargo_door_controller_opens_the_door() {
            let mut test_bed = test_bed_with()
                .engines_off()
                .on_the_ground()
                .set_cold_dark_inputs()
                .run_one_tick();

            assert!(test_bed.is_cargo_fwd_door_locked_down());
            assert!(test_bed.cargo_fwd_door_position() == 0.);

            test_bed = test_bed
                .open_fwd_cargo_door()
                .run_waiting_for(Duration::from_secs_f64(1.));

            assert!(!test_bed.is_cargo_fwd_door_locked_down());

            let current_position_unlocked = test_bed.cargo_fwd_door_position();

            test_bed = test_bed
                .open_fwd_cargo_door()
                .run_waiting_for(A320DoorController::DELAY_UNLOCK_TO_HYDRAULIC_CONTROL);

            assert!(test_bed.cargo_fwd_door_position() > current_position_unlocked);

            test_bed = test_bed
                .open_fwd_cargo_door()
                .run_waiting_for(Duration::from_secs_f64(30.));

            assert!(test_bed.cargo_fwd_door_position() > 0.85);
        }

        #[test]
        fn cargo_door_controller_closes_the_door() {
            let mut test_bed = test_bed_with()
                .engines_off()
                .on_the_ground()
                .set_cold_dark_inputs()
                .run_one_tick();

            test_bed = test_bed
                .open_fwd_cargo_door()
                .run_waiting_for(Duration::from_secs_f64(30.));

            assert!(!test_bed.is_cargo_fwd_door_locked_down());
            assert!(test_bed.cargo_fwd_door_position() > 0.85);

            test_bed = test_bed
                .close_fwd_cargo_door()
                .run_waiting_for(Duration::from_secs_f64(60.));

            assert!(test_bed.is_cargo_fwd_door_locked_down());
            assert!(test_bed.cargo_fwd_door_position() <= 0.);
        }

        #[test]
        fn cargo_door_controller_closes_the_door_after_yellow_pump_auto_shutdown() {
            let mut test_bed = test_bed_with()
                .engines_off()
                .on_the_ground()
                .set_cold_dark_inputs()
                .run_one_tick();

            test_bed = test_bed
                .open_fwd_cargo_door()
                .run_waiting_for(Duration::from_secs_f64(30.));

            assert!(!test_bed.is_cargo_fwd_door_locked_down());
            assert!(test_bed.cargo_fwd_door_position() > 0.85);

            test_bed = test_bed.run_waiting_for(Duration::from_secs_f64(30.));

            assert!(!test_bed.is_yellow_pressurised());

            test_bed = test_bed
                .close_fwd_cargo_door()
                .run_waiting_for(Duration::from_secs_f64(30.));

            assert!(test_bed.is_cargo_fwd_door_locked_down());
            assert!(test_bed.cargo_fwd_door_position() <= 0.);
        }

        fn context(delta_time: Duration) -> UpdateContext {
            UpdateContext::new(
                delta_time,
                Velocity::new::<knot>(250.),
                Length::new::<foot>(5000.),
                ThermodynamicTemperature::new::<degree_celsius>(25.0),
                true,
                Acceleration::new::<meter_per_second_squared>(0.),
                Acceleration::new::<meter_per_second_squared>(0.),
                Acceleration::new::<meter_per_second_squared>(0.),
                Angle::new::<radian>(0.),
                Angle::new::<radian>(0.),
            )
        }

        fn moving_door(id: &str) -> A320DoorController {
            let mut door = A320DoorController::new(id);
            door.should_close_valves = false;
            door
        }

        fn non_moving_door(id: &str) -> A320DoorController {
            let mut door = A320DoorController::new(id);
            door.should_close_valves = true;
            door
        }

        fn attached_tug() -> PushbackTug {
            let mut tug = PushbackTug::new();
            tug.angle = tug.previous_angle + 0.1;
            tug.state = 0.;
            tug.update();
            tug
        }

        fn detached_tug() -> PushbackTug {
            let mut tug = PushbackTug::new();
            tug.angle = tug.previous_angle;
            tug.state = 3.;
            tug.update();
            tug
        }

        fn test_electricity(bus_id: ElectricalBusType, is_powered: bool) -> Electricity {
            let mut electricity = Electricity::new();
            let mut source = TestElectricitySource::unpowered(
                PotentialOrigin::EngineGenerator(1),
                &mut electricity,
            );

            if is_powered {
                source.power();
            }

            let bus = ElectricalBus::new(bus_id, &mut electricity);

            electricity.supplied_by(&source);
            electricity.flow(&source, &bus);

            electricity
        }
=======
>>>>>>> 35319ba8
    }
}<|MERGE_RESOLUTION|>--- conflicted
+++ resolved
@@ -2186,14 +2186,12 @@
         use systems::simulation::test::TestBed;
         use systems::simulation::{test::SimulationTestBed, Aircraft};
         use uom::si::{
-<<<<<<< HEAD
-            acceleration::meter_per_second_squared, angle::radian, length::foot, ratio::percent,
-            thermodynamic_temperature::degree_celsius, velocity::knot,
-=======
+            acceleration::meter_per_second_squared,
+            angle::radian,
             length::foot,
             ratio::{percent, ratio},
+            thermodynamic_temperature::degree_celsius,
             velocity::knot,
->>>>>>> 35319ba8
         };
 
         struct A320TestEmergencyElectricalOverheadPanel {
@@ -5244,19 +5242,12 @@
         }
 
         #[test]
-<<<<<<< HEAD
-        fn controller_yellow_epump_overhead_button_logic() {
-            let fwd_door = A320DoorController::new("FWD");
-            let aft_door = A320DoorController::new("AFT");
-            let context = context(Duration::from_millis(100));
-=======
         fn controller_yellow_epump_is_activated_by_overhead_button() {
             let mut test_bed = test_bed_with()
                 .engines_off()
                 .on_the_ground()
                 .set_cold_dark_inputs()
                 .run_one_tick();
->>>>>>> 35319ba8
 
             assert!(!test_bed.query(|a| a.is_yellow_epump_controller_pressurising()));
 
@@ -5271,18 +5262,12 @@
 
         #[test]
         fn controller_yellow_epump_unpowered_cant_command_pump() {
-<<<<<<< HEAD
-            let fwd_door = A320DoorController::new("FWD");
-            let aft_door = A320DoorController::new("AFT");
-            let context = context(Duration::from_millis(100));
-=======
             let mut test_bed = test_bed_with()
                 .engines_off()
                 .on_the_ground()
                 .set_cold_dark_inputs()
                 .set_yellow_e_pump(false)
                 .run_one_tick();
->>>>>>> 35319ba8
 
             assert!(test_bed.query(|a| a.is_yellow_epump_controller_pressurising()));
 
@@ -5316,58 +5301,21 @@
                 .set_cold_dark_inputs()
                 .run_one_tick();
 
-<<<<<<< HEAD
-            let aft_door = non_moving_door("AFT");
-            let fwd_door = moving_door("FWD");
-            yellow_epump_controller.update(&context, &overhead_panel, &fwd_door, &aft_door, true);
-            assert!(yellow_epump_controller.should_pressurise());
-            let fwd_door = non_moving_door("FWD");
-=======
             assert!(test_bed.query(|a| a.is_edp1_green_pump_controller_pressurising()));
->>>>>>> 35319ba8
 
             test_bed = test_bed
                 .start_eng1(Ratio::new::<percent>(65.))
                 .run_one_tick();
             assert!(test_bed.query(|a| a.is_edp1_green_pump_controller_pressurising()));
 
-<<<<<<< HEAD
-            let aft_door = moving_door("AFT");
-            yellow_epump_controller.update(&context, &overhead_panel, &fwd_door, &aft_door, true);
-            assert!(yellow_epump_controller.should_pressurise());
-            let aft_door = non_moving_door("AFT");
-=======
             test_bed = test_bed.set_green_ed_pump(false).run_one_tick();
             assert!(!test_bed.query(|a| a.is_edp1_green_pump_controller_pressurising()));
->>>>>>> 35319ba8
 
             test_bed = test_bed.set_green_ed_pump(true).run_one_tick();
             assert!(test_bed.query(|a| a.is_edp1_green_pump_controller_pressurising()));
         }
 
         #[test]
-<<<<<<< HEAD
-        fn controller_yellow_epump_can_operate_from_cargo_door_without_main_control_power_bus() {
-            let context = context(Duration::from_millis(100));
-
-            let mut overhead_panel = A320HydraulicOverheadPanel::new();
-
-            let mut yellow_epump_controller = A320YellowElectricPumpController::new(
-                A320Hydraulic::YELLOW_ELEC_PUMP_CONTROL_POWER_BUS,
-                A320Hydraulic::YELLOW_ELEC_PUMP_CONTROL_FROM_CARGO_DOOR_OPERATION_POWER_BUS,
-            );
-            yellow_epump_controller.receive_power(&test_electricity(
-                ElectricalBusType::DirectCurrentGndFltService,
-                false,
-            ));
-
-            overhead_panel.yellow_epump_push_button.push_auto();
-            assert!(!yellow_epump_controller.should_pressurise());
-
-            let aft_door = non_moving_door("AFT");
-            let fwd_door = moving_door("FWD");
-            yellow_epump_controller.update(&context, &overhead_panel, &fwd_door, &aft_door, true);
-=======
         fn controller_engine_driven_pump1_fire_overhead_released_stops_pump() {
             let mut test_bed = test_bed_with()
                 .engines_off()
@@ -5376,7 +5324,6 @@
                 .start_eng1(Ratio::new::<percent>(65.))
                 .start_eng2(Ratio::new::<percent>(65.))
                 .run_one_tick();
->>>>>>> 35319ba8
 
             assert!(test_bed.query(|a| a.is_edp1_green_pump_controller_pressurising()));
 
@@ -5442,85 +5389,19 @@
         }
 
         #[test]
-<<<<<<< HEAD
-        fn controller_ptu_on_off_cargo_door() {
-            let tug = PushbackTug::new();
-            let context = context(Duration::from_millis(100));
-
-            let mut overhead_panel = A320HydraulicOverheadPanel::new();
-
-            let mut ptu_controller =
-                A320PowerTransferUnitController::new(ElectricalBusType::DirectCurrentGndFltService);
-            ptu_controller.receive_power(&test_electricity(
-                ElectricalBusType::DirectCurrentGndFltService,
-                true,
-            ));
-            overhead_panel.ptu_push_button.push_auto();
-
-            ptu_controller.update(
-                &context,
-                &overhead_panel,
-                &non_moving_door("FWD"),
-                &non_moving_door("AFT"),
-                &tug,
-            );
-            assert!(ptu_controller.should_enable());
-=======
         fn controller_ptu_off_when_cargo_door_is_moved() {
             let mut test_bed = test_bed_with()
                 .engines_off()
                 .on_the_ground()
                 .set_cold_dark_inputs()
                 .run_one_tick();
->>>>>>> 35319ba8
 
             assert!(test_bed.query(|a| a.is_ptu_controller_activating_ptu()));
 
-<<<<<<< HEAD
-            ptu_controller.update(
-                &context,
-                &overhead_panel,
-                &non_moving_door("FWD"),
-                &non_moving_door("AFT"),
-                &tug,
-            );
-            assert!(!ptu_controller.should_enable());
-=======
             test_bed = test_bed.set_cargo_door_state(1.0).run_one_tick();
->>>>>>> 35319ba8
 
             assert!(!test_bed.query(|a| a.is_ptu_controller_activating_ptu()));
 
-<<<<<<< HEAD
-            ptu_controller.update(
-                &context,
-                &overhead_panel,
-                &moving_door("FWD"),
-                &non_moving_door("AFT"),
-                &tug,
-            );
-            assert!(!ptu_controller.should_enable());
-
-            ptu_controller.update(&context.with_delta(Duration::from_secs(1) + A320PowerTransferUnitController::DURATION_OF_PTU_INHIBIT_AFTER_CARGO_DOOR_OPERATION), &overhead_panel, &non_moving_door("FWD"), &non_moving_door("AFT"), &tug);
-            assert!(ptu_controller.should_enable());
-        }
-
-        #[test]
-        fn controller_ptu_tug() {
-            let fwd_door = A320DoorController::new("FWD");
-            let aft_door = A320DoorController::new("AFT");
-            let mut tug = PushbackTug::new();
-            let context = context(Duration::from_millis(100));
-
-            let mut overhead_panel = A320HydraulicOverheadPanel::new();
-
-            let mut ptu_controller =
-                A320PowerTransferUnitController::new(ElectricalBusType::DirectCurrentGndFltService);
-            ptu_controller.receive_power(&test_electricity(
-                ElectricalBusType::DirectCurrentGndFltService,
-                true,
-            ));
-=======
             // Ptu should reactivate after 40s
             test_bed = test_bed.run_waiting_for(Duration::from_secs(41));
 
@@ -5534,7 +5415,6 @@
                 .on_the_ground()
                 .set_cold_dark_inputs()
                 .run_one_tick();
->>>>>>> 35319ba8
 
             assert!(test_bed.query(|a| a.is_ptu_controller_activating_ptu()));
 
@@ -5666,7 +5546,6 @@
             // Yellow epump has stopped
             assert!(!test_bed.is_yellow_pressurised());
         }
-<<<<<<< HEAD
 
         #[test]
         fn cargo_door_stays_closed_at_init() {
@@ -5790,69 +5669,5 @@
             assert!(test_bed.is_cargo_fwd_door_locked_down());
             assert!(test_bed.cargo_fwd_door_position() <= 0.);
         }
-
-        fn context(delta_time: Duration) -> UpdateContext {
-            UpdateContext::new(
-                delta_time,
-                Velocity::new::<knot>(250.),
-                Length::new::<foot>(5000.),
-                ThermodynamicTemperature::new::<degree_celsius>(25.0),
-                true,
-                Acceleration::new::<meter_per_second_squared>(0.),
-                Acceleration::new::<meter_per_second_squared>(0.),
-                Acceleration::new::<meter_per_second_squared>(0.),
-                Angle::new::<radian>(0.),
-                Angle::new::<radian>(0.),
-            )
-        }
-
-        fn moving_door(id: &str) -> A320DoorController {
-            let mut door = A320DoorController::new(id);
-            door.should_close_valves = false;
-            door
-        }
-
-        fn non_moving_door(id: &str) -> A320DoorController {
-            let mut door = A320DoorController::new(id);
-            door.should_close_valves = true;
-            door
-        }
-
-        fn attached_tug() -> PushbackTug {
-            let mut tug = PushbackTug::new();
-            tug.angle = tug.previous_angle + 0.1;
-            tug.state = 0.;
-            tug.update();
-            tug
-        }
-
-        fn detached_tug() -> PushbackTug {
-            let mut tug = PushbackTug::new();
-            tug.angle = tug.previous_angle;
-            tug.state = 3.;
-            tug.update();
-            tug
-        }
-
-        fn test_electricity(bus_id: ElectricalBusType, is_powered: bool) -> Electricity {
-            let mut electricity = Electricity::new();
-            let mut source = TestElectricitySource::unpowered(
-                PotentialOrigin::EngineGenerator(1),
-                &mut electricity,
-            );
-
-            if is_powered {
-                source.power();
-            }
-
-            let bus = ElectricalBus::new(bus_id, &mut electricity);
-
-            electricity.supplied_by(&source);
-            electricity.flow(&source, &bus);
-
-            electricity
-        }
-=======
->>>>>>> 35319ba8
     }
 }