--- conflicted
+++ resolved
@@ -1,32 +1,5 @@
 use std::time::Duration;
 use uom::si::{f64::*, pressure::pascal, pressure::psi, velocity::knot, volume::gallon};
-<<<<<<< HEAD
-
-use systems::hydraulic::{
-    ElectricPump, EngineDrivenPump, HydFluid, HydLoop, PowerTransferUnit, RamAirTurbine,
-};
-use systems::overhead::{
-    AutoOffFaultPushButton, AutoOnFaultPushButton, FirePushButton, OnOffFaultPushButton,
-};
-use systems::simulation::{
-    SimulationElement, SimulationElementVisitor, SimulatorReader, SimulatorWriter, UpdateContext,
-};
-use systems::{engine::Engine, hydraulic::PumpPressurisationCommand};
-use systems::{hydraulic::brakecircuit::BrakeCircuit, shared::DelayedFalseLogicGate};
-
-pub struct A320Hydraulic {
-    hyd_logic: A320HydraulicLogic,
-    hyd_brake_logic: A320HydraulicBrakingLogic,
-    blue_loop: HydLoop,
-    green_loop: HydLoop,
-    yellow_loop: HydLoop,
-    engine_driven_pump_1: EngineDrivenPump,
-    engine_driven_pump_2: EngineDrivenPump,
-    blue_electric_pump: ElectricPump,
-    yellow_electric_pump: ElectricPump,
-    ram_air_turbine: RamAirTurbine,
-    ptu: PowerTransferUnit,
-=======
 
 use systems::engine::Engine;
 use systems::hydraulic::{
@@ -73,7 +46,6 @@
     power_transfer_unit: PowerTransferUnit,
     power_transfer_unit_controller: A320PowerTransferUnitController,
 
->>>>>>> 5e2be3f6
     braking_circuit_norm: BrakeCircuit,
     braking_circuit_altn: BrakeCircuit,
     total_sim_time_elapsed: Duration,
@@ -90,20 +62,11 @@
     const HYDRAULIC_SIM_TIME_STEP: u64 = 100; //refresh rate of hydraulic simulation in ms
     const ACTUATORS_SIM_TIME_STEP_MULT: u32 = 2; //refresh rate of actuators as multiplier of hydraulics. 2 means double frequency update
 
-<<<<<<< HEAD
-    pub fn new() -> A320Hydraulic {
-        A320Hydraulic {
-            hyd_logic: A320HydraulicLogic::new(),
-            hyd_brake_logic: A320HydraulicBrakingLogic::new(),
-
-            blue_loop: HydLoop::new(
-=======
     pub(super) fn new() -> A320Hydraulic {
         A320Hydraulic {
             hyd_brake_logic: A320HydraulicBrakingLogic::new(),
 
             blue_loop: HydraulicLoop::new(
->>>>>>> 5e2be3f6
                 "BLUE",
                 false,
                 false,
@@ -114,12 +77,8 @@
                 HydFluid::new(Pressure::new::<pascal>(1450000000.0)),
                 false,
             ),
-<<<<<<< HEAD
-            green_loop: HydLoop::new(
-=======
             blue_loop_controller: A320HydraulicLoopController::new(None),
             green_loop: HydraulicLoop::new(
->>>>>>> 5e2be3f6
                 "GREEN",
                 true,
                 false,
@@ -130,12 +89,8 @@
                 HydFluid::new(Pressure::new::<pascal>(1450000000.0)),
                 true,
             ),
-<<<<<<< HEAD
-            yellow_loop: HydLoop::new(
-=======
             green_loop_controller: A320HydraulicLoopController::new(Some(1)),
             yellow_loop: HydraulicLoop::new(
->>>>>>> 5e2be3f6
                 "YELLOW",
                 false,
                 true,
@@ -146,14 +101,6 @@
                 HydFluid::new(Pressure::new::<pascal>(1450000000.0)),
                 true,
             ),
-<<<<<<< HEAD
-            engine_driven_pump_1: EngineDrivenPump::new("GREEN"),
-            engine_driven_pump_2: EngineDrivenPump::new("YELLOW"),
-            blue_electric_pump: ElectricPump::new("BLUE"),
-            yellow_electric_pump: ElectricPump::new("YELLOW"),
-            ram_air_turbine: RamAirTurbine::new(),
-            ptu: PowerTransferUnit::new(),
-=======
             yellow_loop_controller: A320HydraulicLoopController::new(Some(2)),
 
             engine_driven_pump_1: EngineDrivenPump::new("GREEN"),
@@ -177,7 +124,6 @@
 
             power_transfer_unit: PowerTransferUnit::new(),
             power_transfer_unit_controller: A320PowerTransferUnitController::new(),
->>>>>>> 5e2be3f6
 
             braking_circuit_norm: BrakeCircuit::new(
                 "NORM",
@@ -202,22 +148,6 @@
         }
     }
 
-<<<<<<< HEAD
-    pub fn green_edp_has_fault(&self) -> bool {
-        self.hyd_logic.green_edp_has_fault()
-    }
-
-    pub fn yellow_epump_has_fault(&self) -> bool {
-        self.hyd_logic.yellow_epump_has_fault()
-    }
-
-    pub fn yellow_edp_has_fault(&self) -> bool {
-        self.hyd_logic.yellow_edp_has_fault()
-    }
-
-    pub fn blue_epump_has_fault(&self) -> bool {
-        self.hyd_logic.blue_epump_has_fault()
-=======
     pub(super) fn update(
         &mut self,
         context: &UpdateContext,
@@ -317,82 +247,41 @@
     fn nose_wheel_steering_pin_is_inserted(&self) -> bool {
         self.power_transfer_unit_controller
             .nose_wheel_steering_pin_is_inserted()
->>>>>>> 5e2be3f6
     }
 
     // Updates pressure available state based on pressure switches
     fn update_hyd_avail_states(&mut self) {
         if self.green_loop.get_pressure()
-<<<<<<< HEAD
-            <= Pressure::new::<psi>(A320Hydraulic::MIN_PRESS_PRESSURISED_LO_HYST)
-        {
-            self.is_green_pressurised = false;
-        } else if self.green_loop.get_pressure()
-            >= Pressure::new::<psi>(A320Hydraulic::MIN_PRESS_PRESSURISED_HI_HYST)
-=======
             <= Pressure::new::<psi>(Self::MIN_PRESS_PRESSURISED_LO_HYST)
         {
             self.is_green_pressurised = false;
         } else if self.green_loop.get_pressure()
             >= Pressure::new::<psi>(Self::MIN_PRESS_PRESSURISED_HI_HYST)
->>>>>>> 5e2be3f6
         {
             self.is_green_pressurised = true;
         }
 
         if self.blue_loop.get_pressure()
-<<<<<<< HEAD
-            <= Pressure::new::<psi>(A320Hydraulic::MIN_PRESS_PRESSURISED_LO_HYST)
-        {
-            self.is_blue_pressurised = false;
-        } else if self.blue_loop.get_pressure()
-            >= Pressure::new::<psi>(A320Hydraulic::MIN_PRESS_PRESSURISED_HI_HYST)
-=======
             <= Pressure::new::<psi>(Self::MIN_PRESS_PRESSURISED_LO_HYST)
         {
             self.is_blue_pressurised = false;
         } else if self.blue_loop.get_pressure()
             >= Pressure::new::<psi>(Self::MIN_PRESS_PRESSURISED_HI_HYST)
->>>>>>> 5e2be3f6
         {
             self.is_blue_pressurised = true;
         }
 
         if self.yellow_loop.get_pressure()
-<<<<<<< HEAD
-            <= Pressure::new::<psi>(A320Hydraulic::MIN_PRESS_PRESSURISED_LO_HYST)
-        {
-            self.is_yellow_pressurised = false;
-        } else if self.yellow_loop.get_pressure()
-            >= Pressure::new::<psi>(A320Hydraulic::MIN_PRESS_PRESSURISED_HI_HYST)
-=======
             <= Pressure::new::<psi>(Self::MIN_PRESS_PRESSURISED_LO_HYST)
         {
             self.is_yellow_pressurised = false;
         } else if self.yellow_loop.get_pressure()
             >= Pressure::new::<psi>(Self::MIN_PRESS_PRESSURISED_HI_HYST)
->>>>>>> 5e2be3f6
         {
             self.is_yellow_pressurised = true;
         }
     }
 
-<<<<<<< HEAD
-    fn set_hydraulics_logic_feedbacks(&mut self) {
-        self.hyd_logic
-            .set_green_pressurised(self.is_green_pressurised());
-        self.hyd_logic
-            .set_blue_pressurised(self.is_blue_pressurised());
-        self.hyd_logic
-            .set_yellow_pressurised(self.is_yellow_pressurised());
-    }
-
-    fn update_hydraulics_logic_outputs(&mut self, context: &UpdateContext) {
-        self.ptu.set_enabled(self.hyd_logic.ptu_should_be_enabled());
-
-        if self.hyd_logic.rat_should_be_deployed(context) {
-            self.ram_air_turbine.deploy();
-=======
     pub(super) fn is_blue_pressurised(&self) -> bool {
         self.is_blue_pressurised
     }
@@ -1076,735 +965,9 @@
             1 => self.edp1_push_button.is_auto(),
             2 => self.edp2_push_button.is_auto(),
             _ => panic!("The A320 only supports two engines."),
->>>>>>> 5e2be3f6
-        }
-
-        self.blue_electric_pump
-            .command(self.hyd_logic.blue_electric_pump_pressurisation_command());
-        self.yellow_electric_pump
-            .command(self.hyd_logic.yellow_electric_pump_pressurisation_command());
-
-        self.yellow_loop
-            .set_fire_shutoff_valve_state(self.hyd_logic.yellow_loop_fire_valve_should_be_open());
-        self.green_loop
-            .set_fire_shutoff_valve_state(self.hyd_logic.green_loop_fire_valve_should_be_open());
-
-        self.engine_driven_pump_1
-            .command(self.hyd_logic.engine_driven_pump_1_pressurisation_command());
-        self.engine_driven_pump_2
-            .command(self.hyd_logic.engine_driven_pump_2_pressurisation_command());
-    }
-
-<<<<<<< HEAD
-    pub fn is_blue_pressurised(&self) -> bool {
-        self.is_blue_pressurised
-    }
-
-    pub fn is_green_pressurised(&self) -> bool {
-        self.is_green_pressurised
-    }
-
-    pub fn is_yellow_pressurised(&self) -> bool {
-        self.is_yellow_pressurised
-    }
-
-    pub fn update(
-        &mut self,
-        context: &UpdateContext,
-        engine1: &Engine,
-        engine2: &Engine,
-        overhead_panel: &A320HydraulicOverheadPanel,
-        engine_fire_overhead: &A320EngineFireOverheadPanel,
-    ) {
-        let min_hyd_loop_timestep = Duration::from_millis(A320Hydraulic::HYDRAULIC_SIM_TIME_STEP); //Hyd Sim rate = 10 Hz
-
-        self.total_sim_time_elapsed += context.delta();
-
-        // Time to catch up in our simulation = new delta + time not updated last iteration
-        let time_to_catch = context.delta() + self.lag_time_accumulator;
-
-        // Number of time steps (with floating part) to do according to required time step
-        let number_of_steps_floating_point =
-            time_to_catch.as_secs_f64() / min_hyd_loop_timestep.as_secs_f64();
-
-        // Updating rat stowed pos on all frames in case it's used for graphics
-        self.ram_air_turbine.update_position(&context.delta());
-
-        if number_of_steps_floating_point < 1.0 {
-            // Can't do a full time step
-            // we can decide either do an update with smaller step or wait next iteration
-            // for now we only update lag accumulator and chose a hard fixed step: if smaller
-            // than chosen time step we do nothing and wait next iteration
-
-            // Time lag is float part only of num of steps (because is < 1.0 here) * fixed time step to get a result in time
-            self.lag_time_accumulator = Duration::from_secs_f64(
-                number_of_steps_floating_point * min_hyd_loop_timestep.as_secs_f64(),
-            );
-        } else {
-            // Int part is the actual number of loops to do
-            // rest of floating part goes into accumulator
-            let num_of_update_loops = number_of_steps_floating_point.floor() as u32;
-
-            self.lag_time_accumulator = Duration::from_secs_f64(
-                (number_of_steps_floating_point - (num_of_update_loops as f64))
-                    * min_hyd_loop_timestep.as_secs_f64(),
-            ); // Keep track of time left after all fixed loop are done
-
-            // This is main update loop at base fixed step
-            for _ in 0..num_of_update_loops {
-                self.update_fixed_step(
-                    context,
-                    engine1,
-                    engine2,
-                    overhead_panel,
-                    engine_fire_overhead,
-                    min_hyd_loop_timestep,
-                );
-            }
-
-            // This is the "fast" update loop refreshing ACTUATORS_SIM_TIME_STEP_MULT times faster
-            // here put everything that needs higher simulation rates like physics solving
-            let num_of_actuators_update_loops =
-                num_of_update_loops * A320Hydraulic::ACTUATORS_SIM_TIME_STEP_MULT;
-            let delta_time_physics =
-                min_hyd_loop_timestep / A320Hydraulic::ACTUATORS_SIM_TIME_STEP_MULT; //If X times faster we divide step by X
-            for _ in 0..num_of_actuators_update_loops {
-                self.update_fast_rate(&context, &delta_time_physics);
-            }
-        }
-    }
-
-    // All the higher frequency updates like physics
-    fn update_fast_rate(&mut self, context: &UpdateContext, delta_time_physics: &Duration) {
-        self.ram_air_turbine
-            .update_physics(&delta_time_physics, &context.indicated_airspeed());
-    }
-
-    // All the core hydraulics updates that needs to be done at the slowest fixed step rate
-    fn update_fixed_step(
-        &mut self,
-        context: &UpdateContext,
-        engine1: &Engine,
-        engine2: &Engine,
-        overhead_panel: &A320HydraulicOverheadPanel,
-        engine_fire_overhead: &A320EngineFireOverheadPanel,
-        min_hyd_loop_timestep: Duration,
-    ) {
-        self.update_hyd_avail_states();
-        self.set_hydraulics_logic_feedbacks();
-
-        // Base logic update based on overhead Could be done only once (before that loop) but if so delta time should be set accordingly
-        self.hyd_logic.update(
-            overhead_panel,
-            engine_fire_overhead,
-            &context.with_delta(min_hyd_loop_timestep),
-        );
-        self.update_hydraulics_logic_outputs(&context.with_delta(min_hyd_loop_timestep));
-
-        // Process brake logic (which circuit brakes) and send brake demands (how much)
-        self.hyd_brake_logic
-            .update_brake_demands(&min_hyd_loop_timestep, &self.green_loop);
-        self.hyd_brake_logic.send_brake_demands(
-            &mut self.braking_circuit_norm,
-            &mut self.braking_circuit_altn,
-        );
-
-        self.ptu.update(&self.green_loop, &self.yellow_loop);
-        self.engine_driven_pump_1
-            .update(&min_hyd_loop_timestep, &self.green_loop, &engine1);
-        self.engine_driven_pump_2
-            .update(&min_hyd_loop_timestep, &self.yellow_loop, &engine2);
-        self.yellow_electric_pump
-            .update(&min_hyd_loop_timestep, &self.yellow_loop);
-        self.blue_electric_pump
-            .update(&min_hyd_loop_timestep, &self.blue_loop);
-
-        self.ram_air_turbine
-            .update(&min_hyd_loop_timestep, &self.blue_loop);
-        self.green_loop.update(
-            &min_hyd_loop_timestep,
-            Vec::new(),
-            vec![&self.engine_driven_pump_1],
-            Vec::new(),
-            vec![&self.ptu],
-        );
-        self.yellow_loop.update(
-            &min_hyd_loop_timestep,
-            vec![&self.yellow_electric_pump],
-            vec![&self.engine_driven_pump_2],
-            Vec::new(),
-            vec![&self.ptu],
-        );
-        self.blue_loop.update(
-            &min_hyd_loop_timestep,
-            vec![&self.blue_electric_pump],
-            Vec::new(),
-            vec![&self.ram_air_turbine],
-            Vec::new(),
-        );
-
-        self.braking_circuit_norm
-            .update(&min_hyd_loop_timestep, &self.green_loop);
-        self.braking_circuit_altn
-            .update(&min_hyd_loop_timestep, &self.yellow_loop);
-        self.braking_circuit_norm.reset_accumulators();
-        self.braking_circuit_altn.reset_accumulators();
-    }
-}
-
-impl SimulationElement for A320Hydraulic {
-    fn accept<T: SimulationElementVisitor>(&mut self, visitor: &mut T) {
-        self.yellow_electric_pump.accept(visitor);
-        self.blue_electric_pump.accept(visitor);
-        self.engine_driven_pump_1.accept(visitor);
-        self.engine_driven_pump_2.accept(visitor);
-        self.ram_air_turbine.accept(visitor);
-
-        self.ptu.accept(visitor);
-
-        self.blue_loop.accept(visitor);
-        self.green_loop.accept(visitor);
-        self.yellow_loop.accept(visitor);
-
-        self.hyd_logic.accept(visitor);
-        self.hyd_brake_logic.accept(visitor);
-
-        self.braking_circuit_norm.accept(visitor);
-        self.braking_circuit_altn.accept(visitor);
-
-        visitor.visit(self);
-    }
-}
-
-pub struct A320HydraulicBrakingLogic {
-    parking_brake_demand: bool,
-    weight_on_wheels: bool,
-    left_brake_pilot_input: f64,
-    right_brake_pilot_input: f64,
-    left_brake_green_output: f64,
-    left_brake_yellow_output: f64,
-    right_brake_green_output: f64,
-    right_brake_yellow_output: f64,
-    anti_skid_activated: bool,
-    autobrakes_setting: u8,
-}
-//Implements brakes computers logic
-impl A320HydraulicBrakingLogic {
-    const PARK_BRAKE_DEMAND_DYNAMIC: f64 = 0.8; //Dynamic of the parking brake application/removal in (percent/100) per s
-    const LOW_PASS_FILTER_BRAKE_COMMAND: f64 = 0.85; //Low pass filter on all brake commands
-    const MIN_PRESSURE_BRAKE_ALTN: f64 = 1500.; //Minimum pressure until main switched on ALTN brakes
-
-    pub fn new() -> A320HydraulicBrakingLogic {
-        A320HydraulicBrakingLogic {
-            parking_brake_demand: true, //Position of parking brake lever
-            weight_on_wheels: true,
-            left_brake_pilot_input: 1.0,    // read from brake pedals
-            right_brake_pilot_input: 1.0,   // read from brake pedals
-            left_brake_green_output: 0.0,   //Actual command sent to left green circuit
-            left_brake_yellow_output: 1.0, //Actual command sent to left yellow circuit. Init 1 as considering park brake on on init
-            right_brake_green_output: 0.0, //Actual command sent to right green circuit
-            right_brake_yellow_output: 1.0, //Actual command sent to right yellow circuit. Init 1 as considering park brake on on init
-            anti_skid_activated: true,
-            autobrakes_setting: 0,
-        }
-    }
-
-    //Updates final brake demands per hydraulic loop based on pilot pedal demands
-    //TODO: think about where to build those brake demands from autobrake if not from brake pedals
-    pub fn update_brake_demands(&mut self, delta_time_update: &Duration, green_loop: &HydLoop) {
-        let green_used_for_brakes = green_loop.get_pressure() //TODO Check this logic
-            > Pressure::new::<psi>(A320HydraulicBrakingLogic::MIN_PRESSURE_BRAKE_ALTN )
-            && self.anti_skid_activated
-            && !self.parking_brake_demand;
-
-        let dynamic_increment =
-            A320HydraulicBrakingLogic::PARK_BRAKE_DEMAND_DYNAMIC * delta_time_update.as_secs_f64();
-
-        if green_used_for_brakes {
-            self.left_brake_green_output = A320HydraulicBrakingLogic::LOW_PASS_FILTER_BRAKE_COMMAND
-                * self.left_brake_pilot_input
-                + (1.0 - A320HydraulicBrakingLogic::LOW_PASS_FILTER_BRAKE_COMMAND)
-                    * self.left_brake_green_output;
-            self.right_brake_green_output = A320HydraulicBrakingLogic::LOW_PASS_FILTER_BRAKE_COMMAND
-                * self.right_brake_pilot_input
-                + (1.0 - A320HydraulicBrakingLogic::LOW_PASS_FILTER_BRAKE_COMMAND)
-                    * self.right_brake_green_output;
-
-            self.left_brake_yellow_output -= dynamic_increment;
-            self.right_brake_yellow_output -= dynamic_increment;
-        } else {
-            if !self.parking_brake_demand {
-                //Normal braking but using alternate circuit
-                self.left_brake_yellow_output =
-                    A320HydraulicBrakingLogic::LOW_PASS_FILTER_BRAKE_COMMAND
-                        * self.left_brake_pilot_input
-                        + (1.0 - A320HydraulicBrakingLogic::LOW_PASS_FILTER_BRAKE_COMMAND)
-                            * self.left_brake_yellow_output;
-                self.right_brake_yellow_output =
-                    A320HydraulicBrakingLogic::LOW_PASS_FILTER_BRAKE_COMMAND
-                        * self.right_brake_pilot_input
-                        + (1.0 - A320HydraulicBrakingLogic::LOW_PASS_FILTER_BRAKE_COMMAND)
-                            * self.right_brake_yellow_output;
-                if !self.anti_skid_activated {
-                    self.left_brake_yellow_output = self.left_brake_yellow_output.min(0.5); //0.5 is temporary implementation of pressure limitation around 1000psi
-                    self.right_brake_yellow_output = self.right_brake_yellow_output.min(0.5);
-                    //0.5 is temporary implementation of pressure limitation around 1000psi
-                }
-            } else {
-                //Else we just use parking brake
-                self.left_brake_yellow_output += dynamic_increment;
-                self.left_brake_yellow_output = self.left_brake_yellow_output.min(0.7); //0.7 is temporary implementation of pressure limitation around 2000psi for parking brakes
-                self.right_brake_yellow_output += dynamic_increment;
-                self.right_brake_yellow_output = self.right_brake_yellow_output.min(0.7);
-                //0.7 is temporary implementation of pressure limitation around 2000psi for parking brakes
-            }
-            self.left_brake_green_output -= dynamic_increment;
-            self.right_brake_green_output -= dynamic_increment;
-        }
-
-        //limiting final values
-        self.left_brake_yellow_output = self.left_brake_yellow_output.min(1.).max(0.);
-        self.right_brake_yellow_output = self.right_brake_yellow_output.min(1.).max(0.);
-        self.left_brake_green_output = self.left_brake_green_output.min(1.).max(0.);
-        self.right_brake_green_output = self.right_brake_green_output.min(1.).max(0.);
-    }
-
-    pub fn send_brake_demands(&mut self, norm: &mut BrakeCircuit, altn: &mut BrakeCircuit) {
-        norm.set_brake_demand_left(self.left_brake_green_output);
-        norm.set_brake_demand_right(self.right_brake_green_output);
-        altn.set_brake_demand_left(self.left_brake_yellow_output);
-        altn.set_brake_demand_right(self.right_brake_yellow_output);
-    }
-}
-impl SimulationElement for A320HydraulicBrakingLogic {
-    fn accept<T: SimulationElementVisitor>(&mut self, visitor: &mut T) {
-        visitor.visit(self);
-    }
-
-    fn read(&mut self, state: &mut SimulatorReader) {
-        self.parking_brake_demand = state.read_bool("BRAKE PARKING INDICATOR");
-        self.weight_on_wheels = state.read_bool("SIM ON GROUND");
-        self.anti_skid_activated = state.read_bool("ANTISKID BRAKES ACTIVE");
-        self.left_brake_pilot_input = state.read_f64("BRAKE LEFT POSITION") / 100.0;
-        self.right_brake_pilot_input = state.read_f64("BRAKE RIGHT POSITION") / 100.0;
-        self.autobrakes_setting = state.read_f64("AUTOBRAKES SETTING").floor() as u8;
-    }
-}
-
-struct Door {
-    exit_id: String,
-    position: f64,
-    previous_position: f64,
-}
-impl Door {
-    fn new(id: usize) -> Self {
-        Self {
-            exit_id: format!("EXIT OPEN {}", id),
-            position: 0.,
-            previous_position: 0.,
-        }
-    }
-
-    fn has_moved(&self) -> bool {
-        (self.position - self.previous_position).abs() > f64::EPSILON
-    }
-}
-impl SimulationElement for Door {
-    fn read(&mut self, state: &mut SimulatorReader) {
-        self.previous_position = self.position;
-        self.position = state.read_f64(&self.exit_id);
-    }
-}
-
-struct PushbackTug {
-    angle: f64,
-    previous_angle: f64,
-    // Type of pushback:
-    // 0 = Straight
-    // 1 = Left
-    // 2 = Right
-    // 3 = Assumed to be no pushback
-    state: f64,
-}
-impl PushbackTug {
-    const STATE_NO_PUSHBACK: f64 = 3.;
-
-    fn new() -> Self {
-        Self {
-            angle: 0.,
-            previous_angle: 0.,
-            state: 0.,
-        }
-    }
-
-    fn is_pushing(&self) -> bool {
-        // The angle keeps changing while pushing.
-        (self.angle - self.previous_angle).abs() > f64::EPSILON
-            && (self.state - PushbackTug::STATE_NO_PUSHBACK).abs() > f64::EPSILON
-    }
-}
-impl SimulationElement for PushbackTug {
-    fn read(&mut self, state: &mut SimulatorReader) {
-        self.previous_angle = self.angle;
-        self.angle = state.read_f64("PUSHBACK ANGLE");
-        self.state = state.read_f64("PUSHBACK STATE");
-    }
-}
-
-pub struct A320HydraulicLogic {
-    forward_cargo_door: Door,
-    aft_cargo_door: Door,
-    pushback_tug: PushbackTug,
-    should_activate_yellow_pump_for_cargo_door_operation: DelayedFalseLogicGate,
-    should_inhibit_ptu_after_cargo_door_operation: DelayedFalseLogicGate,
-    nose_wheel_steering_pin_inserted: DelayedFalseLogicGate,
-
-    parking_brake_lever_pos: bool,
-    weight_on_wheels: bool,
-    eng_1_master_on: bool,
-    eng_2_master_on: bool,
-
-    ptu_should_be_enabled: bool,
-    blue_electric_pump_should_run: bool,
-    yellow_electric_pump_should_run: bool,
-    green_loop_fire_valve_should_be_open: bool,
-    yellow_loop_fire_valve_should_be_open: bool,
-    engine_driven_pump_2_should_run: bool,
-    engine_driven_pump_1_should_run: bool,
-
-    green_loop_pressurised_feedback: bool,
-    blue_loop_pressurised_feedback: bool,
-    yellow_loop_pressurised_feedback: bool,
-}
-// Implements low level logic for all hydraulics commands
-// takes inputs from hydraulics and from plane systems, update outputs for pumps and all other hyd systems
-impl A320HydraulicLogic {
-    const DURATION_OF_YELLOW_PUMP_ACTIVATION_AFTER_CARGO_DOOR_OPERATION: Duration =
-        Duration::from_secs(20);
-    const DURATION_OF_PTU_INHIBIT_AFTER_CARGO_DOOR_OPERATION: Duration = Duration::from_secs(40);
-    const DURATION_AFTER_WHICH_NWS_PIN_IS_REMOVED_AFTER_PUSHBACK: Duration =
-        Duration::from_secs(15);
-
-    pub fn new() -> A320HydraulicLogic {
-        A320HydraulicLogic {
-            forward_cargo_door: Door::new(5),
-            aft_cargo_door: Door::new(3),
-            pushback_tug: PushbackTug::new(),
-            should_activate_yellow_pump_for_cargo_door_operation: DelayedFalseLogicGate::new(
-                A320HydraulicLogic::DURATION_OF_YELLOW_PUMP_ACTIVATION_AFTER_CARGO_DOOR_OPERATION,
-            ),
-            should_inhibit_ptu_after_cargo_door_operation: DelayedFalseLogicGate::new(
-                A320HydraulicLogic::DURATION_OF_PTU_INHIBIT_AFTER_CARGO_DOOR_OPERATION,
-            ),
-            nose_wheel_steering_pin_inserted: DelayedFalseLogicGate::new(
-                A320HydraulicLogic::DURATION_AFTER_WHICH_NWS_PIN_IS_REMOVED_AFTER_PUSHBACK,
-            ),
-
-            parking_brake_lever_pos: true,
-            weight_on_wheels: true,
-            eng_1_master_on: false,
-            eng_2_master_on: false,
-
-            ptu_should_be_enabled: false,
-            blue_electric_pump_should_run: false,
-            yellow_electric_pump_should_run: false,
-            green_loop_fire_valve_should_be_open: false,
-            yellow_loop_fire_valve_should_be_open: false,
-            engine_driven_pump_2_should_run: true,
-            engine_driven_pump_1_should_run: true,
-
-            green_loop_pressurised_feedback: false,
-            blue_loop_pressurised_feedback: false,
-            yellow_loop_pressurised_feedback: false,
-        }
-    }
-
-    fn ptu_should_be_enabled(&self) -> bool {
-        self.ptu_should_be_enabled
-    }
-
-    fn rat_should_be_deployed(&self, context: &UpdateContext) -> bool {
-        // RAT Deployment
-        // Todo check all other needed conditions this is faked with engine master while it should check elec buses
-        !self.eng_1_master_on
-            && !self.eng_2_master_on
-            //Todo get speed from ADIRS
-            && context.indicated_airspeed() > Velocity::new::<knot>(100.)
-    }
-
-    fn blue_electric_pump_pressurisation_command(&self) -> PumpPressurisationCommand {
-        if self.blue_electric_pump_should_run {
-            PumpPressurisationCommand::Pressurise
-        } else {
-            PumpPressurisationCommand::Depressurise
-        }
-    }
-
-    fn yellow_electric_pump_pressurisation_command(&self) -> PumpPressurisationCommand {
-        if self.yellow_electric_pump_should_run {
-            PumpPressurisationCommand::Pressurise
-        } else {
-            PumpPressurisationCommand::Depressurise
-        }
-    }
-
-    fn green_loop_fire_valve_should_be_open(&self) -> bool {
-        self.green_loop_fire_valve_should_be_open
-    }
-
-    fn yellow_loop_fire_valve_should_be_open(&self) -> bool {
-        self.yellow_loop_fire_valve_should_be_open
-    }
-
-    fn engine_driven_pump_1_pressurisation_command(&self) -> PumpPressurisationCommand {
-        if self.engine_driven_pump_1_should_run {
-            PumpPressurisationCommand::Pressurise
-        } else {
-            PumpPressurisationCommand::Depressurise
-        }
-    }
-
-    fn engine_driven_pump_2_pressurisation_command(&self) -> PumpPressurisationCommand {
-        if self.engine_driven_pump_2_should_run {
-            PumpPressurisationCommand::Pressurise
-        } else {
-            PumpPressurisationCommand::Depressurise
-        }
-    }
-
-    fn green_edp_has_fault(&self) -> bool {
-        // TODO wrong logic: can fake it using pump flow == 0 until we implement check valve sections in each hyd loop
-        // at current state, PTU activation is able to clear a pump fault by rising pressure, which is wrong
-        self.engine_driven_pump_1_pressurisation_command()
-            .is_pressurise()
-            && !self.green_loop_pressurised_feedback
-    }
-
-    fn yellow_edp_has_fault(&self) -> bool {
-        // TODO wrong logic: can fake it using pump flow == 0 until we implement check valve sections in each hyd loop
-        // at current state, PTU activation is able to clear a pump fault by rising pressure, which is wrong
-        self.engine_driven_pump_2_pressurisation_command()
-            .is_pressurise()
-            && !self.yellow_loop_pressurised_feedback
-    }
-
-    fn yellow_epump_has_fault(&self) -> bool {
-        // TODO wrong logic: can fake it using pump flow == 0 until we implement check valve sections in each hyd loop
-        // at current state, PTU activation is able to clear a pump fault by rising pressure, which is wrong
-        self.yellow_electric_pump_pressurisation_command()
-            .is_pressurise()
-            && !self.yellow_loop_pressurised_feedback
-    }
-
-    fn blue_epump_has_fault(&self) -> bool {
-        // TODO wrong logic: can fake it using pump flow == 0 until we implement check valve sections in each hyd loop
-        // at current state, PTU activation is able to clear a pump fault by rising pressure, which is wrong
-        self.blue_electric_pump_pressurisation_command()
-            .is_pressurise()
-            && !self.blue_loop_pressurised_feedback
-    }
-
-    fn set_green_pressurised(&mut self, is_pressurised: bool) {
-        self.green_loop_pressurised_feedback = is_pressurised;
-    }
-
-    fn set_blue_pressurised(&mut self, is_pressurised: bool) {
-        self.blue_loop_pressurised_feedback = is_pressurised;
-    }
-
-    fn set_yellow_pressurised(&mut self, is_pressurised: bool) {
-        self.yellow_loop_pressurised_feedback = is_pressurised;
-    }
-
-    fn should_activate_yellow_pump_for_cargo_door_operation(&self) -> bool {
-        self.should_activate_yellow_pump_for_cargo_door_operation
-            .output()
-    }
-
-    fn should_inhibit_ptu_after_cargo_door_operation(&self) -> bool {
-        self.should_inhibit_ptu_after_cargo_door_operation.output()
-    }
-
-    fn nose_wheel_steering_pin_is_inserted(&self) -> bool {
-        self.nose_wheel_steering_pin_inserted.output()
-    }
-
-    fn any_cargo_door_has_moved(&self) -> bool {
-        self.forward_cargo_door.has_moved() || self.aft_cargo_door.has_moved()
-    }
-
-    fn update(
-        &mut self,
-        overhead_panel: &A320HydraulicOverheadPanel,
-        engine_fire_overhead: &A320EngineFireOverheadPanel,
-        context: &UpdateContext,
-    ) {
-        self.should_activate_yellow_pump_for_cargo_door_operation
-            .update(context, self.any_cargo_door_has_moved());
-        self.should_inhibit_ptu_after_cargo_door_operation
-            .update(context, self.any_cargo_door_has_moved());
-        self.nose_wheel_steering_pin_inserted
-            .update(context, self.pushback_tug.is_pushing());
-
-        self.update_engine_driven_pump_states(overhead_panel, engine_fire_overhead);
-
-        self.update_e_pump_states(overhead_panel);
-
-        self.update_ptu_logic(overhead_panel);
-    }
-
-    fn update_ptu_logic(&mut self, overhead_panel: &A320HydraulicOverheadPanel) {
-        let ptu_inhibited = self.should_inhibit_ptu_after_cargo_door_operation()
-            && overhead_panel.yellow_epump_push_button_is_auto();
-
-        self.ptu_should_be_enabled = overhead_panel.ptu_push_button_is_auto()
-            && (!self.weight_on_wheels
-                || self.eng_1_master_on && self.eng_2_master_on
-                || !self.eng_1_master_on && !self.eng_2_master_on
-                || (!self.parking_brake_lever_pos && !self.nose_wheel_steering_pin_is_inserted()))
-            && !ptu_inhibited;
-    }
-
-    fn update_engine_driven_pump_states(
-        &mut self,
-        overhead_panel: &A320HydraulicOverheadPanel,
-        engine_fire_overhead: &A320EngineFireOverheadPanel,
-    ) {
-        if overhead_panel.edp1_push_button_is_auto()
-            && self.eng_1_master_on
-            && !engine_fire_overhead.engine_1_fire_push_button_is_released()
-        {
-            self.engine_driven_pump_1_should_run = true;
-        } else if overhead_panel.edp1_push_button_is_off()
-            || engine_fire_overhead.engine_1_fire_push_button_is_released()
-        {
-            self.engine_driven_pump_1_should_run = false;
-        }
-
-        // FIRE valves logic for EDP1
-        if engine_fire_overhead.engine_1_fire_push_button_is_released() {
-            self.green_loop_fire_valve_should_be_open = false;
-        } else {
-            self.green_loop_fire_valve_should_be_open = true;
-        }
-
-        if overhead_panel.edp2_push_button_is_auto()
-            && self.eng_2_master_on
-            && !engine_fire_overhead.engine_2_fire_push_button_is_released()
-        {
-            self.engine_driven_pump_2_should_run = true;
-        } else if overhead_panel.edp2_push_button_is_off()
-            || engine_fire_overhead.engine_2_fire_push_button_is_released()
-        {
-            self.engine_driven_pump_2_should_run = false;
-        }
-
-        // FIRE valves logic for EDP2
-        if engine_fire_overhead.engine_2_fire_push_button_is_released() {
-            self.yellow_loop_fire_valve_should_be_open = false;
-        } else {
-            self.yellow_loop_fire_valve_should_be_open = true;
-        }
-    }
-
-    fn update_e_pump_states(&mut self, overhead_panel: &A320HydraulicOverheadPanel) {
-        self.yellow_electric_pump_should_run = overhead_panel.yellow_epump_push_button.is_on()
-            || self.should_activate_yellow_pump_for_cargo_door_operation();
-
-        if overhead_panel.blue_epump_push_button.is_auto() {
-            if self.eng_1_master_on
-                || self.eng_2_master_on
-                || overhead_panel.blue_epump_override_push_button.is_on()
-            {
-                self.blue_electric_pump_should_run = true;
-            } else {
-                self.blue_electric_pump_should_run = false;
-            }
-        } else if overhead_panel.blue_epump_push_button.is_off() {
-            self.blue_electric_pump_should_run = false;
-        }
-    }
-}
-impl SimulationElement for A320HydraulicLogic {
-    fn accept<T: SimulationElementVisitor>(&mut self, visitor: &mut T) {
-        self.forward_cargo_door.accept(visitor);
-        self.aft_cargo_door.accept(visitor);
-        self.pushback_tug.accept(visitor);
-
-        visitor.visit(self);
-    }
-
-    fn read(&mut self, state: &mut SimulatorReader) {
-        self.parking_brake_lever_pos = state.read_bool("BRAKE PARKING INDICATOR");
-        self.eng_1_master_on = state.read_bool("GENERAL ENG1 STARTER ACTIVE");
-        self.eng_2_master_on = state.read_bool("GENERAL ENG2 STARTER ACTIVE");
-        self.weight_on_wheels = state.read_bool("SIM ON GROUND");
-    }
-
-    fn write(&self, writer: &mut SimulatorWriter) {
-        writer.write_bool("HYD_GREEN_EDPUMP_LOW_PRESS", self.green_edp_has_fault());
-        writer.write_bool("HYD_BLUE_EPUMP_LOW_PRESS", self.blue_epump_has_fault());
-        writer.write_bool("HYD_YELLOW_EDPUMP_LOW_PRESS", self.yellow_edp_has_fault());
-        writer.write_bool("HYD_YELLOW_EPUMP_LOW_PRESS", self.yellow_epump_has_fault());
-    }
-}
-
-pub struct A320HydraulicOverheadPanel {
-    edp1_push_button: AutoOffFaultPushButton,
-    edp2_push_button: AutoOffFaultPushButton,
-    blue_epump_push_button: AutoOffFaultPushButton,
-    ptu_push_button: AutoOffFaultPushButton,
-    rat_push_button: AutoOffFaultPushButton,
-    yellow_epump_push_button: AutoOnFaultPushButton,
-    blue_epump_override_push_button: OnOffFaultPushButton,
-}
-impl A320HydraulicOverheadPanel {
-    pub fn new() -> A320HydraulicOverheadPanel {
-        A320HydraulicOverheadPanel {
-            edp1_push_button: AutoOffFaultPushButton::new_auto("HYD_ENG_1_PUMP"),
-            edp2_push_button: AutoOffFaultPushButton::new_auto("HYD_ENG_2_PUMP"),
-            blue_epump_push_button: AutoOffFaultPushButton::new_auto("HYD_EPUMPB"),
-            ptu_push_button: AutoOffFaultPushButton::new_auto("HYD_PTU"),
-            rat_push_button: AutoOffFaultPushButton::new_off("HYD_RAT"),
-            yellow_epump_push_button: AutoOnFaultPushButton::new_auto("HYD_EPUMPY"),
-            blue_epump_override_push_button: OnOffFaultPushButton::new_off("HYD_EPUMPY_OVRD"),
-        }
-    }
-
-    pub fn update_pb_faults(&mut self, hyd: &A320Hydraulic) {
-        self.edp1_push_button.set_fault(hyd.green_edp_has_fault());
-        self.edp2_push_button.set_fault(hyd.yellow_edp_has_fault());
-        self.blue_epump_push_button
-            .set_fault(hyd.blue_epump_has_fault());
-        self.yellow_epump_push_button
-            .set_fault(hyd.yellow_epump_has_fault());
-    }
-
-    fn yellow_epump_push_button_is_auto(&self) -> bool {
-        self.yellow_epump_push_button.is_auto()
-    }
-
-    fn ptu_push_button_is_auto(&self) -> bool {
-        self.ptu_push_button.is_auto()
-    }
-
-    fn edp1_push_button_is_auto(&self) -> bool {
-        self.edp1_push_button.is_auto()
-    }
-
-    fn edp1_push_button_is_off(&self) -> bool {
-        self.edp1_push_button.is_off()
-    }
-
-    fn edp2_push_button_is_auto(&self) -> bool {
-        self.edp2_push_button.is_auto()
-    }
-
-    fn edp2_push_button_is_off(&self) -> bool {
-        self.edp2_push_button.is_off()
-    }
-}
-=======
+        }
+    }
+
     fn edp_push_button_is_off(&self, number: usize) -> bool {
         match number {
             1 => self.edp1_push_button.is_off(),
@@ -1821,7 +984,6 @@
         self.blue_epump_push_button.is_off()
     }
 }
->>>>>>> 5e2be3f6
 impl SimulationElement for A320HydraulicOverheadPanel {
     fn accept<T: SimulationElementVisitor>(&mut self, visitor: &mut T) {
         self.edp1_push_button.accept(visitor);
@@ -1848,21 +1010,12 @@
         }
     }
 
-<<<<<<< HEAD
-    fn engine_1_fire_push_button_is_released(&self) -> bool {
-        self.eng1_fire_pb.is_released()
-    }
-
-    fn engine_2_fire_push_button_is_released(&self) -> bool {
-        self.eng2_fire_pb.is_released()
-=======
     fn fire_push_button_is_released(&self, engine_number: usize) -> bool {
         match engine_number {
             1 => self.eng1_fire_pb.is_released(),
             2 => self.eng2_fire_pb.is_released(),
             _ => panic!("The A320 only supports two engines."),
         }
->>>>>>> 5e2be3f6
     }
 }
 impl SimulationElement for A320EngineFireOverheadPanel {
@@ -1875,27 +1028,6 @@
 }
 
 #[cfg(test)]
-<<<<<<< HEAD
-mod a320_hydraulic_simvars {
-    use super::*;
-    use systems::simulation::test::SimulationTestBed;
-
-    #[test]
-    fn writes_its_state() {
-        let mut hyd_logic = A320HydraulicLogic::new();
-        let mut test_bed = SimulationTestBed::new();
-        test_bed.run_without_update(&mut hyd_logic);
-
-        assert!(test_bed.contains_key("HYD_GREEN_EDPUMP_LOW_PRESS"));
-        assert!(test_bed.contains_key("HYD_BLUE_EPUMP_LOW_PRESS"));
-        assert!(test_bed.contains_key("HYD_YELLOW_EDPUMP_LOW_PRESS"));
-        assert!(test_bed.contains_key("HYD_YELLOW_EPUMP_LOW_PRESS"));
-    }
-}
-
-#[cfg(test)]
-=======
->>>>>>> 5e2be3f6
 mod tests {
     use super::*;
     use rand::Rng;
@@ -1924,31 +1056,16 @@
             }
 
             fn is_nws_pin_inserted(&self) -> bool {
-<<<<<<< HEAD
-                self.hydraulics
-                    .hyd_logic
-                    .nose_wheel_steering_pin_is_inserted()
-=======
                 self.hydraulics.nose_wheel_steering_pin_is_inserted()
->>>>>>> 5e2be3f6
             }
 
             fn is_cargo_powering_yellow_epump(&self) -> bool {
                 self.hydraulics
-<<<<<<< HEAD
-                    .hyd_logic
-                    .should_activate_yellow_pump_for_cargo_door_operation()
-            }
-
-            fn is_ptu_ena(&self) -> bool {
-                self.hydraulics.ptu.is_enabled()
-=======
                     .should_pressurise_yellow_pump_for_cargo_door_operation()
             }
 
             fn is_ptu_enabled(&self) -> bool {
                 self.hydraulics.power_transfer_unit.is_enabled()
->>>>>>> 5e2be3f6
             }
 
             fn is_blue_pressurised(&self) -> bool {
@@ -1981,11 +1098,7 @@
                     &self.engine_fire_overhead,
                 );
 
-<<<<<<< HEAD
-                self.overhead.update_pb_faults(&self.hydraulics);
-=======
                 self.overhead.update(&self.hydraulics);
->>>>>>> 5e2be3f6
             }
         }
         impl SimulationElement for A320HydraulicsTestAircraft {
@@ -2024,11 +1137,7 @@
             }
 
             fn is_ptu_enabled(&self) -> bool {
-<<<<<<< HEAD
-                self.aircraft.is_ptu_ena()
-=======
                 self.aircraft.is_ptu_enabled()
->>>>>>> 5e2be3f6
             }
 
             fn is_blue_pressurised(&self) -> bool {
@@ -2143,11 +1252,7 @@
             }
 
             fn set_cargo_door_state(mut self, position: f64) -> Self {
-<<<<<<< HEAD
-                self.simulation_test_bed.write_f64("EXIT OPEN 5", position);
-=======
                 self.simulation_test_bed.write_f64("EXIT OPEN:5", position);
->>>>>>> 5e2be3f6
                 self
             }
 
@@ -2166,11 +1271,7 @@
 
             fn start_eng1(mut self, n2: Ratio) -> Self {
                 self.simulation_test_bed
-<<<<<<< HEAD
-                    .write_bool("GENERAL ENG1 STARTER ACTIVE", true);
-=======
                     .write_bool("GENERAL ENG STARTER ACTIVE:1", true);
->>>>>>> 5e2be3f6
                 self.aircraft.set_engine_1_n2(n2);
 
                 self
@@ -2178,11 +1279,7 @@
 
             fn start_eng2(mut self, n2: Ratio) -> Self {
                 self.simulation_test_bed
-<<<<<<< HEAD
-                    .write_bool("GENERAL ENG2 STARTER ACTIVE", true);
-=======
                     .write_bool("GENERAL ENG STARTER ACTIVE:2", true);
->>>>>>> 5e2be3f6
                 self.aircraft.set_engine_2_n2(n2);
 
                 self
@@ -2190,11 +1287,7 @@
 
             fn stop_eng1(mut self) -> Self {
                 self.simulation_test_bed
-<<<<<<< HEAD
-                    .write_bool("GENERAL ENG1 STARTER ACTIVE", false);
-=======
                     .write_bool("GENERAL ENG STARTER ACTIVE:1", false);
->>>>>>> 5e2be3f6
                 self.aircraft.set_engine_1_n2(Ratio::new::<percent>(0.));
 
                 self
@@ -2202,11 +1295,7 @@
 
             fn stop_eng2(mut self) -> Self {
                 self.simulation_test_bed
-<<<<<<< HEAD
-                    .write_bool("GENERAL ENG2 STARTER ACTIVE", false);
-=======
                     .write_bool("GENERAL ENG STARTER ACTIVE:2", false);
->>>>>>> 5e2be3f6
                 self.aircraft.set_engine_2_n2(Ratio::new::<percent>(0.));
 
                 self
@@ -2381,11 +1470,7 @@
             test_bed = test_bed.run_waiting_for(Duration::from_secs(1));
             assert!(!test_bed.is_ptu_enabled());
             test_bed = test_bed.run_waiting_for(
-<<<<<<< HEAD
-                A320HydraulicLogic::DURATION_OF_PTU_INHIBIT_AFTER_CARGO_DOOR_OPERATION,
-=======
                 A320PowerTransferUnitController::DURATION_OF_PTU_INHIBIT_AFTER_CARGO_DOOR_OPERATION,
->>>>>>> 5e2be3f6
             ); //Should re enabled after 40s
             assert!(test_bed.is_ptu_enabled());
         }
@@ -2409,11 +1494,7 @@
             assert!(test_bed.aircraft.is_nws_pin_inserted());
 
             test_bed = test_bed.set_pushback_state(false).run_waiting_for(
-<<<<<<< HEAD
-                A320HydraulicLogic::DURATION_AFTER_WHICH_NWS_PIN_IS_REMOVED_AFTER_PUSHBACK,
-=======
                 A320PowerTransferUnitController::DURATION_AFTER_WHICH_NWS_PIN_IS_REMOVED_AFTER_PUSHBACK,
->>>>>>> 5e2be3f6
             );
 
             assert!(!test_bed.aircraft.is_nws_pin_inserted());
@@ -2436,11 +1517,7 @@
             assert!(test_bed.aircraft.is_cargo_powering_yellow_epump());
 
             test_bed = test_bed.run_waiting_for(
-<<<<<<< HEAD
-                A320HydraulicLogic::DURATION_OF_YELLOW_PUMP_ACTIVATION_AFTER_CARGO_DOOR_OPERATION,
-=======
                 A320YellowElectricPumpController::DURATION_OF_YELLOW_PUMP_ACTIVATION_AFTER_CARGO_DOOR_OPERATION,
->>>>>>> 5e2be3f6
             );
 
             assert!(!test_bed.aircraft.is_cargo_powering_yellow_epump());
@@ -2853,8 +1930,6 @@
             assert!(test_bed.get_brake_left_yellow_pressure() > Pressure::new::<psi>(950.));
             assert!(test_bed.get_brake_right_yellow_pressure() < Pressure::new::<psi>(50.));
         }
-<<<<<<< HEAD
-=======
 
         #[test]
         fn writes_its_state() {
@@ -2867,6 +1942,5 @@
             assert!(test_bed.contains_key("HYD_YELLOW_EDPUMP_LOW_PRESS"));
             assert!(test_bed.contains_key("HYD_YELLOW_EPUMP_LOW_PRESS"));
         }
->>>>>>> 5e2be3f6
     }
 }