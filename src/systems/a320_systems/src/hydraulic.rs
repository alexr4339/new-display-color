use std::time::Duration;
<<<<<<< HEAD
use uom::si::{
    angular_velocity::revolution_per_minute, f64::*, pressure::pascal, pressure::psi,
    ratio::percent, volume::gallon,
};

use systems::overhead::{
    AutoOffFaultPushButton, AutoOnFaultPushButton, MomentaryOnPushButton, MomentaryPushButton,
    PushButtonElecRelay,
};
=======
>>>>>>> a29118d4
use systems::{
    engine::Engine,
    hydraulic::{
        brake_circuit::BrakeCircuit, ElectricPump, EngineDrivenPump, Fluid, HydraulicLoop,
        HydraulicLoopController, PowerTransferUnit, PowerTransferUnitController, PressureSwitch,
        PumpController, RamAirTurbine, RamAirTurbineController,
    },
    landing_gear::LandingGear,
    overhead::{
        AutoOffFaultPushButton, AutoOnFaultPushButton, MomentaryPushButton, OnOffFaultPushButton,
    },
    shared::{
        DelayedFalseLogicGate, DelayedTrueLogicGate, ElectricalBusType, ElectricalBuses,
        EmergencyElectricalRatPushButton, EmergencyElectricalState, EngineFirePushButtons,
        LandingGearPosition, RamAirTurbineHydraulicLoopPressurised,
    },
    simulation::{
        Read, SimulationElement, SimulationElementVisitor, SimulatorReader, SimulatorWriter,
        UpdateContext, Write,
    },
};
use uom::si::{
    angular_velocity::revolution_per_minute, f64::*, pressure::pascal, pressure::psi,
    ratio::percent, volume::gallon,
};

pub(super) struct A320Hydraulic {
    hyd_brake_logic: A320HydraulicBrakingLogic,
    blue_loop: HydraulicLoop,
    blue_loop_controller: A320HydraulicLoopController,
    green_loop: HydraulicLoop,
    green_loop_controller: A320HydraulicLoopController,
    yellow_loop: HydraulicLoop,
    yellow_loop_controller: A320HydraulicLoopController,

    engine_driven_pump_1_pressure_switch: PressureSwitch,
    engine_driven_pump_1: EngineDrivenPump,
    engine_driven_pump_1_controller: A320EngineDrivenPumpController,

    engine_driven_pump_2_pressure_switch: PressureSwitch,
    engine_driven_pump_2: EngineDrivenPump,
    engine_driven_pump_2_controller: A320EngineDrivenPumpController,

    blue_electric_pump: ElectricPump,
    blue_electric_pump_controller: A320BlueElectricPumpController,

    yellow_electric_pump: ElectricPump,
    yellow_electric_pump_controller: A320YellowElectricPumpController,

    forward_cargo_door: Door,
    aft_cargo_door: Door,
    pushback_tug: PushbackTug,

    ram_air_turbine: RamAirTurbine,
    ram_air_turbine_controller: A320RamAirTurbineController,

    power_transfer_unit: PowerTransferUnit,
    power_transfer_unit_controller: A320PowerTransferUnitController,

    braking_circuit_norm: BrakeCircuit,
    braking_circuit_altn: BrakeCircuit,
    braking_force: A320BrakingForce,

    total_sim_time_elapsed: Duration,
    lag_time_accumulator: Duration,
}
impl A320Hydraulic {
    const BLUE_ELEC_PUMP_CONTROL_POWER_BUS: ElectricalBusType =
        ElectricalBusType::DirectCurrentEssential;
    const BLUE_ELEC_PUMP_SUPPLY_POWER_BUS: ElectricalBusType =
        ElectricalBusType::AlternatingCurrent(1);

    const YELLOW_ELEC_PUMP_CONTROL_POWER_BUS: ElectricalBusType =
        ElectricalBusType::DirectCurrent(2);
    const YELLOW_ELEC_PUMP_CONTROL_FROM_CARGO_DOOR_OPERATION_POWER_BUS: ElectricalBusType =
        ElectricalBusType::DirectCurrentGndFltService;
    const YELLOW_ELEC_PUMP_SUPPLY_POWER_BUS: ElectricalBusType =
        ElectricalBusType::AlternatingCurrentGndFltService;

    const YELLOW_EDP_CONTROL_POWER_BUS1: ElectricalBusType = ElectricalBusType::DirectCurrent(2);
    const YELLOW_EDP_CONTROL_POWER_BUS2: ElectricalBusType =
        ElectricalBusType::DirectCurrentEssential;
    const GREEN_EDP_CONTROL_POWER_BUS1: ElectricalBusType =
        ElectricalBusType::DirectCurrentEssential;

    const PTU_CONTROL_POWER_BUS: ElectricalBusType = ElectricalBusType::DirectCurrentGndFltService;

    const RAT_CONTROL_SOLENOID1_POWER_BUS: ElectricalBusType =
        ElectricalBusType::DirectCurrentHot(1);
    const RAT_CONTROL_SOLENOID2_POWER_BUS: ElectricalBusType =
        ElectricalBusType::DirectCurrentHot(2);

    const MIN_PRESS_EDP_SECTION_LO_HYST: f64 = 1740.0;
    const MIN_PRESS_EDP_SECTION_HI_HYST: f64 = 2200.0;
    const MIN_PRESS_PRESSURISED_LO_HYST: f64 = 1450.0;
    const MIN_PRESS_PRESSURISED_HI_HYST: f64 = 1750.0;

    // Refresh rate of hydraulic simulation
    const HYDRAULIC_SIM_TIME_STEP_MILLISECONDS: u64 = 100;
    // Refresh rate of actuators as multiplier of hydraulics. 2 means double frequency update.
    const ACTUATORS_SIM_TIME_STEP_MULTIPLIER: u32 = 2;

    pub(super) fn new() -> A320Hydraulic {
        A320Hydraulic {
            hyd_brake_logic: A320HydraulicBrakingLogic::new(),

            blue_loop: HydraulicLoop::new(
                "BLUE",
                false,
                false,
                Volume::new::<gallon>(15.8),
                Volume::new::<gallon>(15.85),
                Volume::new::<gallon>(8.0),
                Volume::new::<gallon>(1.56),
                Fluid::new(Pressure::new::<pascal>(1450000000.0)),
                false,
                Pressure::new::<psi>(Self::MIN_PRESS_PRESSURISED_LO_HYST),
                Pressure::new::<psi>(Self::MIN_PRESS_PRESSURISED_HI_HYST),
            ),
            blue_loop_controller: A320HydraulicLoopController::new(None),
            green_loop: HydraulicLoop::new(
                "GREEN",
                true,
                false,
                Volume::new::<gallon>(26.38),
                Volume::new::<gallon>(26.41),
                Volume::new::<gallon>(15.),
                Volume::new::<gallon>(3.6),
                Fluid::new(Pressure::new::<pascal>(1450000000.0)),
                true,
                Pressure::new::<psi>(Self::MIN_PRESS_PRESSURISED_LO_HYST),
                Pressure::new::<psi>(Self::MIN_PRESS_PRESSURISED_HI_HYST),
            ),
            green_loop_controller: A320HydraulicLoopController::new(Some(1)),
            yellow_loop: HydraulicLoop::new(
                "YELLOW",
                false,
                true,
                Volume::new::<gallon>(19.81),
                Volume::new::<gallon>(19.81),
                Volume::new::<gallon>(10.0),
                Volume::new::<gallon>(3.6),
                Fluid::new(Pressure::new::<pascal>(1450000000.0)),
                true,
                Pressure::new::<psi>(Self::MIN_PRESS_PRESSURISED_LO_HYST),
                Pressure::new::<psi>(Self::MIN_PRESS_PRESSURISED_HI_HYST),
            ),
            yellow_loop_controller: A320HydraulicLoopController::new(Some(2)),

            engine_driven_pump_1_pressure_switch: PressureSwitch::new(
                Pressure::new::<psi>(Self::MIN_PRESS_EDP_SECTION_HI_HYST),
                Pressure::new::<psi>(Self::MIN_PRESS_EDP_SECTION_LO_HYST),
            ),
            engine_driven_pump_1: EngineDrivenPump::new("GREEN"),
            engine_driven_pump_1_controller: A320EngineDrivenPumpController::new(
                1,
                vec![Self::GREEN_EDP_CONTROL_POWER_BUS1],
            ),

            engine_driven_pump_2_pressure_switch: PressureSwitch::new(
                Pressure::new::<psi>(Self::MIN_PRESS_EDP_SECTION_HI_HYST),
                Pressure::new::<psi>(Self::MIN_PRESS_EDP_SECTION_LO_HYST),
            ),
            engine_driven_pump_2: EngineDrivenPump::new("YELLOW"),
            engine_driven_pump_2_controller: A320EngineDrivenPumpController::new(
                2,
                vec![
                    Self::YELLOW_EDP_CONTROL_POWER_BUS1,
                    Self::YELLOW_EDP_CONTROL_POWER_BUS2,
                ],
            ),

            blue_electric_pump: ElectricPump::new("BLUE", Self::BLUE_ELEC_PUMP_SUPPLY_POWER_BUS),
            blue_electric_pump_controller: A320BlueElectricPumpController::new(
                Self::BLUE_ELEC_PUMP_CONTROL_POWER_BUS,
            ),

            yellow_electric_pump: ElectricPump::new(
                "YELLOW",
                Self::YELLOW_ELEC_PUMP_SUPPLY_POWER_BUS,
            ),
            yellow_electric_pump_controller: A320YellowElectricPumpController::new(
                Self::YELLOW_ELEC_PUMP_CONTROL_POWER_BUS,
                Self::YELLOW_ELEC_PUMP_CONTROL_FROM_CARGO_DOOR_OPERATION_POWER_BUS,
            ),

            forward_cargo_door: Door::new(5),
            aft_cargo_door: Door::new(3),
            pushback_tug: PushbackTug::new(),

            ram_air_turbine: RamAirTurbine::new(),
            ram_air_turbine_controller: A320RamAirTurbineController::new(
                Self::RAT_CONTROL_SOLENOID1_POWER_BUS,
                Self::RAT_CONTROL_SOLENOID2_POWER_BUS,
            ),

            power_transfer_unit: PowerTransferUnit::new(),
            power_transfer_unit_controller: A320PowerTransferUnitController::new(
                Self::PTU_CONTROL_POWER_BUS,
            ),

            braking_circuit_norm: BrakeCircuit::new(
                "NORM",
                Volume::new::<gallon>(0.),
                Volume::new::<gallon>(0.),
                Volume::new::<gallon>(0.13),
            ),

            braking_circuit_altn: BrakeCircuit::new(
                "ALTN",
                Volume::new::<gallon>(1.5),
                Volume::new::<gallon>(0.5),
                Volume::new::<gallon>(0.13),
            ),

            braking_force: A320BrakingForce::new(),

            total_sim_time_elapsed: Duration::new(0, 0),
            lag_time_accumulator: Duration::new(0, 0),
        }
    }

    #[allow(clippy::too_many_arguments)]
    pub(super) fn update<T: Engine, U: EngineFirePushButtons>(
        &mut self,
        context: &UpdateContext,
        engine1: &T,
        engine2: &T,
        overhead_panel: &A320HydraulicOverheadPanel,
        engine_fire_push_buttons: &U,
        landing_gear: &LandingGear,
        rat_and_emer_gen_man_on: &impl EmergencyElectricalRatPushButton,
        emergency_elec_state: &impl EmergencyElectricalState,
    ) {
        let min_hyd_loop_timestep =
            Duration::from_millis(Self::HYDRAULIC_SIM_TIME_STEP_MILLISECONDS);

        self.total_sim_time_elapsed += context.delta();

        // Time to catch up in our simulation = new delta + time not updated last iteration
        let time_to_catch = context.delta() + self.lag_time_accumulator;

        // Number of time steps (with floating part) to do according to required time step
        let number_of_steps_floating_point =
            time_to_catch.as_secs_f64() / min_hyd_loop_timestep.as_secs_f64();

        // Here we update everything requiring same refresh as the sim calls us, more likely visual stuff
        self.update_every_frame(
            &context,
            &overhead_panel,
            rat_and_emer_gen_man_on,
            emergency_elec_state,
        );

        if number_of_steps_floating_point < 1.0 {
            // Can't do a full time step
            // we can decide either do an update with smaller step or wait next iteration
            // for now we only update lag accumulator and chose a hard fixed step: if smaller
            // than chosen time step we do nothing and wait next iteration

            // Time lag is float part only of num of steps (because is < 1.0 here) * fixed time step to get a result in time
            self.lag_time_accumulator = Duration::from_secs_f64(
                number_of_steps_floating_point * min_hyd_loop_timestep.as_secs_f64(),
            );
        } else {
            // Int part is the actual number of loops to do
            // rest of floating part goes into accumulator
            let num_of_update_loops = number_of_steps_floating_point.floor() as u32;

            self.lag_time_accumulator = Duration::from_secs_f64(
                (number_of_steps_floating_point - (num_of_update_loops as f64))
                    * min_hyd_loop_timestep.as_secs_f64(),
            ); // Keep track of time left after all fixed loop are done

            // Then run fixed update loop for main hydraulics
            for _ in 0..num_of_update_loops {
                // First update what is currently consumed and given back by each actuator
                // Todo: might have to split the actuator volumes by expected number of loops
                self.update_actuators_volume();

                self.update_fixed_step(
                    &context.with_delta(min_hyd_loop_timestep),
                    engine1,
                    engine2,
                    overhead_panel,
                    engine_fire_push_buttons,
                    landing_gear,
                );
            }

            // This is the "fast" update loop refreshing ACTUATORS_SIM_TIME_STEP_MULT times faster
            // here put everything that needs higher simulation rates like physics solving
            let num_of_actuators_update_loops =
                num_of_update_loops * Self::ACTUATORS_SIM_TIME_STEP_MULTIPLIER;

            // If X times faster we divide step by X
            let delta_time_physics =
                min_hyd_loop_timestep / Self::ACTUATORS_SIM_TIME_STEP_MULTIPLIER;
            for _ in 0..num_of_actuators_update_loops {
                self.update_fast_rate(&context, &delta_time_physics);
            }
        }
    }

    fn green_edp_has_low_press_fault(&self) -> bool {
        self.engine_driven_pump_1_controller
            .has_pressure_low_fault()
    }

    fn yellow_epump_has_low_press_fault(&self) -> bool {
        self.yellow_electric_pump_controller
            .has_pressure_low_fault()
    }

    fn yellow_edp_has_low_press_fault(&self) -> bool {
        self.engine_driven_pump_2_controller
            .has_pressure_low_fault()
    }

    fn blue_epump_has_fault(&self) -> bool {
        self.blue_electric_pump_controller.has_pressure_low_fault()
    }

    #[cfg(test)]
    fn should_pressurise_yellow_pump_for_cargo_door_operation(&self) -> bool {
        self.yellow_electric_pump_controller
            .should_pressurise_for_cargo_door_operation()
    }

    #[cfg(test)]
    fn nose_wheel_steering_pin_is_inserted(&self) -> bool {
        self.power_transfer_unit_controller
            .nose_wheel_steering_pin_is_inserted()
    }

    fn is_blue_pressurised(&self) -> bool {
        self.blue_loop.is_pressurised()
    }

    #[cfg(test)]
    fn is_green_pressurised(&self) -> bool {
        self.green_loop.is_pressurised()
    }

    #[cfg(test)]
    fn is_yellow_pressurised(&self) -> bool {
        self.yellow_loop.is_pressurised()
    }

    // Update with same refresh rate as the sim
    fn update_every_frame(
        &mut self,
        context: &UpdateContext,
        overhead_panel: &A320HydraulicOverheadPanel,
        rat_and_emer_gen_man_on: &impl EmergencyElectricalRatPushButton,
        emergency_elec_state: &impl EmergencyElectricalState,
    ) {
        // Updating rat stowed pos on all frames in case it's used for graphics
        self.ram_air_turbine.update_position(&context.delta());

        // Uses external conditions and momentary button: better to check each frame
        self.ram_air_turbine_controller.update(
            &overhead_panel,
            rat_and_emer_gen_man_on,
            emergency_elec_state,
        );

        // Tug has its angle changing on each frame and we'd like to detect this
        self.pushback_tug.update();

        self.braking_force
            .update_forces(&self.braking_circuit_norm, &self.braking_circuit_altn);
    }

    // All the higher frequency updates like physics
    fn update_fast_rate(&mut self, context: &UpdateContext, delta_time_physics: &Duration) {
        self.ram_air_turbine
            .update_physics(&delta_time_physics, &context.indicated_airspeed());
    }

    // For each hydraulic loop retrieves volumes from and to each actuator and pass it to the loops
    fn update_actuators_volume(&mut self) {
        self.update_green_actuators_volume();
        self.update_yellow_actuators_volume();
        self.update_blue_actuators_volume();
    }

    fn update_green_actuators_volume(&mut self) {
        self.green_loop
            .update_actuator_volumes(&self.braking_circuit_norm);
        self.braking_circuit_norm.reset_accumulators();
    }

    fn update_yellow_actuators_volume(&mut self) {
        self.yellow_loop
            .update_actuator_volumes(&self.braking_circuit_altn);
        self.braking_circuit_altn.reset_accumulators();
    }

    fn update_blue_actuators_volume(&mut self) {}

    // All the core hydraulics updates that needs to be done at the slowest fixed step rate
    fn update_fixed_step<T: Engine, U: EngineFirePushButtons>(
        &mut self,
        context: &UpdateContext,
        engine1: &T,
        engine2: &T,
        overhead_panel: &A320HydraulicOverheadPanel,
        engine_fire_push_buttons: &U,
        landing_gear: &LandingGear,
    ) {
        // Process brake logic (which circuit brakes) and send brake demands (how much)
        self.hyd_brake_logic.update_brake_demands(
            context,
            &self.green_loop,
            &self.braking_circuit_altn,
            &landing_gear,
        );
        self.hyd_brake_logic.update_brake_pressure_limitation(
            &mut self.braking_circuit_norm,
            &mut self.braking_circuit_altn,
        );
        self.hyd_brake_logic.send_brake_demands(
            &mut self.braking_circuit_norm,
            &mut self.braking_circuit_altn,
        );

        self.power_transfer_unit_controller.update(
            context,
            overhead_panel,
            &self.forward_cargo_door,
            &self.aft_cargo_door,
            &self.pushback_tug,
        );
        self.power_transfer_unit.update(
            &self.green_loop,
            &self.yellow_loop,
            &self.power_transfer_unit_controller,
        );

        self.engine_driven_pump_1_pressure_switch
            .update(self.green_loop.pressure());
        self.engine_driven_pump_1_controller.update(
            overhead_panel,
            engine_fire_push_buttons,
            engine1.corrected_n2(),
            engine1.oil_pressure(),
            self.engine_driven_pump_1_pressure_switch.is_pressurised(),
        );

        self.engine_driven_pump_1.update(
            context,
            &self.green_loop,
            engine1
                .hydraulic_pump_output_speed()
                .get::<revolution_per_minute>(),
            &self.engine_driven_pump_1_controller,
        );

        self.engine_driven_pump_2_pressure_switch
            .update(self.yellow_loop.pressure());
        self.engine_driven_pump_2_controller.update(
            overhead_panel,
            engine_fire_push_buttons,
            engine2.corrected_n2(),
            engine2.oil_pressure(),
            self.engine_driven_pump_2_pressure_switch.is_pressurised(),
        );

        self.engine_driven_pump_2.update(
            context,
            &self.yellow_loop,
            engine2
                .hydraulic_pump_output_speed()
                .get::<revolution_per_minute>(),
            &self.engine_driven_pump_2_controller,
        );

        self.blue_electric_pump_controller.update(
            overhead_panel,
            self.blue_loop.is_pressurised(),
            engine1.oil_pressure(),
            engine2.oil_pressure(),
            engine1.is_above_minimum_idle(),
            engine2.is_above_minimum_idle(),
        );
        self.blue_electric_pump.update(
            context,
            &self.blue_loop,
            &self.blue_electric_pump_controller,
        );

        self.yellow_electric_pump_controller.update(
            context,
            overhead_panel,
            &self.forward_cargo_door,
            &self.aft_cargo_door,
            self.yellow_loop.is_pressurised(),
        );
        self.yellow_electric_pump.update(
            context,
            &self.yellow_loop,
            &self.yellow_electric_pump_controller,
        );

        self.ram_air_turbine
            .update(context, &self.blue_loop, &self.ram_air_turbine_controller);

        self.green_loop_controller.update(engine_fire_push_buttons);
        self.green_loop.update(
            context,
            Vec::new(),
            vec![&self.engine_driven_pump_1],
            Vec::new(),
            vec![&self.power_transfer_unit],
            &self.green_loop_controller,
        );

        self.yellow_loop_controller.update(engine_fire_push_buttons);
        self.yellow_loop.update(
            context,
            vec![&self.yellow_electric_pump],
            vec![&self.engine_driven_pump_2],
            Vec::new(),
            vec![&self.power_transfer_unit],
            &self.yellow_loop_controller,
        );

        self.blue_loop_controller.update(engine_fire_push_buttons);
        self.blue_loop.update(
            context,
            vec![&self.blue_electric_pump],
            Vec::new(),
            vec![&self.ram_air_turbine],
            Vec::new(),
            &self.blue_loop_controller,
        );

        self.braking_circuit_norm.update(context, &self.green_loop);
        self.braking_circuit_altn.update(context, &self.yellow_loop);
    }
}
impl RamAirTurbineHydraulicLoopPressurised for A320Hydraulic {
    fn is_rat_hydraulic_loop_pressurised(&self) -> bool {
        self.is_blue_pressurised()
    }
}
impl SimulationElement for A320Hydraulic {
    fn accept<T: SimulationElementVisitor>(&mut self, visitor: &mut T) {
        self.engine_driven_pump_1.accept(visitor);
        self.engine_driven_pump_1_controller.accept(visitor);

        self.engine_driven_pump_2.accept(visitor);
        self.engine_driven_pump_2_controller.accept(visitor);

        self.blue_electric_pump.accept(visitor);
        self.blue_electric_pump_controller.accept(visitor);

        self.yellow_electric_pump.accept(visitor);
        self.yellow_electric_pump_controller.accept(visitor);

        self.forward_cargo_door.accept(visitor);
        self.aft_cargo_door.accept(visitor);
        self.pushback_tug.accept(visitor);

        self.ram_air_turbine.accept(visitor);
        self.ram_air_turbine_controller.accept(visitor);

        self.power_transfer_unit.accept(visitor);
        self.power_transfer_unit_controller.accept(visitor);

        self.blue_loop.accept(visitor);
        self.green_loop.accept(visitor);
        self.yellow_loop.accept(visitor);

        self.hyd_brake_logic.accept(visitor);

        self.braking_circuit_norm.accept(visitor);
        self.braking_circuit_altn.accept(visitor);
        self.braking_force.accept(visitor);

        visitor.visit(self);
    }
}

struct A320HydraulicLoopController {
    engine_number: Option<usize>,
    should_open_fire_shutoff_valve: bool,
}
impl A320HydraulicLoopController {
    fn new(engine_number: Option<usize>) -> Self {
        Self {
            engine_number,
            should_open_fire_shutoff_valve: true,
        }
    }

    fn update<T: EngineFirePushButtons>(&mut self, engine_fire_push_buttons: &T) {
        if let Some(eng_number) = self.engine_number {
            self.should_open_fire_shutoff_valve = !engine_fire_push_buttons.is_released(eng_number);
        }
    }
}
impl HydraulicLoopController for A320HydraulicLoopController {
    fn should_open_fire_shutoff_valve(&self) -> bool {
        self.should_open_fire_shutoff_valve
    }
}

struct A320EngineDrivenPumpController {
    is_powered: bool,
    powered_by: Vec<ElectricalBusType>,
    engine_number: usize,
    engine_master_on_id: String,
    engine_master_on: bool,
    weight_on_wheels: bool,
    should_pressurise: bool,
    has_pressure_low_fault: bool,
    is_pressure_low: bool,
}
impl A320EngineDrivenPumpController {
    const MIN_ENGINE_OIL_PRESS_THRESHOLD_TO_INHIBIT_FAULT: f64 = 18.;

    fn new(engine_number: usize, powered_by: Vec<ElectricalBusType>) -> Self {
        Self {
            is_powered: false,
            powered_by,
            engine_number,
            engine_master_on_id: format!("GENERAL ENG STARTER ACTIVE:{}", engine_number),
            engine_master_on: false,
            weight_on_wheels: true,
            should_pressurise: true,
            has_pressure_low_fault: false,
            is_pressure_low: true,
        }
    }

    fn update_low_pressure_state(
        &mut self,
        engine_n2: Ratio,
        engine_oil_pressure: Pressure,
        pressure_switch_state: bool,
    ) {
        // Faking edp section pressure low level as if engine is slow we shouldn't have pressure
        let faked_is_edp_section_low_pressure = engine_n2.get::<percent>() < 5.;

        // Engine off state uses oil pressure threshold (treshold is 18psi)
        let is_engine_low_oil_pressure = engine_oil_pressure.get::<psi>()
            < Self::MIN_ENGINE_OIL_PRESS_THRESHOLD_TO_INHIBIT_FAULT;

        // TODO when edp section pressure is modeled we can remove fake low press and use dedicated pressure switch
        self.is_pressure_low = self.should_pressurise()
            && (!pressure_switch_state || faked_is_edp_section_low_pressure);

        // Fault inhibited if on ground AND engine oil pressure is low (11KS1 elec relay)
        self.has_pressure_low_fault =
            self.is_pressure_low && (!is_engine_low_oil_pressure || !self.weight_on_wheels);
    }

    fn update<T: EngineFirePushButtons>(
        &mut self,
        overhead_panel: &A320HydraulicOverheadPanel,
        engine_fire_push_buttons: &T,
        engine_n2: Ratio,
        engine_oil_pressure: Pressure,
        pressure_switch_state: bool,
    ) {
        let mut should_pressurise_if_powered = false;
        if overhead_panel.edp_push_button_is_auto(self.engine_number)
            && !engine_fire_push_buttons.is_released(self.engine_number)
        {
            should_pressurise_if_powered = true;
        } else if overhead_panel.edp_push_button_is_off(self.engine_number)
            || engine_fire_push_buttons.is_released(self.engine_number)
        {
            should_pressurise_if_powered = false;
        }

        // Inverted logic, no power means solenoid valve always leave pump in pressurise mode
        self.should_pressurise = !self.is_powered || should_pressurise_if_powered;

        self.update_low_pressure_state(engine_n2, engine_oil_pressure, pressure_switch_state);
    }

    fn has_pressure_low_fault(&self) -> bool {
        self.has_pressure_low_fault
    }
}
impl PumpController for A320EngineDrivenPumpController {
    fn should_pressurise(&self) -> bool {
        self.should_pressurise
    }
}
impl SimulationElement for A320EngineDrivenPumpController {
    fn read(&mut self, reader: &mut SimulatorReader) {
        self.engine_master_on = reader.read(&self.engine_master_on_id);
        self.weight_on_wheels = reader.read("SIM ON GROUND");
    }

    fn write(&self, writer: &mut SimulatorWriter) {
        if self.engine_number == 1 {
            writer.write("HYD_GREEN_EDPUMP_LOW_PRESS", self.is_pressure_low);
        } else if self.engine_number == 2 {
            writer.write("HYD_YELLOW_EDPUMP_LOW_PRESS", self.is_pressure_low);
        } else {
            panic!("The A320 only supports two engines.");
        }
    }

    fn receive_power(&mut self, buses: &impl ElectricalBuses) {
        self.is_powered = buses.any_is_powered(&self.powered_by);
    }
}

struct A320BlueElectricPumpController {
    is_powered: bool,
    powered_by: ElectricalBusType,
    should_pressurise: bool,
    has_pressure_low_fault: bool,
    is_pressure_low: bool,
    weight_on_wheels: bool,
}
impl A320BlueElectricPumpController {
    const MIN_ENGINE_OIL_PRESS_THRESHOLD_TO_INHIBIT_FAULT: f64 = 18.;

    fn new(powered_by: ElectricalBusType) -> Self {
        Self {
            is_powered: false,
            powered_by,
            should_pressurise: false,
            has_pressure_low_fault: false,
            is_pressure_low: true,
            weight_on_wheels: true,
        }
    }

    fn update(
        &mut self,
        overhead_panel: &A320HydraulicOverheadPanel,
        pressure_switch_state: bool,
        engine1_oil_pressure: Pressure,
        engine2_oil_pressure: Pressure,
        engine1_above_min_idle: bool,
        engine2_above_min_idle: bool,
    ) {
        let mut should_pressurise_if_powered = false;
        if overhead_panel.blue_epump_push_button.is_auto() {
            if !self.weight_on_wheels
                || engine1_above_min_idle
                || engine2_above_min_idle
                || overhead_panel.blue_epump_override_push_button_is_on()
            {
                should_pressurise_if_powered = true;
            } else {
                should_pressurise_if_powered = false;
            }
        } else if overhead_panel.blue_epump_push_button_is_off() {
            should_pressurise_if_powered = false;
        }

        self.should_pressurise = self.is_powered && should_pressurise_if_powered;

        self.update_low_pressure_state(
            overhead_panel,
            pressure_switch_state,
            engine1_oil_pressure,
            engine2_oil_pressure,
        );
    }

    fn update_low_pressure_state(
        &mut self,
        overhead_panel: &A320HydraulicOverheadPanel,
        pressure_switch_state: bool,
        engine1_oil_pressure: Pressure,
        engine2_oil_pressure: Pressure,
    ) {
        // Low engine oil pressure inhibits fault under 18psi level
        let is_engine_low_oil_pressure = engine1_oil_pressure.get::<psi>()
            < Self::MIN_ENGINE_OIL_PRESS_THRESHOLD_TO_INHIBIT_FAULT
            && engine2_oil_pressure.get::<psi>()
                < Self::MIN_ENGINE_OIL_PRESS_THRESHOLD_TO_INHIBIT_FAULT;

        self.is_pressure_low = self.should_pressurise() && !pressure_switch_state;

        self.has_pressure_low_fault = self.is_pressure_low
            && ((!is_engine_low_oil_pressure || !self.weight_on_wheels)
                || overhead_panel.blue_epump_override_push_button_is_on());
    }

    fn has_pressure_low_fault(&self) -> bool {
        self.has_pressure_low_fault
    }
}

impl PumpController for A320BlueElectricPumpController {
    fn should_pressurise(&self) -> bool {
        self.should_pressurise
    }
}

impl SimulationElement for A320BlueElectricPumpController {
    fn read(&mut self, reader: &mut SimulatorReader) {
        self.weight_on_wheels = reader.read("SIM ON GROUND");
    }

    fn write(&self, writer: &mut SimulatorWriter) {
        writer.write("HYD_BLUE_EPUMP_LOW_PRESS", self.is_pressure_low);
    }

    fn receive_power(&mut self, buses: &impl ElectricalBuses) {
        self.is_powered = buses.is_powered(self.powered_by);
    }
}

struct A320YellowElectricPumpController {
    is_powered: bool,
    powered_by: ElectricalBusType,
    powered_by_when_cargo_door_operation: ElectricalBusType,
    should_pressurise: bool,
    has_pressure_low_fault: bool,
    is_pressure_low: bool,
    should_activate_yellow_pump_for_cargo_door_operation: DelayedFalseLogicGate,
}
impl A320YellowElectricPumpController {
    const DURATION_OF_YELLOW_PUMP_ACTIVATION_AFTER_CARGO_DOOR_OPERATION: Duration =
        Duration::from_secs(20);

    fn new(
        powered_by: ElectricalBusType,
        powered_by_when_cargo_door_operation: ElectricalBusType,
    ) -> Self {
        Self {
            is_powered: false,
            powered_by,
            powered_by_when_cargo_door_operation,
            should_pressurise: false,
            has_pressure_low_fault: false,
            is_pressure_low: true,
            should_activate_yellow_pump_for_cargo_door_operation: DelayedFalseLogicGate::new(
                Self::DURATION_OF_YELLOW_PUMP_ACTIVATION_AFTER_CARGO_DOOR_OPERATION,
            ),
        }
    }

    fn update(
        &mut self,
        context: &UpdateContext,
        overhead_panel: &A320HydraulicOverheadPanel,
        forward_cargo_door: &Door,
        aft_cargo_door: &Door,
        pressure_switch_state: bool,
    ) {
        self.should_activate_yellow_pump_for_cargo_door_operation
            .update(
                context,
                forward_cargo_door.has_moved() || aft_cargo_door.has_moved(),
            );

        self.should_pressurise = (overhead_panel.yellow_epump_push_button.is_on()
            || self
                .should_activate_yellow_pump_for_cargo_door_operation
                .output())
            && self.is_powered;

        self.update_low_pressure_state(pressure_switch_state);
    }

    fn update_low_pressure_state(&mut self, pressure_switch_state: bool) {
        self.is_pressure_low = self.should_pressurise() && !pressure_switch_state;

        self.has_pressure_low_fault = self.is_pressure_low;
    }

    fn has_pressure_low_fault(&self) -> bool {
        self.has_pressure_low_fault
    }

    #[cfg(test)]
    fn should_pressurise_for_cargo_door_operation(&self) -> bool {
        self.should_activate_yellow_pump_for_cargo_door_operation
            .output()
    }
}
impl PumpController for A320YellowElectricPumpController {
    fn should_pressurise(&self) -> bool {
        self.should_pressurise
    }
}
impl SimulationElement for A320YellowElectricPumpController {
    fn write(&self, writer: &mut SimulatorWriter) {
        writer.write("HYD_YELLOW_EPUMP_LOW_PRESS", self.is_pressure_low);
    }

    fn receive_power(&mut self, buses: &impl ElectricalBuses) {
        // Control of the pump is powered by dedicated bus OR manual operation of cargo door through another bus
        self.is_powered = buses.is_powered(self.powered_by)
            || (self
                .should_activate_yellow_pump_for_cargo_door_operation
                .output()
                && buses.is_powered(self.powered_by_when_cargo_door_operation))
    }
}

struct A320PowerTransferUnitController {
    is_powered: bool,
    powered_by: ElectricalBusType,
    should_enable: bool,
    should_inhibit_ptu_after_cargo_door_operation: DelayedFalseLogicGate,
    nose_wheel_steering_pin_inserted: DelayedFalseLogicGate,

    parking_brake_lever_pos: bool,
    eng_1_master_on: bool,
    eng_2_master_on: bool,
    weight_on_wheels: bool,
}
impl A320PowerTransferUnitController {
    const DURATION_OF_PTU_INHIBIT_AFTER_CARGO_DOOR_OPERATION: Duration = Duration::from_secs(40);
    const DURATION_AFTER_WHICH_NWS_PIN_IS_REMOVED_AFTER_PUSHBACK: Duration =
        Duration::from_secs(15);

    fn new(powered_by: ElectricalBusType) -> Self {
        Self {
            is_powered: false,
            powered_by,
            should_enable: false,
            should_inhibit_ptu_after_cargo_door_operation: DelayedFalseLogicGate::new(
                Self::DURATION_OF_PTU_INHIBIT_AFTER_CARGO_DOOR_OPERATION,
            ),
            nose_wheel_steering_pin_inserted: DelayedFalseLogicGate::new(
                Self::DURATION_AFTER_WHICH_NWS_PIN_IS_REMOVED_AFTER_PUSHBACK,
            ),

            parking_brake_lever_pos: false,
            eng_1_master_on: false,
            eng_2_master_on: false,
            weight_on_wheels: false,
        }
    }

    fn update(
        &mut self,
        context: &UpdateContext,
        overhead_panel: &A320HydraulicOverheadPanel,
        forward_cargo_door: &Door,
        aft_cargo_door: &Door,
        pushback_tug: &PushbackTug,
    ) {
        self.should_inhibit_ptu_after_cargo_door_operation.update(
            context,
            forward_cargo_door.has_moved() || aft_cargo_door.has_moved(),
        );
        self.nose_wheel_steering_pin_inserted
            .update(context, pushback_tug.is_connected());

        let ptu_inhibited = self.should_inhibit_ptu_after_cargo_door_operation.output()
            && overhead_panel.yellow_epump_push_button_is_auto();

        let should_enable_if_powered = overhead_panel.ptu_push_button_is_auto()
            && (!self.weight_on_wheels
                || self.eng_1_master_on && self.eng_2_master_on
                || !self.eng_1_master_on && !self.eng_2_master_on
                || (!self.parking_brake_lever_pos
                    && !self.nose_wheel_steering_pin_inserted.output()))
            && !ptu_inhibited;

        // When there is no power, the PTU is always ON.
        self.should_enable = !self.is_powered || should_enable_if_powered;
    }

    #[cfg(test)]
    fn nose_wheel_steering_pin_is_inserted(&self) -> bool {
        self.nose_wheel_steering_pin_inserted.output()
    }
}
impl PowerTransferUnitController for A320PowerTransferUnitController {
    fn should_enable(&self) -> bool {
        self.should_enable
    }
}
impl SimulationElement for A320PowerTransferUnitController {
    fn read(&mut self, reader: &mut SimulatorReader) {
        self.parking_brake_lever_pos = reader.read("PARK_BRAKE_LEVER_POS");
        self.eng_1_master_on = reader.read("GENERAL ENG STARTER ACTIVE:1");
        self.eng_2_master_on = reader.read("GENERAL ENG STARTER ACTIVE:2");
        self.weight_on_wheels = reader.read("SIM ON GROUND");
    }

    fn receive_power(&mut self, buses: &impl ElectricalBuses) {
        self.is_powered = buses.is_powered(self.powered_by);
    }
}

struct A320RamAirTurbineController {
    is_solenoid_1_powered: bool,
    solenoid_1_bus: ElectricalBusType,

    is_solenoid_2_powered: bool,
    solenoid_2_bus: ElectricalBusType,

    should_deploy: bool,
    eng_1_master_on: bool,
    eng_2_master_on: bool,
}
impl A320RamAirTurbineController {
    fn new(solenoid_1_bus: ElectricalBusType, solenoid_2_bus: ElectricalBusType) -> Self {
        Self {
            is_solenoid_1_powered: false,
            solenoid_1_bus,

            is_solenoid_2_powered: false,
            solenoid_2_bus,

            should_deploy: false,
            eng_1_master_on: false,
            eng_2_master_on: false,
        }
    }

    fn update(
        &mut self,
        overhead_panel: &A320HydraulicOverheadPanel,
        rat_and_emer_gen_man_on: &impl EmergencyElectricalRatPushButton,
        emergency_elec_state: &impl EmergencyElectricalState,
    ) {
        let solenoid_1_should_trigger_deployment_if_powered =
            overhead_panel.rat_man_on_push_button_is_pressed();

        let solenoid_2_should_trigger_deployment_if_powered =
            emergency_elec_state.is_in_emergency_elec() || rat_and_emer_gen_man_on.is_pressed();

        self.should_deploy = (self.is_solenoid_1_powered
            && solenoid_1_should_trigger_deployment_if_powered)
            || (self.is_solenoid_2_powered && solenoid_2_should_trigger_deployment_if_powered);
    }
}
impl RamAirTurbineController for A320RamAirTurbineController {
    fn should_deploy(&self) -> bool {
        self.should_deploy
    }
}
impl SimulationElement for A320RamAirTurbineController {
    fn read(&mut self, reader: &mut SimulatorReader) {
        self.eng_1_master_on = reader.read("GENERAL ENG STARTER ACTIVE:1");
        self.eng_2_master_on = reader.read("GENERAL ENG STARTER ACTIVE:2");
    }

    fn receive_power(&mut self, buses: &impl ElectricalBuses) {
        self.is_solenoid_1_powered = buses.is_powered(self.solenoid_1_bus);
        self.is_solenoid_2_powered = buses.is_powered(self.solenoid_2_bus);
    }
}

struct A320HydraulicBrakingLogic {
    parking_brake_demand: bool,
    weight_on_wheels: bool,
    is_gear_lever_down: bool,
    left_brake_pilot_input: f64,
    right_brake_pilot_input: f64,
    left_brake_green_output: f64,
    left_brake_yellow_output: f64,
    right_brake_green_output: f64,
    right_brake_yellow_output: f64,
    normal_brakes_available: bool,
    should_disable_auto_brake_when_retracting: DelayedTrueLogicGate,
    anti_skid_activated: bool,
    autobrakes_setting: u8,
}
/// Implements brakes computers logic
impl A320HydraulicBrakingLogic {
    // Minimum pressure hysteresis on green until main switched on ALTN brakes
    // Feedback by Cpt. Chaos — 25/04/2021 #pilot-feedback
    const MIN_PRESSURE_BRAKE_ALTN_HYST_LO: f64 = 1305.;
    const MIN_PRESSURE_BRAKE_ALTN_HYST_HI: f64 = 2176.;

    // Min pressure when parking brake enabled. Lower normal braking is allowed to use pilot input as emergency braking
    // Feedback by avteknisyan — 25/04/2021 #pilot-feedback
    const MIN_PRESSURE_PARK_BRAKE_EMERGENCY: f64 = 507.;

    const AUTOBRAKE_GEAR_RETRACTION_DURATION_S: f64 = 3.;

    fn new() -> A320HydraulicBrakingLogic {
        A320HydraulicBrakingLogic {
            // Position of parking brake lever
            parking_brake_demand: true,
            weight_on_wheels: true,
            is_gear_lever_down: true,
            left_brake_pilot_input: 0.0,
            right_brake_pilot_input: 0.0,
            // Actual command sent to left green circuit
            left_brake_green_output: 0.0,
            // Actual command sent to left yellow circuit. Init 1 as considering park brake on on init
            left_brake_yellow_output: 1.0,
            // Actual command sent to right green circuit
            right_brake_green_output: 0.0,
            // Actual command sent to right yellow circuit. Init 1 as considering park brake on on init
            right_brake_yellow_output: 1.0,
            normal_brakes_available: false,
            should_disable_auto_brake_when_retracting: DelayedTrueLogicGate::new(
                Duration::from_secs_f64(Self::AUTOBRAKE_GEAR_RETRACTION_DURATION_S),
            ),
            anti_skid_activated: true,
            autobrakes_setting: 0,
        }
    }

    fn update_normal_braking_availability(&mut self, normal_braking_loop_pressure: &Pressure) {
        if normal_braking_loop_pressure.get::<psi>() > Self::MIN_PRESSURE_BRAKE_ALTN_HYST_HI
            && (self.left_brake_pilot_input < 0.2 && self.right_brake_pilot_input < 0.2)
        {
            self.normal_brakes_available = true;
        } else if normal_braking_loop_pressure.get::<psi>() < Self::MIN_PRESSURE_BRAKE_ALTN_HYST_LO
        {
            self.normal_brakes_available = false;
        }
    }

    fn update_brake_pressure_limitation(
        &mut self,
        norm_brk: &mut BrakeCircuit,
        altn_brk: &mut BrakeCircuit,
    ) {
        let yellow_manual_braking_input = self.left_brake_pilot_input
            > self.left_brake_yellow_output + 0.2
            || self.right_brake_pilot_input > self.right_brake_yellow_output + 0.2;

        // Nominal braking from pedals is limited to 2538psi
        norm_brk.set_brake_limit_active(true);
        norm_brk.set_brake_press_limit(Pressure::new::<psi>(2538.));

        if self.parking_brake_demand {
            altn_brk.set_brake_limit_active(true);

            // If no pilot action, standard park brake pressure limit
            if !yellow_manual_braking_input {
                altn_brk.set_brake_press_limit(Pressure::new::<psi>(2103.));
            } else {
                // Else manual action limited to a higher max nominal pressure
                altn_brk.set_brake_press_limit(Pressure::new::<psi>(2538.));
            }
        } else if !self.anti_skid_activated {
            altn_brk.set_brake_press_limit(Pressure::new::<psi>(1160.));
            altn_brk.set_brake_limit_active(true);
        } else {
            // Else if any manual braking we use standard limit
            altn_brk.set_brake_press_limit(Pressure::new::<psi>(2538.));
            altn_brk.set_brake_limit_active(true);
        }
    }

    /// Updates final brake demands per hydraulic loop based on pilot pedal demands
    fn update_brake_demands(
        &mut self,
        context: &UpdateContext,
        green_loop: &HydraulicLoop,
        alternate_circuit: &BrakeCircuit,
        landing_gear: &LandingGear,
    ) {
        self.update_normal_braking_availability(&green_loop.pressure());

        let is_in_flight_gear_lever_up = !self.weight_on_wheels && !self.is_gear_lever_down;
        self.should_disable_auto_brake_when_retracting.update(
            context,
            !landing_gear.is_down_and_locked() && !self.is_gear_lever_down,
        );

        if is_in_flight_gear_lever_up {
            if self.should_disable_auto_brake_when_retracting.output() {
                self.left_brake_green_output = 0.;
                self.right_brake_green_output = 0.;
            } else {
                // Slight brake pressure to stop the spinning wheels (have no pressure data available yet, 0.2 is random one)
                self.left_brake_green_output = 0.2;
                self.right_brake_green_output = 0.2;
            }

            self.left_brake_yellow_output = 0.;
            self.right_brake_yellow_output = 0.;
        } else {
            let green_used_for_brakes = self.normal_brakes_available
                && self.anti_skid_activated
                && !self.parking_brake_demand;

            if green_used_for_brakes {
                self.left_brake_green_output = self.left_brake_pilot_input;
                self.right_brake_green_output = self.right_brake_pilot_input;
                self.left_brake_yellow_output = 0.;
                self.right_brake_yellow_output = 0.;
            } else {
                self.left_brake_green_output = 0.;
                self.right_brake_green_output = 0.;
                if !self.parking_brake_demand {
                    // Normal braking but using alternate circuit
                    self.left_brake_yellow_output = self.left_brake_pilot_input;
                    self.right_brake_yellow_output = self.right_brake_pilot_input;
                } else {
                    // Else we just use parking brake
                    self.left_brake_yellow_output = 1.;
                    self.right_brake_yellow_output = 1.;

                    // Special case: parking brake on but yellow can't provide enough brakes: green are allowed to brake for emergency
                    if alternate_circuit.left_brake_pressure().get::<psi>()
                        < Self::MIN_PRESSURE_PARK_BRAKE_EMERGENCY
                        || alternate_circuit.right_brake_pressure().get::<psi>()
                            < Self::MIN_PRESSURE_PARK_BRAKE_EMERGENCY
                    {
                        self.left_brake_green_output = self.left_brake_pilot_input;
                        self.right_brake_green_output = self.right_brake_pilot_input;
                    }
                }
            }
        }

        // Limiting final values
        self.left_brake_yellow_output = self.left_brake_yellow_output.min(1.).max(0.);
        self.right_brake_yellow_output = self.right_brake_yellow_output.min(1.).max(0.);
        self.left_brake_green_output = self.left_brake_green_output.min(1.).max(0.);
        self.right_brake_green_output = self.right_brake_green_output.min(1.).max(0.);
    }

    fn send_brake_demands(&mut self, norm: &mut BrakeCircuit, altn: &mut BrakeCircuit) {
        norm.set_brake_demand_left(self.left_brake_green_output);
        norm.set_brake_demand_right(self.right_brake_green_output);
        altn.set_brake_demand_left(self.left_brake_yellow_output);
        altn.set_brake_demand_right(self.right_brake_yellow_output);
    }
}

impl SimulationElement for A320HydraulicBrakingLogic {
    fn read(&mut self, reader: &mut SimulatorReader) {
        self.parking_brake_demand = reader.read("PARK_BRAKE_LEVER_POS");
        self.weight_on_wheels = reader.read("SIM ON GROUND");
        self.is_gear_lever_down = reader.read("GEAR HANDLE POSITION");
        self.anti_skid_activated = reader.read("ANTISKID BRAKES ACTIVE");
        self.left_brake_pilot_input = reader.read("LEFT_BRAKE_PEDAL_INPUT");
        self.right_brake_pilot_input = reader.read("RIGHT_BRAKE_PEDAL_INPUT");
        let autobrakes_setting: f64 = reader.read("AUTOBRAKES SETTING");
        self.autobrakes_setting = autobrakes_setting.floor() as u8;
    }
}

struct A320BrakingForce {
    left_braking_force: f64,
    right_braking_force: f64,

    park_brake_lever_is_set: bool,
}
impl A320BrakingForce {
    const REFERENCE_PRESSURE_FOR_MAX_FORCE: f64 = 2000.;

    pub fn new() -> Self {
        A320BrakingForce {
            left_braking_force: 0.,
            right_braking_force: 0.,

            park_brake_lever_is_set: true,
        }
    }

    pub fn update_forces(&mut self, norm_brakes: &BrakeCircuit, altn_brakes: &BrakeCircuit) {
        let left_force_norm =
            norm_brakes.left_brake_pressure().get::<psi>() / Self::REFERENCE_PRESSURE_FOR_MAX_FORCE;
        let left_force_altn =
            altn_brakes.left_brake_pressure().get::<psi>() / Self::REFERENCE_PRESSURE_FOR_MAX_FORCE;
        self.left_braking_force = left_force_norm + left_force_altn;
        self.left_braking_force = self.left_braking_force.max(0.).min(1.);

        let right_force_norm = norm_brakes.right_brake_pressure().get::<psi>()
            / Self::REFERENCE_PRESSURE_FOR_MAX_FORCE;
        let right_force_altn = altn_brakes.right_brake_pressure().get::<psi>()
            / Self::REFERENCE_PRESSURE_FOR_MAX_FORCE;
        self.right_braking_force = right_force_norm + right_force_altn;
        self.right_braking_force = self.right_braking_force.max(0.).min(1.);
    }
}

impl SimulationElement for A320BrakingForce {
    fn write(&self, writer: &mut SimulatorWriter) {
        // BRAKE XXXX FORCE FACTOR is the actual braking force we want the plane to generate in the simulator
        writer.write("BRAKE LEFT FORCE FACTOR", self.left_braking_force);
        writer.write("BRAKE RIGHT FORCE FACTOR", self.right_braking_force);
    }

    // We receive here the desired parking brake position. This is the parking brake lever input
    fn read(&mut self, reader: &mut SimulatorReader) {
        self.park_brake_lever_is_set = reader.read("PARK_BRAKE_LEVER_POS");
    }
}

struct Door {
    exit_id: String,
    position: f64,
    previous_position: f64,
}
impl Door {
    fn new(id: usize) -> Self {
        Self {
            exit_id: format!("EXIT OPEN:{}", id),
            position: 0.,
            previous_position: 0.,
        }
    }

    fn has_moved(&self) -> bool {
        (self.position - self.previous_position).abs() > f64::EPSILON
    }
}
impl SimulationElement for Door {
    fn read(&mut self, state: &mut SimulatorReader) {
        self.previous_position = self.position;
        self.position = state.read(&self.exit_id);
    }
}

struct PushbackTug {
    angle: f64,
    previous_angle: f64,
    // Type of pushback:
    // 0 = Straight
    // 1 = Left
    // 2 = Right
    // 3 = Assumed to be no pushback
    // 4 = might be finishing pushback, to confirm
    state: f64,
    is_connected_to_nose_gear: bool,
}
impl PushbackTug {
    const STATE_NO_PUSHBACK: f64 = 3.;

    fn new() -> Self {
        Self {
            angle: 0.,
            previous_angle: 0.,
            state: Self::STATE_NO_PUSHBACK,
            is_connected_to_nose_gear: false,
        }
    }

    fn update(&mut self) {
        if self.is_pushing() {
            self.is_connected_to_nose_gear = true;
        } else if (self.state - PushbackTug::STATE_NO_PUSHBACK).abs() <= f64::EPSILON {
            self.is_connected_to_nose_gear = false;
        }
    }

    fn is_connected(&self) -> bool {
        self.is_connected_to_nose_gear
    }

    fn is_pushing(&self) -> bool {
        // The angle keeps changing while pushing or is frozen high on high angle manoeuvering.
        (self.angle - self.previous_angle).abs() > f64::EPSILON
            && (self.state - PushbackTug::STATE_NO_PUSHBACK).abs() > f64::EPSILON
    }
}
impl SimulationElement for PushbackTug {
    fn read(&mut self, state: &mut SimulatorReader) {
        self.previous_angle = self.angle;
        self.angle = state.read("PUSHBACK ANGLE");
        self.state = state.read("PUSHBACK STATE");
    }
}

pub(super) struct A320HydraulicOverheadPanel {
    edp1_push_button: AutoOffFaultPushButton,
    edp2_push_button: AutoOffFaultPushButton,
    blue_epump_push_button: AutoOffFaultPushButton,
    ptu_push_button: AutoOffFaultPushButton,
    rat_push_button: MomentaryPushButton,
    yellow_epump_push_button: AutoOnFaultPushButton,
    blue_epump_override_push_button: MomentaryOnPushButton,
    blue_epump_override_relay: PushButtonElecRelay,
}
impl A320HydraulicOverheadPanel {
    pub(super) fn new() -> A320HydraulicOverheadPanel {
        A320HydraulicOverheadPanel {
            edp1_push_button: AutoOffFaultPushButton::new_auto("HYD_ENG_1_PUMP"),
            edp2_push_button: AutoOffFaultPushButton::new_auto("HYD_ENG_2_PUMP"),
            blue_epump_push_button: AutoOffFaultPushButton::new_auto("HYD_EPUMPB"),
            ptu_push_button: AutoOffFaultPushButton::new_auto("HYD_PTU"),
            rat_push_button: MomentaryPushButton::new("HYD_RAT_MAN_ON"),
            yellow_epump_push_button: AutoOnFaultPushButton::new_auto("HYD_EPUMPY"),
            blue_epump_override_push_button: MomentaryOnPushButton::new("HYD_EPUMPY_OVRD"),
            blue_epump_override_relay: PushButtonElecRelay::new(vec![
                A320Hydraulic::BLUE_ELEC_PUMP_CONTROL_POWER_BUS,
                A320Hydraulic::BLUE_ELEC_PUMP_SUPPLY_POWER_BUS,
            ]),
        }
    }

    pub(super) fn update(&mut self, hyd: &A320Hydraulic) {
        self.edp1_push_button
            .set_fault(hyd.green_edp_has_low_press_fault());
        self.edp2_push_button
            .set_fault(hyd.yellow_edp_has_low_press_fault());
        self.blue_epump_push_button
            .set_fault(hyd.blue_epump_has_fault());
        self.yellow_epump_push_button
            .set_fault(hyd.yellow_epump_has_low_press_fault());

        self.blue_epump_override_relay.update(
            &mut self.blue_epump_override_push_button,
            self.blue_epump_push_button.is_off(),
        );
    }

    fn yellow_epump_push_button_is_auto(&self) -> bool {
        self.yellow_epump_push_button.is_auto()
    }

    fn ptu_push_button_is_auto(&self) -> bool {
        self.ptu_push_button.is_auto()
    }

    fn edp_push_button_is_auto(&self, number: usize) -> bool {
        match number {
            1 => self.edp1_push_button.is_auto(),
            2 => self.edp2_push_button.is_auto(),
            _ => panic!("The A320 only supports two engines."),
        }
    }

    fn edp_push_button_is_off(&self, number: usize) -> bool {
        match number {
            1 => self.edp1_push_button.is_off(),
            2 => self.edp2_push_button.is_off(),
            _ => panic!("The A320 only supports two engines."),
        }
    }

    fn blue_epump_override_push_button_is_on(&self) -> bool {
        self.blue_epump_override_push_button.is_on()
    }

    fn blue_epump_push_button_is_off(&self) -> bool {
        self.blue_epump_push_button.is_off()
    }

    fn rat_man_on_push_button_is_pressed(&self) -> bool {
        self.rat_push_button.is_pressed()
    }
}
impl SimulationElement for A320HydraulicOverheadPanel {
    fn accept<T: SimulationElementVisitor>(&mut self, visitor: &mut T) {
        self.edp1_push_button.accept(visitor);
        self.edp2_push_button.accept(visitor);
        self.blue_epump_push_button.accept(visitor);
        self.ptu_push_button.accept(visitor);
        self.rat_push_button.accept(visitor);
        self.yellow_epump_push_button.accept(visitor);
        self.blue_epump_override_push_button.accept(visitor);
        self.blue_epump_override_relay.accept(visitor);

        visitor.visit(self);
    }
}

#[cfg(test)]
mod tests {
    use super::*;
    use rand::Rng;

    mod a320_hydraulics {
        use super::*;
        use systems::electrical::consumption::SuppliedPower;
        use systems::electrical::Potential;
        use systems::engine::{leap_engine::LeapEngine, EngineFireOverheadPanel};
        use systems::shared::EmergencyElectricalState;
        use systems::shared::PotentialOrigin;
        use systems::simulation::{test::SimulationTestBed, Aircraft};
        use uom::si::{
            acceleration::foot_per_second_squared, electric_potential::volt, length::foot,
            ratio::percent, thermodynamic_temperature::degree_celsius, velocity::knot,
        };

        struct A320TestEmergencyElectricalOverheadPanel {
            rat_and_emer_gen_man_on: MomentaryPushButton,
        }

        impl A320TestEmergencyElectricalOverheadPanel {
            pub fn new() -> Self {
                A320TestEmergencyElectricalOverheadPanel {
                    rat_and_emer_gen_man_on: MomentaryPushButton::new("EMER_ELEC_RAT_AND_EMER_GEN"),
                }
            }
        }
        impl SimulationElement for A320TestEmergencyElectricalOverheadPanel {
            fn accept<T: SimulationElementVisitor>(&mut self, visitor: &mut T) {
                self.rat_and_emer_gen_man_on.accept(visitor);

                visitor.visit(self);
            }
        }
        impl EmergencyElectricalRatPushButton for A320TestEmergencyElectricalOverheadPanel {
            fn is_pressed(&self) -> bool {
                self.rat_and_emer_gen_man_on.is_pressed()
            }
        }

        struct A320TestElectrical {
            airspeed: Velocity,
            all_ac_lost: bool,
        }
        impl A320TestElectrical {
            pub fn new() -> Self {
                A320TestElectrical {
                    airspeed: Velocity::new::<knot>(100.),
                    all_ac_lost: false,
                }
            }

            fn update(&mut self, context: &UpdateContext) {
                self.airspeed = context.indicated_airspeed();
            }
        }
        impl EmergencyElectricalState for A320TestElectrical {
            fn is_in_emergency_elec(&self) -> bool {
                self.all_ac_lost && self.airspeed >= Velocity::new::<knot>(100.)
            }
        }
        impl SimulationElement for A320TestElectrical {
            fn receive_power(&mut self, buses: &impl ElectricalBuses) {
                self.all_ac_lost = !buses.is_powered(ElectricalBusType::AlternatingCurrent(1))
                    && !buses.is_powered(ElectricalBusType::AlternatingCurrent(2));
            }
        }
        struct A320HydraulicsTestAircraft {
            engine_1: LeapEngine,
            engine_2: LeapEngine,
            hydraulics: A320Hydraulic,
            overhead: A320HydraulicOverheadPanel,
            emergency_electrical_overhead: A320TestEmergencyElectricalOverheadPanel,
            engine_fire_overhead: EngineFireOverheadPanel,
            landing_gear: LandingGear,
            electrical: A320TestElectrical,

            // Electric buses states to be able to kill them dynamically
            is_ac_ground_service_powered: bool,
            is_dc_ground_service_powered: bool,
            is_ac_1_powered: bool,
            is_ac_2_powered: bool,
            is_dc_1_powered: bool,
            is_dc_2_powered: bool,
            is_dc_ess_powered: bool,
            is_dc_hot_1_powered: bool,
            is_dc_hot_2_powered: bool,
        }
        impl A320HydraulicsTestAircraft {
            fn new() -> Self {
                Self {
                    engine_1: LeapEngine::new(1),
                    engine_2: LeapEngine::new(2),
                    hydraulics: A320Hydraulic::new(),
                    overhead: A320HydraulicOverheadPanel::new(),
                    emergency_electrical_overhead: A320TestEmergencyElectricalOverheadPanel::new(),
                    engine_fire_overhead: EngineFireOverheadPanel::new(),
                    landing_gear: LandingGear::new(),
                    electrical: A320TestElectrical::new(),
                    is_ac_ground_service_powered: true,
                    is_dc_ground_service_powered: true,
                    is_ac_1_powered: true,
                    is_ac_2_powered: true,
                    is_dc_1_powered: true,
                    is_dc_2_powered: true,
                    is_dc_ess_powered: true,
                    is_dc_hot_1_powered: true,
                    is_dc_hot_2_powered: true,
                }
            }

            fn is_rat_commanded_to_deploy(&self) -> bool {
                self.hydraulics.ram_air_turbine_controller.should_deploy()
            }

            fn is_green_edp_commanded_on(&self) -> bool {
                self.hydraulics
                    .engine_driven_pump_1_controller
                    .should_pressurise()
            }

            fn is_yellow_edp_commanded_on(&self) -> bool {
                self.hydraulics
                    .engine_driven_pump_2_controller
                    .should_pressurise()
            }

            fn get_yellow_brake_accumulator_fluid_volume(&self) -> Volume {
                self.hydraulics
                    .braking_circuit_altn
                    .accumulator_fluid_volume()
            }

            fn is_nws_pin_inserted(&self) -> bool {
                self.hydraulics.nose_wheel_steering_pin_is_inserted()
            }

            fn is_cargo_powering_yellow_epump(&self) -> bool {
                self.hydraulics
                    .should_pressurise_yellow_pump_for_cargo_door_operation()
            }

            fn is_ptu_enabled(&self) -> bool {
                self.hydraulics.power_transfer_unit.is_enabled()
            }

            fn is_blue_pressurised(&self) -> bool {
                self.hydraulics.is_blue_pressurised()
            }

            fn is_green_pressurised(&self) -> bool {
                self.hydraulics.is_green_pressurised()
            }

            fn is_yellow_pressurised(&self) -> bool {
                self.hydraulics.is_yellow_pressurised()
            }

            fn set_ac_bus_1_is_powered(&mut self, bus_is_alive: bool) {
                self.is_ac_1_powered = bus_is_alive;
            }

            fn set_ac_bus_2_is_powered(&mut self, bus_is_alive: bool) {
                self.is_ac_2_powered = bus_is_alive;
            }

            fn set_dc_ground_service_is_powered(&mut self, bus_is_alive: bool) {
                self.is_dc_ground_service_powered = bus_is_alive;
            }

            fn set_ac_ground_service_is_powered(&mut self, bus_is_alive: bool) {
                self.is_ac_ground_service_powered = bus_is_alive;
            }

            fn set_dc_bus_2_is_powered(&mut self, bus_is_alive: bool) {
                self.is_dc_2_powered = bus_is_alive;
            }
            fn set_dc_ess_is_powered(&mut self, bus_is_alive: bool) {
                self.is_dc_ess_powered = bus_is_alive;
            }
        }

        impl Aircraft for A320HydraulicsTestAircraft {
            fn update_after_power_distribution(&mut self, context: &UpdateContext) {
                self.electrical.update(context);

                self.hydraulics.update(
                    context,
                    &self.engine_1,
                    &self.engine_2,
                    &self.overhead,
                    &self.engine_fire_overhead,
                    &self.landing_gear,
                    &self.emergency_electrical_overhead,
                    &self.electrical,
                );

                self.overhead.update(&self.hydraulics);
            }

            fn get_supplied_power(&mut self) -> SuppliedPower {
                let mut supplied_power = SuppliedPower::new();
                supplied_power.add(
                    ElectricalBusType::AlternatingCurrent(1),
                    if self.is_ac_1_powered {
                        Potential::single(
                            PotentialOrigin::EngineGenerator(1),
                            ElectricPotential::new::<volt>(115.),
                        )
                    } else {
                        Potential::none()
                    },
                );
                supplied_power.add(
                    ElectricalBusType::AlternatingCurrent(2),
                    if self.is_ac_2_powered {
                        Potential::single(
                            PotentialOrigin::EngineGenerator(2),
                            ElectricPotential::new::<volt>(115.),
                        )
                    } else {
                        Potential::none()
                    },
                );
                supplied_power.add(
                    ElectricalBusType::AlternatingCurrentGndFltService,
                    if self.is_ac_ground_service_powered {
                        Potential::single(
                            PotentialOrigin::EngineGenerator(2),
                            ElectricPotential::new::<volt>(115.),
                        )
                    } else {
                        Potential::none()
                    },
                );
                supplied_power.add(
                    ElectricalBusType::DirectCurrentGndFltService,
                    if self.is_dc_ground_service_powered {
                        Potential::single(
                            PotentialOrigin::Battery(1),
                            ElectricPotential::new::<volt>(28.),
                        )
                    } else {
                        Potential::none()
                    },
                );
                supplied_power.add(
                    ElectricalBusType::DirectCurrent(1),
                    if self.is_dc_1_powered {
                        Potential::single(
                            PotentialOrigin::Battery(1),
                            ElectricPotential::new::<volt>(28.),
                        )
                    } else {
                        Potential::none()
                    },
                );
                supplied_power.add(
                    ElectricalBusType::DirectCurrent(2),
                    if self.is_dc_2_powered {
                        Potential::single(
                            PotentialOrigin::Battery(2),
                            ElectricPotential::new::<volt>(28.),
                        )
                    } else {
                        Potential::none()
                    },
                );
                supplied_power.add(
                    ElectricalBusType::DirectCurrentEssential,
                    if self.is_dc_ess_powered {
                        Potential::single(
                            PotentialOrigin::Battery(2),
                            ElectricPotential::new::<volt>(28.),
                        )
                    } else {
                        Potential::none()
                    },
                );
                supplied_power.add(
                    ElectricalBusType::DirectCurrentHot(1),
                    if self.is_dc_hot_1_powered {
                        Potential::single(
                            PotentialOrigin::Battery(1),
                            ElectricPotential::new::<volt>(28.),
                        )
                    } else {
                        Potential::none()
                    },
                );
                supplied_power.add(
                    ElectricalBusType::DirectCurrentHot(2),
                    if self.is_dc_hot_2_powered {
                        Potential::single(
                            PotentialOrigin::Battery(1),
                            ElectricPotential::new::<volt>(28.),
                        )
                    } else {
                        Potential::none()
                    },
                );

                supplied_power
            }
        }
        impl SimulationElement for A320HydraulicsTestAircraft {
            fn accept<T: SimulationElementVisitor>(&mut self, visitor: &mut T) {
                self.engine_1.accept(visitor);
                self.engine_2.accept(visitor);
                self.hydraulics.accept(visitor);
                self.overhead.accept(visitor);
                self.engine_fire_overhead.accept(visitor);
                self.landing_gear.accept(visitor);
                self.emergency_electrical_overhead.accept(visitor);
                self.electrical.accept(visitor);

                visitor.visit(self);
            }
        }

        struct A320HydraulicsTestBed {
            aircraft: A320HydraulicsTestAircraft,
            simulation_test_bed: SimulationTestBed,
        }
        impl A320HydraulicsTestBed {
            fn new() -> Self {
                let mut aircraft = A320HydraulicsTestAircraft::new();
                Self {
                    simulation_test_bed: SimulationTestBed::seeded_with(&mut aircraft),
                    aircraft,
                }
            }

            fn run_one_tick(self) -> Self {
                self.run_waiting_for(Duration::from_millis(
                    A320Hydraulic::HYDRAULIC_SIM_TIME_STEP_MILLISECONDS,
                ))
            }

            fn run_waiting_for(mut self, delta: Duration) -> Self {
                self.simulation_test_bed.set_delta(delta);
                self.simulation_test_bed.run_aircraft(&mut self.aircraft);
                self
            }

            fn is_green_edp_commanded_on(&self) -> bool {
                self.aircraft.is_green_edp_commanded_on()
            }

            fn is_yellow_edp_commanded_on(&self) -> bool {
                self.aircraft.is_yellow_edp_commanded_on()
            }

            fn is_ptu_enabled(&self) -> bool {
                self.aircraft.is_ptu_enabled()
            }

            fn is_blue_pressurised(&self) -> bool {
                self.aircraft.is_blue_pressurised()
            }

            fn is_green_pressurised(&self) -> bool {
                self.aircraft.is_green_pressurised()
            }

            fn is_yellow_pressurised(&self) -> bool {
                self.aircraft.is_yellow_pressurised()
            }

            fn green_pressure(&mut self) -> Pressure {
                Pressure::new::<psi>(self.simulation_test_bed.read_f64("HYD_GREEN_PRESSURE"))
            }

            fn blue_pressure(&mut self) -> Pressure {
                Pressure::new::<psi>(self.simulation_test_bed.read_f64("HYD_BLUE_PRESSURE"))
            }

            fn yellow_pressure(&mut self) -> Pressure {
                Pressure::new::<psi>(self.simulation_test_bed.read_f64("HYD_YELLOW_PRESSURE"))
            }

            fn get_yellow_reservoir_volume(&mut self) -> Volume {
                Volume::new::<gallon>(self.simulation_test_bed.read_f64("HYD_YELLOW_RESERVOIR"))
            }

            fn is_green_edp_press_low(&mut self) -> bool {
                self.simulation_test_bed
                    .read_bool("HYD_GREEN_EDPUMP_LOW_PRESS")
            }

            fn is_green_edp_press_low_fault(&mut self) -> bool {
                self.simulation_test_bed
                    .read_bool("OVHD_HYD_ENG_1_PUMP_PB_HAS_FAULT")
            }

            fn is_yellow_edp_press_low_fault(&mut self) -> bool {
                self.simulation_test_bed
                    .read_bool("OVHD_HYD_ENG_2_PUMP_PB_HAS_FAULT")
            }

            fn is_yellow_edp_press_low(&mut self) -> bool {
                self.simulation_test_bed
                    .read_bool("HYD_YELLOW_EDPUMP_LOW_PRESS")
            }

            fn is_yellow_epump_press_low(&mut self) -> bool {
                self.simulation_test_bed
                    .read_bool("HYD_YELLOW_EPUMP_LOW_PRESS")
            }

            fn is_blue_epump_press_low(&mut self) -> bool {
                self.simulation_test_bed
                    .read_bool("HYD_BLUE_EPUMP_LOW_PRESS")
            }

            fn is_blue_epump_press_low_fault(&mut self) -> bool {
                self.simulation_test_bed
                    .read_bool("OVHD_HYD_EPUMPB_PB_HAS_FAULT")
            }

            fn blue_epump_override_is_on(&mut self) -> bool {
                self.simulation_test_bed
                    .read_bool("OVHD_HYD_EPUMPY_OVRD_IS_ON")
            }

            fn get_brake_left_yellow_pressure(&mut self) -> Pressure {
                Pressure::new::<psi>(
                    self.simulation_test_bed
                        .read_f64("HYD_BRAKE_ALTN_LEFT_PRESS"),
                )
            }

            fn get_brake_right_yellow_pressure(&mut self) -> Pressure {
                Pressure::new::<psi>(
                    self.simulation_test_bed
                        .read_f64("HYD_BRAKE_ALTN_RIGHT_PRESS"),
                )
            }

            fn get_green_reservoir_volume(&mut self) -> Volume {
                Volume::new::<gallon>(self.simulation_test_bed.read_f64("HYD_GREEN_RESERVOIR"))
            }

            fn get_blue_reservoir_volume(&mut self) -> Volume {
                Volume::new::<gallon>(self.simulation_test_bed.read_f64("HYD_BLUE_RESERVOIR"))
            }

            fn get_brake_left_green_pressure(&mut self) -> Pressure {
                Pressure::new::<psi>(
                    self.simulation_test_bed
                        .read_f64("HYD_BRAKE_NORM_LEFT_PRESS"),
                )
            }

            fn get_brake_right_green_pressure(&mut self) -> Pressure {
                Pressure::new::<psi>(
                    self.simulation_test_bed
                        .read_f64("HYD_BRAKE_NORM_RIGHT_PRESS"),
                )
            }

            fn get_brake_yellow_accumulator_pressure(&mut self) -> Pressure {
                Pressure::new::<psi>(
                    self.simulation_test_bed
                        .read_f64("HYD_BRAKE_ALTN_ACC_PRESS"),
                )
            }

            fn get_brake_yellow_accumulator_fluid_volume(&self) -> Volume {
                self.aircraft.get_yellow_brake_accumulator_fluid_volume()
            }

            fn get_rat_position(&mut self) -> f64 {
                self.simulation_test_bed.read_f64("HYD_RAT_STOW_POSITION")
            }

            fn get_rat_rpm(&mut self) -> f64 {
                self.simulation_test_bed.read_f64("A32NX_HYD_RAT_RPM")
            }

            fn rat_deploy_commanded(&mut self) -> bool {
                self.aircraft.is_rat_commanded_to_deploy()
            }

            fn is_fire_valve_eng1_closed(&mut self) -> bool {
                !self
                    .simulation_test_bed
                    .read_bool("HYD_GREEN_FIRE_VALVE_OPENED")
                    && !self
                        .aircraft
                        .hydraulics
                        .green_loop
                        .is_fire_shutoff_valve_opened()
            }

            fn is_fire_valve_eng2_closed(&mut self) -> bool {
                !self
                    .simulation_test_bed
                    .read_bool("HYD_YELLOW_FIRE_VALVE_OPENED")
                    && !self
                        .aircraft
                        .hydraulics
                        .yellow_loop
                        .is_fire_shutoff_valve_opened()
            }

            fn engines_off(self) -> Self {
                self.stop_eng1().stop_eng2()
            }

            fn on_the_ground(mut self) -> Self {
                self.simulation_test_bed
                    .set_indicated_altitude(Length::new::<foot>(0.));
                self.simulation_test_bed.set_on_ground(true);
                self.simulation_test_bed
                    .set_indicated_airspeed(Velocity::new::<knot>(5.));
                self
            }

            fn in_flight(mut self) -> Self {
                self.simulation_test_bed.set_on_ground(false);
                self.simulation_test_bed
                    .set_indicated_altitude(Length::new::<foot>(2500.));
                self.simulation_test_bed
                    .set_indicated_airspeed(Velocity::new::<knot>(180.));
                self.start_eng1(Ratio::new::<percent>(80.))
                    .start_eng2(Ratio::new::<percent>(80.))
                    .set_gear_up()
                    .set_park_brake(false)
            }

            fn set_gear_compressed_switch(mut self, is_compressed: bool) -> Self {
                self.simulation_test_bed.set_on_ground(is_compressed);
                self
            }

            fn set_eng1_fire_button(mut self, is_active: bool) -> Self {
                self.simulation_test_bed
                    .write_bool("FIRE_BUTTON_ENG1", is_active);
                self
            }

            fn set_eng2_fire_button(mut self, is_active: bool) -> Self {
                self.simulation_test_bed
                    .write_bool("FIRE_BUTTON_ENG2", is_active);
                self
            }

            fn set_cargo_door_state(mut self, position: f64) -> Self {
                self.simulation_test_bed.write_f64("EXIT OPEN:5", position);
                self
            }

            fn set_pushback_state(mut self, is_pushed_back: bool) -> Self {
                if is_pushed_back {
                    let mut rng = rand::thread_rng();

                    self.simulation_test_bed
                        .write_f64("PUSHBACK ANGLE", rng.gen_range(0.0..0.1));
                    self.simulation_test_bed.write_f64("PUSHBACK STATE", 0.);
                } else {
                    self.simulation_test_bed.write_f64("PUSHBACK STATE", 3.);
                }
                self
            }

            fn start_eng1(mut self, n2: Ratio) -> Self {
                self.simulation_test_bed
                    .write_bool("GENERAL ENG STARTER ACTIVE:1", true);
                self.simulation_test_bed
                    .write_f64("TURB ENG CORRECTED N2:1", n2.get::<percent>());

                self
            }

            fn start_eng2(mut self, n2: Ratio) -> Self {
                self.simulation_test_bed
                    .write_bool("GENERAL ENG STARTER ACTIVE:2", true);
                self.simulation_test_bed
                    .write_f64("TURB ENG CORRECTED N2:2", n2.get::<percent>());

                self
            }

            fn stop_eng1(mut self) -> Self {
                self.simulation_test_bed
                    .write_bool("GENERAL ENG STARTER ACTIVE:1", false);
                self.simulation_test_bed
                    .write_f64("TURB ENG CORRECTED N2:1", 0.);

                self
            }

            fn stopping_eng1(mut self) -> Self {
                self.simulation_test_bed
                    .write_bool("GENERAL ENG STARTER ACTIVE:1", false);
                self.simulation_test_bed
                    .write_f64("TURB ENG CORRECTED N2:1", 25.);

                self
            }

            fn stop_eng2(mut self) -> Self {
                self.simulation_test_bed
                    .write_bool("GENERAL ENG STARTER ACTIVE:2", false);
                self.simulation_test_bed
                    .write_f64("TURB ENG CORRECTED N2:2", 0.);

                self
            }

            fn stopping_eng2(mut self) -> Self {
                self.simulation_test_bed
                    .write_bool("GENERAL ENG STARTER ACTIVE:2", false);
                self.simulation_test_bed
                    .write_f64("TURB ENG CORRECTED N2:2", 25.);

                self
            }

            fn set_park_brake(mut self, is_set: bool) -> Self {
                self.simulation_test_bed
                    .write_bool("PARK_BRAKE_LEVER_POS", is_set);
                self
            }

            fn set_gear_up(mut self) -> Self {
                self.simulation_test_bed
                    .write_f64("GEAR CENTER POSITION", 0.);
                self.simulation_test_bed
                    .write_bool("GEAR HANDLE POSITION", false);

                self
            }

            fn set_gear_down(mut self) -> Self {
                self.simulation_test_bed
                    .write_f64("GEAR CENTER POSITION", 100.);
                self.simulation_test_bed
                    .write_bool("GEAR HANDLE POSITION", true);

                self
            }

            fn set_anti_skid(mut self, is_set: bool) -> Self {
                self.simulation_test_bed
                    .write_bool("ANTISKID BRAKES ACTIVE", is_set);
                self
            }

            fn set_yellow_e_pump(mut self, is_auto: bool) -> Self {
                self.simulation_test_bed
                    .write_bool("OVHD_HYD_EPUMPY_PB_IS_AUTO", is_auto);
                self
            }

            fn set_blue_e_pump(mut self, is_auto: bool) -> Self {
                self.simulation_test_bed
                    .write_bool("OVHD_HYD_EPUMPB_PB_IS_AUTO", is_auto);
                self
            }

            fn set_blue_e_pump_ovrd_pressed(mut self, is_pressed: bool) -> Self {
                self.simulation_test_bed
                    .write_bool("OVHD_HYD_EPUMPY_OVRD_IS_PRESSED", is_pressed);
                self
            }

            fn set_green_ed_pump(mut self, is_auto: bool) -> Self {
                self.simulation_test_bed
                    .write_bool("OVHD_HYD_ENG_1_PUMP_PB_IS_AUTO", is_auto);
                self
            }

            fn set_yellow_ed_pump(mut self, is_auto: bool) -> Self {
                self.simulation_test_bed
                    .write_bool("OVHD_HYD_ENG_2_PUMP_PB_IS_AUTO", is_auto);
                self
            }

            fn set_ptu_state(mut self, is_auto: bool) -> Self {
                self.simulation_test_bed
                    .write_bool("OVHD_HYD_PTU_PB_IS_AUTO", is_auto);
                self
            }

            fn ac_bus_1_lost(mut self) -> Self {
                self.aircraft.set_ac_bus_1_is_powered(false);
                self
            }

            fn ac_bus_2_lost(mut self) -> Self {
                self.aircraft.set_ac_bus_2_is_powered(false);
                self
            }

            fn dc_ground_service_lost(mut self) -> Self {
                self.aircraft.set_dc_ground_service_is_powered(false);
                self
            }
            fn dc_ground_service_avail(mut self) -> Self {
                self.aircraft.set_dc_ground_service_is_powered(true);
                self
            }

            fn ac_ground_service_lost(mut self) -> Self {
                self.aircraft.set_ac_ground_service_is_powered(false);
                self
            }

            fn dc_bus_2_lost(mut self) -> Self {
                self.aircraft.set_dc_bus_2_is_powered(false);
                self
            }

            fn dc_ess_lost(mut self) -> Self {
                self.aircraft.set_dc_ess_is_powered(false);
                self
            }

            fn dc_ess_active(mut self) -> Self {
                self.aircraft.set_dc_ess_is_powered(true);
                self
            }

            fn set_cold_dark_inputs(self) -> Self {
                self.set_eng1_fire_button(false)
                    .set_eng2_fire_button(false)
                    .set_blue_e_pump(true)
                    .set_yellow_e_pump(true)
                    .set_green_ed_pump(true)
                    .set_yellow_ed_pump(true)
                    .set_ptu_state(true)
                    .set_park_brake(true)
                    .set_anti_skid(true)
                    .set_cargo_door_state(0.)
                    .set_left_brake(Ratio::new::<percent>(0.))
                    .set_right_brake(Ratio::new::<percent>(0.))
                    .set_gear_down()
            }

            fn set_left_brake(self, position_percent: Ratio) -> Self {
                self.set_brake("LEFT_BRAKE_PEDAL_INPUT", position_percent)
            }

            fn set_right_brake(self, position_percent: Ratio) -> Self {
                self.set_brake("RIGHT_BRAKE_PEDAL_INPUT", position_percent)
            }

            fn set_brake(mut self, name: &str, position_percent: Ratio) -> Self {
                let scaled_value = position_percent.get::<percent>() / 100.;
                self.simulation_test_bed
                    .write_f64(name, scaled_value.min(1.).max(0.));
                self
            }

            fn empty_brake_accumulator_using_park_brake(mut self) -> Self {
                self = self
                    .set_park_brake(true)
                    .run_waiting_for(Duration::from_secs(1));

                let mut number_of_loops = 0;
                while self
                    .get_brake_yellow_accumulator_fluid_volume()
                    .get::<gallon>()
                    > 0.001
                {
                    self = self
                        .set_park_brake(false)
                        .run_waiting_for(Duration::from_secs(1))
                        .set_park_brake(true)
                        .run_waiting_for(Duration::from_secs(1));
                    number_of_loops += 1;
                    assert!(number_of_loops < 20);
                }

                self = self
                    .set_park_brake(false)
                    .run_waiting_for(Duration::from_secs(1))
                    .set_park_brake(true)
                    .run_waiting_for(Duration::from_secs(1));

                self
            }

            fn empty_brake_accumulator_using_pedal_brake(mut self) -> Self {
                let mut number_of_loops = 0;
                while self
                    .get_brake_yellow_accumulator_fluid_volume()
                    .get::<gallon>()
                    > 0.001
                {
                    self = self
                        .set_left_brake(Ratio::new::<percent>(100.))
                        .set_right_brake(Ratio::new::<percent>(100.))
                        .run_waiting_for(Duration::from_secs(1))
                        .set_left_brake(Ratio::new::<percent>(0.))
                        .set_right_brake(Ratio::new::<percent>(0.))
                        .run_waiting_for(Duration::from_secs(1));
                    number_of_loops += 1;
                    assert!(number_of_loops < 50);
                }

                self = self
                    .set_left_brake(Ratio::new::<percent>(100.))
                    .set_right_brake(Ratio::new::<percent>(100.))
                    .run_waiting_for(Duration::from_secs(1))
                    .set_left_brake(Ratio::new::<percent>(0.))
                    .set_right_brake(Ratio::new::<percent>(0.))
                    .run_waiting_for(Duration::from_secs(1));

                self
            }

            fn press_blue_epump_override_button_once(mut self) -> Self {
                self = self.set_blue_e_pump_ovrd_pressed(true).run_one_tick();

                self = self.set_blue_e_pump_ovrd_pressed(false).run_one_tick();

                self
            }
        }

        fn test_bed() -> A320HydraulicsTestBed {
            A320HydraulicsTestBed::new()
        }

        fn test_bed_with() -> A320HydraulicsTestBed {
            test_bed()
        }

        #[test]
        fn pressure_state_at_init_one_simulation_step() {
            let mut test_bed = test_bed_with()
                .engines_off()
                .on_the_ground()
                .set_cold_dark_inputs()
                .run_one_tick();

            assert!(test_bed.is_ptu_enabled());

            assert!(!test_bed.is_green_pressurised());
            assert!(test_bed.green_pressure() < Pressure::new::<psi>(50.));
            assert!(!test_bed.is_blue_pressurised());
            assert!(test_bed.blue_pressure() < Pressure::new::<psi>(50.));
            assert!(!test_bed.is_yellow_pressurised());
            assert!(test_bed.yellow_pressure() < Pressure::new::<psi>(50.));
        }

        #[test]
        fn pressure_state_after_5s() {
            let mut test_bed = test_bed_with()
                .engines_off()
                .on_the_ground()
                .set_cold_dark_inputs()
                .run_waiting_for(Duration::from_secs(5));

            assert!(test_bed.is_ptu_enabled());

            assert!(!test_bed.is_green_pressurised());
            assert!(test_bed.green_pressure() < Pressure::new::<psi>(50.));
            assert!(!test_bed.is_blue_pressurised());
            assert!(test_bed.blue_pressure() < Pressure::new::<psi>(50.));
            assert!(!test_bed.is_yellow_pressurised());
            assert!(test_bed.yellow_pressure() < Pressure::new::<psi>(50.));
        }

        #[test]
        fn ptu_inhibits() {
            let mut test_bed = test_bed_with()
                .engines_off()
                .on_the_ground()
                .set_cold_dark_inputs()
                .run_one_tick();

            // Enabled on cold start
            assert!(test_bed.is_ptu_enabled());

            // Ptu push button disables PTU accordingly
            test_bed = test_bed.set_ptu_state(false).run_one_tick();
            assert!(!test_bed.is_ptu_enabled());
            test_bed = test_bed.set_ptu_state(true).run_one_tick();
            assert!(test_bed.is_ptu_enabled());

            // Not all engines on or off should disable ptu if on ground and park brake on
            test_bed = test_bed
                .start_eng2(Ratio::new::<percent>(80.))
                .run_one_tick();
            assert!(!test_bed.is_ptu_enabled());
            test_bed = test_bed.set_park_brake(false).run_one_tick();
            assert!(test_bed.is_ptu_enabled());
            test_bed = test_bed.set_park_brake(true).run_one_tick();
            test_bed = test_bed.set_gear_compressed_switch(true).run_one_tick();
            assert!(!test_bed.is_ptu_enabled());
            test_bed = test_bed.set_gear_compressed_switch(false).run_one_tick();
            assert!(test_bed.is_ptu_enabled());
        }

        #[test]
        fn ptu_unpowered_cant_inhibit() {
            let mut test_bed = test_bed_with()
                .engines_off()
                .on_the_ground()
                .set_cold_dark_inputs()
                .run_one_tick();

            // Enabled on cold start
            assert!(test_bed.is_ptu_enabled());

            // Ptu push button disables PTU accordingly
            test_bed = test_bed.set_ptu_state(false).run_one_tick();
            assert!(!test_bed.is_ptu_enabled());

            // No power on closing valve : ptu become active
            test_bed = test_bed.dc_ground_service_lost().run_one_tick();
            assert!(test_bed.is_ptu_enabled());

            test_bed = test_bed.dc_ground_service_avail().run_one_tick();
            assert!(!test_bed.is_ptu_enabled());
        }

        #[test]
        fn ptu_cargo_operation_inhibit() {
            let mut test_bed = test_bed_with()
                .engines_off()
                .on_the_ground()
                .set_cold_dark_inputs()
                .run_one_tick();

            // Enabled on cold start
            assert!(test_bed.is_ptu_enabled());

            // Ptu push button disables PTU accordingly
            test_bed = test_bed.set_cargo_door_state(1.).run_one_tick();
            assert!(!test_bed.is_ptu_enabled());
            test_bed = test_bed.run_waiting_for(Duration::from_secs(1));
            assert!(!test_bed.is_ptu_enabled());
            test_bed = test_bed.run_waiting_for(
                A320PowerTransferUnitController::DURATION_OF_PTU_INHIBIT_AFTER_CARGO_DOOR_OPERATION,
            ); // Should re enabled after 40s
            assert!(test_bed.is_ptu_enabled());
        }

        #[test]
        fn nose_wheel_pin_detection() {
            let mut test_bed = test_bed_with()
                .engines_off()
                .on_the_ground()
                .set_cold_dark_inputs()
                .run_one_tick();

            assert!(!test_bed.aircraft.is_nws_pin_inserted());

            test_bed = test_bed.set_pushback_state(true).run_one_tick();
            assert!(test_bed.aircraft.is_nws_pin_inserted());

            test_bed = test_bed
                .set_pushback_state(false)
                .run_waiting_for(Duration::from_secs(1));
            assert!(test_bed.aircraft.is_nws_pin_inserted());

            test_bed = test_bed.set_pushback_state(false).run_waiting_for(
                A320PowerTransferUnitController::DURATION_AFTER_WHICH_NWS_PIN_IS_REMOVED_AFTER_PUSHBACK,
            );

            assert!(!test_bed.aircraft.is_nws_pin_inserted());
        }

        #[test]
        fn cargo_door_yellow_epump_powering() {
            let mut test_bed = test_bed_with()
                .engines_off()
                .on_the_ground()
                .set_cold_dark_inputs()
                .run_one_tick();

            assert!(!test_bed.aircraft.is_cargo_powering_yellow_epump());

            test_bed = test_bed.set_cargo_door_state(1.0).run_one_tick();
            assert!(test_bed.aircraft.is_cargo_powering_yellow_epump());

            test_bed = test_bed.run_waiting_for(Duration::from_secs(1));
            assert!(test_bed.aircraft.is_cargo_powering_yellow_epump());

            test_bed = test_bed.run_waiting_for(
                A320YellowElectricPumpController::DURATION_OF_YELLOW_PUMP_ACTIVATION_AFTER_CARGO_DOOR_OPERATION,
            );

            assert!(!test_bed.aircraft.is_cargo_powering_yellow_epump());
        }

        #[test]
        fn ptu_pressurise_green_from_yellow_epump() {
            let mut test_bed = test_bed_with()
                .engines_off()
                .on_the_ground()
                .set_cold_dark_inputs()
                .run_one_tick();

            // Enabled on cold start
            assert!(test_bed.is_ptu_enabled());

            // Yellow epump ON / Waiting 25s
            test_bed = test_bed
                .set_yellow_e_pump(false)
                .run_waiting_for(Duration::from_secs(25));

            assert!(test_bed.is_ptu_enabled());

            // Now we should have pressure in yellow and green
            assert!(test_bed.is_green_pressurised());
            assert!(test_bed.green_pressure() > Pressure::new::<psi>(2000.));
            assert!(test_bed.green_pressure() < Pressure::new::<psi>(3100.));

            assert!(!test_bed.is_blue_pressurised());
            assert!(test_bed.blue_pressure() < Pressure::new::<psi>(50.));
            assert!(test_bed.blue_pressure() > Pressure::new::<psi>(-50.));

            assert!(test_bed.is_yellow_pressurised());
            assert!(test_bed.yellow_pressure() > Pressure::new::<psi>(2000.));
            assert!(test_bed.yellow_pressure() < Pressure::new::<psi>(3100.));

            // Ptu push button disables PTU / green press should fall
            test_bed = test_bed
                .set_ptu_state(false)
                .run_waiting_for(Duration::from_secs(20));
            assert!(!test_bed.is_ptu_enabled());

            // Now we should have pressure in yellow only
            assert!(!test_bed.is_green_pressurised());
            assert!(test_bed.green_pressure() < Pressure::new::<psi>(500.));
            assert!(!test_bed.is_blue_pressurised());
            assert!(test_bed.blue_pressure() < Pressure::new::<psi>(50.));
            assert!(test_bed.is_yellow_pressurised());
            assert!(test_bed.yellow_pressure() > Pressure::new::<psi>(2000.));
        }

        #[test]
        fn ptu_pressurise_green_from_yellow_epump_and_edp2() {
            let mut test_bed = test_bed_with()
                .set_cold_dark_inputs()
                .on_the_ground()
                .start_eng2(Ratio::new::<percent>(100.))
                .set_park_brake(false)
                .set_yellow_e_pump(false)
                .set_yellow_ed_pump(true) // Else Ptu inhibited by parking brake
                .run_waiting_for(Duration::from_secs(25));

            assert!(test_bed.is_ptu_enabled());

            // Now we should have pressure in yellow and green
            assert!(test_bed.is_green_pressurised());
            assert!(test_bed.green_pressure() > Pressure::new::<psi>(2000.));
            assert!(test_bed.green_pressure() < Pressure::new::<psi>(3100.));

            assert!(test_bed.is_yellow_pressurised());
            assert!(test_bed.yellow_pressure() > Pressure::new::<psi>(2000.));
            assert!(test_bed.yellow_pressure() < Pressure::new::<psi>(3100.));
        }

        #[test]
        fn green_edp_buildup() {
            let mut test_bed = test_bed_with()
                .engines_off()
                .on_the_ground()
                .set_cold_dark_inputs()
                .run_one_tick();

            // Starting eng 1
            test_bed = test_bed
                .start_eng1(Ratio::new::<percent>(80.))
                .run_one_tick();

            // ALMOST No pressure
            assert!(!test_bed.is_green_pressurised());
            assert!(test_bed.green_pressure() < Pressure::new::<psi>(500.));

            // Blue is auto run from engine master switches logic
            assert!(!test_bed.is_blue_pressurised());
            assert!(test_bed.blue_pressure() < Pressure::new::<psi>(500.));
            assert!(!test_bed.is_yellow_pressurised());
            assert!(test_bed.yellow_pressure() < Pressure::new::<psi>(500.));

            // Waiting for 5s pressure should be at 3000 psi
            test_bed = test_bed
                .start_eng1(Ratio::new::<percent>(80.))
                .run_waiting_for(Duration::from_secs(5));

            assert!(test_bed.is_green_pressurised());
            assert!(test_bed.green_pressure() > Pressure::new::<psi>(2900.));
            assert!(test_bed.is_blue_pressurised());
            assert!(test_bed.blue_pressure() > Pressure::new::<psi>(2500.));
            assert!(!test_bed.is_yellow_pressurised());
            assert!(test_bed.yellow_pressure() < Pressure::new::<psi>(50.));

            // Stoping engine, pressure should fall in 20s
            test_bed = test_bed
                .stop_eng1()
                .run_waiting_for(Duration::from_secs(20));

            assert!(!test_bed.is_green_pressurised());
            assert!(test_bed.green_pressure() < Pressure::new::<psi>(500.));
            assert!(!test_bed.is_blue_pressurised());
            assert!(test_bed.blue_pressure() < Pressure::new::<psi>(200.));
            assert!(!test_bed.is_yellow_pressurised());
            assert!(test_bed.yellow_pressure() < Pressure::new::<psi>(50.));
        }

        #[test]
        fn green_edp_no_fault_on_ground_eng_off() {
            let mut test_bed = test_bed_with()
                .engines_off()
                .on_the_ground()
                .set_cold_dark_inputs()
                .run_one_tick();

            // EDP should be commanded on even without engine running
            assert!(test_bed.is_green_edp_commanded_on());
            // EDP should have no fault
            assert!(!test_bed.is_green_edp_press_low_fault());
        }

        #[test]
        fn green_edp_fault_not_on_ground_eng_off() {
            let mut test_bed = test_bed_with()
                .set_cold_dark_inputs()
                .in_flight()
                .engines_off()
                .run_one_tick();

            // EDP should be commanded on even without engine running
            assert!(test_bed.is_green_edp_commanded_on());

            assert!(!test_bed.is_green_pressurised());
            assert!(!test_bed.is_yellow_pressurised());
            // EDP should have a fault as we are in flight
            assert!(test_bed.is_green_edp_press_low_fault());
        }

        #[test]
        fn green_edp_fault_on_ground_eng_starting() {
            let mut test_bed = test_bed_with()
                .engines_off()
                .on_the_ground()
                .set_cold_dark_inputs()
                .run_one_tick();

            // EDP should be commanded on even without engine running
            assert!(test_bed.is_green_edp_commanded_on());
            // EDP should have no fault
            assert!(!test_bed.is_green_edp_press_low_fault());

            test_bed = test_bed
                .start_eng1(Ratio::new::<percent>(3.))
                .run_one_tick();

            assert!(!test_bed.is_green_edp_press_low_fault());

            test_bed = test_bed
                .start_eng1(Ratio::new::<percent>(80.))
                .run_one_tick();

            assert!(!test_bed.is_green_pressurised());
            assert!(test_bed.is_green_edp_press_low_fault());

            test_bed = test_bed.run_waiting_for(Duration::from_secs(10));

            // When finally pressurised no fault
            assert!(test_bed.is_green_pressurised());
            assert!(!test_bed.is_green_edp_press_low_fault());
        }

        #[test]
        fn yellow_edp_no_fault_on_ground_eng_off() {
            let mut test_bed = test_bed_with()
                .engines_off()
                .on_the_ground()
                .set_cold_dark_inputs()
                .run_one_tick();

            // EDP should be commanded on even without engine running
            assert!(test_bed.is_yellow_edp_commanded_on());
            // EDP should have no fault
            assert!(!test_bed.is_yellow_edp_press_low_fault());
        }

        #[test]
        fn yellow_edp_fault_not_on_ground_eng_off() {
            let mut test_bed = test_bed_with()
                .set_cold_dark_inputs()
                .in_flight()
                .engines_off()
                .run_one_tick();

            // EDP should be commanded on even without engine running
            assert!(test_bed.is_yellow_edp_commanded_on());

            assert!(!test_bed.is_green_pressurised());
            assert!(!test_bed.is_yellow_pressurised());
            // EDP should have a fault as we are in flight
            assert!(test_bed.is_yellow_edp_press_low_fault());
        }

        #[test]
        fn yellow_edp_fault_on_ground_eng_starting() {
            let mut test_bed = test_bed_with()
                .engines_off()
                .on_the_ground()
                .set_cold_dark_inputs()
                .run_one_tick();

            // EDP should be commanded on even without engine running
            assert!(test_bed.is_yellow_edp_commanded_on());
            // EDP should have no fault
            assert!(!test_bed.is_yellow_edp_press_low_fault());

            test_bed = test_bed
                .start_eng2(Ratio::new::<percent>(3.))
                .run_one_tick();

            assert!(!test_bed.is_yellow_edp_press_low_fault());

            test_bed = test_bed
                .start_eng2(Ratio::new::<percent>(80.))
                .run_one_tick();

            assert!(!test_bed.is_yellow_pressurised());
            assert!(test_bed.is_yellow_edp_press_low_fault());

            test_bed = test_bed.run_waiting_for(Duration::from_secs(10));

            // When finally pressurised no fault
            assert!(test_bed.is_yellow_pressurised());
            assert!(!test_bed.is_yellow_edp_press_low_fault());
        }

        #[test]
        fn blue_epump_no_fault_on_ground_eng_starting() {
            let mut test_bed = test_bed_with()
                .engines_off()
                .on_the_ground()
                .set_cold_dark_inputs()
                .run_one_tick();

            // Blue epump should have no fault
            assert!(!test_bed.is_blue_epump_press_low_fault());

            test_bed = test_bed
                .start_eng2(Ratio::new::<percent>(3.))
                .run_one_tick();

            assert!(!test_bed.is_blue_epump_press_low_fault());

            test_bed = test_bed
                .start_eng2(Ratio::new::<percent>(80.))
                .run_one_tick();

            assert!(!test_bed.is_blue_pressurised());
            assert!(test_bed.is_blue_epump_press_low_fault());

            test_bed = test_bed.run_waiting_for(Duration::from_secs(10));

            // When finally pressurised no fault
            assert!(test_bed.is_blue_pressurised());
            assert!(!test_bed.is_blue_epump_press_low_fault());
        }

        #[test]
        fn blue_epump_fault_on_ground_using_override() {
            let mut test_bed = test_bed_with()
                .engines_off()
                .on_the_ground()
                .set_cold_dark_inputs()
                .run_one_tick();

            // Blue epump should have no fault
            assert!(!test_bed.is_blue_epump_press_low_fault());

            test_bed = test_bed.press_blue_epump_override_button_once();
            assert!(test_bed.blue_epump_override_is_on());

            // As we use override, this bypasses eng off fault inhibit so we have a fault
            assert!(test_bed.is_blue_epump_press_low_fault());

            test_bed = test_bed.run_waiting_for(Duration::from_secs(10));

            // When finally pressurised no fault
            assert!(test_bed.is_blue_pressurised());
            assert!(!test_bed.is_blue_epump_press_low_fault());
        }

        #[test]
        fn green_edp_press_low_engine_off_to_on() {
            let mut test_bed = test_bed_with()
                .engines_off()
                .on_the_ground()
                .set_cold_dark_inputs()
                .run_one_tick();

            // EDP should be commanded on even without engine running
            assert!(test_bed.is_green_edp_commanded_on());

            // EDP should be LOW pressure state
            assert!(test_bed.is_green_edp_press_low());

            // Starting eng 1 N2 is low at start
            test_bed = test_bed
                .start_eng1(Ratio::new::<percent>(3.))
                .run_one_tick();

            // Engine commanded on but pressure couldn't rise enough: we are in fault low
            assert!(test_bed.is_green_edp_press_low());

            // Waiting for 5s pressure should be at 3000 psi
            test_bed = test_bed
                .start_eng1(Ratio::new::<percent>(80.))
                .run_waiting_for(Duration::from_secs(5));

            // No more fault LOW expected
            assert!(test_bed.is_green_pressurised());
            assert!(test_bed.green_pressure() > Pressure::new::<psi>(2900.));
            assert!(!test_bed.is_green_edp_press_low());

            // Stoping pump, no fault expected
            test_bed = test_bed
                .set_green_ed_pump(false)
                .run_waiting_for(Duration::from_secs(1));
            assert!(!test_bed.is_green_edp_press_low());
        }

        #[test]
        fn green_edp_press_low_engine_on_to_off() {
            let mut test_bed = test_bed_with()
                .on_the_ground()
                .set_cold_dark_inputs()
                .start_eng1(Ratio::new::<percent>(75.))
                .run_waiting_for(Duration::from_secs(5));

            // EDP should be commanded on even without engine running
            assert!(test_bed.is_green_edp_commanded_on());
            assert!(test_bed.is_green_pressurised());
            // EDP should not be in fault low when engine running and pressure is ok
            assert!(!test_bed.is_green_edp_press_low());

            // Stoping eng 1 with N2 still turning
            test_bed = test_bed.stopping_eng1().run_one_tick();

            // Edp should still be in pressurized mode but as engine just stopped no fault
            assert!(test_bed.is_green_edp_commanded_on());
            assert!(!test_bed.is_green_edp_press_low());

            // Waiting for 25s pressure should drop and still no fault
            test_bed = test_bed
                .stop_eng1()
                .run_waiting_for(Duration::from_secs(25));

            assert!(!test_bed.is_green_pressurised());
            assert!(test_bed.green_pressure() < Pressure::new::<psi>(500.));
            assert!(test_bed.is_green_edp_press_low());
        }

        #[test]
        fn yellow_edp_press_low_engine_on_to_off() {
            let mut test_bed = test_bed_with()
                .on_the_ground()
                .set_cold_dark_inputs()
                .start_eng2(Ratio::new::<percent>(75.))
                .run_waiting_for(Duration::from_secs(5));

            // EDP should be commanded on even without engine running
            assert!(test_bed.is_yellow_edp_commanded_on());
            assert!(test_bed.is_yellow_pressurised());
            // EDP should not be in fault low when engine running and pressure is ok
            assert!(!test_bed.is_yellow_edp_press_low());

            // Stoping eng 2 with N2 still turning
            test_bed = test_bed.stopping_eng2().run_one_tick();

            // Edp should still be in pressurized mode but as engine just stopped no fault
            assert!(test_bed.is_yellow_edp_commanded_on());
            assert!(!test_bed.is_yellow_edp_press_low());

            // Waiting for 25s pressure should drop and still no fault
            test_bed = test_bed
                .stop_eng2()
                .run_waiting_for(Duration::from_secs(25));

            assert!(!test_bed.is_yellow_pressurised());
            assert!(test_bed.yellow_pressure() < Pressure::new::<psi>(500.));
            assert!(test_bed.is_yellow_edp_press_low());
        }

        #[test]
        fn yellow_edp_press_low_engine_off_to_on() {
            let mut test_bed = test_bed_with()
                .engines_off()
                .on_the_ground()
                .set_cold_dark_inputs()
                .run_one_tick();

            // EDP should be commanded on even without engine running
            assert!(test_bed.is_yellow_edp_commanded_on());

            // EDP should be LOW pressure state
            assert!(test_bed.is_yellow_edp_press_low());

            // Starting eng 2 N2 is low at start
            test_bed = test_bed
                .start_eng2(Ratio::new::<percent>(3.))
                .run_one_tick();

            // Engine commanded on but pressure couldn't rise enough: we are in fault low
            assert!(test_bed.is_yellow_edp_press_low());

            // Waiting for 5s pressure should be at 3000 psi
            test_bed = test_bed
                .start_eng2(Ratio::new::<percent>(80.))
                .run_waiting_for(Duration::from_secs(5));

            // No more fault LOW expected
            assert!(test_bed.is_yellow_pressurised());
            assert!(test_bed.yellow_pressure() > Pressure::new::<psi>(2900.));
            assert!(!test_bed.is_yellow_edp_press_low());

            // Stoping pump, no fault expected
            test_bed = test_bed
                .set_yellow_ed_pump(false)
                .run_waiting_for(Duration::from_secs(1));
            assert!(!test_bed.is_yellow_edp_press_low());
        }

        #[test]
        fn yellow_edp_press_low_engine_off_to_on_with_e_pump() {
            let mut test_bed = test_bed_with()
                .engines_off()
                .on_the_ground()
                .set_cold_dark_inputs()
                .set_ptu_state(false)
                .set_yellow_e_pump(false)
                .run_one_tick();

            // EDP should be commanded on even without engine running
            assert!(test_bed.is_yellow_edp_commanded_on());

            // EDP should be LOW pressure state
            assert!(test_bed.is_yellow_edp_press_low());

            // Waiting for 20s pressure should be at 3000 psi
            test_bed = test_bed.run_waiting_for(Duration::from_secs(20));

            // Yellow pressurised but edp still off, we expect fault LOW press
            assert!(test_bed.is_yellow_pressurised());
            assert!(test_bed.yellow_pressure() > Pressure::new::<psi>(2900.));
            assert!(test_bed.is_yellow_edp_press_low());

            // Starting eng 2 N2 is low at start
            test_bed = test_bed
                .start_eng2(Ratio::new::<percent>(3.))
                .run_one_tick();

            // Engine commanded on but pressure couldn't rise enough: we are in fault low
            assert!(test_bed.is_yellow_edp_press_low());

            // Waiting for 5s pressure should be at 3000 psi in EDP section
            test_bed = test_bed
                .start_eng2(Ratio::new::<percent>(80.))
                .run_waiting_for(Duration::from_secs(5));

            // No more fault LOW expected
            assert!(test_bed.is_yellow_pressurised());
            assert!(test_bed.yellow_pressure() > Pressure::new::<psi>(2900.));
            assert!(!test_bed.is_yellow_edp_press_low());
        }

        #[test]
        fn green_edp_press_low_engine_off_to_on_with_ptu() {
            let mut test_bed = test_bed_with()
                .on_the_ground()
                .set_cold_dark_inputs()
                .set_park_brake(false)
                .start_eng2(Ratio::new::<percent>(80.))
                .run_one_tick();

            // EDP should be LOW pressure state
            assert!(test_bed.is_green_edp_press_low());

            // Waiting for 20s pressure should be at 2300+ psi thanks to ptu
            test_bed = test_bed.run_waiting_for(Duration::from_secs(20));

            // Yellow pressurised by engine2, green presurised from ptu we expect fault LOW press on EDP1
            assert!(test_bed.is_yellow_pressurised());
            assert!(test_bed.yellow_pressure() > Pressure::new::<psi>(2800.));
            assert!(test_bed.is_green_pressurised());
            assert!(test_bed.green_pressure() > Pressure::new::<psi>(2300.));
            assert!(test_bed.is_green_edp_press_low());

            // Starting eng 1 N2 is low at start
            test_bed = test_bed
                .start_eng1(Ratio::new::<percent>(3.))
                .run_one_tick();

            // Engine commanded on but pressure couldn't rise enough: we are in fault low
            assert!(test_bed.is_green_edp_press_low());

            // Waiting for 5s pressure should be at 3000 psi in EDP section
            test_bed = test_bed
                .start_eng1(Ratio::new::<percent>(80.))
                .run_waiting_for(Duration::from_secs(5));

            // No more fault LOW expected
            assert!(test_bed.is_green_pressurised());
            assert!(test_bed.green_pressure() > Pressure::new::<psi>(2900.));
            assert!(!test_bed.is_green_edp_press_low());
        }

        #[test]
        fn yellow_epump_press_low_at_pump_on() {
            let mut test_bed = test_bed_with()
                .engines_off()
                .on_the_ground()
                .set_cold_dark_inputs()
                .run_one_tick();

            // EDP should not be in fault low when cold start
            assert!(!test_bed.is_yellow_epump_press_low());

            // Starting epump
            test_bed = test_bed.set_yellow_e_pump(false).run_one_tick();

            // Pump commanded on but pressure couldn't rise enough: we are in fault low
            assert!(test_bed.is_yellow_epump_press_low());

            // Waiting for 20s pressure should be at 3000 psi
            test_bed = test_bed.run_waiting_for(Duration::from_secs(20));

            // No more fault LOW expected
            assert!(test_bed.is_yellow_pressurised());
            assert!(test_bed.yellow_pressure() > Pressure::new::<psi>(2500.));
            assert!(!test_bed.is_yellow_epump_press_low());

            // Stoping epump, no fault expected
            test_bed = test_bed
                .set_yellow_e_pump(true)
                .run_waiting_for(Duration::from_secs(1));
            assert!(!test_bed.is_yellow_epump_press_low());
        }

        #[test]
        fn blue_epump_press_low_at_pump_on() {
            let mut test_bed = test_bed_with()
                .engines_off()
                .on_the_ground()
                .set_cold_dark_inputs()
                .run_one_tick();

            // EDP should not be in fault low when cold start
            assert!(!test_bed.is_blue_epump_press_low());

            // Starting epump
            test_bed = test_bed.press_blue_epump_override_button_once();
            assert!(test_bed.blue_epump_override_is_on());

            // Pump commanded on but pressure couldn't rise enough: we are in fault low
            assert!(test_bed.is_blue_epump_press_low());

            // Waiting for 10s pressure should be at 3000 psi
            test_bed = test_bed.run_waiting_for(Duration::from_secs(10));

            // No more fault LOW expected
            assert!(test_bed.is_blue_pressurised());
            assert!(test_bed.blue_pressure() > Pressure::new::<psi>(2900.));
            assert!(!test_bed.is_blue_epump_press_low());

            // Stoping epump, no fault expected
            test_bed = test_bed.press_blue_epump_override_button_once();
            assert!(!test_bed.blue_epump_override_is_on());

            test_bed = test_bed.run_waiting_for(Duration::from_secs(1));
            assert!(!test_bed.is_blue_epump_press_low());
        }

        #[test]
        fn blue_epump_override_switches_to_off_when_losing_relay_power_and_stays_off() {
            let mut test_bed = test_bed_with()
                .engines_off()
                .on_the_ground()
                .set_cold_dark_inputs()
                .run_one_tick();

            // Starting epump
            test_bed = test_bed
                .press_blue_epump_override_button_once()
                .run_waiting_for(Duration::from_secs(10));
            assert!(test_bed.blue_epump_override_is_on());
            assert!(test_bed.is_blue_pressurised());

            // Killing the bus corresponding to the latching relay of blue pump override push button
            // It should set the override state back to off without touching the push button
            test_bed = test_bed.dc_ess_lost().run_one_tick();
            assert!(!test_bed.blue_epump_override_is_on());

            // Stays off even powered back
            test_bed = test_bed.dc_ess_active().run_one_tick();
            assert!(!test_bed.blue_epump_override_is_on());

            test_bed = test_bed.run_waiting_for(Duration::from_secs(10));
            assert!(!test_bed.is_blue_pressurised());
        }

        #[test]
        fn blue_epump_override_switches_to_off_when_pump_forced_off_on_hyd_panel() {
            let mut test_bed = test_bed_with()
                .engines_off()
                .on_the_ground()
                .set_cold_dark_inputs()
                .run_one_tick();

            // Starting epump
            test_bed = test_bed
                .press_blue_epump_override_button_once()
                .run_waiting_for(Duration::from_secs(10));
            assert!(test_bed.blue_epump_override_is_on());
            assert!(test_bed.is_blue_pressurised());

            test_bed = test_bed.set_blue_e_pump(false).run_one_tick();
            assert!(!test_bed.blue_epump_override_is_on());
        }

        #[test]
        fn edp_deactivation() {
            let mut test_bed = test_bed_with()
                .engines_off()
                .on_the_ground()
                .set_cold_dark_inputs()
                .set_ptu_state(false)
                .run_one_tick();

            // Starting eng 1 and eng 2
            test_bed = test_bed
                .start_eng1(Ratio::new::<percent>(80.))
                .start_eng2(Ratio::new::<percent>(80.))
                .run_one_tick();

            // ALMOST No pressure
            assert!(test_bed.green_pressure() < Pressure::new::<psi>(500.));
            assert!(test_bed.yellow_pressure() < Pressure::new::<psi>(500.));

            // Waiting for 5s pressure should be at 3000 psi
            test_bed = test_bed.run_waiting_for(Duration::from_secs(5));

            assert!(test_bed.green_pressure() > Pressure::new::<psi>(2900.));
            assert!(test_bed.yellow_pressure() > Pressure::new::<psi>(2900.));

            // Stoping edp1, pressure should fall in 20s
            test_bed = test_bed
                .set_green_ed_pump(false)
                .run_waiting_for(Duration::from_secs(20));

            assert!(test_bed.green_pressure() < Pressure::new::<psi>(500.));
            assert!(test_bed.yellow_pressure() > Pressure::new::<psi>(2900.));

            // Stoping edp2, pressure should fall in 20s
            test_bed = test_bed
                .set_yellow_ed_pump(false)
                .run_waiting_for(Duration::from_secs(20));

            assert!(test_bed.green_pressure() < Pressure::new::<psi>(50.));
            assert!(test_bed.yellow_pressure() < Pressure::new::<psi>(500.));
        }

        #[test]
        fn yellow_edp_buildup() {
            let mut test_bed = test_bed_with()
                .engines_off()
                .on_the_ground()
                .set_cold_dark_inputs()
                .run_one_tick();

            // Starting eng 1
            test_bed = test_bed
                .start_eng2(Ratio::new::<percent>(80.))
                .run_one_tick();
            // ALMOST No pressure
            assert!(!test_bed.is_green_pressurised());
            assert!(test_bed.green_pressure() < Pressure::new::<psi>(50.));
            assert!(!test_bed.is_blue_pressurised());

            // Blue is auto run
            assert!(test_bed.blue_pressure() < Pressure::new::<psi>(500.));
            assert!(!test_bed.is_yellow_pressurised());
            assert!(test_bed.yellow_pressure() < Pressure::new::<psi>(500.));

            // Waiting for 5s pressure should be at 3000 psi
            test_bed = test_bed
                .start_eng2(Ratio::new::<percent>(80.))
                .run_waiting_for(Duration::from_secs(5));

            assert!(!test_bed.is_green_pressurised());
            assert!(test_bed.green_pressure() < Pressure::new::<psi>(50.));
            assert!(test_bed.is_blue_pressurised());
            assert!(test_bed.blue_pressure() > Pressure::new::<psi>(2500.));
            assert!(test_bed.is_yellow_pressurised());
            assert!(test_bed.yellow_pressure() > Pressure::new::<psi>(2800.));

            // Stoping engine, pressure should fall in 20s
            test_bed = test_bed
                .stop_eng2()
                .run_waiting_for(Duration::from_secs(20));

            assert!(!test_bed.is_green_pressurised());
            assert!(test_bed.green_pressure() < Pressure::new::<psi>(50.));
            assert!(!test_bed.is_blue_pressurised());
            assert!(test_bed.blue_pressure() < Pressure::new::<psi>(200.));
            assert!(!test_bed.is_yellow_pressurised());
            assert!(test_bed.yellow_pressure() < Pressure::new::<psi>(500.));
        }

        #[test]
        fn when_yellow_edp_solenoid_main_power_bus_unavailable_backup_bus_keeps_pump_in_unpressurised_state(
        ) {
            let mut test_bed = test_bed_with()
                .engines_off()
                .on_the_ground()
                .set_cold_dark_inputs()
                .run_one_tick();

            test_bed = test_bed
                .start_eng2(Ratio::new::<percent>(80.))
                .run_waiting_for(Duration::from_secs(15));

            assert!(test_bed.is_yellow_pressurised());

            // Stoping EDP manually
            test_bed = test_bed
                .set_yellow_ed_pump(false)
                .run_waiting_for(Duration::from_secs(15));

            assert!(!test_bed.is_yellow_pressurised());

            test_bed = test_bed
                .dc_bus_2_lost()
                .run_waiting_for(Duration::from_secs(15));

            // Yellow solenoid has backup power from DC ESS BUS
            assert!(!test_bed.is_yellow_pressurised());
        }

        #[test]
        fn when_yellow_edp_solenoid_both_bus_unpowered_yellow_hydraulic_system_is_pressurised() {
            let mut test_bed = test_bed_with()
                .engines_off()
                .on_the_ground()
                .set_cold_dark_inputs()
                .run_one_tick();

            test_bed = test_bed
                .start_eng2(Ratio::new::<percent>(80.))
                .run_waiting_for(Duration::from_secs(15));

            assert!(test_bed.is_yellow_pressurised());

            // Stoping EDP manually
            test_bed = test_bed
                .set_yellow_ed_pump(false)
                .run_waiting_for(Duration::from_secs(15));

            assert!(!test_bed.is_yellow_pressurised());

            test_bed = test_bed
                .dc_ess_lost()
                .dc_bus_2_lost()
                .run_waiting_for(Duration::from_secs(15));

            // Now solenoid defaults to pressurised without power
            assert!(test_bed.is_yellow_pressurised());
        }

        #[test]
        fn when_green_edp_solenoid_unpowered_yellow_hydraulic_system_is_pressurised() {
            let mut test_bed = test_bed_with()
                .engines_off()
                .on_the_ground()
                .set_cold_dark_inputs()
                .run_one_tick();

            test_bed = test_bed
                .start_eng1(Ratio::new::<percent>(80.))
                .run_waiting_for(Duration::from_secs(15));

            assert!(test_bed.is_green_pressurised());

            // Stoping EDP manually
            test_bed = test_bed
                .set_green_ed_pump(false)
                .run_waiting_for(Duration::from_secs(15));

            assert!(!test_bed.is_green_pressurised());

            test_bed = test_bed
                .dc_ess_lost()
                .run_waiting_for(Duration::from_secs(15));

            // Now solenoid defaults to pressurised
            assert!(test_bed.is_green_pressurised());
        }

        #[test]
        // Checks numerical stability of reservoir level: level should remain after multiple pressure cycles
        fn yellow_loop_reservoir_coherency() {
            let mut test_bed = test_bed_with()
                .engines_off()
                .on_the_ground()
                .set_cold_dark_inputs()
                .set_ptu_state(false)
                // Park brake off to not use fluid in brakes
                .set_park_brake(false)
                .run_one_tick();

            // Starting epump wait for pressure rise to make sure system is primed including brake accumulator
            test_bed = test_bed
                .set_yellow_e_pump(false)
                .run_waiting_for(Duration::from_secs(20));
            assert!(test_bed.is_yellow_pressurised());
            assert!(test_bed.yellow_pressure() < Pressure::new::<psi>(3500.));
            assert!(test_bed.yellow_pressure() > Pressure::new::<psi>(2500.));

            // Shutdown and wait for pressure stabilisation
            test_bed = test_bed
                .set_yellow_e_pump(true)
                .run_waiting_for(Duration::from_secs(50));
            assert!(!test_bed.is_yellow_pressurised());
            assert!(test_bed.yellow_pressure() < Pressure::new::<psi>(50.));
            assert!(test_bed.yellow_pressure() > Pressure::new::<psi>(-50.));

            let reservoir_level_after_priming = test_bed.get_yellow_reservoir_volume();

            let total_fluid_res_plus_accumulator_before_loops = reservoir_level_after_priming
                + test_bed.get_brake_yellow_accumulator_fluid_volume();

            // Now doing cycles of pressurisation on EDP and ePump
            for _ in 1..6 {
                test_bed = test_bed
                    .start_eng2(Ratio::new::<percent>(80.))
                    .run_waiting_for(Duration::from_secs(50));

                assert!(test_bed.yellow_pressure() < Pressure::new::<psi>(3100.));
                assert!(test_bed.yellow_pressure() > Pressure::new::<psi>(2500.));

                let mut current_res_level = test_bed.get_yellow_reservoir_volume();
                assert!(current_res_level < reservoir_level_after_priming);

                test_bed = test_bed
                    .stop_eng2()
                    .run_waiting_for(Duration::from_secs(50));
                assert!(test_bed.yellow_pressure() < Pressure::new::<psi>(50.));
                assert!(test_bed.yellow_pressure() > Pressure::new::<psi>(-50.));

                test_bed = test_bed
                    .set_yellow_e_pump(false)
                    .run_waiting_for(Duration::from_secs(50));

                assert!(test_bed.yellow_pressure() < Pressure::new::<psi>(3500.));
                assert!(test_bed.yellow_pressure() > Pressure::new::<psi>(2500.));

                current_res_level = test_bed.get_yellow_reservoir_volume();
                assert!(current_res_level < reservoir_level_after_priming);

                test_bed = test_bed
                    .set_yellow_e_pump(true)
                    .run_waiting_for(Duration::from_secs(50));
                assert!(test_bed.yellow_pressure() < Pressure::new::<psi>(50.));
                assert!(test_bed.yellow_pressure() > Pressure::new::<psi>(-50.));
            }
            let total_fluid_res_plus_accumulator_after_loops = test_bed
                .get_yellow_reservoir_volume()
                + test_bed.get_brake_yellow_accumulator_fluid_volume();

            let total_fluid_difference = total_fluid_res_plus_accumulator_before_loops
                - total_fluid_res_plus_accumulator_after_loops;

            // Make sure no more deviation than 0.001 gallon is lost after full pressure and unpressurized states
            assert!(total_fluid_difference.get::<gallon>().abs() < 0.001);
        }

        #[test]
        // Checks numerical stability of reservoir level: level should remain after multiple pressure cycles
        fn green_loop_reservoir_coherency() {
            let mut test_bed = test_bed_with()
                .engines_off()
                .on_the_ground()
                .set_cold_dark_inputs()
                .set_ptu_state(false)
                .run_one_tick();

            // Starting EDP wait for pressure rise to make sure system is primed
            test_bed = test_bed
                .start_eng1(Ratio::new::<percent>(80.))
                .run_waiting_for(Duration::from_secs(20));
            assert!(test_bed.is_green_pressurised());
            assert!(test_bed.green_pressure() < Pressure::new::<psi>(3500.));
            assert!(test_bed.green_pressure() > Pressure::new::<psi>(2500.));

            // Shutdown and wait for pressure stabilisation
            test_bed = test_bed
                .stop_eng1()
                .run_waiting_for(Duration::from_secs(50));
            assert!(!test_bed.is_green_pressurised());
            assert!(test_bed.green_pressure() < Pressure::new::<psi>(50.));
            assert!(test_bed.green_pressure() > Pressure::new::<psi>(-50.));

            let reservoir_level_after_priming = test_bed.get_green_reservoir_volume();

            // Now doing cycles of pressurisation on EDP
            for _ in 1..6 {
                test_bed = test_bed
                    .start_eng1(Ratio::new::<percent>(80.))
                    .run_waiting_for(Duration::from_secs(50));

                assert!(test_bed.green_pressure() < Pressure::new::<psi>(3500.));
                assert!(test_bed.green_pressure() > Pressure::new::<psi>(2500.));

                let current_res_level = test_bed.get_green_reservoir_volume();
                assert!(current_res_level < reservoir_level_after_priming);

                test_bed = test_bed
                    .stop_eng1()
                    .run_waiting_for(Duration::from_secs(50));
                assert!(test_bed.green_pressure() < Pressure::new::<psi>(50.));
                assert!(test_bed.green_pressure() > Pressure::new::<psi>(-50.));
            }

            let total_fluid_difference =
                reservoir_level_after_priming - test_bed.get_green_reservoir_volume();

            // Make sure no more deviation than 0.001 gallon is lost after full pressure and unpressurized states
            assert!(total_fluid_difference.get::<gallon>().abs() < 0.001);
        }

        #[test]
        // Checks numerical stability of reservoir level: level should remain after multiple pressure cycles
        fn blue_loop_reservoir_coherency() {
            let mut test_bed = test_bed_with()
                .engines_off()
                .on_the_ground()
                .set_cold_dark_inputs()
                .run_one_tick();

            // Starting blue_epump wait for pressure rise to make sure system is primed
            test_bed = test_bed.press_blue_epump_override_button_once();
            assert!(test_bed.blue_epump_override_is_on());

            test_bed = test_bed.run_waiting_for(Duration::from_secs(20));
            assert!(test_bed.is_blue_pressurised());
            assert!(test_bed.blue_pressure() < Pressure::new::<psi>(3500.));
            assert!(test_bed.blue_pressure() > Pressure::new::<psi>(2500.));

            // Shutdown and wait for pressure stabilisation
            test_bed = test_bed.press_blue_epump_override_button_once();
            assert!(!test_bed.blue_epump_override_is_on());

            test_bed = test_bed.run_waiting_for(Duration::from_secs(50));

            assert!(!test_bed.is_blue_pressurised());
            assert!(test_bed.blue_pressure() < Pressure::new::<psi>(50.));
            assert!(test_bed.blue_pressure() > Pressure::new::<psi>(-50.));

            let reservoir_level_after_priming = test_bed.get_blue_reservoir_volume();

            // Now doing cycles of pressurisation on epump relying on auto run of epump when eng is on
            for _ in 1..6 {
                test_bed = test_bed
                    .start_eng1(Ratio::new::<percent>(80.))
                    .run_waiting_for(Duration::from_secs(50));

                assert!(test_bed.blue_pressure() < Pressure::new::<psi>(3500.));
                assert!(test_bed.blue_pressure() > Pressure::new::<psi>(2500.));

                let current_res_level = test_bed.get_blue_reservoir_volume();
                assert!(current_res_level < reservoir_level_after_priming);

                test_bed = test_bed
                    .stop_eng1()
                    .run_waiting_for(Duration::from_secs(50));
                assert!(test_bed.blue_pressure() < Pressure::new::<psi>(50.));
                assert!(test_bed.blue_pressure() > Pressure::new::<psi>(-50.));

                // Now engine 2 is used
                test_bed = test_bed
                    .start_eng2(Ratio::new::<percent>(80.))
                    .run_waiting_for(Duration::from_secs(50));

                assert!(test_bed.blue_pressure() < Pressure::new::<psi>(3500.));
                assert!(test_bed.blue_pressure() > Pressure::new::<psi>(2500.));

                let current_res_level = test_bed.get_blue_reservoir_volume();
                assert!(current_res_level < reservoir_level_after_priming);

                test_bed = test_bed
                    .stop_eng2()
                    .run_waiting_for(Duration::from_secs(50));
                assert!(test_bed.blue_pressure() < Pressure::new::<psi>(50.));
                assert!(test_bed.blue_pressure() > Pressure::new::<psi>(-50.));
            }

            let total_fluid_difference =
                reservoir_level_after_priming - test_bed.get_blue_reservoir_volume();

            // Make sure no more deviation than 0.001 gallon is lost after full pressure and unpressurized states
            assert!(total_fluid_difference.get::<gallon>().abs() < 0.001);
        }

        #[test]
        fn yellow_green_edp_firevalve() {
            let mut test_bed = test_bed_with()
                .engines_off()
                .on_the_ground()
                .set_cold_dark_inputs()
                .run_one_tick();

            // PTU would mess up the test
            test_bed = test_bed.set_ptu_state(false).run_one_tick();
            assert!(!test_bed.is_ptu_enabled());

            assert!(!test_bed.is_fire_valve_eng1_closed());
            assert!(!test_bed.is_fire_valve_eng2_closed());

            // Starting eng 1
            test_bed = test_bed
                .start_eng2(Ratio::new::<percent>(80.))
                .start_eng1(Ratio::new::<percent>(80.))
                .run_waiting_for(Duration::from_secs(5));

            // Waiting for 5s pressure should be at 3000 psi
            assert!(test_bed.is_green_pressurised());
            assert!(test_bed.green_pressure() > Pressure::new::<psi>(2900.));
            assert!(test_bed.is_blue_pressurised());
            assert!(test_bed.blue_pressure() > Pressure::new::<psi>(2500.));
            assert!(test_bed.is_yellow_pressurised());
            assert!(test_bed.yellow_pressure() > Pressure::new::<psi>(2800.));

            assert!(!test_bed.is_fire_valve_eng1_closed());
            assert!(!test_bed.is_fire_valve_eng2_closed());

            // Green shutoff valve
            test_bed = test_bed
                .set_eng1_fire_button(true)
                .run_waiting_for(Duration::from_secs(20));

            assert!(test_bed.is_fire_valve_eng1_closed());
            assert!(!test_bed.is_fire_valve_eng2_closed());

            assert!(!test_bed.is_green_pressurised());
            assert!(test_bed.green_pressure() < Pressure::new::<psi>(500.));
            assert!(test_bed.is_blue_pressurised());
            assert!(test_bed.blue_pressure() > Pressure::new::<psi>(2500.));
            assert!(test_bed.is_yellow_pressurised());
            assert!(test_bed.yellow_pressure() > Pressure::new::<psi>(2900.));

            // Yellow shutoff valve
            test_bed = test_bed
                .set_eng2_fire_button(true)
                .run_waiting_for(Duration::from_secs(20));

            assert!(test_bed.is_fire_valve_eng1_closed());
            assert!(test_bed.is_fire_valve_eng2_closed());

            assert!(!test_bed.is_green_pressurised());
            assert!(test_bed.green_pressure() < Pressure::new::<psi>(500.));
            assert!(test_bed.is_blue_pressurised());
            assert!(test_bed.blue_pressure() > Pressure::new::<psi>(2500.));
            assert!(!test_bed.is_yellow_pressurised());
            assert!(test_bed.yellow_pressure() < Pressure::new::<psi>(500.));
        }

        #[test]
        fn yellow_brake_accumulator() {
            let mut test_bed = test_bed_with()
                .engines_off()
                .on_the_ground()
                .set_cold_dark_inputs()
                .run_one_tick();

            // Getting accumulator pressure on cold start
            let mut accumulator_pressure = test_bed.get_brake_yellow_accumulator_pressure();

            // No brakes on green, no more pressure than in accumulator on yellow
            assert!(test_bed.get_brake_left_green_pressure() < Pressure::new::<psi>(50.));
            assert!(test_bed.get_brake_right_green_pressure() < Pressure::new::<psi>(50.));
            assert!(
                test_bed.get_brake_left_yellow_pressure()
                    < accumulator_pressure + Pressure::new::<psi>(50.)
            );
            assert!(
                test_bed.get_brake_right_yellow_pressure()
                    < accumulator_pressure + Pressure::new::<psi>(50.)
            );

            // No brakes even if we brake on green, no more than accumulator pressure on yellow
            test_bed = test_bed
                .set_left_brake(Ratio::new::<percent>(100.))
                .set_right_brake(Ratio::new::<percent>(100.))
                .run_waiting_for(Duration::from_secs(5));

            accumulator_pressure = test_bed.get_brake_yellow_accumulator_pressure();

            assert!(test_bed.get_brake_left_green_pressure() < Pressure::new::<psi>(50.));
            assert!(test_bed.get_brake_right_green_pressure() < Pressure::new::<psi>(50.));
            assert!(
                test_bed.get_brake_left_yellow_pressure()
                    < accumulator_pressure + Pressure::new::<psi>(50.)
            );
            assert!(
                test_bed.get_brake_right_yellow_pressure()
                    < accumulator_pressure + Pressure::new::<psi>(50.)
            );
            assert!(
                test_bed.get_brake_yellow_accumulator_pressure()
                    < accumulator_pressure + Pressure::new::<psi>(50.)
            );

            // Park brake off, loading accumulator, we expect no brake pressure but accumulator loaded
            test_bed = test_bed
                .set_left_brake(Ratio::new::<percent>(0.))
                .set_right_brake(Ratio::new::<percent>(0.))
                .set_park_brake(false)
                .set_yellow_e_pump(false)
                .run_waiting_for(Duration::from_secs(30));

            assert!(test_bed.is_yellow_pressurised());
            assert!(test_bed.yellow_pressure() > Pressure::new::<psi>(2500.));
            assert!(test_bed.yellow_pressure() < Pressure::new::<psi>(3500.));

            assert!(test_bed.get_brake_left_green_pressure() < Pressure::new::<psi>(50.));
            assert!(test_bed.get_brake_right_green_pressure() < Pressure::new::<psi>(50.));
            assert!(test_bed.get_brake_left_yellow_pressure() < Pressure::new::<psi>(50.));
            assert!(test_bed.get_brake_right_yellow_pressure() < Pressure::new::<psi>(50.));

            assert!(test_bed.get_brake_yellow_accumulator_pressure() > Pressure::new::<psi>(2500.));

            // Park brake on, loaded accumulator, we expect brakes on yellow side only
            test_bed = test_bed
                .set_park_brake(true)
                .run_waiting_for(Duration::from_secs(3));

            assert!(test_bed.get_brake_left_green_pressure() < Pressure::new::<psi>(50.));
            assert!(test_bed.get_brake_right_green_pressure() < Pressure::new::<psi>(50.));
            assert!(test_bed.get_brake_left_yellow_pressure() > Pressure::new::<psi>(2000.));
            assert!(test_bed.get_brake_right_yellow_pressure() > Pressure::new::<psi>(2000.));

            assert!(test_bed.get_brake_yellow_accumulator_pressure() > Pressure::new::<psi>(2500.));
        }

        #[test]
        fn norm_brake_vs_altn_brake() {
            let mut test_bed = test_bed_with()
                .engines_off()
                .on_the_ground()
                .set_cold_dark_inputs()
                .run_one_tick();

            // Getting accumulator pressure on cold start
            let accumulator_pressure = test_bed.get_brake_yellow_accumulator_pressure();

            // No brakes
            assert!(test_bed.get_brake_left_green_pressure() < Pressure::new::<psi>(50.));
            assert!(test_bed.get_brake_right_green_pressure() < Pressure::new::<psi>(50.));
            assert!(
                test_bed.get_brake_left_yellow_pressure()
                    < accumulator_pressure + Pressure::new::<psi>(50.)
            );
            assert!(
                test_bed.get_brake_right_yellow_pressure()
                    < accumulator_pressure + Pressure::new::<psi>(50.)
            );

            test_bed = test_bed
                .start_eng1(Ratio::new::<percent>(100.))
                .start_eng2(Ratio::new::<percent>(100.))
                .set_park_brake(false)
                .run_waiting_for(Duration::from_secs(5));

            assert!(test_bed.is_green_pressurised());
            assert!(test_bed.is_yellow_pressurised());
            // No brakes if we don't brake
            test_bed = test_bed
                .set_left_brake(Ratio::new::<percent>(0.))
                .set_right_brake(Ratio::new::<percent>(0.))
                .run_waiting_for(Duration::from_secs(1));

            assert!(test_bed.get_brake_left_green_pressure() < Pressure::new::<psi>(50.));
            assert!(test_bed.get_brake_right_green_pressure() < Pressure::new::<psi>(50.));
            assert!(test_bed.get_brake_left_yellow_pressure() < Pressure::new::<psi>(50.));
            assert!(test_bed.get_brake_right_yellow_pressure() < Pressure::new::<psi>(50.));

            // Braking cause green braking system to rise
            test_bed = test_bed
                .set_left_brake(Ratio::new::<percent>(100.))
                .set_right_brake(Ratio::new::<percent>(100.))
                .run_waiting_for(Duration::from_secs(1));

            assert!(test_bed.get_brake_left_green_pressure() > Pressure::new::<psi>(2000.));
            assert!(test_bed.get_brake_left_green_pressure() < Pressure::new::<psi>(3500.));
            assert!(test_bed.get_brake_right_green_pressure() > Pressure::new::<psi>(2000.));
            assert!(test_bed.get_brake_right_green_pressure() < Pressure::new::<psi>(3500.));
            assert!(test_bed.get_brake_left_yellow_pressure() < Pressure::new::<psi>(50.));
            assert!(test_bed.get_brake_right_yellow_pressure() < Pressure::new::<psi>(50.));

            // Disabling Askid causes alternate braking to work and release green brakes
            test_bed = test_bed
                .set_anti_skid(false)
                .run_waiting_for(Duration::from_secs(2));

            assert!(test_bed.get_brake_left_green_pressure() < Pressure::new::<psi>(50.));
            assert!(test_bed.get_brake_right_green_pressure() < Pressure::new::<psi>(50.));
            assert!(test_bed.get_brake_left_yellow_pressure() > Pressure::new::<psi>(950.));
            assert!(test_bed.get_brake_left_yellow_pressure() < Pressure::new::<psi>(3500.));
            assert!(test_bed.get_brake_right_yellow_pressure() > Pressure::new::<psi>(950.));
            assert!(test_bed.get_brake_right_yellow_pressure() < Pressure::new::<psi>(3500.));
        }

        #[test]
        fn no_brake_inversion() {
            let mut test_bed = test_bed_with()
                .engines_off()
                .on_the_ground()
                .set_cold_dark_inputs()
                .run_one_tick();

            test_bed = test_bed
                .start_eng1(Ratio::new::<percent>(100.))
                .start_eng2(Ratio::new::<percent>(100.))
                .set_park_brake(false)
                .run_waiting_for(Duration::from_secs(5));

            assert!(test_bed.is_green_pressurised());
            assert!(test_bed.is_yellow_pressurised());
            // Braking left
            test_bed = test_bed
                .set_left_brake(Ratio::new::<percent>(100.))
                .set_right_brake(Ratio::new::<percent>(0.))
                .run_waiting_for(Duration::from_secs(1));

            assert!(test_bed.get_brake_left_green_pressure() > Pressure::new::<psi>(2000.));
            assert!(test_bed.get_brake_right_green_pressure() < Pressure::new::<psi>(50.));
            assert!(test_bed.get_brake_left_yellow_pressure() < Pressure::new::<psi>(50.));
            assert!(test_bed.get_brake_right_yellow_pressure() < Pressure::new::<psi>(50.));

            // Braking right
            test_bed = test_bed
                .set_left_brake(Ratio::new::<percent>(0.))
                .set_right_brake(Ratio::new::<percent>(100.))
                .run_waiting_for(Duration::from_secs(1));

            assert!(test_bed.get_brake_left_green_pressure() < Pressure::new::<psi>(50.));
            assert!(test_bed.get_brake_right_green_pressure() > Pressure::new::<psi>(2000.));
            assert!(test_bed.get_brake_left_yellow_pressure() < Pressure::new::<psi>(50.));
            assert!(test_bed.get_brake_right_yellow_pressure() < Pressure::new::<psi>(50.));

            // Disabling Askid causes alternate braking to work and release green brakes
            test_bed = test_bed
                .set_left_brake(Ratio::new::<percent>(0.))
                .set_right_brake(Ratio::new::<percent>(100.))
                .set_anti_skid(false)
                .run_waiting_for(Duration::from_secs(2));

            assert!(test_bed.get_brake_left_green_pressure() < Pressure::new::<psi>(50.));
            assert!(test_bed.get_brake_right_green_pressure() < Pressure::new::<psi>(50.));
            assert!(test_bed.get_brake_left_yellow_pressure() < Pressure::new::<psi>(50.));
            assert!(test_bed.get_brake_right_yellow_pressure() > Pressure::new::<psi>(950.));

            test_bed = test_bed
                .set_left_brake(Ratio::new::<percent>(100.))
                .set_right_brake(Ratio::new::<percent>(0.))
                .run_waiting_for(Duration::from_secs(2));

            assert!(test_bed.get_brake_left_green_pressure() < Pressure::new::<psi>(50.));
            assert!(test_bed.get_brake_right_green_pressure() < Pressure::new::<psi>(50.));
            assert!(test_bed.get_brake_left_yellow_pressure() > Pressure::new::<psi>(950.));
            assert!(test_bed.get_brake_right_yellow_pressure() < Pressure::new::<psi>(50.));
        }

        #[test]
        fn auto_brake_at_gear_retraction() {
            let mut test_bed = test_bed_with()
                .engines_off()
                .on_the_ground()
                .set_cold_dark_inputs()
                .run_one_tick();

            test_bed = test_bed
                .start_eng1(Ratio::new::<percent>(100.))
                .start_eng2(Ratio::new::<percent>(100.))
                .set_park_brake(false)
                .run_waiting_for(Duration::from_secs(15));

            // No brake inputs
            test_bed = test_bed
                .set_left_brake(Ratio::new::<percent>(0.))
                .set_right_brake(Ratio::new::<percent>(0.))
                .run_waiting_for(Duration::from_secs(1));

            assert!(test_bed.get_brake_left_green_pressure() < Pressure::new::<psi>(50.));
            assert!(test_bed.get_brake_right_green_pressure() < Pressure::new::<psi>(50.));
            assert!(test_bed.get_brake_left_yellow_pressure() < Pressure::new::<psi>(50.));
            assert!(test_bed.get_brake_right_yellow_pressure() < Pressure::new::<psi>(50.));

            // Positive climb, gear up
            test_bed = test_bed
                .set_left_brake(Ratio::new::<percent>(0.))
                .set_right_brake(Ratio::new::<percent>(0.))
                .in_flight()
                .set_gear_up()
                .run_waiting_for(Duration::from_secs(1));

            // Check auto brake is active
            assert!(test_bed.get_brake_left_green_pressure() > Pressure::new::<psi>(50.));
            assert!(test_bed.get_brake_right_green_pressure() > Pressure::new::<psi>(50.));
            assert!(test_bed.get_brake_left_green_pressure() < Pressure::new::<psi>(1500.));
            assert!(test_bed.get_brake_right_green_pressure() < Pressure::new::<psi>(1500.));

            assert!(test_bed.get_brake_left_yellow_pressure() < Pressure::new::<psi>(50.));
            assert!(test_bed.get_brake_right_yellow_pressure() < Pressure::new::<psi>(50.));

            // Check no more autobrakes after 3s
            test_bed = test_bed.run_waiting_for(Duration::from_secs(3));

            assert!(test_bed.get_brake_left_green_pressure() < Pressure::new::<psi>(50.));
            assert!(test_bed.get_brake_right_green_pressure() < Pressure::new::<psi>(50.));

            assert!(test_bed.get_brake_left_yellow_pressure() < Pressure::new::<psi>(50.));
            assert!(test_bed.get_brake_right_yellow_pressure() < Pressure::new::<psi>(50.));
        }

        #[test]
        fn alternate_brake_accumulator_is_emptying_while_braking() {
            let mut test_bed = test_bed_with()
                .on_the_ground()
                .set_cold_dark_inputs()
                .start_eng1(Ratio::new::<percent>(100.))
                .start_eng2(Ratio::new::<percent>(100.))
                .set_park_brake(false)
                .run_waiting_for(Duration::from_secs(15));

            // Check we got yellow pressure and brake accumulator loaded
            assert!(test_bed.yellow_pressure() >= Pressure::new::<psi>(2500.));
            assert!(
                test_bed.get_brake_yellow_accumulator_pressure() >= Pressure::new::<psi>(2500.)
            );

            // Disabling green and yellow side so accumulator stop being able to reload
            test_bed = test_bed
                .set_ptu_state(false)
                .set_yellow_ed_pump(false)
                .set_green_ed_pump(false)
                .set_yellow_e_pump(true)
                .run_waiting_for(Duration::from_secs(30));

            assert!(test_bed.yellow_pressure() <= Pressure::new::<psi>(100.));
            assert!(test_bed.green_pressure() <= Pressure::new::<psi>(100.));
            assert!(
                test_bed.get_brake_yellow_accumulator_pressure() >= Pressure::new::<psi>(2500.)
            );

            // Now using brakes and check accumulator gets empty
            test_bed = test_bed
                .empty_brake_accumulator_using_pedal_brake()
                .run_waiting_for(Duration::from_secs(1));

            assert!(
                test_bed.get_brake_yellow_accumulator_pressure() <= Pressure::new::<psi>(1000.)
            );
            assert!(
                test_bed.get_brake_yellow_accumulator_fluid_volume() <= Volume::new::<gallon>(0.01)
            );
        }

        #[test]
        fn brakes_inactive_in_flight() {
            let mut test_bed = test_bed_with()
                .set_cold_dark_inputs()
                .in_flight()
                .set_gear_up()
                .run_waiting_for(Duration::from_secs(10));

            // No brake inputs
            test_bed = test_bed
                .set_left_brake(Ratio::new::<percent>(0.))
                .set_right_brake(Ratio::new::<percent>(0.))
                .run_waiting_for(Duration::from_secs(1));

            assert!(test_bed.get_brake_left_green_pressure() < Pressure::new::<psi>(50.));
            assert!(test_bed.get_brake_right_green_pressure() < Pressure::new::<psi>(50.));
            assert!(test_bed.get_brake_left_yellow_pressure() < Pressure::new::<psi>(50.));
            assert!(test_bed.get_brake_right_yellow_pressure() < Pressure::new::<psi>(50.));

            // Now full brakes
            test_bed = test_bed
                .set_left_brake(Ratio::new::<percent>(100.))
                .set_right_brake(Ratio::new::<percent>(100.))
                .run_waiting_for(Duration::from_secs(1));

            // Check no action on brakes
            assert!(test_bed.get_brake_left_green_pressure() < Pressure::new::<psi>(50.));
            assert!(test_bed.get_brake_right_green_pressure() < Pressure::new::<psi>(50.));

            assert!(test_bed.get_brake_left_yellow_pressure() < Pressure::new::<psi>(50.));
            assert!(test_bed.get_brake_right_yellow_pressure() < Pressure::new::<psi>(50.));
        }

        #[test]
        fn brakes_norm_active_in_flight_gear_down() {
            let mut test_bed = test_bed_with()
                .set_cold_dark_inputs()
                .in_flight()
                .set_gear_up()
                .run_waiting_for(Duration::from_secs(10));

            // Now full brakes gear down
            test_bed = test_bed
                .set_left_brake(Ratio::new::<percent>(100.))
                .set_right_brake(Ratio::new::<percent>(100.))
                .set_gear_down()
                .run_waiting_for(Duration::from_secs(1));

            // Brakes norm should work normally
            assert!(test_bed.get_brake_left_green_pressure() > Pressure::new::<psi>(50.));
            assert!(test_bed.get_brake_right_green_pressure() > Pressure::new::<psi>(50.));

            assert!(test_bed.get_brake_left_yellow_pressure() < Pressure::new::<psi>(50.));
            assert!(test_bed.get_brake_right_yellow_pressure() < Pressure::new::<psi>(50.));
        }

        #[test]
        fn brakes_alternate_active_in_flight_gear_down() {
            let mut test_bed = test_bed_with()
                .set_cold_dark_inputs()
                .in_flight()
                .set_gear_up()
                .run_waiting_for(Duration::from_secs(10));

            // Now full brakes gear down
            test_bed = test_bed
                .set_left_brake(Ratio::new::<percent>(100.))
                .set_right_brake(Ratio::new::<percent>(100.))
                .set_gear_down()
                .set_anti_skid(false)
                .run_waiting_for(Duration::from_secs(1));

            // Brakes norm should work normally
            assert!(test_bed.get_brake_left_green_pressure() < Pressure::new::<psi>(50.));
            assert!(test_bed.get_brake_right_green_pressure() < Pressure::new::<psi>(50.));

            assert!(test_bed.get_brake_left_yellow_pressure() > Pressure::new::<psi>(900.));
            assert!(test_bed.get_brake_right_yellow_pressure() > Pressure::new::<psi>(900.));
        }

        #[test]
        // Testing that green for brakes is only available if park brake is on while altn pressure is at too low level
        fn brake_logic_green_backup_emergency() {
            let mut test_bed = test_bed_with()
                .engines_off()
                .on_the_ground()
                .set_cold_dark_inputs()
                .run_one_tick();

            // Setting on ground with yellow side hydraulics off
            // This should prevent yellow accumulator to fill
            test_bed = test_bed
                .start_eng1(Ratio::new::<percent>(100.))
                .start_eng2(Ratio::new::<percent>(100.))
                .set_park_brake(true)
                .set_ptu_state(false)
                .set_yellow_e_pump(true)
                .set_yellow_ed_pump(false)
                .run_waiting_for(Duration::from_secs(15));

            // Braking but park is on: no output on green brakes expected
            test_bed = test_bed
                .set_left_brake(Ratio::new::<percent>(100.))
                .set_right_brake(Ratio::new::<percent>(100.))
                .run_waiting_for(Duration::from_secs(1));

            assert!(test_bed.get_brake_left_green_pressure() < Pressure::new::<psi>(50.));
            assert!(test_bed.get_brake_right_green_pressure() < Pressure::new::<psi>(50.));
            assert!(test_bed.get_brake_left_yellow_pressure() > Pressure::new::<psi>(500.));
            assert!(test_bed.get_brake_right_yellow_pressure() > Pressure::new::<psi>(500.));

            // With no more fluid in yellow accumulator, green should work as emergency
            test_bed = test_bed
                .empty_brake_accumulator_using_park_brake()
                .set_left_brake(Ratio::new::<percent>(100.))
                .set_right_brake(Ratio::new::<percent>(100.))
                .run_waiting_for(Duration::from_secs(1));

            assert!(test_bed.get_brake_left_green_pressure() > Pressure::new::<psi>(1000.));
            assert!(test_bed.get_brake_right_green_pressure() > Pressure::new::<psi>(1000.));
            assert!(test_bed.get_brake_left_yellow_pressure() < Pressure::new::<psi>(50.));
            assert!(test_bed.get_brake_right_yellow_pressure() < Pressure::new::<psi>(50.));
        }

        #[test]
        fn controller_blue_epump_activates_when_no_weight_on_wheels() {
            let engine_off_oil_pressure = Pressure::new::<psi>(10.);
            let overhead_panel = A320HydraulicOverheadPanel::new();

            let mut blue_epump_controller = A320BlueElectricPumpController::new(
                A320Hydraulic::BLUE_ELEC_PUMP_CONTROL_POWER_BUS,
            );

            blue_epump_controller.receive_power(&test_supplied_power(
                ElectricalBusType::DirectCurrentEssential,
                true,
            ));

            let eng1_above_idle = false;
            let eng2_above_idle = false;
            blue_epump_controller.weight_on_wheels = false;

            blue_epump_controller.update(
                &overhead_panel,
                true,
                engine_off_oil_pressure,
                engine_off_oil_pressure,
                eng1_above_idle,
                eng2_above_idle,
            );
            assert!(blue_epump_controller.should_pressurise());

            blue_epump_controller.weight_on_wheels = true;

            blue_epump_controller.update(
                &overhead_panel,
                true,
                engine_off_oil_pressure,
                engine_off_oil_pressure,
                eng1_above_idle,
                eng2_above_idle,
            );
            assert!(!blue_epump_controller.should_pressurise());
        }

        #[test]
        fn controller_blue_epump_split_engine_states() {
            let engine_on_oil_pressure = Pressure::new::<psi>(30.);
            let engine_off_oil_pressure = Pressure::new::<psi>(10.);
            let overhead_panel = A320HydraulicOverheadPanel::new();

            let mut blue_epump_controller = A320BlueElectricPumpController::new(
                A320Hydraulic::BLUE_ELEC_PUMP_CONTROL_POWER_BUS,
            );
            blue_epump_controller.receive_power(&test_supplied_power(
                ElectricalBusType::DirectCurrentEssential,
                true,
            ));

            let eng1_above_idle = false;
            let eng2_above_idle = false;
            blue_epump_controller.update(
                &overhead_panel,
                true,
                engine_off_oil_pressure,
                engine_off_oil_pressure,
                eng1_above_idle,
                eng2_above_idle,
            );
            assert!(!blue_epump_controller.should_pressurise());

            let eng1_above_idle = true;
            let eng2_above_idle = false;
            blue_epump_controller.update(
                &overhead_panel,
                true,
                engine_on_oil_pressure,
                engine_off_oil_pressure,
                eng1_above_idle,
                eng2_above_idle,
            );
            assert!(blue_epump_controller.should_pressurise());

            let eng1_above_idle = false;
            let eng2_above_idle = true;
            blue_epump_controller.update(
                &overhead_panel,
                true,
                engine_off_oil_pressure,
                engine_on_oil_pressure,
                eng1_above_idle,
                eng2_above_idle,
            );
            assert!(blue_epump_controller.should_pressurise());
        }

        #[test]
        fn controller_blue_epump_on_off_engines() {
            let engine_on_oil_pressure = Pressure::new::<psi>(30.);
            let engine_off_oil_pressure = Pressure::new::<psi>(10.);
            let overhead_panel = A320HydraulicOverheadPanel::new();

            let mut blue_epump_controller = A320BlueElectricPumpController::new(
                A320Hydraulic::BLUE_ELEC_PUMP_CONTROL_POWER_BUS,
            );
            blue_epump_controller.receive_power(&test_supplied_power(
                ElectricalBusType::DirectCurrentEssential,
                true,
            ));

            let eng1_above_idle = true;
            let eng2_above_idle = true;
            blue_epump_controller.update(
                &overhead_panel,
                true,
                engine_on_oil_pressure,
                engine_on_oil_pressure,
                eng1_above_idle,
                eng2_above_idle,
            );
            assert!(blue_epump_controller.should_pressurise());

            let eng1_above_idle = false;
            let eng2_above_idle = false;
            blue_epump_controller.update(
                &overhead_panel,
                false,
                engine_off_oil_pressure,
                engine_off_oil_pressure,
                eng1_above_idle,
                eng2_above_idle,
            );
            assert!(!blue_epump_controller.should_pressurise());
        }

        #[test]
        fn controller_blue_epump_override() {
            let engine_off_oil_pressure = Pressure::new::<psi>(10.);

            let mut overhead_panel = A320HydraulicOverheadPanel::new();
            let mut blue_epump_controller = A320BlueElectricPumpController::new(
                A320Hydraulic::BLUE_ELEC_PUMP_CONTROL_POWER_BUS,
            );
            blue_epump_controller.receive_power(&test_supplied_power(
                ElectricalBusType::DirectCurrentEssential,
                true,
            ));

            let eng1_above_idle = false;
            let eng2_above_idle = false;
            overhead_panel.blue_epump_override_push_button.set_on(true);
            blue_epump_controller.update(
                &overhead_panel,
                true,
                engine_off_oil_pressure,
                engine_off_oil_pressure,
                eng1_above_idle,
                eng2_above_idle,
            );
            assert!(blue_epump_controller.should_pressurise());

            let eng1_above_idle = false;
            let eng2_above_idle = false;
            overhead_panel.blue_epump_override_push_button.set_on(false);
            blue_epump_controller.update(
                &overhead_panel,
                false,
                engine_off_oil_pressure,
                engine_off_oil_pressure,
                eng1_above_idle,
                eng2_above_idle,
            );
            assert!(!blue_epump_controller.should_pressurise());
        }

        #[test]
        fn controller_blue_epump_override_without_power_shall_not_run_blue_pump() {
            let engine_off_oil_pressure = Pressure::new::<psi>(10.);

            let mut overhead_panel = A320HydraulicOverheadPanel::new();
            let mut blue_epump_controller = A320BlueElectricPumpController::new(
                A320Hydraulic::BLUE_ELEC_PUMP_CONTROL_POWER_BUS,
            );

            let eng1_above_idle = false;
            let eng2_above_idle = false;
            overhead_panel.blue_epump_override_push_button.set_on(true);

            blue_epump_controller.receive_power(&test_supplied_power(
                ElectricalBusType::DirectCurrentEssential,
                false,
            ));
            blue_epump_controller.update(
                &overhead_panel,
                false,
                engine_off_oil_pressure,
                engine_off_oil_pressure,
                eng1_above_idle,
                eng2_above_idle,
            );
            assert!(!blue_epump_controller.should_pressurise());
        }

        #[test]
        fn controller_yellow_epump_overhead_button_logic() {
            let fwd_door = Door::new(1);
            let aft_door = Door::new(2);
            let context = context(Duration::from_millis(100));

            let mut overhead_panel = A320HydraulicOverheadPanel::new();

            let mut yellow_epump_controller = A320YellowElectricPumpController::new(
                A320Hydraulic::YELLOW_ELEC_PUMP_CONTROL_POWER_BUS,
                A320Hydraulic::YELLOW_ELEC_PUMP_CONTROL_FROM_CARGO_DOOR_OPERATION_POWER_BUS,
            );
            yellow_epump_controller.receive_power(&test_supplied_power(
                ElectricalBusType::DirectCurrent(2),
                true,
            ));

            overhead_panel.yellow_epump_push_button.push_auto();
            yellow_epump_controller.update(&context, &overhead_panel, &fwd_door, &aft_door, true);
            assert!(!yellow_epump_controller.should_pressurise());

            overhead_panel.yellow_epump_push_button.push_on();
            yellow_epump_controller.update(&context, &overhead_panel, &fwd_door, &aft_door, true);
            assert!(yellow_epump_controller.should_pressurise());

            overhead_panel.yellow_epump_push_button.push_auto();
            yellow_epump_controller.update(&context, &overhead_panel, &fwd_door, &aft_door, true);
            assert!(!yellow_epump_controller.should_pressurise());
        }

        #[test]
        fn controller_yellow_epump_unpowered_cant_command_pump() {
            let fwd_door = Door::new(1);
            let aft_door = Door::new(2);
            let context = context(Duration::from_millis(100));

            let mut overhead_panel = A320HydraulicOverheadPanel::new();

            let mut yellow_epump_controller = A320YellowElectricPumpController::new(
                A320Hydraulic::YELLOW_ELEC_PUMP_CONTROL_POWER_BUS,
                A320Hydraulic::YELLOW_ELEC_PUMP_CONTROL_FROM_CARGO_DOOR_OPERATION_POWER_BUS,
            );

            yellow_epump_controller.receive_power(&test_supplied_power(
                ElectricalBusType::DirectCurrent(2),
                false,
            ));
            overhead_panel.yellow_epump_push_button.push_on();
            yellow_epump_controller.update(&context, &overhead_panel, &fwd_door, &aft_door, true);
            assert!(!yellow_epump_controller.should_pressurise());
        }

        #[test]
        fn controller_yellow_epump_cargo_doors_starts_pump_for_timeout_delay() {
            let context = context(Duration::from_millis(100));

            let mut overhead_panel = A320HydraulicOverheadPanel::new();

            let mut yellow_epump_controller = A320YellowElectricPumpController::new(
                A320Hydraulic::YELLOW_ELEC_PUMP_CONTROL_POWER_BUS,
                A320Hydraulic::YELLOW_ELEC_PUMP_CONTROL_FROM_CARGO_DOOR_OPERATION_POWER_BUS,
            );
            yellow_epump_controller.receive_power(&test_supplied_power(
                ElectricalBusType::DirectCurrent(2),
                true,
            ));

            overhead_panel.yellow_epump_push_button.push_auto();
            assert!(!yellow_epump_controller.should_pressurise());

            let aft_door = non_moving_door(2);
            let fwd_door = moving_door(1);
            yellow_epump_controller.update(&context, &overhead_panel, &fwd_door, &aft_door, true);
            assert!(yellow_epump_controller.should_pressurise());
            let fwd_door = non_moving_door(1);

            yellow_epump_controller.update(&context.with_delta(Duration::from_secs(1) + A320YellowElectricPumpController::DURATION_OF_YELLOW_PUMP_ACTIVATION_AFTER_CARGO_DOOR_OPERATION), &overhead_panel,&fwd_door,&aft_door, true);
            assert!(!yellow_epump_controller.should_pressurise());

            let aft_door = moving_door(2);
            yellow_epump_controller.update(&context, &overhead_panel, &fwd_door, &aft_door, true);
            assert!(yellow_epump_controller.should_pressurise());
            let aft_door = non_moving_door(2);

            yellow_epump_controller.update(&context.with_delta(Duration::from_secs(1) + A320YellowElectricPumpController::DURATION_OF_YELLOW_PUMP_ACTIVATION_AFTER_CARGO_DOOR_OPERATION), &overhead_panel,&fwd_door,&aft_door, true);
            assert!(!yellow_epump_controller.should_pressurise());
        }

        #[test]
        fn controller_yellow_epump_can_operate_from_cargo_door_without_main_control_power_bus() {
            let context = context(Duration::from_millis(100));

            let mut overhead_panel = A320HydraulicOverheadPanel::new();

            let mut yellow_epump_controller = A320YellowElectricPumpController::new(
                A320Hydraulic::YELLOW_ELEC_PUMP_CONTROL_POWER_BUS,
                A320Hydraulic::YELLOW_ELEC_PUMP_CONTROL_FROM_CARGO_DOOR_OPERATION_POWER_BUS,
            );
            yellow_epump_controller.receive_power(&test_supplied_power(
                ElectricalBusType::DirectCurrentGndFltService,
                false,
            ));

            overhead_panel.yellow_epump_push_button.push_auto();
            assert!(!yellow_epump_controller.should_pressurise());

            let aft_door = non_moving_door(2);
            let fwd_door = moving_door(1);
            yellow_epump_controller.update(&context, &overhead_panel, &fwd_door, &aft_door, true);

            // Need to run again the receive power state as now cargo door is operated
            yellow_epump_controller.receive_power(&test_supplied_power(
                ElectricalBusType::DirectCurrentGndFltService,
                true,
            ));
            yellow_epump_controller.update(&context, &overhead_panel, &fwd_door, &aft_door, true);

            assert!(yellow_epump_controller.should_pressurise());
        }

        #[test]
        fn controller_engine_driven_pump1_overhead_button_logic_with_eng_on() {
            let mut overhead_panel = A320HydraulicOverheadPanel::new();
            let fire_overhead_panel = EngineFireOverheadPanel::new();
            overhead_panel.edp1_push_button.push_auto();

            let mut edp1_controller = A320EngineDrivenPumpController::new(
                1,
                vec![A320Hydraulic::GREEN_EDP_CONTROL_POWER_BUS1],
            );
            edp1_controller.receive_power(&test_supplied_power(
                ElectricalBusType::DirectCurrentEssential,
                true,
            ));

            edp1_controller.engine_master_on = true;

            edp1_controller.update(
                &overhead_panel,
                &fire_overhead_panel,
                Ratio::new::<percent>(50.),
                Pressure::new::<psi>(30.),
                true,
            );
            assert!(edp1_controller.should_pressurise());

            overhead_panel.edp1_push_button.push_off();
            edp1_controller.update(
                &overhead_panel,
                &fire_overhead_panel,
                Ratio::new::<percent>(50.),
                Pressure::new::<psi>(30.),
                true,
            );
            assert!(!edp1_controller.should_pressurise());

            overhead_panel.edp1_push_button.push_auto();
            edp1_controller.update(
                &overhead_panel,
                &fire_overhead_panel,
                Ratio::new::<percent>(50.),
                Pressure::new::<psi>(30.),
                true,
            );
            assert!(edp1_controller.should_pressurise());
        }

        #[test]
        fn controller_engine_driven_pump1_fire_overhead_released_stops_pump() {
            let mut overhead_panel = A320HydraulicOverheadPanel::new();
            let mut fire_overhead_panel = EngineFireOverheadPanel::new();
            overhead_panel.edp1_push_button.push_auto();

            let mut edp1_controller = A320EngineDrivenPumpController::new(
                1,
                vec![A320Hydraulic::GREEN_EDP_CONTROL_POWER_BUS1],
            );
            edp1_controller.receive_power(&test_supplied_power(
                ElectricalBusType::DirectCurrentEssential,
                true,
            ));

            edp1_controller.engine_master_on = true;

            edp1_controller.update(
                &overhead_panel,
                &fire_overhead_panel,
                Ratio::new::<percent>(50.),
                Pressure::new::<psi>(30.),
                true,
            );
            assert!(edp1_controller.should_pressurise());

            let mut test_bed = SimulationTestBed::new();
            test_bed.write_bool("FIRE_BUTTON_ENG1", true);
            test_bed.run(&mut fire_overhead_panel, |_, _| {});

            edp1_controller.update(
                &overhead_panel,
                &fire_overhead_panel,
                Ratio::new::<percent>(50.),
                Pressure::new::<psi>(10.),
                true,
            );
            assert!(!edp1_controller.should_pressurise());
        }

        #[test]
        fn controller_engine_driven_pump2_overhead_button_logic_with_eng_on() {
            let mut overhead_panel = A320HydraulicOverheadPanel::new();
            let fire_overhead_panel = EngineFireOverheadPanel::new();
            overhead_panel.edp2_push_button.push_auto();

            let mut edp2_controller = A320EngineDrivenPumpController::new(
                2,
                vec![
                    A320Hydraulic::YELLOW_EDP_CONTROL_POWER_BUS1,
                    A320Hydraulic::YELLOW_EDP_CONTROL_POWER_BUS2,
                ],
            );
            edp2_controller.receive_power(&test_supplied_power(
                ElectricalBusType::DirectCurrentEssential,
                true,
            ));

            edp2_controller.engine_master_on = true;

            edp2_controller.update(
                &overhead_panel,
                &fire_overhead_panel,
                Ratio::new::<percent>(50.),
                Pressure::new::<psi>(30.),
                true,
            );
            assert!(edp2_controller.should_pressurise());

            overhead_panel.edp2_push_button.push_off();
            edp2_controller.update(
                &overhead_panel,
                &fire_overhead_panel,
                Ratio::new::<percent>(50.),
                Pressure::new::<psi>(30.),
                true,
            );
            assert!(!edp2_controller.should_pressurise());

            overhead_panel.edp2_push_button.push_auto();
            edp2_controller.update(
                &overhead_panel,
                &fire_overhead_panel,
                Ratio::new::<percent>(50.),
                Pressure::new::<psi>(30.),
                true,
            );
            assert!(edp2_controller.should_pressurise());
        }

        #[test]
        fn controller_engine_driven_pump2_fire_overhead_released_stops_pump() {
            let mut overhead_panel = A320HydraulicOverheadPanel::new();
            let mut fire_overhead_panel = EngineFireOverheadPanel::new();
            overhead_panel.edp2_push_button.push_auto();

            let mut edp2_controller = A320EngineDrivenPumpController::new(
                2,
                vec![
                    A320Hydraulic::YELLOW_EDP_CONTROL_POWER_BUS1,
                    A320Hydraulic::YELLOW_EDP_CONTROL_POWER_BUS2,
                ],
            );
            edp2_controller.receive_power(&test_supplied_power(
                ElectricalBusType::DirectCurrentEssential,
                true,
            ));
            edp2_controller.engine_master_on = true;

            edp2_controller.update(
                &overhead_panel,
                &fire_overhead_panel,
                Ratio::new::<percent>(50.),
                Pressure::new::<psi>(30.),
                true,
            );
            assert!(edp2_controller.should_pressurise());

            let mut test_bed = SimulationTestBed::new();
            test_bed.write_bool("FIRE_BUTTON_ENG2", true);
            test_bed.run(&mut fire_overhead_panel, |_, _| {});

            edp2_controller.update(
                &overhead_panel,
                &fire_overhead_panel,
                Ratio::new::<percent>(50.),
                Pressure::new::<psi>(5.),
                true,
            );
            assert!(!edp2_controller.should_pressurise());
        }

        #[test]
        fn controller_ptu_on_off_cargo_door() {
            let tug = PushbackTug::new();
            let context = context(Duration::from_millis(100));

            let mut overhead_panel = A320HydraulicOverheadPanel::new();

            let mut ptu_controller =
                A320PowerTransferUnitController::new(ElectricalBusType::DirectCurrentGndFltService);
            ptu_controller.receive_power(&test_supplied_power(
                ElectricalBusType::DirectCurrentGndFltService,
                true,
            ));
            overhead_panel.ptu_push_button.push_auto();

            ptu_controller.update(
                &context,
                &overhead_panel,
                &non_moving_door(1),
                &non_moving_door(2),
                &tug,
            );
            assert!(ptu_controller.should_enable());

            overhead_panel.ptu_push_button.push_off();

            ptu_controller.update(
                &context,
                &overhead_panel,
                &non_moving_door(1),
                &non_moving_door(2),
                &tug,
            );
            assert!(!ptu_controller.should_enable());

            overhead_panel.ptu_push_button.push_auto();

            ptu_controller.update(
                &context,
                &overhead_panel,
                &moving_door(1),
                &non_moving_door(2),
                &tug,
            );
            assert!(!ptu_controller.should_enable());

            ptu_controller.update(&context.with_delta(Duration::from_secs(1) + A320PowerTransferUnitController::DURATION_OF_PTU_INHIBIT_AFTER_CARGO_DOOR_OPERATION), &overhead_panel, &non_moving_door(1),&non_moving_door(2),&tug);
            assert!(ptu_controller.should_enable());
        }

        #[test]
        fn controller_ptu_tug() {
            let fwd_door = Door::new(1);
            let aft_door = Door::new(2);
            let mut tug = PushbackTug::new();
            let context = context(Duration::from_millis(100));

            let mut overhead_panel = A320HydraulicOverheadPanel::new();

            let mut ptu_controller =
                A320PowerTransferUnitController::new(ElectricalBusType::DirectCurrentGndFltService);
            ptu_controller.receive_power(&test_supplied_power(
                ElectricalBusType::DirectCurrentGndFltService,
                true,
            ));

            overhead_panel.ptu_push_button.push_auto();

            ptu_controller.update(&context, &overhead_panel, &fwd_door, &aft_door, &tug);
            assert!(ptu_controller.should_enable());

            ptu_controller.weight_on_wheels = true;
            ptu_controller.eng_1_master_on = true;
            ptu_controller.eng_2_master_on = false;
            ptu_controller.parking_brake_lever_pos = false;

            tug = detached_tug();
            ptu_controller.update(&context, &overhead_panel, &fwd_door, &aft_door, &tug);
            assert!(ptu_controller.should_enable());

            tug = attached_tug();
            ptu_controller.update(&context, &overhead_panel, &fwd_door, &aft_door, &tug);
            assert!(!ptu_controller.should_enable());

            tug = detached_tug();
            ptu_controller.update(&context.with_delta(Duration::from_secs(1) + A320PowerTransferUnitController::DURATION_AFTER_WHICH_NWS_PIN_IS_REMOVED_AFTER_PUSHBACK), &overhead_panel, &fwd_door, &aft_door,&tug);
            assert!(ptu_controller.should_enable());
        }

        #[test]
        fn rat_does_not_deploy_on_ground_at_eng_off() {
            let mut test_bed = test_bed_with()
                .set_cold_dark_inputs()
                .on_the_ground()
                .start_eng1(Ratio::new::<percent>(80.))
                .start_eng2(Ratio::new::<percent>(80.))
                .run_waiting_for(Duration::from_secs(10));

            assert!(test_bed.is_blue_pressurised());
            assert!(test_bed.get_rat_position() <= 0.);
            assert!(test_bed.get_rat_rpm() <= 1.);

            test_bed = test_bed
                .ac_bus_1_lost()
                .ac_bus_2_lost()
                .run_waiting_for(Duration::from_secs(2));

            // RAT has not deployed
            assert!(test_bed.get_rat_position() <= 0.);
            assert!(test_bed.get_rat_rpm() <= 1.);
        }

        #[test]
        fn rat_deploys_on_both_ac_lost() {
            let mut test_bed = test_bed_with()
                .set_cold_dark_inputs()
                .in_flight()
                .start_eng1(Ratio::new::<percent>(80.))
                .start_eng2(Ratio::new::<percent>(80.))
                .run_waiting_for(Duration::from_secs(10));

            assert!(!test_bed.rat_deploy_commanded());

            test_bed = test_bed
                .ac_bus_1_lost()
                .run_waiting_for(Duration::from_secs(2));

            assert!(!test_bed.rat_deploy_commanded());

            // Now all AC off should deploy RAT in flight
            test_bed = test_bed
                .ac_bus_1_lost()
                .ac_bus_2_lost()
                .run_waiting_for(Duration::from_secs(2));

            assert!(test_bed.rat_deploy_commanded());
        }

        #[test]
        fn blue_epump_unavailable_if_unpowered() {
            let mut test_bed = test_bed_with()
                .engines_off()
                .on_the_ground()
                .set_cold_dark_inputs()
                .run_one_tick();

            test_bed = test_bed
                .start_eng2(Ratio::new::<percent>(80.))
                .run_waiting_for(Duration::from_secs(10));

            // Blue epump working
            assert!(test_bed.is_blue_pressurised());

            test_bed = test_bed
                .ac_bus_2_lost()
                .run_waiting_for(Duration::from_secs(25));

            // Blue epump still working as it's not plugged on AC2
            assert!(test_bed.is_blue_pressurised());

            test_bed = test_bed
                .ac_bus_1_lost()
                .run_waiting_for(Duration::from_secs(25));

            // Blue epump has stopped
            assert!(!test_bed.is_blue_pressurised());
        }

        #[test]
        fn yellow_epump_unavailable_if_unpowered() {
            let mut test_bed = test_bed_with()
                .engines_off()
                .on_the_ground()
                .set_cold_dark_inputs()
                .run_one_tick();

            test_bed = test_bed
                .set_yellow_e_pump(false)
                .run_waiting_for(Duration::from_secs(10));

            // Yellow epump working
            assert!(test_bed.is_yellow_pressurised());

            test_bed = test_bed
                .ac_bus_2_lost()
                .ac_bus_1_lost()
                .run_waiting_for(Duration::from_secs(25));

            // Yellow epump still working as not plugged on AC2 or AC1
            assert!(test_bed.is_yellow_pressurised());

            test_bed = test_bed
                .ac_ground_service_lost()
                .run_waiting_for(Duration::from_secs(25));

            // Yellow epump has stopped
            assert!(!test_bed.is_yellow_pressurised());
        }

        fn context(delta_time: Duration) -> UpdateContext {
            UpdateContext::new(
                delta_time,
                Velocity::new::<knot>(250.),
                Length::new::<foot>(5000.),
                ThermodynamicTemperature::new::<degree_celsius>(25.0),
                true,
                Acceleration::new::<foot_per_second_squared>(0.),
            )
        }

        fn moving_door(id: usize) -> Door {
            let mut door = Door::new(id);
            door.position += 0.01;
            door
        }

        fn non_moving_door(id: usize) -> Door {
            let mut door = Door::new(id);
            door.previous_position = door.position;
            door
        }

        fn attached_tug() -> PushbackTug {
            let mut tug = PushbackTug::new();
            tug.angle = tug.previous_angle + 0.1;
            tug.state = 0.;
            tug.update();
            tug
        }

        fn detached_tug() -> PushbackTug {
            let mut tug = PushbackTug::new();
            tug.angle = tug.previous_angle;
            tug.state = 3.;
            tug.update();
            tug
        }

        fn test_supplied_power(bus_id: ElectricalBusType, is_powered: bool) -> SuppliedPower {
            let mut supplied_power = SuppliedPower::new();
            supplied_power.add(
                bus_id,
                if is_powered {
                    Potential::single(
                        PotentialOrigin::EngineGenerator(1),
                        ElectricPotential::new::<volt>(115.),
                    )
                } else {
                    Potential::none()
                },
            );

            supplied_power
        }
    }
}<|MERGE_RESOLUTION|>--- conflicted
+++ resolved
@@ -1,16 +1,9 @@
 use std::time::Duration;
-<<<<<<< HEAD
 use uom::si::{
     angular_velocity::revolution_per_minute, f64::*, pressure::pascal, pressure::psi,
     ratio::percent, volume::gallon,
 };
 
-use systems::overhead::{
-    AutoOffFaultPushButton, AutoOnFaultPushButton, MomentaryOnPushButton, MomentaryPushButton,
-    PushButtonElecRelay,
-};
-=======
->>>>>>> a29118d4
 use systems::{
     engine::Engine,
     hydraulic::{
@@ -20,7 +13,8 @@
     },
     landing_gear::LandingGear,
     overhead::{
-        AutoOffFaultPushButton, AutoOnFaultPushButton, MomentaryPushButton, OnOffFaultPushButton,
+        AutoOffFaultPushButton, AutoOnFaultPushButton, MomentaryOnPushButton, MomentaryPushButton,
+        PushButtonElecRelay,
     },
     shared::{
         DelayedFalseLogicGate, DelayedTrueLogicGate, ElectricalBusType, ElectricalBuses,
@@ -31,10 +25,6 @@
         Read, SimulationElement, SimulationElementVisitor, SimulatorReader, SimulatorWriter,
         UpdateContext, Write,
     },
-};
-use uom::si::{
-    angular_velocity::revolution_per_minute, f64::*, pressure::pascal, pressure::psi,
-    ratio::percent, volume::gallon,
 };
 
 pub(super) struct A320Hydraulic {
