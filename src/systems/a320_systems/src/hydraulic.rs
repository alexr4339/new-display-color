--- conflicted
+++ resolved
@@ -306,7 +306,6 @@
         {
             self.rat.set_active();
         }
-<<<<<<< HEAD
     }
 
     fn update_external_cond(&mut self, delta_time_update: &Duration) {
@@ -349,50 +348,6 @@
         }
     }
 
-=======
-    }
-
-    fn update_external_cond(&mut self, delta_time_update: &Duration) {
-        //Only evaluate ground conditions if on ground, if superman needs to operate cargo door in flight feel free to update
-        if self.hyd_logic_inputs.weight_on_wheels {
-            self.hyd_logic_inputs.cargo_operated_ptu_cond = self
-                .hyd_logic_inputs
-                .is_cargo_operation_ptu_flag(&delta_time_update);
-            self.hyd_logic_inputs.cargo_operated_ypump_cond = self
-                .hyd_logic_inputs
-                .is_cargo_operation_flag(&delta_time_update);
-            self.hyd_logic_inputs.nsw_pin_inserted_cond = self
-                .hyd_logic_inputs
-                .is_nsw_pin_inserted_flag(&delta_time_update);
-        }
-    }
-
-    fn update_pump_faults(&mut self) {
-        //Basic faults of pumps //TODO wrong logic: can fake it using pump flow == 0 until we implement check valve sections in each hyd loop
-        //At current state, PTU activation is able to clear a pump fault by rising pressure, which is wrong
-        if self.yellow_electric_pump.is_active() && !self.is_yellow_pressurised() {
-            self.hyd_logic_inputs.yellow_epump_has_fault = true;
-        } else {
-            self.hyd_logic_inputs.yellow_epump_has_fault = false;
-        }
-        if self.engine_driven_pump_1.is_active() && !self.is_green_pressurised() {
-            self.hyd_logic_inputs.green_edp_has_fault = true;
-        } else {
-            self.hyd_logic_inputs.green_edp_has_fault = false;
-        }
-        if self.engine_driven_pump_2.is_active() && !self.is_yellow_pressurised() {
-            self.hyd_logic_inputs.yellow_edp_has_fault = true;
-        } else {
-            self.hyd_logic_inputs.yellow_edp_has_fault = false;
-        }
-        if self.blue_electric_pump.is_active() && !self.is_blue_pressurised() {
-            self.hyd_logic_inputs.blue_epump_has_fault = true;
-        } else {
-            self.hyd_logic_inputs.blue_epump_has_fault = false;
-        }
-    }
-
->>>>>>> 7b7a15e9
     fn update_ed_pump_states(&mut self, overhead_panel: &A320HydraulicOverheadPanel) {
         if overhead_panel.edp1_push_button.is_auto()
             && self.hyd_logic_inputs.eng_1_master_on
@@ -474,7 +429,6 @@
 
         visitor.visit(self);
     }
-<<<<<<< HEAD
 }
 
 pub struct A320HydraulicBrakingLogic {
@@ -490,23 +444,6 @@
     autobrakes_setting: u8,
 }
 
-=======
-}
-
-pub struct A320HydraulicBrakingLogic {
-    parking_brake_demand: bool,
-    weight_on_wheels: bool,
-    left_brake_command: f64,
-    right_brake_command: f64,
-    left_brake_green_command: f64, //Actual command sent to left green circuit
-    left_brake_yellow_command: f64, //Actual command sent to left yellow circuit
-    right_brake_green_command: f64, //Actual command sent to right green circuit
-    right_brake_yellow_command: f64, //Actual command sent to right yellow circuit
-    anti_skid_activated: bool,
-    autobrakes_setting: u8,
-}
-
->>>>>>> 7b7a15e9
 //Implements brakes computers logic
 impl A320HydraulicBrakingLogic {
     const PARK_BRAKE_DEMAND_DYNAMIC: f64 = 0.8; //Dynamic of the parking brake application/removal in (percent/100) per s
@@ -565,28 +502,17 @@
                         + (1.0 - A320HydraulicBrakingLogic::LOW_PASS_FILTER_BRAKE_COMMAND)
                             * self.right_brake_yellow_command;
                 if !self.anti_skid_activated {
-<<<<<<< HEAD
-                    self.left_brake_yellow_command = self.left_brake_yellow_command.min(0.5);
-                    self.right_brake_yellow_command = self.right_brake_yellow_command.min(0.5);
-=======
                     self.left_brake_yellow_command = self.left_brake_yellow_command.min(0.5); //0.5 is temporary implementation of pressure limitation around 1000psi
                     self.right_brake_yellow_command = self.right_brake_yellow_command.min(0.5);
                     //0.5 is temporary implementation of pressure limitation around 1000psi
->>>>>>> 7b7a15e9
                 }
             } else {
                 //Else we just use parking brake
                 self.left_brake_yellow_command += dynamic_increment;
-<<<<<<< HEAD
-                self.left_brake_yellow_command = self.left_brake_yellow_command.min(0.7);
-                self.right_brake_yellow_command += dynamic_increment;
-                self.right_brake_yellow_command = self.right_brake_yellow_command.min(0.7);
-=======
                 self.left_brake_yellow_command = self.left_brake_yellow_command.min(0.7); //0.7 is temporary implementation of pressure limitation around 2000psi for parking brakes
                 self.right_brake_yellow_command += dynamic_increment;
                 self.right_brake_yellow_command = self.right_brake_yellow_command.min(0.7);
                 //0.7 is temporary implementation of pressure limitation around 2000psi for parking brakes
->>>>>>> 7b7a15e9
             }
             self.left_brake_green_command -= dynamic_increment;
             self.right_brake_green_command -= dynamic_increment;
@@ -830,27 +756,6 @@
     }
 }
 
-<<<<<<< HEAD
-#[cfg(test)]
-pub mod tests {
-    use super::A320HydraulicLogic;
-    use std::time::Duration;
-
-    fn hyd_logic() -> A320HydraulicLogic {
-        A320HydraulicLogic::new()
-    }
-
-    #[test]
-    fn is_nws_pin_engaged_test() {
-        let mut logic = hyd_logic();
-
-        let update_delta = Duration::from_secs_f64(0.08);
-        assert!(!logic.is_nsw_pin_inserted_flag(&update_delta));
-
-        logic.pushback_angle = 1.001;
-        logic.pushback_state = 2.0;
-        assert!(logic.is_nsw_pin_inserted_flag(&update_delta));
-=======
 // #[cfg(test)]
 // pub mod tests {
 //     use super::A320HydraulicLogic;
@@ -1381,6 +1286,5 @@
             assert!(!test_bed.is_yellow_pressurised());
             assert!(test_bed.yellow_pressure() < Pressure::new::<psi>(500.));
         }
->>>>>>> 7b7a15e9
     }
 }