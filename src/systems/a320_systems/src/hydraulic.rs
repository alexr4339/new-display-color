--- conflicted
+++ resolved
@@ -46,8 +46,6 @@
     },
 };
 
-<<<<<<< HEAD
-=======
 struct A320HydraulicCircuitFactory {}
 impl A320HydraulicCircuitFactory {
     const MIN_PRESS_EDP_SECTION_LO_HYST: f64 = 1740.0;
@@ -111,7 +109,6 @@
     }
 }
 
->>>>>>> 860e1569
 struct A320CargoDoorFactory {}
 impl A320CargoDoorFactory {
     fn a320_cargo_door_actuator(
@@ -733,30 +730,6 @@
             (self.green_circuit.system_pressure() - self.yellow_circuit.system_pressure()).abs();
 
         absolute_delta_pressure > Pressure::new::<psi>(2700.) && is_ptu_rotating
-    }
-
-    pub fn green_reservoir_capacity(&self) -> Volume {
-        self.green_loop.reservoir_capacity()
-    }
-
-    pub fn blue_reservoir_capacity(&self) -> Volume {
-        self.blue_loop.reservoir_capacity()
-    }
-
-    pub fn yellow_reservoir_capacity(&self) -> Volume {
-        self.yellow_loop.reservoir_capacity()
-    }
-
-    pub fn green_reservoir_volume(&self) -> Volume {
-        self.green_loop.reservoir_volume()
-    }
-
-    pub fn blue_reservoir_volume(&self) -> Volume {
-        self.blue_loop.reservoir_volume()
-    }
-
-    pub fn yellow_reservoir_volume(&self) -> Volume {
-        self.yellow_loop.reservoir_volume()
     }
 }
 impl RamAirTurbineHydraulicCircuitPressurised for A320Hydraulic {
