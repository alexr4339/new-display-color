--- conflicted
+++ resolved
@@ -1595,26 +1595,16 @@
             test_bed = test_bed
                 .start_eng1(Ratio::new::<percent>(50.))
                 .run_one_tick();
-<<<<<<< HEAD
-            //ALMOST No pressure
-=======
 
             // ALMOST No pressure
->>>>>>> a5fbd046
             assert!(!test_bed.is_green_pressurised());
             assert!(test_bed.green_pressure() < Pressure::new::<psi>(500.));
             assert!(!test_bed.is_blue_pressurised());
             assert!(test_bed.blue_pressure() < Pressure::new::<psi>(500.)); //Blue is auto run
             assert!(!test_bed.is_yellow_pressurised());
-<<<<<<< HEAD
-            assert!(test_bed.yellow_pressure() < Pressure::new::<psi>(50.));
-
-            //Waiting for 5s pressure hsould be at 3000 psi
-=======
             assert!(test_bed.yellow_pressure() < Pressure::new::<psi>(500.));
 
             // Waiting for 5s pressure should be at 3000 psi
->>>>>>> a5fbd046
             test_bed = test_bed
                 .start_eng1(Ratio::new::<percent>(50.))
                 .run_waiting_for(Duration::from_secs(5));
@@ -1626,11 +1616,7 @@
             assert!(!test_bed.is_yellow_pressurised());
             assert!(test_bed.yellow_pressure() < Pressure::new::<psi>(50.));
 
-<<<<<<< HEAD
-            //Stoping engine, pressure should fall in 20s
-=======
             // Stoping engine, pressure should fall in 20s
->>>>>>> a5fbd046
             test_bed = test_bed
                 .stop_eng1()
                 .run_waiting_for(Duration::from_secs(20));
@@ -1652,39 +1638,23 @@
                 .set_ptu_state(false)
                 .run_one_tick();
 
-<<<<<<< HEAD
-            //Starting eng 1
-=======
             // Starting eng 1
->>>>>>> a5fbd046
             test_bed = test_bed
                 .start_eng1(Ratio::new::<percent>(50.))
                 .start_eng2(Ratio::new::<percent>(50.))
                 .run_one_tick();
-<<<<<<< HEAD
-            //ALMOST No pressure
-            assert!(test_bed.green_pressure() < Pressure::new::<psi>(500.));
-            assert!(test_bed.yellow_pressure() < Pressure::new::<psi>(500.));
-
-            //Waiting for 5s pressure should be at 3000 psi
-=======
 
             // ALMOST No pressure
             assert!(test_bed.green_pressure() < Pressure::new::<psi>(500.));
             assert!(test_bed.yellow_pressure() < Pressure::new::<psi>(500.));
 
             // Waiting for 5s pressure should be at 3000 psi
->>>>>>> a5fbd046
             test_bed = test_bed.run_waiting_for(Duration::from_secs(5));
 
             assert!(test_bed.green_pressure() > Pressure::new::<psi>(2900.));
             assert!(test_bed.yellow_pressure() > Pressure::new::<psi>(2900.));
 
-<<<<<<< HEAD
-            //Stoping edp1, pressure should fall in 20s
-=======
             // Stoping edp1, pressure should fall in 20s
->>>>>>> a5fbd046
             test_bed = test_bed
                 .set_green_ed_pump(false)
                 .run_waiting_for(Duration::from_secs(20));
@@ -1692,11 +1662,7 @@
             assert!(test_bed.green_pressure() < Pressure::new::<psi>(500.));
             assert!(test_bed.yellow_pressure() > Pressure::new::<psi>(2900.));
 
-<<<<<<< HEAD
-            //Stoping edp2, pressure should fall in 20s
-=======
             // Stoping edp2, pressure should fall in 20s
->>>>>>> a5fbd046
             test_bed = test_bed
                 .set_yellow_ed_pump(false)
                 .run_waiting_for(Duration::from_secs(20));
@@ -1713,19 +1679,11 @@
                 .set_cold_dark_inputs()
                 .run_one_tick();
 
-<<<<<<< HEAD
-            //Starting eng 1
-            test_bed = test_bed
-                .start_eng2(Ratio::new::<percent>(50.))
-                .run_one_tick();
-            //ALMOST No pressure
-=======
             // Starting eng 1
             test_bed = test_bed
                 .start_eng2(Ratio::new::<percent>(50.))
                 .run_one_tick();
             // ALMOST No pressure
->>>>>>> a5fbd046
             assert!(!test_bed.is_green_pressurised());
             assert!(test_bed.green_pressure() < Pressure::new::<psi>(50.));
             assert!(!test_bed.is_blue_pressurised());
@@ -1733,11 +1691,7 @@
             assert!(!test_bed.is_yellow_pressurised());
             assert!(test_bed.yellow_pressure() < Pressure::new::<psi>(500.));
 
-<<<<<<< HEAD
-            //Waiting for 5s pressure hsould be at 3000 psi
-=======
             // Waiting for 5s pressure should be at 3000 psi
->>>>>>> a5fbd046
             test_bed = test_bed
                 .start_eng2(Ratio::new::<percent>(50.))
                 .run_waiting_for(Duration::from_secs(5));
@@ -1749,11 +1703,7 @@
             assert!(test_bed.is_yellow_pressurised());
             assert!(test_bed.yellow_pressure() > Pressure::new::<psi>(2800.));
 
-<<<<<<< HEAD
-            //Stoping engine, pressure should fall in 20s
-=======
             // Stoping engine, pressure should fall in 20s
->>>>>>> a5fbd046
             test_bed = test_bed
                 .stop_eng2()
                 .run_waiting_for(Duration::from_secs(20));
