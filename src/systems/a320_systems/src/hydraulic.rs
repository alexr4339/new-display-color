--- conflicted
+++ resolved
@@ -4,11 +4,8 @@
 use uom::si::{
     acceleration::meter_per_second_squared,
     angle::degree,
-<<<<<<< HEAD
     angular_velocity::{radian_per_second, revolution_per_minute},
-=======
     angular_velocity::revolution_per_minute,
->>>>>>> 507e6f23
     f64::*,
     length::meter,
     mass::kilogram,
@@ -26,16 +23,13 @@
         brake_circuit::{
             AutobrakeDecelerationGovernor, AutobrakeMode, AutobrakePanel, BrakeCircuit,
         },
-<<<<<<< HEAD
         flap_slat::FlapSlatAssembly,
-=======
         linear_actuator::{
             Actuator, BoundedLinearLength, HydraulicAssemblyController,
             HydraulicLinearActuatorAssembly, LinearActuatedRigidBodyOnHingeAxis, LinearActuator,
             LinearActuatorMode,
         },
         update_iterator::{FixedStepLoop, MaxFixedStepLoop},
->>>>>>> 507e6f23
         ElectricPump, EngineDrivenPump, Fluid, HydraulicLoop, HydraulicLoopController,
         PowerTransferUnit, PowerTransferUnitController, PressureSwitch, PumpController,
         RamAirTurbine, RamAirTurbineController,
@@ -146,13 +140,13 @@
     braking_circuit_altn: BrakeCircuit,
     braking_force: A320BrakingForce,
 
-<<<<<<< HEAD
     flap_system: FlapSlatAssembly,
-
-    total_sim_time_elapsed: Duration,
-    lag_time_accumulator: Duration,
-
     flaps_position_request: Angle,
+
+    forward_cargo_door: CargoDoor,
+    forward_cargo_door_controller: A320DoorController,
+    aft_cargo_door: CargoDoor,
+    aft_cargo_door_controller: A320DoorController,
 }
 impl A320Hydraulic {
     const FLAP_FFPU_TO_SURFACE_ANGLE_BREAKPTS: [f64; 12] = [
@@ -161,20 +155,9 @@
     const FLAP_FFPU_TO_SURFACE_ANGLE_DEGREES: [f64; 12] = [
         0., 10.318, 18.2561, 19.134, 21.59, 23.098, 24.13, 26.196, 26.72, 28.42, 36.703, 40.,
     ];
-
-    const FORWARD_CARGO_DOOR_ID: usize = 5;
-    // Same id for aft door as a place holder until it gets animated
-    const AFT_CARGO_DOOR_ID: usize = 5;
-=======
-    forward_cargo_door: CargoDoor,
-    forward_cargo_door_controller: A320DoorController,
-    aft_cargo_door: CargoDoor,
-    aft_cargo_door_controller: A320DoorController,
-}
-impl A320Hydraulic {
+    
     const FORWARD_CARGO_DOOR_ID: &'static str = "FWD";
     const AFT_CARGO_DOOR_ID: &'static str = "AFT";
->>>>>>> 507e6f23
 
     const BLUE_ELEC_PUMP_CONTROL_POWER_BUS: ElectricalBusType =
         ElectricalBusType::DirectCurrentEssential;
@@ -327,7 +310,6 @@
 
             braking_force: A320BrakingForce::new(),
 
-<<<<<<< HEAD
             flap_system: FlapSlatAssembly::new(
                 "FLAPS",
                 Volume::new::<cubic_inch>(0.32),
@@ -339,12 +321,8 @@
                 Self::FLAP_FFPU_TO_SURFACE_ANGLE_BREAKPTS,
                 Self::FLAP_FFPU_TO_SURFACE_ANGLE_DEGREES,
             ),
-
-            total_sim_time_elapsed: Duration::new(0, 0),
-            lag_time_accumulator: Duration::new(0, 0),
-
             flaps_position_request: Angle::new::<degree>(0.),
-=======
+            
             forward_cargo_door: A320CargoDoorFactory::new_a320_cargo_door(
                 Self::FORWARD_CARGO_DOOR_ID,
             ),
@@ -352,7 +330,6 @@
 
             aft_cargo_door: A320CargoDoorFactory::new_a320_cargo_door(Self::AFT_CARGO_DOOR_ID),
             aft_cargo_door_controller: A320DoorController::new(Self::AFT_CARGO_DOOR_ID),
->>>>>>> 507e6f23
         }
     }
 
@@ -563,15 +540,14 @@
             &self.braking_circuit_norm,
             &self.braking_circuit_altn,
         );
-<<<<<<< HEAD
 
         // TODO Here input the flap computer position request
-        // Degrees are in synchrodrive degrees, so from 0 to 231.24°
+        // Degrees are in flap surface angle
         self.flap_system.update(
             Some(self.flaps_position_request),
             Some(self.flaps_position_request),
-            self.green_loop.pressure(),
-            self.yellow_loop.pressure(),
+            self.green_loop.system_pressure(),
+            self.yellow_loop.system_pressure(),
             context,
         );
         println!(
@@ -581,14 +557,6 @@
             self.green_loop.pressure().get::<psi>(),
             self.yellow_loop.pressure().get::<psi>(),
         );
-    }
-
-    #[cfg(test)]
-    fn set_flap_req(&mut self, angle_req: Angle) {
-        self.flaps_position_request = angle_req;
-    }
-=======
->>>>>>> 507e6f23
 
         self.forward_cargo_door_controller.update(
             context,
@@ -603,6 +571,11 @@
         );
     }
 
+    #[cfg(test)]
+    fn set_flap_req(&mut self, angle_req: Angle) {
+        self.flaps_position_request = angle_req;
+    }   
+
     // For each hydraulic loop retrieves volumes from and to each actuator and pass it to the loops
     fn update_actuators_volume(&mut self) {
         self.update_green_actuators_volume();
@@ -612,36 +585,24 @@
 
     fn update_green_actuators_volume(&mut self) {
         self.green_loop
-<<<<<<< HEAD
             .update_actuator_volumes(&self.braking_circuit_norm);
-        self.braking_circuit_norm.reset_accumulators();
 
         self.green_loop
             .update_actuator_volumes(self.flap_system.left_motor());
-        self.flap_system.reset_left_accumulators();
-=======
-            .update_actuator_volumes(&mut self.braking_circuit_norm);
->>>>>>> 507e6f23
     }
 
     fn update_yellow_actuators_volume(&mut self) {
         self.yellow_loop
-<<<<<<< HEAD
             .update_actuator_volumes(&self.braking_circuit_altn);
-        self.braking_circuit_altn.reset_accumulators();
 
         self.yellow_loop
             .update_actuator_volumes(self.flap_system.right_motor());
-        self.flap_system.reset_right_accumulators();
-=======
-            .update_actuator_volumes(&mut self.braking_circuit_altn);
 
         self.yellow_loop
             .update_actuator_volumes(self.forward_cargo_door.actuator());
 
         self.yellow_loop
             .update_actuator_volumes(self.aft_cargo_door.actuator());
->>>>>>> 507e6f23
     }
 
     fn update_blue_actuators_volume(&mut self) {}
@@ -5610,21 +5571,15 @@
             assert!(!test_bed.is_yellow_pressurised());
         }
 
-<<<<<<< HEAD
         // TODO Dummy test to try flap system. To complete with correct getters in test bench and asserts
         #[test]
         fn yellow_epump_can_deploy_flaps() {
-=======
-        #[test]
-        fn cargo_door_stays_closed_at_init() {
->>>>>>> 507e6f23
-            let mut test_bed = test_bed_with()
-                .engines_off()
-                .on_the_ground()
-                .set_cold_dark_inputs()
-                .run_one_tick();
-
-<<<<<<< HEAD
+            let mut test_bed = test_bed_with()
+                .engines_off()
+                .on_the_ground()
+                .set_cold_dark_inputs()
+                .run_one_tick();
+
             test_bed = test_bed
                 .set_yellow_e_pump(false)
                 .run_waiting_for(Duration::from_secs(10));
@@ -5635,7 +5590,17 @@
             test_bed = test_bed
                 .set_flaps(Angle::new::<degree>(800.))
                 .run_waiting_for(Duration::from_secs(37));
-=======
+
+        }
+        
+        #[test]
+        fn cargo_door_stays_closed_at_init() {
+            let mut test_bed = test_bed_with()
+                .engines_off()
+                .on_the_ground()
+                .set_cold_dark_inputs()
+                .run_one_tick();
+
             assert!(test_bed.is_cargo_fwd_door_locked_down());
             assert!(test_bed.cargo_fwd_door_position() == 0.);
 
@@ -5801,7 +5766,6 @@
 
             assert!(test_bed.is_cargo_fwd_door_locked_down());
             assert!(test_bed.cargo_fwd_door_position() <= 0.);
->>>>>>> 507e6f23
         }
     }
 }