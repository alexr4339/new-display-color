--- conflicted
+++ resolved
@@ -79,28 +79,20 @@
         }
     }
 
-<<<<<<< HEAD
-    pub fn update_with_alternating_current_state<
+    pub fn update<
         'a,
         T: AlternatingCurrentState,
         U: EngineCorrectedN2,
         V: AuxiliaryPowerUnitElectrical,
         W: EngineFirePushButtons,
     >(
-=======
-    pub fn update<'a, T: AlternatingCurrentState>(
->>>>>>> 537e4f0a
         &mut self,
         context: &UpdateContext,
         overhead: &A320ElectricalOverheadPanel,
         ac_state: &T,
-<<<<<<< HEAD
-        arguments: &mut A320ElectricalUpdateArguments<'a, U, V, W>,
-=======
         emergency_elec: &EmergencyElectrical,
         emergency_generator: &EmergencyGenerator,
-        arguments: &mut A320ElectricalUpdateArguments<'a>,
->>>>>>> 537e4f0a
+        arguments: &mut A320ElectricalUpdateArguments<'a, U, V, W>,
     ) {
         self.tr_1_contactor.close_when(ac_state.tr_1().is_powered());
         self.tr_1_contactor.powered_by(ac_state.tr_1());
