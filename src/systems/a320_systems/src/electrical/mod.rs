--- conflicted
+++ resolved
@@ -14,10 +14,7 @@
 #[cfg(test)]
 use systems::electrical::Battery;
 
-<<<<<<< HEAD
-=======
 use systems::simulation::VariableIdentifier;
->>>>>>> 295b850a
 use systems::{
     accept_iterable,
     electrical::{
