#![cfg(any(target_arch = "wasm32", doc))]
<<<<<<< HEAD
pub mod electrical;
pub mod failures;
use failures::Failures;
use fxhash::FxHashMap;
=======
mod electrical;
mod failures;

use std::{collections::HashMap, error::Error, pin::Pin, time::Duration};

>>>>>>> 4b9faea8
use msfs::{
    legacy::{AircraftVariable, NamedVariable},
    sim_connect::{SimConnect, SimConnectRecv},
    MSFSEvent,
};
<<<<<<< HEAD
use std::{error::Error, pin::Pin, time::Duration};
use systems::simulation::{
    Aircraft, Simulation, SimulatorReaderWriter, VariableIdentifier, VariableRegistry,
};
=======

use systems::{
    failures::FailureType,
    simulation::{Aircraft, Simulation, SimulatorReaderWriter},
};

use electrical::{MsfsAuxiliaryPowerUnit, MsfsElectricalBuses};
use failures::Failures;
>>>>>>> 4b9faea8

/// An aspect to inject into events in the simulation.
pub trait SimulatorAspect {
    /// Attempts to read data with the given identifier.
    /// Returns `Some` when reading was successful, `None` otherwise.
    fn read(&mut self, _identifier: &VariableIdentifier) -> Option<f64> {
        None
    }

    /// Attempts to write the value with the given identifier.
    /// Returns true when the writing was successful and deemed sufficient,
    /// false otherwise.
    ///
    /// Note that there may be cases where multiple types write the same data.
    /// For such situations, after a successful write the function can return false.
    fn write(&mut self, _identifier: &VariableIdentifier, _value: f64) -> bool {
        false
    }

    /// Attempts to handle the given SimConnect message, returning true
    /// when the message was handled and false otherwise.
    fn handle_message(&mut self, _message: &SimConnectRecv) -> bool {
        false
    }

    /// Executes before a simulation tick runs.
    fn pre_tick(&mut self, _delta: Duration) {}

    /// Executes after a simulation tick ran.
    fn post_tick(&mut self, _sim_connect: &mut SimConnect) -> Result<(), Box<dyn Error>> {
        Ok(())
    }
}

pub trait MsfsAspectCtor {
    fn new(sim_connect: &mut SimConnect) -> Result<Self, Box<dyn std::error::Error>>
    where
        Self: Sized;
}

pub struct MsfsHandlerBuilder<'a, 'b> {
    key_prefix: String,
    electrical_buses: Option<MsfsElectricalBuses>,
    aircraft_variable_reader: Option<MsfsAircraftVariableReader>,
    sim_connect: Pin<&'a mut SimConnect<'b>>,
    apu: Option<MsfsAuxiliaryPowerUnit>,
    failures: Option<Failures>,
    additional_aspects: Vec<Box<dyn SimulatorAspect>>,
}

impl<'a, 'b> MsfsHandlerBuilder<'a, 'b> {
    const MSFS_INFINITELY_POWERED_BUS_IDENTIFIER: usize = 1;

    pub fn new(key_prefix: &str, sim_connect: Pin<&'a mut SimConnect<'b>>) -> Self {
        Self {
            key_prefix: key_prefix.to_owned(),
            electrical_buses: Some(Default::default()),
            aircraft_variable_reader: Some(Default::default()),
            sim_connect,
            apu: None,
            failures: None,
            additional_aspects: vec![],
        }
    }

    pub fn build(mut self) -> MsfsHandler {
        let mut aspects: Vec<Box<dyn SimulatorAspect>> =
            vec![Box::new(self.electrical_buses.unwrap())];
        if self.apu.is_some() {
            aspects.push(Box::new(self.apu.unwrap()));
        }

        aspects.append(&mut self.additional_aspects);
        aspects.push(Box::new(self.aircraft_variable_reader.unwrap()));
        aspects.push(Box::new(MsfsNamedVariableReaderWriter::new(
            &self.key_prefix,
        )));

        MsfsHandler::new(aspects, self.failures)
    }

    pub fn with<T: 'static + MsfsAspectCtor + SimulatorAspect>(
        mut self,
    ) -> Result<Self, Box<dyn std::error::Error>> {
        self.additional_aspects
            .push(Box::new(T::new(self.sim_connect.as_mut().get_mut())?));

        Ok(self)
    }

    /// Adds the mapping between electrical buses within Rust code and the powering of a specific
    /// electrical bus defined within the systems.cfg `[ELECTRICAL]` section.
    ///
    /// This function assumes that `bus.1` is a bus which is infinitely powered, and thus can act
    /// as a power source for the other buses which will all be connected to it.
    pub fn with_electrical_buses(mut self, buses_to_add: Vec<(&'static str, usize)>) -> Self {
        if let Some(buses) = &mut self.electrical_buses {
            for bus in buses_to_add {
                buses.add(bus.0, Self::MSFS_INFINITELY_POWERED_BUS_IDENTIFIER, bus.1)
            }
        }

        self
    }

    pub fn with_auxiliary_power_unit(
        mut self,
        is_available_variable_name: &str,
        fuel_valve_number: u8,
    ) -> Result<Self, Box<dyn std::error::Error>> {
        self.apu = Some(MsfsAuxiliaryPowerUnit::new(
            is_available_variable_name,
            fuel_valve_number,
        )?);

        Ok(self)
    }

    pub fn with_failures(mut self, failures: Vec<(u64, FailureType)>) -> Self {
        let mut f = Failures::new(
            NamedVariable::from(&format!("{}{}", &self.key_prefix, "FAILURE_ACTIVATE")),
            NamedVariable::from(&format!("{}{}", &self.key_prefix, "FAILURE_DEACTIVATE")),
        );
        for failure in failures {
            f.add(failure.0, failure.1);
        }

        self.failures = Some(f);

        self
    }

    pub fn provides_aircraft_variable(
        mut self,
        name: &str,
        units: &str,
        index: usize,
    ) -> Result<Self, Box<dyn std::error::Error>> {
        if let Some(reader) = &mut self.aircraft_variable_reader {
            reader.add(name, units, index)?;
        }

        Ok(self)
    }

    pub fn provides_aircraft_variable_with_additional_names(
        mut self,
        name: &str,
        units: &str,
        index: usize,
        additional_names: Vec<&str>,
    ) -> Result<Self, Box<dyn std::error::Error>> {
        if let Some(reader) = &mut self.aircraft_variable_reader {
            reader.add_with_additional_names(name, units, index, Some(additional_names))?;
        }

        Ok(self)
    }
}

/// Used to orchestrate the simulation combined with Microsoft Flight Simulator.
pub struct MsfsHandler {
    aspects: Vec<Box<dyn SimulatorAspect>>,
    failures: Option<Failures>,
}
impl MsfsHandler {
    fn new(aspects: Vec<Box<dyn SimulatorAspect>>, failures: Option<Failures>) -> Self {
        Self { aspects, failures }
    }

    pub fn handle<'a, 'b, T: Aircraft>(
        &mut self,
        event: MSFSEvent,
        simulation: &mut Simulation<T>,
        sim_connect: Pin<&'a mut SimConnect<'b>>,
    ) -> Result<(), Box<dyn std::error::Error>> {
        match event {
            MSFSEvent::PreDraw(d) => {
                self.pre_tick(d.delta_time());
                if let Some(failures) = &self.failures {
                    Self::read_failures_into_simulation(failures, simulation);
                }
                simulation.tick(d.delta_time(), self);
                self.post_tick(sim_connect.get_mut())?;
            }
            MSFSEvent::SimConnect(message) => {
                self.handle_message(&message);
                ()
            }
            _ => {}
        }

        Ok(())
    }

    fn handle_message(&mut self, message: &SimConnectRecv) -> bool {
        for aspect in self.aspects.iter_mut() {
            if aspect.handle_message(message) {
                return true;
            }
        }

        false
    }

    fn pre_tick(&mut self, delta: Duration) {
        self.aspects.iter_mut().for_each(|aspect| {
            aspect.pre_tick(delta);
        });
    }

    fn post_tick(
        &mut self,
        sim_connect: &mut SimConnect,
    ) -> Result<(), Box<dyn std::error::Error>> {
        for aspect in self.aspects.iter_mut() {
            aspect.post_tick(sim_connect)?;
        }

        Ok(())
    }

    fn read_failures_into_simulation<T: Aircraft>(
        failures: &Failures,
        simulation: &mut Simulation<T>,
    ) {
        if let Some(failure_type) = failures.read_failure_activate() {
            simulation.activate_failure(failure_type);
        }

        if let Some(failure_type) = failures.read_failure_deactivate() {
            simulation.deactivate_failure(failure_type);
        }
    }
}
<<<<<<< HEAD
impl SimulatorReaderWriter for MsfsSimulationHandler {
    fn read(&mut self, identifier: &VariableIdentifier) -> f64 {
=======
impl SimulatorReaderWriter for MsfsHandler {
    fn read(&mut self, name: &str) -> f64 {
>>>>>>> 4b9faea8
        self.aspects
            .iter_mut()
            .find_map(|aspect| aspect.read(identifier))
            .unwrap_or(0.)
    }

    fn write(&mut self, identifier: &VariableIdentifier, value: f64) {
        for aspect in self.aspects.iter_mut() {
            if aspect.write(identifier, value) {
                break;
            }
        }
    }
}

pub struct MsfsVariableRegistry {
    name_to_identifier: FxHashMap<String, VariableIdentifier>,
    aircraft_variables: Vec<AircraftVariable>,
    named_variables: Vec<NamedVariable>,
    named_variable_prefix: String,
    next_aircraft_variable_identifier: VariableIdentifier,
    next_named_variable_identifier: VariableIdentifier,
}

impl MsfsVariableRegistry {
    const AIRCRAFT_VARIABLE_IDENTIFIER_TYPE: u8 = 0;
    const NAMED_VARIABLE_IDENTIFIER_TYPE: u8 = 1;

<<<<<<< HEAD
    pub fn new(named_variable_prefix: String) -> Self {
        Self {
            name_to_identifier: FxHashMap::default(),
            aircraft_variables: Default::default(),
            named_variables: Default::default(),
            named_variable_prefix,
            next_aircraft_variable_identifier: VariableIdentifier::new(
                Self::AIRCRAFT_VARIABLE_IDENTIFIER_TYPE,
            ),
            next_named_variable_identifier: VariableIdentifier::new(
                Self::NAMED_VARIABLE_IDENTIFIER_TYPE,
            ),
        }
    }

=======
        true
    }
}

/// Reads aircraft variables (AVar).
#[derive(Default)]
pub struct MsfsAircraftVariableReader {
    variables: HashMap<String, AircraftVariable>,
    mapping: HashMap<String, String>,
}
impl MsfsAircraftVariableReader {
>>>>>>> 4b9faea8
    /// Add an aircraft variable definition. Once added, the aircraft variable
    /// can be read through the `MsfsVariableRegistry.read` function.
    pub fn add_aircraft_variable(
        &mut self,
        name: &str,
        units: &str,
        index: usize,
    ) -> Result<(), Box<dyn std::error::Error>> {
<<<<<<< HEAD
        self.add_aircraft_variable_with_additional_names(name, units, index, &vec![])
=======
        self.add_with_additional_names(name, units, index, None)
>>>>>>> 4b9faea8
    }

    /// Add an aircraft variable definition. Once added, the aircraft variable
    /// can be read through the `MsfsVariableRegistry.read` function.
    ///
    /// The additional names map to the same variable.
    pub fn add_aircraft_variable_with_additional_names(
        &mut self,
        name: &str,
        units: &str,
        index: usize,
        additional_names: Option<Vec<&str>>,
    ) -> Result<(), Box<dyn std::error::Error>> {
        match AircraftVariable::from(&name, units, index) {
            Ok(var) => {
                let name = if index > 0 {
                    format!("{}:{}", name, index)
                } else {
                    name.to_owned()
                };

<<<<<<< HEAD
                let identifier = self.next_aircraft_variable_identifier;

                self.aircraft_variables
                    .insert(identifier.identifier_index(), var);
                self.name_to_identifier.insert(name, identifier);

                additional_names.iter().for_each(|&el| {
                    self.name_to_identifier.insert(el.to_owned(), identifier);
                });
=======
                if let Some(additional_names) = additional_names {
                    additional_names.iter().for_each(|&el| {
                        self.mapping.insert(el.to_owned(), name.clone());
                    });
                }
>>>>>>> 4b9faea8

                self.next_aircraft_variable_identifier = identifier.next();

                Ok(())
            }
            Err(x) => Err(x),
        }
    }

    fn add_named_variable(&mut self, name: String) -> VariableIdentifier {
        let identifier = self.next_named_variable_identifier;
        self.named_variables.insert(
            identifier.identifier_index(),
            NamedVariable::from(&format!("{}{}", self.named_variable_prefix, name)),
        );
        self.name_to_identifier.insert(name, identifier);

        self.next_named_variable_identifier = identifier.next();

        identifier
    }
}

impl VariableRegistry for MsfsVariableRegistry {
    fn get(&mut self, name: String) -> VariableIdentifier {
        match self.name_to_identifier.get(&name) {
            Some(identifier) => *identifier,
            None => self.add_named_variable(name),
        }
    }
}

impl SimulatorAspect for MsfsVariableRegistry {
    fn read(&mut self, identifier: &VariableIdentifier) -> Option<f64> {
        match identifier.identifier_type() {
            Self::AIRCRAFT_VARIABLE_IDENTIFIER_TYPE => {
                Some(self.aircraft_variables[identifier.identifier_index()].get())
            }
            Self::NAMED_VARIABLE_IDENTIFIER_TYPE => {
                Some(self.named_variables[identifier.identifier_index()].get_value())
            }
            _ => None,
        }
    }

    fn write(&mut self, identifier: &VariableIdentifier, value: f64) -> bool {
        match identifier.identifier_type() {
            Self::NAMED_VARIABLE_IDENTIFIER_TYPE => {
                self.named_variables[identifier.identifier_index()].set_value(value);
                true
            }
            _ => false,
        }
    }
}

const MIN_32KPOS_VAL_FROM_SIMCONNECT: f64 = -16384.;
const MAX_32KPOS_VAL_FROM_SIMCONNECT: f64 = 16384.;
const RANGE_32KPOS_VAL_FROM_SIMCONNECT: f64 =
    MAX_32KPOS_VAL_FROM_SIMCONNECT - MIN_32KPOS_VAL_FROM_SIMCONNECT;
const OFFSET_32KPOS_VAL_FROM_SIMCONNECT: f64 = 16384.;
// Takes a 32k position type from simconnect, returns a value from scaled from 0 to 1
pub fn sim_connect_32k_pos_to_f64(sim_connect_axis_value: u32) -> f64 {
    let casted_value = (sim_connect_axis_value as i32) as f64;
    let scaled_value =
        (casted_value + OFFSET_32KPOS_VAL_FROM_SIMCONNECT) / RANGE_32KPOS_VAL_FROM_SIMCONNECT;

    scaled_value.min(1.).max(0.)
}
// Takes a [0:1] f64 and returns a simconnect 32k position type
pub fn f64_to_sim_connect_32k_pos(scaled_axis_value: f64) -> u32 {
    let back_to_position_format = ((scaled_axis_value) * RANGE_32KPOS_VAL_FROM_SIMCONNECT)
        - OFFSET_32KPOS_VAL_FROM_SIMCONNECT;
    let to_i32 = back_to_position_format as i32;
    let to_u32 = to_i32 as u32;

    to_u32
}

#[cfg(test)]
mod sim_connect_type_casts {
    use super::*;
    #[test]
    fn min_simconnect_value() {
        // We expect to get first element of YS1
        assert!(sim_connect_32k_pos_to_f64(u32::MAX - 16384) <= 0.001);
    }
    #[test]
    fn middle_simconnect_value() {
        // We expect to get first element of YS1
        let val = sim_connect_32k_pos_to_f64(0);
        assert!(val <= 0.501 && val >= 0.499);
    }

    #[test]
    fn max_simconnect_value() {
        // We expect to get first element of YS1
        assert!(sim_connect_32k_pos_to_f64(16384) >= 0.999);
    }
}<|MERGE_RESOLUTION|>--- conflicted
+++ resolved
@@ -1,36 +1,26 @@
-#![cfg(any(target_arch = "wasm32", doc))]
-<<<<<<< HEAD
-pub mod electrical;
-pub mod failures;
-use failures::Failures;
-use fxhash::FxHashMap;
-=======
+//#![cfg(any(target_arch = "wasm32", doc))]
 mod electrical;
 mod failures;
 
-use std::{collections::HashMap, error::Error, pin::Pin, time::Duration};
-
->>>>>>> 4b9faea8
+use std::{error::Error, pin::Pin, time::Duration};
+
+use fxhash::FxHashMap;
 use msfs::{
     legacy::{AircraftVariable, NamedVariable},
     sim_connect::{SimConnect, SimConnectRecv},
     MSFSEvent,
 };
-<<<<<<< HEAD
-use std::{error::Error, pin::Pin, time::Duration};
-use systems::simulation::{
-    Aircraft, Simulation, SimulatorReaderWriter, VariableIdentifier, VariableRegistry,
-};
-=======
 
 use systems::{
     failures::FailureType,
-    simulation::{Aircraft, Simulation, SimulatorReaderWriter},
+    simulation::{
+        Aircraft, Simulation, SimulatorReaderWriter, VariableIdentifier, VariableRegistry,
+    },
 };
 
 use electrical::{MsfsAuxiliaryPowerUnit, MsfsElectricalBuses};
 use failures::Failures;
->>>>>>> 4b9faea8
+use systems::simulation::InitContext;
 
 /// An aspect to inject into events in the simulation.
 pub trait SimulatorAspect {
@@ -66,29 +56,32 @@
 }
 
 pub trait MsfsAspectCtor {
-    fn new(sim_connect: &mut SimConnect) -> Result<Self, Box<dyn std::error::Error>>
+    fn new(
+        registry: &mut MsfsVariableRegistry,
+        sim_connect: &mut SimConnect,
+    ) -> Result<Self, Box<dyn std::error::Error>>
     where
         Self: Sized;
 }
 
-pub struct MsfsHandlerBuilder<'a, 'b> {
+pub struct MsfsSimulationBuilder<'a, 'b> {
+    variable_registry: Option<MsfsVariableRegistry>,
     key_prefix: String,
     electrical_buses: Option<MsfsElectricalBuses>,
-    aircraft_variable_reader: Option<MsfsAircraftVariableReader>,
     sim_connect: Pin<&'a mut SimConnect<'b>>,
     apu: Option<MsfsAuxiliaryPowerUnit>,
     failures: Option<Failures>,
     additional_aspects: Vec<Box<dyn SimulatorAspect>>,
 }
 
-impl<'a, 'b> MsfsHandlerBuilder<'a, 'b> {
+impl<'a, 'b> MsfsSimulationBuilder<'a, 'b> {
     const MSFS_INFINITELY_POWERED_BUS_IDENTIFIER: usize = 1;
 
-    pub fn new(key_prefix: &str, sim_connect: Pin<&'a mut SimConnect<'b>>) -> Self {
+    pub fn new(key_prefix: String, sim_connect: Pin<&'a mut SimConnect<'b>>) -> Self {
         Self {
-            key_prefix: key_prefix.to_owned(),
+            variable_registry: Some(MsfsVariableRegistry::new(key_prefix.clone())),
+            key_prefix,
             electrical_buses: Some(Default::default()),
-            aircraft_variable_reader: Some(Default::default()),
             sim_connect,
             apu: None,
             failures: None,
@@ -96,7 +89,10 @@
         }
     }
 
-    pub fn build(mut self) -> MsfsHandler {
+    pub fn build<T: Aircraft, U: FnOnce(&mut InitContext) -> T>(
+        mut self,
+        aircraft_ctor_fn: U,
+    ) -> (Simulation<T>, MsfsHandler) {
         let mut aspects: Vec<Box<dyn SimulatorAspect>> =
             vec![Box::new(self.electrical_buses.unwrap())];
         if self.apu.is_some() {
@@ -104,19 +100,23 @@
         }
 
         aspects.append(&mut self.additional_aspects);
-        aspects.push(Box::new(self.aircraft_variable_reader.unwrap()));
-        aspects.push(Box::new(MsfsNamedVariableReaderWriter::new(
-            &self.key_prefix,
-        )));
-
-        MsfsHandler::new(aspects, self.failures)
+
+        let mut registry = self.variable_registry.unwrap();
+        let simulation = Simulation::new(aircraft_ctor_fn, &mut registry);
+        aspects.push(Box::new(registry));
+
+        (simulation, MsfsHandler::new(aspects, self.failures))
     }
 
     pub fn with<T: 'static + MsfsAspectCtor + SimulatorAspect>(
         mut self,
     ) -> Result<Self, Box<dyn std::error::Error>> {
-        self.additional_aspects
-            .push(Box::new(T::new(self.sim_connect.as_mut().get_mut())?));
+        if let Some(registry) = &mut self.variable_registry {
+            self.additional_aspects.push(Box::new(T::new(
+                registry,
+                self.sim_connect.as_mut().get_mut(),
+            )?));
+        }
 
         Ok(self)
     }
@@ -127,9 +127,16 @@
     /// This function assumes that `bus.1` is a bus which is infinitely powered, and thus can act
     /// as a power source for the other buses which will all be connected to it.
     pub fn with_electrical_buses(mut self, buses_to_add: Vec<(&'static str, usize)>) -> Self {
-        if let Some(buses) = &mut self.electrical_buses {
-            for bus in buses_to_add {
-                buses.add(bus.0, Self::MSFS_INFINITELY_POWERED_BUS_IDENTIFIER, bus.1)
+        if let Some(registry) = &mut self.variable_registry {
+            if let Some(buses) = &mut self.electrical_buses {
+                for bus in buses_to_add {
+                    buses.add(
+                        registry,
+                        bus.0,
+                        Self::MSFS_INFINITELY_POWERED_BUS_IDENTIFIER,
+                        bus.1,
+                    )
+                }
             }
         }
 
@@ -138,13 +145,16 @@
 
     pub fn with_auxiliary_power_unit(
         mut self,
-        is_available_variable_name: &str,
+        is_available_variable_name: String,
         fuel_valve_number: u8,
     ) -> Result<Self, Box<dyn std::error::Error>> {
-        self.apu = Some(MsfsAuxiliaryPowerUnit::new(
-            is_available_variable_name,
-            fuel_valve_number,
-        )?);
+        if let Some(registry) = &mut self.variable_registry {
+            self.apu = Some(MsfsAuxiliaryPowerUnit::new(
+                registry,
+                is_available_variable_name,
+                fuel_valve_number,
+            )?);
+        }
 
         Ok(self)
     }
@@ -169,8 +179,8 @@
         units: &str,
         index: usize,
     ) -> Result<Self, Box<dyn std::error::Error>> {
-        if let Some(reader) = &mut self.aircraft_variable_reader {
-            reader.add(name, units, index)?;
+        if let Some(registry) = &mut self.variable_registry {
+            registry.add_aircraft_variable(name, units, index)?;
         }
 
         Ok(self)
@@ -181,10 +191,15 @@
         name: &str,
         units: &str,
         index: usize,
-        additional_names: Vec<&str>,
+        additional_names: Vec<String>,
     ) -> Result<Self, Box<dyn std::error::Error>> {
-        if let Some(reader) = &mut self.aircraft_variable_reader {
-            reader.add_with_additional_names(name, units, index, Some(additional_names))?;
+        if let Some(registry) = &mut self.variable_registry {
+            registry.add_aircraft_variable_with_additional_names(
+                name,
+                units,
+                index,
+                Some(additional_names),
+            )?;
         }
 
         Ok(self)
@@ -266,13 +281,8 @@
         }
     }
 }
-<<<<<<< HEAD
-impl SimulatorReaderWriter for MsfsSimulationHandler {
+impl SimulatorReaderWriter for MsfsHandler {
     fn read(&mut self, identifier: &VariableIdentifier) -> f64 {
-=======
-impl SimulatorReaderWriter for MsfsHandler {
-    fn read(&mut self, name: &str) -> f64 {
->>>>>>> 4b9faea8
         self.aspects
             .iter_mut()
             .find_map(|aspect| aspect.read(identifier))
@@ -301,7 +311,6 @@
     const AIRCRAFT_VARIABLE_IDENTIFIER_TYPE: u8 = 0;
     const NAMED_VARIABLE_IDENTIFIER_TYPE: u8 = 1;
 
-<<<<<<< HEAD
     pub fn new(named_variable_prefix: String) -> Self {
         Self {
             name_to_identifier: FxHashMap::default(),
@@ -317,19 +326,6 @@
         }
     }
 
-=======
-        true
-    }
-}
-
-/// Reads aircraft variables (AVar).
-#[derive(Default)]
-pub struct MsfsAircraftVariableReader {
-    variables: HashMap<String, AircraftVariable>,
-    mapping: HashMap<String, String>,
-}
-impl MsfsAircraftVariableReader {
->>>>>>> 4b9faea8
     /// Add an aircraft variable definition. Once added, the aircraft variable
     /// can be read through the `MsfsVariableRegistry.read` function.
     pub fn add_aircraft_variable(
@@ -338,11 +334,7 @@
         units: &str,
         index: usize,
     ) -> Result<(), Box<dyn std::error::Error>> {
-<<<<<<< HEAD
-        self.add_aircraft_variable_with_additional_names(name, units, index, &vec![])
-=======
-        self.add_with_additional_names(name, units, index, None)
->>>>>>> 4b9faea8
+        self.add_aircraft_variable_with_additional_names(name, units, index, None)
     }
 
     /// Add an aircraft variable definition. Once added, the aircraft variable
@@ -354,7 +346,7 @@
         name: &str,
         units: &str,
         index: usize,
-        additional_names: Option<Vec<&str>>,
+        additional_names: Option<Vec<String>>,
     ) -> Result<(), Box<dyn std::error::Error>> {
         match AircraftVariable::from(&name, units, index) {
             Ok(var) => {
@@ -364,23 +356,17 @@
                     name.to_owned()
                 };
 
-<<<<<<< HEAD
                 let identifier = self.next_aircraft_variable_identifier;
 
                 self.aircraft_variables
                     .insert(identifier.identifier_index(), var);
                 self.name_to_identifier.insert(name, identifier);
 
-                additional_names.iter().for_each(|&el| {
-                    self.name_to_identifier.insert(el.to_owned(), identifier);
-                });
-=======
                 if let Some(additional_names) = additional_names {
-                    additional_names.iter().for_each(|&el| {
-                        self.mapping.insert(el.to_owned(), name.clone());
+                    additional_names.into_iter().for_each(|el| {
+                        self.name_to_identifier.insert(el, identifier);
                     });
                 }
->>>>>>> 4b9faea8
 
                 self.next_aircraft_variable_identifier = identifier.next();
 
