--- conflicted
+++ resolved
@@ -7,18 +7,12 @@
 use systems::shared::to_bool;
 use systems::simulation::{VariableIdentifier, VariableRegistry};
 
-<<<<<<< HEAD
-pub struct MsfsElectricalBuses {
+#[derive(Default)]
+pub(super) struct MsfsElectricalBuses {
     connections: FxHashMap<VariableIdentifier, ElectricalBusConnection>,
 }
 impl MsfsElectricalBuses {
-    pub fn new() -> Self {
-        Self {
-            connections: FxHashMap::default(),
-        }
-    }
-
-    pub fn add(
+    pub(super) fn add(
         &mut self,
         registry: &mut impl VariableRegistry,
         name: &str,
@@ -28,18 +22,6 @@
         let identifier = registry.get(format!("ELEC_{}_BUS_IS_POWERED", name));
         self.connections
             .insert(identifier, ElectricalBusConnection::new(from, to));
-=======
-#[derive(Default)]
-pub(super) struct MsfsElectricalBuses {
-    connections: HashMap<String, ElectricalBusConnection>,
-}
-impl MsfsElectricalBuses {
-    pub(super) fn add(&mut self, name: &str, from: usize, to: usize) {
-        self.connections.insert(
-            format!("ELEC_{}_BUS_IS_POWERED", name),
-            ElectricalBusConnection::new(from, to),
-        );
->>>>>>> 4b9faea8
     }
 }
 impl SimulatorAspect for MsfsElectricalBuses {
@@ -83,25 +65,15 @@
 /// At this moment, the engines cannot be started without it.
 /// Once pneumatics and the engine model are completed, this
 /// type can probably be removed.
-<<<<<<< HEAD
-pub struct MsfsAuxiliaryPowerUnit {
+pub(super) struct MsfsAuxiliaryPowerUnit {
     is_available_id: VariableIdentifier,
-=======
-pub(super) struct MsfsAuxiliaryPowerUnit {
-    is_available_variable_name: String,
->>>>>>> 4b9faea8
     msfs_apu_is_on: AircraftVariable,
     fuel_valve_number: u8,
 }
 impl MsfsAuxiliaryPowerUnit {
-<<<<<<< HEAD
     pub fn new(
         registry: &mut impl VariableRegistry,
         is_available_variable_name: String,
-=======
-    pub(super) fn new(
-        is_available_variable_name: &str,
->>>>>>> 4b9faea8
         fuel_valve_number: u8,
     ) -> Result<Self, Box<dyn Error>> {
         Ok(Self {
