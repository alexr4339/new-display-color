--- conflicted
+++ resolved
@@ -467,25 +467,16 @@
     }
 }
 
-<<<<<<< HEAD
-impl<'a> Write<Length> for SimulatorWriter<'a> {
-    fn write(&mut self, name: &str, value: Length) {
-=======
 impl<T: Writer> Write<Length> for T {
     fn write(&mut self, name: &str, value: Length) {
         // Length is tricky, as we might have usage of nautical mile
         // or other units later. We'll have to work around that problem
         // when we get there.
->>>>>>> 02cf0511
         self.write_f64(name, value.get::<foot>())
     }
 }
 
-<<<<<<< HEAD
-impl<'a> Read<Acceleration> for SimulatorReader<'a> {
-=======
 impl<T: Reader> Read<Acceleration> for T {
->>>>>>> 02cf0511
     fn read(&mut self, name: &str) -> Acceleration {
         Acceleration::new::<foot_per_second_squared>(self.read_f64(name))
     }
@@ -607,15 +598,6 @@
     }
 }
 
-<<<<<<< HEAD
-// impl<'a> Read<Pressure> for SimulatorReader<'a> {
-//     fn read(&mut self, name: &str) -> Pressure {
-//         Pressure::new::<psi>(self.read_f64(name))
-//     }
-// }
-
-impl<'a> Write<Pressure> for SimulatorWriter<'a> {
-=======
 impl<T: Reader> Read<Pressure> for T {
     fn read(&mut self, name: &str) -> Pressure {
         Pressure::new::<psi>(self.read_f64(name))
@@ -623,7 +605,6 @@
 }
 
 impl<T: Writer> Write<Pressure> for T {
->>>>>>> 02cf0511
     fn write(&mut self, name: &str, value: Pressure) {
         self.write_f64(name, value.get::<psi>());
     }
