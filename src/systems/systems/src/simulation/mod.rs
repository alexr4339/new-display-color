use std::time::Duration;

mod update_context;
use crate::{
    electrical::Electricity,
<<<<<<< HEAD
    shared::{
        arinc429::{from_arinc429, to_arinc429, Arinc429Word, SignStatus},
        to_bool, ConsumePower, ElectricalBuses, MachNumber, PowerConsumptionReport,
    },
=======
    failures::FailureType,
    shared::{to_bool, ConsumePower, ElectricalBuses, MachNumber, PowerConsumptionReport},
>>>>>>> 1c5335ec
};
use uom::si::{
    acceleration::foot_per_second_squared,
    angle::degree,
    electric_current::ampere,
    electric_potential::volt,
    f64::*,
    frequency::hertz,
    length::foot,
    mass::pound,
    pressure::psi,
    ratio::percent,
    thermodynamic_temperature::{degree_celsius, kelvin},
    velocity::knot,
    volume::gallon,
    volume_rate::gallon_per_second,
};
pub use update_context::*;
pub mod test;

/// Trait for a type which can read and write simulator data.
/// Using this trait implementors can abstract away the way the code
/// interacts with the simulator. This separation of concerns is very important
/// for keeping the majority of the code unit testable.
pub trait SimulatorReaderWriter {
    /// Reads a variable with the given name from the simulator.
    fn read(&mut self, name: &str) -> f64;
    /// Writes a variable with the given name to the simulator.
    fn write(&mut self, name: &str, value: f64);
}

/// An [`Aircraft`] that can be simulated by the [`Simulation`].
///
/// [`Aircraft`]: trait.Aircraft.html
/// [`Simulation`]: struct.Simulation.html
pub trait Aircraft: SimulationElement {
    fn update_before_power_distribution(
        &mut self,
        _context: &UpdateContext,
        _electricity: &mut Electricity,
    ) {
    }

    fn update_after_power_distribution(&mut self, _context: &UpdateContext) {}

    fn distribute_electricity(&mut self, context: &UpdateContext, electricity: &Electricity)
    where
        Self: Sized,
    {
        electricity.distribute_to(self, context);
    }

    fn consume_electricity(&mut self, context: &UpdateContext, electricity: &mut Electricity)
    where
        Self: Sized,
    {
        electricity.consume_in(context, self);
    }

    fn report_electricity_consumption(&mut self, context: &UpdateContext, electricity: &Electricity)
    where
        Self: Sized,
    {
        electricity.report_consumption_to(context, self);
    }
}

/// The [`Simulation`] runs across many different [`SimulationElement`]s.
/// This trait enables the [`Simulation`] to do various things with the element,
/// including reading simulator state into it and writing state from the element to the simulator.
/// Default (mostly empty) implementations are provided for all [`SimulationElement`] functions, meaning
/// you only have to implement those which apply to the given element.
///
/// [`Simulation`]: struct.Simulation.html
/// [`SimulationElement`]: trait.SimulationElement.html
pub trait SimulationElement {
    /// Accept a visitor which should visit the element and any children of the element which are
    /// themselves a [`SimulationElement`].
    ///
    /// # Examples
    /// The default implementation only visits the element itself.
    /// If the element contains fields pointing to other elements, you need to override
    /// the default implementation:
    /// ```rust
    /// # use systems::simulation::{SimulationElement, SimulationElementVisitor};
    /// # struct InnerElement {}
    /// # impl SimulationElement for InnerElement {}
    /// struct OuterElement {
    ///     inner_element: InnerElement,
    /// }
    /// impl SimulationElement for OuterElement {
    ///     fn accept<T: SimulationElementVisitor>(&mut self, visitor: &mut T) {
    ///         self.inner_element.accept(visitor);
    ///
    ///         visitor.visit(self);
    ///     }
    /// }
    /// ```
    /// [`SimulationElement`]: trait.SimulationElement.html
    fn accept<T: SimulationElementVisitor>(&mut self, visitor: &mut T)
    where
        Self: Sized,
    {
        visitor.visit(self);
    }

    /// Reads data representing the current state of the simulator into the aircraft system simulation.
    /// # Examples
    /// ```rust
    /// # use systems::simulation::{SimulationElement, SimulationElementVisitor,
    /// #    SimulatorReader, SimulatorWriter, Read};
    /// struct MySimulationElement {
    ///     is_on: bool,
    /// }
    /// impl SimulationElement for MySimulationElement {
    ///     fn read(&mut self, reader: &mut SimulatorReader) {
    ///         self.is_on = reader.read("MY_SIMULATOR_ELEMENT_IS_ON");
    ///     }
    /// }
    /// ```
    fn read(&mut self, _reader: &mut SimulatorReader) {}

    /// Writes data from the aircraft system simulation to a model which can be passed to the simulator.
    /// # Examples
    /// ```rust
    /// # use systems::simulation::{SimulationElement, SimulationElementVisitor,
    /// #    SimulatorReader, SimulatorWriter, Write};
    /// struct MySimulationElement {
    ///     is_on: bool,
    /// }
    /// impl SimulationElement for MySimulationElement {
    ///     fn write(&self, writer: &mut SimulatorWriter) {
    ///        writer.write("MY_SIMULATOR_ELEMENT_IS_ON", self.is_on);
    ///     }
    /// }
    /// ```
    /// [`Simulation`]: struct.Simulation.html
    fn write(&self, _writer: &mut SimulatorWriter) {}

    /// Receive power from the aircraft's electrical systems.
    /// The easiest way to deal with power consumption is using the [`PowerConsumer`] type.
    ///
    /// [`PowerConsumer`]: ../electrical/struct.PowerConsumer.html
    fn receive_power(&mut self, _buses: &impl ElectricalBuses) {}

    /// Consume power previously made available by  aircraft's electrical system.
    /// The easiest way to deal with power consumption is using the [`PowerConsumer`] type.
    ///
    /// [`PowerConsumer`]: ../electrical/struct.PowerConsumer.html
    fn consume_power<T: ConsumePower>(&mut self, _context: &UpdateContext, _power: &mut T) {}

    /// Consume power within converters, such as transformer rectifiers and the static
    /// inverter. This is a separate function, as their power consumption can only be
    /// determined after the consumption of elements to which they provide power is known.
    ///
    /// [`consume_power`]: fn.consume_power.html
    fn consume_power_in_converters<T: ConsumePower>(
        &mut self,
        _context: &UpdateContext,
        _power: &mut T,
    ) {
    }

    /// Process a report containing the power consumption per potential origin.
    /// This is useful for calculating the load percentage on a given generator,
    /// amperes provided by a given transformer rectifier and so on.
    fn process_power_consumption_report<T: PowerConsumptionReport>(
        &mut self,
        _context: &UpdateContext,
        _report: &T,
    ) where
        Self: Sized,
    {
    }

    /// Receives a failure in order to activate or deactivate it.
    fn receive_failure(&mut self, _failure_type: FailureType, _is_active: bool) {}
}

/// Trait for visitors that visit the aircraft's system simulation to call
/// a function on the [`SimulationElement`].
///
/// # Examples
/// ```rust
/// # use systems::simulation::{SimulationElement, SimulationElementVisitor, SimulatorReader};
/// struct SimulatorToSimulationVisitor<'a> {
///     reader: &'a mut SimulatorReader<'a>,
/// }
/// impl<'a> SimulatorToSimulationVisitor<'a> {
///     pub fn new(reader: &'a mut SimulatorReader<'a>) -> Self {
///         SimulatorToSimulationVisitor { reader }
///     }
/// }
/// impl SimulationElementVisitor for SimulatorToSimulationVisitor<'_> {
///     fn visit<T: SimulationElement>(&mut self, visited: &mut T) {
///         visited.read(&mut self.reader);
///     }
/// }
/// ```
/// [`SimulationElement`]: trait.SimulationElement.html
pub trait SimulationElementVisitor {
    fn visit<T: SimulationElement>(&mut self, visited: &mut T);
}

pub struct Simulation<T: Aircraft> {
    aircraft: T,
    electricity: Electricity,
}
impl<T: Aircraft> Simulation<T> {
    pub fn new<U: FnOnce(&mut Electricity) -> T>(aircraft_ctor_fn: U) -> Self {
        let mut electricity = Electricity::new();
        Self {
            aircraft: (aircraft_ctor_fn)(&mut electricity),
            electricity,
        }
    }

    /// Execute a single run of the simulation using the specified `delta` duration
    /// as the amount of time that has passed since the previous run.
    ///
    /// This orchestrates the:
    /// 1. Reading of data from the simulator into the aircraft state.
    /// 2. Updating of the aircraft state for each tick.
    /// 3. Writing of aircraft state data to the simulator.
    ///
    /// # Examples
    /// Basic usage is as follows:
    /// ```rust
    /// # use std::time::Duration;
    /// # use systems::electrical::Electricity;
    /// # use systems::simulation::{Aircraft, SimulationElement, SimulatorReaderWriter, Simulation, UpdateContext};
    /// # struct MyAircraft {}
    /// # impl MyAircraft {
    /// #     fn new(_: &mut Electricity) -> Self {
    /// #         Self {}
    /// #     }
    /// # }
    /// # impl Aircraft for MyAircraft {}
    /// # impl SimulationElement for MyAircraft {}
    /// #
    /// # struct MySimulatorReaderWriter {}
    /// # impl MySimulatorReaderWriter {
    /// #     fn new() -> Self {
    /// #         Self {}
    /// #     }
    /// # }
    /// # impl SimulatorReaderWriter for MySimulatorReaderWriter {
    /// #     fn read(&mut self, name: &str) -> f64 { 0.0 }
    /// #     fn write(&mut self, name: &str, value: f64) { }
    /// # }
    /// let mut simulation = Simulation::new(|electricity| MyAircraft::new(electricity));
    /// let mut reader_writer = MySimulatorReaderWriter::new();
    /// // For each frame, call the tick function.
    /// simulation.tick(Duration::from_millis(50), &mut reader_writer)
    /// ```
    /// [`tick`]: #method.tick
    pub fn tick(&mut self, delta: Duration, reader_writer: &mut impl SimulatorReaderWriter) {
        self.electricity.pre_tick();

        let mut reader = SimulatorReader::new(reader_writer);
        let context = UpdateContext::from_reader(&mut reader, delta);

        let mut visitor = SimulatorToSimulationVisitor::new(&mut reader);
        self.aircraft.accept(&mut visitor);

        self.aircraft
            .update_before_power_distribution(&context, &mut self.electricity);

        self.aircraft
            .distribute_electricity(&context, &self.electricity);

        self.aircraft.update_after_power_distribution(&context);
        self.aircraft
            .consume_electricity(&context, &mut self.electricity);
        self.aircraft
            .report_electricity_consumption(&context, &self.electricity);

        let mut writer = SimulatorWriter::new(reader_writer);
        let mut visitor = SimulationToSimulatorVisitor::new(&mut writer);
        self.aircraft.accept(&mut visitor);
    }

    pub fn activate_failure(&mut self, failure_type: FailureType) {
        self.handle_failure(failure_type, true);
    }

    pub fn deactivate_failure(&mut self, failure_type: FailureType) {
        self.handle_failure(failure_type, false);
    }

    fn handle_failure(&mut self, failure_type: FailureType, is_active: bool) {
        self.aircraft
            .accept(&mut FailureSimulationElementVisitor::new(
                failure_type,
                is_active,
            ));
    }

    fn electricity(&self) -> &Electricity {
        &self.electricity
    }

    fn aircraft(&self) -> &T {
        &self.aircraft
    }

    fn aircraft_mut(&mut self) -> &mut T {
        &mut self.aircraft
    }

    fn accept<U: SimulationElementVisitor>(&mut self, visitor: &mut U)
    where
        Self: Sized,
    {
        self.aircraft.accept(visitor);
    }
}

struct FailureSimulationElementVisitor {
    failure_type: FailureType,
    is_active: bool,
}
impl FailureSimulationElementVisitor {
    fn new(failure_type: FailureType, is_active: bool) -> Self {
        Self {
            failure_type,
            is_active,
        }
    }
}
impl SimulationElementVisitor for FailureSimulationElementVisitor {
    fn visit<T: SimulationElement>(&mut self, visited: &mut T) {
        visited.receive_failure(self.failure_type, self.is_active);
    }
}

/// Visits aircraft components in order to pass data coming
/// from the simulator into the aircraft system simulation.
pub(crate) struct SimulatorToSimulationVisitor<'a> {
    reader: &'a mut SimulatorReader<'a>,
}
impl<'a> SimulatorToSimulationVisitor<'a> {
    pub fn new(reader: &'a mut SimulatorReader<'a>) -> Self {
        SimulatorToSimulationVisitor { reader }
    }
}
impl SimulationElementVisitor for SimulatorToSimulationVisitor<'_> {
    fn visit<T: SimulationElement>(&mut self, visited: &mut T) {
        visited.read(&mut self.reader);
    }
}

/// Visits aircraft components in order to pass data from
/// the aircraft system simulation to the simulator.
struct SimulationToSimulatorVisitor<'a> {
    writer: &'a mut SimulatorWriter<'a>,
}
impl<'a> SimulationToSimulatorVisitor<'a> {
    pub fn new(writer: &'a mut SimulatorWriter<'a>) -> Self {
        SimulationToSimulatorVisitor { writer }
    }
}
impl<'a> SimulationElementVisitor for SimulationToSimulatorVisitor<'a> {
    fn visit<T: SimulationElement>(&mut self, visited: &mut T) {
        visited.write(&mut self.writer);
    }
}

pub trait Reader {
    fn read_f64(&mut self, name: &str) -> f64;
}

/// Reads data from the simulator into the aircraft system simulation.
pub struct SimulatorReader<'a> {
    simulator_read_writer: &'a mut dyn SimulatorReaderWriter,
}
impl<'a> SimulatorReader<'a> {
    pub fn new(simulator_read_writer: &'a mut dyn SimulatorReaderWriter) -> Self {
        Self {
            simulator_read_writer,
        }
    }
}
impl<'a> Reader for SimulatorReader<'a> {
    fn read_f64(&mut self, name: &str) -> f64 {
        self.simulator_read_writer.read(name)
    }
}

pub trait Writer {
    fn write_f64(&mut self, name: &str, value: f64);
}

/// Writes data from the aircraft system simulation into the the simulator.
pub struct SimulatorWriter<'a> {
    simulator_read_writer: &'a mut dyn SimulatorReaderWriter,
}
impl<'a> SimulatorWriter<'a> {
    pub fn new(simulator_read_writer: &'a mut dyn SimulatorReaderWriter) -> Self {
        Self {
            simulator_read_writer,
        }
    }
}
impl<'a> Writer for SimulatorWriter<'a> {
    fn write_f64(&mut self, name: &str, value: f64) {
        self.simulator_read_writer.write(name, value);
    }
}

/// Converts a given `bool` value into an `f64` representing that boolean value in the simulator.
fn from_bool(value: bool) -> f64 {
    if value {
        1.0
    } else {
        0.0
    }
}

pub trait Read<T: Copy> {
    /// Reads a value from the simulator.
    /// # Examples
    /// ```rust
    /// # use systems::simulation::{SimulationElement, SimulationElementVisitor,
    /// #    SimulatorReader, SimulatorWriter, Read};
    /// struct MySimulationElement {
    ///     is_on: bool,
    /// }
    /// impl SimulationElement for MySimulationElement {
    ///     fn read(&mut self, reader: &mut SimulatorReader) {
    ///         self.is_on = reader.read("MY_SIMULATOR_ELEMENT_IS_ON");
    ///     }
    /// }
    /// ```
    fn read(&mut self, name: &str) -> T
    where
        Self: Sized + Reader,
    {
        let value = self.read_f64(name);
        self.convert(value)
    }

    /// Reads an ARINC 429 value from the simulator.
    /// # Examples
    /// ```rust
    /// # use systems::simulation::{SimulationElement, SimulationElementVisitor,
    /// #    SimulatorReader, SimulatorWriter, Read};
    /// # use systems::shared::arinc429::Arinc429Word;
    /// struct MySimulationElement {
    ///     is_on: Arinc429Word<bool>,
    /// }
    /// impl SimulationElement for MySimulationElement {
    ///     fn read(&mut self, reader: &mut SimulatorReader) {
    ///         self.is_on = reader.read_arinc429("MY_SIMULATOR_ELEMENT_IS_ON");
    ///     }
    /// }
    /// ```
    fn read_arinc429(&mut self, name: &str) -> Arinc429Word<T>
    where
        Self: Sized + Reader,
    {
        let value = from_arinc429(self.read_f64(name));
        Arinc429Word::new(self.convert(value.0), value.1)
    }

    fn convert(&mut self, value: f64) -> T;
}

pub trait Write<T> {
    /// Write a value to the simulator.
    /// # Examples
    /// ```rust
    /// # use systems::simulation::{SimulationElement, SimulationElementVisitor,
    /// #    SimulatorReader, SimulatorWriter, Write};
    /// struct MySimulationElement {
    ///     n: f64,
    /// }
    /// impl SimulationElement for MySimulationElement {
    ///     fn write(&self, writer: &mut SimulatorWriter) {
    ///        writer.write("MY_SIMULATOR_ELEMENT_N", self.n);
    ///     }
    /// }
    /// ```
    fn write(&mut self, name: &str, value: T)
    where
        Self: Sized + Writer,
    {
        let value = self.convert(value);
        self.write_f64(name, value)
    }

    /// Write an ARINC 429 value to the simulator.
    ///
    /// Note that the `f64` will be converted to a `f32` internally, thus reducing precision.
    /// # Examples
    /// ```rust
    /// # use systems::simulation::{SimulationElement, SimulationElementVisitor,
    /// #    SimulatorReader, SimulatorWriter, Write};
    /// # use systems::shared::arinc429::SignStatus;
    /// struct MySimulationElement {
    ///     n: f64,
    /// }
    /// impl SimulationElement for MySimulationElement {
    ///     fn write(&self, writer: &mut SimulatorWriter) {
    ///        writer.write_arinc429("MY_SIMULATOR_ELEMENT_N", self.n, SignStatus::NormalOperation);
    ///     }
    /// }
    /// ```
    fn write_arinc429(&mut self, name: &str, value: T, ssm: SignStatus)
    where
        Self: Sized + Writer,
    {
        let value = self.convert(value);
        self.write_f64(name, to_arinc429(value, ssm));
    }

    fn convert(&mut self, value: T) -> f64;
}

pub trait WriteWhen<T> {
    /// Write a value to the simulator when the given condition is true,
    /// otherwise write a value which indicates the lack of a value.
    /// # Examples
    /// ```rust
    /// # use systems::simulation::{SimulationElement, SimulationElementVisitor,
    /// #    SimulatorReader, SimulatorWriter, WriteWhen};
    /// # use uom::si::f64::*;
    /// struct MySimulationElement {
    ///     is_powered: bool,
    ///     egt: ThermodynamicTemperature,
    /// }
    /// impl SimulationElement for MySimulationElement {
    ///     fn write(&self, writer: &mut SimulatorWriter) {
    ///        writer.write_when(self.is_powered, "MY_SIMULATOR_ELEMENT_EGT", self.egt);
    ///     }
    /// }
    /// ```
    fn write_when(&mut self, condition: bool, name: &str, value: T);
}

macro_rules! read_write_uom {
    ($t: ty, $t2: ty) => {
        impl<T: Reader> Read<$t> for T {
            fn convert(&mut self, value: f64) -> $t {
                <$t>::new::<$t2>(value)
            }
        }

        impl<T: Writer> Write<$t> for T {
            fn convert(&mut self, value: $t) -> f64 {
                value.get::<$t2>()
            }
        }
    };
}

macro_rules! read_write_as {
    ($t: ty) => {
        impl<T: Reader> Read<$t> for T {
            fn convert(&mut self, value: f64) -> $t {
                value as $t
            }
        }

        impl<T: Writer> Write<$t> for T {
            fn convert(&mut self, value: $t) -> f64 {
                value as f64
            }
        }
    };
}

macro_rules! read_write_into {
    ($t: ty) => {
        impl<T: Reader> Read<$t> for T {
            fn convert(&mut self, value: f64) -> $t {
                value.into()
            }
        }

        impl<T: Writer> Write<$t> for T {
            fn convert(&mut self, value: $t) -> f64 {
                value.into()
            }
        }
    };
}

read_write_uom!(Velocity, knot);
read_write_uom!(Length, foot);
read_write_uom!(Acceleration, foot_per_second_squared);
read_write_uom!(ThermodynamicTemperature, degree_celsius);
read_write_uom!(Ratio, percent);
read_write_as!(usize);
read_write_uom!(ElectricPotential, volt);
read_write_uom!(ElectricCurrent, ampere);
read_write_uom!(Frequency, hertz);
read_write_uom!(Pressure, psi);
read_write_uom!(Volume, gallon);
read_write_uom!(VolumeRate, gallon_per_second);
read_write_uom!(Mass, pound);
read_write_uom!(Angle, degree);
read_write_into!(MachNumber);

impl<T: Reader> Read<f64> for T {
    fn convert(&mut self, value: f64) -> f64 {
        value
    }
}

impl<T: Writer> Write<f64> for T {
    fn convert(&mut self, value: f64) -> f64 {
        value
    }
}

impl<T: Writer> WriteWhen<ThermodynamicTemperature> for T {
    fn write_when(&mut self, condition: bool, name: &str, value: ThermodynamicTemperature) {
        self.write_f64(
            name,
            if condition {
                value.get::<degree_celsius>()
            } else {
                ThermodynamicTemperature::new::<kelvin>(0.).get::<degree_celsius>() - 1.
            },
        );
    }
}

impl<T: Writer> WriteWhen<Ratio> for T {
    fn write_when(&mut self, condition: bool, name: &str, value: Ratio) {
        self.write_f64(
            name,
            if condition {
                value.get::<percent>()
            } else {
                -1.
            },
        );
    }
}

impl<T: Reader> Read<bool> for T {
    fn convert(&mut self, value: f64) -> bool {
        to_bool(value)
    }
}

impl<T: Writer> Write<bool> for T {
    fn convert(&mut self, value: bool) -> f64 {
        from_bool(value)
    }
}

impl<T: Writer> WriteWhen<bool> for T {
    fn write_when(&mut self, condition: bool, name: &str, value: bool) {
        self.write_f64(name, if condition { from_bool(value) } else { -1. });
    }
}

impl<T: Reader> Read<Duration> for T {
    fn convert(&mut self, value: f64) -> Duration {
        Duration::from_secs_f64(value)
    }
}

impl<T: Writer> Write<Duration> for T {
    fn convert(&mut self, value: Duration) -> f64 {
        value.as_secs_f64()
    }
}<|MERGE_RESOLUTION|>--- conflicted
+++ resolved
@@ -3,15 +3,9 @@
 mod update_context;
 use crate::{
     electrical::Electricity,
-<<<<<<< HEAD
-    shared::{
-        arinc429::{from_arinc429, to_arinc429, Arinc429Word, SignStatus},
-        to_bool, ConsumePower, ElectricalBuses, MachNumber, PowerConsumptionReport,
-    },
-=======
     failures::FailureType,
+    shared::arinc429::{from_arinc429, to_arinc429, Arinc429Word, SignStatus},
     shared::{to_bool, ConsumePower, ElectricalBuses, MachNumber, PowerConsumptionReport},
->>>>>>> 1c5335ec
 };
 use uom::si::{
     acceleration::foot_per_second_squared,
