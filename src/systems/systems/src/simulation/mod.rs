--- conflicted
+++ resolved
@@ -666,123 +666,6 @@
     }
 }
 
-<<<<<<< HEAD
-impl<T: Writer> Write<usize> for T {
-    fn write(&mut self, name: &str, value: usize) {
-        self.write_f64(name, value as f64)
-    }
-}
-
-impl<T: Writer> Write<u8> for T {
-    fn write(&mut self, name: &str, value: u8) {
-        self.write_f64(name, value as f64)
-    }
-}
-
-impl<T: Reader> Read<f64> for T {
-    fn read(&mut self, name: &str) -> f64 {
-        self.read_f64(name)
-    }
-}
-
-impl<T: Reader> Read<u8> for T {
-    fn read(&mut self, name: &str) -> u8 {
-        self.read_f64(name) as u8
-    }
-}
-
-impl<T: Writer> Write<f64> for T {
-    fn write(&mut self, name: &str, value: f64) {
-        self.write_f64(name, value);
-    }
-}
-
-impl<T: Reader> Read<ElectricPotential> for T {
-    fn read(&mut self, name: &str) -> ElectricPotential {
-        ElectricPotential::new::<volt>(self.read_f64(name))
-    }
-}
-
-impl<T: Writer> Write<ElectricPotential> for T {
-    fn write(&mut self, name: &str, value: ElectricPotential) {
-        self.write_f64(name, value.get::<volt>());
-    }
-}
-
-impl<T: Reader> Read<ElectricCurrent> for T {
-    fn read(&mut self, name: &str) -> ElectricCurrent {
-        ElectricCurrent::new::<ampere>(self.read_f64(name))
-    }
-}
-
-impl<T: Writer> Write<ElectricCurrent> for T {
-    fn write(&mut self, name: &str, value: ElectricCurrent) {
-        self.write_f64(name, value.get::<ampere>());
-    }
-}
-
-impl<T: Reader> Read<Frequency> for T {
-    fn read(&mut self, name: &str) -> Frequency {
-        Frequency::new::<hertz>(self.read_f64(name))
-    }
-}
-
-impl<T: Writer> Write<Frequency> for T {
-    fn write(&mut self, name: &str, value: Frequency) {
-        self.write_f64(name, value.get::<hertz>());
-    }
-}
-
-impl<T: Reader> Read<Pressure> for T {
-    fn read(&mut self, name: &str) -> Pressure {
-        Pressure::new::<psi>(self.read_f64(name))
-    }
-}
-
-impl<T: Writer> Write<Pressure> for T {
-    fn write(&mut self, name: &str, value: Pressure) {
-        self.write_f64(name, value.get::<psi>());
-    }
-}
-
-impl<T: Reader> Read<Volume> for T {
-    fn read(&mut self, name: &str) -> Volume {
-        Volume::new::<gallon>(self.read_f64(name))
-    }
-}
-
-impl<T: Writer> Write<Volume> for T {
-    fn write(&mut self, name: &str, value: Volume) {
-        self.write_f64(name, value.get::<gallon>());
-    }
-}
-
-impl<T: Writer> Write<VolumeRate> for T {
-    fn write(&mut self, name: &str, value: VolumeRate) {
-        self.write_f64(name, value.get::<gallon_per_second>());
-    }
-}
-
-impl<T: Reader> Read<Mass> for T {
-    fn read(&mut self, name: &str) -> Mass {
-        Mass::new::<pound>(self.read_f64(name))
-    }
-}
-
-impl<T: Reader> Read<Angle> for T {
-    fn read(&mut self, name: &str) -> Angle {
-        Angle::new::<degree>(self.read_f64(name))
-    }
-}
-
-impl<T: Writer> Write<Angle> for T {
-    fn write(&mut self, name: &str, value: Angle) {
-        self.write_f64(name, value.get::<degree>());
-    }
-}
-
-=======
->>>>>>> b6a7aab3
 impl<T: Reader> Read<Duration> for T {
     fn convert(&mut self, value: f64) -> Duration {
         Duration::from_secs_f64(value)
