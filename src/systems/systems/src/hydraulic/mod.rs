--- conflicted
+++ resolved
@@ -16,12 +16,9 @@
 };
 
 pub mod brake_circuit;
-<<<<<<< HEAD
 pub mod electrical_generator;
-=======
 pub mod linear_actuator;
 pub mod update_iterator;
->>>>>>> 3f531afd
 
 pub trait PressureSource {
     /// Gives the maximum available volume at that time as if it is a variable displacement
@@ -1060,18 +1057,12 @@
         self.pump.delta_vol_min = self.pump.delta_vol_max;
     }
 
-<<<<<<< HEAD
     pub fn update_physics(
         &mut self,
         delta_time: &Duration,
         indicated_airspeed: &Velocity,
         pressure: Pressure,
     ) {
-=======
-    pub fn update_physics(&mut self, delta_time: &Duration, indicated_airspeed: Velocity) {
-        // Calculate the ratio of current displacement vs max displacement as an image of the load of the pump
-        let displacement_ratio = self.delta_vol_max().get::<gallon>() / self.max_displacement;
->>>>>>> 3f531afd
         self.wind_turbine.update(
             &delta_time,
             indicated_airspeed,
@@ -1241,11 +1232,7 @@
                 assert!(rat.wind_turbine.rpm <= 2500.);
             }
 
-<<<<<<< HEAD
             rat.update_physics(&context.delta(), &indicated_airspeed, blue_loop.pressure());
-=======
-            rat.update_physics(&context.delta(), indicated_airspeed);
->>>>>>> 3f531afd
             rat.update(&context, &blue_loop, &rat_controller);
             blue_loop.update(
                 &context,
