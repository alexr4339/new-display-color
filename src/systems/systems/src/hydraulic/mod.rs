--- conflicted
+++ resolved
@@ -1,10 +1,5 @@
-<<<<<<< HEAD
 use self::brake_circuit::Actuator;
 use crate::hydraulic::electrical_pump_physics::ElectricalPumpPhysics;
-=======
-use self::linear_actuator::Actuator;
-
->>>>>>> 507e6f23
 use crate::shared::{interpolation, ElectricalBusType, ElectricalBuses};
 use crate::simulation::{
     SimulationElement, SimulationElementVisitor, SimulatorWriter, UpdateContext, Write,
@@ -23,12 +18,9 @@
 };
 
 pub mod brake_circuit;
-<<<<<<< HEAD
 pub mod electrical_pump_physics;
-=======
 pub mod linear_actuator;
 pub mod update_iterator;
->>>>>>> 507e6f23
 
 pub trait PressureSource {
     /// Gives the maximum available volume at current pump state if it was working at maximum available displacement
@@ -609,15 +601,8 @@
         self.system_section.pressure_switch()
     }
 
-<<<<<<< HEAD
     pub fn reservoir_level(&self) -> Volume {
         self.reservoir.level()
-=======
-    pub fn update_actuator_volumes<T: Actuator>(&mut self, actuator: &mut T) {
-        self.total_actuators_consumed_volume += actuator.used_volume();
-        self.total_actuators_returned_volume += actuator.reservoir_return();
-        actuator.reset_accumulators();
->>>>>>> 507e6f23
     }
 
     pub fn reservoir(&self) -> &Reservoir {
@@ -1262,13 +1247,6 @@
 pub struct ElectricPump {
     displacement_id: String,
 
-<<<<<<< HEAD
-=======
-    is_active: bool,
-    bus_type: ElectricalBusType,
-    is_powered: bool,
-    speed: AngularVelocity,
->>>>>>> 507e6f23
     pump: Pump,
     pump_physics: ElectricalPumpPhysics,
 }
@@ -1289,15 +1267,7 @@
             .fold(f64::NAN, f64::max);
 
         Self {
-<<<<<<< HEAD
             displacement_id: format!("HYD_{}_EPUMP_DISPLACEMENT", id),
-=======
-            active_id: format!("HYD_{}_EPUMP_ACTIVE", id),
-            is_active: false,
-            bus_type,
-            is_powered: false,
-            speed: AngularVelocity::new::<revolution_per_minute>(0.),
->>>>>>> 507e6f23
             pump: Pump::new(
                 Self::DISPLACEMENT_BREAKPTS,
                 Self::DISPLACEMENT_MAP,
@@ -1313,13 +1283,6 @@
         }
     }
 
-<<<<<<< HEAD
-=======
-    pub fn speed(&self) -> AngularVelocity {
-        self.speed
-    }
-
->>>>>>> 507e6f23
     pub fn update<T: PumpController>(
         &mut self,
         context: &UpdateContext,
@@ -1327,7 +1290,6 @@
         reservoir: &Reservoir,
         controller: &T,
     ) {
-<<<<<<< HEAD
         self.pump_physics.set_active(controller.should_pressurise());
         self.pump_physics
             .update(current_pressure, self.pump.displacement(), context);
@@ -1337,36 +1299,6 @@
             current_pressure,
             &reservoir,
             self.pump_physics.speed(),
-=======
-        self.is_active = controller.should_pressurise() && self.is_powered;
-
-        // Pump startup/shutdown process
-        if self.is_active
-            && self.speed < AngularVelocity::new::<revolution_per_minute>(Self::NOMINAL_SPEED)
-        {
-            self.speed += AngularVelocity::new::<revolution_per_minute>(
-                (Self::NOMINAL_SPEED / Self::SPOOLUP_TIME) * context.delta_as_secs_f64(),
-            );
-        } else if !self.is_active && self.speed > AngularVelocity::new::<revolution_per_minute>(0.0)
-        {
-            self.speed -= AngularVelocity::new::<revolution_per_minute>(
-                (Self::NOMINAL_SPEED / Self::SPOOLDOWN_TIME) * context.delta_as_secs_f64(),
-            );
-        }
-
-        // Limiting min and max speed
-        self.speed = self
-            .speed
-            .min(AngularVelocity::new::<revolution_per_minute>(
-                Self::NOMINAL_SPEED,
-            ))
-            .max(AngularVelocity::new::<revolution_per_minute>(0.0));
-
-        self.pump.update(
-            context,
-            line,
-            self.speed.get::<revolution_per_minute>(),
->>>>>>> 507e6f23
             controller,
         );
     }
@@ -1448,17 +1380,12 @@
     pub fn update<T: PumpController>(
         &mut self,
         context: &UpdateContext,
-<<<<<<< HEAD
         pressure: Pressure,
         reservoir: &Reservoir,
-=======
-        line: &HydraulicLoop,
->>>>>>> 507e6f23
         pump_speed: AngularVelocity,
         controller: &T,
     ) {
         self.speed = pump_speed;
-<<<<<<< HEAD
         self.pump
             .update(context, pressure, &reservoir, pump_speed, controller);
         self.is_active = controller.should_pressurise();
@@ -1466,19 +1393,6 @@
 
     pub fn rpm(&self) -> f64 {
         self.speed.get::<revolution_per_minute>()
-=======
-        self.pump.update(
-            context,
-            line,
-            pump_speed.get::<revolution_per_minute>(),
-            controller,
-        );
-        self.is_active = controller.should_pressurise();
-    }
-
-    pub fn speed(&self) -> AngularVelocity {
-        self.speed
->>>>>>> 507e6f23
     }
 }
 impl PressureSource for EngineDrivenPump {
@@ -1550,17 +1464,12 @@
         self.rpm
     }
 
-<<<<<<< HEAD
     fn speed(&self) -> AngularVelocity {
         self.speed
     }
 
     fn update_generated_torque(&mut self, indicated_speed: &Velocity, stow_pos: f64) {
         let cur_aplha = interpolation(
-=======
-    fn update_generated_torque(&mut self, indicated_speed: Velocity, stow_pos: f64) {
-        let cur_alpha = interpolation(
->>>>>>> 507e6f23
             &Self::RPM_GOVERNOR_BREAKPTS,
             &Self::PROP_ALPHA_MAP,
             self.rpm,
@@ -1787,18 +1696,8 @@
     use crate::simulation::test::{SimulationTestBed, TestBed};
     use crate::simulation::UpdateContext;
     use uom::si::{
-<<<<<<< HEAD
         acceleration::foot_per_second_squared, f64::*, length::foot, pressure::psi,
         thermodynamic_temperature::degree_celsius, volume::gallon,
-=======
-        acceleration::foot_per_second_squared,
-        angle::radian,
-        f64::*,
-        length::foot,
-        pressure::{pascal, psi},
-        thermodynamic_temperature::degree_celsius,
-        volume::gallon,
->>>>>>> 507e6f23
     };
 
     struct TestHydraulicLoopController {
@@ -1892,7 +1791,6 @@
         assert!(!test_bed.contains_key("HYD_BROWN_PUMP2_FIRE_VALVE_OPENED"));
     }
 
-<<<<<<< HEAD
     #[test]
     fn section_without_pump_number_writes_its_state() {
         let mut test_bed = SimulationTestBed::from(section("BROWN", "SYSTEM", None));
@@ -1901,36 +1799,6 @@
 
         assert!(test_bed.contains_key("HYD_BROWN_SYSTEM_SECTION_PRESSURE"));
         assert!(test_bed.contains_key("HYD_BROWN_SYSTEM_SECTION_PRESSURE_SWITCH"));
-=======
-            rat.update_physics(&context.delta(), indicated_airspeed);
-            rat.update(&context, &blue_loop, &rat_controller);
-            blue_loop.update(
-                &context,
-                Vec::new(),
-                Vec::new(),
-                vec![&rat],
-                Vec::new(),
-                &blue_loop_controller,
-            );
-            if x % 20 == 0 {
-                println!("Iteration {} Time {}", x, time);
-                println!("-------------------------------------------");
-                println!("---PSI: {}", blue_loop.loop_pressure.get::<psi>());
-                println!("---RAT stow pos: {}", rat.position);
-                println!("---RAT RPM: {}", rat.wind_turbine.rpm);
-                println!("---RAT volMax: {}", rat.delta_vol_max().get::<gallon>());
-                println!(
-                    "--------Reservoir Volume (g): {}",
-                    blue_loop.reservoir_volume.get::<gallon>()
-                );
-                println!(
-                    "--------Loop Volume (g): {}",
-                    blue_loop.loop_volume.get::<gallon>()
-                );
-            }
-            time += timestep;
-        }
->>>>>>> 507e6f23
     }
 
     #[test]
@@ -2049,70 +1917,5 @@
         fn starts_inactive() {
             assert!(!engine_driven_pump().is_active);
         }
-<<<<<<< HEAD
-=======
-
-        #[test]
-        fn zero_flow_above_3000_psi_after_25ms() {
-            let pump_rpm = 3300.;
-            let pressure = Pressure::new::<psi>(3100.);
-            let context = context(Duration::from_millis(25));
-            let displacement = Volume::new::<cubic_inch>(0.);
-            assert!(delta_vol_equality_check(
-                pump_rpm,
-                displacement,
-                pressure,
-                &context
-            ))
-        }
-
-        fn delta_vol_equality_check(
-            pump_rpm: f64,
-            displacement: Volume,
-            pressure: Pressure,
-            context: &UpdateContext,
-        ) -> bool {
-            let actual = get_edp_actual_delta_vol_when(pump_rpm, pressure, context);
-            let predicted = get_edp_predicted_delta_vol_when(pump_rpm, displacement, context);
-            println!("Actual: {}", actual.get::<gallon>());
-            println!("Predicted: {}", predicted.get::<gallon>());
-            actual == predicted
-        }
-
-        fn get_edp_actual_delta_vol_when(
-            pump_rpm: f64,
-            pressure: Pressure,
-            context: &UpdateContext,
-        ) -> Volume {
-            let mut edp = engine_driven_pump();
-            let mut line = hydraulic_loop("GREEN");
-
-            let engine_driven_pump_controller = TestPumpController::commanding_pressurise();
-            line.loop_pressure = pressure;
-            edp.update(
-                &context.with_delta(Duration::from_secs(1)),
-                &line,
-                AngularVelocity::new::<revolution_per_minute>(pump_rpm),
-                &engine_driven_pump_controller,
-            ); // Update 10 times to stabilize displacement
-
-            edp.update(
-                context,
-                &line,
-                AngularVelocity::new::<revolution_per_minute>(pump_rpm),
-                &engine_driven_pump_controller,
-            );
-            edp.delta_vol_max()
-        }
-
-        fn get_edp_predicted_delta_vol_when(
-            pump_rpm: f64,
-            displacement: Volume,
-            context: &UpdateContext,
-        ) -> Volume {
-            let expected_flow = Pump::calculate_flow(pump_rpm, displacement);
-            expected_flow * context.delta_as_time()
-        }
->>>>>>> 507e6f23
     }
 }