--- conflicted
+++ resolved
@@ -16,12 +16,9 @@
 };
 
 pub mod brake_circuit;
-<<<<<<< HEAD
 pub mod flap_slat;
-=======
 pub mod linear_actuator;
 pub mod update_iterator;
->>>>>>> 507e6f23
 
 pub trait PressureSource {
     /// Gives the maximum available volume at that time as if it is a variable displacement
