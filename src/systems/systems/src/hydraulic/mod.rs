use std::f64::consts;
use std::time::Duration;
use std::{borrow::Borrow, cmp::Ordering, fmt::Pointer};

use uom::{
    si::{
        acceleration::galileo,
        area::square_meter,
        f64::*,
        force::newton,
        length::foot,
        length::meter,
        mass_density::kilogram_per_cubic_meter,
        pressure::atmosphere,
        pressure::pascal,
        pressure::psi,
        ratio::percent,
        thermodynamic_temperature::{self, degree_celsius},
        time::second,
        velocity::knot,
        volume::cubic_inch,
        volume::gallon,
        volume::liter,
        volume_rate::cubic_meter_per_second,
        volume_rate::gallon_per_second,
    },
    typenum::private::IsLessOrEqualPrivate,
};

use crate::{engine::Engine, simulation::UpdateContext};

pub mod brakecircuit;

// //Interpolate values_map_y at point value_at_point in breakpoints break_points_x
pub fn interpolation(xs: &[f64], ys: &[f64], intermediate_x: f64) -> f64 {
    debug_assert!(xs.len() == ys.len());
    debug_assert!(xs.len() >= 2);
    debug_assert!(ys.len() >= 2);
    // The function also assumes xs are ordered from small to large. Consider adding a debug_assert! for that as well.

    if intermediate_x <= xs[0] {
        *ys.first().unwrap()
    } else if intermediate_x >= xs[xs.len() - 1] {
        *ys.last().unwrap()
    } else {
        let mut idx: usize = 1;

        while idx < xs.len() - 1 {
            if intermediate_x < xs[idx] {
                break;
            }
            idx += 1;
        }

        ys[idx - 1]
            + (intermediate_x - xs[idx - 1]) / (xs[idx] - xs[idx - 1]) * (ys[idx] - ys[idx - 1])
    }
}

// TODO:
// - Priority valve
// - Engine fire shutoff valve
// - Leak measurement valve
// - RAT pump implementation
// - Connecting electric pumps to electric sources
// - Connecting RAT pump/blue loop to emergency generator
// - Actuators
// - Bleed air sources for reservoir/line anti-cavitation

////////////////////////////////////////////////////////////////////////////////
// DATA & REFERENCES
////////////////////////////////////////////////////////////////////////////////
///
/// On A320, the reservoir level variation can, depending on the system,
/// decrease in flight by about 3.5 l (G RSVR), 4 l (Y RSVR) and 0.5 l (B RSVR)
///
/// Each MLG door open (2 total) uses 0.25 liters each of green hyd fluid
/// Each cargo door open (3 total) uses 0.2 liters each of yellow hyd fluid
///
/// Reservoirs
/// ------------------------------------------
/// Normal Qty:
/// -----------
/// Blue: 6.5L (1.7 US Gal)
/// Yellow: 12.5L (3.3 US Gal)
/// Green: 14.5L (3.8 US Gal)
///
/// Loops
/// ------------------------------------------
/// Max loop volume - green: 100L 26.41gal including reservoir
/// Max loop volume - yellow: 75L 19.81gal including reservoir
/// Max loop volume - blue: 50L 15.85gal including reservoir
///
/// EDP (Eaton PV3-240-10C/D/F (F is neo)):
/// ------------------------------------------
/// 37.5 GPM max (100% N2)
/// 3750 RPM
/// 3000 PSI
/// Displacement: 2.40 in3/rev
///
///
/// Electric Pump (Eaton MPEV3-032-EA2 (neo) MPEV-032-15 (ceo)):
/// ------------------------------------------
/// Uses 115/200 VAC, 400HZ electric motor
/// 8.45 GPM max
/// 7600 RPM at full displacement, 8000 RPM at no displacement
/// 3000 PSI
/// Displacement: 0.263 in3/rev
///
///
/// PTU (Eaton Vickers MPHV3-115-1C):
/// ------------------------------------------
/// 2987 PSI
///
/// Yellow to Green
/// ---------------
/// 34 GPM (130 L/min) from Yellow system
/// 24 GPM (90 L/min) to Green system
/// Maintains constant pressure near 3000PSI in green
///
/// Green to Yellow
/// ---------------
/// 16 GPM (60 L/min) from Green system
/// 13 GPM (50 L/min) to Yellow system
/// Maintains constant pressure near 3000PSI in yellow
///
///
/// RAT PUMP (Eaton PV3-115):
/// ------------------------------------------
/// Max displacement: 1.15 in3/rev, 18.85 mL/rev
/// Normal speed: 6,600 RPM
/// Max. Ov. Speed: 8,250 RPM
/// Theoretical Flow at normal speed: 32.86 gpm, 124.4 l/m
///
///
/// Equations:
/// ------------------------------------------
/// Flow (Q), gpm:  Q = (in3/rev * rpm) / 231
/// Velocity (V), ft/s: V = (0.3208 * flow rate, gpm) / internal area, sq in
/// Force (F), lbs: F = density * area * velocity^2
/// Pressure (P), PSI: P = force / area
/// PressureDelta = VolumeDelta / Total_uncompressed_volume * Fluid_Bulk_Modulus
///
///
/// Hydraulic Fluid: EXXON HyJet IV
/// ------------------------------------------
/// Kinematic viscosity at 40C: 10.55 mm^2 s^-1, +/- 20%
/// Density at 25C: 996 kg m^-3
///
/// Hydraulic Line (HP) inner diameter
/// ------------------------------------------
/// Currently unknown. Estimating to be 7.5mm for now?
///
///
/// Actuator Force Simvars
/// -------------------------------------------
/// ACCELERATION BODY X (relative to aircraft, "east/west", Feet per second squared)
/// ACCELERATION BODY Y (relative to aircraft, vertical, Feet per second squared)
/// ACCELERATION BODY Z (relative to aircraft, "north/south", Feet per second squared)
/// ROTATION VELOCITY BODY X (feet per second)
/// ROTATION VELOCITY BODY Y (feet per second)
/// ROTATION VELOCITY BODY Z (feet per second)
/// VELOCITY BODY X (feet per second)
/// VELOCITY BODY Y (feet per second)
/// VELOCITY BODY Z (feet per second)
/// WING FLEX PCT (:1 for left, :2 for right; settable) (percent over 100)
///

////////////////////////////////////////////////////////////////////////////////
// ENUMERATIONS
////////////////////////////////////////////////////////////////////////////////

#[derive(Clone, Copy, Debug, PartialEq)]
pub enum ActuatorType {
    Aileron,
    BrakesNormal,
    BrakesAlternate,
    BrakesParking,
    CargoDoor,
    Elevator,
    EmergencyGenerator,
    EngReverser,
    Flaps,
    LandingGearNose,
    LandingGearMain,
    LandingGearDoorNose,
    LandingGearDoorMain,
    NoseWheelSteering,
    Rudder,
    Slat,
    Spoiler,
    Stabilizer,
    YawDamper,
}

#[derive(Clone, Copy, Debug, PartialEq)]
pub enum LoopColor {
    Blue,
    Green,
    Yellow,
}

#[derive(Clone, Copy, Debug, PartialEq)]
pub enum PtuState {
    Off,
    GreenToYellow,
    YellowToGreen,
}

////////////////////////////////////////////////////////////////////////////////
// TRAITS
////////////////////////////////////////////////////////////////////////////////

// Trait common to all hydraulic pumps
// Max gives maximum available volume at that time as if it is a variable displacement
// pump it can be adjusted by pump regulation
// Min will give minimum volume that will be outputed no matter what. example if there is a minimal displacement or
// a fixed displacement (ie. elec pump)
pub trait PressureSource {
    fn get_delta_vol_max(&self) -> Volume;
    fn get_delta_vol_min(&self) -> Volume;
}

////////////////////////////////////////////////////////////////////////////////
// LOOP DEFINITION - INCLUDES RESERVOIR AND ACCUMULATOR
////////////////////////////////////////////////////////////////////////////////

//Implements fluid structure.
//TODO update method that can update physic constants from given temperature
//This would change pressure response to volume
pub struct HydFluid {
    //temp : thermodynamic_temperature,
    current_bulk: Pressure,
}

impl HydFluid {
    pub fn new(bulk: Pressure) -> HydFluid {
        HydFluid {
            //temp:temp,
            current_bulk: bulk,
        }
    }

    pub fn get_bulk_mod(&self) -> Pressure {
        return self.current_bulk;
    }
}

//Power Transfer Unit
//TODO enhance simulation with RPM and variable displacement on one side?
pub struct Ptu {
    isEnabled: bool,
    isActiveRight: bool,
    isActiveLeft: bool,
    flow_to_right: VolumeRate,
    flow_to_left: VolumeRate,
    last_flow: VolumeRate,
}

impl Ptu {
    //Low pass filter to handle flow dynamic: avoids instantaneous flow transient,
    // simulating RPM dynamic of PTU
    const FLOW_DYNAMIC_LOW_PASS_LEFT_SIDE: f64 = 0.1;
    const FLOW_DYNAMIC_LOW_PASS_RIGHT_SIDE: f64 = 0.08;

    //Part of the max total pump capacity PTU model is allowed to take. Set to 1 all capacity used
    // set to 0.5 PTU will only use half of the flow that all pumps are able to generate
    const AGRESSIVENESS_FACTOR: f64 = 0.7;

    pub fn new() -> Ptu {
        Ptu {
            isEnabled: false,
            isActiveRight: false,
            isActiveLeft: false,
            flow_to_right: VolumeRate::new::<gallon_per_second>(0.0),
            flow_to_left: VolumeRate::new::<gallon_per_second>(0.0),
            last_flow: VolumeRate::new::<gallon_per_second>(0.0),
        }
    }

    pub fn get_flow(&self) -> VolumeRate {
        self.last_flow
    }

    pub fn get_is_active(&self) -> bool {
        self.isActiveRight || self.isActiveLeft
    }

    pub fn is_enabled(&self) -> bool {
        self.isEnabled
    }

    pub fn get_is_active_left_to_right(&self) -> bool {
        self.isActiveLeft
    }

    pub fn get_is_active_right_to_left(&self) -> bool {
        self.isActiveRight
    }

    pub fn update(&mut self, loopLeft: &HydLoop, loopRight: &HydLoop) {
        let deltaP = loopLeft.get_pressure() - loopRight.get_pressure();

        //TODO: use maped characteristics for PTU?
        //TODO Use variable displacement available on one side?
        //TODO Handle RPM of ptu so transient are bit slower?
        //TODO Handle it as a min/max flow producer using PressureSource trait?
        if self.isActiveLeft || (!self.isActiveRight && deltaP.get::<psi>() > 500.0) {
            //Left sends flow to right
            let mut vr = 16.0f64.min(loopLeft.loop_pressure.get::<psi>() * 0.0058) / 60.0;

            //Limiting available flow with maximum flow capacity of all pumps of the loop.
            //This is a workaround to limit PTU greed for flow
            vr = vr.min(
                loopLeft.current_max_flow.get::<gallon_per_second>() * Ptu::AGRESSIVENESS_FACTOR,
            );

            //Low pass on flow
            vr = Ptu::FLOW_DYNAMIC_LOW_PASS_LEFT_SIDE * vr
                + (1.0 - Ptu::FLOW_DYNAMIC_LOW_PASS_LEFT_SIDE)
                    * self.last_flow.get::<gallon_per_second>();

            self.flow_to_left = VolumeRate::new::<gallon_per_second>(-vr);
            self.flow_to_right = VolumeRate::new::<gallon_per_second>(vr * 0.81);
            self.last_flow = VolumeRate::new::<gallon_per_second>(vr);

            self.isActiveLeft = true;
        } else if self.isActiveRight || (!self.isActiveLeft && deltaP.get::<psi>() < -500.0) {
            //Right sends flow to left
            let mut vr = 34.0f64.min(loopRight.loop_pressure.get::<psi>() * 0.0125) / 60.0;

            //Limiting available flow with maximum flow capacity of all pumps of the loop.
            //This is a workaround to limit PTU greed for flow
            vr = vr.min(
                loopRight.current_max_flow.get::<gallon_per_second>() * Ptu::AGRESSIVENESS_FACTOR,
            );

            //Low pass on flow
            vr = Ptu::FLOW_DYNAMIC_LOW_PASS_RIGHT_SIDE * vr
                + (1.0 - Ptu::FLOW_DYNAMIC_LOW_PASS_RIGHT_SIDE)
                    * self.last_flow.get::<gallon_per_second>();

            self.flow_to_left = VolumeRate::new::<gallon_per_second>(vr * 0.70);
            self.flow_to_right = VolumeRate::new::<gallon_per_second>(-vr);
            self.last_flow = VolumeRate::new::<gallon_per_second>(vr);

            self.isActiveRight = true;
        }

        //TODO REVIEW DEACTICATION LOGIC
        if !self.isEnabled
            || self.isActiveRight && loopLeft.loop_pressure.get::<psi>() > 2950.0
            || self.isActiveLeft && loopRight.loop_pressure.get::<psi>() > 2950.0
            || self.isActiveRight && loopRight.loop_pressure.get::<psi>() < 500.0
            || self.isActiveLeft && loopLeft.loop_pressure.get::<psi>() < 500.0
        {
            self.flow_to_left = VolumeRate::new::<gallon_per_second>(0.0);
            self.flow_to_right = VolumeRate::new::<gallon_per_second>(0.0);
            self.isActiveRight = false;
            self.isActiveLeft = false;
            self.last_flow = VolumeRate::new::<gallon_per_second>(0.0);
        }
    }

    pub fn enabling(&mut self, enable_flag: bool) {
        self.isEnabled = enable_flag;
    }
}

pub struct HydLoop {
    fluid: HydFluid,
    accumulator_gas_pressure: Pressure,
    accumulator_gas_volume: Volume,
    accumulator_fluid_volume: Volume,
    accumulator_press_breakpoints: [f64; 9],
    accumulator_flow_carac: [f64; 9],
    color: LoopColor,
    connected_to_ptu_left_side: bool,
    connected_to_ptu_right_side: bool,
    loop_pressure: Pressure,
    loop_volume: Volume,
    max_loop_volume: Volume,
    high_pressure_volume: Volume,
    ptu_active: bool,
    reservoir_volume: Volume,
    current_delta_vol: Volume,
    current_flow: VolumeRate,
    current_max_flow: VolumeRate, //Current total max flow available from pressure sources
    fire_shutoff_valve_opened: bool,
}

impl HydLoop {
    const ACCUMULATOR_GAS_PRE_CHARGE: f64 = 1885.0; // Nitrogen PSI
    const ACCUMULATOR_MAX_VOLUME: f64 = 0.264; // in gallons
                                               //const HYDRAULIC_FLUID_DENSITY: f64 = 1000.55; // Exxon Hyjet IV, kg/m^3

    //Low pass filter on pressure. This has to be pretty high not to modify behavior of the loop, but still dampening numerical instability
    const PRESSURE_LOW_PASS_FILTER: f64 = 0.75;

    const DELTA_VOL_LOW_PASS_FILTER: f64 = 0.1;

    const ACCUMULATOR_PRESS_BREAKPTS: [f64; 9] =
        [0.0, 5.0, 10.0, 50.0, 100.0, 200.0, 500.0, 1000.0, 10000.0];
    const ACCUMULATOR_FLOW_CARAC: [f64; 9] = [0.0, 0.005, 0.008, 0.01, 0.02, 0.08, 0.15, 0.35, 0.5];

    pub fn new(
        color: LoopColor,
        connected_to_ptu_left_side: bool, //Is connected to PTU "left" side: non variable displacement side
        connected_to_ptu_right_side: bool, //Is connected to PTU "right" side: variable displacement side
        loop_volume: Volume,
        max_loop_volume: Volume,
        high_pressure_volume: Volume,
        reservoir_volume: Volume,
        fluid: HydFluid,
    ) -> HydLoop {
        HydLoop {
            accumulator_gas_pressure: Pressure::new::<psi>(HydLoop::ACCUMULATOR_GAS_PRE_CHARGE),
            accumulator_gas_volume: Volume::new::<gallon>(HydLoop::ACCUMULATOR_MAX_VOLUME),
            accumulator_fluid_volume: Volume::new::<gallon>(0.),
            color,
            connected_to_ptu_left_side,
            connected_to_ptu_right_side,
            loop_pressure: Pressure::new::<psi>(14.7),
            loop_volume,
            max_loop_volume,
            high_pressure_volume,
            ptu_active: false,
            reservoir_volume,
            fluid,
            current_delta_vol: Volume::new::<gallon>(0.),
            current_flow: VolumeRate::new::<gallon_per_second>(0.),
            accumulator_press_breakpoints: HydLoop::ACCUMULATOR_PRESS_BREAKPTS,
            accumulator_flow_carac: HydLoop::ACCUMULATOR_FLOW_CARAC,
            current_max_flow: VolumeRate::new::<gallon_per_second>(0.),
            fire_shutoff_valve_opened: true,
        }
    }

    pub fn get_pressure(&self) -> Pressure {
        self.loop_pressure
    }

    pub fn get_reservoir_volume(&self) -> Volume {
        self.reservoir_volume
    }

    pub fn get_usable_reservoir_fluid(&self, amount: Volume) -> Volume {
        let mut drawn = amount;
        if amount > self.reservoir_volume {
            drawn = self.reservoir_volume;
        }
        drawn
    }

    //Returns the max flow that can be output from reservoir in dt time
    pub fn get_usable_reservoir_flow(&self, amount: VolumeRate, delta_time: Time) -> VolumeRate {
        let mut drawn = amount;

        let max_flow = self.reservoir_volume / delta_time;
        if amount > max_flow {
            drawn = max_flow;
        }
        drawn
    }

    //Method to update pressure of a loop. The more delta volume is added, the more pressure rises
    //Directly from bulk modulus equation
    pub fn delta_pressure_from_delta_volume(&self, delta_vol: Volume) -> Pressure {
        return delta_vol / self.high_pressure_volume * self.fluid.get_bulk_mod();
    }

    //Gives the exact volume of fluid needed to get to any target_press pressure
    pub fn vol_to_target(&self, target_press: Pressure) -> Volume {
        (target_press - self.loop_pressure) * (self.high_pressure_volume)
            / self.fluid.get_bulk_mod()
    }

    pub fn set_fire_shutoff_valve_state(&mut self, opened: bool) {
        self.fire_shutoff_valve_opened = opened;
    }

    pub fn get_fire_shutoff_valve_state(&self) -> bool {
        self.fire_shutoff_valve_opened
    }

    pub fn update(
        &mut self,
        delta_time: &Duration,
        context: &UpdateContext,
        electric_pumps: Vec<&ElectricPump>,
        engine_driven_pumps: Vec<&EngineDrivenPump>,
        ram_air_pumps: Vec<&RatPump>,
        ptus: Vec<&Ptu>,
    ) {
        let mut pressure = self.loop_pressure;
        let mut delta_vol_max = Volume::new::<gallon>(0.);
        let mut delta_vol_min = Volume::new::<gallon>(0.);
        let mut reservoir_return = Volume::new::<gallon>(0.);
        let mut delta_vol = Volume::new::<gallon>(0.);

        if self.fire_shutoff_valve_opened {
            for p in engine_driven_pumps {
                delta_vol_max += p.get_delta_vol_max();
                delta_vol_min += p.get_delta_vol_min();
            }
        }
        for p in electric_pumps {
            delta_vol_max += p.get_delta_vol_max();
            delta_vol_min += p.get_delta_vol_min();
        }
        for p in ram_air_pumps {
            delta_vol_max += p.get_delta_vol_max();
            delta_vol_min += p.get_delta_vol_min();
        }

        //Storing max pump capacity available. for now used in PTU model to limit it's input flow
        self.current_max_flow = delta_vol_max / Time::new::<second>(delta_time.as_secs_f64());

        //Static leaks
        //TODO: separate static leaks per zone of high pressure or actuator
        //TODO: Use external pressure and/or reservoir pressure instead of 14.7 psi default
        let static_leaks_vol = Volume::new::<gallon>(
            0.04 * delta_time.as_secs_f64() * (self.loop_pressure.get::<psi>() - 14.7) / 3000.0,
        );

        // Draw delta_vol from reservoir
        delta_vol -= static_leaks_vol;
        reservoir_return += static_leaks_vol;

        //PTU flows handling
        let mut ptu_act = false;
        for ptu in ptus {
            let mut actualFlow = VolumeRate::new::<gallon_per_second>(0.0);
            if self.connected_to_ptu_left_side {
                if ptu.isActiveLeft || ptu.isActiveLeft {
                    ptu_act = true;
                }
                if ptu.flow_to_left > VolumeRate::new::<gallon_per_second>(0.0) {
                    //were are left side of PTU and positive flow so we receive flow using own reservoir
                    actualFlow = self.get_usable_reservoir_flow(
                        ptu.flow_to_left,
                        Time::new::<second>(delta_time.as_secs_f64()),
                    );
                    self.reservoir_volume -=
                        actualFlow * Time::new::<second>(delta_time.as_secs_f64());
                } else {
                    //we are using own flow to power right side so we send that back
                    //to our own reservoir
                    actualFlow = ptu.flow_to_left;
                    reservoir_return -= actualFlow * Time::new::<second>(delta_time.as_secs_f64());
                }
                delta_vol += actualFlow * Time::new::<second>(delta_time.as_secs_f64());
            } else if self.connected_to_ptu_right_side {
                if ptu.isActiveLeft || ptu.isActiveLeft {
                    ptu_act = true;
                }
                if ptu.flow_to_right > VolumeRate::new::<gallon_per_second>(0.0) {
                    //were are right side of PTU and positive flow so we receive flow using own reservoir
                    actualFlow = self.get_usable_reservoir_flow(
                        ptu.flow_to_right,
                        Time::new::<second>(delta_time.as_secs_f64()),
                    );
                    self.reservoir_volume -=
                        actualFlow * Time::new::<second>(delta_time.as_secs_f64());
                } else {
                    //we are using own flow to power left side so we send that back
                    //to our own reservoir
                    actualFlow = ptu.flow_to_right;
                    reservoir_return -= actualFlow * Time::new::<second>(delta_time.as_secs_f64());
                }
                delta_vol += actualFlow * Time::new::<second>(delta_time.as_secs_f64());
            }
        }
        self.ptu_active = ptu_act;
        //END PTU

        //Priming the loop if not filled in
        //TODO bug, ptu can't prime the loop is it is not providing flow through delta_vol_max
        if self.loop_volume < self.max_loop_volume {
            //} %TODO what to do if we are back under max volume and unprime the loop?
            let difference = self.max_loop_volume - self.loop_volume;
            // println!("---Priming diff {}", difference.get::<gallon>());
            let availableFluidVol = self.reservoir_volume.min(delta_vol_max);
            let delta_loop_vol = availableFluidVol.min(difference);
            delta_vol_max -= delta_loop_vol; //%TODO check if we cross the deltaVolMin?
            self.loop_volume += delta_loop_vol;
            self.reservoir_volume -= delta_loop_vol;
        // println!("---Priming vol {} / {}", self.loop_volume.get::<gallon>(),self.max_loop_volume.get::<gallon>());
        } else {
            // println!("---Primed {}", self.loop_volume.get::<gallon>());
        }
        //end priming

        //ACCUMULATOR
        let accumulatorDeltaPress = self.accumulator_gas_pressure - self.loop_pressure;
        let flowVariation = VolumeRate::new::<gallon_per_second>(interpolation(
            &self.accumulator_press_breakpoints,
            &self.accumulator_flow_carac,
            accumulatorDeltaPress.get::<psi>().abs(),
        ));

        //TODO HANDLE OR CHECK IF RESERVOIR AVAILABILITY is OK
        //TODO check if accumulator can be used as a min/max flow producer to
        //avoid it being a consumer that might unsettle pressure
        if accumulatorDeltaPress.get::<psi>() > 0.0 {
            let volumeFromAcc = self
                .accumulator_fluid_volume
                .min(flowVariation * Time::new::<second>(delta_time.as_secs_f64()));
            self.accumulator_fluid_volume -= volumeFromAcc;
            self.accumulator_gas_volume += volumeFromAcc;
            delta_vol += volumeFromAcc;
        } else {
            let volumeToAcc = delta_vol
                .max(Volume::new::<gallon>(0.0))
                .max(flowVariation * Time::new::<second>(delta_time.as_secs_f64()));
            self.accumulator_fluid_volume += volumeToAcc;
            self.accumulator_gas_volume -= volumeToAcc;
            delta_vol -= volumeToAcc;
        }

        self.accumulator_gas_pressure = (Pressure::new::<psi>(HydLoop::ACCUMULATOR_GAS_PRE_CHARGE)
            * Volume::new::<gallon>(HydLoop::ACCUMULATOR_MAX_VOLUME))
            / (Volume::new::<gallon>(HydLoop::ACCUMULATOR_MAX_VOLUME)
                - self.accumulator_fluid_volume);
        //END ACCUMULATOR

        //Actuators
        let used_fluidQty = Volume::new::<gallon>(0.); // %%total fluid used
                                                       //foreach actuator
                                                       //used_fluidQty =used_fluidQty+aileron.volumeToActuatorAccumulated*264.172; %264.172 is m^3 to gallons
                                                       //reservoirReturn=reservoirReturn+aileron.volumeToResAccumulated*264.172;
                                                       //actuator.resetVolumes()
                                                       //actuator.set_available_pressure(self.loop_pressure)
                                                       //end foreach
                                                       //end actuator

        delta_vol -= used_fluidQty;

        //How much we need to reach target of 3000?
        let mut volume_needed_to_reach_pressure_target =
            self.vol_to_target(Pressure::new::<psi>(3000.0));
        //Actually we need this PLUS what is used by consumers.
        volume_needed_to_reach_pressure_target -= delta_vol;

        //Now computing what we will actually use from flow providers limited by
        //their min and max flows and reservoir availability
        let actual_volume_added_to_pressurise = self
            .reservoir_volume
            .min(delta_vol_min.max(delta_vol_max.min(volume_needed_to_reach_pressure_target)));
        delta_vol += actual_volume_added_to_pressurise;

        //Loop Pressure update From Bulk modulus
        let press_delta = self.delta_pressure_from_delta_volume(delta_vol);
        let new_raw_press = self.loop_pressure + press_delta; //New raw pressure before we filter it

        self.loop_pressure = HydLoop::PRESSURE_LOW_PASS_FILTER * new_raw_press
            + (1. - HydLoop::PRESSURE_LOW_PASS_FILTER) * self.loop_pressure;
        self.loop_pressure = self.loop_pressure.max(Pressure::new::<psi>(14.7)); //Forcing a min pressure

        //Update reservoir
        self.reservoir_volume -= actual_volume_added_to_pressurise; //%limit to 0 min? for case of negative added?
        self.reservoir_volume += reservoir_return;

        //Update Volumes

        //Low pass filter on final delta vol to help with stability and final flow noise
        delta_vol = HydLoop::DELTA_VOL_LOW_PASS_FILTER * delta_vol
            + (1. - HydLoop::DELTA_VOL_LOW_PASS_FILTER) * self.current_delta_vol;
        self.loop_volume += delta_vol;

        self.current_delta_vol = delta_vol;
        self.current_flow = delta_vol / Time::new::<second>(delta_time.as_secs_f64());
    }
}

////////////////////////////////////////////////////////////////////////////////
// PUMP DEFINITION
////////////////////////////////////////////////////////////////////////////////

pub struct Pump {
    delta_vol_max: Volume,
    delta_vol_min: Volume,
<<<<<<< HEAD
    pressBreakpoints: [f64; 9],
    displacementCarac: [f64; 9],
=======
    press_breakpoints: [f64; 9],
    displacement_carac: [f64; 9],
>>>>>>> 6d9226a2
    displacement_dynamic: f64, //Displacement low pass filter. [0:1], 0 frozen -> 1 instantaneous dynamic
}
impl Pump {
    fn new(
<<<<<<< HEAD
        pressBreakpoints: [f64; 9],
        displacementCarac: [f64; 9],
=======
        press_breakpoints: [f64; 9],
        displacement_carac: [f64; 9],
>>>>>>> 6d9226a2
        displacement_dynamic: f64,
    ) -> Pump {
        Pump {
            delta_vol_max: Volume::new::<gallon>(0.),
            delta_vol_min: Volume::new::<gallon>(0.),
<<<<<<< HEAD
            pressBreakpoints: pressBreakpoints,
            displacementCarac: displacementCarac,
            displacement_dynamic: displacement_dynamic,
=======
            press_breakpoints,
            displacement_carac,
            displacement_dynamic,
>>>>>>> 6d9226a2
        }
    }

    fn update(&mut self, delta_time: &Duration, context: &UpdateContext, line: &HydLoop, rpm: f64) {
        let displacement = self.calculate_displacement(line.get_pressure());

<<<<<<< HEAD
        let flow = Pump::calculate_flow(rpm, displacement);
=======
        let flow =
            Pump::calculate_flow(rpm, displacement).max(VolumeRate::new::<gallon_per_second>(0.));
>>>>>>> 6d9226a2

        self.delta_vol_max = (1.0 - self.displacement_dynamic) * self.delta_vol_max
            + self.displacement_dynamic * flow * Time::new::<second>(delta_time.as_secs_f64());
        self.delta_vol_min = Volume::new::<gallon>(0.0);
    }

    fn calculate_displacement(&self, pressure: Pressure) -> Volume {
        Volume::new::<cubic_inch>(interpolation(
<<<<<<< HEAD
            &self.pressBreakpoints,
            &self.displacementCarac,
=======
            &self.press_breakpoints,
            &self.displacement_carac,
>>>>>>> 6d9226a2
            pressure.get::<psi>(),
        ))
    }

    fn calculate_flow(rpm: f64, displacement: Volume) -> VolumeRate {
        VolumeRate::new::<gallon_per_second>(rpm * displacement.get::<cubic_inch>() / 231.0 / 60.0)
    }
}
impl PressureSource for Pump {
    fn get_delta_vol_max(&self) -> Volume {
        self.delta_vol_max
    }

    fn get_delta_vol_min(&self) -> Volume {
        self.delta_vol_min
    }
}

pub struct ElectricPump {
    active: bool,
    rpm: f64,
    pump: Pump,
}
impl ElectricPump {
    const SPOOLUP_TIME: f64 = 4.0;
    const SPOOLDOWN_TIME: f64 = 4.0;
    const NOMINAL_SPEED: f64 = 7600.0;
    const DISPLACEMENT_BREAKPTS: [f64; 9] = [
        0.0, 500.0, 1000.0, 1500.0, 2800.0, 2900.0, 3000.0, 3050.0, 3500.0,
    ];
    const DISPLACEMENT_MAP: [f64; 9] = [0.263, 0.263, 0.263, 0.263, 0.263, 0.263, 0.163, 0.0, 0.0];
    const DISPLACEMENT_DYNAMICS: f64 = 1.0; //1 == No filtering

    pub fn new() -> ElectricPump {
        ElectricPump {
            active: false,
            rpm: 0.,
            pump: Pump::new(
                ElectricPump::DISPLACEMENT_BREAKPTS,
                ElectricPump::DISPLACEMENT_MAP,
                ElectricPump::DISPLACEMENT_DYNAMICS,
            ),
        }
    }

    pub fn start(&mut self) {
        self.active = true;
    }

    pub fn stop(&mut self) {
        self.active = false;
    }

    pub fn update(&mut self, delta_time: &Duration, context: &UpdateContext, line: &HydLoop) {
        //TODO Simulate speed of pump depending on pump load (flow?/ current?)
        //Pump startup/shutdown process
        if self.active && self.rpm < ElectricPump::NOMINAL_SPEED {
            self.rpm += (ElectricPump::NOMINAL_SPEED / ElectricPump::SPOOLUP_TIME)
                * delta_time.as_secs_f64();
        } else if !self.active && self.rpm > 0.0 {
            self.rpm -= (ElectricPump::NOMINAL_SPEED / ElectricPump::SPOOLDOWN_TIME)
                * delta_time.as_secs_f64();
        }

        //Limiting min and max speed
        self.rpm = self.rpm.min(ElectricPump::NOMINAL_SPEED).max(0.0);

        self.pump.update(delta_time, context, line, self.rpm);
    }

    pub fn is_active(&self) -> bool {
        self.active
    }
}
impl PressureSource for ElectricPump {
    fn get_delta_vol_max(&self) -> Volume {
        self.pump.get_delta_vol_max()
    }
    fn get_delta_vol_min(&self) -> Volume {
        self.pump.get_delta_vol_min()
    }
}

pub struct EngineDrivenPump {
    active: bool,
    pump: Pump,
}
impl EngineDrivenPump {
<<<<<<< HEAD
    const LEAP_1A26_MAX_N2_RPM: f64 = 16645.0;
=======
>>>>>>> 6d9226a2
    const DISPLACEMENT_BREAKPTS: [f64; 9] = [
        0.0, 500.0, 1000.0, 1500.0, 2800.0, 2900.0, 3000.0, 3050.0, 3500.0,
    ];
    const DISPLACEMENT_MAP: [f64; 9] = [2.4, 2.4, 2.4, 2.4, 2.4, 2.4, 2.0, 0.0, 0.0];
    const MAX_RPM: f64 = 4000.;

    const DISPLACEMENT_DYNAMICS: f64 = 0.05; //0.1 == 90% filtering on max displacement transient

    pub fn new() -> EngineDrivenPump {
        EngineDrivenPump {
            active: false,
            pump: Pump::new(
                EngineDrivenPump::DISPLACEMENT_BREAKPTS,
                EngineDrivenPump::DISPLACEMENT_MAP,
                EngineDrivenPump::DISPLACEMENT_DYNAMICS,
            ),
        }
    }

    pub fn update(
        &mut self,
        delta_time: &Duration,
        context: &UpdateContext,
        line: &HydLoop,
        engine: &Engine,
    ) {
        let mut rpm = EngineDrivenPump::MAX_RPM.min(
            engine.corrected_n2().get::<percent>().powi(2) * 0.08 * EngineDrivenPump::MAX_RPM
                / 100.0,
        );

        //TODO Activate pumps realistically, maybe with a displacement rate limited when activated/deactivated?
        if !self.active {
            //Hack for pump activation
            rpm = 0.0;
        }
        self.pump.update(delta_time, context, line, rpm);
    }

    pub fn start(&mut self) {
        self.active = true;
    }

    pub fn stop(&mut self) {
        self.active = false;
    }

    pub fn is_active(&self) -> bool {
        self.active
    }
}
impl PressureSource for EngineDrivenPump {
    fn get_delta_vol_min(&self) -> Volume {
        self.pump.get_delta_vol_min()
    }
    fn get_delta_vol_max(&self) -> Volume {
        self.pump.get_delta_vol_max()
    }
}

pub struct RatPropeller {
    pos: f64,
    speed: f64,
    acc: f64,
    rpm: f64,
    torque_sum: f64,
}

impl RatPropeller {
    const LOW_SPEED_PHYSICS_ACTIVATION: f64 = 50.; //Low speed special calculation threshold. Under that value we compute resistant torque depending on pump angle and displacement
    const STOWED_ANGLE: f64 = std::f64::consts::PI / 2.;
    const PROPELLER_INERTIA: f64 = 2.;
    const RPM_GOVERNOR_BREAKPTS: [f64; 9] = [
        0.0, 4000., 5000.0, 5500.0, 6000.0, 7500.0, 8000.0, 9000.0, 15000.0,
    ];
    const PROP_ALPHA_MAP: [f64; 9] = [45., 45., 45., 45., 35., 25., 5., 1., 1.];

    pub fn new() -> RatPropeller {
        RatPropeller {
            pos: RatPropeller::STOWED_ANGLE,
            speed: 0.,
            acc: 0.,
            rpm: 0.,
            torque_sum: 0.,
        }
    }

    pub fn get_rpm(&self) -> f64 {
        self.rpm
    }

    fn update_generated_torque(&mut self, indicated_speed: &Velocity, stow_pos: f64) {
        let cur_aplha = interpolation(
            &RatPropeller::RPM_GOVERNOR_BREAKPTS,
            &RatPropeller::PROP_ALPHA_MAP,
            self.rpm,
        );

        let air_speed_torque = cur_aplha.to_radians().sin()
            * (indicated_speed.get::<knot>() * indicated_speed.get::<knot>() / 100.)
            * 0.5
            * (std::f64::consts::PI / 2. * stow_pos).sin(); //simple model. stow pos sin simulates the angle of the blades vs wind while deploying
        self.torque_sum += air_speed_torque;
    }

<<<<<<< HEAD
    fn update_friction_torque(
        &mut self,
        delta_time: &Duration,
        indicated_speed: &Velocity,
        displacement_ratio: f64,
    ) {
=======
    fn update_friction_torque(&mut self, displacement_ratio: f64) {
>>>>>>> 6d9226a2
        let mut pump_torque = 0.;
        if self.rpm < RatPropeller::LOW_SPEED_PHYSICS_ACTIVATION {
            pump_torque += (self.pos * 4.).cos() * displacement_ratio.max(0.35) * 35.;
            pump_torque += -self.speed * 15.;
        } else {
            pump_torque += displacement_ratio.max(0.35) * 1. * -self.speed;
        }
        pump_torque -= self.speed * 0.05;
        self.torque_sum += pump_torque; //Static air drag of the propeller
    }

    fn update_physics(&mut self, delta_time: &Duration) {
        self.acc = self.torque_sum / RatPropeller::PROPELLER_INERTIA;
        self.speed += self.acc * delta_time.as_secs_f64();
        self.pos += self.speed * delta_time.as_secs_f64();

        self.rpm = self.speed * 30. / std::f64::consts::PI; //rad/s to RPM
        self.torque_sum = 0.; //Reset torque accumulator at end of update
    }

    pub fn update(
        &mut self,
        delta_time: &Duration,
        indicated_speed: &Velocity,
        stow_pos: f64,
        displacement_ratio: f64,
    ) {
        self.update_generated_torque(indicated_speed, stow_pos);
<<<<<<< HEAD
        self.update_friction_torque(delta_time, indicated_speed, displacement_ratio);
=======
        self.update_friction_torque(displacement_ratio);
>>>>>>> 6d9226a2
        self.update_physics(delta_time);
    }
}
pub struct RatPump {
    active: bool,
    pump: Pump,
    pub prop: RatPropeller,
    stowed_position: f64,
    max_displacement: f64,
}
impl RatPump {
    const DISPLACEMENT_BREAKPTS: [f64; 9] = [
        0.0, 500.0, 1000.0, 1500.0, 2800.0, 2900.0, 3000.0, 3050.0, 3500.0,
    ];
    const DISPLACEMENT_MAP: [f64; 9] = [1.15, 1.15, 1.15, 1.15, 1.15, 1.15, 0.5, 0.0, 0.0];

    const DISPLACEMENT_DYNAMICS: f64 = 0.2; //1 == no filtering. !!Warning, this will be affected by a different delta time

    const STOWING_SPEED: f64 = 1.; //Speed to go from 0 to 1 stow position per sec. 1 means full deploying in 1s

    pub fn new() -> RatPump {
        let mut max_disp = 0.;
        for v in RatPump::DISPLACEMENT_MAP.iter() {
            if v > &max_disp {
                max_disp = *v;
            }
        }

        RatPump {
            active: false,
            pump: Pump::new(
                RatPump::DISPLACEMENT_BREAKPTS,
                RatPump::DISPLACEMENT_MAP,
                RatPump::DISPLACEMENT_DYNAMICS,
            ),
            prop: RatPropeller::new(),
            stowed_position: 0.,
            max_displacement: max_disp,
        }
    }

    pub fn update(&mut self, delta_time: &Duration, context: &UpdateContext, line: &HydLoop) {
        self.pump
            .update(delta_time, context, line, self.prop.get_rpm());

        //Now forcing min to max to force a true real time regulation.
        self.pump.delta_vol_min = self.pump.delta_vol_max; //TODO: handle this properly by calculating who produced what volume at end of hyd loop update
    }

    pub fn update_physics(&mut self, delta_time: &Duration, indicated_airspeed: &Velocity) {
        let displacement_ratio = self.get_delta_vol_max().get::<gallon>() / self.max_displacement; //Calculate the ratio of current displacement vs max displacement as an image of the load of the pump
        self.prop.update(
            &delta_time,
            &indicated_airspeed,
            self.stowed_position,
            displacement_ratio,
        );
    }

    pub fn update_stow_pos(&mut self, delta_time: &Duration) {
        if self.active {
            self.stowed_position += delta_time.as_secs_f64() * RatPump::STOWING_SPEED;

            //Finally limiting pos in [0:1] range
            if self.stowed_position < 0. {
                self.stowed_position = 0.;
            } else if self.stowed_position > 1. {
                self.stowed_position = 1.;
            }
        }
    }

    pub fn set_active(&mut self) {
        self.active = true;
    }

    pub fn get_stow_position(&self) -> f64 {
        self.stowed_position
    }
}
impl PressureSource for RatPump {
    fn get_delta_vol_max(&self) -> Volume {
        self.pump.get_delta_vol_max()
    }

    fn get_delta_vol_min(&self) -> Volume {
        self.pump.get_delta_vol_min()
    }
}

////////////////////////////////////////////////////////////////////////////////
// ACTUATOR DEFINITION
////////////////////////////////////////////////////////////////////////////////

pub struct Actuator {
    a_type: ActuatorType,
    active: bool,
    affected_by_gravity: bool,
    area: Area,
    line: HydLoop,
    neutral_is_zero: bool,
    stall_load: Force,
    volume_used_at_max_deflection: Volume,
}

// TODO
impl Actuator {
    pub fn new(a_type: ActuatorType, line: HydLoop) -> Actuator {
        Actuator {
            a_type,
            active: false,
            affected_by_gravity: false,
            area: Area::new::<square_meter>(5.0),
            line,
            neutral_is_zero: true,
            stall_load: Force::new::<newton>(47000.),
            volume_used_at_max_deflection: Volume::new::<gallon>(0.),
        }
    }
}

////////////////////////////////////////////////////////////////////////////////
// TESTS
////////////////////////////////////////////////////////////////////////////////

use plotlib::page::Page;
use plotlib::repr::Plot;
use plotlib::style::{LineStyle, PointMarker, PointStyle};
use plotlib::view::ContinuousView;

extern crate rustplotlib;
use rustplotlib::Figure;

fn make_figure<'a>(h: &'a History) -> Figure<'a> {
    use rustplotlib::{Axes2D, Line2D};

    let mut allAxis: Vec<Option<Axes2D>> = Vec::new();

    let mut idx = 0;
    for curData in &h.dataVector {
        let mut currAxis = Axes2D::new()
            .add(
                Line2D::new(h.nameVector[idx].as_str())
                    .data(&h.timeVector, &curData)
                    .color("blue")
                    //.marker("x")
                    //.linestyle("--")
                    .linewidth(1.0),
            )
            .xlabel("Time [sec]")
            .ylabel(h.nameVector[idx].as_str())
            .legend("best")
            .xlim(0.0, *h.timeVector.last().unwrap());
        //.ylim(-2.0, 2.0);

        currAxis = currAxis.grid(true);
        idx = idx + 1;
        allAxis.push(Some(currAxis));
    }

    Figure::new().subplots(allAxis.len() as u32, 1, allAxis)
}

//History class to record a simulation
pub struct History {
    timeVector: Vec<f64>,      //Simulation time starting from 0
    nameVector: Vec<String>,   //Name of each var saved
    dataVector: Vec<Vec<f64>>, //Vector data for each var saved
    dataSize: usize,
}

impl History {
    pub fn new(names: Vec<String>) -> History {
        History {
            timeVector: Vec::new(),
            nameVector: names.clone(),
            dataVector: Vec::new(),
            dataSize: names.len(),
        }
    }

    //Sets initialisation values of each data before first step
    pub fn init(&mut self, startTime: f64, values: Vec<f64>) {
        self.timeVector.push(startTime);
        for idx in 0..(values.len()) {
            self.dataVector.push(vec![values[idx]]);
        }
    }

    //Updates all values and time vector
    pub fn update(&mut self, deltaTime: f64, values: Vec<f64>) {
        self.timeVector
            .push(self.timeVector.last().unwrap() + deltaTime);
        self.pushData(values);
    }

    pub fn pushData(&mut self, values: Vec<f64>) {
        for idx in 0..values.len() {
            self.dataVector[idx].push(values[idx]);
        }
    }

    //Builds a graph using rust crate plotlib
    pub fn show(self) {
        let mut v = ContinuousView::new()
            .x_range(0.0, *self.timeVector.last().unwrap())
            .y_range(0.0, 3500.0)
            .x_label("Time (s)")
            .y_label("Value");

<<<<<<< HEAD
        for curData in self.dataVector {
            //Here build the 2 by Xsamples vector
            let mut newVector: Vec<(f64, f64)> = Vec::new();
            for sampleIdx in 0..self.timeVector.len() {
                newVector.push((self.timeVector[sampleIdx], curData[sampleIdx]));
            }

            // We create our scatter plot from the data
            let s1: Plot = Plot::new(newVector).line_style(LineStyle::new().colour("#DD3355"));
=======
        for cur_data in self.dataVector {
            //Here build the 2 by Xsamples vector
            let mut new_vector: Vec<(f64, f64)> = Vec::new();
            for sample_idx in 0..self.timeVector.len() {
                new_vector.push((self.timeVector[sample_idx], cur_data[sample_idx]));
            }

            // We create our scatter plot from the data
            let s1: Plot = Plot::new(new_vector).line_style(LineStyle::new().colour("#DD3355"));
>>>>>>> 6d9226a2

            v = v.add(s1);
        }

        // A page with a single view is then saved to an SVG file
        Page::single(&v).save("scatter.svg").unwrap();
    }

    //builds a graph using matplotlib python backend. PYTHON REQUIRED AS WELL AS MATPLOTLIB PACKAGE
    pub fn showMatplotlib(&self, figure_title: &str) {
        let fig = make_figure(&self);

        use rustplotlib::backend::Matplotlib;
        use rustplotlib::Backend;
        let mut mpl = Matplotlib::new().unwrap();
        mpl.set_style("ggplot").unwrap();

        fig.apply(&mut mpl).unwrap();

        //mpl.savefig("simple.png").unwrap();
        mpl.savefig(figure_title);
        //mpl.dump_pickle("simple.fig.pickle").unwrap();
        mpl.wait().unwrap();
    }
}

#[cfg(test)]
mod tests {
    //use uom::si::volume_rate::VolumeRate;

    use uom::si::acceleration::foot_per_second_squared;

    use super::*;
    #[test]
    //Runs engine driven pump, checks pressure OK, shut it down, check drop of pressure after 20s
    fn green_loop_edp_simulation() {
        let green_loop_var_names = vec![
            "Loop Pressure".to_string(),
            "Loop Volume".to_string(),
            "Loop Reservoir".to_string(),
            "Loop Flow".to_string(),
        ];
        let mut greenLoopHistory = History::new(green_loop_var_names);

        let edp1_var_names = vec!["Delta Vol Max".to_string(), "n2 ratio".to_string()];
        let mut edp1_History = History::new(edp1_var_names);

        let mut edp1 = engine_driven_pump();
        let mut green_loop = hydraulic_loop(LoopColor::Green);
        edp1.active = true;

        let init_n2 = Ratio::new::<percent>(55.0);
        let mut engine1 = engine(init_n2);
        let ct = context(Duration::from_millis(100));

        let green_acc_var_names = vec![
            "Loop Pressure".to_string(),
            "Acc gas press".to_string(),
            "Acc fluid vol".to_string(),
            "Acc gas vol".to_string(),
        ];
        let mut accuGreenHistory = History::new(green_acc_var_names);

        greenLoopHistory.init(
            0.0,
            vec![
                green_loop.loop_pressure.get::<psi>(),
                green_loop.loop_volume.get::<gallon>(),
                green_loop.reservoir_volume.get::<gallon>(),
                green_loop.current_flow.get::<gallon_per_second>(),
            ],
        );
        edp1_History.init(
            0.0,
            vec![
                edp1.get_delta_vol_max().get::<liter>(),
                engine1.n2.get::<percent>() as f64,
            ],
        );
        accuGreenHistory.init(
            0.0,
            vec![
                green_loop.loop_pressure.get::<psi>(),
                green_loop.accumulator_gas_pressure.get::<psi>(),
                green_loop.accumulator_fluid_volume.get::<gallon>(),
                green_loop.accumulator_gas_volume.get::<gallon>(),
            ],
        );
        for x in 0..600 {
            if x == 50 {
                //After 5s
                assert!(green_loop.loop_pressure >= Pressure::new::<psi>(2950.0));
            }
            if x == 200 {
                assert!(green_loop.loop_pressure >= Pressure::new::<psi>(2950.0));
                edp1.stop();
            }
            if x >= 500 {
                //Shutdown + 30s
                assert!(green_loop.loop_pressure <= Pressure::new::<psi>(250.0));
            }

            edp1.update(&ct.delta, &ct, &green_loop, &engine1);
            green_loop.update(
                &ct.delta,
                &ct,
                Vec::new(),
                vec![&edp1],
                Vec::new(),
                Vec::new(),
            );
            if x % 20 == 0 {
                println!("Iteration {}", x);
                println!("-------------------------------------------");
                println!("---PSI: {}", green_loop.loop_pressure.get::<psi>());
                println!(
                    "--------Reservoir Volume (g): {}",
                    green_loop.reservoir_volume.get::<gallon>()
                );
                println!(
                    "--------Loop Volume (g): {}",
                    green_loop.loop_volume.get::<gallon>()
                );
                println!(
                    "--------Acc Fluid Volume (L): {}",
                    green_loop.accumulator_fluid_volume.get::<liter>()
                );
                println!(
                    "--------Acc Gas Volume (L): {}",
                    green_loop.accumulator_gas_volume.get::<liter>()
                );
                println!(
                    "--------Acc Gas Pressure (psi): {}",
                    green_loop.accumulator_gas_pressure.get::<psi>()
                );
            }

            greenLoopHistory.update(
                ct.delta.as_secs_f64(),
                vec![
                    green_loop.loop_pressure.get::<psi>(),
                    green_loop.loop_volume.get::<gallon>(),
                    green_loop.reservoir_volume.get::<gallon>(),
                    green_loop.current_flow.get::<gallon_per_second>(),
                ],
            );
            edp1_History.update(
                ct.delta.as_secs_f64(),
                vec![
                    edp1.get_delta_vol_max().get::<liter>(),
                    engine1.n2.get::<percent>() as f64,
                ],
            );
            accuGreenHistory.update(
                ct.delta.as_secs_f64(),
                vec![
                    green_loop.loop_pressure.get::<psi>(),
                    green_loop.accumulator_gas_pressure.get::<psi>(),
                    green_loop.accumulator_fluid_volume.get::<gallon>(),
                    green_loop.accumulator_gas_volume.get::<gallon>(),
                ],
            );
        }
        assert!(true);

        greenLoopHistory.showMatplotlib("green_loop_edp_simulation_press");
        edp1_History.showMatplotlib("green_loop_edp_simulation_EDP1 data");
        accuGreenHistory.showMatplotlib("green_loop_edp_simulation_Green Accum data");
    }

    #[test]
    //Tests fixed step mechanism as implemented in A320Hydraulics
    fn fixed_step_loop_test() {
        use rand::Rng;

        let mut edp1 = engine_driven_pump();
        let mut green_loop = hydraulic_loop(LoopColor::Green);
        edp1.active = true;

        let init_n2 = Ratio::new::<percent>(0.5);
        let mut engine1 = engine(init_n2);

        let mut rng = rand::thread_rng();
        let mut real_time = Duration::from_millis(0);
        let mut ct = context(Duration::from_millis(rng.gen_range(2..110)));

        let min_hyd_loop_timestep = Duration::from_millis(100); //Hyd Sim rate = 10 Hz
        let mut total_sim_time_elapsed = Duration::from_millis(0);
        let mut lag_time_accumulator = Duration::from_millis(0);

        while real_time < Duration::from_secs_f64(5.0) {
            ct.delta = Duration::from_millis(rng.gen_range(2..110));
            real_time += ct.delta;
            //println!("CALLED DELTA {:.3}", ct.delta.as_secs_f64());
            //println!("Real time: {:.3}", real_time.as_secs_f64());

            total_sim_time_elapsed += ct.delta;
            let time_to_catch = ct.delta + lag_time_accumulator;

            let numberOfSteps_f64 =
                time_to_catch.as_secs_f64() / min_hyd_loop_timestep.as_secs_f64();

            assert!(lag_time_accumulator.as_secs_f64() < 0.2);
            assert!(numberOfSteps_f64 < 5.0);
            if numberOfSteps_f64 < 1.0 {
                //Can't do a full time step
                //we can either do an update with smaller step or wait next iteration
                //Other option is to update only actuator position based on known hydraulic
                //state to avoid lag of control surfaces if sim runs really fast
                lag_time_accumulator = Duration::from_secs_f64(
                    numberOfSteps_f64 * min_hyd_loop_timestep.as_secs_f64(),
                ); //Time lag is float part of num of steps * fixed time step to get a result in time
            } else {
                //TRUE UPDATE LOOP HERE
                let num_of_update_loops = numberOfSteps_f64.floor() as u32; //Int part is the actual number of loops to do
                                                                            //Rest of floating part goes into accumulator
                lag_time_accumulator = Duration::from_secs_f64(
                    (numberOfSteps_f64 - (num_of_update_loops as f64))
                        * min_hyd_loop_timestep.as_secs_f64(),
                ); //Keep track of time left after all fixed loop are done

                //UPDATING HYDRAULICS AT FIXED STEP
                for curLoop in 0..num_of_update_loops {
                    //UPDATE HYDRAULICS FIXED TIME STEP
                    edp1.update(&ct.delta, &ct, &green_loop, &engine1);
                    green_loop.update(
                        &ct.delta,
                        &ct,
                        Vec::new(),
                        vec![&edp1],
                        Vec::new(),
                        Vec::new(),
                    );
                    //println!("---PSI: {}", green_loop.loop_pressure.get::<psi>());
                    //println!("---Sim time: {:.3}", total_sim_time_elapsed.as_secs_f64());
                    //println!("---Lag time: {:.3}", lag_time_accumulator.as_secs_f64());
                    //println!("---num_of_update_loops: {:.1}",num_of_update_loops);
                }
            }
        }

        assert!(lag_time_accumulator.as_secs_f64() < 1.0);
        assert!((real_time - total_sim_time_elapsed).as_secs_f64().abs() < 0.2);
    }

    #[test]
    //Runs electric pump, checks pressure OK, shut it down, check drop of pressure after 20s
    fn yellow_loop_epump_simulation() {
        let mut epump = electric_pump();
        let mut yellow_loop = hydraulic_loop(LoopColor::Yellow);
        epump.active = true;

        let ct = context(Duration::from_millis(100));
        for x in 0..800 {
            if x == 400 {
                assert!(yellow_loop.loop_pressure >= Pressure::new::<psi>(2800.0));
                epump.active = false;
            }

            if x >= 600 {
                //X+200 after shutoff = X + 20seconds @ 100ms, so pressure shall be low
                assert!(yellow_loop.loop_pressure <= Pressure::new::<psi>(200.0));
            }
            epump.update(&ct.delta, &ct, &yellow_loop);
            yellow_loop.update(
                &ct.delta,
                &ct,
                vec![&epump],
                Vec::new(),
                Vec::new(),
                Vec::new(),
            );
            if x % 20 == 0 {
                println!("Iteration {}", x);
                println!("-------------------------------------------");
                println!("---PSI: {}", yellow_loop.loop_pressure.get::<psi>());
                println!("---RPM: {}", epump.rpm);
                println!(
                    "--------Reservoir Volume (g): {}",
                    yellow_loop.reservoir_volume.get::<gallon>()
                );
                println!(
                    "--------Loop Volume (g): {}",
                    yellow_loop.loop_volume.get::<gallon>()
                );
                println!(
                    "--------Acc Volume (g): {}",
                    yellow_loop.accumulator_gas_volume.get::<gallon>()
                );
            }
        }

        assert!(true)
    }

    #[test]
    //Runs electric pump, checks pressure OK, shut it down, check drop of pressure after 20s
    fn blue_loop_epump_simulation() {
        let mut epump = electric_pump();
        let mut blue_loop = hydraulic_loop(LoopColor::Blue);
        epump.active = true;

        let ct = context(Duration::from_millis(100));
        for x in 0..800 {
            if x == 400 {
                assert!(blue_loop.loop_pressure >= Pressure::new::<psi>(2800.0));
                epump.active = false;
            }

            if x >= 600 {
                //X+200 after shutoff = X + 20seconds @ 100ms, so pressure shall be low
                assert!(blue_loop.loop_pressure <= Pressure::new::<psi>(100.0));
            }
            epump.update(&ct.delta, &ct, &blue_loop);
            blue_loop.update(
                &ct.delta,
                &ct,
                vec![&epump],
                Vec::new(),
                Vec::new(),
                Vec::new(),
            );
            if x % 20 == 0 {
                println!("Iteration {}", x);
                println!("-------------------------------------------");
                println!("---PSI: {}", blue_loop.loop_pressure.get::<psi>());
                println!("---RPM: {}", epump.rpm);
                println!(
                    "--------Reservoir Volume (g): {}",
                    blue_loop.reservoir_volume.get::<gallon>()
                );
                println!(
                    "--------Loop Volume (g): {}",
                    blue_loop.loop_volume.get::<gallon>()
                );
                println!(
                    "--------Acc Volume (g): {}",
                    blue_loop.accumulator_gas_volume.get::<gallon>()
                );
            }
        }

        assert!(true)
    }

    #[test]
    //Runs electric pump, checks pressure OK, shut it down, check drop of pressure after 20s
    fn blue_loop_rat_deploy_simulation() {
        let mut rat = RatPump::new();
        let mut blue_loop = hydraulic_loop(LoopColor::Blue);

        let timestep = 0.05;
        let ct = context(Duration::from_secs_f64(timestep));
        let mut indicated_airpseed = ct.indicated_airspeed;

        let mut time = 0.0;
        for x in 0..1500 {
            rat.update_stow_pos(&ct.delta);
            if time >= 10. && time < 10. + timestep {
                println!("ASSERT RAT STOWED");
                assert!(blue_loop.loop_pressure <= Pressure::new::<psi>(50.0));
                rat.active = false;
                assert!(rat.stowed_position == 0.);
            }

            if time >= 20. && time < 20. + timestep {
                println!("ASSERT RAT STOWED STILL NO PRESS");
                assert!(blue_loop.loop_pressure <= Pressure::new::<psi>(50.0));
                rat.set_active();
            }

            if time >= 30. && time < 30. + timestep {
                println!("ASSERT RAT OUT AND SPINING");
                assert!(blue_loop.loop_pressure >= Pressure::new::<psi>(2900.0));
                assert!(rat.stowed_position >= 0.999);
                assert!(rat.prop.rpm >= 1000.);
            }
            if time >= 60. && time < 60. + timestep {
                println!("ASSERT RAT AT SPEED");
                assert!(blue_loop.loop_pressure >= Pressure::new::<psi>(2500.0));
                assert!(rat.prop.rpm >= 5000.);
            }

            if time >= 70. && time < 70. + timestep {
                println!("STOPING THE PLANE");
                indicated_airpseed = Velocity::new::<knot>(0.);
            }

            if time >= 120. && time < 120. + timestep {
                println!("ASSERT RAT SLOWED DOWN");
                assert!(rat.prop.rpm <= 2500.);
            }

            rat.update_physics(&ct.delta, &indicated_airpseed);
            rat.update(&ct.delta, &ct, &blue_loop);
            blue_loop.update(
                &ct.delta,
                &ct,
                Vec::new(),
                Vec::new(),
                vec![&rat],
                Vec::new(),
            );
            if x % 20 == 0 {
                println!("Iteration {} Time {}", x, time);
                println!("-------------------------------------------");
                println!("---PSI: {}", blue_loop.loop_pressure.get::<psi>());
                println!("---RAT stow pos: {}", rat.stowed_position);
                println!("---RAT RPM: {}", rat.prop.rpm);
                println!("---RAT volMax: {}", rat.get_delta_vol_max().get::<gallon>());
                println!(
                    "--------Reservoir Volume (g): {}",
                    blue_loop.reservoir_volume.get::<gallon>()
                );
                println!(
                    "--------Loop Volume (g): {}",
                    blue_loop.loop_volume.get::<gallon>()
                );
            }
            time += timestep;
        }

        assert!(true)
    }

    #[test]
    //Runs green edp and yellow epump, checks pressure OK,
    //shut green edp off, check drop of pressure and ptu effect
    //shut yellow epump, check drop of pressure in both loops
    fn yellow_green_ptu_loop_simulation() {
        let loop_var_names = vec![
            "GREEN Loop Pressure".to_string(),
            "YELLOW Loop Pressure".to_string(),
            "GREEN Loop reservoir".to_string(),
            "YELLOW Loop reservoir".to_string(),
            "GREEN Loop delta vol".to_string(),
            "YELLOW Loop delta vol".to_string(),
        ];
        let mut LoopHistory = History::new(loop_var_names);

        let ptu_var_names = vec![
            "GREEN side flow".to_string(),
            "YELLOW side flow".to_string(),
            "Press delta".to_string(),
            "PTU active GREEN".to_string(),
            "PTU active YELLOW".to_string(),
        ];
        let mut ptu_history = History::new(ptu_var_names);

        let green_acc_var_names = vec![
            "Loop Pressure".to_string(),
            "Acc gas press".to_string(),
            "Acc fluid vol".to_string(),
            "Acc gas vol".to_string(),
        ];
        let mut accuGreenHistory = History::new(green_acc_var_names);

        let yellow_acc_var_names = vec![
            "Loop Pressure".to_string(),
            "Acc gas press".to_string(),
            "Acc fluid vol".to_string(),
            "Acc gas vol".to_string(),
        ];
        let mut accuYellowHistory = History::new(yellow_acc_var_names);

        let mut epump = electric_pump();
        epump.stop();
        let mut yellow_loop = hydraulic_loop(LoopColor::Yellow);

        let mut edp1 = engine_driven_pump();
        assert!(!edp1.active); //Is off when created?

        let mut engine1 = engine(Ratio::new::<percent>(0.0));

        let mut green_loop = hydraulic_loop(LoopColor::Green);

        let mut ptu = Ptu::new();

        let ct = context(Duration::from_millis(100));

        LoopHistory.init(
            0.0,
            vec![
                green_loop.loop_pressure.get::<psi>(),
                yellow_loop.loop_pressure.get::<psi>(),
                green_loop.reservoir_volume.get::<gallon>(),
                yellow_loop.reservoir_volume.get::<gallon>(),
                green_loop.current_delta_vol.get::<gallon>(),
                yellow_loop.current_delta_vol.get::<gallon>(),
            ],
        );
        ptu_history.init(
            0.0,
            vec![
                ptu.flow_to_left.get::<gallon_per_second>(),
                ptu.flow_to_right.get::<gallon_per_second>(),
                green_loop.loop_pressure.get::<psi>() - yellow_loop.loop_pressure.get::<psi>(),
                ptu.isActiveLeft as i8 as f64,
                ptu.isActiveRight as i8 as f64,
            ],
        );
        accuGreenHistory.init(
            0.0,
            vec![
                green_loop.loop_pressure.get::<psi>(),
                green_loop.accumulator_gas_pressure.get::<psi>(),
                green_loop.accumulator_fluid_volume.get::<gallon>(),
                green_loop.accumulator_gas_volume.get::<gallon>(),
            ],
        );
        accuYellowHistory.init(
            0.0,
            vec![
                yellow_loop.loop_pressure.get::<psi>(),
                yellow_loop.accumulator_gas_pressure.get::<psi>(),
                yellow_loop.accumulator_fluid_volume.get::<gallon>(),
                yellow_loop.accumulator_gas_volume.get::<gallon>(),
            ],
        );

        let yellow_res_at_start = yellow_loop.reservoir_volume;
        let green_res_at_start = green_loop.reservoir_volume;

        engine1.n2 = Ratio::new::<percent>(100.0);
        for x in 0..800 {
            if x == 10 {
                //After 1s powering electric pump
                println!("------------YELLOW EPUMP ON------------");
                assert!(yellow_loop.loop_pressure <= Pressure::new::<psi>(50.0));
                assert!(yellow_loop.reservoir_volume == yellow_res_at_start);

                assert!(green_loop.loop_pressure <= Pressure::new::<psi>(50.0));
                assert!(green_loop.reservoir_volume == green_res_at_start);

                epump.start();
            }

            if x == 110 {
                //10s later enabling ptu
                println!("--------------PTU ENABLED--------------");
                assert!(yellow_loop.loop_pressure >= Pressure::new::<psi>(2950.0));
                assert!(yellow_loop.reservoir_volume <= yellow_res_at_start);

                assert!(green_loop.loop_pressure <= Pressure::new::<psi>(50.0));
                assert!(green_loop.reservoir_volume == green_res_at_start);

                ptu.enabling(true);
            }

            if x == 300 {
                //@30s, ptu should be supplying green loop
                println!("----------PTU SUPPLIES GREEN------------");
                assert!(yellow_loop.loop_pressure >= Pressure::new::<psi>(2400.0));
                assert!(green_loop.loop_pressure >= Pressure::new::<psi>(2400.0));
            }

            if x == 400 {
                //@40s enabling edp
                println!("------------GREEN  EDP1  ON------------");
                assert!(yellow_loop.loop_pressure >= Pressure::new::<psi>(2600.0));
                assert!(green_loop.loop_pressure >= Pressure::new::<psi>(2000.0));
                edp1.start();
            }

            if x >= 500 && x <= 600 {
                //10s later and during 10s, ptu should stay inactive
                println!("------------IS PTU ACTIVE??------------");
                assert!(yellow_loop.loop_pressure >= Pressure::new::<psi>(2900.0));
                assert!(green_loop.loop_pressure >= Pressure::new::<psi>(2900.0));
                assert!(!ptu.isActiveLeft && !ptu.isActiveRight);
            }

            if x == 600 {
                //@60s diabling edp and epump
                println!("-------------ALL PUMPS OFF------------");
                assert!(yellow_loop.loop_pressure >= Pressure::new::<psi>(2900.0));
                assert!(green_loop.loop_pressure >= Pressure::new::<psi>(2900.0));
                edp1.stop();
                // epump.active = false;
            }

            if x == 800 {
                //@80s diabling edp and epump
                println!("-----------IS PRESSURE OFF?-----------");
                assert!(yellow_loop.loop_pressure < Pressure::new::<psi>(50.0));
                assert!(green_loop.loop_pressure >= Pressure::new::<psi>(50.0));

                assert!(
                    green_loop.reservoir_volume > Volume::new::<gallon>(0.0)
                        && green_loop.reservoir_volume <= green_res_at_start
                );
                assert!(
                    yellow_loop.reservoir_volume > Volume::new::<gallon>(0.0)
                        && yellow_loop.reservoir_volume <= yellow_res_at_start
                );
            }

            ptu.update(&green_loop, &yellow_loop);
            edp1.update(&ct.delta, &ct, &green_loop, &engine1);
            epump.update(&ct.delta, &ct, &yellow_loop);

            yellow_loop.update(
                &ct.delta,
                &ct,
                vec![&epump],
                Vec::new(),
                Vec::new(),
                vec![&ptu],
            );
            green_loop.update(
                &ct.delta,
                &ct,
                Vec::new(),
                vec![&edp1],
                Vec::new(),
                vec![&ptu],
            );

            LoopHistory.update(
                ct.delta.as_secs_f64(),
                vec![
                    green_loop.loop_pressure.get::<psi>(),
                    yellow_loop.loop_pressure.get::<psi>(),
                    green_loop.reservoir_volume.get::<gallon>(),
                    yellow_loop.reservoir_volume.get::<gallon>(),
                    green_loop.current_delta_vol.get::<gallon>(),
                    yellow_loop.current_delta_vol.get::<gallon>(),
                ],
            );
            ptu_history.update(
                ct.delta.as_secs_f64(),
                vec![
                    ptu.flow_to_left.get::<gallon_per_second>(),
                    ptu.flow_to_right.get::<gallon_per_second>(),
                    green_loop.loop_pressure.get::<psi>() - yellow_loop.loop_pressure.get::<psi>(),
                    ptu.isActiveLeft as i8 as f64,
                    ptu.isActiveRight as i8 as f64,
                ],
            );

            accuGreenHistory.update(
                ct.delta.as_secs_f64(),
                vec![
                    green_loop.loop_pressure.get::<psi>(),
                    green_loop.accumulator_gas_pressure.get::<psi>(),
                    green_loop.accumulator_fluid_volume.get::<gallon>(),
                    green_loop.accumulator_gas_volume.get::<gallon>(),
                ],
            );
            accuYellowHistory.update(
                ct.delta.as_secs_f64(),
                vec![
                    yellow_loop.loop_pressure.get::<psi>(),
                    yellow_loop.accumulator_gas_pressure.get::<psi>(),
                    yellow_loop.accumulator_fluid_volume.get::<gallon>(),
                    yellow_loop.accumulator_gas_volume.get::<gallon>(),
                ],
            );

            if x % 20 == 0 {
                println!("Iteration {}", x);
                println!("-------------------------------------------");
                println!("---PSI YELLOW: {}", yellow_loop.loop_pressure.get::<psi>());
                println!("---RPM YELLOW: {}", epump.rpm);
                println!(
                    "---Priming State: {}/{}",
                    yellow_loop.loop_volume.get::<gallon>(),
                    yellow_loop.max_loop_volume.get::<gallon>()
                );
                println!("---PSI GREEN: {}", green_loop.loop_pressure.get::<psi>());
                println!("---N2  GREEN: {}", engine1.n2.get::<percent>());
                println!(
                    "---Priming State: {}/{}",
                    green_loop.loop_volume.get::<gallon>(),
                    green_loop.max_loop_volume.get::<gallon>()
                );
            }
        }

        LoopHistory.showMatplotlib("yellow_green_ptu_loop_simulation()_Loop_press");
        ptu_history.showMatplotlib("yellow_green_ptu_loop_simulation()_PTU");

        accuGreenHistory.showMatplotlib("yellow_green_ptu_loop_simulation()_Green_acc");
        accuYellowHistory.showMatplotlib("yellow_green_ptu_loop_simulation()_Yellow_acc");

        assert!(true)
    }

    fn hydraulic_loop(loop_color: LoopColor) -> HydLoop {
        match loop_color {
            LoopColor::Yellow => HydLoop::new(
                loop_color,
                false,
                true,
                Volume::new::<gallon>(26.00),
                Volume::new::<gallon>(26.41),
                Volume::new::<gallon>(10.0),
                Volume::new::<gallon>(3.83),
                HydFluid::new(Pressure::new::<pascal>(1450000000.0)),
            ),
            LoopColor::Green => HydLoop::new(
                loop_color,
                true,
                false,
                Volume::new::<gallon>(10.2),
                Volume::new::<gallon>(10.2),
                Volume::new::<gallon>(8.0),
                Volume::new::<gallon>(3.3),
                HydFluid::new(Pressure::new::<pascal>(1450000000.0)),
            ),
            _ => HydLoop::new(
                loop_color,
                false,
                false,
                Volume::new::<gallon>(15.85),
                Volume::new::<gallon>(15.85),
                Volume::new::<gallon>(8.0),
                Volume::new::<gallon>(1.5),
                HydFluid::new(Pressure::new::<pascal>(1450000000.0)),
            ),
        }
    }

    fn electric_pump() -> ElectricPump {
        ElectricPump::new()
    }

    fn engine_driven_pump() -> EngineDrivenPump {
        EngineDrivenPump::new()
    }

    fn engine(n2: Ratio) -> Engine {
        let mut engine = Engine::new(1);
        engine.n2 = n2;

        engine
    }

    fn context(delta_time: Duration) -> UpdateContext {
        UpdateContext::new(
            delta_time,
            Velocity::new::<knot>(250.),
            Length::new::<foot>(5000.),
            ThermodynamicTemperature::new::<degree_celsius>(25.0),
            true,
            Acceleration::new::<foot_per_second_squared>(0.),
            0.0,
            0.0,
            0.0,
        )
    }

    #[cfg(test)]

    struct PressureCaracteristic {
        pressure: Pressure,
        rpmTab: Vec<f64>,
        flowTab: Vec<f64>,
    }

    mod characteristics_tests {
        use super::*;

        fn show_carac(figure_title: &str, outputCaracteristics: &Vec<PressureCaracteristic>) {
            use rustplotlib::{Axes2D, Line2D};

            let mut allAxis: Vec<Option<Axes2D>> = Vec::new();
            let colors = ["blue", "yellow", "red", "black", "cyan", "magenta", "green"];
            let linestyles = ["--", "-.", "-"];
            let mut currAxis = Axes2D::new();
            currAxis = currAxis.grid(true);
            let mut colorIdx = 0;
            let mut styleIdx = 0;
            for curPressure in outputCaracteristics {
                let press_str = format!("P={:.0}", curPressure.pressure.get::<psi>());
                currAxis = currAxis
                    .add(
                        Line2D::new(press_str.as_str())
                            .data(&curPressure.rpmTab, &curPressure.flowTab)
                            .color(colors[colorIdx])
                            //.marker("x")
                            .linestyle(linestyles[styleIdx])
                            .linewidth(1.0),
                    )
                    .xlabel("RPM")
                    .ylabel("Max Flow")
                    .legend("best")
                    .xlim(0.0, *curPressure.rpmTab.last().unwrap());
                //.ylim(-2.0, 2.0);
                colorIdx = (colorIdx + 1) % colors.len();
                styleIdx = (styleIdx + 1) % linestyles.len();
            }
            allAxis.push(Some(currAxis));
            let fig = Figure::new().subplots(allAxis.len() as u32, 1, allAxis);

            use rustplotlib::backend::Matplotlib;
            use rustplotlib::Backend;
            let mut mpl = Matplotlib::new().unwrap();
            mpl.set_style("ggplot").unwrap();

            fig.apply(&mut mpl).unwrap();

            mpl.savefig(figure_title);

            mpl.wait().unwrap();
        }

        #[test]
        fn epump_charac() {
            let mut outputCaracteristics: Vec<PressureCaracteristic> = Vec::new();
            let mut epump = ElectricPump::new();
            let context = context(Duration::from_secs_f64(0.0001)); //Small dt to freeze spool up effect

            let mut green_loop = hydraulic_loop(LoopColor::Green);

            epump.start();
            for pressure in (0..3500).step_by(500) {
                let mut rpmTab: Vec<f64> = Vec::new();
                let mut flowTab: Vec<f64> = Vec::new();
                for rpm in (0..10000).step_by(150) {
                    green_loop.loop_pressure = Pressure::new::<psi>(pressure as f64);
                    epump.rpm = rpm as f64;
                    epump.update(&context.delta, &context, &green_loop);
                    rpmTab.push(rpm as f64);
                    let flow = epump.get_delta_vol_max()
                        / Time::new::<second>(context.delta.as_secs_f64());
                    let flowGal = flow.get::<gallon_per_second>() as f64;
                    flowTab.push(flowGal);
                }
                outputCaracteristics.push(PressureCaracteristic {
                    pressure: green_loop.loop_pressure,
                    rpmTab,
                    flowTab,
                });
            }
            show_carac("Epump_carac", &outputCaracteristics);
        }

        #[test]
        //TODO broken until rpm relation repaired
        fn engine_d_pump_charac() {
            let mut outputCaracteristics: Vec<PressureCaracteristic> = Vec::new();
            let mut edpump = EngineDrivenPump::new();
            //let context = context(Duration::from_secs_f64(0.0001) ); //Small dt to freeze spool up effect

            let mut green_loop = hydraulic_loop(LoopColor::Green);
            let mut engine1 = engine(Ratio::new::<percent>(0.0));

            edpump.start();
            let context = context(Duration::from_secs_f64(1.0)); //Small dt to freeze spool up effect

            edpump.update(&context.delta, &context, &green_loop, &engine1);
            for pressure in (0..3500).step_by(500) {
                let mut rpmTab: Vec<f64> = Vec::new();
                let mut flowTab: Vec<f64> = Vec::new();
                for rpm in (0..10000).step_by(150) {
                    green_loop.loop_pressure = Pressure::new::<psi>(pressure as f64);
                    engine1.n2 =
                        Ratio::new::<percent>((rpm as f64) / (4.0 * EngineDrivenPump::MAX_RPM));
                    edpump.update(&context.delta, &context, &green_loop, &engine1);
                    rpmTab.push(rpm as f64);
                    let flow = edpump.get_delta_vol_max()
                        / Time::new::<second>(context.delta.as_secs_f64());
                    let flowGal = flow.get::<gallon_per_second>() as f64;
                    flowTab.push(flowGal);
                }
                outputCaracteristics.push(PressureCaracteristic {
                    pressure: green_loop.loop_pressure,
                    rpmTab,
                    flowTab,
                });
            }
            show_carac("Eng_Driv_pump_carac", &outputCaracteristics);
        }
    }

    #[cfg(test)]
    mod utility_tests {
        use crate::hydraulic::interpolation;
        use rand::Rng;
        use std::time::{Duration, Instant};

        #[test]
        fn interp_test() {
            let xs1 = [
                -100.0, -10.0, 10.0, 240.0, 320.0, 435.3, 678.9, 890.3, 10005.0, 203493.7,
            ];
            let ys1 = [
                -200.0, 10.0, 40.0, -553.0, 238.4, 30423.3, 23000.2, 32000.4, 43200.2, 34.2,
            ];

            //Check before first element
            assert!(interpolation(&xs1, &ys1, -500.0) == ys1[0]);

            //Check after last
            assert!(interpolation(&xs1, &ys1, 100000000.0) == *ys1.last().unwrap());

            //Check equal first
            assert!(interpolation(&xs1, &ys1, *xs1.first().unwrap()) == *ys1.first().unwrap());

            //Check equal last
            assert!(interpolation(&xs1, &ys1, *xs1.last().unwrap()) == *ys1.last().unwrap());

            //Check interp middle
            let res = interpolation(&xs1, &ys1, 358.0);
            assert!((res - 10186.589).abs() < 0.001);

            //Check interp last segment
            let res = interpolation(&xs1, &ys1, 22200.0);
            assert!((res - 40479.579).abs() < 0.001);

            //Check interp first segment
            let res = interpolation(&xs1, &ys1, -50.0);
            assert!((res - (-83.3333)).abs() < 0.001);

            //Speed check
            let mut rng = rand::thread_rng();
            let timeStart = Instant::now();
            for idx in 0..1000000 {
                let testVal = rng.gen_range(xs1[0]..*xs1.last().unwrap());
                let mut res = interpolation(&xs1, &ys1, testVal);
                res = res + 2.78;
            }
            let time_elapsed = timeStart.elapsed();

            println!(
                "Time elapsed for 1000000 calls {} s",
                time_elapsed.as_secs_f64()
            );

            //assert!(time_elapsed < Duration::from_millis(1500) );
        }
    }
    #[cfg(test)]
    mod loop_tests {}

    #[cfg(test)]
    mod epump_tests {}

    //TODO to update according to new caracteristics, spoolup times and displacement dynamic
    // #[cfg(test)]
    // mod edp_tests {
    //     use super::*;
    //     use uom::si::ratio::percent;

    //     #[test]
    //     fn starts_inactive() {
    //         assert!(engine_driven_pump().active == false);
    //     }

    //     #[test]
    //     fn max_flow_under_2500_psi_after_100ms() {
    //         let n2 = Ratio::new::<percent>(60.0);
    //         let pressure = Pressure::new::<psi>(2000.);
    //         let time = Duration::from_millis(100);
    //         let displacement = Volume::new::<cubic_inch>(EngineDrivenPump::DISPLACEMENT_MAP.iter().cloned().fold(-1./0. /* -inf */, f64::max));
    //         assert!(delta_vol_equality_check(n2, displacement, pressure, time))
    //     }

    //     #[test]
    //     fn zero_flow_above_3000_psi_after_25ms() {
    //         let n2 = Ratio::new::<percent>(60.0);
    //         let pressure = Pressure::new::<psi>(3100.);
    //         let time = Duration::from_millis(25);
    //         let displacement = Volume::new::<cubic_inch>(0.);
    //         assert!(delta_vol_equality_check(n2, displacement, pressure, time))
    //     }

    //     fn delta_vol_equality_check(
    //         n2: Ratio,
    //         displacement: Volume,
    //         pressure: Pressure,
    //         time: Duration,
    //     ) -> bool {
    //         let actual = get_edp_actual_delta_vol_when(n2, pressure, time);
    //         let predicted = get_edp_predicted_delta_vol_when(n2, displacement, time);
    //         println!("Actual: {}", actual.get::<gallon>());
    //         println!("Predicted: {}", predicted.get::<gallon>());
    //         actual == predicted
    //     }

    //     fn get_edp_actual_delta_vol_when(n2: Ratio, pressure: Pressure, time: Duration) -> Volume {
    //         let eng = engine(n2);
    //         let mut edp = engine_driven_pump();
    //         let mut line = hydraulic_loop(LoopColor::Green);
    //         let mut context = context((time));
    //         line.loop_pressure = pressure;
    //         edp.update(&time,&context, &line, &eng);
    //         edp.get_delta_vol_max()
    //     }

    //     fn get_edp_predicted_delta_vol_when(
    //         n2: Ratio,
    //         displacement: Volume,
    //         time: Duration,
    //     ) -> Volume {
    //         let edp_rpm = (1.0f64.min(4.0 * n2.get::<percent>())) * EngineDrivenPump::MAX_RPM;
    //         let expected_flow = Pump::calculate_flow(edp_rpm, displacement);
    //         expected_flow * Time::new::<second>(time.as_secs_f64())
    //     }
    // }
}<|MERGE_RESOLUTION|>--- conflicted
+++ resolved
@@ -680,50 +680,30 @@
 pub struct Pump {
     delta_vol_max: Volume,
     delta_vol_min: Volume,
-<<<<<<< HEAD
-    pressBreakpoints: [f64; 9],
-    displacementCarac: [f64; 9],
-=======
     press_breakpoints: [f64; 9],
     displacement_carac: [f64; 9],
->>>>>>> 6d9226a2
     displacement_dynamic: f64, //Displacement low pass filter. [0:1], 0 frozen -> 1 instantaneous dynamic
 }
 impl Pump {
     fn new(
-<<<<<<< HEAD
-        pressBreakpoints: [f64; 9],
-        displacementCarac: [f64; 9],
-=======
         press_breakpoints: [f64; 9],
         displacement_carac: [f64; 9],
->>>>>>> 6d9226a2
         displacement_dynamic: f64,
     ) -> Pump {
         Pump {
             delta_vol_max: Volume::new::<gallon>(0.),
             delta_vol_min: Volume::new::<gallon>(0.),
-<<<<<<< HEAD
-            pressBreakpoints: pressBreakpoints,
-            displacementCarac: displacementCarac,
-            displacement_dynamic: displacement_dynamic,
-=======
             press_breakpoints,
             displacement_carac,
             displacement_dynamic,
->>>>>>> 6d9226a2
         }
     }
 
     fn update(&mut self, delta_time: &Duration, context: &UpdateContext, line: &HydLoop, rpm: f64) {
         let displacement = self.calculate_displacement(line.get_pressure());
 
-<<<<<<< HEAD
-        let flow = Pump::calculate_flow(rpm, displacement);
-=======
         let flow =
             Pump::calculate_flow(rpm, displacement).max(VolumeRate::new::<gallon_per_second>(0.));
->>>>>>> 6d9226a2
 
         self.delta_vol_max = (1.0 - self.displacement_dynamic) * self.delta_vol_max
             + self.displacement_dynamic * flow * Time::new::<second>(delta_time.as_secs_f64());
@@ -732,13 +712,8 @@
 
     fn calculate_displacement(&self, pressure: Pressure) -> Volume {
         Volume::new::<cubic_inch>(interpolation(
-<<<<<<< HEAD
-            &self.pressBreakpoints,
-            &self.displacementCarac,
-=======
             &self.press_breakpoints,
             &self.displacement_carac,
->>>>>>> 6d9226a2
             pressure.get::<psi>(),
         ))
     }
@@ -827,10 +802,6 @@
     pump: Pump,
 }
 impl EngineDrivenPump {
-<<<<<<< HEAD
-    const LEAP_1A26_MAX_N2_RPM: f64 = 16645.0;
-=======
->>>>>>> 6d9226a2
     const DISPLACEMENT_BREAKPTS: [f64; 9] = [
         0.0, 500.0, 1000.0, 1500.0, 2800.0, 2900.0, 3000.0, 3050.0, 3500.0,
     ];
@@ -936,16 +907,7 @@
         self.torque_sum += air_speed_torque;
     }
 
-<<<<<<< HEAD
-    fn update_friction_torque(
-        &mut self,
-        delta_time: &Duration,
-        indicated_speed: &Velocity,
-        displacement_ratio: f64,
-    ) {
-=======
     fn update_friction_torque(&mut self, displacement_ratio: f64) {
->>>>>>> 6d9226a2
         let mut pump_torque = 0.;
         if self.rpm < RatPropeller::LOW_SPEED_PHYSICS_ACTIVATION {
             pump_torque += (self.pos * 4.).cos() * displacement_ratio.max(0.35) * 35.;
@@ -974,11 +936,7 @@
         displacement_ratio: f64,
     ) {
         self.update_generated_torque(indicated_speed, stow_pos);
-<<<<<<< HEAD
-        self.update_friction_torque(delta_time, indicated_speed, displacement_ratio);
-=======
         self.update_friction_torque(displacement_ratio);
->>>>>>> 6d9226a2
         self.update_physics(delta_time);
     }
 }
@@ -1189,17 +1147,6 @@
             .x_label("Time (s)")
             .y_label("Value");
 
-<<<<<<< HEAD
-        for curData in self.dataVector {
-            //Here build the 2 by Xsamples vector
-            let mut newVector: Vec<(f64, f64)> = Vec::new();
-            for sampleIdx in 0..self.timeVector.len() {
-                newVector.push((self.timeVector[sampleIdx], curData[sampleIdx]));
-            }
-
-            // We create our scatter plot from the data
-            let s1: Plot = Plot::new(newVector).line_style(LineStyle::new().colour("#DD3355"));
-=======
         for cur_data in self.dataVector {
             //Here build the 2 by Xsamples vector
             let mut new_vector: Vec<(f64, f64)> = Vec::new();
@@ -1209,7 +1156,6 @@
 
             // We create our scatter plot from the data
             let s1: Plot = Plot::new(new_vector).line_style(LineStyle::new().colour("#DD3355"));
->>>>>>> 6d9226a2
 
             v = v.add(s1);
         }
