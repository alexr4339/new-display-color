--- conflicted
+++ resolved
@@ -50,13 +50,10 @@
     }
 }
 
-<<<<<<< HEAD
-=======
 pub trait PowerTransferUnitController {
     fn should_enable(&self) -> bool;
 }
 
->>>>>>> 5e2be3f6
 //TODO enhance simulation with RPM and variable displacement on one side?
 pub struct PowerTransferUnit {
     is_enabled: bool,
@@ -107,9 +104,6 @@
         self.is_active_right
     }
 
-<<<<<<< HEAD
-    pub fn update(&mut self, loop_left: &HydLoop, loop_right: &HydLoop) {
-=======
     pub fn update<T: PowerTransferUnitController>(
         &mut self,
         loop_left: &HydraulicLoop,
@@ -118,7 +112,6 @@
     ) {
         self.is_enabled = controller.should_enable();
 
->>>>>>> 5e2be3f6
         let delta_p = loop_left.get_pressure() - loop_right.get_pressure();
 
         //TODO: use maped characteristics for PTU?
@@ -181,13 +174,6 @@
             self.last_flow = VolumeRate::new::<gallon_per_second>(0.0);
         }
     }
-<<<<<<< HEAD
-
-    pub fn set_enabled(&mut self, enable: bool) {
-        self.is_enabled = enable;
-    }
-=======
->>>>>>> 5e2be3f6
 }
 impl SimulationElement for PowerTransferUnit {
     fn write(&self, writer: &mut SimulatorWriter) {
@@ -206,15 +192,11 @@
     }
 }
 
-<<<<<<< HEAD
-pub struct HydLoop {
-=======
 pub trait HydraulicLoopController {
     fn should_open_fire_shutoff_valve(&self) -> bool;
 }
 
 pub struct HydraulicLoop {
->>>>>>> 5e2be3f6
     pressure_id: String,
     reservoir_id: String,
     fire_valve_id: String,
@@ -238,11 +220,7 @@
     fire_shutoff_valve_opened: bool,
     has_fire_valve: bool,
 }
-<<<<<<< HEAD
-impl HydLoop {
-=======
 impl HydraulicLoop {
->>>>>>> 5e2be3f6
     const ACCUMULATOR_GAS_PRE_CHARGE: f64 = 1885.0; // Nitrogen PSI
     const ACCUMULATOR_MAX_VOLUME: f64 = 0.264; // in gallons
 
@@ -336,13 +314,6 @@
             / self.fluid.get_bulk_mod()
     }
 
-<<<<<<< HEAD
-    pub fn set_fire_shutoff_valve_state(&mut self, opened: bool) {
-        self.fire_shutoff_valve_opened = opened;
-    }
-
-=======
->>>>>>> 5e2be3f6
     pub fn is_fire_shutoff_valve_opened(&self) -> bool {
         self.fire_shutoff_valve_opened
     }
@@ -434,25 +405,17 @@
         self.ptu_active = ptu_act;
     }
 
-<<<<<<< HEAD
-    pub fn update(
-=======
     pub fn update<T: HydraulicLoopController>(
->>>>>>> 5e2be3f6
         &mut self,
         delta_time: &Duration,
         electric_pumps: Vec<&ElectricPump>,
         engine_driven_pumps: Vec<&EngineDrivenPump>,
         ram_air_pumps: Vec<&RamAirTurbine>,
         ptus: Vec<&PowerTransferUnit>,
-<<<<<<< HEAD
-    ) {
-=======
         controller: &T,
     ) {
         self.fire_shutoff_valve_opened = controller.should_open_fire_shutoff_valve();
 
->>>>>>> 5e2be3f6
         let mut delta_vol_max = Volume::new::<gallon>(0.);
         let mut delta_vol_min = Volume::new::<gallon>(0.);
         let mut reservoir_return = Volume::new::<gallon>(0.);
@@ -551,11 +514,7 @@
         self.current_flow = delta_vol / Time::new::<second>(delta_time.as_secs_f64());
     }
 }
-<<<<<<< HEAD
-impl SimulationElement for HydLoop {
-=======
 impl SimulationElement for HydraulicLoop {
->>>>>>> 5e2be3f6
     fn write(&self, writer: &mut SimulatorWriter) {
         writer.write_f64(&self.pressure_id, self.get_pressure().get::<psi>());
         writer.write_f64(
@@ -568,19 +527,8 @@
     }
 }
 
-<<<<<<< HEAD
-pub enum PumpPressurisationCommand {
-    Pressurise,
-    Depressurise,
-}
-impl PumpPressurisationCommand {
-    pub fn is_pressurise(&self) -> bool {
-        matches!(self, PumpPressurisationCommand::Pressurise)
-    }
-=======
 pub trait PumpController {
     fn should_pressurise(&self) -> bool;
->>>>>>> 5e2be3f6
 }
 
 pub struct Pump {
@@ -591,10 +539,6 @@
     displacement_carac: [f64; 9],
     // Displacement low pass filter. [0:1], 0 frozen -> 1 instantaneous dynamic
     displacement_dynamic: f64,
-<<<<<<< HEAD
-    is_pressurised: bool,
-=======
->>>>>>> 5e2be3f6
 }
 impl Pump {
     fn new(
@@ -609,18 +553,6 @@
             press_breakpoints,
             displacement_carac,
             displacement_dynamic,
-<<<<<<< HEAD
-            is_pressurised: true,
-        }
-    }
-
-    fn command(&mut self, commanded_state: PumpPressurisationCommand) {
-        self.is_pressurised = commanded_state.is_pressurise();
-    }
-
-    fn update(&mut self, delta_time: &Duration, line: &HydLoop, rpm: f64) {
-        let theoretical_displacement = self.calculate_displacement(line.get_pressure());
-=======
         }
     }
 
@@ -632,7 +564,6 @@
         controller: &T,
     ) {
         let theoretical_displacement = self.calculate_displacement(line.get_pressure(), controller);
->>>>>>> 5e2be3f6
 
         // Actual displacement is the calculated one with a low pass filter applied to mimic displacement transients dynamic
         self.current_displacement = (1.0 - self.displacement_dynamic) * self.current_displacement
@@ -645,17 +576,12 @@
         self.delta_vol_min = Volume::new::<gallon>(0.0);
     }
 
-<<<<<<< HEAD
-    fn calculate_displacement(&self, pressure: Pressure) -> Volume {
-        if self.is_pressurised {
-=======
     fn calculate_displacement<T: PumpController>(
         &self,
         pressure: Pressure,
         controller: &T,
     ) -> Volume {
         if controller.should_pressurise() {
->>>>>>> 5e2be3f6
             return Volume::new::<cubic_inch>(interpolation(
                 &self.press_breakpoints,
                 &self.displacement_carac,
@@ -682,11 +608,7 @@
 pub struct ElectricPump {
     active_id: String,
 
-<<<<<<< HEAD
-    active: bool,
-=======
     is_active: bool,
->>>>>>> 5e2be3f6
     rpm: f64,
     pump: Pump,
 }
@@ -703,11 +625,7 @@
     pub fn new(id: &str) -> Self {
         Self {
             active_id: format!("HYD_{}_EPUMP_ACTIVE", id),
-<<<<<<< HEAD
-            active: false,
-=======
             is_active: false,
->>>>>>> 5e2be3f6
             rpm: 0.,
             pump: Pump::new(
                 Self::DISPLACEMENT_BREAKPTS,
@@ -717,25 +635,10 @@
         }
     }
 
-<<<<<<< HEAD
-    pub fn command(&mut self, commanded_state: PumpPressurisationCommand) {
-        self.active = commanded_state.is_pressurise();
-    }
-
-=======
->>>>>>> 5e2be3f6
     pub fn get_rpm(&self) -> f64 {
         self.rpm
     }
 
-<<<<<<< HEAD
-    pub fn update(&mut self, delta_time: &Duration, line: &HydLoop) {
-        //TODO Simulate speed of pump depending on pump load (flow?/ current?)
-        //Pump startup/shutdown process
-        if self.active && self.rpm < Self::NOMINAL_SPEED {
-            self.rpm += (Self::NOMINAL_SPEED / Self::SPOOLUP_TIME) * delta_time.as_secs_f64();
-        } else if !self.active && self.rpm > 0.0 {
-=======
     pub fn update<T: PumpController>(
         &mut self,
         delta_time: &Duration,
@@ -747,27 +650,18 @@
         if self.is_active && self.rpm < Self::NOMINAL_SPEED {
             self.rpm += (Self::NOMINAL_SPEED / Self::SPOOLUP_TIME) * delta_time.as_secs_f64();
         } else if !self.is_active && self.rpm > 0.0 {
->>>>>>> 5e2be3f6
             self.rpm -= (Self::NOMINAL_SPEED / Self::SPOOLDOWN_TIME) * delta_time.as_secs_f64();
         }
 
         //Limiting min and max speed
         self.rpm = self.rpm.min(Self::NOMINAL_SPEED).max(0.0);
 
-<<<<<<< HEAD
-        self.pump.update(delta_time, line, self.rpm);
-    }
-
-    pub fn is_active(&self) -> bool {
-        self.active
-=======
         self.pump.update(delta_time, line, self.rpm, controller);
         self.is_active = controller.should_pressurise();
     }
 
     pub fn is_active(&self) -> bool {
         self.is_active
->>>>>>> 5e2be3f6
     }
 }
 impl PressureSource for ElectricPump {
@@ -787,11 +681,7 @@
 pub struct EngineDrivenPump {
     active_id: String,
 
-<<<<<<< HEAD
-    active: bool,
-=======
     is_active: bool,
->>>>>>> 5e2be3f6
     pump: Pump,
 }
 impl EngineDrivenPump {
@@ -810,11 +700,7 @@
     pub fn new(id: &str) -> Self {
         Self {
             active_id: format!("HYD_{}_EDPUMP_ACTIVE", id),
-<<<<<<< HEAD
-            active: false,
-=======
             is_active: false,
->>>>>>> 5e2be3f6
             pump: Pump::new(
                 Self::DISPLACEMENT_BREAKPTS,
                 Self::DISPLACEMENT_MAP,
@@ -823,22 +709,6 @@
         }
     }
 
-<<<<<<< HEAD
-    pub fn update(&mut self, delta_time: &Duration, line: &HydLoop, engine: &Engine) {
-        let n2_rpm = engine.corrected_n2().get::<percent>() * Self::LEAP_1A26_MAX_N2_RPM / 100.;
-        let pump_rpm = n2_rpm * Self::PUMP_N2_GEAR_RATIO;
-
-        self.pump.update(delta_time, line, pump_rpm);
-    }
-
-    pub fn command(&mut self, commanded_state: PumpPressurisationCommand) {
-        self.active = commanded_state.is_pressurise();
-        self.pump.command(commanded_state);
-    }
-
-    pub fn is_active(&self) -> bool {
-        self.active
-=======
     pub fn update<T: PumpController>(
         &mut self,
         delta_time: &Duration,
@@ -855,7 +725,6 @@
 
     fn is_active(&self) -> bool {
         self.is_active
->>>>>>> 5e2be3f6
     }
 }
 impl PressureSource for EngineDrivenPump {
@@ -969,11 +838,6 @@
     }
 }
 
-<<<<<<< HEAD
-pub struct RamAirTurbine {
-    deployment_commanded: bool,
-    pump: Pump,
-=======
 struct AlwaysPressurisePumpController {}
 impl AlwaysPressurisePumpController {
     fn new() -> Self {
@@ -999,7 +863,6 @@
     deployment_commanded: bool,
     pump: Pump,
     pump_controller: AlwaysPressurisePumpController,
->>>>>>> 5e2be3f6
     wind_turbine: WindTurbine,
     position: f64,
     max_displacement: f64,
@@ -1031,21 +894,13 @@
                 Self::DISPLACEMENT_MAP,
                 Self::DISPLACEMENT_DYNAMICS,
             ),
-<<<<<<< HEAD
-=======
             pump_controller: AlwaysPressurisePumpController::new(),
->>>>>>> 5e2be3f6
             wind_turbine: WindTurbine::new(),
             position: 0.,
             max_displacement: max_disp,
         }
     }
 
-<<<<<<< HEAD
-    pub fn update(&mut self, delta_time: &Duration, line: &HydLoop) {
-        self.pump
-            .update(delta_time, line, self.wind_turbine.get_rpm());
-=======
     pub fn update<T: RamAirTurbineController>(
         &mut self,
         delta_time: &Duration,
@@ -1060,7 +915,6 @@
             self.wind_turbine.get_rpm(),
             &self.pump_controller,
         );
->>>>>>> 5e2be3f6
 
         // Now forcing min to max to force a true real time regulation.
         // TODO: handle this properly by calculating who produced what volume at end of hyd loop update
@@ -1090,13 +944,6 @@
             }
         }
     }
-<<<<<<< HEAD
-
-    pub fn deploy(&mut self) {
-        self.deployment_commanded = true;
-    }
-=======
->>>>>>> 5e2be3f6
 }
 impl PressureSource for RamAirTurbine {
     fn get_delta_vol_max(&self) -> Volume {
@@ -1137,8 +984,6 @@
         volume::{gallon, liter},
     };
 
-<<<<<<< HEAD
-=======
     struct TestHydraulicLoopController {
         should_open_fire_shutoff_valve: bool,
     }
@@ -1225,27 +1070,19 @@
         }
     }
 
->>>>>>> 5e2be3f6
     use super::*;
     #[test]
     //Runs engine driven pump, checks pressure OK, shut it down, check drop of pressure after 20s
     fn green_loop_edp_simulation() {
         let mut edp1 = engine_driven_pump();
         let mut green_loop = hydraulic_loop("GREEN");
-<<<<<<< HEAD
-        edp1.active = true;
-=======
         let green_loop_controller =
             TestHydraulicLoopController::commanding_open_fire_shutoff_valve();
->>>>>>> 5e2be3f6
 
         let init_n2 = Ratio::new::<percent>(55.0);
         let engine1 = engine(init_n2);
         let context = context(Duration::from_millis(100));
-<<<<<<< HEAD
-=======
         let mut pump_controller = TestPumpController::commanding_pressurise();
->>>>>>> 5e2be3f6
 
         for x in 0..600 {
             if x == 50 {
@@ -1254,32 +1091,21 @@
             }
             if x == 200 {
                 assert!(green_loop.loop_pressure >= Pressure::new::<psi>(2850.0));
-<<<<<<< HEAD
-                edp1.command(PumpPressurisationCommand::Depressurise);
-=======
                 pump_controller.command_depressurise();
->>>>>>> 5e2be3f6
             }
             if x >= 500 {
                 //Shutdown + 30s
                 assert!(green_loop.loop_pressure <= Pressure::new::<psi>(250.0));
             }
 
-<<<<<<< HEAD
-            edp1.update(&context.delta(), &green_loop, &engine1);
-=======
             edp1.update(&context.delta(), &green_loop, &engine1, &pump_controller);
->>>>>>> 5e2be3f6
             green_loop.update(
                 &context.delta(),
                 Vec::new(),
                 vec![&edp1],
                 Vec::new(),
                 Vec::new(),
-<<<<<<< HEAD
-=======
                 &green_loop_controller,
->>>>>>> 5e2be3f6
             );
             if x % 20 == 0 {
                 println!("Iteration {}", x);
@@ -1314,44 +1140,29 @@
     fn yellow_loop_epump_simulation() {
         let mut epump = electric_pump();
         let mut yellow_loop = hydraulic_loop("YELLOW");
-<<<<<<< HEAD
-        epump.active = true;
-=======
         let yellow_loop_controller =
             TestHydraulicLoopController::commanding_open_fire_shutoff_valve();
         let mut pump_controller = TestPumpController::commanding_pressurise();
->>>>>>> 5e2be3f6
 
         let context = context(Duration::from_millis(100));
         for x in 0..800 {
             if x == 400 {
                 assert!(yellow_loop.loop_pressure >= Pressure::new::<psi>(2800.0));
-<<<<<<< HEAD
-                epump.active = false;
-=======
                 pump_controller.command_depressurise();
->>>>>>> 5e2be3f6
             }
 
             if x >= 600 {
                 //X+200 after shutoff = X + 20seconds @ 100ms, so pressure shall be low
                 assert!(yellow_loop.loop_pressure <= Pressure::new::<psi>(200.0));
             }
-<<<<<<< HEAD
-            epump.update(&context.delta(), &yellow_loop);
-=======
             epump.update(&context.delta(), &yellow_loop, &pump_controller);
->>>>>>> 5e2be3f6
             yellow_loop.update(
                 &context.delta(),
                 vec![&epump],
                 Vec::new(),
                 Vec::new(),
                 Vec::new(),
-<<<<<<< HEAD
-=======
                 &yellow_loop_controller,
->>>>>>> 5e2be3f6
             );
             if x % 20 == 0 {
                 println!("Iteration {}", x);
@@ -1379,44 +1190,29 @@
     fn blue_loop_epump_simulation() {
         let mut epump = electric_pump();
         let mut blue_loop = hydraulic_loop("BLUE");
-<<<<<<< HEAD
-        epump.active = true;
-=======
         let blue_loop_controller =
             TestHydraulicLoopController::commanding_open_fire_shutoff_valve();
         let mut pump_controller = TestPumpController::commanding_pressurise();
->>>>>>> 5e2be3f6
 
         let context = context(Duration::from_millis(100));
         for x in 0..800 {
             if x == 400 {
                 assert!(blue_loop.loop_pressure >= Pressure::new::<psi>(2800.0));
-<<<<<<< HEAD
-                epump.active = false;
-=======
                 pump_controller.command_depressurise();
->>>>>>> 5e2be3f6
             }
 
             if x >= 600 {
                 //X+200 after shutoff = X + 20seconds @ 100ms, so pressure shall be low
                 assert!(blue_loop.loop_pressure <= Pressure::new::<psi>(100.0));
             }
-<<<<<<< HEAD
-            epump.update(&context.delta(), &blue_loop);
-=======
             epump.update(&context.delta(), &blue_loop, &pump_controller);
->>>>>>> 5e2be3f6
             blue_loop.update(
                 &context.delta(),
                 vec![&epump],
                 Vec::new(),
                 Vec::new(),
                 Vec::new(),
-<<<<<<< HEAD
-=======
                 &blue_loop_controller,
->>>>>>> 5e2be3f6
             );
             if x % 20 == 0 {
                 println!("Iteration {}", x);
@@ -1443,13 +1239,6 @@
     //Runs electric pump, checks pressure OK, shut it down, check drop of pressure after 20s
     fn blue_loop_rat_deploy_simulation() {
         let mut rat = RamAirTurbine::new();
-<<<<<<< HEAD
-        let mut blue_loop = hydraulic_loop("BLUE");
-
-        let timestep = 0.05;
-        let context = context(Duration::from_secs_f64(timestep));
-        let mut indicated_airpseed = context.indicated_airspeed();
-=======
         let mut rat_controller = TestRamAirTurbineController::new();
         let mut blue_loop = hydraulic_loop("BLUE");
         let blue_loop_controller =
@@ -1458,7 +1247,6 @@
         let timestep = 0.05;
         let context = context(Duration::from_secs_f64(timestep));
         let mut indicated_airspeed = context.indicated_airspeed();
->>>>>>> 5e2be3f6
 
         let mut time = 0.0;
         for x in 0..1500 {
@@ -1473,11 +1261,7 @@
             if time >= 20. && time < 20. + timestep {
                 println!("ASSERT RAT STOWED STILL NO PRESS");
                 assert!(blue_loop.loop_pressure <= Pressure::new::<psi>(50.0));
-<<<<<<< HEAD
-                rat.deploy();
-=======
                 rat_controller.command_deployment();
->>>>>>> 5e2be3f6
             }
 
             if time >= 30. && time < 30. + timestep {
@@ -1494,11 +1278,7 @@
 
             if time >= 70. && time < 70. + timestep {
                 println!("STOPING THE PLANE");
-<<<<<<< HEAD
-                indicated_airpseed = Velocity::new::<knot>(0.);
-=======
                 indicated_airspeed = Velocity::new::<knot>(0.);
->>>>>>> 5e2be3f6
             }
 
             if time >= 120. && time < 120. + timestep {
@@ -1506,23 +1286,15 @@
                 assert!(rat.wind_turbine.rpm <= 2500.);
             }
 
-<<<<<<< HEAD
-            rat.update_physics(&context.delta(), &indicated_airpseed);
-            rat.update(&context.delta(), &blue_loop);
-=======
             rat.update_physics(&context.delta(), &indicated_airspeed);
             rat.update(&context.delta(), &blue_loop, &rat_controller);
->>>>>>> 5e2be3f6
             blue_loop.update(
                 &context.delta(),
                 Vec::new(),
                 Vec::new(),
                 vec![&rat],
                 Vec::new(),
-<<<<<<< HEAD
-=======
                 &blue_loop_controller,
->>>>>>> 5e2be3f6
             );
             if x % 20 == 0 {
                 println!("Iteration {} Time {}", x, time);
@@ -1549,15 +1321,6 @@
     //shut green edp off, check drop of pressure and ptu effect
     //shut yellow epump, check drop of pressure in both loops
     fn yellow_green_ptu_loop_simulation() {
-<<<<<<< HEAD
-        let mut epump = electric_pump();
-        epump.command(PumpPressurisationCommand::Depressurise);
-        let mut yellow_loop = hydraulic_loop("YELLOW");
-
-        let mut edp1 = engine_driven_pump();
-        assert!(!edp1.active); //Is off when created?
-        edp1.command(PumpPressurisationCommand::Depressurise);
-=======
         let mut yellow_loop = hydraulic_loop("YELLOW");
         let yellow_loop_controller =
             TestHydraulicLoopController::commanding_open_fire_shutoff_valve();
@@ -1567,21 +1330,15 @@
 
         let mut engine_driven_pump = engine_driven_pump();
         let mut engine_driven_pump_controller = TestPumpController::commanding_depressurise();
->>>>>>> 5e2be3f6
 
         let mut engine1 = engine(Ratio::new::<percent>(0.0));
 
         let mut green_loop = hydraulic_loop("GREEN");
-<<<<<<< HEAD
-
-        let mut ptu = PowerTransferUnit::new();
-=======
         let green_loop_controller =
             TestHydraulicLoopController::commanding_open_fire_shutoff_valve();
 
         let mut ptu = PowerTransferUnit::new();
         let mut ptu_controller = TestPowerTransferUnitController::commanding_disabled();
->>>>>>> 5e2be3f6
 
         let context = context(Duration::from_millis(100));
 
@@ -1599,11 +1356,7 @@
                 assert!(green_loop.loop_pressure <= Pressure::new::<psi>(50.0));
                 assert!(green_loop.reservoir_volume == green_res_at_start);
 
-<<<<<<< HEAD
-                epump.command(PumpPressurisationCommand::Pressurise);
-=======
                 electric_pump_controller.command_pressurise();
->>>>>>> 5e2be3f6
             }
 
             if x == 110 {
@@ -1615,11 +1368,7 @@
                 assert!(green_loop.loop_pressure <= Pressure::new::<psi>(50.0));
                 assert!(green_loop.reservoir_volume == green_res_at_start);
 
-<<<<<<< HEAD
-                ptu.set_enabled(true);
-=======
                 ptu_controller.command_enable();
->>>>>>> 5e2be3f6
             }
 
             if x == 300 {
@@ -1634,11 +1383,7 @@
                 println!("------------GREEN  EDP1  ON------------");
                 assert!(yellow_loop.loop_pressure >= Pressure::new::<psi>(2600.0));
                 assert!(green_loop.loop_pressure >= Pressure::new::<psi>(2000.0));
-<<<<<<< HEAD
-                edp1.command(PumpPressurisationCommand::Pressurise);
-=======
                 engine_driven_pump_controller.command_pressurise();
->>>>>>> 5e2be3f6
             }
 
             if (500..=600).contains(&x) {
@@ -1654,21 +1399,12 @@
                 println!("-------------ALL PUMPS OFF------------");
                 assert!(yellow_loop.loop_pressure >= Pressure::new::<psi>(2900.0));
                 assert!(green_loop.loop_pressure >= Pressure::new::<psi>(2900.0));
-<<<<<<< HEAD
-                edp1.command(PumpPressurisationCommand::Depressurise);
-                epump.command(PumpPressurisationCommand::Depressurise);
-            }
-
-            if x == 800 {
-                //@80s diabling edp and epump
-=======
                 engine_driven_pump_controller.command_depressurise();
                 electric_pump_controller.command_depressurise();
             }
 
             if x == 800 {
                 //@80s disabling edp and epump
->>>>>>> 5e2be3f6
                 println!("-----------IS PRESSURE OFF?-----------");
                 assert!(yellow_loop.loop_pressure < Pressure::new::<psi>(50.0));
                 assert!(green_loop.loop_pressure <= Pressure::new::<psi>(50.0));
@@ -1683,18 +1419,6 @@
                 );
             }
 
-<<<<<<< HEAD
-            ptu.update(&green_loop, &yellow_loop);
-            edp1.update(&context.delta(), &green_loop, &engine1);
-            epump.update(&context.delta(), &yellow_loop);
-
-            yellow_loop.update(
-                &context.delta(),
-                vec![&epump],
-                Vec::new(),
-                Vec::new(),
-                vec![&ptu],
-=======
             ptu.update(&green_loop, &yellow_loop, &ptu_controller);
             engine_driven_pump.update(
                 &context.delta(),
@@ -1711,32 +1435,21 @@
                 Vec::new(),
                 vec![&ptu],
                 &yellow_loop_controller,
->>>>>>> 5e2be3f6
             );
             green_loop.update(
                 &context.delta(),
                 Vec::new(),
-<<<<<<< HEAD
-                vec![&edp1],
-                Vec::new(),
-                vec![&ptu],
-=======
                 vec![&engine_driven_pump],
                 Vec::new(),
                 vec![&ptu],
                 &green_loop_controller,
->>>>>>> 5e2be3f6
             );
 
             if x % 20 == 0 {
                 println!("Iteration {}", x);
                 println!("-------------------------------------------");
                 println!("---PSI YELLOW: {}", yellow_loop.loop_pressure.get::<psi>());
-<<<<<<< HEAD
-                println!("---RPM YELLOW: {}", epump.rpm);
-=======
                 println!("---RPM YELLOW: {}", electric_pump.rpm);
->>>>>>> 5e2be3f6
                 println!(
                     "---Priming State: {}/{}",
                     yellow_loop.loop_volume.get::<gallon>(),
@@ -1753,15 +1466,9 @@
         }
     }
 
-<<<<<<< HEAD
-    fn hydraulic_loop(loop_color: &str) -> HydLoop {
-        match loop_color {
-            "GREEN" => HydLoop::new(
-=======
     fn hydraulic_loop(loop_color: &str) -> HydraulicLoop {
         match loop_color {
             "GREEN" => HydraulicLoop::new(
->>>>>>> 5e2be3f6
                 loop_color,
                 true,
                 false,
@@ -1772,11 +1479,7 @@
                 HydFluid::new(Pressure::new::<pascal>(1450000000.0)),
                 true,
             ),
-<<<<<<< HEAD
-            "YELLOW" => HydLoop::new(
-=======
             "YELLOW" => HydraulicLoop::new(
->>>>>>> 5e2be3f6
                 loop_color,
                 false,
                 true,
@@ -1787,11 +1490,7 @@
                 HydFluid::new(Pressure::new::<pascal>(1450000000.0)),
                 true,
             ),
-<<<<<<< HEAD
-            _ => HydLoop::new(
-=======
             _ => HydraulicLoop::new(
->>>>>>> 5e2be3f6
                 loop_color,
                 false,
                 false,
@@ -1838,11 +1537,7 @@
 
         #[test]
         fn starts_inactive() {
-<<<<<<< HEAD
-            assert!(!engine_driven_pump().active);
-=======
             assert!(!engine_driven_pump().is_active);
->>>>>>> 5e2be3f6
         }
 
         #[test]
@@ -1873,19 +1568,11 @@
             let dummy_update = Duration::from_secs(1);
             let mut line = hydraulic_loop("GREEN");
 
-<<<<<<< HEAD
-            edp.command(PumpPressurisationCommand::Pressurise);
-            line.loop_pressure = pressure;
-            edp.update(&dummy_update, &line, &eng); //Update 10 times to stabilize displacement
-
-            edp.update(&time, &line, &eng);
-=======
             let engine_driven_pump_controller = TestPumpController::commanding_pressurise();
             line.loop_pressure = pressure;
             edp.update(&dummy_update, &line, &eng, &engine_driven_pump_controller); //Update 10 times to stabilize displacement
 
             edp.update(&time, &line, &eng, &engine_driven_pump_controller);
->>>>>>> 5e2be3f6
             edp.get_delta_vol_max()
         }
 
