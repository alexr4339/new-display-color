use self::linear_actuator::Actuator;
<<<<<<< HEAD

use crate::hydraulic::electrical_pump_physics::ElectricalPumpPhysics;
use crate::pneumatic::PressurizeableReservoir;
use crate::shared::{
    interpolation, low_pass_filter::LowPassFilter, ElectricalBusType, ElectricalBuses,
};

=======
use crate::failures::{Failure, FailureType};
use crate::hydraulic::electrical_pump_physics::ElectricalPumpPhysics;
use crate::pneumatic::PressurizeableReservoir;
use crate::shared::{interpolation, ElectricalBusType, ElectricalBuses, HydraulicColor};
>>>>>>> bcedb86e
use crate::simulation::{
    InitContext, SimulationElement, SimulationElementVisitor, SimulatorWriter, UpdateContext,
    VariableIdentifier, Write,
};

use std::time::Duration;

use uom::si::{
    angular_velocity::{radian_per_second, revolution_per_minute},
    f64::*,
    pressure::{pascal, psi},
    ratio::ratio,
    velocity::knot,
    volume::{cubic_inch, gallon},
    volume_rate::{gallon_per_minute, gallon_per_second},
};

pub mod brake_circuit;
pub mod electrical_pump_physics;
pub mod linear_actuator;
pub mod nose_steering;
pub mod update_iterator;

/// Indicates the pressure state of an hydraulic circuit at different locations
pub trait HydraulicPressure {
    /// Pressure switch state in pump section
    fn pump_section_switch_pressurised(&self, pump_index: usize) -> bool;

    /// Pressure switch state in system section downstream leak measurement valve
    fn system_section_switch_pressurised(&self) -> bool;

    /// Pressure transducer value in system section upstream leak measurement valve
    fn system_section_pressure(&self) -> Pressure;
}

pub trait SectionPressure {
    fn pressure(&self) -> Pressure;
    fn is_pressure_switch_pressurised(&self) -> bool;
}
pub trait PressureSource {
    /// Gives the maximum available volume at current pump state if it was working at maximum available displacement
    fn delta_vol_max(&self) -> Volume;

    /// Updates the pump after hydraulic system regulation pass. It will adjust its displacement to the real
    /// physical value used for current pressure regulation
    fn update_after_pressure_regulation(
        &mut self,
        context: &UpdateContext,
        volume_required: Volume,
        reservoir: &mut Reservoir,
        is_pump_connected_to_reservoir: bool,
    );

    fn flow(&self) -> VolumeRate;

    /// This is the physical displacement of the pump
    fn displacement(&self) -> Volume;
}

pub struct Fluid {
    current_bulk: Pressure,
}
impl Fluid {
    pub fn new(bulk: Pressure) -> Self {
        Self { current_bulk: bulk }
    }

    pub fn bulk_mod(&self) -> Pressure {
        self.current_bulk
    }
}

#[derive(PartialEq, Clone, Copy)]
pub enum PressureSwitchState {
    Pressurised,
    NotPressurised,
}

pub enum PressureSwitchType {
    Relative,
    Absolute,
}

/// Physical pressure switch.
/// It's a physical switch reacting to pressure.
pub struct PressureSwitch {
    state_is_pressurised: bool,
    high_hysteresis_threshold: Pressure,
    low_hysteresis_threshold: Pressure,

    sensor_type: PressureSwitchType,
}
impl PressureSwitch {
    pub fn new(
        high_threshold: Pressure,
        low_threshold: Pressure,
        sensor_type: PressureSwitchType,
    ) -> Self {
        Self {
            state_is_pressurised: false,
            high_hysteresis_threshold: high_threshold,
            low_hysteresis_threshold: low_threshold,
            sensor_type,
        }
    }

    pub fn update(&mut self, context: &UpdateContext, current_pressure: Pressure) {
        let pressure_measured = match self.sensor_type {
            PressureSwitchType::Relative => current_pressure - context.ambient_pressure(),
            PressureSwitchType::Absolute => current_pressure,
        };

        if pressure_measured <= self.low_hysteresis_threshold {
            self.state_is_pressurised = false;
        } else if pressure_measured >= self.high_hysteresis_threshold {
            self.state_is_pressurised = true;
        }
    }

    pub fn state(&self) -> PressureSwitchState {
        if self.state_is_pressurised {
            PressureSwitchState::Pressurised
        } else {
            PressureSwitchState::NotPressurised
        }
    }
}

/// Physical low level switch.
/// It's a physical switch that changes state when crossing a fluid level threshold.
pub struct LevelSwitch {
    state_is_low: bool,
    high_hysteresis_threshold: Volume,
    low_hysteresis_threshold: Volume,
}
impl LevelSwitch {
    const HYSTERESIS_VALUE_GAL: f64 = 0.1;

    pub fn new(threshold: Volume) -> Self {
        Self {
            state_is_low: false,
            high_hysteresis_threshold: threshold
                + Volume::new::<gallon>(Self::HYSTERESIS_VALUE_GAL),
            low_hysteresis_threshold: threshold,
        }
    }

    pub fn update(&mut self, current_volume: Volume) {
        if current_volume <= self.low_hysteresis_threshold {
            self.state_is_low = true;
        } else if current_volume >= self.high_hysteresis_threshold {
            self.state_is_low = false;
        }
    }

    pub fn is_low_level(&self) -> bool {
        self.state_is_low
    }
}

pub trait PowerTransferUnitController {
    fn should_enable(&self) -> bool;
}

pub struct PowerTransferUnit {
    active_l2r_id: VariableIdentifier,
    active_r2l_id: VariableIdentifier,
    motor_flow_id: VariableIdentifier,
    valve_opened_id: VariableIdentifier,

    is_enabled: bool,
    is_active_right: bool,
    is_active_left: bool,
    flow_to_right: VolumeRate,
    flow_to_left: VolumeRate,
    last_flow: VolumeRate,
}
impl PowerTransferUnit {
    // Low pass filter to handle flow dynamic: avoids instantaneous flow transient,
    // simulating RPM dynamic of PTU
    const FLOW_DYNAMIC_LOW_PASS_LEFT_SIDE: f64 = 0.05;
    const FLOW_DYNAMIC_LOW_PASS_RIGHT_SIDE: f64 = 0.05;

    const EFFICIENCY_LEFT_TO_RIGHT: f64 = 0.8;
    const EFFICIENCY_RIGHT_TO_LEFT: f64 = 0.8;

    pub fn new(context: &mut InitContext) -> Self {
        Self {
            active_l2r_id: context.get_identifier("HYD_PTU_ACTIVE_L2R".to_owned()),
            active_r2l_id: context.get_identifier("HYD_PTU_ACTIVE_R2L".to_owned()),
            motor_flow_id: context.get_identifier("HYD_PTU_MOTOR_FLOW".to_owned()),
            valve_opened_id: context.get_identifier("HYD_PTU_VALVE_OPENED".to_owned()),

            is_enabled: false,
            is_active_right: false,
            is_active_left: false,
            flow_to_right: VolumeRate::new::<gallon_per_second>(0.0),
            flow_to_left: VolumeRate::new::<gallon_per_second>(0.0),
            last_flow: VolumeRate::new::<gallon_per_second>(0.0),
        }
    }

    pub fn flow(&self) -> VolumeRate {
        self.last_flow
    }

    pub fn is_enabled(&self) -> bool {
        self.is_enabled
    }

    pub fn is_active_left_to_right(&self) -> bool {
        self.is_active_left
    }

    pub fn is_active_right_to_left(&self) -> bool {
        self.is_active_right
    }

    pub fn update<T: PowerTransferUnitController>(
        &mut self,
        loop_left_section: &impl SectionPressure,
        loop_right_section: &impl SectionPressure,
        controller: &T,
    ) {
        self.is_enabled = controller.should_enable();

        let delta_p = loop_left_section.pressure() - loop_right_section.pressure();

        if !self.is_enabled
            || self.is_active_right && delta_p.get::<psi>() > -5.
            || self.is_active_left && delta_p.get::<psi>() < 5.
        {
            self.flow_to_left = VolumeRate::new::<gallon_per_second>(0.0);
            self.flow_to_right = VolumeRate::new::<gallon_per_second>(0.0);
            self.is_active_right = false;
            self.is_active_left = false;
            self.last_flow = VolumeRate::new::<gallon_per_second>(0.0);
        } else if delta_p.get::<psi>() > 500. || (self.is_active_left && delta_p.get::<psi>() > 5.)
        {
            // Left sends flow to right
            // Flow computed as a function of pressure  min(16gal per minute,pressure * 0.0058)
            let mut new_flow =
                16.0f64.min(loop_left_section.pressure().get::<psi>() * 0.0058) / 60.0;

            // Low pass on flow
            new_flow = Self::FLOW_DYNAMIC_LOW_PASS_LEFT_SIDE * new_flow
                + (1.0 - Self::FLOW_DYNAMIC_LOW_PASS_LEFT_SIDE)
                    * self.last_flow.get::<gallon_per_second>();

            self.flow_to_left = VolumeRate::new::<gallon_per_second>(-new_flow);
            self.flow_to_right =
                VolumeRate::new::<gallon_per_second>(new_flow * Self::EFFICIENCY_LEFT_TO_RIGHT);
            self.last_flow = VolumeRate::new::<gallon_per_second>(new_flow);

            self.is_active_left = true;
        } else if delta_p.get::<psi>() < -500.
            || (self.is_active_right && delta_p.get::<psi>() < -5.)
        {
            // Right sends flow to left
            // Flow computed as a function of pressure  min(34gal per minute,pressure * 0.00125)
            let mut new_flow =
                34.0f64.min(loop_right_section.pressure().get::<psi>() * 0.0125) / 60.0;

            // Low pass on flow
            new_flow = Self::FLOW_DYNAMIC_LOW_PASS_RIGHT_SIDE * new_flow
                + (1.0 - Self::FLOW_DYNAMIC_LOW_PASS_RIGHT_SIDE)
                    * self.last_flow.get::<gallon_per_second>();

            self.flow_to_left =
                VolumeRate::new::<gallon_per_second>(new_flow * Self::EFFICIENCY_RIGHT_TO_LEFT);
            self.flow_to_right = VolumeRate::new::<gallon_per_second>(-new_flow);
            self.last_flow = VolumeRate::new::<gallon_per_second>(new_flow);

            self.is_active_right = true;
        }
    }
}
impl SimulationElement for PowerTransferUnit {
    fn write(&self, writer: &mut SimulatorWriter) {
        writer.write(&self.active_l2r_id, self.is_active_left);
        writer.write(&self.active_r2l_id, self.is_active_right);
        writer.write(&self.motor_flow_id, self.flow());
        writer.write(&self.valve_opened_id, self.is_enabled());
    }
}

pub trait HydraulicCircuitController {
    fn should_open_fire_shutoff_valve(&self, pump_index: usize) -> bool;
    fn should_open_leak_measurement_valve(&self) -> bool;
}

pub struct Accumulator {
    total_volume: Volume,
    gas_init_precharge: Pressure,
    gas_pressure: Pressure,
    gas_volume: Volume,
    fluid_volume: Volume,
    current_flow: VolumeRate,
    current_delta_vol: Volume,
    has_control_valve: bool,
}
impl Accumulator {
    const FLOW_DYNAMIC_LOW_PASS: f64 = 0.7;

    // Gain of the delta pressure to flow relation.
    // Higher gain enables faster flow transient but brings instability.
    const DELTA_PRESSURE_CHARACTERISTICS: f64 = 0.009;

    fn new(
        gas_precharge: Pressure,
        total_volume: Volume,
        fluid_vol_at_init: Volume,
        has_control_valve: bool,
    ) -> Self {
        // Taking care of case where init volume is maxed at accumulator capacity: we can't exceed max_volume minus a margin for gas to compress
        let limited_volume = fluid_vol_at_init.min(total_volume * 0.9);

        // If we don't start with empty accumulator we need to init pressure too
        let gas_press_at_init = gas_precharge * total_volume / (total_volume - limited_volume);

        Self {
            total_volume,
            gas_init_precharge: gas_precharge,
            gas_pressure: gas_press_at_init,
            gas_volume: (total_volume - limited_volume),
            fluid_volume: limited_volume,
            current_flow: VolumeRate::new::<gallon_per_second>(0.),
            current_delta_vol: Volume::new::<gallon>(0.),
            has_control_valve,
        }
    }

    fn update(
        &mut self,
        context: &UpdateContext,
        delta_vol: &mut Volume,
        circuit_pressure: Pressure,
        max_volume_to_target: Volume,
    ) {
        let accumulator_delta_press = self.gas_pressure - circuit_pressure;

        let mut flow_variation = VolumeRate::new::<gallon_per_second>(
            accumulator_delta_press.get::<psi>().abs().sqrt()
                * Self::DELTA_PRESSURE_CHARACTERISTICS,
        );

        flow_variation = flow_variation * Self::FLOW_DYNAMIC_LOW_PASS
            + (1. - Self::FLOW_DYNAMIC_LOW_PASS) * self.current_flow;

        if accumulator_delta_press.get::<psi>() > 0.0 && !self.has_control_valve {
            let volume_from_acc = self
                .fluid_volume
                .min(flow_variation * context.delta_as_time())
                .min(max_volume_to_target);
            self.fluid_volume -= volume_from_acc;
            self.gas_volume += volume_from_acc;
            self.current_delta_vol = -volume_from_acc;

            *delta_vol += volume_from_acc;
        } else if accumulator_delta_press.get::<psi>() < 0.0 {
            let fluid_volume_to_reach_equilibrium = self.total_volume
                - Volume::new::<gallon>(
                    (self.gas_init_precharge.get::<psi>() * self.total_volume.get::<gallon>())
                        / 3000.,
                );
            let max_delta_vol = fluid_volume_to_reach_equilibrium - self.fluid_volume;
            let volume_to_acc = delta_vol
                .max(Volume::new::<gallon>(0.0))
                .max(flow_variation * context.delta_as_time())
                .min(max_delta_vol);
            self.fluid_volume += volume_to_acc;
            self.gas_volume -= volume_to_acc;
            self.current_delta_vol = volume_to_acc;

            *delta_vol -= volume_to_acc;
        }

        self.current_flow = self.current_delta_vol / context.delta_as_time();
        self.gas_pressure =
            (self.gas_init_precharge * self.total_volume) / (self.total_volume - self.fluid_volume);
    }

    fn get_delta_vol(&mut self, required_delta_vol: Volume) -> Volume {
        let mut volume_from_acc = Volume::new::<gallon>(0.0);
        if required_delta_vol > Volume::new::<gallon>(0.0) {
            volume_from_acc = self.fluid_volume.min(required_delta_vol);
            if volume_from_acc != Volume::new::<gallon>(0.0) {
                self.fluid_volume -= volume_from_acc;
                self.gas_volume += volume_from_acc;

                self.gas_pressure = self.gas_init_precharge * self.total_volume
                    / (self.total_volume - self.fluid_volume);
            }
        }

        volume_from_acc
    }

    fn fluid_volume(&self) -> Volume {
        self.fluid_volume
    }

    fn raw_gas_press(&self) -> Pressure {
        self.gas_pressure
    }
}

/// Complete hydraulic circuit that can be composed of multiple engine pump sections and one system section.
/// Pump sections are all connected to system section through a checkvalve (one per pump section)
/// Each pump section has its own pressure, and so does system section.
/// Flow is distributed from pump sections to system section according to regulation state and pressure difference.
pub struct HydraulicCircuit {
    pump_sections: Vec<Section>,
    system_section: Section,
    pump_to_system_check_valves: Vec<CheckValve>,

    fluid: Fluid,
    reservoir: Reservoir,
}
impl HydraulicCircuit {
    const PUMP_SECTION_MAX_VOLUME_GAL: f64 = 0.8;
    const PUMP_SECTION_STATIC_LEAK_GAL_P_S: f64 = 0.005;

    const SYSTEM_SECTION_STATIC_LEAK_GAL_P_S: f64 = 0.03;

    const FLUID_BULK_MODULUS_PASCAL: f64 = 1450000000.0;
    const TARGET_PRESSURE_PSI: f64 = 3000.;

    // Nitrogen PSI precharge pressure
    const ACCUMULATOR_GAS_PRE_CHARGE_PSI: f64 = 1885.0;

    const ACCUMULATOR_MAX_VOLUME_GALLONS: f64 = 0.264;

    // TODO firevalves are actually powered by a sub-bus (401PP DC ESS)
    const DEFAULT_FIRE_VALVE_POWERING_BUS: ElectricalBusType =
        ElectricalBusType::DirectCurrentEssential;

    // TODO leak meas valves are actually powered by a sub-bus (Bus 601PP)
    const DEFAULT_LEAK_MEASUREMENT_VALVE_POWERING_BUS: ElectricalBusType =
        ElectricalBusType::DirectCurrentGndFltService;

    pub fn new(
        context: &mut InitContext,
        id: HydraulicColor,

        number_of_pump_sections: usize,
        priming_volume: Ratio,
        high_pressure_max_volume: Volume,
        reservoir: Reservoir,

        system_pressure_switch_lo_hyst: Pressure,
        system_pressure_switch_hi_hyst: Pressure,
        pump_pressure_switch_lo_hyst: Pressure,
        pump_pressure_switch_hi_hyst: Pressure,
        connected_to_ptu_left_side: bool,
        connected_to_ptu_right_side: bool,
    ) -> Self {
        assert!(number_of_pump_sections > 0);

        let mut pump_sections: Vec<Section> = Vec::new();
        let mut pump_to_system_check_valves: Vec<CheckValve> = Vec::new();

        for pump_id in 1..=number_of_pump_sections {
            let fire_valve = Some(FireValve::new(
                context,
                id,
                pump_id,
                Self::DEFAULT_FIRE_VALVE_POWERING_BUS,
            ));

            pump_sections.push(Section::new(
                context,
                id,
                "PUMP",
                pump_id,
                VolumeRate::new::<gallon_per_second>(Self::PUMP_SECTION_STATIC_LEAK_GAL_P_S),
                Volume::new::<gallon>(
                    Self::PUMP_SECTION_MAX_VOLUME_GAL * priming_volume.get::<ratio>(),
                ),
                Volume::new::<gallon>(Self::PUMP_SECTION_MAX_VOLUME_GAL),
                None,
                pump_pressure_switch_lo_hyst,
                pump_pressure_switch_hi_hyst,
                fire_valve,
                false,
                false,
                None,
            ));

            pump_to_system_check_valves.push(CheckValve::default());
        }

        let system_section_volume = high_pressure_max_volume
            - Volume::new::<gallon>(Self::PUMP_SECTION_MAX_VOLUME_GAL)
                * number_of_pump_sections as f64;

        Self {
            pump_sections,
            system_section: Section::new(
                context,
                id,
                "SYSTEM",
                1,
                VolumeRate::new::<gallon_per_second>(Self::SYSTEM_SECTION_STATIC_LEAK_GAL_P_S),
                system_section_volume * priming_volume,
                system_section_volume,
                Some(Accumulator::new(
                    Pressure::new::<psi>(Self::ACCUMULATOR_GAS_PRE_CHARGE_PSI),
                    Volume::new::<gallon>(Self::ACCUMULATOR_MAX_VOLUME_GALLONS),
                    Volume::new::<gallon>(0.),
                    false,
                )),
                system_pressure_switch_lo_hyst,
                system_pressure_switch_hi_hyst,
                None,
                connected_to_ptu_left_side,
                connected_to_ptu_right_side,
                Some(LeakMeasurementValve::new(
                    Self::DEFAULT_LEAK_MEASUREMENT_VALVE_POWERING_BUS,
                )),
            ),
            pump_to_system_check_valves,
            fluid: Fluid::new(Pressure::new::<pascal>(Self::FLUID_BULK_MODULUS_PASCAL)),
            reservoir,
        }
    }

    pub fn is_fire_shutoff_valve_open(&self, pump_id: usize) -> bool {
        self.pump_sections[pump_id].fire_valve_is_open()
    }

    pub fn update_actuator_volumes(&mut self, actuator: &mut impl Actuator) {
        self.system_section.update_actuator_volumes(actuator);
    }

    pub fn update(
        &mut self,
        context: &UpdateContext,
        main_section_pumps: &mut Vec<&mut impl PressureSource>,
        system_section_pump: Option<&mut impl PressureSource>,
        ptu: Option<&PowerTransferUnit>,
        controller: &impl HydraulicCircuitController,
        reservoir_pressure: Pressure,
    ) {
        self.reservoir.update(context, reservoir_pressure);

        self.update_shutoff_valves(controller);
        self.update_leak_measurement_valves(context, controller);

        // Taking care of leaks / consumers / actuators volumes
        self.update_flows(context, ptu);

        // How many fluid needed to reach target pressure considering flow consumption
        self.update_target_volumes_after_flow();

        // Updating for each section its total maximum theoretical pumping capacity
        // "what max volume it could pump considering current reservoir state and pump rpm"
        self.update_maximum_pumping_capacities(main_section_pumps, &system_section_pump);

        // What flow can come through each valve considering what is consumed downstream
        self.update_maximum_valve_flows();

        // Update final flow that will go through each valve (spliting flow between multiple valves)
        self.update_final_valves_flows();

        self.update_delta_vol_from_valves();

        // We have all flow information, now we set pump parameters (displacement) to where it
        // should be so we reach target pressure
        self.update_pumps(context, main_section_pumps, system_section_pump);

        self.update_final_delta_vol_and_pressure(context);
    }

    fn update_delta_vol_from_valves(&mut self) {
        for (pump_index, section) in self.pump_sections.iter_mut().enumerate() {
            section.update_downstream_delta_vol(&self.pump_to_system_check_valves[pump_index]);
        }

        self.system_section
            .update_upstream_delta_vol(&self.pump_to_system_check_valves);
    }

    fn update_pumps(
        &mut self,
        context: &UpdateContext,
        main_section_pumps: &mut Vec<&mut impl PressureSource>,
        system_section_pump: Option<&mut impl PressureSource>,
    ) {
        for (pump_index, section) in self.pump_sections.iter_mut().enumerate() {
            section.update_pump_state(context, main_section_pumps[pump_index], &mut self.reservoir);
        }

        if let Some(pump) = system_section_pump {
            self.system_section
                .update_pump_state(context, pump, &mut self.reservoir);
        }
    }

    fn update_final_delta_vol_and_pressure(&mut self, context: &UpdateContext) {
        for section in &mut self.pump_sections {
            section.update_final_delta_vol_and_pressure(context, &self.fluid);
        }

        self.system_section
            .update_final_delta_vol_and_pressure(context, &self.fluid);
    }

    fn update_maximum_valve_flows(&mut self) {
        for (pump_section_idx, valve) in self.pump_to_system_check_valves.iter_mut().enumerate() {
            valve.update_flow_forecast(
                &self.pump_sections[pump_section_idx],
                &self.system_section,
                &self.fluid,
            );
        }
    }

    fn update_maximum_pumping_capacities(
        &mut self,
        main_section_pumps: &mut Vec<&mut impl PressureSource>,
        system_section_pump: &Option<&mut impl PressureSource>,
    ) {
        for (pump_index, section) in self.pump_sections.iter_mut().enumerate() {
            section.update_maximum_pumping_capacity(main_section_pumps[pump_index]);
        }

        if let Some(pump) = system_section_pump {
            self.system_section.update_maximum_pumping_capacity(*pump);
        }
    }

    fn update_target_volumes_after_flow(&mut self) {
        for section in &mut self.pump_sections {
            section.update_target_volume_after_flow_update(
                Pressure::new::<psi>(Self::TARGET_PRESSURE_PSI),
                &self.fluid,
            );
        }
        self.system_section.update_target_volume_after_flow_update(
            Pressure::new::<psi>(Self::TARGET_PRESSURE_PSI),
            &self.fluid,
        );
    }

    fn update_flows(&mut self, context: &UpdateContext, ptu: Option<&PowerTransferUnit>) {
        for section in &mut self.pump_sections {
            section.update_flow(context, &mut self.reservoir, ptu);
        }
        self.system_section
            .update_flow(context, &mut self.reservoir, ptu);
    }

    fn update_shutoff_valves(&mut self, controller: &impl HydraulicCircuitController) {
        self.pump_sections
            .iter_mut()
            .for_each(|section| section.update_shutoff_valve(controller));
    }

    fn update_leak_measurement_valves(
        &mut self,
        context: &UpdateContext,
        controller: &impl HydraulicCircuitController,
    ) {
        self.system_section
            .update_leak_measurement_valve(context, controller);
    }

    fn update_final_valves_flows(&mut self) {
        let mut total_max_valves_volume = Volume::new::<gallon>(0.);

        for valve in &mut self.pump_to_system_check_valves {
            total_max_valves_volume += valve.max_virtual_volume;
        }

        let used_system_volume = self
            .system_section
            .volume_target
            .max(Volume::new::<gallon>(0.));

        if used_system_volume >= total_max_valves_volume {
            // If all the volume upstream is used by system section, each valve will provide its max volume available
            for valve in &mut self.pump_to_system_check_valves {
                valve.current_volume = valve.max_virtual_volume;
            }
        } else if total_max_valves_volume > Volume::new::<gallon>(0.) {
            let needed_ratio = used_system_volume / total_max_valves_volume;

            for valve in &mut self.pump_to_system_check_valves {
                valve.current_volume = valve.max_virtual_volume * needed_ratio;
            }
        }
    }

    pub fn pump_pressure(&self, idx: usize) -> Pressure {
        self.pump_sections[idx].pressure()
    }

    pub fn system_pressure(&self) -> Pressure {
        self.system_section.pressure()
    }

    pub fn system_accumulator_fluid_volume(&self) -> Volume {
        self.system_section.accumulator_volume()
    }

    pub fn pump_section_pressure_switch(&self, idx: usize) -> PressureSwitchState {
        self.pump_sections[idx].pressure_switch_state()
    }

    pub fn system_section_pressure_switch(&self) -> PressureSwitchState {
        self.system_section.pressure_switch_state()
    }

    pub fn reservoir_level(&self) -> Volume {
        self.reservoir.fluid_level_real()
    }

    pub fn reservoir(&self) -> &Reservoir {
        &self.reservoir
    }

    pub fn system_section(&self) -> &impl SectionPressure {
        &self.system_section
    }

    pub fn pump_section(&self, pump_index: usize) -> &impl SectionPressure {
        &self.pump_sections[pump_index]
    }
}
impl SimulationElement for HydraulicCircuit {
    fn accept<T: SimulationElementVisitor>(&mut self, visitor: &mut T) {
        self.reservoir.accept(visitor);

        for section in &mut self.pump_sections {
            section.accept(visitor);
        }

        self.system_section.accept(visitor);

        visitor.visit(self);
    }
}
impl HydraulicPressure for HydraulicCircuit {
    fn pump_section_switch_pressurised(&self, pump_index: usize) -> bool {
        self.pump_section(pump_index)
            .is_pressure_switch_pressurised()
    }

    fn system_section_switch_pressurised(&self) -> bool {
        self.system_section().is_pressure_switch_pressurised()
    }

    fn system_section_pressure(&self) -> Pressure {
        self.system_section().pressure()
    }
}

/// This is an hydraulic section with its own volume of fluid and pressure. It can be connected to another section
/// through a checkvalve
pub struct Section {
    pressure_id: VariableIdentifier,
    pressure_switch_id: VariableIdentifier,

    section_id_number: usize,

    static_leak_at_max_press: VolumeRate,
    current_volume: Volume,
    max_high_press_volume: Volume,
    current_pressure: Pressure,
    current_flow: VolumeRate,

    fire_valve: Option<FireValve>,

    accumulator: Option<Accumulator>,

    connected_to_ptu_left_side: bool,
    connected_to_ptu_right_side: bool,

    delta_volume_flow_pass: Volume,
    max_pumpable_volume: Volume,
    volume_target: Volume,
    delta_vol_from_valves: Volume,
    total_volume_pumped: Volume,

    pressure_switch: PressureSwitch,

    leak_measurement_valve: Option<LeakMeasurementValve>,

    total_actuator_consumed_volume: Volume,
    total_actuator_returned_volume: Volume,
}
impl Section {
    pub fn new(
        context: &mut InitContext,
        loop_id: HydraulicColor,
        section_id: &str,
        pump_id: usize,
        static_leak_at_max_press: VolumeRate,
        current_volume: Volume,
        max_high_press_volume: Volume,
        accumulator: Option<Accumulator>,
        pressure_switch_lo_hyst: Pressure,
        pressure_switch_hi_hyst: Pressure,
        fire_valve: Option<FireValve>,
        connected_to_ptu_left_side: bool,
        connected_to_ptu_right_side: bool,
        leak_measurement_valve: Option<LeakMeasurementValve>,
    ) -> Self {
        let section_name: String = format!("HYD_{}_{}_{}_SECTION", loop_id, section_id, pump_id);

        Self {
            pressure_id: context
                .get_identifier(format!("{}_PRESSURE", section_name))
                .to_owned(),
            pressure_switch_id: context
                .get_identifier(format!("{}_PRESSURE_SWITCH", section_name))
                .to_owned(),
            section_id_number: pump_id,
            static_leak_at_max_press,
            current_volume,
            max_high_press_volume,
            current_pressure: Pressure::new::<psi>(14.7),
            current_flow: VolumeRate::new::<gallon_per_second>(0.),
            fire_valve,
            accumulator,
            connected_to_ptu_left_side,
            connected_to_ptu_right_side,
            delta_volume_flow_pass: Volume::new::<gallon>(0.),
            max_pumpable_volume: Volume::new::<gallon>(0.),
            volume_target: Volume::new::<gallon>(0.),
            delta_vol_from_valves: Volume::new::<gallon>(0.),
            total_volume_pumped: Volume::new::<gallon>(0.),

            pressure_switch: PressureSwitch::new(
                pressure_switch_hi_hyst,
                pressure_switch_lo_hyst,
                PressureSwitchType::Relative,
            ),

            leak_measurement_valve,

            total_actuator_consumed_volume: Volume::new::<gallon>(0.),
            total_actuator_returned_volume: Volume::new::<gallon>(0.),
        }
    }

    /// Gives the exact volume of fluid needed to get to any target_press pressure
    fn volume_to_reach_target(&self, target_press: Pressure, fluid: &Fluid) -> Volume {
        (target_press - self.current_pressure) * (self.max_high_press_volume) / fluid.bulk_mod()
    }

    fn pressure_switch_state(&self) -> PressureSwitchState {
        self.pressure_switch.state()
    }

    fn fire_valve_is_open(&self) -> bool {
        match &self.fire_valve {
            Some(valve) => valve.is_open(),
            None => true,
        }
    }

    fn update_shutoff_valve(&mut self, controller: &impl HydraulicCircuitController) {
        if let Some(valve) = &mut self.fire_valve {
            valve.update(controller.should_open_fire_shutoff_valve(self.section_id_number));
        }
    }

    fn update_leak_measurement_valve(
        &mut self,
        context: &UpdateContext,
        controller: &impl HydraulicCircuitController,
    ) {
        let pressure = self.pressure();
        if let Some(valve) = &mut self.leak_measurement_valve {
            valve.update(context, pressure, controller);
        }
    }

    pub fn update_target_volume_after_flow_update(
        &mut self,
        target_pressure: Pressure,
        fluid: &Fluid,
    ) {
        self.volume_target = if self.is_primed() {
            self.volume_to_reach_target(target_pressure, fluid)
        } else {
            self.max_high_press_volume - self.current_volume
                + self.volume_to_reach_target(target_pressure, fluid)
        };

        self.volume_target -= self.delta_volume_flow_pass;
    }

    fn static_leak(&self, context: &UpdateContext) -> Volume {
        self.static_leak_at_max_press
            * context.delta_as_time()
            * (self.current_pressure - Pressure::new::<psi>(14.7))
            / Pressure::new::<psi>(3000.)
    }

    /// Updates hydraulic flow from consumers like accumulator / ptu / any actuator
    pub fn update_flow(
        &mut self,
        context: &UpdateContext,
        reservoir: &mut Reservoir,
        ptu: Option<&PowerTransferUnit>,
    ) {
        let static_leak = self.static_leak(context);
        let mut delta_volume_flow_pass = -static_leak;

        reservoir.add_return_volume(static_leak);

        if let Some(accumulator) = &mut self.accumulator {
            accumulator.update(
                context,
                &mut delta_volume_flow_pass,
                self.current_pressure,
                self.volume_target,
            );
        }

        if let Some(ptu) = ptu {
            self.update_ptu_flows(context, ptu, &mut delta_volume_flow_pass, reservoir);
        }

        delta_volume_flow_pass -= self.total_actuator_consumed_volume;
        reservoir.add_return_volume(self.total_actuator_returned_volume);

        self.delta_volume_flow_pass = delta_volume_flow_pass;

        self.reset_actuator_volumes();
    }

    fn update_actuator_volumes(&mut self, actuator: &mut impl Actuator) {
        self.total_actuator_consumed_volume += actuator.used_volume();
        self.total_actuator_returned_volume += actuator.reservoir_return();
        actuator.reset_volumes();
    }

    fn reset_actuator_volumes(&mut self) {
        self.total_actuator_returned_volume = Volume::new::<gallon>(0.);
        self.total_actuator_consumed_volume = Volume::new::<gallon>(0.);
    }

    pub fn update_maximum_pumping_capacity(&mut self, pump: &impl PressureSource) {
        self.max_pumpable_volume = if self.fire_valve_is_open() {
            pump.delta_vol_max()
        } else {
            Volume::new::<gallon>(0.)
        }
    }

    fn update_upstream_delta_vol(&mut self, upstream_valves: &[CheckValve]) {
        for up in upstream_valves {
            self.delta_vol_from_valves += up.current_volume;
        }
    }

    fn update_downstream_delta_vol(&mut self, downstream_valve: &CheckValve) {
        self.delta_vol_from_valves -= downstream_valve.current_volume;
    }

    pub fn update_pump_state(
        &mut self,
        context: &UpdateContext,
        pump: &mut impl PressureSource,
        reservoir: &mut Reservoir,
    ) {
        // Final volume target to reach target pressure is:
        // raw volume_target - (upstream volume - downstream volume)
        let final_volume_needed_to_reach_target_pressure =
            self.volume_target - self.delta_vol_from_valves;

        pump.update_after_pressure_regulation(
            context,
            final_volume_needed_to_reach_target_pressure,
            reservoir,
            self.fire_valve_is_open(),
        );
        self.total_volume_pumped = pump.flow() * context.delta_as_time();
    }

    pub fn update_final_delta_vol_and_pressure(&mut self, context: &UpdateContext, fluid: &Fluid) {
        let mut final_delta_volume = self.delta_volume_flow_pass + self.delta_vol_from_valves;

        final_delta_volume += self.total_volume_pumped;

        self.current_volume += final_delta_volume;

        self.update_pressure(context, fluid);

        self.current_flow = final_delta_volume / context.delta_as_time();

        self.delta_vol_from_valves = Volume::new::<gallon>(0.);
        self.total_volume_pumped = Volume::new::<gallon>(0.);
    }

    fn update_pressure(&mut self, context: &UpdateContext, fluid: &Fluid) {
        let fluid_volume_compressed = self.current_volume - self.max_high_press_volume;

        self.current_pressure = Pressure::new::<psi>(14.7)
            + self.delta_pressure_from_delta_volume(fluid_volume_compressed, fluid);
        self.current_pressure = self.current_pressure.max(Pressure::new::<psi>(14.7));

<<<<<<< HEAD
        if let Some(valve) = &self.leak_measurement_valve {
            self.pressure_switch.update(valve.downstream_pressure());
        } else {
            self.pressure_switch.update(self.current_pressure);
        }
=======
        self.pressure_switch.update(context, self.current_pressure);
>>>>>>> bcedb86e
    }

    fn delta_pressure_from_delta_volume(&self, delta_vol: Volume, fluid: &Fluid) -> Pressure {
        return delta_vol / self.max_high_press_volume * fluid.bulk_mod();
    }

    fn is_primed(&self) -> bool {
        self.current_volume >= self.max_high_press_volume
    }

    pub fn pressure(&self) -> Pressure {
        self.current_pressure
    }

    pub fn accumulator_volume(&self) -> Volume {
        match &self.accumulator {
            Some(accumulator) => accumulator.fluid_volume(),
            None => Volume::new::<gallon>(0.),
        }
    }

    fn update_ptu_flows(
        &mut self,
        context: &UpdateContext,
        ptu: &PowerTransferUnit,
        delta_vol: &mut Volume,
        reservoir: &mut Reservoir,
    ) {
        let actual_flow;
        if self.connected_to_ptu_left_side {
            if ptu.flow_to_left > VolumeRate::new::<gallon_per_second>(0.0) {
                // We are left side of PTU and positive flow so we receive flow using own reservoir
                actual_flow = reservoir.try_take_flow(context, ptu.flow_to_left);
            } else {
                // We are using own flow to power right side so we send that back
                // to our own reservoir
                actual_flow = ptu.flow_to_left;
                reservoir.add_return_volume(-actual_flow * context.delta_as_time());
            }
            *delta_vol += actual_flow * context.delta_as_time();
        } else if self.connected_to_ptu_right_side {
            if ptu.flow_to_right > VolumeRate::new::<gallon_per_second>(0.0) {
                // We are right side of PTU and positive flow so we receive flow using own reservoir
                actual_flow = reservoir.try_take_flow(context, ptu.flow_to_right);
            } else {
                // We are using own flow to power left side so we send that back
                // to our own reservoir
                actual_flow = ptu.flow_to_right;
                reservoir.add_return_volume(-actual_flow * context.delta_as_time());
            }
            *delta_vol += actual_flow * context.delta_as_time();
        }
    }
}
impl SimulationElement for Section {
    fn accept<T: SimulationElementVisitor>(&mut self, visitor: &mut T) {
        if let Some(fire_valve) = &mut self.fire_valve {
            fire_valve.accept(visitor);
        }

        if let Some(leak_meas_valve) = &mut self.leak_measurement_valve {
            leak_meas_valve.accept(visitor);
        }

        visitor.visit(self);
    }

    fn write(&self, writer: &mut SimulatorWriter) {
        writer.write(&self.pressure_id, self.pressure());

        if self.leak_measurement_valve.is_some() {
            writer.write(
                &self.pressure_switch_id,
                self.pressure_switch_state() == PressureSwitchState::Pressurised,
            );
        }
    }
}
impl SectionPressure for Section {
    fn pressure(&self) -> Pressure {
        self.pressure()
    }

    fn is_pressure_switch_pressurised(&self) -> bool {
        self.pressure_switch_state() == PressureSwitchState::Pressurised
    }
}

pub struct FireValve {
    opened_id: VariableIdentifier,
    is_open: bool,
    bus_type: ElectricalBusType,
    is_powered: bool,
}
impl FireValve {
    fn new(
        context: &mut InitContext,
        hyd_loop_id: HydraulicColor,
        pump_id: usize,
        bus_type: ElectricalBusType,
    ) -> Self {
        Self {
            opened_id: context
                .get_identifier(format!(
                    "HYD_{}_PUMP_{}_FIRE_VALVE_OPENED",
                    hyd_loop_id, pump_id
                ))
                .to_owned(),
            is_open: true,
            bus_type,
            is_powered: false,
        }
    }

    /// Updates opening state:
    /// A firevalve will move if powered, stay at current position if unpowered
    fn update(&mut self, valve_open_command: bool) {
        if self.is_powered {
            self.is_open = valve_open_command;
        }
    }

    fn is_open(&self) -> bool {
        self.is_open
    }
}
impl SimulationElement for FireValve {
    fn write(&self, writer: &mut SimulatorWriter) {
        writer.write(&self.opened_id, self.is_open());
    }

    fn receive_power(&mut self, buses: &impl ElectricalBuses) {
        // TODO is actually powered by a sub-bus (401PP DC ESS)
        self.is_powered = buses.is_powered(self.bus_type);
    }
}

/// Handles the flow that goes between two sections
/// Flow is handled in two ways:
/// - An optional flow that can only pass through if downstream needs flow
/// and if upstream has enough capacity to provide flow while maintaining its target pressure
/// - A physical flow, that is mandatory to pass through the valve, caused by pressure difference between
/// upstream and downstream.

#[derive(Default)]
pub struct CheckValve {
    current_volume: Volume,
    max_virtual_volume: Volume,
}
impl CheckValve {
    fn volume_to_equalize_pressures(
        &self,
        upstream_section: &Section,
        downstream_section: &Section,
        fluid: &Fluid,
    ) -> Volume {
        let delta_pressure = upstream_section.pressure() - downstream_section.pressure();

        if delta_pressure > Pressure::new::<psi>(0.) {
            downstream_section.max_high_press_volume
                * upstream_section.max_high_press_volume
                * delta_pressure
                / (fluid.bulk_mod() * downstream_section.max_high_press_volume
                    + fluid.bulk_mod() * upstream_section.max_high_press_volume)
        } else {
            Volume::new::<gallon>(0.)
        }
    }

    /// Based on upstream pumping capacity (if any) and pressure difference, computes what flow could go through
    /// the valve
    pub fn update_flow_forecast(
        &mut self,
        upstream_section: &Section,
        downstream_section: &Section,
        fluid: &Fluid,
    ) {
        let physical_volume_transferred =
            self.volume_to_equalize_pressures(upstream_section, downstream_section, fluid);

        let mut available_volume_from_upstream = (upstream_section.max_pumpable_volume
            - upstream_section.volume_target)
            .max(physical_volume_transferred);

        if !downstream_section.is_primed() {
            available_volume_from_upstream = upstream_section
                .max_pumpable_volume
                .max(physical_volume_transferred);
        }

        self.max_virtual_volume = available_volume_from_upstream.max(Volume::new::<gallon>(0.));
    }
}

pub struct LeakMeasurementValve {
    open_ratio: LowPassFilter<Ratio>,

    is_powered: bool,
    powered_by: ElectricalBusType,

    upstream_pressure: Pressure,
    downstream_pressure: Pressure,
}
impl LeakMeasurementValve {
    const VALVE_RESPONSE_TIME_CONSTANT: Duration = Duration::from_millis(1500);

    fn new(powered_by: ElectricalBusType) -> Self {
        Self {
            open_ratio: LowPassFilter::<Ratio>::new(Self::VALVE_RESPONSE_TIME_CONSTANT),
            is_powered: false,
            powered_by,
            upstream_pressure: Pressure::default(),
            downstream_pressure: Pressure::default(),
        }
    }

    fn update(
        &mut self,
        context: &UpdateContext,
        upstream_pressure: Pressure,
        valve_controller: &impl HydraulicCircuitController,
    ) {
        self.upstream_pressure = upstream_pressure;

        self.update_open_state(context, valve_controller);

        self.update_downstream_pressure();
    }

    fn update_open_state(
        &mut self,
        context: &UpdateContext,
        valve_controller: &impl HydraulicCircuitController,
    ) {
        let opening_ratio = if self.is_powered {
            if valve_controller.should_open_leak_measurement_valve() {
                Ratio::new::<ratio>(1.)
            } else {
                Ratio::new::<ratio>(0.)
            }
        } else {
            Ratio::new::<ratio>(1.)
        };

        self.open_ratio.update(context.delta(), opening_ratio);
    }

    fn update_downstream_pressure(&mut self) {
        let current_open_state = self.open_ratio.output();

        self.downstream_pressure = self.upstream_pressure * current_open_state * current_open_state;
    }

    fn downstream_pressure(&self) -> Pressure {
        self.downstream_pressure
    }
}
impl SimulationElement for LeakMeasurementValve {
    fn receive_power(&mut self, buses: &impl ElectricalBuses) {
        self.is_powered = buses.is_powered(self.powered_by);
    }
}

pub struct Reservoir {
    level_id: VariableIdentifier,
    low_level_id: VariableIdentifier,

    max_capacity: Volume,
    max_gaugeable: Volume,
    current_level: Volume,
    min_usable: Volume,

    air_pressure: Pressure,

    air_pressure_switches: Vec<PressureSwitch>,

    level_switch: LevelSwitch,

    leak_failure: Failure,
    return_failure: Failure,
}
impl Reservoir {
    const MIN_USABLE_VOLUME_GAL: f64 = 0.2;

    const LEAK_FAILURE_FLOW_GAL_PER_S: f64 = 0.1;

    // Part of the fluid lost instead of returning to reservoir
    const RETURN_FAILURE_LEAK_RATIO: f64 = 0.1;

    pub fn new(
        context: &mut InitContext,
        hyd_loop_id: HydraulicColor,
        max_capacity: Volume,
        max_gaugeable: Volume,
        current_level: Volume,
        air_pressure_switches: Vec<PressureSwitch>,
        low_level_threshold: Volume,
    ) -> Self {
        Self {
            level_id: context.get_identifier(format!("HYD_{}_RESERVOIR_LEVEL", hyd_loop_id)),
            low_level_id: context
                .get_identifier(format!("HYD_{}_RESERVOIR_LEVEL_IS_LOW", hyd_loop_id)),
            max_capacity,
            max_gaugeable,
            current_level,
            min_usable: Volume::new::<gallon>(Self::MIN_USABLE_VOLUME_GAL),
            air_pressure: Pressure::new::<psi>(50.),
            leak_failure: Failure::new(FailureType::ReservoirLeak(hyd_loop_id)),
            return_failure: Failure::new(FailureType::ReservoirReturnLeak(hyd_loop_id)),
            air_pressure_switches,
            level_switch: LevelSwitch::new(low_level_threshold),
        }
    }

    fn update(&mut self, context: &UpdateContext, air_pressure: Pressure) {
        self.air_pressure = air_pressure;

        self.level_switch.update(self.current_level);

        self.update_pressure_switches(context);

        self.update_leak_failure(context);
    }

    fn update_leak_failure(&mut self, context: &UpdateContext) {
        if self.leak_failure.is_active() {
            self.current_level -=
                VolumeRate::new::<gallon_per_second>(Self::LEAK_FAILURE_FLOW_GAL_PER_S)
                    * context.delta_as_time();

            self.current_level = self.current_level.max(Volume::new::<gallon>(0.));
        }
    }

    fn update_pressure_switches(&mut self, context: &UpdateContext) {
        for switch in &mut self.air_pressure_switches {
            switch.update(context, self.air_pressure)
        }
    }

    // Try to take volume from reservoir. Will return only what's currently available
    fn try_take_volume(&mut self, volume: Volume) -> Volume {
        let volume_taken = if self.current_level > self.min_usable {
            let volume_available = self.current_level - self.min_usable;
            volume_available.min(volume).max(Volume::new::<gallon>(0.))
        } else {
            Volume::new::<gallon>(0.)
        };
        self.current_level -= volume_taken;

        volume_taken
    }

    // Try to take flow from reservoir. Will return only what's currently available
    fn try_take_flow(&mut self, context: &UpdateContext, flow: VolumeRate) -> VolumeRate {
        let desired_volume = flow * context.delta_as_time();
        let volume_taken = self.try_take_volume(desired_volume);
        volume_taken / context.delta_as_time()
    }

    // What's current flow available
    fn request_flow_availability(&self, context: &UpdateContext, flow: VolumeRate) -> VolumeRate {
        let desired_volume = flow * context.delta_as_time();
        let max_volume_available = self.current_level - self.min_usable;
        max_volume_available.min(desired_volume) / context.delta_as_time()
    }

    fn add_return_volume(&mut self, volume: Volume) {
        let volume_actually_returned = if !self.return_failure.is_active() {
            volume
        } else {
            volume - (Self::RETURN_FAILURE_LEAK_RATIO * volume)
        };

        self.current_level = (self.current_level + volume_actually_returned).min(self.max_capacity);
    }

    fn fluid_level_real(&self) -> Volume {
        self.current_level
    }

    fn fluid_level_from_gauge(&self) -> Volume {
        self.current_level.min(self.max_gaugeable)
    }

    pub fn air_pressure(&self) -> Pressure {
        self.air_pressure
    }

    fn is_empty(&self) -> bool {
        self.fluid_level_real() <= Volume::new::<gallon>(Self::MIN_USABLE_VOLUME_GAL)
    }

    pub fn is_low_air_pressure(&self) -> bool {
        self.air_pressure_switches
            .iter()
            .any(|s| s.state() == PressureSwitchState::NotPressurised)
    }

    pub fn is_low_level(&self) -> bool {
        self.level_switch.is_low_level()
    }
}
impl SimulationElement for Reservoir {
    fn accept<T: SimulationElementVisitor>(&mut self, visitor: &mut T) {
        self.leak_failure.accept(visitor);
        self.return_failure.accept(visitor);

        visitor.visit(self);
    }

    fn write(&self, writer: &mut SimulatorWriter) {
        writer.write(&self.level_id, self.fluid_level_from_gauge());
        writer.write(&self.low_level_id, self.is_low_level());
    }
}
impl PressurizeableReservoir for Reservoir {
    fn available_volume(&self) -> Volume {
        self.max_capacity - self.fluid_level_real()
    }
}

pub trait PumpController {
    fn should_pressurise(&self) -> bool;
}

pub struct Pump {
    delta_vol_max: Volume,
    current_displacement: Volume,
    current_flow: VolumeRate,
    current_max_displacement: Volume,
    press_breakpoints: [f64; 9],
    displacement_carac: [f64; 9],

    speed: AngularVelocity,

    cavitation_efficiency: Ratio,
}
impl Pump {
    const AIR_PRESSURE_BREAKPTS_PSI: [f64; 9] = [0., 5., 10., 15., 20., 30., 50., 70., 100.];
    const AIR_PRESSURE_CARAC_RATIO: [f64; 9] = [0.0, 0.1, 0.6, 0.8, 0.9, 1., 1., 1., 1.];

    fn new(press_breakpoints: [f64; 9], displacement_carac: [f64; 9]) -> Self {
        Self {
            delta_vol_max: Volume::new::<gallon>(0.),
            current_displacement: Volume::new::<gallon>(0.),
            current_flow: VolumeRate::new::<gallon_per_second>(0.),
            current_max_displacement: Volume::new::<gallon>(0.),
            press_breakpoints,
            displacement_carac,

            speed: AngularVelocity::new::<revolution_per_minute>(0.),

            cavitation_efficiency: Ratio::new::<ratio>(1.),
        }
    }

    fn update<T: PumpController>(
        &mut self,
        context: &UpdateContext,
        section: &impl SectionPressure,
        reservoir: &Reservoir,
        speed: AngularVelocity,
        controller: &T,
    ) {
        self.speed = speed;

        self.update_cavitation(reservoir);

        let theoretical_displacement = self.calculate_displacement(section, controller);

        self.current_max_displacement = self.cavitation_efficiency * theoretical_displacement;

        let max_flow = Self::calculate_flow(speed, self.current_max_displacement)
            .max(VolumeRate::new::<gallon_per_second>(0.));

        let max_flow_available_from_reservoir =
            reservoir.request_flow_availability(context, max_flow);

        self.delta_vol_max = max_flow_available_from_reservoir * context.delta_as_time();
    }

    fn update_cavitation(&mut self, reservoir: &Reservoir) {
        self.cavitation_efficiency = Ratio::new::<ratio>(interpolation(
            &Self::AIR_PRESSURE_BREAKPTS_PSI,
            &Self::AIR_PRESSURE_CARAC_RATIO,
            reservoir.air_pressure().get::<psi>(),
        ));

        if reservoir.is_empty() {
            self.cavitation_efficiency = Ratio::new::<ratio>(0.);
        }
    }

    fn calculate_displacement<T: PumpController>(
        &self,
        section: &impl SectionPressure,
        controller: &T,
    ) -> Volume {
        if controller.should_pressurise() {
            Volume::new::<cubic_inch>(interpolation(
                &self.press_breakpoints,
                &self.displacement_carac,
                section.pressure().get::<psi>(),
            ))
        } else {
            Volume::new::<cubic_inch>(0.)
        }
    }

    fn calculate_displacement_from_required_flow(&self, required_flow: VolumeRate) -> Volume {
        if self.speed.get::<revolution_per_minute>() > 0. {
            let displacement = Volume::new::<cubic_inch>(
                required_flow.get::<gallon_per_second>() * 231.0 * 60.0
                    / self.speed.get::<revolution_per_minute>(),
            );
            self.current_max_displacement
                .min(displacement)
                .max(Volume::new::<cubic_inch>(0.))
        } else {
            self.current_max_displacement
        }
    }

    fn calculate_flow(speed: AngularVelocity, displacement: Volume) -> VolumeRate {
        if speed.get::<revolution_per_minute>() > 0. {
            VolumeRate::new::<gallon_per_second>(
                speed.get::<revolution_per_minute>() * displacement.get::<cubic_inch>()
                    / 231.00
                    / 60.0,
            )
        } else {
            VolumeRate::new::<gallon_per_second>(0.)
        }
    }

    fn get_max_flow(&self) -> VolumeRate {
        if self.speed.get::<revolution_per_minute>() > 0. {
            VolumeRate::new::<gallon_per_minute>(
                self.speed.get::<revolution_per_minute>()
                    * self.current_displacement.get::<cubic_inch>()
                    / 231.0,
            )
        } else {
            VolumeRate::new::<gallon_per_second>(0.)
        }
    }

    fn cavitation_efficiency(&self) -> Ratio {
        self.cavitation_efficiency
    }
}
impl PressureSource for Pump {
    fn delta_vol_max(&self) -> Volume {
        self.delta_vol_max
    }

    fn update_after_pressure_regulation(
        &mut self,
        context: &UpdateContext,
        volume_required: Volume,
        reservoir: &mut Reservoir,
        is_pump_connected_to_reservoir: bool,
    ) {
        let required_flow = volume_required / context.delta_as_time();
        self.current_displacement = self.calculate_displacement_from_required_flow(required_flow);
        let max_current_flow = self.get_max_flow();

        self.current_flow = if is_pump_connected_to_reservoir {
            reservoir.try_take_flow(context, max_current_flow)
        } else {
            VolumeRate::new::<gallon_per_second>(0.)
        }
    }

    fn flow(&self) -> VolumeRate {
        self.current_flow
    }

    fn displacement(&self) -> Volume {
        self.current_displacement
    }
}

pub struct ElectricPump {
    cavitation_id: VariableIdentifier,
    pump: Pump,
    pump_physics: ElectricalPumpPhysics,
}
impl ElectricPump {
    const NOMINAL_SPEED: f64 = 7600.0;
    const DISPLACEMENT_BREAKPTS: [f64; 9] = [
        0.0, 500.0, 1000.0, 1500.0, 2175.0, 2850.0, 3080.0, 3100.0, 3500.0,
    ];
    const DISPLACEMENT_MAP: [f64; 9] = [0.263, 0.263, 0.263, 0.263, 0.263, 0.2, 0.0, 0.0, 0.0];

    pub fn new(
        context: &mut InitContext,
        id: &str,
        bus_type: ElectricalBusType,
        max_current: ElectricCurrent,
    ) -> Self {
        Self {
            cavitation_id: context.get_identifier(format!("HYD_{}_EPUMP_CAVITATION", id)),
            pump: Pump::new(Self::DISPLACEMENT_BREAKPTS, Self::DISPLACEMENT_MAP),
            pump_physics: ElectricalPumpPhysics::new(
                context,
                id,
                bus_type,
                max_current,
                AngularVelocity::new::<revolution_per_minute>(Self::NOMINAL_SPEED),
            ),
        }
    }

    pub fn update<T: PumpController>(
        &mut self,
        context: &UpdateContext,
        section: &impl SectionPressure,
        reservoir: &Reservoir,
        controller: &T,
    ) {
        self.pump_physics.set_active(controller.should_pressurise());
        self.pump_physics
            .update(context, section, self.pump.displacement());

        self.pump.update(
            context,
            section,
            reservoir,
            self.pump_physics.speed(),
            controller,
        );
    }

    pub fn cavitation_efficiency(&self) -> Ratio {
        self.pump.cavitation_efficiency()
    }

    pub fn flow(&self) -> VolumeRate {
        self.pump.flow()
    }
}
impl PressureSource for ElectricPump {
    fn delta_vol_max(&self) -> Volume {
        self.pump.delta_vol_max()
    }

    fn update_after_pressure_regulation(
        &mut self,
        context: &UpdateContext,
        volume_required: Volume,
        reservoir: &mut Reservoir,
        is_pump_connected_to_reservoir: bool,
    ) {
        self.pump.update_after_pressure_regulation(
            context,
            volume_required,
            reservoir,
            is_pump_connected_to_reservoir,
        );
    }

    fn flow(&self) -> VolumeRate {
        self.pump.flow()
    }

    fn displacement(&self) -> Volume {
        self.pump.displacement()
    }
}
impl SimulationElement for ElectricPump {
    fn accept<T: SimulationElementVisitor>(&mut self, visitor: &mut T) {
        self.pump_physics.accept(visitor);

        visitor.visit(self);
    }

    fn write(&self, writer: &mut SimulatorWriter) {
        writer.write(
            &self.cavitation_id,
            self.cavitation_efficiency().get::<ratio>(),
        );
    }
}

pub struct EngineDrivenPump {
    active_id: VariableIdentifier,

    is_active: bool,
    speed: AngularVelocity,
    pump: Pump,
}
impl EngineDrivenPump {
    const DISPLACEMENT_BREAKPTS: [f64; 9] = [
        0.0, 500.0, 1000.0, 1500.0, 2800.0, 2950.0, 3000.0, 3020.0, 3500.0,
    ];
    const DISPLACEMENT_MAP: [f64; 9] = [2.4, 2.4, 2.4, 2.4, 2.4, 2.4, 2.2, 1.0, 0.0];

    pub fn new(context: &mut InitContext, id: &str) -> Self {
        Self {
            active_id: context.get_identifier(format!("HYD_{}_EDPUMP_ACTIVE", id)),
            is_active: false,
            speed: AngularVelocity::new::<revolution_per_minute>(0.),
            pump: Pump::new(Self::DISPLACEMENT_BREAKPTS, Self::DISPLACEMENT_MAP),
        }
    }

    pub fn update(
        &mut self,
        context: &UpdateContext,
        section: &impl SectionPressure,
        reservoir: &Reservoir,
        pump_speed: AngularVelocity,
        controller: &impl PumpController,
    ) {
        self.speed = pump_speed;
        self.pump
            .update(context, section, reservoir, pump_speed, controller);
        self.is_active = controller.should_pressurise();
    }
}
impl PressureSource for EngineDrivenPump {
    fn delta_vol_max(&self) -> Volume {
        self.pump.delta_vol_max()
    }

    fn update_after_pressure_regulation(
        &mut self,
        context: &UpdateContext,
        volume_required: Volume,
        reservoir: &mut Reservoir,
        is_pump_connected_to_reservoir: bool,
    ) {
        self.pump.update_after_pressure_regulation(
            context,
            volume_required,
            reservoir,
            is_pump_connected_to_reservoir,
        );
    }

    fn flow(&self) -> VolumeRate {
        self.pump.flow()
    }

    fn displacement(&self) -> Volume {
        self.pump.current_displacement
    }
}
impl SimulationElement for EngineDrivenPump {
    fn write(&self, writer: &mut SimulatorWriter) {
        writer.write(&self.active_id, self.is_active);
    }
}

struct WindTurbine {
    rpm_id: VariableIdentifier,

    position: f64,
    speed: AngularVelocity,
    acceleration: f64,
    torque_sum: f64,
}
impl WindTurbine {
    // Low speed special calculation threshold. Under that value we compute resistant torque depending on pump angle and displacement.
    const LOW_SPEED_PHYSICS_ACTIVATION: f64 = 50.;
    const STOWED_ANGLE: f64 = std::f64::consts::PI / 2.;
    const PROPELLER_INERTIA: f64 = 2.;
    const RPM_GOVERNOR_BREAKPTS: [f64; 9] = [
        0.0, 1000., 3000.0, 4000.0, 4800.0, 5800.0, 6250.0, 9000.0, 15000.0,
    ];
    const PROP_ALPHA_MAP: [f64; 9] = [45., 45., 45., 45., 35., 25., 1., 1., 1.];

    fn new(context: &mut InitContext) -> Self {
        Self {
            rpm_id: context.get_identifier("HYD_RAT_RPM".to_owned()),

            position: Self::STOWED_ANGLE,
            speed: AngularVelocity::new::<revolution_per_minute>(0.),
            acceleration: 0.,
            torque_sum: 0.,
        }
    }

    fn speed(&self) -> AngularVelocity {
        self.speed
    }

    fn update_generated_torque(&mut self, indicated_speed: Velocity, stow_pos: f64) {
        let cur_alpha = interpolation(
            &Self::RPM_GOVERNOR_BREAKPTS,
            &Self::PROP_ALPHA_MAP,
            self.speed().get::<revolution_per_minute>(),
        );

        // Simple model. stow pos sin simulates the angle of the blades vs wind while deploying
        let air_speed_torque = cur_alpha.to_radians().sin()
            * (indicated_speed.get::<knot>() * indicated_speed.get::<knot>() / 100.)
            * 0.5
            * (std::f64::consts::PI / 2. * stow_pos).sin();
        self.torque_sum += air_speed_torque;
    }

    fn update_friction_torque(&mut self, displacement_ratio: f64) {
        let mut pump_torque = 0.;
        if self.speed().get::<revolution_per_minute>() < Self::LOW_SPEED_PHYSICS_ACTIVATION {
            pump_torque += (self.position * 4.).cos() * displacement_ratio.max(0.35) * 35.;
            pump_torque += -self.speed.get::<radian_per_second>() * 15.;
        } else {
            pump_torque +=
                displacement_ratio.max(0.35) * 1. * -self.speed.get::<radian_per_second>();
        }
        pump_torque -= self.speed.get::<radian_per_second>() * 0.05;
        // Static air drag of the propeller
        self.torque_sum += pump_torque;
    }

    fn update_physics(&mut self, delta_time: &Duration) {
        self.acceleration = self.torque_sum / Self::PROPELLER_INERTIA;
        self.speed +=
            AngularVelocity::new::<radian_per_second>(self.acceleration * delta_time.as_secs_f64());
        self.position += self.speed.get::<radian_per_second>() * delta_time.as_secs_f64();

        // Reset torque accumulator at end of update
        self.torque_sum = 0.;
    }

    fn update(
        &mut self,
        delta_time: &Duration,
        indicated_speed: Velocity,
        stow_pos: f64,
        displacement_ratio: f64,
    ) {
        if stow_pos > 0.1 {
            // Do not update anything on the propeller if still stowed
            self.update_generated_torque(indicated_speed, stow_pos);
            self.update_friction_torque(displacement_ratio);
            self.update_physics(delta_time);
        }
    }
}
impl SimulationElement for WindTurbine {
    fn write(&self, writer: &mut SimulatorWriter) {
        writer.write(&self.rpm_id, self.speed().get::<revolution_per_minute>());
    }
}

struct AlwaysPressurisePumpController {}
impl AlwaysPressurisePumpController {
    fn new() -> Self {
        Self {}
    }
}
impl PumpController for AlwaysPressurisePumpController {
    fn should_pressurise(&self) -> bool {
        true
    }
}
impl Default for AlwaysPressurisePumpController {
    fn default() -> Self {
        Self::new()
    }
}

pub trait RamAirTurbineController {
    fn should_deploy(&self) -> bool;
}

pub struct RamAirTurbine {
    stow_position_id: VariableIdentifier,

    deployment_commanded: bool,
    pump: Pump,
    pump_controller: AlwaysPressurisePumpController,
    wind_turbine: WindTurbine,
    position: f64,
    max_displacement: f64,
}
impl RamAirTurbine {
    const DISPLACEMENT_BREAKPTS: [f64; 9] = [
        0.0, 500.0, 1000.0, 1500.0, 2100.0, 2300.0, 2600.0, 3050.0, 3500.0,
    ];
    const DISPLACEMENT_MAP: [f64; 9] = [1.15, 1.15, 1.15, 1.15, 1.15, 0.5, 0.0, 0.0, 0.0];

    // Speed to go from 0 to 1 stow position per sec. 1 means full deploying in 1s
    const STOWING_SPEED: f64 = 1.;

    pub fn new(context: &mut InitContext) -> Self {
        let mut max_disp = 0.;
        for v in Self::DISPLACEMENT_MAP.iter() {
            if v > &max_disp {
                max_disp = *v;
            }
        }

        Self {
            stow_position_id: context.get_identifier("HYD_RAT_STOW_POSITION".to_owned()),

            deployment_commanded: false,
            pump: Pump::new(Self::DISPLACEMENT_BREAKPTS, Self::DISPLACEMENT_MAP),
            pump_controller: AlwaysPressurisePumpController::new(),
            wind_turbine: WindTurbine::new(context),
            position: 0.,
            max_displacement: max_disp,
        }
    }

    pub fn update(
        &mut self,
        context: &UpdateContext,
        section: &impl SectionPressure,
        reservoir: &Reservoir,
        controller: &impl RamAirTurbineController,
    ) {
        // Once commanded, stays commanded forever
        self.deployment_commanded = controller.should_deploy() || self.deployment_commanded;

        self.pump.update(
            context,
            section,
            reservoir,
            self.wind_turbine.speed(),
            &self.pump_controller,
        );
    }

    pub fn update_physics(&mut self, delta_time: &Duration, indicated_airspeed: Velocity) {
        // Calculate the ratio of current displacement vs max displacement as an image of the load of the pump
        let displacement_ratio = self.delta_vol_max().get::<gallon>() / self.max_displacement;
        self.wind_turbine.update(
            delta_time,
            indicated_airspeed,
            self.position,
            displacement_ratio,
        );
    }

    pub fn update_position(&mut self, delta_time: &Duration) {
        if self.deployment_commanded {
            self.position += delta_time.as_secs_f64() * Self::STOWING_SPEED;

            // Finally limiting pos in [0:1] range
            if self.position < 0. {
                self.position = 0.;
            } else if self.position > 1. {
                self.position = 1.;
            }
        }
    }
}
impl PressureSource for RamAirTurbine {
    fn delta_vol_max(&self) -> Volume {
        self.pump.delta_vol_max()
    }

    fn update_after_pressure_regulation(
        &mut self,
        context: &UpdateContext,
        volume_required: Volume,
        reservoir: &mut Reservoir,
        is_pump_connected_to_reservoir: bool,
    ) {
        self.pump.update_after_pressure_regulation(
            context,
            volume_required,
            reservoir,
            is_pump_connected_to_reservoir,
        );
    }

    fn flow(&self) -> VolumeRate {
        self.pump.flow()
    }

    fn displacement(&self) -> Volume {
        self.pump.displacement()
    }
}
impl SimulationElement for RamAirTurbine {
    fn accept<T: SimulationElementVisitor>(&mut self, visitor: &mut T) {
        self.wind_turbine.accept(visitor);

        visitor.visit(self);
    }

    fn write(&self, writer: &mut SimulatorWriter) {
        writer.write(&self.stow_position_id, self.position);
    }
}

#[cfg(test)]
mod tests {
<<<<<<< HEAD
    use crate::simulation::test::{ElementCtorFn, SimulationTestBed, TestBed};
=======
    use crate::simulation::test::{ElementCtorFn, ReadByName, SimulationTestBed, TestBed};
>>>>>>> bcedb86e
    use crate::simulation::InitContext;
    use ntest::assert_about_eq;

    use uom::si::{f64::*, pressure::psi, ratio::percent, volume::gallon};

    use super::*;

    #[test]
    fn section_writes_its_state() {
        let mut test_bed = SimulationTestBed::from(ElementCtorFn(|context| {
            section(context, HydraulicColor::Green, "PUMP", 2)
        }));

        test_bed.run();

        assert!(test_bed.contains_variable_with_name("HYD_GREEN_PUMP_2_SECTION_PRESSURE"));
        assert!(test_bed.contains_variable_with_name("HYD_GREEN_PUMP_2_FIRE_VALVE_OPENED"));
    }

    #[test]
    fn hyd_circuit_writes_its_state() {
        let mut test_bed = SimulationTestBed::from(ElementCtorFn(|context| {
            hydraulic_circuit(context, HydraulicColor::Green, 2)
        }));

        test_bed.run();

        assert!(test_bed.contains_variable_with_name("HYD_GREEN_SYSTEM_1_SECTION_PRESSURE"));
        assert!(!test_bed.contains_variable_with_name("HYD_GREEN_SYSTEM_1_FIRE_VALVE_OPENED"));

        assert!(test_bed.contains_variable_with_name("HYD_GREEN_PUMP_1_SECTION_PRESSURE"));
        assert!(test_bed.contains_variable_with_name("HYD_GREEN_PUMP_1_FIRE_VALVE_OPENED"));

        assert!(test_bed.contains_variable_with_name("HYD_GREEN_PUMP_2_SECTION_PRESSURE"));
        assert!(test_bed.contains_variable_with_name("HYD_GREEN_PUMP_2_FIRE_VALVE_OPENED"));

        assert!(!test_bed.contains_variable_with_name("HYD_GREEN_PUMP_0_SECTION_PRESSURE"));
        assert!(!test_bed.contains_variable_with_name("HYD_GREEN_PUMP_0_FIRE_VALVE_OPENED"));

        assert!(!test_bed.contains_variable_with_name("HYD_GREEN_PUMP_3_SECTION_PRESSURE"));
        assert!(!test_bed.contains_variable_with_name("HYD_GREEN_PUMP_3_FIRE_VALVE_OPENED"));
    }

    #[test]
    fn reservoir_gives_desired_flow() {
        let mut test_bed = SimulationTestBed::from(ElementCtorFn(|context| {
<<<<<<< HEAD
            Reservoir::new(
                context,
                "GREEN",
=======
            reservoir(
                context,
                HydraulicColor::Green,
                Volume::new::<gallon>(5.),
>>>>>>> bcedb86e
                Volume::new::<gallon>(5.),
                Volume::new::<gallon>(5.),
            )
        }));
<<<<<<< HEAD

        let volume_taken =
            test_bed.command_element(|e| e.try_take_volume(Volume::new::<gallon>(1.)));
        assert!(Volume::new::<gallon>(1.) == volume_taken);

        let current_level = test_bed.query_element(|e| e.current_level);
        assert!(
            current_level > Volume::new::<gallon>(3.99)
                && current_level < Volume::new::<gallon>(4.01)
=======

        assert_about_eq!(
            test_bed
                .command_element(|r| r.try_take_volume(Volume::new::<gallon>(1.)).get::<gallon>()),
            1.
        );

        assert_about_eq!(
            test_bed.query_element(|r| r.fluid_level_real().get::<gallon>()),
            4.
        );

        assert_about_eq!(
            test_bed.query_element(|r| r.fluid_level_from_gauge().get::<gallon>()),
            4.
>>>>>>> bcedb86e
        );
    }

    #[test]
    fn reservoir_gives_only_volume_available() {
        let mut test_bed = SimulationTestBed::from(ElementCtorFn(|context| {
<<<<<<< HEAD
            Reservoir::new(
                context,
                "GREEN",
=======
            reservoir(
                context,
                HydraulicColor::Green,
                Volume::new::<gallon>(5.),
>>>>>>> bcedb86e
                Volume::new::<gallon>(5.),
                Volume::new::<gallon>(5.),
            )
        }));
<<<<<<< HEAD

        let volume_taken =
            test_bed.command_element(|e| e.try_take_volume(Volume::new::<gallon>(10.)));

        assert!(volume_taken.get::<gallon>() == 5. - Reservoir::MIN_USABLE_VOLUME);
    }

    #[test]
    fn leak_measurement_valve_init_with_zero_pressures() {
        let test_bed = SimulationTestBed::from(ElementCtorFn(|_| {
            LeakMeasurementValve::new(ElectricalBusType::DirectCurrentEssential)
        }));

        assert!(test_bed.query_element(|e| e.downstream_pressure == Pressure::new::<psi>(0.)));
        assert!(test_bed.query_element(|e| e.upstream_pressure == Pressure::new::<psi>(0.)));
=======

        let drawn_volume =
            test_bed.command_element(|r| r.try_take_volume(Volume::new::<gallon>(10.)));
        assert!(drawn_volume.get::<gallon>() == 5. - Reservoir::MIN_USABLE_VOLUME_GAL);
>>>>>>> bcedb86e
    }

    #[test]
    fn reservoir_reports_only_gaugeable_volume() {
        let mut test_bed = SimulationTestBed::from(ElementCtorFn(|context| {
            reservoir(
                context,
                HydraulicColor::Green,
                Volume::new::<gallon>(5.),
                Volume::new::<gallon>(2.),
                Volume::new::<gallon>(5.),
            )
        }));

        test_bed.run();

<<<<<<< HEAD
        assert!(test_bed.contains_variable_with_name("HYD_BROWN_PUMP_2_SECTION_PRESSURE"));
        assert!(test_bed.contains_variable_with_name("HYD_BROWN_PUMP_2_SECTION_PRESSURE_SWITCH"));
        assert!(test_bed.contains_variable_with_name("HYD_BROWN_PUMP_2_FIRE_VALVE_OPENED"));
=======
        let volume_gallon: f64 = test_bed.read_by_name("HYD_GREEN_RESERVOIR_LEVEL");

        assert_about_eq!(volume_gallon, 2.);
>>>>>>> bcedb86e
    }

    #[test]
    fn reservoir_leaking_loses_fluid() {
        let mut test_bed = SimulationTestBed::from(ElementCtorFn(|context| {
            reservoir(
                context,
                HydraulicColor::Green,
                Volume::new::<gallon>(5.),
                Volume::new::<gallon>(2.),
                Volume::new::<gallon>(5.),
            )
        }));

        test_bed.set_update_after_power_distribution(|reservoir, context| {
            reservoir.update(context, Pressure::new::<psi>(50.))
        });

        test_bed.fail(FailureType::ReservoirLeak(HydraulicColor::Green));
        test_bed.run_multiple_frames(Duration::from_secs(10));

        let volume_after_leak_gallon: f64 = test_bed.read_by_name("HYD_GREEN_RESERVOIR_LEVEL");
        assert!(volume_after_leak_gallon < 4.5);
    }

    #[test]
    fn reservoir_leaking_cant_go_lower_then_0() {
        let mut test_bed = SimulationTestBed::from(ElementCtorFn(|context| {
            reservoir(
                context,
                HydraulicColor::Green,
                Volume::new::<gallon>(5.),
                Volume::new::<gallon>(2.),
                Volume::new::<gallon>(0.5),
            )
        }));

        test_bed.set_update_after_power_distribution(|reservoir, context| {
            reservoir.update(context, Pressure::new::<psi>(50.))
        });

<<<<<<< HEAD
        assert!(test_bed.contains_variable_with_name("HYD_BROWN_SYSTEM_1_SECTION_PRESSURE"));
        assert!(test_bed.contains_variable_with_name("HYD_BROWN_SYSTEM_1_SECTION_PRESSURE_SWITCH"));
        assert!(!test_bed.contains_variable_with_name("HYD_BROWN_SYSTEM_1_FIRE_VALVE_OPENED"));

        assert!(test_bed.contains_variable_with_name("HYD_BROWN_PUMP_1_SECTION_PRESSURE"));
        assert!(!test_bed.contains_variable_with_name("HYD_BROWN_PUMP_1_SECTION_PRESSURE_SWITCH"));
        assert!(test_bed.contains_variable_with_name("HYD_BROWN_PUMP_1_FIRE_VALVE_OPENED"));

        assert!(test_bed.contains_variable_with_name("HYD_BROWN_PUMP_2_SECTION_PRESSURE"));
        assert!(!test_bed.contains_variable_with_name("HYD_BROWN_PUMP_2_SECTION_PRESSURE_SWITCH"));
        assert!(test_bed.contains_variable_with_name("HYD_BROWN_PUMP_2_FIRE_VALVE_OPENED"));
=======
        test_bed.fail(FailureType::ReservoirLeak(HydraulicColor::Green));
        test_bed.run_multiple_frames(Duration::from_secs(10));

        let volume_after_leak_gallon: f64 = test_bed.read_by_name("HYD_GREEN_RESERVOIR_LEVEL");
        assert!(volume_after_leak_gallon == 0.);
    }

    #[test]
    fn reservoir_empty_has_level_switch_reporting_empty() {
        let mut test_bed = SimulationTestBed::from(ElementCtorFn(|context| {
            reservoir(
                context,
                HydraulicColor::Green,
                Volume::new::<gallon>(5.),
                Volume::new::<gallon>(2.),
                Volume::new::<gallon>(0.5),
            )
        }));
>>>>>>> bcedb86e

        test_bed.set_update_after_power_distribution(|reservoir, context| {
            reservoir.update(context, Pressure::new::<psi>(50.))
        });

        let is_low: bool = test_bed.read_by_name("HYD_GREEN_RESERVOIR_LEVEL_IS_LOW");
        assert!(!is_low);

        test_bed.fail(FailureType::ReservoirLeak(HydraulicColor::Green));
        test_bed.run_multiple_frames(Duration::from_secs(10));

        let is_low: bool = test_bed.read_by_name("HYD_GREEN_RESERVOIR_LEVEL_IS_LOW");
        assert!(is_low);
    }

    fn section(
        context: &mut InitContext,
        loop_id: HydraulicColor,
        section_id: &str,
        pump_id: usize,
    ) -> Section {
        let fire_valve = Some(FireValve::new(
            context,
            loop_id,
            pump_id,
            HydraulicCircuit::DEFAULT_FIRE_VALVE_POWERING_BUS,
        ));
        Section::new(
            context,
            loop_id,
            section_id,
            pump_id,
            VolumeRate::new::<gallon_per_second>(
                HydraulicCircuit::PUMP_SECTION_STATIC_LEAK_GAL_P_S,
            ),
            Volume::new::<gallon>(HydraulicCircuit::PUMP_SECTION_MAX_VOLUME_GAL),
            Volume::new::<gallon>(HydraulicCircuit::PUMP_SECTION_MAX_VOLUME_GAL),
            None,
            Pressure::new::<psi>(1400.),
            Pressure::new::<psi>(2000.),
            fire_valve,
            false,
            false,
            Some(LeakMeasurementValve::new(
                HydraulicCircuit::DEFAULT_LEAK_MEASUREMENT_VALVE_POWERING_BUS,
            )),
        )
    }

    fn reservoir(
        context: &mut InitContext,
        hyd_loop_id: HydraulicColor,
        max_capacity: Volume,
        max_gaugeable: Volume,
        current_level: Volume,
    ) -> Reservoir {
        Reservoir::new(
            context,
            hyd_loop_id,
            max_capacity,
            max_gaugeable,
            current_level,
            vec![PressureSwitch::new(
                Pressure::new::<psi>(23.45),
                Pressure::new::<psi>(20.55),
                PressureSwitchType::Relative,
            )],
            max_capacity * 0.1,
        )
    }

    fn hydraulic_circuit(
        context: &mut InitContext,
        loop_color: HydraulicColor,
        main_pump_number: usize,
    ) -> HydraulicCircuit {
        let reservoir = reservoir(
            context,
            loop_color,
            Volume::new::<gallon>(5.),
            Volume::new::<gallon>(4.),
            Volume::new::<gallon>(3.),
        );
        HydraulicCircuit::new(
            context,
            loop_color,
            main_pump_number,
            Ratio::new::<percent>(100.),
            Volume::new::<gallon>(10.),
            reservoir,
            Pressure::new::<psi>(1450.),
            Pressure::new::<psi>(1900.),
            Pressure::new::<psi>(1300.),
            Pressure::new::<psi>(1800.),
            true,
            false,
        )
    }

    fn engine_driven_pump(context: &mut InitContext) -> EngineDrivenPump {
        EngineDrivenPump::new(context, "DEFAULT")
    }

    #[cfg(test)]
    mod edp_tests {
        use super::*;

        use crate::simulation::test::{ElementCtorFn, SimulationTestBed};

        #[test]
        fn starts_inactive() {
            let test_bed = SimulationTestBed::from(ElementCtorFn(engine_driven_pump));

            assert!(test_bed.query_element(|e| !e.is_active));
        }
    }
}<|MERGE_RESOLUTION|>--- conflicted
+++ resolved
@@ -1,18 +1,11 @@
 use self::linear_actuator::Actuator;
-<<<<<<< HEAD
-
+use crate::failures::{Failure, FailureType};
 use crate::hydraulic::electrical_pump_physics::ElectricalPumpPhysics;
 use crate::pneumatic::PressurizeableReservoir;
 use crate::shared::{
     interpolation, low_pass_filter::LowPassFilter, ElectricalBusType, ElectricalBuses,
+    HydraulicColor,
 };
-
-=======
-use crate::failures::{Failure, FailureType};
-use crate::hydraulic::electrical_pump_physics::ElectricalPumpPhysics;
-use crate::pneumatic::PressurizeableReservoir;
-use crate::shared::{interpolation, ElectricalBusType, ElectricalBuses, HydraulicColor};
->>>>>>> bcedb86e
 use crate::simulation::{
     InitContext, SimulationElement, SimulationElementVisitor, SimulatorWriter, UpdateContext,
     VariableIdentifier, Write,
@@ -1019,15 +1012,11 @@
             + self.delta_pressure_from_delta_volume(fluid_volume_compressed, fluid);
         self.current_pressure = self.current_pressure.max(Pressure::new::<psi>(14.7));
 
-<<<<<<< HEAD
         if let Some(valve) = &self.leak_measurement_valve {
             self.pressure_switch.update(valve.downstream_pressure());
         } else {
             self.pressure_switch.update(self.current_pressure);
         }
-=======
-        self.pressure_switch.update(context, self.current_pressure);
->>>>>>> bcedb86e
     }
 
     fn delta_pressure_from_delta_volume(&self, delta_vol: Volume, fluid: &Fluid) -> Pressure {
@@ -2022,11 +2011,7 @@
 
 #[cfg(test)]
 mod tests {
-<<<<<<< HEAD
-    use crate::simulation::test::{ElementCtorFn, SimulationTestBed, TestBed};
-=======
     use crate::simulation::test::{ElementCtorFn, ReadByName, SimulationTestBed, TestBed};
->>>>>>> bcedb86e
     use crate::simulation::InitContext;
     use ntest::assert_about_eq;
 
@@ -2073,31 +2058,14 @@
     #[test]
     fn reservoir_gives_desired_flow() {
         let mut test_bed = SimulationTestBed::from(ElementCtorFn(|context| {
-<<<<<<< HEAD
-            Reservoir::new(
-                context,
-                "GREEN",
-=======
             reservoir(
                 context,
                 HydraulicColor::Green,
                 Volume::new::<gallon>(5.),
->>>>>>> bcedb86e
                 Volume::new::<gallon>(5.),
                 Volume::new::<gallon>(5.),
             )
         }));
-<<<<<<< HEAD
-
-        let volume_taken =
-            test_bed.command_element(|e| e.try_take_volume(Volume::new::<gallon>(1.)));
-        assert!(Volume::new::<gallon>(1.) == volume_taken);
-
-        let current_level = test_bed.query_element(|e| e.current_level);
-        assert!(
-            current_level > Volume::new::<gallon>(3.99)
-                && current_level < Volume::new::<gallon>(4.01)
-=======
 
         assert_about_eq!(
             test_bed
@@ -2113,28 +2081,20 @@
         assert_about_eq!(
             test_bed.query_element(|r| r.fluid_level_from_gauge().get::<gallon>()),
             4.
->>>>>>> bcedb86e
         );
     }
 
     #[test]
     fn reservoir_gives_only_volume_available() {
         let mut test_bed = SimulationTestBed::from(ElementCtorFn(|context| {
-<<<<<<< HEAD
-            Reservoir::new(
-                context,
-                "GREEN",
-=======
             reservoir(
                 context,
                 HydraulicColor::Green,
                 Volume::new::<gallon>(5.),
->>>>>>> bcedb86e
                 Volume::new::<gallon>(5.),
                 Volume::new::<gallon>(5.),
             )
         }));
-<<<<<<< HEAD
 
         let volume_taken =
             test_bed.command_element(|e| e.try_take_volume(Volume::new::<gallon>(10.)));
@@ -2150,12 +2110,6 @@
 
         assert!(test_bed.query_element(|e| e.downstream_pressure == Pressure::new::<psi>(0.)));
         assert!(test_bed.query_element(|e| e.upstream_pressure == Pressure::new::<psi>(0.)));
-=======
-
-        let drawn_volume =
-            test_bed.command_element(|r| r.try_take_volume(Volume::new::<gallon>(10.)));
-        assert!(drawn_volume.get::<gallon>() == 5. - Reservoir::MIN_USABLE_VOLUME_GAL);
->>>>>>> bcedb86e
     }
 
     #[test]
@@ -2172,15 +2126,9 @@
 
         test_bed.run();
 
-<<<<<<< HEAD
-        assert!(test_bed.contains_variable_with_name("HYD_BROWN_PUMP_2_SECTION_PRESSURE"));
-        assert!(test_bed.contains_variable_with_name("HYD_BROWN_PUMP_2_SECTION_PRESSURE_SWITCH"));
-        assert!(test_bed.contains_variable_with_name("HYD_BROWN_PUMP_2_FIRE_VALVE_OPENED"));
-=======
         let volume_gallon: f64 = test_bed.read_by_name("HYD_GREEN_RESERVOIR_LEVEL");
 
         assert_about_eq!(volume_gallon, 2.);
->>>>>>> bcedb86e
     }
 
     #[test]
@@ -2222,19 +2170,6 @@
             reservoir.update(context, Pressure::new::<psi>(50.))
         });
 
-<<<<<<< HEAD
-        assert!(test_bed.contains_variable_with_name("HYD_BROWN_SYSTEM_1_SECTION_PRESSURE"));
-        assert!(test_bed.contains_variable_with_name("HYD_BROWN_SYSTEM_1_SECTION_PRESSURE_SWITCH"));
-        assert!(!test_bed.contains_variable_with_name("HYD_BROWN_SYSTEM_1_FIRE_VALVE_OPENED"));
-
-        assert!(test_bed.contains_variable_with_name("HYD_BROWN_PUMP_1_SECTION_PRESSURE"));
-        assert!(!test_bed.contains_variable_with_name("HYD_BROWN_PUMP_1_SECTION_PRESSURE_SWITCH"));
-        assert!(test_bed.contains_variable_with_name("HYD_BROWN_PUMP_1_FIRE_VALVE_OPENED"));
-
-        assert!(test_bed.contains_variable_with_name("HYD_BROWN_PUMP_2_SECTION_PRESSURE"));
-        assert!(!test_bed.contains_variable_with_name("HYD_BROWN_PUMP_2_SECTION_PRESSURE_SWITCH"));
-        assert!(test_bed.contains_variable_with_name("HYD_BROWN_PUMP_2_FIRE_VALVE_OPENED"));
-=======
         test_bed.fail(FailureType::ReservoirLeak(HydraulicColor::Green));
         test_bed.run_multiple_frames(Duration::from_secs(10));
 
@@ -2253,7 +2188,6 @@
                 Volume::new::<gallon>(0.5),
             )
         }));
->>>>>>> bcedb86e
 
         test_bed.set_update_after_power_distribution(|reservoir, context| {
             reservoir.update(context, Pressure::new::<psi>(50.))
