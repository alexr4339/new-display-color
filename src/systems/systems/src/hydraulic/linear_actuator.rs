use nalgebra::{Rotation3, Unit, Vector3};

use uom::si::{
    angle::radian,
    angular_acceleration::radian_per_second_squared,
    angular_velocity::radian_per_second,
    area::square_meter,
    f64::*,
    force::newton,
    length::meter,
    mass::kilogram,
    ratio::ratio,
    torque::newton_meter,
    velocity::meter_per_second,
    volume::{cubic_meter, gallon},
    volume_rate::{cubic_meter_per_second, gallon_per_second},
};

use crate::{
    shared::{interpolation, low_pass_filter::LowPassFilter},
    simulation::UpdateContext,
};

use std::time::Duration;

pub trait Actuator {
    fn used_volume(&self) -> Volume;
    fn reservoir_return(&self) -> Volume;
    fn reset_volumes(&mut self);
}

/// Trait linked to anything moving bounded between a minimum and maximum position.
/// Those bounds implies that it will have a max and min distance from a fixed
/// point in space to the position where we apply forces to it,
/// for example a control arm where an actuator is attached.
pub trait BoundedLinearLength {
    fn min_absolute_length_to_anchor(&self) -> Length;
    fn max_absolute_length_to_anchor(&self) -> Length;
}

#[derive(PartialEq, Clone, Copy)]
pub enum LinearActuatorMode {
    ClosedValves,
    PositionControl,
    ActiveDamping,
    SlowDamping,
}

/// Represents an abstraction of the low level hydraulic actuator control system that would in real life consist of a lot of
/// solenoid control valves, spring loaded valves, and a differential pressure mechanism.
///
/// We don't want to simulate all of those little bits, so the functions of the actuator are split into
/// the following functional modes:
///
/// - [LinearActuatorMode.ClosedValves]: Turns actuator in a high constant spring/damper system simulating a closed actuator
/// only constrained by its own fluid compressibility.
/// - [ActiveDamping.LinearActuatorMode]: Actuator use internal valves to provide a force resisting to its own movements, dampening
/// the piece movements it's connected to.
/// - [LinearActuatorMode.PositionControl]: -> Actuator will try to use hydraulic pressure to move to a requested position, while
/// maintaining flow limitations.
#[derive(PartialEq, Clone, Copy)]
struct CoreHydraulicForce {
    current_mode: LinearActuatorMode,
    closed_valves_reference_position: Ratio,

    active_hydraulic_damping_constant: f64,
    slow_hydraulic_damping_constant: f64,

    fluid_compression_spring_constant: f64,
    fluid_compression_damping_constant: f64,

    flow_open_loop_modifier_map: [f64; 6],
    flow_open_loop_position_breakpoints: [f64; 6],

    max_flow: VolumeRate,
    min_flow: VolumeRate,
    flow_error_prev: VolumeRate,

    bore_side_area: Area,
    rod_side_area: Area,

    last_control_force: Force,

    force_raw: Force,
    force_filtered: LowPassFilter<Force>,
}
impl CoreHydraulicForce {
    const DEFAULT_I_GAIN: f64 = 0.2;
    const DEFAULT_P_GAIN: f64 = 0.05;
    const DEFAULT_FORCE_GAIN: f64 = 200000.;
    const OPEN_LOOP_GAIN: f64 = 1.;

    fn new(
        init_position: Ratio,
        active_hydraulic_damping_constant: f64,
        slow_hydraulic_damping_constant: f64,
        fluid_compression_spring_constant: f64,
        fluid_compression_damping_constant: f64,
        max_flow: VolumeRate,
        min_flow: VolumeRate,
        bore_side_area: Area,
        rod_side_area: Area,
        flow_open_loop_modifier_map: [f64; 6],
        flow_open_loop_position_breakpoints: [f64; 6],
    ) -> Self {
        Self {
            current_mode: LinearActuatorMode::ClosedValves,
            closed_valves_reference_position: init_position,

            active_hydraulic_damping_constant,
            slow_hydraulic_damping_constant,
            fluid_compression_spring_constant,
            fluid_compression_damping_constant,

            flow_open_loop_modifier_map,
            flow_open_loop_position_breakpoints,

            max_flow,
            min_flow,
            flow_error_prev: VolumeRate::new::<gallon_per_second>(0.),
            bore_side_area,
            rod_side_area,
            last_control_force: Force::new::<newton>(0.),
            force_raw: Force::new::<newton>(0.),
            force_filtered: LowPassFilter::<Force>::new(Duration::from_millis(50)),
        }
    }

    fn update_force(
        &mut self,
        context: &UpdateContext,
        required_position: Ratio,
        requested_mode: LinearActuatorMode,
        position_normalized: Ratio,
        current_pressure: Pressure,
        signed_flow: VolumeRate,
        speed: Velocity,
    ) {
        self.update_actions(requested_mode, position_normalized);

        self.update_force_from_current_mode(
            context,
            required_position,
            position_normalized,
            current_pressure,
            signed_flow,
            speed,
        );
    }

    fn update_actions(&mut self, requested_mode: LinearActuatorMode, position_normalized: Ratio) {
        match requested_mode {
            LinearActuatorMode::ClosedValves => {
                self.actions_from_current_to_closed_valves(position_normalized)
            }
            LinearActuatorMode::PositionControl => self.actions_from_current_to_position_control(),
            LinearActuatorMode::ActiveDamping => self.actions_from_current_to_active_damping(),
            LinearActuatorMode::SlowDamping => self.actions_from_current_to_slow_damping(),
        }
    }

    fn actions_from_current_to_closed_valves(&mut self, position_normalized: Ratio) {
        match self.current_mode {
            LinearActuatorMode::ClosedValves => {}
            LinearActuatorMode::PositionControl
            | LinearActuatorMode::ActiveDamping
            | LinearActuatorMode::SlowDamping => {
                self.go_to_close_control_valves(position_normalized);
            }
        }
    }

    fn actions_from_current_to_position_control(&mut self) {
        match self.current_mode {
            LinearActuatorMode::PositionControl => {}
            LinearActuatorMode::ClosedValves
            | LinearActuatorMode::ActiveDamping
            | LinearActuatorMode::SlowDamping => {
                self.go_to_position_control();
            }
        }
    }

    fn actions_from_current_to_active_damping(&mut self) {
        match self.current_mode {
            LinearActuatorMode::ActiveDamping => {}
            LinearActuatorMode::ClosedValves
            | LinearActuatorMode::PositionControl
            | LinearActuatorMode::SlowDamping => {
                self.go_to_active_damping();
            }
        }
    }

    fn actions_from_current_to_slow_damping(&mut self) {
        match self.current_mode {
            LinearActuatorMode::SlowDamping => {}
            LinearActuatorMode::ClosedValves
            | LinearActuatorMode::PositionControl
            | LinearActuatorMode::ActiveDamping => {
                self.go_to_slow_damping();
            }
        }
    }

    fn go_to_close_control_valves(&mut self, position_normalized: Ratio) {
        self.force_filtered.reset(self.force_raw);
        self.closed_valves_reference_position = position_normalized;
        self.current_mode = LinearActuatorMode::ClosedValves;
    }

    fn go_to_position_control(&mut self) {
        self.current_mode = LinearActuatorMode::PositionControl;
    }

    fn go_to_active_damping(&mut self) {
        self.force_filtered.reset(self.force_raw);
        self.current_mode = LinearActuatorMode::ActiveDamping;
    }

    fn go_to_slow_damping(&mut self) {
        self.force_filtered.reset(self.force_raw);
        self.current_mode = LinearActuatorMode::SlowDamping;
    }

    fn update_force_from_current_mode(
        &mut self,
        context: &UpdateContext,
        required_position: Ratio,
        position_normalized: Ratio,
        current_pressure: Pressure,
        signed_flow: VolumeRate,
        speed: Velocity,
    ) {
        match self.current_mode {
            LinearActuatorMode::ClosedValves => {
                self.force_raw = self.force_closed_valves(position_normalized, speed);
            }
            LinearActuatorMode::ActiveDamping => {
                self.force_filtered
                    .update(context.delta(), self.force_active_damping(speed));
                self.force_raw = self.force_filtered.output();
            }
            LinearActuatorMode::SlowDamping => {
                self.force_filtered
                    .update(context.delta(), self.force_slow_damping(speed));
                self.force_raw = self.force_filtered.output();
            }
            LinearActuatorMode::PositionControl => {
                self.force_raw = self.force_position_control(
                    required_position,
                    position_normalized,
                    signed_flow,
                    current_pressure,
                    speed,
                );
            }
        }
    }

    fn force(&self) -> Force {
        self.force_raw
    }

    fn force_active_damping(&self, speed: Velocity) -> Force {
        Force::new::<newton>(
            -speed.get::<meter_per_second>() * self.active_hydraulic_damping_constant,
        )
    }

    fn force_slow_damping(&self, speed: Velocity) -> Force {
        Force::new::<newton>(
            -speed.get::<meter_per_second>() * self.slow_hydraulic_damping_constant,
        )
    }

    fn force_closed_valves(&self, position_normalized: Ratio, speed: Velocity) -> Force {
        let position_error = self.closed_valves_reference_position - position_normalized;

        Force::new::<newton>(
            position_error.get::<ratio>() * self.fluid_compression_spring_constant
                - speed.get::<meter_per_second>() * self.fluid_compression_damping_constant,
        )
    }

    fn force_position_control(
        &mut self,
        required_position: Ratio,
        position_normalized: Ratio,
        signed_flow: VolumeRate,
        current_pressure: Pressure,
        speed: Velocity,
    ) -> Force {
        let position_error = required_position - position_normalized;

        let mut open_loop_flow_target = VolumeRate::new::<cubic_meter_per_second>(
            position_error.get::<ratio>().powi(3) * Self::OPEN_LOOP_GAIN,
        );

        let open_loop_modifier_from_position = interpolation(
            &self.flow_open_loop_position_breakpoints,
            &self.flow_open_loop_modifier_map,
            position_normalized.get::<ratio>(),
        );

        open_loop_flow_target = (open_loop_modifier_from_position * open_loop_flow_target)
            .min(self.max_flow)
            .max(self.min_flow);

        let flow_error = open_loop_flow_target.get::<gallon_per_second>()
            - signed_flow.get::<gallon_per_second>();

        let delta_error = flow_error - self.flow_error_prev.get::<gallon_per_second>();
        self.flow_error_prev = VolumeRate::new::<gallon_per_second>(flow_error);

        let p_term = Self::DEFAULT_P_GAIN * delta_error;
        let i_term = Self::DEFAULT_I_GAIN * flow_error;

        let force_gain = Self::DEFAULT_FORCE_GAIN;
        self.last_control_force += Force::new::<newton>((p_term + i_term) * force_gain);

        if self.last_control_force > Force::new::<newton>(0.) {
            if speed > Velocity::new::<meter_per_second>(0.) {
                let max_force = current_pressure * self.bore_side_area;
                self.last_control_force = self.last_control_force.min(max_force);
            }
        } else if self.last_control_force < Force::new::<newton>(0.)
            && speed < Velocity::new::<meter_per_second>(0.)
        {
            let max_force = -1. * current_pressure * self.rod_side_area;
            self.last_control_force = self.last_control_force.max(max_force);
        }

        self.last_control_force
    }
}
/// Represents a classical linear actuator with a rod side area and a bore side area
/// It is connected between an anchor point on the plane and a control arm of a rigid body
/// When the actuator moves, it takes fluid on one side and gives back to reservoir the fluid on other side
/// Difference of volume between both side will cause variation of loop reservoir level.
/// It moves between a max absolute and minimum absolute position. The position is finally normalized from 0 to 1 (compressed to extended)
///
/// It can behave it two main ways: its control valves are either closed, and it can't move, or valves are opened and
/// hydraulic power can move it with enough pressure.
#[derive(PartialEq, Clone, Copy)]
pub struct LinearActuator {
    number_of_actuators: u8,

    position_normalized: Ratio,
    position: Length,
    last_position: Length,

    speed: Velocity,

    max_absolute_length: Length,
    min_absolute_length: Length,

    total_travel: Length,

    bore_side_area: Area,
    bore_side_volume: Volume,

    rod_side_area: Area,
    rod_side_volume: Volume,

    volume_extension_ratio: Ratio,
    signed_flow: VolumeRate,
    flow_error_prev: VolumeRate,

    delta_displacement: Length,

    volume_to_actuator_accumulator: Volume,
    volume_to_res_accumulator: Volume,

    requested_position: Ratio,

    core_hydraulics: CoreHydraulicForce,
}
impl LinearActuator {
    pub fn new(
        bounded_linear_length: &impl BoundedLinearLength,
        number_of_actuators: u8,
        bore_side_diameter: Length,
        rod_diameter: Length,
        max_flow: VolumeRate,
        fluid_compression_spring_constant: f64,
        fluid_compression_damping_constant: f64,
        active_hydraulic_damping_constant: f64,
        slow_hydraulic_damping_constant: f64,
        flow_open_loop_modifier_map: [f64; 6],
        flow_open_loop_position_breakpoints: [f64; 6],
    ) -> Self {
        let total_travel = bounded_linear_length.max_absolute_length_to_anchor()
            - bounded_linear_length.min_absolute_length_to_anchor();

        let bore_side_area_single_actuator = Area::new::<square_meter>(
            std::f64::consts::PI * (bore_side_diameter.get::<meter>() / 2.).powi(2),
        );
        let bore_side_volume_single_actuator = bore_side_area_single_actuator * total_travel;

        let rod_area = Area::new::<square_meter>(
            std::f64::consts::PI * (rod_diameter.get::<meter>() / 2.).powi(2),
        );

        let rod_side_area_single_actuator = bore_side_area_single_actuator - rod_area;
        let rod_side_volume_single_actuator = rod_side_area_single_actuator * total_travel;

        let volume_extension_ratio: Ratio =
            bore_side_volume_single_actuator / rod_side_volume_single_actuator;

        let actual_max_flow = number_of_actuators as f64 * max_flow;

        // For the same displacement speed there is less flow needed in retraction direction because
        // volume of the fluid is divided by the extension ratio
        let actual_min_flow = -actual_max_flow / volume_extension_ratio;

        let total_bore_side_area = bore_side_area_single_actuator * number_of_actuators as f64;
        let total_bore_side_volume = bore_side_volume_single_actuator * number_of_actuators as f64;

        let total_rod_side_area = rod_side_area_single_actuator * number_of_actuators as f64;
        let total_rod_side_volume = rod_side_volume_single_actuator * number_of_actuators as f64;
        Self {
            number_of_actuators,

            position_normalized: Ratio::new::<ratio>(0.),
            position: bounded_linear_length.min_absolute_length_to_anchor(),
            last_position: bounded_linear_length.min_absolute_length_to_anchor(),

            speed: Velocity::new::<meter_per_second>(0.),

            max_absolute_length: bounded_linear_length.max_absolute_length_to_anchor(),
            min_absolute_length: bounded_linear_length.min_absolute_length_to_anchor(),

            total_travel,

            bore_side_area: total_bore_side_area,
            bore_side_volume: total_bore_side_volume,

            rod_side_area: total_rod_side_area,
            rod_side_volume: total_rod_side_volume,

            volume_extension_ratio,
            signed_flow: VolumeRate::new::<gallon_per_second>(0.),
            flow_error_prev: VolumeRate::new::<gallon_per_second>(0.),

            delta_displacement: Length::new::<meter>(0.),

            volume_to_actuator_accumulator: Volume::new::<gallon>(0.),
            volume_to_res_accumulator: Volume::new::<gallon>(0.),

            requested_position: Ratio::new::<ratio>(0.),

            core_hydraulics: CoreHydraulicForce::new(
                Ratio::new::<ratio>(0.),
                active_hydraulic_damping_constant,
                slow_hydraulic_damping_constant,
                fluid_compression_spring_constant,
                fluid_compression_damping_constant,
                actual_max_flow,
                actual_min_flow,
                total_bore_side_area,
                total_rod_side_area,
                flow_open_loop_modifier_map,
                flow_open_loop_position_breakpoints,
            ),
        }
    }

    fn update_before_rigid_body(
        &mut self,
        context: &UpdateContext,
        connected_body: &mut LinearActuatedRigidBodyOnHingeAxis,
        requested_mode: LinearActuatorMode,
        current_pressure: Pressure,
    ) {
        self.core_hydraulics.update_force(
            context,
            self.requested_position,
            requested_mode,
            self.position_normalized,
            current_pressure,
            self.signed_flow,
            self.speed,
        );
        connected_body.apply_control_arm_force(self.core_hydraulics.force());
    }

    fn update_after_rigid_body(
        &mut self,
        context: &UpdateContext,
        connected_body: &LinearActuatedRigidBodyOnHingeAxis,
    ) {
        self.update_speed_position(context, connected_body);

        self.update_fluid_displacements(context);
    }

    fn update_speed_position(
        &mut self,
        context: &UpdateContext,
        connected_body: &LinearActuatedRigidBodyOnHingeAxis,
    ) {
        self.last_position = self.position;
        self.position = connected_body.linear_extension_to_anchor();

        self.position_normalized = (self.position - self.min_absolute_length) / self.total_travel;

        self.delta_displacement = self.position - self.last_position;

        self.speed = self.delta_displacement / context.delta_as_time();
    }

    fn update_fluid_displacements(&mut self, context: &UpdateContext) {
        let mut volume_to_actuator = Volume::new::<cubic_meter>(0.);
        let mut volume_to_reservoir = Volume::new::<cubic_meter>(0.);

        if self.delta_displacement > Length::new::<meter>(0.) {
            volume_to_actuator = self.delta_displacement * self.bore_side_area;
            volume_to_reservoir = volume_to_actuator / self.volume_extension_ratio;
        } else if self.delta_displacement < Length::new::<meter>(0.) {
            volume_to_actuator = -self.delta_displacement * self.rod_side_area;
            volume_to_reservoir = volume_to_actuator * self.volume_extension_ratio;
        }

        self.signed_flow = if self.delta_displacement >= Length::new::<meter>(0.) {
            volume_to_actuator
        } else {
            -volume_to_actuator
        } / context.delta_as_time();

        self.volume_to_actuator_accumulator += volume_to_actuator;
        self.volume_to_res_accumulator += volume_to_reservoir;
    }

    fn set_position_target(&mut self, target_position: Ratio) {
        self.requested_position = target_position;
    }

    fn position_normalized(&self) -> Ratio {
        self.position_normalized
    }

    #[cfg(test)]
    fn force(&self) -> Force {
        self.core_hydraulics.force()
    }
}
impl Actuator for LinearActuator {
    fn used_volume(&self) -> Volume {
        self.volume_to_actuator_accumulator
    }

    fn reservoir_return(&self) -> Volume {
        self.volume_to_res_accumulator
    }

    fn reset_volumes(&mut self) {
        self.volume_to_res_accumulator = Volume::new::<gallon>(0.);
        self.volume_to_actuator_accumulator = Volume::new::<gallon>(0.);
    }
}

pub trait HydraulicAssemblyController {
    fn requested_mode(&self) -> LinearActuatorMode;
    fn requested_position(&self) -> Ratio;
    fn should_lock(&self) -> bool;
    fn requested_lock_position(&self) -> Ratio;
}

pub struct HydraulicLinearActuatorAssembly {
    linear_actuator: LinearActuator,
    rigid_body: LinearActuatedRigidBodyOnHingeAxis,
}
impl HydraulicLinearActuatorAssembly {
    pub fn new(
        linear_actuator: LinearActuator,
        rigid_body: LinearActuatedRigidBodyOnHingeAxis,
    ) -> Self {
        Self {
            linear_actuator,
            rigid_body,
        }
    }

    pub fn actuator(&mut self) -> &mut impl Actuator {
        &mut self.linear_actuator
    }

    pub fn update(
        &mut self,
        context: &UpdateContext,
        assembly_controller: &impl HydraulicAssemblyController,
        current_pressure: Pressure,
    ) {
        self.linear_actuator
            .set_position_target(assembly_controller.requested_position());

        self.update_lock_mechanism(assembly_controller);

        if !self.rigid_body.is_locked() {
            self.linear_actuator.update_before_rigid_body(
                context,
                &mut self.rigid_body,
                assembly_controller.requested_mode(),
                current_pressure,
            );
            self.rigid_body.update(context);
            self.linear_actuator
                .update_after_rigid_body(context, &self.rigid_body);
        }
    }

    fn update_lock_mechanism(&mut self, assembly_controller: &impl HydraulicAssemblyController) {
        if assembly_controller.should_lock() {
            self.rigid_body
                .lock_at_position_normalized(assembly_controller.requested_lock_position())
        } else {
            self.rigid_body.unlock();
        }
    }

    pub fn is_locked(&self) -> bool {
        self.rigid_body.is_locked()
    }

    pub fn position_normalized(&self) -> Ratio {
        self.rigid_body.position_normalized()
    }

    pub fn actuator_position_normalized(&self) -> Ratio {
        self.linear_actuator.position_normalized()
    }
}

/// Represent any physical object able to rotate on a hinge axis.
/// It can be a gear, elevator, cargo door, etc. Only one rotation degree of freedom is handled.
/// An linear actuator or multiple linear actuators can apply forces to its control arm.
///
/// Coordinates are as follows:
/// on x (left->right looking at the plane from the back)
/// on y (down->up)
/// on z (aft->fwd)
///
/// All coordinate references are from the hinge axis. So (0,0,0) is the hinge rotation axis center.
#[derive(PartialEq, Clone, Copy)]
pub struct LinearActuatedRigidBodyOnHingeAxis {
    total_travel: Angle,
    min_angle: Angle,
    max_angle: Angle,

    // size in meters
    size: Vector3<f64>,

    center_of_gravity_offset: Vector3<f64>,
    center_of_gravity_actual: Vector3<f64>,

    control_arm: Vector3<f64>,
    control_arm_actual: Vector3<f64>,
    actuator_extension_gives_positive_angle: bool,

    anchor_point: Vector3<f64>,

    position: Angle,
    speed: AngularVelocity,
    acceleration: AngularAcceleration,
    sum_of_torques: Torque,

    position_normalized: Ratio,
    position_normalized_prev: Ratio,

    mass: Mass,
    inertia_at_hinge: f64,

    natural_damping_constant: f64,

    lock_position_request: Ratio,
    is_lock_requested: bool,
    is_locked: bool,

    axis_direction: Vector3<f64>,
}
impl LinearActuatedRigidBodyOnHingeAxis {
    // Rebound energy when hiting min or max position. 0.3 means the body rebounds at 30% of the speed it hit the min/max position
    const DEFAULT_MAX_MIN_POSITION_REBOUND_FACTOR: f64 = 0.3;

    pub fn new(
        mass: Mass,
        size: Vector3<f64>,
        center_of_gravity_offset: Vector3<f64>,
        control_arm: Vector3<f64>,
        anchor_point: Vector3<f64>,
        min_angle: Angle,
        total_travel: Angle,
        natural_damping_constant: f64,
        locked: bool,
        axis_direction: Vector3<f64>,
    ) -> Self {
        // The inertia about a given axis is the sum of squares of the size of the rectangle, minus
        // the size along the axis dimension
        let relevant_inertia = size.norm_squared();
        let relevant_inertia = relevant_inertia - (size.dot(&axis_direction)).powf(2.);
        let inertia_at_cog = (1. / 12.) * mass.get::<kilogram>() * relevant_inertia;
        // Parallel axis theorem to get inertia at hinge axis from inertia at CoG
        let inertia_at_hinge =
            inertia_at_cog + mass.get::<kilogram>() * center_of_gravity_offset.norm_squared();

        let mut new_body = Self {
            total_travel,
            min_angle,
            max_angle: min_angle + total_travel,
            size,
            center_of_gravity_offset,
            center_of_gravity_actual: center_of_gravity_offset,
            control_arm,
            control_arm_actual: control_arm,
            actuator_extension_gives_positive_angle: false,
            anchor_point,
            position: min_angle,
            speed: AngularVelocity::new::<radian_per_second>(0.),
            acceleration: AngularAcceleration::new::<radian_per_second_squared>(0.),
            sum_of_torques: Torque::new::<newton_meter>(0.),
            position_normalized: Ratio::new::<ratio>(0.),
            position_normalized_prev: Ratio::new::<ratio>(0.),
            mass,
            inertia_at_hinge,
            natural_damping_constant,
            lock_position_request: Ratio::new::<ratio>(0.),
            is_lock_requested: locked,
            is_locked: locked,
            axis_direction,
        };
        // Make sure the new object has coherent structure by updating internal roations and positions once
        new_body.actuator_extension_gives_positive_angle =
            Self::initialize_actuator_force_direction(new_body);
        new_body.update_all_rotations();
        new_body.update_position_normalized();
        new_body
    }

    pub fn apply_control_arm_force(&mut self, actuator_local_force: Force) {
        // Actuator local force convention is positive in extension / negative in compression. We reverse direction depending on
        // rigid body configuration so we get an absolute force in the rigid body frame of reference
        let mut absolute_actuator_force = actuator_local_force;
        if !self.actuator_extension_gives_positive_angle() {
            absolute_actuator_force = -actuator_local_force;
        }

        // Computing the normalized vector on which force is applied. This is the vector from anchor point of actuator to where
        // it is connected to the rigid body
        let force_support_vector = self.anchor_point - self.control_arm_actual;
        let force_support_vector_normalized = force_support_vector / force_support_vector.norm();

        // Final torque is control arm position relative to hinge, cross product with
        // magnitude of the force applied on the force support vector
        let torque = self
            .control_arm
            .cross(&(absolute_actuator_force.get::<newton>() * force_support_vector_normalized));

        let torque_value = Torque::new::<newton_meter>(self.axis_direction.dot(&torque));

        self.sum_of_torques += torque_value;
    }

    pub fn linear_extension_to_anchor(&self) -> Length {
        Length::new::<meter>((self.anchor_point - self.control_arm_actual).norm())
    }

    /// Indicates correct direction of the rigid body when an actuator would be extending or compressing.
    /// If compressing actuator would give a rising rigid body angle, sets TRUE
    /// If extending actuator would give a lowering rigid body angle, sets FALSE
    fn initialize_actuator_force_direction(rigid_body: LinearActuatedRigidBodyOnHingeAxis) -> bool {
        rigid_body.max_absolute_length_to_anchor() < rigid_body.min_absolute_length_to_anchor()
    }

    // If compressing actuator would give a rising rigid body angle, returns TRUE
    // If extending actuator would give a lowering rigid body angle, returns FALSE
    pub fn actuator_extension_gives_positive_angle(&self) -> bool {
        self.actuator_extension_gives_positive_angle
    }

    fn lock_requested_position_in_absolute_reference(&self) -> Angle {
        self.lock_position_request.get::<ratio>() * self.total_travel + self.min_angle
    }

    pub fn position_normalized(&self) -> Ratio {
        self.position_normalized
    }

    fn update_position_normalized(&mut self) {
        self.position_normalized_prev = self.position_normalized;

        self.position_normalized = (self.position - self.min_angle) / self.total_travel;
    }

    // Rotates the static coordinates of the body according to its current angle to get the actual coordinates
    fn update_all_rotations(&mut self) {
        let rotation_transform = Rotation3::from_axis_angle(
            &Unit::new_normalize(self.axis_direction),
            self.position.get::<radian>(),
        );
        self.control_arm_actual = rotation_transform * self.control_arm;
        self.center_of_gravity_actual = rotation_transform * self.center_of_gravity_offset;
    }

    // Computes local acceleration including world gravity and plane acceleration
    // Note that this does not compute acceleration due to angular velocity of the plane
    fn local_acceleration_and_gravity(&self, context: &UpdateContext) -> Torque {
        let plane_acceleration_plane_reference = context.acceleration().to_ms2_vector();

        let pitch_rotation = context.attitude().pitch_rotation_transform();

        let bank_rotation = context.attitude().bank_rotation_transform();

        let gravity_acceleration_world_reference = Vector3::new(0., -9.8, 0.);

        // Total acceleration in plane reference is the gravity in world reference rotated to plane reference. To this we substract
        // the local plane reference to get final local acceleration (if plane falling at 1G final local accel is 1G of gravity - 1G local accel = 0G)
        let total_acceleration_plane_reference = (pitch_rotation
            * (bank_rotation * gravity_acceleration_world_reference))
            - plane_acceleration_plane_reference;

        // We add a 0 component to make the 2D CG position a 3D vector so we can compute a cross product easily

        // Force = m * G
        let resultant_force_plane_reference =
            total_acceleration_plane_reference * self.mass.get::<kilogram>();

        // The Moment generated by acceleration force is the CoG offset from hinge position cross product with the acceleration force
        let gravity_moment_vector = self
            .center_of_gravity_actual
            .cross(&resultant_force_plane_reference);

        // We work with only one degree of freedom so final result holds in the hinge rotation component only
        Torque::new::<newton_meter>(gravity_moment_vector.dot(&self.axis_direction))
    }

    // A global damping factor that simulates hinge friction and local air resistance
    fn natural_damping(&self) -> Torque {
        Torque::new::<newton_meter>(
            -self.speed.get::<radian_per_second>() * self.natural_damping_constant,
        )
    }

    pub fn update(&mut self, context: &UpdateContext) {
        if !self.is_locked {
            self.sum_of_torques +=
                self.natural_damping() + self.local_acceleration_and_gravity(context);

            self.acceleration = AngularAcceleration::new::<radian_per_second_squared>(
                self.sum_of_torques.get::<newton_meter>() / self.inertia_at_hinge,
            );

            self.speed += AngularVelocity::new::<radian_per_second>(
                self.acceleration.get::<radian_per_second_squared>() * context.delta_as_secs_f64(),
            );

            self.position += Angle::new::<radian>(
                self.speed.get::<radian_per_second>() * context.delta_as_secs_f64(),
            );

            // We check if lock is requested and if we crossed the lock position since last update
            if self.is_lock_requested {
                if self.position_normalized >= self.lock_position_request
                    && self.position_normalized_prev <= self.lock_position_request
                    || self.position_normalized <= self.lock_position_request
                        && self.position_normalized_prev >= self.lock_position_request
                {
                    self.is_locked = true;
                    self.position = self.lock_requested_position_in_absolute_reference();
                    self.speed = AngularVelocity::new::<radian_per_second>(0.);
                }
            } else if self.position >= self.max_angle {
                self.position = self.max_angle;
                self.speed = -self.speed * Self::DEFAULT_MAX_MIN_POSITION_REBOUND_FACTOR;
            } else if self.position <= self.min_angle {
                self.position = self.min_angle;
                self.speed = -self.speed * Self::DEFAULT_MAX_MIN_POSITION_REBOUND_FACTOR;
            }

            self.update_position_normalized();
            self.update_all_rotations();
        }

        self.sum_of_torques = Torque::new::<newton_meter>(0.);
    }

    pub fn unlock(&mut self) {
        self.is_locked = false;
        self.is_lock_requested = false;
    }

    pub fn lock_at_position_normalized(&mut self, position_normalized: Ratio) {
        self.is_lock_requested = true;
        self.lock_position_request = position_normalized;
    }

    pub fn is_locked(&self) -> bool {
        self.is_locked
    }

    fn absolute_length_to_anchor_at_angle(&self, position: Angle) -> Length {
        let rotation = Rotation3::from_axis_angle(
            &Unit::new_normalize(self.axis_direction),
            position.get::<radian>(),
        );
        let control_arm_position = rotation * self.control_arm;

        Length::new::<meter>((self.anchor_point - control_arm_position).norm())
    }
}
impl BoundedLinearLength for LinearActuatedRigidBodyOnHingeAxis {
    fn min_absolute_length_to_anchor(&self) -> Length {
        self.absolute_length_to_anchor_at_angle(self.min_angle)
    }

    fn max_absolute_length_to_anchor(&self) -> Length {
        self.absolute_length_to_anchor_at_angle(self.max_angle)
    }
}
#[cfg(test)]
mod tests {
    use nalgebra::Vector3;

    use super::*;

    use crate::hydraulic::update_iterator::MaxFixedStepLoop;
    use crate::simulation::test::{SimulationTestBed, TestBed, WriteByName};
    use crate::simulation::{Aircraft, SimulationElement};
    use std::time::Duration;
    use uom::si::{angle::degree, mass::kilogram, pressure::psi};

    struct TestHydraulicAssemblyController {
        mode: LinearActuatorMode,
        requested_position: Ratio,
        lock_request: bool,
        lock_position: Ratio,
    }
    impl TestHydraulicAssemblyController {
        fn new() -> Self {
            Self {
                mode: LinearActuatorMode::ClosedValves,
                requested_position: Ratio::new::<ratio>(0.),
                lock_request: true,
                lock_position: Ratio::new::<ratio>(0.),
            }
        }

        fn set_mode(&mut self, mode: LinearActuatorMode) {
            self.mode = mode;
        }

        fn set_lock(&mut self, lock_position: Ratio) {
            self.lock_request = true;
            self.lock_position = lock_position;
        }

<<<<<<< HEAD
        fn set_unlock(&mut self) {
            self.lock_request = false;
        }
=======
        for _ in 0..5 {
            actuator.update_before_rigid_body(
                &mut rigid_body,
                LinearActuatorMode::ClosedValves,
                Pressure::new::<psi>(1500.),
            );
            rigid_body.update(&context(
                &mut init_context,
                Duration::from_secs_f64(dt),
                Angle::new::<degree>(0.),
                Angle::new::<degree>(0.),
            ));
            actuator.update_after_rigid_body(
                &context(
                    &mut init_context,
                    Duration::from_secs_f64(dt),
                    Angle::new::<degree>(0.),
                    Angle::new::<degree>(0.),
                ),
                &rigid_body,
            );
>>>>>>> 860e1569

        fn set_position_target(&mut self, requested_position: Ratio) {
            self.requested_position = requested_position;
        }
    }
    impl HydraulicAssemblyController for TestHydraulicAssemblyController {
        fn requested_mode(&self) -> LinearActuatorMode {
            self.mode
        }

        fn requested_position(&self) -> Ratio {
            self.requested_position
        }

        fn should_lock(&self) -> bool {
            self.lock_request
        }

        fn requested_lock_position(&self) -> Ratio {
            self.lock_position
        }
    }

    struct TestAircraft {
        loop_updater: MaxFixedStepLoop,

        actuator_assembly: HydraulicLinearActuatorAssembly,

        controller: TestHydraulicAssemblyController,

<<<<<<< HEAD
        pressure: Pressure,
    }
    impl TestAircraft {
        fn new(actuator: LinearActuator, body: LinearActuatedRigidBodyOnHingeAxis) -> Self {
            Self {
                loop_updater: MaxFixedStepLoop::new(Duration::from_millis(33)),
=======
        for _ in 0..100 {
            actuator.update_before_rigid_body(
                &mut rigid_body,
                LinearActuatorMode::ClosedValves,
                Pressure::new::<psi>(1500.),
            );
            rigid_body.update(&context(
                &mut init_context,
                Duration::from_secs_f64(dt),
                Angle::new::<degree>(0.),
                Angle::new::<degree>(0.),
            ));
            actuator.update_after_rigid_body(
                &context(
                    &mut init_context,
                    Duration::from_secs_f64(dt),
                    Angle::new::<degree>(0.),
                    Angle::new::<degree>(0.),
                ),
                &rigid_body,
            );
>>>>>>> 860e1569

                actuator_assembly: HydraulicLinearActuatorAssembly::new(actuator, body),

                controller: TestHydraulicAssemblyController::new(),

                pressure: Pressure::new::<psi>(0.),
            }
        }

        fn set_pressure(&mut self, pressure: Pressure) {
            self.pressure = pressure;
        }

        fn command_active_damping_mode(&mut self) {
            self.controller.set_mode(LinearActuatorMode::ActiveDamping);
        }

        fn command_slow_damping_mode(&mut self) {
            self.controller.set_mode(LinearActuatorMode::SlowDamping);
        }

        fn command_closed_valve_mode(&mut self) {
            self.controller.set_mode(LinearActuatorMode::ClosedValves);
        }

        fn command_position_control(&mut self, position: Ratio) {
            self.controller
                .set_mode(LinearActuatorMode::PositionControl);
            self.controller.set_position_target(position);
        }

        fn command_lock(&mut self, lock_position: Ratio) {
            self.controller.set_lock(lock_position);
        }

        fn command_unlock(&mut self) {
            self.controller.set_unlock();
        }

        fn body_position(&self) -> Ratio {
            self.actuator_assembly.position_normalized()
        }

<<<<<<< HEAD
        fn actuator_position(&self) -> Ratio {
            self.actuator_assembly.actuator_position_normalized()
        }
=======
        rigid_body.unlock();
        actuator.set_position_target(Ratio::new::<ratio>(1.));
        for _ in 0..700 {
            actuator.update_before_rigid_body(
                &mut rigid_body,
                LinearActuatorMode::PositionControl,
                Pressure::new::<psi>(1500.),
            );
            rigid_body.update(&context(
                &mut init_context,
                Duration::from_secs_f64(dt),
                Angle::new::<degree>(0.),
                Angle::new::<degree>(0.),
            ));
            actuator.update_after_rigid_body(
                &context(
                    &mut init_context,
                    Duration::from_secs_f64(dt),
                    Angle::new::<degree>(0.),
                    Angle::new::<degree>(0.),
                ),
                &rigid_body,
            );
>>>>>>> 860e1569

        fn is_locked(&self) -> bool {
            self.actuator_assembly.is_locked()
        }

        fn update_actuator_physics(&mut self, context: &UpdateContext) {
            self.actuator_assembly
                .update(context, &self.controller, self.pressure);

            println!(
                "Body pos {:.3}, Actuator pos {:.3}, Actuator force {:.1}",
                self.actuator_assembly
                    .rigid_body
                    .position_normalized()
                    .get::<ratio>(),
                self.actuator_assembly
                    .linear_actuator
                    .position_normalized
                    .get::<ratio>(),
                self.actuator_assembly
                    .linear_actuator
                    .force()
                    .get::<newton>(),
            );
        }
    }
    impl Aircraft for TestAircraft {
        fn update_after_power_distribution(&mut self, context: &UpdateContext) {
            self.loop_updater.update(context);

            for cur_time_step in self.loop_updater {
                self.update_actuator_physics(&context.with_delta(cur_time_step));
            }
        }
    }
    impl SimulationElement for TestAircraft {}

    #[test]
    fn linear_actuator_not_moving_on_locked_rigid_body() {
        let rigid_body = cargo_door_body(true);
        let actuator = cargo_door_actuator(&rigid_body);

        let mut test_bed = SimulationTestBed::new(|_| TestAircraft::new(actuator, rigid_body));

        let actuator_position_init = test_bed.query(|a| a.body_position());

        test_bed.run_with_delta(Duration::from_secs(1));

        assert!(test_bed.query(|a| a.body_position()) == actuator_position_init);
    }

    #[test]
    fn linear_actuator_moving_on_unlocked_rigid_body() {
        let rigid_body = cargo_door_body(true);
        let actuator = cargo_door_actuator(&rigid_body);

<<<<<<< HEAD
        let mut test_bed = SimulationTestBed::new(|_| TestAircraft::new(actuator, rigid_body));
=======
        for _ in 0..700 {
            actuator.update_before_rigid_body(
                &mut rigid_body,
                control_mode,
                Pressure::new::<psi>(1500.),
            );
            rigid_body.update(&context(
                &mut init_context,
                Duration::from_secs_f64(dt),
                Angle::new::<degree>(0.),
                Angle::new::<degree>(0.),
            ));
            actuator.update_after_rigid_body(
                &context(
                    &mut init_context,
                    Duration::from_secs_f64(dt),
                    Angle::new::<degree>(0.),
                    Angle::new::<degree>(0.),
                ),
                &rigid_body,
            );
>>>>>>> 860e1569

        let actuator_position_init = test_bed.query(|a| a.body_position());

        test_bed.run_with_delta(Duration::from_secs(1));

        assert!(test_bed.query(|a| a.body_position()) == actuator_position_init);

        test_bed.command(|a| a.command_unlock());
        test_bed.run_with_delta(Duration::from_secs(5));

        assert!(test_bed.query(|a| a.body_position()) > actuator_position_init);
    }

    #[test]
    fn linear_actuator_can_move_rigid_body_up() {
        let rigid_body = cargo_door_body(true);
        let actuator = cargo_door_actuator(&rigid_body);

        let mut test_bed = SimulationTestBed::new(|_| TestAircraft::new(actuator, rigid_body));

        let actuator_position_init = test_bed.query(|a| a.body_position());

        test_bed.command(|a| a.command_unlock());
        test_bed.command(|a| a.command_position_control(Ratio::new::<ratio>(1.1)));

        test_bed.command(|a| a.set_pressure(Pressure::new::<psi>(3000.)));

<<<<<<< HEAD
        test_bed.run_with_delta(Duration::from_secs(1));
=======
        rigid_body.unlock();
        actuator.set_position_target(Ratio::new::<ratio>(1.0));
        let mut requested_mode = LinearActuatorMode::PositionControl;
        for _ in 0..700 {
            actuator.update_before_rigid_body(
                &mut rigid_body,
                requested_mode,
                Pressure::new::<psi>(1500.),
            );
            rigid_body.update(&context(
                &mut init_context,
                Duration::from_secs_f64(dt),
                Angle::new::<degree>(0.),
                Angle::new::<degree>(0.),
            ));
            actuator.update_after_rigid_body(
                &context(
                    &mut init_context,
                    Duration::from_secs_f64(dt),
                    Angle::new::<degree>(0.),
                    Angle::new::<degree>(0.),
                ),
                &rigid_body,
            );
>>>>>>> 860e1569

        assert!(test_bed.query(|a| a.body_position()) > actuator_position_init);

        test_bed.run_with_delta(Duration::from_secs(25));

        assert!(test_bed.query(|a| a.body_position()) > Ratio::new::<ratio>(0.9));
    }

    #[test]
    fn linear_actuator_resists_body_drop_when_valves_closed() {
        let rigid_body = cargo_door_body(true);
        let actuator = cargo_door_actuator(&rigid_body);

        let mut test_bed = SimulationTestBed::new(|_| TestAircraft::new(actuator, rigid_body));

        test_bed.command(|a| a.command_unlock());
        test_bed.command(|a| a.command_position_control(Ratio::new::<ratio>(1.)));

        test_bed.command(|a| a.set_pressure(Pressure::new::<psi>(3000.)));

        test_bed.run_with_delta(Duration::from_secs(25));

        assert!(test_bed.query(|a| a.body_position()) > Ratio::new::<ratio>(0.9));

        test_bed.command(|a| a.command_closed_valve_mode());

<<<<<<< HEAD
        test_bed.run_with_delta(Duration::from_secs(25));
=======
        rigid_body.unlock();
        actuator.set_position_target(Ratio::new::<ratio>(1.0));
        let requested_mode = LinearActuatorMode::PositionControl;
        for _ in 0..500 {
            actuator.update_before_rigid_body(&mut rigid_body, requested_mode, current_pressure);
            rigid_body.update(context);
            actuator.update_after_rigid_body(context, &rigid_body);
>>>>>>> 860e1569

        assert!(test_bed.query(|a| a.body_position()) > Ratio::new::<ratio>(0.7));
    }

    #[test]
    fn linear_actuator_dampens_body_drop_when_active_damping_mode() {
        let rigid_body = cargo_door_body(true);
        let actuator = cargo_door_actuator(&rigid_body);

        let mut test_bed = SimulationTestBed::new(|_| TestAircraft::new(actuator, rigid_body));

        test_bed.command(|a| a.command_unlock());
        test_bed.command(|a| a.command_position_control(Ratio::new::<ratio>(1.)));

        test_bed.command(|a| a.set_pressure(Pressure::new::<psi>(3000.)));

        test_bed.run_with_delta(Duration::from_secs(25));

        assert!(test_bed.query(|a| a.body_position()) > Ratio::new::<ratio>(0.9));

        test_bed.command(|a| a.command_active_damping_mode());

        test_bed.run_with_delta(Duration::from_secs(1));

<<<<<<< HEAD
        assert!(test_bed.query(|a| a.body_position()) < Ratio::new::<ratio>(0.9));
        assert!(test_bed.query(|a| a.body_position()) > Ratio::new::<ratio>(0.5));
    }
=======
        rigid_body.unlock();
        actuator.set_position_target(Ratio::new::<ratio>(1.0));
        let requested_mode = LinearActuatorMode::PositionControl;
        for _ in 0..500 {
            actuator.update_before_rigid_body(&mut rigid_body, requested_mode, current_pressure);
            rigid_body.update(context);
            actuator.update_after_rigid_body(context, &rigid_body);
>>>>>>> 860e1569

    #[test]
    fn linear_actuator_dampens_super_slow_body_drop_when_slow_damping_mode() {
        let rigid_body = cargo_door_body(true);
        let actuator = cargo_door_actuator(&rigid_body);

        let mut test_bed = SimulationTestBed::new(|_| TestAircraft::new(actuator, rigid_body));

        test_bed.command(|a| a.command_unlock());
        test_bed.command(|a| a.command_position_control(Ratio::new::<ratio>(1.)));

        test_bed.command(|a| a.set_pressure(Pressure::new::<psi>(3000.)));

        test_bed.run_with_delta(Duration::from_secs(25));

        assert!(test_bed.query(|a| a.body_position()) > Ratio::new::<ratio>(0.9));

        test_bed.command(|a| a.command_slow_damping_mode());

        test_bed.run_with_delta(Duration::from_secs(10));

        assert!(test_bed.query(|a| a.body_position()) < Ratio::new::<ratio>(0.9));
        assert!(test_bed.query(|a| a.body_position()) > Ratio::new::<ratio>(0.5));
    }

    #[test]
    fn linear_actuator_without_hyd_pressure_cant_move_body_up() {
        let rigid_body = cargo_door_body(true);
        let actuator = cargo_door_actuator(&rigid_body);

        let mut test_bed = SimulationTestBed::new(|_| TestAircraft::new(actuator, rigid_body));

        test_bed.command(|a| a.command_unlock());
        test_bed.command(|a| a.command_position_control(Ratio::new::<ratio>(1.)));

        test_bed.command(|a| a.set_pressure(Pressure::new::<psi>(0.)));

        test_bed.run_with_delta(Duration::from_secs(25));

        assert!(test_bed.query(|a| a.body_position()) < Ratio::new::<ratio>(0.3));
    }

    #[test]
    fn linear_actuator_losing_hyd_pressure_half_way_cant_move_body_up() {
        let rigid_body = cargo_door_body(true);
        let actuator = cargo_door_actuator(&rigid_body);

        let mut test_bed = SimulationTestBed::new(|_| TestAircraft::new(actuator, rigid_body));

        test_bed.command(|a| a.command_unlock());
        test_bed.command(|a| a.command_position_control(Ratio::new::<ratio>(1.)));

        test_bed.command(|a| a.set_pressure(Pressure::new::<psi>(3000.)));

        test_bed.run_with_delta(Duration::from_secs(10));

        let actuator_position_at_10s = test_bed.query(|a| a.body_position());

        test_bed.command(|a| a.set_pressure(Pressure::new::<psi>(0.)));
        test_bed.run_with_delta(Duration::from_secs(25));

        assert!(
            test_bed.query(|a| a.body_position())
                <= actuator_position_at_10s + Ratio::new::<ratio>(0.05)
        );
    }

    #[test]
    fn body_gravity_movement_if_unlocked() {
        let rigid_body = cargo_door_body(false);
        let actuator = cargo_door_actuator(&rigid_body);

        let mut test_bed = SimulationTestBed::new(|_| TestAircraft::new(actuator, rigid_body));

        test_bed.command(|a| a.command_unlock());
        test_bed.command(|a| a.command_active_damping_mode());

        test_bed.write_by_name(UpdateContext::PLANE_BANK_KEY, -45.);

        test_bed.run_with_delta(Duration::from_secs(25));

        // At 45 degrees bank angle we expect door around mid position
        assert!(test_bed.query(|a| a.body_position()) > Ratio::new::<ratio>(0.4));
        assert!(test_bed.query(|a| a.body_position()) < Ratio::new::<ratio>(0.6));
    }

    #[test]
    fn start_moving_once_unlocked() {
        let rigid_body = cargo_door_body(true);
        let actuator = cargo_door_actuator(&rigid_body);

        let mut test_bed = SimulationTestBed::new(|_| TestAircraft::new(actuator, rigid_body));

        test_bed.write_by_name(UpdateContext::PLANE_BANK_KEY, -45.);

        let actuator_position_at_init = test_bed.query(|a| a.body_position());
        test_bed.run_with_delta(Duration::from_secs(5));

        assert!(test_bed.query(|a| a.body_position()) == actuator_position_at_init);

        test_bed.command(|a| a.command_unlock());
        test_bed.command(|a| a.command_active_damping_mode());

        test_bed.run_with_delta(Duration::from_secs(5));

        assert!(test_bed.query(|a| a.body_position()) > actuator_position_at_init);
    }

    #[test]
    fn locks_at_required_position() {
        let rigid_body = cargo_door_body(true);
        let actuator = cargo_door_actuator(&rigid_body);

        let mut test_bed = SimulationTestBed::new(|_| TestAircraft::new(actuator, rigid_body));

        test_bed.write_by_name(UpdateContext::PLANE_BANK_KEY, -45.);

        let actuator_position_at_init = test_bed.query(|a| a.body_position());
        test_bed.run_with_delta(Duration::from_secs(5));

        assert!(test_bed.query(|a| a.body_position()) == actuator_position_at_init);

        test_bed.command(|a| a.command_unlock());
        test_bed.command(|a| a.command_active_damping_mode());

        test_bed.run_with_delta(Duration::from_secs_f64(0.1));

        assert!(test_bed.query(|a| a.body_position()) > actuator_position_at_init);

        test_bed.command(|a| a.command_lock(Ratio::new::<ratio>(0.3)));

        test_bed.run_with_delta(Duration::from_secs(20));

        assert!(test_bed.query(|a| a.is_locked()));
        assert!(test_bed.query(|a| a.body_position()) == Ratio::new::<ratio>(0.3));
    }

    #[test]
    fn linear_actuator_can_control_position() {
        let rigid_body = cargo_door_body(true);
        let actuator = cargo_door_actuator(&rigid_body);

        let mut test_bed = SimulationTestBed::new(|_| TestAircraft::new(actuator, rigid_body));

        test_bed.command(|a| a.command_unlock());
        test_bed.command(|a| a.command_position_control(Ratio::new::<ratio>(0.7)));

        test_bed.command(|a| a.set_pressure(Pressure::new::<psi>(3000.)));

        test_bed.run_with_delta(Duration::from_secs(20));

        assert!(test_bed.query(|a| a.actuator_position()) > Ratio::new::<ratio>(0.68));
        assert!(test_bed.query(|a| a.actuator_position()) < Ratio::new::<ratio>(0.72));

        test_bed.command(|a| a.command_position_control(Ratio::new::<ratio>(0.2)));
        test_bed.run_with_delta(Duration::from_secs(20));

        assert!(test_bed.query(|a| a.actuator_position()) > Ratio::new::<ratio>(0.18));
        assert!(test_bed.query(|a| a.actuator_position()) < Ratio::new::<ratio>(0.22));
    }

    fn cargo_door_actuator(bounded_linear_length: &impl BoundedLinearLength) -> LinearActuator {
        LinearActuator::new(
            bounded_linear_length,
            2,
            Length::new::<meter>(0.04422),
            Length::new::<meter>(0.03366),
            VolumeRate::new::<gallon_per_second>(0.008),
            800000.,
            15000.,
            50000.,
            500000.,
            [1., 1., 1., 1., 1., 1.],
            [0., 0.2, 0.21, 0.79, 0.8, 1.],
        )
    }

    fn cargo_door_body(is_locked: bool) -> LinearActuatedRigidBodyOnHingeAxis {
        let size = Vector3::new(100. / 1000., 1855. / 1000., 2025. / 1000.);
        let cg_offset = Vector3::new(0., -size[1] / 2., 0.);

        let control_arm = Vector3::new(-0.1597, -0.1614, 0.);
        let anchor = Vector3::new(-0.759, -0.086, 0.);

        LinearActuatedRigidBodyOnHingeAxis::new(
            Mass::new::<kilogram>(130.),
            size,
            cg_offset,
            control_arm,
            anchor,
            Angle::new::<degree>(-23.),
            Angle::new::<degree>(136.),
            100.,
            is_locked,
            Vector3::new(0., 0., 1.),
        )
    }

    fn main_gear_door_actuator(bounded_linear_length: &impl BoundedLinearLength) -> LinearActuator {
        LinearActuator::new(
            bounded_linear_length,
            1,
            Length::new::<meter>(0.014),
            Length::new::<meter>(0.0112),
            VolumeRate::new::<gallon_per_second>(0.004),
            20000.,
            5000.,
            2000.,
            20000.,
            [1., 1., 1., 1., 1., 1.],
            [0., 0.2, 0.21, 0.79, 0.8, 1.],
        )
    }

    fn main_gear_door_right_body(is_locked: bool) -> LinearActuatedRigidBodyOnHingeAxis {
        let size = Vector3::new(1.73, 0.03, 1.7);
        let cg_offset = Vector3::new(2. / 3. * size[1], 0.2, 0.);

        let control_arm = Vector3::new(0.5, 0., 0.);
        let anchor = Vector3::new(0.2, 0.2, 0.);

        LinearActuatedRigidBodyOnHingeAxis::new(
            Mass::new::<kilogram>(40.),
            size,
            cg_offset,
            control_arm,
            anchor,
            Angle::new::<degree>(-85.),
            Angle::new::<degree>(85.),
            100.,
            is_locked,
            Vector3::new(0., 0., 1.),
        )
    }

    fn main_gear_door_left_body(is_locked: bool) -> LinearActuatedRigidBodyOnHingeAxis {
        let size = Vector3::new(-1.73, 0.03, 1.7);
        let cg_offset = Vector3::new(-2. / 3. * size[1], 0.2, 0.);

        let control_arm = Vector3::new(-0.5, 0., 0.);
        let anchor = Vector3::new(-0.2, 0.2, 0.);

        LinearActuatedRigidBodyOnHingeAxis::new(
            Mass::new::<kilogram>(40.),
            size,
            cg_offset,
            control_arm,
            anchor,
            Angle::new::<degree>(0.),
            Angle::new::<degree>(85.),
            100.,
            is_locked,
            Vector3::new(0., 0., 1.),
        )
    }
}<|MERGE_RESOLUTION|>--- conflicted
+++ resolved
@@ -954,33 +954,9 @@
             self.lock_position = lock_position;
         }
 
-<<<<<<< HEAD
         fn set_unlock(&mut self) {
             self.lock_request = false;
         }
-=======
-        for _ in 0..5 {
-            actuator.update_before_rigid_body(
-                &mut rigid_body,
-                LinearActuatorMode::ClosedValves,
-                Pressure::new::<psi>(1500.),
-            );
-            rigid_body.update(&context(
-                &mut init_context,
-                Duration::from_secs_f64(dt),
-                Angle::new::<degree>(0.),
-                Angle::new::<degree>(0.),
-            ));
-            actuator.update_after_rigid_body(
-                &context(
-                    &mut init_context,
-                    Duration::from_secs_f64(dt),
-                    Angle::new::<degree>(0.),
-                    Angle::new::<degree>(0.),
-                ),
-                &rigid_body,
-            );
->>>>>>> 860e1569
 
         fn set_position_target(&mut self, requested_position: Ratio) {
             self.requested_position = requested_position;
@@ -1011,36 +987,12 @@
 
         controller: TestHydraulicAssemblyController,
 
-<<<<<<< HEAD
         pressure: Pressure,
     }
     impl TestAircraft {
         fn new(actuator: LinearActuator, body: LinearActuatedRigidBodyOnHingeAxis) -> Self {
             Self {
                 loop_updater: MaxFixedStepLoop::new(Duration::from_millis(33)),
-=======
-        for _ in 0..100 {
-            actuator.update_before_rigid_body(
-                &mut rigid_body,
-                LinearActuatorMode::ClosedValves,
-                Pressure::new::<psi>(1500.),
-            );
-            rigid_body.update(&context(
-                &mut init_context,
-                Duration::from_secs_f64(dt),
-                Angle::new::<degree>(0.),
-                Angle::new::<degree>(0.),
-            ));
-            actuator.update_after_rigid_body(
-                &context(
-                    &mut init_context,
-                    Duration::from_secs_f64(dt),
-                    Angle::new::<degree>(0.),
-                    Angle::new::<degree>(0.),
-                ),
-                &rigid_body,
-            );
->>>>>>> 860e1569
 
                 actuator_assembly: HydraulicLinearActuatorAssembly::new(actuator, body),
 
@@ -1084,35 +1036,9 @@
             self.actuator_assembly.position_normalized()
         }
 
-<<<<<<< HEAD
         fn actuator_position(&self) -> Ratio {
             self.actuator_assembly.actuator_position_normalized()
         }
-=======
-        rigid_body.unlock();
-        actuator.set_position_target(Ratio::new::<ratio>(1.));
-        for _ in 0..700 {
-            actuator.update_before_rigid_body(
-                &mut rigid_body,
-                LinearActuatorMode::PositionControl,
-                Pressure::new::<psi>(1500.),
-            );
-            rigid_body.update(&context(
-                &mut init_context,
-                Duration::from_secs_f64(dt),
-                Angle::new::<degree>(0.),
-                Angle::new::<degree>(0.),
-            ));
-            actuator.update_after_rigid_body(
-                &context(
-                    &mut init_context,
-                    Duration::from_secs_f64(dt),
-                    Angle::new::<degree>(0.),
-                    Angle::new::<degree>(0.),
-                ),
-                &rigid_body,
-            );
->>>>>>> 860e1569
 
         fn is_locked(&self) -> bool {
             self.actuator_assembly.is_locked()
@@ -1169,31 +1095,7 @@
         let rigid_body = cargo_door_body(true);
         let actuator = cargo_door_actuator(&rigid_body);
 
-<<<<<<< HEAD
         let mut test_bed = SimulationTestBed::new(|_| TestAircraft::new(actuator, rigid_body));
-=======
-        for _ in 0..700 {
-            actuator.update_before_rigid_body(
-                &mut rigid_body,
-                control_mode,
-                Pressure::new::<psi>(1500.),
-            );
-            rigid_body.update(&context(
-                &mut init_context,
-                Duration::from_secs_f64(dt),
-                Angle::new::<degree>(0.),
-                Angle::new::<degree>(0.),
-            ));
-            actuator.update_after_rigid_body(
-                &context(
-                    &mut init_context,
-                    Duration::from_secs_f64(dt),
-                    Angle::new::<degree>(0.),
-                    Angle::new::<degree>(0.),
-                ),
-                &rigid_body,
-            );
->>>>>>> 860e1569
 
         let actuator_position_init = test_bed.query(|a| a.body_position());
 
@@ -1221,34 +1123,7 @@
 
         test_bed.command(|a| a.set_pressure(Pressure::new::<psi>(3000.)));
 
-<<<<<<< HEAD
         test_bed.run_with_delta(Duration::from_secs(1));
-=======
-        rigid_body.unlock();
-        actuator.set_position_target(Ratio::new::<ratio>(1.0));
-        let mut requested_mode = LinearActuatorMode::PositionControl;
-        for _ in 0..700 {
-            actuator.update_before_rigid_body(
-                &mut rigid_body,
-                requested_mode,
-                Pressure::new::<psi>(1500.),
-            );
-            rigid_body.update(&context(
-                &mut init_context,
-                Duration::from_secs_f64(dt),
-                Angle::new::<degree>(0.),
-                Angle::new::<degree>(0.),
-            ));
-            actuator.update_after_rigid_body(
-                &context(
-                    &mut init_context,
-                    Duration::from_secs_f64(dt),
-                    Angle::new::<degree>(0.),
-                    Angle::new::<degree>(0.),
-                ),
-                &rigid_body,
-            );
->>>>>>> 860e1569
 
         assert!(test_bed.query(|a| a.body_position()) > actuator_position_init);
 
@@ -1275,17 +1150,7 @@
 
         test_bed.command(|a| a.command_closed_valve_mode());
 
-<<<<<<< HEAD
         test_bed.run_with_delta(Duration::from_secs(25));
-=======
-        rigid_body.unlock();
-        actuator.set_position_target(Ratio::new::<ratio>(1.0));
-        let requested_mode = LinearActuatorMode::PositionControl;
-        for _ in 0..500 {
-            actuator.update_before_rigid_body(&mut rigid_body, requested_mode, current_pressure);
-            rigid_body.update(context);
-            actuator.update_after_rigid_body(context, &rigid_body);
->>>>>>> 860e1569
 
         assert!(test_bed.query(|a| a.body_position()) > Ratio::new::<ratio>(0.7));
     }
@@ -1310,19 +1175,9 @@
 
         test_bed.run_with_delta(Duration::from_secs(1));
 
-<<<<<<< HEAD
         assert!(test_bed.query(|a| a.body_position()) < Ratio::new::<ratio>(0.9));
         assert!(test_bed.query(|a| a.body_position()) > Ratio::new::<ratio>(0.5));
     }
-=======
-        rigid_body.unlock();
-        actuator.set_position_target(Ratio::new::<ratio>(1.0));
-        let requested_mode = LinearActuatorMode::PositionControl;
-        for _ in 0..500 {
-            actuator.update_before_rigid_body(&mut rigid_body, requested_mode, current_pressure);
-            rigid_body.update(context);
-            actuator.update_after_rigid_body(context, &rigid_body);
->>>>>>> 860e1569
 
     #[test]
     fn linear_actuator_dampens_super_slow_body_drop_when_slow_damping_mode() {
