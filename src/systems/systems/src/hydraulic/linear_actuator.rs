use nalgebra::{Rotation3, Unit, Vector3};

use uom::si::{
    angle::radian,
    angular_acceleration::radian_per_second_squared,
    angular_velocity::radian_per_second,
    area::square_meter,
    f64::*,
    force::newton,
    length::meter,
    mass::kilogram,
    pressure::psi,
    ratio::ratio,
    torque::newton_meter,
    velocity::meter_per_second,
    volume::{cubic_meter, gallon},
    volume_rate::gallon_per_second,
};

use crate::{
    shared::{
        interpolation, low_pass_filter::LowPassFilter, pid::PidController, random_from_range,
    },
    simulation::UpdateContext,
};

use super::aerodynamic_model::AerodynamicBody;

use std::fmt::Debug;
use std::time::Duration;

pub trait Actuator {
    fn used_volume(&self) -> Volume;
    fn reservoir_return(&self) -> Volume;
    fn reset_volumes(&mut self);
}

/// Trait linked to anything moving bounded between a minimum and maximum position.
/// Those bounds implies that it will have a max and min distance from a fixed
/// point in space to the position where we apply forces to it,
/// for example a control arm where an actuator is attached.
pub trait BoundedLinearLength {
    fn min_absolute_length_to_anchor(&self) -> Length;
    fn max_absolute_length_to_anchor(&self) -> Length;
    fn absolute_length_to_anchor(&self) -> Length;
}

#[derive(PartialEq, Clone, Copy, Debug)]
pub enum LinearActuatorMode {
    ClosedValves,
    PositionControl,
    ActiveDamping,
    ClosedCircuitDamping,
}

/// Represents an abstraction of the low level hydraulic actuator control system that would in real life consist of a lot of
/// solenoid control valves, spring loaded valves, and a differential pressure mechanism.
///
/// We don't want to simulate all of those little bits, so the functions of the actuator are split into
/// the following functional modes:
///
/// - [LinearActuatorMode.ClosedValves]: Turns actuator in a high constant spring/damper system simulating a closed actuator
/// only constrained by its own fluid compressibility.
/// - [ActiveDamping.LinearActuatorMode]: Actuator use internal valves to provide a force resisting to its own movements, dampening
/// the piece movements it's connected to.
/// - [LinearActuatorMode.PositionControl]: -> Actuator will try to use hydraulic pressure to move to a requested position, while
/// maintaining flow limitations.
///     CAUTION: For actuators having only ON/OFF behaviour (gear, door ...), might be needed to require more than required
///         position to ensure it's reached at max force. So full retract position at 0 might need to require -0.5, full extension might
///         need to request 1.5
/// - [LinearActuatorMode.ClosedCircuitDamping]: -> Actuator will connect retract and extend port in closed loop. This provide a dampened
/// free moving mode, usable for gravity extension, or for aileron droop.
#[derive(PartialEq, Clone, Copy)]
struct CoreHydraulicForce {
    current_mode: LinearActuatorMode,
    closed_valves_reference_position: Ratio,

    active_hydraulic_damping_constant: f64,
    slow_hydraulic_damping_constant: f64,

    fluid_compression_spring_constant: f64,
    fluid_compression_damping_constant: f64,

    flow_open_loop_modifier_extension_map: [f64; 6],
    flow_open_loop_modifier_retraction_map: [f64; 6],
    flow_open_loop_position_breakpoints: [f64; 6],

    max_flow: VolumeRate,
    min_flow: VolumeRate,
    flow_error_prev: VolumeRate,

    bore_side_area: Area,
    rod_side_area: Area,

    last_control_force: Force,

    force_raw: Force,
    force_filtered: LowPassFilter<Force>,

    pid_controller: PidController,

    min_control_force: LowPassFilter<Force>,
    max_control_force: LowPassFilter<Force>,

    has_flow_restriction: bool,
}
impl CoreHydraulicForce {
    const MIN_MAX_FORCE_CONTROLLER_FILTER_TIME_CONSTANT: Duration = Duration::from_millis(30);

    const MAX_ABSOLUTE_FORCE_NEWTON: f64 = 500000.;

    // Indicates the actuator positioning error from which max flow is applied
    const OPEN_LOOP_POSITION_ERROR_FOR_MAX_FLOW: f64 = 0.02;

    const MIN_PRESSURE_TO_EXIT_POSITION_CONTROL_PSI: f64 = 200.;
    const MIN_PRESSURE_TO_ALLOW_POSITION_CONTROL_PSI: f64 = 400.;

    fn new(
        init_position: Ratio,
        active_hydraulic_damping_constant: f64,
        slow_hydraulic_damping_constant: f64,
        slow_hydraulic_damping_filtering_constant: Duration,
        fluid_compression_spring_constant: f64,
        fluid_compression_damping_constant: f64,
        max_flow: VolumeRate,
        min_flow: VolumeRate,
        bore_side_area: Area,
        rod_side_area: Area,
        flow_open_loop_modifier_extension_map: [f64; 6],
        flow_open_loop_modifier_retraction_map: [f64; 6],
        flow_open_loop_position_breakpoints: [f64; 6],
        flow_control_proportional_gain: f64,
        flow_control_integral_gain: f64,
        flow_control_force_gain: f64,
        has_flow_restriction: bool,
    ) -> Self {
        let max_force = Pressure::new::<psi>(3000.) * bore_side_area;
        let min_force = -Pressure::new::<psi>(3000.) * rod_side_area;
        Self {
            current_mode: LinearActuatorMode::ClosedCircuitDamping,
            closed_valves_reference_position: init_position,

            active_hydraulic_damping_constant,
            slow_hydraulic_damping_constant,
            fluid_compression_spring_constant,
            fluid_compression_damping_constant,

            flow_open_loop_modifier_extension_map,
            flow_open_loop_modifier_retraction_map,
            flow_open_loop_position_breakpoints,

            max_flow,
            min_flow,
            flow_error_prev: VolumeRate::new::<gallon_per_second>(0.),
            bore_side_area,
            rod_side_area,
            last_control_force: Force::new::<newton>(0.),
            force_raw: Force::new::<newton>(0.),
            force_filtered: LowPassFilter::<Force>::new(slow_hydraulic_damping_filtering_constant),

            pid_controller: PidController::new(
                flow_control_proportional_gain,
                flow_control_integral_gain,
                0.,
                min_force.get::<newton>(),
                max_force.get::<newton>(),
                0.,
                flow_control_force_gain,
            ),
            min_control_force: LowPassFilter::<Force>::new_with_init_value(
                Self::MIN_MAX_FORCE_CONTROLLER_FILTER_TIME_CONSTANT,
                min_force,
            ),
            max_control_force: LowPassFilter::<Force>::new_with_init_value(
                Self::MIN_MAX_FORCE_CONTROLLER_FILTER_TIME_CONSTANT,
                max_force,
            ),
            has_flow_restriction,
        }
    }

    fn update_force(
        &mut self,
        context: &UpdateContext,
        required_position: Ratio,
        requested_mode: LinearActuatorMode,
        position_normalized: Ratio,
        current_pressure: Pressure,
        signed_flow: VolumeRate,
        speed: Velocity,
    ) {
        let new_requested_mode = self.new_requested_mode(requested_mode, current_pressure);

        self.update_actions(new_requested_mode, position_normalized, current_pressure);

        self.update_force_from_current_mode(
            context,
            required_position,
            position_normalized,
            current_pressure,
            signed_flow,
            speed,
        );
    }

    /// Computes what new requested mode is allowed depending on current mode
    fn new_requested_mode(
        &mut self,
        requested_mode: LinearActuatorMode,
        current_pressure: Pressure,
    ) -> LinearActuatorMode {
        match self.current_mode {
            LinearActuatorMode::ClosedValves => requested_mode,
            LinearActuatorMode::PositionControl => {
                if current_pressure.get::<psi>() < Self::MIN_PRESSURE_TO_EXIT_POSITION_CONTROL_PSI {
                    LinearActuatorMode::ClosedCircuitDamping
                } else {
                    requested_mode
                }
            }
            LinearActuatorMode::ActiveDamping => requested_mode,
            LinearActuatorMode::ClosedCircuitDamping => requested_mode,
        }
    }

    fn update_actions(
        &mut self,
        new_mode: LinearActuatorMode,
        position_normalized: Ratio,
        current_pressure: Pressure,
    ) {
        match new_mode {
            LinearActuatorMode::ClosedValves => {
                self.actions_from_current_to_closed_valves(position_normalized)
            }
            LinearActuatorMode::PositionControl => {
                if current_pressure.get::<psi>() > Self::MIN_PRESSURE_TO_ALLOW_POSITION_CONTROL_PSI
                {
                    self.actions_from_current_to_position_control()
                }
            }
            LinearActuatorMode::ActiveDamping => self.actions_from_current_to_active_damping(),
            LinearActuatorMode::ClosedCircuitDamping => {
                self.actions_from_current_to_closed_circuit_damping()
            }
        }
    }

    fn actions_from_current_to_closed_valves(&mut self, position_normalized: Ratio) {
        match self.current_mode {
            LinearActuatorMode::ClosedValves => {}
            LinearActuatorMode::PositionControl
            | LinearActuatorMode::ActiveDamping
            | LinearActuatorMode::ClosedCircuitDamping => {
                self.go_to_close_control_valves(position_normalized);
            }
        }
    }

    fn actions_from_current_to_position_control(&mut self) {
        match self.current_mode {
            LinearActuatorMode::PositionControl => {}
            LinearActuatorMode::ClosedValves
            | LinearActuatorMode::ActiveDamping
            | LinearActuatorMode::ClosedCircuitDamping => {
                self.go_to_position_control();
            }
        }
    }

    fn actions_from_current_to_active_damping(&mut self) {
        match self.current_mode {
            LinearActuatorMode::ActiveDamping => {}
            LinearActuatorMode::ClosedValves
            | LinearActuatorMode::PositionControl
            | LinearActuatorMode::ClosedCircuitDamping => {
                self.go_to_active_damping();
            }
        }
    }

    fn actions_from_current_to_closed_circuit_damping(&mut self) {
        match self.current_mode {
            LinearActuatorMode::ClosedCircuitDamping => {}
            LinearActuatorMode::ClosedValves
            | LinearActuatorMode::PositionControl
            | LinearActuatorMode::ActiveDamping => {
                self.go_to_closed_circuit_damping();
            }
        }
    }

    fn go_to_close_control_valves(&mut self, position_normalized: Ratio) {
        self.force_filtered.reset(self.force_raw);
        self.closed_valves_reference_position = position_normalized;
        self.current_mode = LinearActuatorMode::ClosedValves;
    }

    fn go_to_position_control(&mut self) {
        self.pid_controller
            .reset_with_output(self.force_raw.get::<newton>());
        self.current_mode = LinearActuatorMode::PositionControl;
    }

    fn go_to_active_damping(&mut self) {
        self.force_filtered.reset(self.force_raw);
        self.current_mode = LinearActuatorMode::ActiveDamping;
    }

    fn go_to_closed_circuit_damping(&mut self) {
        self.force_filtered.reset(self.force_raw);
        self.current_mode = LinearActuatorMode::ClosedCircuitDamping;
    }

    fn update_force_from_current_mode(
        &mut self,
        context: &UpdateContext,
        required_position: Ratio,
        position_normalized: Ratio,
        current_pressure: Pressure,
        signed_flow: VolumeRate,
        speed: Velocity,
    ) {
        match self.current_mode {
            LinearActuatorMode::ClosedValves => {
                self.force_raw = self.force_closed_valves(position_normalized, speed);
            }
            LinearActuatorMode::ActiveDamping => {
                self.force_filtered
                    .update(context.delta(), self.force_active_damping(speed));

                self.force_raw = self.force_filtered.output();
            }
            LinearActuatorMode::ClosedCircuitDamping => {
                self.force_filtered
                    .update(context.delta(), self.force_closed_circuit_damping(speed));

                self.force_raw = self.force_filtered.output();
            }
            LinearActuatorMode::PositionControl => {
                self.force_raw = self.force_position_control(
                    context,
                    required_position,
                    position_normalized,
                    signed_flow,
                    current_pressure,
                    speed,
                );
            }
        }

        self.force_raw = self
            .force_raw
            .min(Force::new::<newton>(Self::MAX_ABSOLUTE_FORCE_NEWTON))
            .max(Force::new::<newton>(-Self::MAX_ABSOLUTE_FORCE_NEWTON));
    }

    fn force(&self) -> Force {
        self.force_raw
    }

    fn mode(&self) -> LinearActuatorMode {
        self.current_mode
    }

    fn force_active_damping(&self, speed: Velocity) -> Force {
        Force::new::<newton>(
            -speed.get::<meter_per_second>() * self.active_hydraulic_damping_constant,
        )
    }

    fn force_closed_circuit_damping(&self, speed: Velocity) -> Force {
        Force::new::<newton>(
            -speed.get::<meter_per_second>() * self.slow_hydraulic_damping_constant,
        )
    }

    fn force_closed_valves(&self, position_normalized: Ratio, speed: Velocity) -> Force {
        let position_error = self.closed_valves_reference_position - position_normalized;

        Force::new::<newton>(
            position_error.get::<ratio>() * self.fluid_compression_spring_constant
                - speed.get::<meter_per_second>() * self.fluid_compression_damping_constant,
        )
    }

    /// Computes a hydraulic flow request based on required actuator position and its current position
    /// Flow is computed through the formula flow = position_error^2 * maxflow / [Self::OPEN_LOOP_POSITION_ERROR_FOR_MAX_FLOW]^2.
    /// This formula means max flow will be applied above [Self::OPEN_LOOP_POSITION_ERROR_FOR_MAX_FLOW] position error.
    /// Below [Self::OPEN_LOOP_POSITION_ERROR_FOR_MAX_FLOW] position error, a squared law defines flow vs positioning error.
    ///
    /// Then final flow request is corrected depending on actuator position, modeling dampening holes
    /// in the real actuator at start/end of course
    fn open_loop_flow(&self, required_position: Ratio, position_normalized: Ratio) -> VolumeRate {
        let position_error = required_position - position_normalized;

        let open_loop_flow_target = if position_error.get::<ratio>() >= 0. {
            VolumeRate::new::<gallon_per_second>(
                position_error.get::<ratio>().powi(2) * self.max_flow.get::<gallon_per_second>()
                    / Self::OPEN_LOOP_POSITION_ERROR_FOR_MAX_FLOW.powi(2),
            )
        } else {
            VolumeRate::new::<gallon_per_second>(
                position_error.get::<ratio>().powi(2) * -self.max_flow.get::<gallon_per_second>()
                    / Self::OPEN_LOOP_POSITION_ERROR_FOR_MAX_FLOW.powi(2),
            )
        };

        let open_loop_modifier_from_position = if position_error.get::<ratio>() > 0. {
            interpolation(
                &self.flow_open_loop_position_breakpoints,
                &self.flow_open_loop_modifier_extension_map,
                position_normalized.get::<ratio>(),
            )
        } else {
            interpolation(
                &self.flow_open_loop_position_breakpoints,
                &self.flow_open_loop_modifier_retraction_map,
                position_normalized.get::<ratio>(),
            )
        };

        (open_loop_flow_target.min(self.max_flow).max(self.min_flow))
            * open_loop_modifier_from_position
    }

    fn update_force_min_max(
        &mut self,
        context: &UpdateContext,
        current_pressure: Pressure,
        speed: Velocity,
    ) {
        let mut raw_max_force = Pressure::new::<psi>(3000.) * self.bore_side_area;
        let mut raw_min_force = Pressure::new::<psi>(-3000.) * self.rod_side_area;

        if self.last_control_force > Force::new::<newton>(0.) {
            if speed > Velocity::new::<meter_per_second>(0.) {
                let max_force = current_pressure * self.bore_side_area;
                self.last_control_force = self.last_control_force.min(max_force);
                raw_max_force = max_force;
            }
        } else if self.last_control_force < Force::new::<newton>(0.)
            && speed < Velocity::new::<meter_per_second>(0.)
        {
            let max_force = -1. * current_pressure * self.rod_side_area;
            self.last_control_force = self.last_control_force.max(max_force);
            raw_min_force = max_force;
        }

        self.min_control_force
            .update(context.delta(), raw_min_force);
        self.max_control_force
            .update(context.delta(), raw_max_force);

        self.pid_controller
            .set_min(self.min_control_force.output().get::<newton>());
        self.pid_controller
            .set_max(self.max_control_force.output().get::<newton>());
    }

    fn force_position_control(
        &mut self,
        context: &UpdateContext,
        required_position: Ratio,
        position_normalized: Ratio,
        signed_flow: VolumeRate,
        current_pressure: Pressure,
        speed: Velocity,
    ) -> Force {
        let open_loop_flow_target = self.open_loop_flow(required_position, position_normalized);

        let pressure_correction_factor = if self.has_flow_restriction {
            (1. / 2500. * current_pressure.get::<psi>().powi(2) * 1. / 2500.).min(1.)
        } else {
            1.
        };

        let pressure_corrected_openloop_target = open_loop_flow_target * pressure_correction_factor;
        self.pid_controller
            .change_setpoint(pressure_corrected_openloop_target.get::<gallon_per_second>());

        self.update_force_min_max(context, current_pressure, speed);

        self.last_control_force = Force::new::<newton>(self.pid_controller.next_control_output(
            signed_flow.get::<gallon_per_second>(),
            Some(context.delta()),
        ));

        self.last_control_force
    }
}

pub struct LinearActuatorCharacteristics {
    max_flow: VolumeRate,
    slow_damping: f64,
}
impl LinearActuatorCharacteristics {
    pub fn new(
        min_damping: f64,
        max_damping: f64,
        nominal_flow: VolumeRate,
        flow_dispersion: Ratio,
    ) -> Self {
        let flow_max_absolute_dispersion = nominal_flow + nominal_flow * flow_dispersion;
        let flow_min_absolute_dispersion = nominal_flow - nominal_flow * flow_dispersion;

        Self {
            max_flow: VolumeRate::new::<gallon_per_second>(random_from_range(
                flow_min_absolute_dispersion.get::<gallon_per_second>(),
                flow_max_absolute_dispersion.get::<gallon_per_second>(),
            )),
            slow_damping: random_from_range(min_damping, max_damping),
        }
    }

    pub fn max_flow(&self) -> VolumeRate {
        self.max_flow
    }

    pub fn slow_damping(&self) -> f64 {
        self.slow_damping
    }
}
/// Represents a classical linear actuator with a rod side area and a bore side area
/// It is connected between an anchor point on the plane and a control arm of a rigid body
/// When the actuator moves, it takes fluid on one side and gives back to reservoir the fluid on other side
/// Difference of volume between both side will cause variation of loop reservoir level.
/// It moves between a max absolute and minimum absolute position. The position is finally normalized from 0 to 1 (compressed to extended)
///
/// It can behave it two main ways: its control valves are either closed, and it can't move, or valves are opened and
/// hydraulic power can move it with enough pressure.
#[derive(PartialEq, Clone, Copy)]
pub struct LinearActuator {
    number_of_actuators: u8,

    position_normalized: Ratio,
    position: Length,
    last_position: Length,

    speed: Velocity,

    max_absolute_length: Length,
    min_absolute_length: Length,

    total_travel: Length,

    bore_side_area: Area,
    bore_side_volume: Volume,

    rod_side_area: Area,
    rod_side_volume: Volume,

    volume_extension_ratio: Ratio,
    signed_flow: VolumeRate,
    flow_error_prev: VolumeRate,

    delta_displacement: Length,

    total_volume_to_actuator: Volume,
    total_volume_to_reservoir: Volume,

    requested_position: Ratio,

    core_hydraulics: CoreHydraulicForce,
}
impl LinearActuator {
    pub fn new(
        bounded_linear_length: &impl BoundedLinearLength,
        number_of_actuators: u8,
        bore_side_diameter: Length,
        rod_diameter: Length,
        max_flow: VolumeRate,
        fluid_compression_spring_constant: f64,
        fluid_compression_damping_constant: f64,
        active_hydraulic_damping_constant: f64,
        slow_hydraulic_damping_constant: f64,
        slow_hydraulic_damping_filtering_constant: Duration,
        flow_open_loop_modifier_extension_map: [f64; 6],
        flow_open_loop_modifier_retraction_map: [f64; 6],
        flow_open_loop_position_breakpoints: [f64; 6],
        flow_control_proportional_gain: f64,
        flow_control_integral_gain: f64,
        flow_control_force_gain: f64,
        has_flow_restriction: bool,
    ) -> Self {
        let total_travel = (bounded_linear_length.max_absolute_length_to_anchor()
            - bounded_linear_length.min_absolute_length_to_anchor())
        .abs();

        let bore_side_area_single_actuator = Area::new::<square_meter>(
            std::f64::consts::PI * (bore_side_diameter.get::<meter>() / 2.).powi(2),
        );
        let bore_side_volume_single_actuator = bore_side_area_single_actuator * total_travel;

        let rod_area = Area::new::<square_meter>(
            std::f64::consts::PI * (rod_diameter.get::<meter>() / 2.).powi(2),
        );

        let rod_side_area_single_actuator = bore_side_area_single_actuator - rod_area;
        let rod_side_volume_single_actuator = rod_side_area_single_actuator * total_travel;

        let volume_extension_ratio: Ratio =
            bore_side_volume_single_actuator / rod_side_volume_single_actuator;

        let actual_max_flow = number_of_actuators as f64 * max_flow;

        // For the same displacement speed there is less flow needed in retraction direction because
        // volume of the fluid is divided by the extension ratio
        let actual_min_flow = -actual_max_flow / volume_extension_ratio;

        let total_bore_side_area = bore_side_area_single_actuator * number_of_actuators as f64;
        let total_bore_side_volume = bore_side_volume_single_actuator * number_of_actuators as f64;

        let total_rod_side_area = rod_side_area_single_actuator * number_of_actuators as f64;
        let total_rod_side_volume = rod_side_volume_single_actuator * number_of_actuators as f64;

        let init_position = bounded_linear_length.absolute_length_to_anchor();
        let init_position_normalized =
            (init_position - bounded_linear_length.min_absolute_length_to_anchor()) / total_travel;

        Self {
            number_of_actuators,

            position_normalized: init_position_normalized,
            position: init_position,
            last_position: init_position,

            speed: Velocity::new::<meter_per_second>(0.),

            max_absolute_length: bounded_linear_length.max_absolute_length_to_anchor(),
            min_absolute_length: bounded_linear_length.min_absolute_length_to_anchor(),

            total_travel,

            bore_side_area: total_bore_side_area,
            bore_side_volume: total_bore_side_volume,

            rod_side_area: total_rod_side_area,
            rod_side_volume: total_rod_side_volume,

            volume_extension_ratio,
            signed_flow: VolumeRate::new::<gallon_per_second>(0.),
            flow_error_prev: VolumeRate::new::<gallon_per_second>(0.),

            delta_displacement: Length::new::<meter>(0.),

            total_volume_to_actuator: Volume::new::<gallon>(0.),
            total_volume_to_reservoir: Volume::new::<gallon>(0.),

            requested_position: Ratio::new::<ratio>(0.),

            core_hydraulics: CoreHydraulicForce::new(
                init_position_normalized,
                active_hydraulic_damping_constant,
                slow_hydraulic_damping_constant,
                slow_hydraulic_damping_filtering_constant,
                fluid_compression_spring_constant,
                fluid_compression_damping_constant,
                actual_max_flow,
                actual_min_flow,
                total_bore_side_area,
                total_rod_side_area,
                flow_open_loop_modifier_extension_map,
                flow_open_loop_modifier_retraction_map,
                flow_open_loop_position_breakpoints,
                flow_control_proportional_gain,
                flow_control_integral_gain,
                flow_control_force_gain,
                has_flow_restriction,
            ),
        }
    }

    fn update_before_rigid_body(
        &mut self,
        context: &UpdateContext,
        connected_body: &mut LinearActuatedRigidBodyOnHingeAxis,
        requested_mode: LinearActuatorMode,
        current_pressure: Pressure,
    ) {
        self.core_hydraulics.update_force(
            context,
            self.requested_position,
            requested_mode,
            self.position_normalized,
            current_pressure,
            self.signed_flow,
            self.speed,
        );
        connected_body.apply_control_arm_force(self.core_hydraulics.force());
    }

    fn update_after_rigid_body(
        &mut self,
        context: &UpdateContext,
        connected_body: &LinearActuatedRigidBodyOnHingeAxis,
    ) {
        self.update_speed_position(context, connected_body);

        self.update_fluid_displacements(context);
    }

    fn update_speed_position(
        &mut self,
        context: &UpdateContext,
        connected_body: &LinearActuatedRigidBodyOnHingeAxis,
    ) {
        self.last_position = self.position;
        self.position = connected_body.linear_extension_to_anchor();

        self.position_normalized = (self.position - self.min_absolute_length) / self.total_travel;

        self.delta_displacement = self.position - self.last_position;

        self.speed = self.delta_displacement / context.delta_as_time();
    }

    fn update_fluid_displacements(&mut self, context: &UpdateContext) {
        let mut volume_to_actuator = Volume::new::<cubic_meter>(0.);
        let mut volume_to_reservoir = Volume::new::<cubic_meter>(0.);

        if self.delta_displacement > Length::new::<meter>(0.) {
            volume_to_actuator = self.delta_displacement * self.bore_side_area;
            volume_to_reservoir = volume_to_actuator / self.volume_extension_ratio;
        } else if self.delta_displacement < Length::new::<meter>(0.) {
            volume_to_actuator = -self.delta_displacement * self.rod_side_area;
            volume_to_reservoir = volume_to_actuator * self.volume_extension_ratio;
        }

        self.signed_flow = if self.delta_displacement >= Length::new::<meter>(0.) {
            volume_to_actuator
        } else {
            -volume_to_actuator
        } / context.delta_as_time();

        // If actuator is in active control, it can use fluid from its input port
        // Else it will only return fluid to reservoir or take fluid from reservoir
        //
        // Note on assymetric actuators, in extension direction, return to reservoir can be negative,
        //   meaning actuator takes fluid in the return circuit to be able to move.
        // This is a shortcut as it shouldn't directly take from reservoir but from return circuit
        if self.core_hydraulics.mode() == LinearActuatorMode::PositionControl {
            self.total_volume_to_actuator += volume_to_actuator;
            self.total_volume_to_reservoir += volume_to_reservoir;
        } else {
            self.total_volume_to_reservoir += volume_to_reservoir - volume_to_actuator;
        }
    }

    fn set_position_target(&mut self, target_position: Ratio) {
        self.requested_position = target_position;
    }

    fn position_normalized(&self) -> Ratio {
        self.position_normalized
    }

    #[cfg(test)]
    fn force(&self) -> Force {
        self.core_hydraulics.force()
    }

    #[cfg(test)]
    fn signed_flow(&self) -> VolumeRate {
        self.signed_flow
    }
}
impl Actuator for LinearActuator {
    fn used_volume(&self) -> Volume {
        self.total_volume_to_actuator
    }

    fn reservoir_return(&self) -> Volume {
        self.total_volume_to_reservoir
    }

    fn reset_volumes(&mut self) {
        self.total_volume_to_reservoir = Volume::new::<gallon>(0.);
        self.total_volume_to_actuator = Volume::new::<gallon>(0.);
    }
}

pub trait HydraulicAssemblyController {
    fn requested_mode(&self) -> LinearActuatorMode;
    fn requested_position(&self) -> Ratio;
    fn should_lock(&self) -> bool;
    fn requested_lock_position(&self) -> Ratio;
}

pub struct HydraulicLinearActuatorAssembly<const N: usize> {
    linear_actuators: [LinearActuator; N],
    rigid_body: LinearActuatedRigidBodyOnHingeAxis,
}
impl<const N: usize> HydraulicLinearActuatorAssembly<N> {
    pub fn new(
        linear_actuators: [LinearActuator; N],
        rigid_body: LinearActuatedRigidBodyOnHingeAxis,
    ) -> Self {
        Self {
            linear_actuators,
            rigid_body,
        }
    }

    pub fn actuator(&mut self, index: usize) -> &mut impl Actuator {
        assert!(index < N);
        &mut self.linear_actuators[index]
    }

    pub fn body(&mut self) -> &mut impl AerodynamicBody {
        &mut self.rigid_body
    }

    pub fn update(
        &mut self,
        context: &UpdateContext,
        assembly_controllers: &[impl HydraulicAssemblyController],
        current_pressure: [Pressure; N],
    ) {
        for (index, actuator) in self.linear_actuators.iter_mut().enumerate() {
            actuator.set_position_target(
                self.rigid_body
                    .linear_actuator_pos_normalized_from_angular_position_normalized(
                        assembly_controllers[index].requested_position(),
                    ),
            );
        }

        // Only one lock mechanism on the connected rigid body so we only look at first controller demand
        // We could decide it's a OR or AND over all actuators if not satisfying this way
        self.update_lock_mechanism(&assembly_controllers[0]);

        if !self.rigid_body.is_locked() {
            for (index, actuator) in self.linear_actuators.iter_mut().enumerate() {
                actuator.update_before_rigid_body(
                    context,
                    &mut self.rigid_body,
                    assembly_controllers[index].requested_mode(),
                    current_pressure[index],
                );
            }

            self.rigid_body.update(context);

            for actuator in &mut self.linear_actuators {
                actuator.update_after_rigid_body(context, &self.rigid_body);
            }
        } else {
            self.rigid_body.update(context);
        }
    }

    fn update_lock_mechanism(&mut self, assembly_controller: &impl HydraulicAssemblyController) {
        if assembly_controller.should_lock() {
            self.rigid_body
                .lock_at_position_normalized(assembly_controller.requested_lock_position())
        } else {
            self.rigid_body.unlock();
        }
    }

    pub fn is_locked(&self) -> bool {
        self.rigid_body.is_locked()
    }

    pub fn position_normalized(&self) -> Ratio {
        self.rigid_body.position_normalized()
    }

    pub fn actuator_position_normalized(&self, index: usize) -> Ratio {
        self.linear_actuators[index].position_normalized()
    }

    fn set_trim_offset(&mut self, trim_angle: Angle) {
        self.rigid_body.apply_global_angle_offset(trim_angle);
    }

    #[cfg(test)]
    pub fn actuator_flow(&self, index: usize) -> VolumeRate {
        self.linear_actuators[index].signed_flow().abs()
    }
}

/// Represent any physical object able to rotate on a hinge axis.
/// It can be a gear, elevator, cargo door, etc. Only one rotation degree of freedom is handled.
/// An linear actuator or multiple linear actuators can apply forces to its control arm.
///
/// Coordinates are as follows:
/// on x (left->right looking at the plane from the back)
/// on y (down->up)
/// on z (aft->fwd)
///
/// All coordinate references are from the hinge axis. So (0,0,0) is the hinge rotation axis center.
#[derive(PartialEq, Clone, Copy)]
pub struct LinearActuatedRigidBodyOnHingeAxis {
    total_travel: Angle,
    min_angle: Angle,
    max_angle: Angle,

    // size in meters
    size: Vector3<f64>,

    center_of_gravity_offset: Vector3<f64>,
    center_of_gravity_actual: Vector3<f64>,

    center_of_pressure_offset: Vector3<f64>,
    center_of_pressure_actual: Vector3<f64>,

    control_arm: Vector3<f64>,
    control_arm_actual: Vector3<f64>,
    actuator_extension_gives_positive_angle: bool,

    anchor_point: Vector3<f64>,

    angular_position: Angle,
    angular_speed: AngularVelocity,
    angular_acceleration: AngularAcceleration,
    sum_of_torques: Torque,

    position_normalized: Ratio,
    position_normalized_prev: Ratio,

    mass: Mass,
    inertia_at_hinge: f64,

    natural_damping_constant: f64,

    lock_position_request: Ratio,
    is_lock_requested: bool,
    is_locked: bool,

    axis_direction: Vector3<f64>,
    rotation_transform: Rotation3<f64>,

<<<<<<< HEAD
    plane_acceleration_filtered: LowPassFilter<Vector3<f64>>,

    global_angular_offset: Angle,
=======
    min_absolute_length_to_anchor: Length,
    max_absolute_length_to_anchor: Length,
>>>>>>> 19e5b57e
}
impl LinearActuatedRigidBodyOnHingeAxis {
    // Rebound energy when hiting min or max position. 0.3 means the body rebounds at 30% of the speed it hit the min/max position
    const DEFAULT_MAX_MIN_POSITION_REBOUND_FACTOR: f64 = 0.3;

    pub fn new(
        mass: Mass,
        size: Vector3<f64>,
        center_of_gravity_offset: Vector3<f64>,
        center_of_pressure_offset: Vector3<f64>,
        control_arm: Vector3<f64>,
        anchor_point: Vector3<f64>,
        min_angle: Angle,
        total_travel: Angle,
        init_angle: Angle,
        natural_damping_constant: f64,
        locked: bool,
        axis_direction: Vector3<f64>,
    ) -> Self {
        // The inertia about a given axis is the sum of squares of the size of the rectangle, minus
        // the size along the axis dimension
        let relevant_inertia = size.norm_squared();
        let relevant_inertia = relevant_inertia - (size.dot(&axis_direction)).powf(2.);
        let inertia_at_cog = (1. / 12.) * mass.get::<kilogram>() * relevant_inertia;
        // Parallel axis theorem to get inertia at hinge axis from inertia at CoG
        let inertia_at_hinge =
            inertia_at_cog + mass.get::<kilogram>() * center_of_gravity_offset.norm_squared();

        let mut new_body = Self {
            total_travel,
            min_angle,
            max_angle: min_angle + total_travel,
            size,
            center_of_gravity_offset,
            center_of_gravity_actual: center_of_gravity_offset,
            center_of_pressure_offset,
            center_of_pressure_actual: center_of_pressure_offset,
            control_arm,
            control_arm_actual: control_arm,
            actuator_extension_gives_positive_angle: false,
            anchor_point,
            angular_position: init_angle,
            angular_speed: AngularVelocity::new::<radian_per_second>(0.),
            angular_acceleration: AngularAcceleration::new::<radian_per_second_squared>(0.),
            sum_of_torques: Torque::new::<newton_meter>(0.),
            position_normalized: Ratio::new::<ratio>(0.),
            position_normalized_prev: Ratio::new::<ratio>(0.),
            mass,
            inertia_at_hinge,
            natural_damping_constant,
            lock_position_request: Ratio::new::<ratio>(0.),
            is_lock_requested: locked,
            is_locked: locked,
            axis_direction,
            rotation_transform: Rotation3::from_axis_angle(
                &Unit::new_normalize(axis_direction),
                0.,
            ),
<<<<<<< HEAD
            plane_acceleration_filtered: LowPassFilter::<Vector3<f64>>::new(
                Self::PLANE_ACCELERATION_FILTERING_TIME_CONSTANT,
            ),
            global_angular_offset: Angle::default(),
=======
            min_absolute_length_to_anchor: Length::default(),
            max_absolute_length_to_anchor: Length::default(),
>>>>>>> 19e5b57e
        };
        // Make sure the new object has coherent structure by updating internal roations and positions once
        new_body.initialize_actuator_force_direction();
        new_body.update_all_rotations();
        new_body.init_min_max_linear_length();
        new_body.init_position_normalized();

        new_body
    }

    pub fn apply_control_arm_force(&mut self, actuator_local_force: Force) {
        let absolute_actuator_force = -actuator_local_force;

        // Computing the normalized vector on which force is applied. This is the vector from anchor point of actuator to where
        // it is connected to the rigid body
        let force_support_vector = self.anchor_point - self.control_arm_actual;
        let force_support_vector_normalized = force_support_vector / force_support_vector.norm();

        // Final torque is control arm position relative to hinge, cross product with
        // magnitude of the force applied on the force support vector
        let torque = self
            .control_arm
            .cross(&(absolute_actuator_force.get::<newton>() * force_support_vector_normalized));

        let torque_value = Torque::new::<newton_meter>(self.axis_direction.dot(&torque));

        self.sum_of_torques += torque_value;
    }

    pub fn apply_aero_force(&mut self, aerodynamic_force: Vector3<Force>) {
        let torque = self.center_of_pressure_actual.cross(&Vector3::<f64>::new(
            aerodynamic_force[0].get::<newton>(),
            aerodynamic_force[1].get::<newton>(),
            aerodynamic_force[2].get::<newton>(),
        ));

        let torque_value = Torque::new::<newton_meter>(self.axis_direction.dot(&torque));

        self.sum_of_torques += torque_value;
    }

    pub fn apply_global_angle_offset(&mut self, offset: Angle) {
        self.global_angular_offset = offset;
    }

    pub fn linear_extension_to_anchor(&self) -> Length {
        Length::new::<meter>((self.anchor_point - self.control_arm_actual).norm())
    }

    /// Indicates correct direction of the rigid body when an actuator would be extending or compressing.
    /// If extending actuator would give an increasing rigid body angle, sets TRUE
    /// If extending actuator would give a decreasing rigid body angle, sets FALSE
    fn initialize_actuator_force_direction(&mut self) {
        self.actuator_extension_gives_positive_angle = self
            .absolute_length_to_anchor_at_angle(self.min_angle)
            < self.absolute_length_to_anchor_at_angle(self.max_angle)
    }

    /// If extending actuator would give an increasing rigid body angle, returns TRUE
    /// If extending actuator would give a decreasing rigid body angle, returns FALSE
    pub fn actuator_extension_gives_positive_angle(&self) -> bool {
        self.actuator_extension_gives_positive_angle
    }

    fn lock_requested_position_in_absolute_reference(&self) -> Angle {
        if self.actuator_extension_gives_positive_angle() {
            self.lock_position_request.get::<ratio>() * self.total_travel + self.min_angle
        } else {
            -self.lock_position_request.get::<ratio>() * self.total_travel + self.max_angle
        }
    }

    pub fn position_normalized(&self) -> Ratio {
        self.position_normalized
    }

    fn init_position_normalized(&mut self) {
        self.update_position_normalized();
        self.position_normalized_prev = self.position_normalized;
    }

    fn update_position_normalized(&mut self) {
        self.position_normalized_prev = self.position_normalized;

        self.position_normalized = (self.angular_position - self.min_angle) / self.total_travel;

        if !self.actuator_extension_gives_positive_angle() {
            self.position_normalized = Ratio::new::<ratio>(1.) - self.position_normalized;
        };
    }

    // Rotates the static coordinates of the body according to its current angle to get the actual coordinates
    fn update_all_rotations(&mut self) {
        self.rotation_transform = Rotation3::from_axis_angle(
            &Unit::new_normalize(self.axis_direction),
            self.angular_position.get::<radian>(),
        );
        self.control_arm_actual = self.rotation_transform * self.control_arm;
        self.center_of_gravity_actual = self.rotation_transform * self.center_of_gravity_offset;
        self.center_of_pressure_actual = self.rotation_transform * self.center_of_pressure_offset;
    }

    // Computes torque caused by local plane acceleration
    fn torque_from_local_acceleration_and_gravity(&self, context: &UpdateContext) -> Torque {
        // Force = m * G
        let resultant_force_plane_reference = context
            .acceleration_plane_reference_filtered_ms2_vector()
            * self.mass.get::<kilogram>();

        // Global offset rotates the world vs our body, so it impacts all external accelerations
        let global_offset_rotation = Rotation3::from_axis_angle(
            &Unit::new_normalize(self.axis_direction),
            -self.global_angular_offset.get::<radian>(),
        );

        let resultant_force_plane_reference_with_angle_offset =
            global_offset_rotation * resultant_force_plane_reference;

        // The Moment generated by acceleration force is the CoG offset from hinge position cross product with the acceleration force
        let gravity_moment_vector = self
            .center_of_gravity_actual
            .cross(&resultant_force_plane_reference_with_angle_offset);

        // We work with only one degree of freedom so final result holds in the hinge rotation component only
        Torque::new::<newton_meter>(gravity_moment_vector.dot(&self.axis_direction))
    }

    // A global damping factor that simulates hinge friction and local air resistance
    fn natural_damping(&self) -> Torque {
        Torque::new::<newton_meter>(
            -self.angular_speed.get::<radian_per_second>() * self.natural_damping_constant,
        )
    }

    pub fn update(&mut self, context: &UpdateContext) {
        if !self.is_locked {
            self.sum_of_torques +=
                self.natural_damping() + self.torque_from_local_acceleration_and_gravity(context);

            self.angular_acceleration = AngularAcceleration::new::<radian_per_second_squared>(
                self.sum_of_torques.get::<newton_meter>() / self.inertia_at_hinge,
            );

            self.angular_speed += AngularVelocity::new::<radian_per_second>(
                self.angular_acceleration.get::<radian_per_second_squared>()
                    * context.delta_as_secs_f64(),
            );

            self.angular_position += Angle::new::<radian>(
                self.angular_speed.get::<radian_per_second>() * context.delta_as_secs_f64(),
            );

            self.update_lock_state();
            self.limit_position_to_range();

            self.update_position_normalized();
            self.update_all_rotations();
        }

        self.sum_of_torques = Torque::new::<newton_meter>(0.);
    }

    fn update_lock_state(&mut self) {
        // We check if lock is requested and if we crossed the lock position since last update
        if self.is_lock_requested
            && (self.position_normalized >= self.lock_position_request
                && self.position_normalized_prev <= self.lock_position_request
                || self.position_normalized <= self.lock_position_request
                    && self.position_normalized_prev >= self.lock_position_request)
        {
            self.is_locked = true;
            self.angular_position = self.lock_requested_position_in_absolute_reference();
            self.angular_speed = AngularVelocity::new::<radian_per_second>(0.);
        }
    }

    fn limit_position_to_range(&mut self) {
        if self.angular_position >= self.max_angle {
            self.angular_position = self.max_angle;
            self.angular_speed =
                -self.angular_speed * Self::DEFAULT_MAX_MIN_POSITION_REBOUND_FACTOR;
        } else if self.angular_position <= self.min_angle {
            self.angular_position = self.min_angle;
            self.angular_speed =
                -self.angular_speed * Self::DEFAULT_MAX_MIN_POSITION_REBOUND_FACTOR;
        }
    }

    pub fn unlock(&mut self) {
        self.is_locked = false;
        self.is_lock_requested = false;
    }

    pub fn lock_at_position_normalized(&mut self, position_normalized: Ratio) {
        self.is_lock_requested = true;
        self.lock_position_request = position_normalized;
    }

    pub fn is_locked(&self) -> bool {
        self.is_locked
    }

    fn absolute_length_to_anchor_at_angle(&self, position: Angle) -> Length {
        let rotation = Rotation3::from_axis_angle(
            &Unit::new_normalize(self.axis_direction),
            position.get::<radian>(),
        );
        let control_arm_position = rotation * self.control_arm;

        Length::new::<meter>((self.anchor_point - control_arm_position).norm())
    }

    fn init_min_max_linear_length(&mut self) {
        let length_at_min_angle = self.absolute_length_to_anchor_at_angle(self.min_angle);
        let length_at_max_angle = self.absolute_length_to_anchor_at_angle(self.max_angle);
        self.min_absolute_length_to_anchor = length_at_min_angle.min(length_at_max_angle);
        self.max_absolute_length_to_anchor = length_at_min_angle.max(length_at_max_angle);
    }

    fn linear_length_normalized_from_absolute_angle(&self, angle_demand: Angle) -> Ratio {
        let total_linear_travel =
            self.max_absolute_length_to_anchor - self.min_absolute_length_to_anchor;

        let current_length_from_angle = self.absolute_length_to_anchor_at_angle(angle_demand);

        (current_length_from_angle - self.min_absolute_length_to_anchor) / total_linear_travel
    }

    fn angular_ratio_to_absolute_angle(&self, angular_ratio_normalized: Ratio) -> Angle {
        if self.actuator_extension_gives_positive_angle() {
            angular_ratio_normalized.get::<ratio>() * self.total_travel + self.min_angle
        } else {
            -angular_ratio_normalized.get::<ratio>() * self.total_travel + self.max_angle
        }
    }

    pub fn linear_actuator_pos_normalized_from_angular_position_normalized(
        &self,
        angular_ratio_normalized: Ratio,
    ) -> Ratio {
        // We allow 0.1 over min and max range so actuators that are controlled to end position do not slow down just before max position
        let limited_ratio = angular_ratio_normalized
            .max(Ratio::new::<ratio>(-0.1))
            .min(Ratio::new::<ratio>(1.1));
        self.linear_length_normalized_from_absolute_angle(
            self.angular_ratio_to_absolute_angle(limited_ratio),
        )
    }
}
impl BoundedLinearLength for LinearActuatedRigidBodyOnHingeAxis {
    fn min_absolute_length_to_anchor(&self) -> Length {
        self.min_absolute_length_to_anchor
    }

    fn max_absolute_length_to_anchor(&self) -> Length {
        self.max_absolute_length_to_anchor
    }

    fn absolute_length_to_anchor(&self) -> Length {
        self.linear_extension_to_anchor()
    }
}
impl AerodynamicBody for LinearActuatedRigidBodyOnHingeAxis {
    fn size(&self) -> Vector3<Length> {
        Vector3::new(
            Length::new::<meter>(self.size[0]),
            Length::new::<meter>(self.size[1]),
            Length::new::<meter>(self.size[2]),
        )
    }

    fn rotation_transform(&self) -> Rotation3<f64> {
        Rotation3::from_axis_angle(
            &Unit::new_normalize(self.axis_direction),
            (self.angular_position + self.global_angular_offset).get::<radian>(),
        )
    }

    fn apply_aero_forces(&mut self, aero_forces: Vector3<Force>) {
        self.apply_aero_force(aero_forces);
    }
}

#[cfg(test)]
mod tests {
    use nalgebra::Vector3;
    use ntest::assert_about_eq;

    use super::*;

    use crate::shared::update_iterator::MaxStepLoop;
    use crate::simulation::test::{ElementCtorFn, SimulationTestBed, TestBed, WriteByName};
    use crate::simulation::{Aircraft, SimulationElement};
    use std::time::Duration;
    use uom::si::{angle::degree, mass::kilogram, pressure::psi};

    #[derive(PartialEq, Clone, Copy)]
    struct TestHydraulicAssemblyController {
        mode: LinearActuatorMode,
        requested_position: Ratio,
        lock_request: bool,
        lock_position: Ratio,
    }
    impl TestHydraulicAssemblyController {
        fn new() -> Self {
            Self {
                mode: LinearActuatorMode::ClosedValves,

                requested_position: Ratio::new::<ratio>(0.),
                lock_request: true,
                lock_position: Ratio::new::<ratio>(0.),
            }
        }

        fn set_mode(&mut self, mode: LinearActuatorMode) {
            self.mode = mode;
        }

        fn set_lock(&mut self, lock_position: Ratio) {
            self.lock_request = true;
            self.lock_position = lock_position;
        }

        fn set_unlock(&mut self) {
            self.lock_request = false;
        }

        fn set_position_target(&mut self, requested_position: Ratio) {
            self.requested_position = requested_position;
        }
    }
    impl HydraulicAssemblyController for TestHydraulicAssemblyController {
        fn requested_mode(&self) -> LinearActuatorMode {
            self.mode
        }

        fn requested_position(&self) -> Ratio {
            self.requested_position
        }

        fn should_lock(&self) -> bool {
            self.lock_request
        }

        fn requested_lock_position(&self) -> Ratio {
            self.lock_position
        }
    }

    struct TestAerodynamicModel {
        force: Vector3<Force>,
    }
    impl TestAerodynamicModel {
        fn new() -> Self {
            Self {
                force: Vector3::<Force>::new(Force::default(), Force::default(), Force::default()),
            }
        }

        fn apply_up_force(&mut self, force_up: Force) {
            self.force[1] = force_up;
        }

        fn update_body(&self, body: &mut impl AerodynamicBody) {
            body.apply_aero_forces(self.force);
        }
    }

    struct TestAircraft<const N: usize> {
        loop_updater: MaxStepLoop,

        hydraulic_assembly: HydraulicLinearActuatorAssembly<N>,

        controllers: [TestHydraulicAssemblyController; N],

        pressures: [Pressure; N],

        aero_forces: TestAerodynamicModel,
    }
    impl<const N: usize> TestAircraft<N> {
        fn new(
            time_step: Duration,
            hydraulic_assembly: HydraulicLinearActuatorAssembly<N>,
        ) -> Self {
            Self {
                loop_updater: MaxStepLoop::new(time_step),

                hydraulic_assembly,

                controllers: [TestHydraulicAssemblyController::new(); N],

                pressures: [Pressure::new::<psi>(0.); N],

                aero_forces: TestAerodynamicModel::new(),
            }
        }

        fn set_pressures(&mut self, pressures: [Pressure; N]) {
            self.pressures = pressures;
        }

        fn command_active_damping_mode(&mut self, actuator_id: usize) {
            assert!(actuator_id < N);
            self.controllers[actuator_id].set_mode(LinearActuatorMode::ActiveDamping);
        }

        fn command_closed_circuit_damping_mode(&mut self, actuator_id: usize) {
            assert!(actuator_id < N);
            self.controllers[actuator_id].set_mode(LinearActuatorMode::ClosedCircuitDamping);
        }

        fn command_closed_valve_mode(&mut self, actuator_id: usize) {
            assert!(actuator_id < N);
            self.controllers[actuator_id].set_mode(LinearActuatorMode::ClosedValves);
        }

        fn command_position_control(&mut self, position: Ratio, actuator_id: usize) {
            assert!(actuator_id < N);
            self.controllers[actuator_id].set_mode(LinearActuatorMode::PositionControl);
            self.controllers[actuator_id].set_position_target(position);
        }

        fn command_lock(&mut self, lock_position: Ratio) {
            for controller in &mut self.controllers {
                controller.set_lock(lock_position);
            }
        }

        fn command_unlock(&mut self) {
            for controller in &mut self.controllers {
                controller.set_unlock();
            }
        }

        fn command_assembly_trim(&mut self, trim_angle: Angle) {
            self.hydraulic_assembly.set_trim_offset(trim_angle);
        }

        fn body_position(&self) -> Ratio {
            self.hydraulic_assembly.position_normalized()
        }

        fn apply_up_aero_forces(&mut self, force_up: Force) {
            self.aero_forces.apply_up_force(force_up);
        }

        fn is_locked(&self) -> bool {
            self.hydraulic_assembly.is_locked()
        }

        fn update_actuator_physics(&mut self, context: &UpdateContext) {
            self.aero_forces.update_body(self.hydraulic_assembly.body());

            self.hydraulic_assembly
                .update(context, &self.controllers[..], self.pressures);

            println!(
                "Body angle {:.2} Body Npos {:.3}, Act Npos {:.3}, Act force {:.1}",
                self.hydraulic_assembly
                    .rigid_body
                    .angular_position
                    .get::<degree>(),
                self.hydraulic_assembly
                    .rigid_body
                    .position_normalized()
                    .get::<ratio>(),
                self.hydraulic_assembly.linear_actuators[0]
                    .position_normalized
                    .get::<ratio>(),
                self.hydraulic_assembly.linear_actuators[0]
                    .force()
                    .get::<newton>(),
            );
        }
    }
    impl Aircraft for TestAircraft<1> {
        fn update_after_power_distribution(&mut self, context: &UpdateContext) {
            self.loop_updater.update(context);

            for cur_time_step in self.loop_updater {
                self.update_actuator_physics(&context.with_delta(cur_time_step));
            }
        }
    }
    impl SimulationElement for TestAircraft<1> {}

    impl Aircraft for TestAircraft<2> {
        fn update_after_power_distribution(&mut self, context: &UpdateContext) {
            self.loop_updater.update(context);

            for cur_time_step in self.loop_updater {
                self.update_actuator_physics(&context.with_delta(cur_time_step));
            }
        }
    }
    impl SimulationElement for TestAircraft<2> {}

    impl SimulationElement for LinearActuatedRigidBodyOnHingeAxis {}

    #[test]
    fn asymetrical_deflection_body_converts_angle_to_linear_ratio() {
        let mut test_bed = SimulationTestBed::from(ElementCtorFn(|_| elevator_body()));

        assert!(
            test_bed
                .command_element(|e| {
                    e.linear_length_normalized_from_absolute_angle(Angle::new::<degree>(0.))
                })
                .get::<ratio>()
                >= 0.35
        );
        assert!(
            test_bed
                .command_element(|e| {
                    e.linear_length_normalized_from_absolute_angle(Angle::new::<degree>(0.))
                })
                .get::<ratio>()
                <= 0.45
        );

        assert_about_eq!(
            test_bed
                .command_element(|e| {
                    e.linear_length_normalized_from_absolute_angle(Angle::new::<degree>(-17.))
                })
                .get::<ratio>(),
            0.
        );

        assert_about_eq!(
            test_bed
                .command_element(|e| {
                    e.linear_length_normalized_from_absolute_angle(Angle::new::<degree>(30.))
                })
                .get::<ratio>(),
            1.
        );
    }

    #[test]
    fn asymetrical_deflection_body_converts_angle_ratio_to_absolute_angle() {
        let mut test_bed = SimulationTestBed::from(ElementCtorFn(|_| elevator_body()));

        assert!(
            test_bed
                .command_element(|e| {
                    e.angular_ratio_to_absolute_angle(Ratio::new::<ratio>(0.36))
                })
                .get::<degree>()
                >= -1.
        );
        assert!(
            test_bed
                .command_element(|e| {
                    e.angular_ratio_to_absolute_angle(Ratio::new::<ratio>(0.36))
                })
                .get::<degree>()
                <= 1.
        );

        assert_about_eq!(
            test_bed
                .command_element(|e| { e.angular_ratio_to_absolute_angle(Ratio::new::<ratio>(0.)) })
                .get::<degree>(),
            -17.
        );

        assert_about_eq!(
            test_bed
                .command_element(|e| { e.angular_ratio_to_absolute_angle(Ratio::new::<ratio>(1.)) })
                .get::<degree>(),
            30.
        );
    }

    #[test]
    fn symetrical_deflection_body_converts_angle_to_linear_ratio() {
        let mut test_bed = SimulationTestBed::from(ElementCtorFn(|_| aileron_body(true)));

        assert_about_eq!(
            test_bed
                .command_element(|e| {
                    e.linear_length_normalized_from_absolute_angle(Angle::new::<degree>(0.))
                })
                .get::<ratio>(),
            0.5,
            0.001
        );

        assert_about_eq!(
            test_bed
                .command_element(|e| {
                    e.linear_length_normalized_from_absolute_angle(Angle::new::<degree>(-25.))
                })
                .get::<ratio>(),
            0.
        );

        assert_about_eq!(
            test_bed
                .command_element(|e| {
                    e.linear_length_normalized_from_absolute_angle(Angle::new::<degree>(25.))
                })
                .get::<ratio>(),
            1.
        );
    }

    #[test]
    fn left_gear_body_converts_angle_ratio_to_absolute_angle() {
        let mut test_bed = SimulationTestBed::from(ElementCtorFn(|_| main_gear_left_body(true)));

        assert!(
            test_bed
                .command_element(|e| {
                    e.angular_ratio_to_absolute_angle(Ratio::new::<ratio>(0.5))
                })
                .get::<degree>()
                >= 35.
        );
        assert!(
            test_bed
                .command_element(|e| {
                    e.angular_ratio_to_absolute_angle(Ratio::new::<ratio>(0.5))
                })
                .get::<degree>()
                <= 45.
        );

        assert_about_eq!(
            test_bed
                .command_element(|e| { e.angular_ratio_to_absolute_angle(Ratio::new::<ratio>(0.)) })
                .get::<degree>(),
            0.
        );

        assert_about_eq!(
            test_bed
                .command_element(|e| { e.angular_ratio_to_absolute_angle(Ratio::new::<ratio>(1.)) })
                .get::<degree>(),
            80.
        );
    }

    #[test]
    fn right_gear_body_converts_angle_ratio_to_absolute_angle() {
        let mut test_bed = SimulationTestBed::from(ElementCtorFn(|_| main_gear_right_body(true)));

        assert!(
            test_bed
                .command_element(|e| {
                    e.angular_ratio_to_absolute_angle(Ratio::new::<ratio>(0.5))
                })
                .get::<degree>()
                <= -35.
        );
        assert!(
            test_bed
                .command_element(|e| {
                    e.angular_ratio_to_absolute_angle(Ratio::new::<ratio>(0.5))
                })
                .get::<degree>()
                >= -45.
        );

        assert_about_eq!(
            test_bed
                .command_element(|e| { e.angular_ratio_to_absolute_angle(Ratio::new::<ratio>(0.)) })
                .get::<degree>(),
            0.
        );

        assert_about_eq!(
            test_bed
                .command_element(|e| { e.angular_ratio_to_absolute_angle(Ratio::new::<ratio>(1.)) })
                .get::<degree>(),
            -80.
        );
    }

    #[test]
    fn left_gear_body_converts_angle_to_linear_ratio() {
        let mut test_bed = SimulationTestBed::from(ElementCtorFn(|_| main_gear_left_body(true)));

        assert_about_eq!(
            test_bed
                .command_element(|e| {
                    e.linear_length_normalized_from_absolute_angle(Angle::new::<degree>(0.))
                })
                .get::<ratio>(),
            0.
        );

        assert_about_eq!(
            test_bed
                .command_element(|e| {
                    e.linear_length_normalized_from_absolute_angle(Angle::new::<degree>(80.))
                })
                .get::<ratio>(),
            1.
        );
    }

    #[test]
    fn right_gear_body_converts_angle_to_linear_ratio() {
        let mut test_bed = SimulationTestBed::from(ElementCtorFn(|_| main_gear_right_body(true)));

        assert_about_eq!(
            test_bed
                .command_element(|e| {
                    e.linear_length_normalized_from_absolute_angle(Angle::new::<degree>(0.))
                })
                .get::<ratio>(),
            0.
        );

        assert_about_eq!(
            test_bed
                .command_element(|e| {
                    e.linear_length_normalized_from_absolute_angle(Angle::new::<degree>(-80.))
                })
                .get::<ratio>(),
            1.
        );
    }

    #[test]
    fn linear_actuator_not_moving_on_locked_rigid_body() {
        let mut test_bed = SimulationTestBed::new(|_| {
            TestAircraft::new(Duration::from_millis(33), cargo_door_assembly(true))
        });

        let actuator_position_init = test_bed.query(|a| a.body_position());

        test_bed.run_with_delta(Duration::from_secs(1));

        assert!(test_bed.query(|a| a.body_position()) == actuator_position_init);
    }

    #[test]
    fn linear_actuator_moving_on_unlocked_rigid_body() {
        let mut test_bed = SimulationTestBed::new(|_| {
            TestAircraft::new(Duration::from_millis(33), cargo_door_assembly(true))
        });

        let actuator_position_init = test_bed.query(|a| a.body_position());

        test_bed.run_with_delta(Duration::from_secs(1));

        assert!(test_bed.query(|a| a.body_position()) == actuator_position_init);

        test_bed.command(|a| a.command_unlock());
        test_bed.run_with_delta(Duration::from_secs(5));

        assert!(test_bed.query(|a| a.body_position()) > actuator_position_init);
    }

    #[test]
    fn linear_actuator_can_move_rigid_body_up() {
        let mut test_bed = SimulationTestBed::new(|_| {
            TestAircraft::new(Duration::from_millis(33), cargo_door_assembly(true))
        });

        let actuator_position_init = test_bed.query(|a| a.body_position());

        test_bed.command(|a| a.command_unlock());
        test_bed.command(|a| a.command_position_control(Ratio::new::<ratio>(1.1), 0));

        test_bed.command(|a| a.set_pressures([Pressure::new::<psi>(3000.)]));

        test_bed.run_with_delta(Duration::from_secs(1));

        assert!(test_bed.query(|a| a.body_position()) > actuator_position_init);

        test_bed.run_with_delta(Duration::from_secs(25));

        assert!(test_bed.query(|a| a.body_position()) > Ratio::new::<ratio>(0.9));
    }

    #[test]
    fn linear_actuator_resists_body_drop_when_valves_closed() {
        let mut test_bed = SimulationTestBed::new(|_| {
            TestAircraft::new(Duration::from_millis(33), cargo_door_assembly(true))
        });

        test_bed.command(|a| a.command_unlock());
        test_bed.command(|a| a.command_position_control(Ratio::new::<ratio>(1.), 0));

        test_bed.command(|a| a.set_pressures([Pressure::new::<psi>(3000.)]));

        test_bed.run_with_delta(Duration::from_secs(25));

        assert!(test_bed.query(|a| a.body_position()) > Ratio::new::<ratio>(0.9));

        test_bed.command(|a| a.command_closed_valve_mode(0));

        test_bed.run_with_delta(Duration::from_secs(25));

        assert!(test_bed.query(|a| a.body_position()) > Ratio::new::<ratio>(0.7));
    }

    #[test]
    fn linear_actuator_dampens_body_drop_when_active_damping_mode() {
        let mut test_bed = SimulationTestBed::new(|_| {
            TestAircraft::new(Duration::from_millis(33), cargo_door_assembly(true))
        });

        test_bed.command(|a| a.command_unlock());
        test_bed.command(|a| a.command_position_control(Ratio::new::<ratio>(1.), 0));

        test_bed.command(|a| a.set_pressures([Pressure::new::<psi>(3000.)]));

        test_bed.run_with_delta(Duration::from_secs(25));

        assert!(test_bed.query(|a| a.body_position()) > Ratio::new::<ratio>(0.9));

        test_bed.command(|a| a.command_active_damping_mode(0));

        test_bed.run_with_delta(Duration::from_secs(1));

        assert!(test_bed.query(|a| a.body_position()) < Ratio::new::<ratio>(0.9));
        assert!(test_bed.query(|a| a.body_position()) > Ratio::new::<ratio>(0.5));
    }

    #[test]
    fn linear_actuator_dampens_super_slow_body_drop_when_slow_damping_mode() {
        let mut test_bed = SimulationTestBed::new(|_| {
            TestAircraft::new(Duration::from_millis(33), cargo_door_assembly(true))
        });

        test_bed.command(|a| a.command_unlock());
        test_bed.command(|a| a.command_position_control(Ratio::new::<ratio>(1.), 0));

        test_bed.command(|a| a.set_pressures([Pressure::new::<psi>(3000.)]));

        test_bed.run_with_delta(Duration::from_secs(25));

        assert!(test_bed.query(|a| a.body_position()) > Ratio::new::<ratio>(0.9));

        test_bed.command(|a| a.command_closed_circuit_damping_mode(0));

        test_bed.run_with_delta(Duration::from_secs(10));

        assert!(test_bed.query(|a| a.body_position()) < Ratio::new::<ratio>(0.9));
        assert!(test_bed.query(|a| a.body_position()) > Ratio::new::<ratio>(0.5));
    }

    #[test]
    fn linear_actuator_without_hyd_pressure_cant_move_body_up() {
        let mut test_bed = SimulationTestBed::new(|_| {
            TestAircraft::new(Duration::from_millis(33), cargo_door_assembly(true))
        });

        test_bed.command(|a| a.command_unlock());
        test_bed.command(|a| a.command_position_control(Ratio::new::<ratio>(1.), 0));

        test_bed.command(|a| a.set_pressures([Pressure::new::<psi>(0.)]));

        test_bed.run_with_delta(Duration::from_secs(25));

        assert!(test_bed.query(|a| a.body_position()) < Ratio::new::<ratio>(0.3));
    }

    #[test]
    fn linear_actuator_losing_hyd_pressure_half_way_cant_move_body_up() {
        let mut test_bed = SimulationTestBed::new(|_| {
            TestAircraft::new(Duration::from_millis(33), cargo_door_assembly(true))
        });

        test_bed.command(|a| a.command_unlock());
        test_bed.command(|a| a.command_position_control(Ratio::new::<ratio>(1.), 0));

        test_bed.command(|a| a.set_pressures([Pressure::new::<psi>(3000.)]));

        test_bed.run_with_delta(Duration::from_secs(10));

        let actuator_position_at_10s = test_bed.query(|a| a.body_position());

        println!("PRESSURE LOST!");
        test_bed.command(|a| a.set_pressures([Pressure::new::<psi>(0.)]));
        test_bed.run_with_delta(Duration::from_secs(25));

        assert!(
            test_bed.query(|a| a.body_position())
                <= actuator_position_at_10s + Ratio::new::<ratio>(0.05)
        );
    }

    #[test]
    fn body_gravity_movement_if_unlocked() {
        let mut test_bed = SimulationTestBed::new(|_| {
            TestAircraft::new(Duration::from_millis(33), cargo_door_assembly(false))
        });

        test_bed.command(|a| a.command_unlock());
        test_bed.command(|a| a.command_active_damping_mode(0));

        test_bed.write_by_name(UpdateContext::PLANE_BANK_KEY, -45.);

        test_bed.run_with_delta(Duration::from_secs(25));

        // At 45 degrees bank angle we expect door around mid position
        assert!(test_bed.query(|a| a.body_position()) > Ratio::new::<ratio>(0.4));
        assert!(test_bed.query(|a| a.body_position()) < Ratio::new::<ratio>(0.6));
    }

    #[test]
    fn start_moving_once_unlocked() {
        let mut test_bed = SimulationTestBed::new(|_| {
            TestAircraft::new(Duration::from_millis(33), cargo_door_assembly(true))
        });

        test_bed.write_by_name(UpdateContext::PLANE_BANK_KEY, -45.);

        let actuator_position_at_init = test_bed.query(|a| a.body_position());
        test_bed.run_with_delta(Duration::from_secs(5));

        assert!(test_bed.query(|a| a.body_position()) == actuator_position_at_init);

        test_bed.command(|a| a.command_unlock());
        test_bed.command(|a| a.command_active_damping_mode(0));

        test_bed.run_with_delta(Duration::from_secs(5));

        assert!(test_bed.query(|a| a.body_position()) > actuator_position_at_init);
    }

    #[test]
    fn locks_at_required_position() {
        let mut test_bed = SimulationTestBed::new(|_| {
            TestAircraft::new(Duration::from_millis(33), cargo_door_assembly(true))
        });

        test_bed.write_by_name(UpdateContext::PLANE_BANK_KEY, -45.);

        let actuator_position_at_init = test_bed.query(|a| a.body_position());
        test_bed.run_with_delta(Duration::from_secs(5));

        assert!(test_bed.query(|a| a.body_position()) == actuator_position_at_init);

        test_bed.command(|a| a.command_unlock());
        test_bed.command(|a| a.command_active_damping_mode(0));

        test_bed.run_with_delta(Duration::from_secs_f64(0.1));

        assert!(test_bed.query(|a| a.body_position()) > actuator_position_at_init);

        test_bed.command(|a| a.command_lock(Ratio::new::<ratio>(0.3)));

        test_bed.run_with_delta(Duration::from_secs(20));

        assert!(test_bed.query(|a| a.is_locked()));
        assert!(test_bed.query(|a| a.body_position()) == Ratio::new::<ratio>(0.3));
    }

    #[test]
    fn linear_actuator_can_control_position() {
        let mut test_bed = SimulationTestBed::new(|_| {
            TestAircraft::new(Duration::from_millis(33), cargo_door_assembly(true))
        });

        test_bed.command(|a| a.command_unlock());
        test_bed.command(|a| a.command_position_control(Ratio::new::<ratio>(0.7), 0));

        test_bed.command(|a| a.set_pressures([Pressure::new::<psi>(3000.)]));

        test_bed.run_with_delta(Duration::from_secs(20));

        assert!(test_bed.query(|a| a.body_position()) > Ratio::new::<ratio>(0.68));
        assert!(test_bed.query(|a| a.body_position()) < Ratio::new::<ratio>(0.72));

        test_bed.command(|a| a.command_position_control(Ratio::new::<ratio>(0.2), 0));
        test_bed.run_with_delta(Duration::from_secs(20));

        assert!(test_bed.query(|a| a.body_position()) > Ratio::new::<ratio>(0.18));
        assert!(test_bed.query(|a| a.body_position()) < Ratio::new::<ratio>(0.22));
    }

    #[test]
    fn right_main_gear_door_drops_when_unlocked() {
        let mut test_bed = SimulationTestBed::new(|_| {
            TestAircraft::new(
                Duration::from_millis(10),
                main_gear_door_right_assembly(true),
            )
        });

        test_bed.command(|a| a.command_closed_circuit_damping_mode(0));
        test_bed.command(|a| a.command_unlock());
        test_bed.run_with_delta(Duration::from_secs(7));

        assert!(test_bed.query(|a| a.body_position()) > Ratio::new::<ratio>(0.98));
    }

    #[test]
    fn right_main_gear_door_drops_freefall_when_unlocked_with_broken_actuator() {
        let mut test_bed = SimulationTestBed::new(|_| {
            TestAircraft::new(
                Duration::from_millis(10),
                main_gear_door_right_broken_assembly(true),
            )
        });

        test_bed.command(|a| a.command_closed_circuit_damping_mode(0));
        test_bed.command(|a| a.command_unlock());
        test_bed.run_with_delta(Duration::from_secs_f64(1.));

        assert!(test_bed.query(|a| a.body_position()) > Ratio::new::<ratio>(0.9));
    }

    #[test]
    fn right_main_gear_door_cant_open_fully_if_banking_right() {
        let mut test_bed = SimulationTestBed::new(|_| {
            TestAircraft::new(
                Duration::from_millis(10),
                main_gear_door_right_assembly(true),
            )
        });

        test_bed.run_with_delta(Duration::from_secs(1));

        test_bed.write_by_name(UpdateContext::PLANE_BANK_KEY, -45.);
        test_bed.command(|a| a.command_closed_circuit_damping_mode(0));
        test_bed.command(|a| a.command_unlock());
        test_bed.run_with_delta(Duration::from_secs(20));

        assert!(test_bed.query(|a| a.body_position()) < Ratio::new::<ratio>(0.8));
    }

    #[test]
    fn right_main_gear_door_closes_after_opening_with_pressure() {
        let mut test_bed = SimulationTestBed::new(|_| {
            TestAircraft::new(
                Duration::from_millis(10),
                main_gear_door_right_assembly(true),
            )
        });

        test_bed.command(|a| a.set_pressures([Pressure::new::<psi>(3000.)]));
        test_bed.command(|a| a.command_position_control(Ratio::new::<ratio>(1.5), 0));
        test_bed.command(|a| a.command_unlock());
        test_bed.run_with_delta(Duration::from_secs_f64(3.5));

        assert!(test_bed.query(|a| a.body_position()) >= Ratio::new::<ratio>(0.98));

        test_bed.command(|a| a.command_closed_valve_mode(0));
        test_bed.run_with_delta(Duration::from_secs_f64(0.1));

        test_bed.command(|a| a.command_position_control(Ratio::new::<ratio>(-0.5), 0));
        test_bed.command(|a| a.command_lock(Ratio::new::<ratio>(0.)));

        test_bed.run_with_delta(Duration::from_secs_f64(4.));
        assert!(test_bed.query(|a| a.body_position()) <= Ratio::new::<ratio>(0.001));
    }

    #[test]
    fn nose_gear_door_closes_after_opening_with_pressure() {
        let mut test_bed = SimulationTestBed::new(|_| {
            TestAircraft::new(Duration::from_millis(10), nose_gear_door_assembly())
        });

        test_bed.command(|a| a.set_pressures([Pressure::new::<psi>(3000.)]));
        test_bed.command(|a| a.command_position_control(Ratio::new::<ratio>(1.5), 0));
        test_bed.command(|a| a.command_unlock());
        test_bed.run_with_delta(Duration::from_secs_f64(2.5));

        assert!(test_bed.query(|a| a.body_position()) >= Ratio::new::<ratio>(0.98));

        test_bed.command(|a| a.command_closed_valve_mode(0));
        test_bed.run_with_delta(Duration::from_secs_f64(0.1));

        test_bed.command(|a| a.command_position_control(Ratio::new::<ratio>(-0.5), 0));
        test_bed.command(|a| a.command_lock(Ratio::new::<ratio>(0.)));

        test_bed.run_with_delta(Duration::from_secs_f64(3.));
        assert!(test_bed.query(|a| a.body_position()) <= Ratio::new::<ratio>(0.001));
    }

    #[test]
    fn left_main_gear_door_drops_when_unlocked() {
        let mut test_bed = SimulationTestBed::new(|_| {
            TestAircraft::new(
                Duration::from_millis(10),
                main_gear_door_left_assembly(true),
            )
        });

        test_bed.command(|a| a.command_closed_circuit_damping_mode(0));
        test_bed.command(|a| a.command_unlock());
        test_bed.run_with_delta(Duration::from_secs(7));

        assert!(test_bed.query(|a| a.body_position()) > Ratio::new::<ratio>(0.98));
    }

    #[test]
    fn left_main_gear_door_can_open_fully_if_banking_right() {
        let mut test_bed = SimulationTestBed::new(|_| {
            TestAircraft::new(
                Duration::from_millis(10),
                main_gear_door_left_assembly(true),
            )
        });

        test_bed.write_by_name(UpdateContext::PLANE_BANK_KEY, -45.);
        test_bed.command(|a| a.command_closed_circuit_damping_mode(0));
        test_bed.command(|a| a.command_unlock());
        test_bed.run_with_delta(Duration::from_secs(20));

        assert!(test_bed.query(|a| a.body_position()) >= Ratio::new::<ratio>(0.98));
    }

    #[test]
    fn left_main_gear_door_opens_with_pressure() {
        let mut test_bed = SimulationTestBed::new(|_| {
            TestAircraft::new(
                Duration::from_millis(10),
                main_gear_door_left_assembly(true),
            )
        });

        test_bed.command(|a| a.set_pressures([Pressure::new::<psi>(3000.)]));
        test_bed.command(|a| a.command_position_control(Ratio::new::<ratio>(1.5), 0));
        test_bed.command(|a| a.command_unlock());
        test_bed.run_with_delta(Duration::from_secs(4));

        assert!(test_bed.query(|a| a.body_position()) >= Ratio::new::<ratio>(0.98));
    }

    #[test]
    fn right_main_gear_retracts_with_pressure() {
        let mut test_bed = SimulationTestBed::new(|_| {
            TestAircraft::new(Duration::from_millis(10), main_gear_right_assembly(true))
        });

        test_bed.command(|a| a.set_pressures([Pressure::new::<psi>(3000.)]));
        test_bed.command(|a| a.command_position_control(Ratio::new::<ratio>(1.5), 0));
        test_bed.command(|a| a.command_unlock());
        test_bed.run_with_delta(Duration::from_secs(10));

        assert!(test_bed.query(|a| a.body_position()) >= Ratio::new::<ratio>(0.98));
    }

    #[test]
    fn right_main_gear_locked_down_at_init() {
        let mut test_bed = SimulationTestBed::new(|_| {
            TestAircraft::new(Duration::from_millis(33), main_gear_right_assembly(true))
        });

        assert!(test_bed.query(|a| a.is_locked()));
        assert!(test_bed.query(|a| a.body_position()) <= Ratio::new::<ratio>(0.01));

        test_bed.run_with_delta(Duration::from_secs(1));

        assert!(test_bed.query(|a| a.is_locked()));
        assert!(test_bed.query(|a| a.body_position()) <= Ratio::new::<ratio>(0.01));
    }

    #[test]
    fn right_main_gear_locks_up_when_retracted() {
        let mut test_bed = SimulationTestBed::new(|_| {
            TestAircraft::new(Duration::from_millis(10), main_gear_right_assembly(true))
        });

        test_bed.command(|a| a.set_pressures([Pressure::new::<psi>(3000.)]));
        test_bed.command(|a| a.command_position_control(Ratio::new::<ratio>(1.5), 0));
        test_bed.command(|a| a.command_unlock());
        test_bed.run_with_delta(Duration::from_secs(1));

        test_bed.command(|a| a.command_lock(Ratio::new::<ratio>(1.)));
        test_bed.run_with_delta(Duration::from_secs(10));

        assert!(test_bed.query(|a| a.body_position()) >= Ratio::new::<ratio>(0.999));
        assert!(test_bed.query(|a| a.is_locked()));
    }

    #[test]
    fn right_main_gear_locks_down_when_extended_by_gravity() {
        let mut test_bed = SimulationTestBed::new(|_| {
            TestAircraft::new(Duration::from_millis(10), main_gear_right_assembly(true))
        });

        // FIRST GEAR UP
        test_bed.command(|a| a.set_pressures([Pressure::new::<psi>(3000.)]));
        test_bed.command(|a| a.command_position_control(Ratio::new::<ratio>(1.5), 0));
        test_bed.command(|a| a.command_unlock());
        test_bed.run_with_delta(Duration::from_secs(1));

        test_bed.command(|a| a.command_lock(Ratio::new::<ratio>(1.)));
        test_bed.run_with_delta(Duration::from_secs(10));
        assert!(test_bed.query(|a| a.body_position()) >= Ratio::new::<ratio>(0.999));
        assert!(test_bed.query(|a| a.is_locked()));

        //Gravity extension
        test_bed.command(|a| a.set_pressures([Pressure::new::<psi>(0.)]));
        test_bed.command(|a| a.command_closed_circuit_damping_mode(0));
        test_bed.command(|a| a.command_unlock());
        test_bed.run_with_delta(Duration::from_secs(1));

        test_bed.command(|a| a.command_lock(Ratio::new::<ratio>(0.01)));
        test_bed.run_with_delta(Duration::from_secs(13));

        assert!(test_bed.query(|a| a.body_position()) <= Ratio::new::<ratio>(0.011));
        assert!(test_bed.query(|a| a.is_locked()));
    }

    #[test]
    fn left_main_gear_retracts_with_pressure() {
        let mut test_bed = SimulationTestBed::new(|_| {
            TestAircraft::new(Duration::from_millis(10), main_gear_left_assembly(true))
        });

        test_bed.command(|a| a.set_pressures([Pressure::new::<psi>(3000.)]));
        test_bed.command(|a| a.command_position_control(Ratio::new::<ratio>(1.5), 0));
        test_bed.command(|a| a.command_unlock());
        test_bed.run_with_delta(Duration::from_secs(10));

        assert!(test_bed.query(|a| a.body_position()) >= Ratio::new::<ratio>(0.98));
    }

    #[test]
    fn left_main_gear_retracts_with_limited_pressure() {
        let mut test_bed = SimulationTestBed::new(|_| {
            TestAircraft::new(Duration::from_millis(10), main_gear_left_assembly(true))
        });

        test_bed.command(|a| a.set_pressures([Pressure::new::<psi>(1500.)]));
        test_bed.command(|a| a.command_position_control(Ratio::new::<ratio>(1.5), 0));
        test_bed.command(|a| a.command_unlock());
        test_bed.run_with_delta(Duration::from_secs(35));

        assert!(test_bed.query(|a| a.body_position()) >= Ratio::new::<ratio>(0.98));
    }

    #[test]
    fn left_main_gear_locked_down_at_init() {
        let mut test_bed = SimulationTestBed::new(|_| {
            TestAircraft::new(Duration::from_millis(33), main_gear_left_assembly(true))
        });

        assert!(test_bed.query(|a| a.is_locked()));
        assert!(test_bed.query(|a| a.body_position()) <= Ratio::new::<ratio>(0.01));

        test_bed.run_with_delta(Duration::from_secs(1));

        assert!(test_bed.query(|a| a.is_locked()));
        assert!(test_bed.query(|a| a.body_position()) <= Ratio::new::<ratio>(0.01));
    }

    #[test]
    fn left_main_gear_locks_up_when_retracted() {
        let mut test_bed = SimulationTestBed::new(|_| {
            TestAircraft::new(Duration::from_millis(10), main_gear_left_assembly(true))
        });

        test_bed.command(|a| a.set_pressures([Pressure::new::<psi>(3000.)]));
        test_bed.command(|a| a.command_position_control(Ratio::new::<ratio>(1.5), 0));
        test_bed.command(|a| a.command_unlock());
        test_bed.run_with_delta(Duration::from_secs(1));

        test_bed.command(|a| a.command_lock(Ratio::new::<ratio>(1.)));
        test_bed.run_with_delta(Duration::from_secs(10));

        assert!(test_bed.query(|a| a.body_position()) >= Ratio::new::<ratio>(0.999));
        assert!(test_bed.query(|a| a.is_locked()));
    }

    #[test]
    fn left_main_gear_locks_down_when_extended_by_gravity() {
        let mut test_bed = SimulationTestBed::new(|_| {
            TestAircraft::new(Duration::from_millis(10), main_gear_left_assembly(true))
        });

        // FIRST GEAR UP
        test_bed.command(|a| a.set_pressures([Pressure::new::<psi>(3000.)]));
        test_bed.command(|a| a.command_position_control(Ratio::new::<ratio>(1.5), 0));
        test_bed.command(|a| a.command_unlock());
        test_bed.run_with_delta(Duration::from_secs(1));

        test_bed.command(|a| a.command_lock(Ratio::new::<ratio>(1.)));
        test_bed.run_with_delta(Duration::from_secs(10));
        assert!(test_bed.query(|a| a.body_position()) >= Ratio::new::<ratio>(0.999));
        assert!(test_bed.query(|a| a.is_locked()));

        //Gravity extension
        test_bed.command(|a| a.set_pressures([Pressure::new::<psi>(0.)]));
        test_bed.command(|a| a.command_closed_circuit_damping_mode(0));
        test_bed.command(|a| a.command_unlock());
        test_bed.run_with_delta(Duration::from_secs(1));

        test_bed.command(|a| a.command_lock(Ratio::new::<ratio>(0.01)));
        test_bed.run_with_delta(Duration::from_secs(13));

        assert!(test_bed.query(|a| a.body_position()) <= Ratio::new::<ratio>(0.011));
        assert!(test_bed.query(|a| a.is_locked()));
    }

    #[test]
    fn nose_gear_locks_up_when_retracted() {
        let mut test_bed = SimulationTestBed::new(|_| {
            TestAircraft::new(Duration::from_millis(10), nose_gear_assembly())
        });

        test_bed.command(|a| a.set_pressures([Pressure::new::<psi>(3000.)]));
        test_bed.command(|a| a.command_position_control(Ratio::new::<ratio>(-0.1), 0));
        test_bed.command(|a| a.command_unlock());
        test_bed.run_with_delta(Duration::from_secs(1));

        test_bed.command(|a| a.command_lock(Ratio::new::<ratio>(0.)));
        test_bed.run_with_delta(Duration::from_secs(10));

        assert!(test_bed.query(|a| a.body_position()) <= Ratio::new::<ratio>(0.01));
        assert!(test_bed.query(|a| a.is_locked()));
    }

    #[test]
    fn aileron_initialized_down_stays_down_with_broken_actuator() {
        let mut test_bed = SimulationTestBed::new(|_| {
            TestAircraft::new(Duration::from_millis(10), aileron_assembly(true))
        });

        test_bed.command(|a| a.command_unlock());
        test_bed.command(|a| a.command_closed_circuit_damping_mode(0));
        test_bed.command(|a| a.command_closed_circuit_damping_mode(1));
        test_bed.run_with_delta(Duration::from_secs_f64(1.));

        assert!(test_bed.query(|a| a.body_position()) < Ratio::new::<ratio>(0.1));
    }

    #[test]
    fn aileron_initialized_down_moves_up_when_commanded() {
        let mut test_bed = SimulationTestBed::new(|_| {
            TestAircraft::new(Duration::from_millis(10), aileron_assembly(true))
        });

        test_bed.command(|a| a.command_unlock());
        test_bed.command(|a| {
            a.set_pressures([Pressure::new::<psi>(3000.), Pressure::new::<psi>(3000.)])
        });
        test_bed.command(|a| a.command_active_damping_mode(0));
        test_bed.command(|a| a.command_position_control(Ratio::new::<ratio>(1.), 1));
        test_bed.run_with_delta(Duration::from_secs_f64(2.));

        assert!(test_bed.query(|a| a.body_position()) > Ratio::new::<ratio>(0.95));
    }

    #[test]
    fn aileron_drops_from_middle_pos_in_more_20s_in_closed_circuit_damping() {
        let mut test_bed = SimulationTestBed::new(|_| {
            TestAircraft::new(Duration::from_millis(10), aileron_assembly(false))
        });

        test_bed.command(|a| a.command_unlock());
        test_bed.command(|a| a.command_closed_circuit_damping_mode(0));
        test_bed.command(|a| a.command_closed_circuit_damping_mode(1));
        test_bed.run_with_delta(Duration::from_secs_f64(20.));

        assert!(test_bed.query(|a| a.body_position()) > Ratio::new::<ratio>(0.1));

        test_bed.run_with_delta(Duration::from_secs_f64(20.));
        assert!(test_bed.query(|a| a.body_position()) < Ratio::new::<ratio>(0.1));
    }

    #[test]
    fn aileron_drops_from_middle_pos_and_damping_is_stable() {
        let mut test_bed = SimulationTestBed::new(|_| {
            TestAircraft::new(Duration::from_millis(10), aileron_assembly(false))
        });

        test_bed.command(|a| a.command_unlock());
        test_bed.command(|a| a.command_closed_circuit_damping_mode(0));
        test_bed.command(|a| a.command_closed_circuit_damping_mode(1));
        test_bed.run_with_delta(Duration::from_secs_f64(30.));

        assert!(test_bed.query(|a| a.body_position()) < Ratio::new::<ratio>(0.1));

        for _ in 0..20 {
            test_bed.run_with_delta(Duration::from_secs_f64(1.));
            assert!(test_bed.query(|a| a.body_position()) < Ratio::new::<ratio>(0.01));
        }
    }

    #[test]
    fn aileron_position_control_is_stable() {
        let mut test_bed = SimulationTestBed::new(|_| {
            TestAircraft::new(Duration::from_millis(10), aileron_assembly(false))
        });

        test_bed.command(|a| a.command_unlock());
        test_bed.command(|a| {
            a.set_pressures([Pressure::new::<psi>(3000.), Pressure::new::<psi>(3000.)])
        });
        test_bed.command(|a| a.command_active_damping_mode(0));
        test_bed.command(|a| a.command_position_control(Ratio::new::<ratio>(0.8), 1));

        // Step demand in 0.3s to position 0.8
        test_bed.run_with_delta(Duration::from_secs_f64(0.3));

        //Now check position is stable for 20s
        for _ in 0..20 {
            test_bed.run_with_delta(Duration::from_secs_f64(1.));
            assert!(test_bed.query(|a| a.body_position()) > Ratio::new::<ratio>(0.75));
            assert!(test_bed.query(|a| a.body_position()) < Ratio::new::<ratio>(0.85));
        }

        // Step demand in 0.3s to position 0.2
        test_bed.command(|a| a.command_position_control(Ratio::new::<ratio>(0.2), 1));
        test_bed.run_with_delta(Duration::from_secs_f64(0.3));

        //Now check position is stable for 20s
        for _ in 0..20 {
            test_bed.run_with_delta(Duration::from_secs_f64(1.));
            assert!(test_bed.query(|a| a.body_position()) > Ratio::new::<ratio>(0.15));
            assert!(test_bed.query(|a| a.body_position()) < Ratio::new::<ratio>(0.25));
        }
    }

    #[test]
    fn aileron_position_control_from_down_to_up_less_0_5s() {
        let mut test_bed = SimulationTestBed::new(|_| {
            TestAircraft::new(Duration::from_millis(10), aileron_assembly(false))
        });

        test_bed.command(|a| a.command_unlock());
        test_bed.command(|a| {
            a.set_pressures([Pressure::new::<psi>(3000.), Pressure::new::<psi>(3000.)])
        });

        // Let aileron fall fully down first
        test_bed.command(|a| a.command_active_damping_mode(0));
        test_bed.command(|a| a.command_active_damping_mode(1));
        test_bed.run_with_delta(Duration::from_secs_f64(2.));
        assert!(test_bed.query(|a| a.body_position()) < Ratio::new::<ratio>(0.01));

        test_bed.command(|a| a.command_position_control(Ratio::new::<ratio>(1.), 1));
        test_bed.run_with_delta(Duration::from_secs_f64(0.5));

        assert!(test_bed.query(|a| a.body_position()) > Ratio::new::<ratio>(0.95));
    }

    #[test]
    fn aileron_initialized_down_goes_neutral_when_trimmed_90_degrees_down() {
        let mut test_bed = SimulationTestBed::new(|_| {
            TestAircraft::new(Duration::from_millis(10), aileron_assembly(true))
        });

        test_bed.command(|a| a.command_unlock());
        test_bed.command(|a| a.command_active_damping_mode(0));
        test_bed.command(|a| a.command_active_damping_mode(1));
        test_bed.run_with_delta(Duration::from_secs_f64(1.));

        assert!(test_bed.query(|a| a.body_position()) < Ratio::new::<ratio>(0.1));

        test_bed.command(|a| a.command_assembly_trim(Angle::new::<degree>(-90.)));
        test_bed.run_with_delta(Duration::from_secs_f64(2.));

        assert!(test_bed.query(|a| a.body_position()) < Ratio::new::<ratio>(0.6));
        assert!(test_bed.query(|a| a.body_position()) > Ratio::new::<ratio>(0.4));
    }

    #[test]
    fn aileron_position_control_resists_step_change_in_aero_force() {
        let mut test_bed = SimulationTestBed::new(|_| {
            TestAircraft::new(Duration::from_millis(10), aileron_assembly(false))
        });

        test_bed.command(|a| a.command_unlock());
        test_bed.command(|a| {
            a.set_pressures([Pressure::new::<psi>(3000.), Pressure::new::<psi>(3000.)])
        });

        // Let aileron control at 0.5 position
        test_bed.command(|a| a.command_position_control(Ratio::new::<ratio>(0.5), 0));
        test_bed.command(|a| a.command_active_damping_mode(1));
        test_bed.run_with_delta(Duration::from_secs_f64(2.));
        assert!(test_bed.query(|a| a.body_position()) < Ratio::new::<ratio>(0.51));
        assert!(test_bed.query(|a| a.body_position()) > Ratio::new::<ratio>(0.49));

        test_bed.command(|a| a.apply_up_aero_forces(Force::new::<newton>(5000.)));

        println!("APPLYING UP FORCE");
        test_bed.run_with_delta(Duration::from_secs_f64(1.));

        assert!(test_bed.query(|a| a.body_position()) < Ratio::new::<ratio>(0.51));
        assert!(test_bed.query(|a| a.body_position()) > Ratio::new::<ratio>(0.49));
    }

    #[test]
    fn aileron_position_control_fails_when_aero_force_over_max_force() {
        let mut test_bed = SimulationTestBed::new(|_| {
            TestAircraft::new(Duration::from_millis(10), aileron_assembly(false))
        });

        test_bed.command(|a| a.command_unlock());
        test_bed.command(|a| {
            a.set_pressures([Pressure::new::<psi>(3000.), Pressure::new::<psi>(3000.)])
        });

        // Let aileron control at 0.5 position
        test_bed.command(|a| a.command_position_control(Ratio::new::<ratio>(0.5), 0));
        test_bed.command(|a| a.command_active_damping_mode(1));

        let mut test_force = Force::new::<newton>(2000.);

        for _ in 0..25 {
            println!("APPLYING UP FORCE {:.0}", test_force.get::<newton>());
            test_bed.command(|a| a.apply_up_aero_forces(test_force));
            test_bed.run_with_delta(Duration::from_secs_f64(0.5));

            test_force += Force::new::<newton>(400.);

            if test_force < Force::new::<newton>(10000.) {
                assert!(test_bed.query(|a| a.body_position()) < Ratio::new::<ratio>(0.51));
                assert!(test_bed.query(|a| a.body_position()) > Ratio::new::<ratio>(0.49));
            }
        }
        assert!(test_bed.query(|a| a.body_position()) > Ratio::new::<ratio>(0.6));
        // test_bed.run_with_delta(Duration::from_secs_f64(1.));
    }

    #[test]
    fn aileron_position_control_fails_when_lower_pressure_and_back_in_position_with_pressure_back()
    {
        let mut test_bed = SimulationTestBed::new(|_| {
            TestAircraft::new(Duration::from_millis(10), aileron_assembly(false))
        });

        test_bed.command(|a| a.command_unlock());
        test_bed.command(|a| {
            a.set_pressures([Pressure::new::<psi>(3000.), Pressure::new::<psi>(3000.)])
        });

        // Let aileron control at 0.5 position
        test_bed.command(|a| a.command_position_control(Ratio::new::<ratio>(0.5), 0));
        test_bed.command(|a| a.command_active_damping_mode(1));

        let mut test_pressure = Pressure::new::<psi>(3000.);

        for _ in 0..10 {
            println!("Reducing pressure {:.0}", test_pressure.get::<psi>());
            test_bed.command(|a| a.set_pressures([test_pressure, test_pressure]));
            test_bed.command(|a| a.apply_up_aero_forces(Force::new::<newton>(7000.)));
            test_bed.run_with_delta(Duration::from_secs_f64(0.3));

            test_pressure -= Pressure::new::<psi>(300.);

            test_pressure = test_pressure.max(Pressure::new::<psi>(0.));

            if test_pressure > Pressure::new::<psi>(2500.) {
                assert!(test_bed.query(|a| a.body_position()) < Ratio::new::<ratio>(0.51));
                assert!(test_bed.query(|a| a.body_position()) > Ratio::new::<ratio>(0.49));
            }
        }
        assert!(test_bed.query(|a| a.body_position()) > Ratio::new::<ratio>(0.6));

        println!("Pressure back to 3000");
        test_bed.command(|a| {
            a.set_pressures([Pressure::new::<psi>(3000.), Pressure::new::<psi>(3000.)])
        });
        test_bed.run_with_delta(Duration::from_secs_f64(1.));

        assert!(test_bed.query(|a| a.body_position()) < Ratio::new::<ratio>(0.51));
        assert!(test_bed.query(|a| a.body_position()) > Ratio::new::<ratio>(0.49));
    }

    #[test]
    fn aileron_position_control_from_down_to_up_less_0_5s_with_limited_pressure() {
        let mut test_bed = SimulationTestBed::new(|_| {
            TestAircraft::new(Duration::from_millis(10), aileron_assembly(false))
        });

        test_bed.command(|a| a.command_unlock());
        test_bed.command(|a| {
            a.set_pressures([Pressure::new::<psi>(1700.), Pressure::new::<psi>(1700.)])
        });

        // Let aileron fall fully down first
        test_bed.command(|a| a.command_active_damping_mode(0));
        test_bed.command(|a| a.command_active_damping_mode(1));
        test_bed.run_with_delta(Duration::from_secs_f64(2.));
        assert!(test_bed.query(|a| a.body_position()) < Ratio::new::<ratio>(0.01));

        test_bed.command(|a| a.command_position_control(Ratio::new::<ratio>(1.), 0));
        test_bed.run_with_delta(Duration::from_secs_f64(0.5));

        assert!(test_bed.query(|a| a.body_position()) > Ratio::new::<ratio>(0.95));
    }

    #[test]
    fn elevator_position_control_is_stable_with_all_actuators_in_control() {
        let mut test_bed = SimulationTestBed::new(|_| {
            TestAircraft::new(Duration::from_millis(10), elevator_assembly())
        });

        test_bed.command(|a| a.command_unlock());
        test_bed.command(|a| {
            a.set_pressures([Pressure::new::<psi>(3000.), Pressure::new::<psi>(3000.)])
        });

        test_bed.command(|a| a.command_position_control(Ratio::new::<ratio>(0.8), 0));
        test_bed.command(|a| a.command_position_control(Ratio::new::<ratio>(0.8), 1));

        // Step demand in 0.3s to position 0.8
        test_bed.run_with_delta(Duration::from_secs_f64(0.5));

        //Now check position is stable for 20s
        for _ in 0..20 {
            test_bed.run_with_delta(Duration::from_secs_f64(1.));
            assert!(test_bed.query(|a| a.body_position()) > Ratio::new::<ratio>(0.75));
            assert!(test_bed.query(|a| a.body_position()) < Ratio::new::<ratio>(0.85));
        }

        // Step demand in 0.3s to position 0.2
        test_bed.command(|a| a.command_position_control(Ratio::new::<ratio>(0.2), 0));
        test_bed.command(|a| a.command_position_control(Ratio::new::<ratio>(0.2), 1));
        test_bed.run_with_delta(Duration::from_secs_f64(0.5));

        // Now check position is stable for 20s
        for _ in 0..20 {
            test_bed.run_with_delta(Duration::from_secs_f64(1.));
            assert!(test_bed.query(|a| a.body_position()) > Ratio::new::<ratio>(0.15));
            assert!(test_bed.query(|a| a.body_position()) < Ratio::new::<ratio>(0.25));
        }
    }

    #[test]
    fn elevator_droop_control_is_stable_engaged_at_full_speed() {
        let mut test_bed = SimulationTestBed::new(|_| {
            TestAircraft::new(Duration::from_millis(10), elevator_assembly())
        });

        test_bed.command(|a| a.command_unlock());
        test_bed.command(|a| {
            a.set_pressures([Pressure::new::<psi>(3000.), Pressure::new::<psi>(3000.)])
        });

        test_bed.command(|a| a.command_position_control(Ratio::new::<ratio>(1.), 0));
        test_bed.command(|a| a.command_position_control(Ratio::new::<ratio>(1.), 1));

        // Run until 0.8 position is reached
        for _ in 0..20 {
            test_bed.run_with_delta(Duration::from_secs_f64(0.1));
            if test_bed.query(|a| a.body_position()) > Ratio::new::<ratio>(0.8) {
                break;
            }
        }

        assert!(test_bed.query(|a| a.body_position()) > Ratio::new::<ratio>(0.8));

        test_bed.command(|a| a.command_closed_circuit_damping_mode(0));
        test_bed.command(|a| a.command_closed_circuit_damping_mode(1));

        // Capture position at damping engagement
        let damping_start_position = test_bed.query(|a| a.body_position());

        // Wait for oscillations to settle
        test_bed.run_with_delta(Duration::from_secs_f64(0.5));

        // Now check position slowly decrease
        for _ in 0..10 {
            test_bed.run_with_delta(Duration::from_secs_f64(1.));
            assert!(test_bed.query(|a| a.body_position()) < damping_start_position);
        }
    }

    #[test]
    fn spoiler_position_control_from_down_to_up_less_0_8s() {
        let mut test_bed = SimulationTestBed::new(|_| {
            TestAircraft::new(Duration::from_millis(10), spoiler_assembly())
        });

        test_bed.command(|a| a.command_unlock());
        test_bed.command(|a| a.set_pressures([Pressure::new::<psi>(3000.)]));

        assert!(test_bed.query(|a| a.body_position()) < Ratio::new::<ratio>(0.01));

        test_bed.command(|a| a.command_position_control(Ratio::new::<ratio>(1.), 0));
        test_bed.run_with_delta(Duration::from_secs_f64(0.8));

        assert!(test_bed.query(|a| a.body_position()) > Ratio::new::<ratio>(0.95));
    }

    fn cargo_door_actuator(bounded_linear_length: &impl BoundedLinearLength) -> LinearActuator {
        const DEFAULT_I_GAIN: f64 = 5.;
        const DEFAULT_P_GAIN: f64 = 0.05;
        const DEFAULT_FORCE_GAIN: f64 = 200000.;

        LinearActuator::new(
            bounded_linear_length,
            2,
            Length::new::<meter>(0.04422),
            Length::new::<meter>(0.03366),
            VolumeRate::new::<gallon_per_second>(0.008),
            800000.,
            15000.,
            50000.,
            1200000.,
            Duration::from_millis(100),
            [1., 1., 1., 1., 1., 1.],
            [1., 1., 1., 1., 1., 1.],
            [0., 0.2, 0.21, 0.79, 0.8, 1.],
            DEFAULT_P_GAIN,
            DEFAULT_I_GAIN,
            DEFAULT_FORCE_GAIN,
            false,
        )
    }

    fn cargo_door_assembly(is_locked: bool) -> HydraulicLinearActuatorAssembly<1> {
        let rigid_body = cargo_door_body(is_locked);
        let actuator = cargo_door_actuator(&rigid_body);

        HydraulicLinearActuatorAssembly::new([actuator], rigid_body)
    }

    fn cargo_door_body(is_locked: bool) -> LinearActuatedRigidBodyOnHingeAxis {
        let size = Vector3::new(100. / 1000., 1855. / 1000., 2025. / 1000.);
        let cg_offset = Vector3::new(0., -size[1] / 2., 0.);

        let control_arm = Vector3::new(-0.1597, -0.1614, 0.);
        let anchor = Vector3::new(-0.759, -0.086, 0.);

        LinearActuatedRigidBodyOnHingeAxis::new(
            Mass::new::<kilogram>(130.),
            size,
            cg_offset,
            cg_offset,
            control_arm,
            anchor,
            Angle::new::<degree>(-23.),
            Angle::new::<degree>(136.),
            Angle::new::<degree>(-23.),
            100.,
            is_locked,
            Vector3::new(0., 0., 1.),
        )
    }

    fn main_gear_door_right_assembly(is_locked: bool) -> HydraulicLinearActuatorAssembly<1> {
        let rigid_body = main_gear_door_right_body(is_locked);
        let actuator = main_gear_door_actuator(&rigid_body);

        HydraulicLinearActuatorAssembly::new([actuator], rigid_body)
    }

    fn main_gear_door_left_assembly(is_locked: bool) -> HydraulicLinearActuatorAssembly<1> {
        let rigid_body = main_gear_door_left_body(is_locked);
        let actuator = main_gear_door_actuator(&rigid_body);

        HydraulicLinearActuatorAssembly::new([actuator], rigid_body)
    }

    fn main_gear_door_right_broken_assembly(is_locked: bool) -> HydraulicLinearActuatorAssembly<1> {
        let rigid_body = main_gear_door_right_body(is_locked);
        let actuator = disconnected_actuator(&rigid_body);

        HydraulicLinearActuatorAssembly::new([actuator], rigid_body)
    }

    fn main_gear_door_actuator(bounded_linear_length: &impl BoundedLinearLength) -> LinearActuator {
        const DEFAULT_I_GAIN: f64 = 5.;
        const DEFAULT_P_GAIN: f64 = 0.7;
        const DEFAULT_FORCE_GAIN: f64 = 200000.;

        LinearActuator::new(
            bounded_linear_length,
            1,
            Length::new::<meter>(0.055),
            Length::new::<meter>(0.03),
            VolumeRate::new::<gallon_per_second>(0.09),
            20000.,
            5000.,
            2000.,
            9000.,
            Duration::from_millis(100),
            [1., 1., 1., 1., 0.5, 0.5],
            [0.5, 0.5, 1., 1., 1., 1.],
            [0., 0.15, 0.16, 0.84, 0.85, 1.],
            DEFAULT_P_GAIN,
            DEFAULT_I_GAIN,
            DEFAULT_FORCE_GAIN,
            true,
        )
    }

    fn disconnected_actuator(bounded_linear_length: &impl BoundedLinearLength) -> LinearActuator {
        LinearActuator::new(
            bounded_linear_length,
            1,
            Length::new::<meter>(0.055),
            Length::new::<meter>(0.03),
            VolumeRate::new::<gallon_per_second>(0.004),
            0.,
            0.,
            0.,
            0.,
            Duration::from_millis(100),
            [0.5, 1., 1., 1., 1., 0.5],
            [0.5, 1., 1., 1., 1., 0.5],
            [0., 0.2, 0.21, 0.79, 0.8, 1.],
            0.,
            0.,
            0.,
            false,
        )
    }

    fn main_gear_door_right_body(is_locked: bool) -> LinearActuatedRigidBodyOnHingeAxis {
        let size = Vector3::new(1.73, 0.02, 1.7);
        let cg_offset = Vector3::new(2. / 3. * size[0], 0.1, 0.);

        let control_arm = Vector3::new(0.76, 0., 0.);
        let anchor = Vector3::new(0.19, 0.23, 0.);

        LinearActuatedRigidBodyOnHingeAxis::new(
            Mass::new::<kilogram>(50.),
            size,
            cg_offset,
            cg_offset,
            control_arm,
            anchor,
            Angle::new::<degree>(-85.),
            Angle::new::<degree>(85.),
            Angle::new::<degree>(0.),
            150.,
            is_locked,
            Vector3::new(0., 0., 1.),
        )
    }

    fn main_gear_door_left_body(is_locked: bool) -> LinearActuatedRigidBodyOnHingeAxis {
        let size = Vector3::new(-1.73, 0.02, 1.7);
        let cg_offset = Vector3::new(2. / 3. * size[0], 0.1, 0.);

        let control_arm = Vector3::new(-0.76, 0., 0.);
        let anchor = Vector3::new(-0.19, 0.23, 0.);

        LinearActuatedRigidBodyOnHingeAxis::new(
            Mass::new::<kilogram>(50.),
            size,
            cg_offset,
            cg_offset,
            control_arm,
            anchor,
            Angle::new::<degree>(0.),
            Angle::new::<degree>(85.),
            Angle::new::<degree>(0.),
            150.,
            is_locked,
            Vector3::new(0., 0., 1.),
        )
    }

    fn main_gear_right_assembly(is_locked: bool) -> HydraulicLinearActuatorAssembly<1> {
        let rigid_body = main_gear_right_body(is_locked);
        let actuator = main_gear_actuator(&rigid_body);

        HydraulicLinearActuatorAssembly::new([actuator], rigid_body)
    }

    fn main_gear_left_assembly(is_locked: bool) -> HydraulicLinearActuatorAssembly<1> {
        let rigid_body = main_gear_left_body(is_locked);
        let actuator = main_gear_actuator(&rigid_body);

        HydraulicLinearActuatorAssembly::new([actuator], rigid_body)
    }

    fn main_gear_actuator(bounded_linear_length: &impl BoundedLinearLength) -> LinearActuator {
        const DEFAULT_I_GAIN: f64 = 4.5;
        const DEFAULT_P_GAIN: f64 = 0.3;
        const DEFAULT_FORCE_GAIN: f64 = 250000.;

        LinearActuator::new(
            bounded_linear_length,
            1,
            Length::new::<meter>(0.145),
            Length::new::<meter>(0.105),
            VolumeRate::new::<gallon_per_second>(0.17),
            800000.,
            15000.,
            50000.,
            1200000.,
            Duration::from_millis(100),
            [1., 1., 1., 1., 0.5, 0.5],
            [0.5, 0.5, 1., 1., 1., 1.],
            [0., 0.1, 0.11, 0.89, 0.9, 1.],
            DEFAULT_P_GAIN,
            DEFAULT_I_GAIN,
            DEFAULT_FORCE_GAIN,
            true,
        )
    }

    fn main_gear_right_body(is_locked: bool) -> LinearActuatedRigidBodyOnHingeAxis {
        let size = Vector3::new(0.3, 3.453, 0.3);
        let cg_offset = Vector3::new(0., -3. / 4. * size[1], 0.);

        let control_arm = Vector3::new(-0.1815, 0.15, 0.);
        let anchor = Vector3::new(-0.26, 0.15, 0.);

        LinearActuatedRigidBodyOnHingeAxis::new(
            Mass::new::<kilogram>(700.),
            size,
            cg_offset,
            cg_offset,
            control_arm,
            anchor,
            Angle::new::<degree>(-80.),
            Angle::new::<degree>(80.),
            Angle::new::<degree>(0.),
            150.,
            is_locked,
            Vector3::new(0., 0., 1.),
        )
    }

    fn main_gear_left_body(is_locked: bool) -> LinearActuatedRigidBodyOnHingeAxis {
        let size = Vector3::new(0.3, 3.453, 0.3);
        let cg_offset = Vector3::new(0., -3. / 4. * size[1], 0.);

        let control_arm = Vector3::new(0.1815, 0.15, 0.);
        let anchor = Vector3::new(0.26, 0.15, 0.);

        LinearActuatedRigidBodyOnHingeAxis::new(
            Mass::new::<kilogram>(700.),
            size,
            cg_offset,
            cg_offset,
            control_arm,
            anchor,
            Angle::new::<degree>(0.),
            Angle::new::<degree>(80.),
            Angle::new::<degree>(0.),
            150.,
            is_locked,
            Vector3::new(0., 0., 1.),
        )
    }

    fn nose_gear_assembly() -> HydraulicLinearActuatorAssembly<1> {
        let rigid_body = nose_gear_body();
        let actuator = nose_gear_actuator(&rigid_body);

        HydraulicLinearActuatorAssembly::new([actuator], rigid_body)
    }

    fn nose_gear_actuator(bounded_linear_length: &impl BoundedLinearLength) -> LinearActuator {
        const DEFAULT_I_GAIN: f64 = 4.5;
        const DEFAULT_P_GAIN: f64 = 0.3;
        const DEFAULT_FORCE_GAIN: f64 = 200000.;

        LinearActuator::new(
            bounded_linear_length,
            1,
            Length::new::<meter>(0.0792),
            Length::new::<meter>(0.035),
            VolumeRate::new::<gallon_per_second>(0.053),
            800000.,
            15000.,
            50000.,
            2200000.,
            Duration::from_millis(100),
            [1., 1., 1., 1., 0.5, 0.5],
            [0.5, 0.5, 1., 1., 1., 1.],
            [0., 0.1, 0.11, 0.89, 0.9, 1.],
            DEFAULT_P_GAIN,
            DEFAULT_I_GAIN,
            DEFAULT_FORCE_GAIN,
            true,
        )
    }

    fn nose_gear_body() -> LinearActuatedRigidBodyOnHingeAxis {
        let size = Vector3::new(0.3, 2.453, 0.3);
        let cg_offset = Vector3::new(0., -2. / 3. * size[1], 0.);

        let control_arm = Vector3::new(0., -0.093, 0.212);
        let anchor = Vector3::new(0., 0.56, 0.);

        LinearActuatedRigidBodyOnHingeAxis::new(
            Mass::new::<kilogram>(300.),
            size,
            cg_offset,
            cg_offset,
            control_arm,
            anchor,
            Angle::new::<degree>(-101.),
            Angle::new::<degree>(92.),
            Angle::new::<degree>(-9.),
            150.,
            true,
            Vector3::new(1., 0., 0.),
        )
    }

    fn nose_gear_door_assembly() -> HydraulicLinearActuatorAssembly<1> {
        let rigid_body = nose_gear_door_right_left_body();
        let actuator = nose_gear_door_actuator(&rigid_body);

        HydraulicLinearActuatorAssembly::new([actuator], rigid_body)
    }

    fn nose_gear_door_actuator(bounded_linear_length: &impl BoundedLinearLength) -> LinearActuator {
        const DEFAULT_I_GAIN: f64 = 5.;
        const DEFAULT_P_GAIN: f64 = 0.15;
        const DEFAULT_FORCE_GAIN: f64 = 200000.;

        LinearActuator::new(
            bounded_linear_length,
            1,
            Length::new::<meter>(0.0378),
            Length::new::<meter>(0.023),
            VolumeRate::new::<gallon_per_second>(0.027),
            20000.,
            5000.,
            2000.,
            28000.,
            Duration::from_millis(100),
            [1., 1., 1., 1., 0.5, 0.5],
            [0.5, 0.5, 1., 1., 1., 1.],
            [0., 0.15, 0.16, 0.84, 0.85, 1.],
            DEFAULT_P_GAIN,
            DEFAULT_I_GAIN,
            DEFAULT_FORCE_GAIN,
            true,
        )
    }

    fn nose_gear_door_right_left_body() -> LinearActuatedRigidBodyOnHingeAxis {
        let size = Vector3::new(-0.4, 0.02, 1.5);
        let cg_offset = Vector3::new(0.5 * size[0], 0., 0.);

        let control_arm = Vector3::new(-0.1465, 0., 0.);
        let anchor = Vector3::new(-0.1465, 0.40, 0.);

        LinearActuatedRigidBodyOnHingeAxis::new(
            Mass::new::<kilogram>(40.),
            size,
            cg_offset,
            cg_offset,
            control_arm,
            anchor,
            Angle::new::<degree>(0.),
            Angle::new::<degree>(85.),
            Angle::new::<degree>(0.),
            150.,
            true,
            Vector3::new(0., 0., 1.),
        )
    }

    fn aileron_assembly(is_init_down: bool) -> HydraulicLinearActuatorAssembly<2> {
        let rigid_body = aileron_body(is_init_down);
        let actuator = aileron_actuator(&rigid_body);

        HydraulicLinearActuatorAssembly::new([actuator, actuator], rigid_body)
    }

    fn aileron_actuator(bounded_linear_length: &impl BoundedLinearLength) -> LinearActuator {
        const DEFAULT_I_GAIN: f64 = 5.;
        const DEFAULT_P_GAIN: f64 = 0.35;
        const DEFAULT_FORCE_GAIN: f64 = 450000.;

        LinearActuator::new(
            bounded_linear_length,
            1,
            Length::new::<meter>(0.0537878),
            Length::new::<meter>(0.),
            VolumeRate::new::<gallon_per_second>(0.055),
            80000.,
            1500.,
            5000.,
            800000.,
            Duration::from_millis(300),
            [1., 1., 1., 1., 1., 1.],
            [1., 1., 1., 1., 1., 1.],
            [0., 0.2, 0.21, 0.79, 0.8, 1.],
            DEFAULT_P_GAIN,
            DEFAULT_I_GAIN,
            DEFAULT_FORCE_GAIN,
            false,
        )
    }

    fn aileron_body(is_init_down: bool) -> LinearActuatedRigidBodyOnHingeAxis {
        let size = Vector3::new(3.325, 0.16, 0.58);
        let cg_offset = Vector3::new(0., 0., -0.5 * size[2]);
        let aero_center_offset = Vector3::new(0., 0., -0.4 * size[2]);

        let control_arm = Vector3::new(0., -0.0525, 0.);
        let anchor = Vector3::new(0., -0.0525, 0.33);

        let init_angle = if is_init_down {
            Angle::new::<degree>(-25.)
        } else {
            Angle::new::<degree>(0.)
        };

        LinearActuatedRigidBodyOnHingeAxis::new(
            Mass::new::<kilogram>(24.65),
            size,
            cg_offset,
            aero_center_offset,
            control_arm,
            anchor,
            Angle::new::<degree>(-25.),
            Angle::new::<degree>(50.),
            init_angle,
            1.,
            false,
            Vector3::new(1., 0., 0.),
        )
    }

    fn elevator_assembly() -> HydraulicLinearActuatorAssembly<2> {
        let rigid_body = elevator_body();
        let actuator = elevator_actuator(&rigid_body);

        HydraulicLinearActuatorAssembly::new([actuator, actuator], rigid_body)
    }

    fn elevator_actuator(bounded_linear_length: &impl BoundedLinearLength) -> LinearActuator {
        const DEFAULT_I_GAIN: f64 = 5.;
        const DEFAULT_P_GAIN: f64 = 1.;
        const DEFAULT_FORCE_GAIN: f64 = 450000.;

        LinearActuator::new(
            bounded_linear_length,
            1,
            Length::new::<meter>(0.0407),
            Length::new::<meter>(0.),
            VolumeRate::new::<gallon_per_second>(0.029),
            80000.,
            1500.,
            20000.,
            10000000.,
            Duration::from_millis(300),
            [1., 1., 1., 1., 1., 1.],
            [1., 1., 1., 1., 1., 1.],
            [0., 0.2, 0.21, 0.79, 0.8, 1.],
            DEFAULT_P_GAIN,
            DEFAULT_I_GAIN,
            DEFAULT_FORCE_GAIN,
            false,
        )
    }

    fn elevator_body() -> LinearActuatedRigidBodyOnHingeAxis {
        let size = Vector3::new(6., 0.405, 1.125);
        let cg_offset = Vector3::new(0., 0., -0.5 * size[2]);
        let aero_center_offset = Vector3::new(0., 0., -0.3 * size[2]);

        let control_arm = Vector3::new(0., -0.091, 0.);
        let anchor = Vector3::new(0., -0.091, 0.41);

        LinearActuatedRigidBodyOnHingeAxis::new(
            Mass::new::<kilogram>(58.6),
            size,
            cg_offset,
            aero_center_offset,
            control_arm,
            anchor,
            Angle::new::<degree>(-17.),
            Angle::new::<degree>(47.),
            Angle::new::<degree>(-17.),
            100.,
            false,
            Vector3::new(1., 0., 0.),
        )
    }

    fn spoiler_assembly() -> HydraulicLinearActuatorAssembly<1> {
        let rigid_body = spoiler_body();
        let actuator = spoiler_actuator(&rigid_body);

        HydraulicLinearActuatorAssembly::new([actuator], rigid_body)
    }

    fn spoiler_actuator(bounded_linear_length: &impl BoundedLinearLength) -> LinearActuator {
        const DEFAULT_I_GAIN: f64 = 1.;
        const DEFAULT_P_GAIN: f64 = 0.15;
        const DEFAULT_FORCE_GAIN: f64 = 450000.;

        LinearActuator::new(
            bounded_linear_length,
            1,
            Length::new::<meter>(0.03),
            Length::new::<meter>(0.),
            VolumeRate::new::<gallon_per_second>(0.03),
            80000.,
            1500.,
            5000.,
            800000.,
            Duration::from_millis(300),
            [1., 1., 1., 1., 1., 1.],
            [1., 1., 1., 1., 1., 1.],
            [0., 0.2, 0.21, 0.79, 0.8, 1.],
            DEFAULT_P_GAIN,
            DEFAULT_I_GAIN,
            DEFAULT_FORCE_GAIN,
            false,
        )
    }

    fn spoiler_body() -> LinearActuatedRigidBodyOnHingeAxis {
        let size = Vector3::new(1.785, 0.1, 0.685);
        let cg_offset = Vector3::new(0., 0., -0.5 * size[2]);
        let aero_center_offset = Vector3::new(0., 0., -0.4 * size[2]);

        let control_arm = Vector3::new(0., -0.067 * size[2], -0.26 * size[2]);
        let anchor = Vector3::new(0., -0.26 * size[2], 0.26 * size[2]);

        LinearActuatedRigidBodyOnHingeAxis::new(
            Mass::new::<kilogram>(16.),
            size,
            cg_offset,
            aero_center_offset,
            control_arm,
            anchor,
            Angle::new::<degree>(-10.),
            Angle::new::<degree>(40.),
            Angle::new::<degree>(-10.),
            50.,
            false,
            Vector3::new(1., 0., 0.),
        )
    }
}<|MERGE_RESOLUTION|>--- conflicted
+++ resolved
@@ -932,14 +932,10 @@
     axis_direction: Vector3<f64>,
     rotation_transform: Rotation3<f64>,
 
-<<<<<<< HEAD
-    plane_acceleration_filtered: LowPassFilter<Vector3<f64>>,
-
     global_angular_offset: Angle,
-=======
+
     min_absolute_length_to_anchor: Length,
     max_absolute_length_to_anchor: Length,
->>>>>>> 19e5b57e
 }
 impl LinearActuatedRigidBodyOnHingeAxis {
     // Rebound energy when hiting min or max position. 0.3 means the body rebounds at 30% of the speed it hit the min/max position
@@ -998,15 +994,12 @@
                 &Unit::new_normalize(axis_direction),
                 0.,
             ),
-<<<<<<< HEAD
-            plane_acceleration_filtered: LowPassFilter::<Vector3<f64>>::new(
-                Self::PLANE_ACCELERATION_FILTERING_TIME_CONSTANT,
-            ),
+
             global_angular_offset: Angle::default(),
-=======
+
             min_absolute_length_to_anchor: Length::default(),
             max_absolute_length_to_anchor: Length::default(),
->>>>>>> 19e5b57e
+
         };
         // Make sure the new object has coherent structure by updating internal roations and positions once
         new_body.initialize_actuator_force_direction();
