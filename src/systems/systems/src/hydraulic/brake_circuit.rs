use crate::{
    overhead::PressSingleSignalButton,
    shared::low_pass_filter::LowPassFilter,
    shared::pid::PidController,
    simulation::{
        SimulationElement, SimulationElementVisitor, SimulatorWriter, UpdateContext, Write,
    },
};

use std::time::Duration;

use uom::si::{
    acceleration::meter_per_second_squared, f64::*, pressure::psi, ratio::ratio, volume::gallon,
};

use super::linear_actuator::Actuator;
use super::Accumulator;
use super::SectionPressure;
use crate::simulation::{InitContext, VariableIdentifier};

struct BrakeActuator {
    total_displacement: Volume,
    base_speed: f64,

    current_position: f64,

    required_position: f64,

    volume_to_actuator_accumulator: Volume,
    volume_to_res_accumulator: Volume,
}
impl BrakeActuator {
    const ACTUATOR_BASE_SPEED: f64 = 1.5; // movement in percent/100 per second. 1 means 0 to 1 in 1s
    const MIN_PRESSURE_ALLOWED_TO_MOVE_ACTUATOR_PSI: f64 = 50.;
    const PRESSURE_FOR_MAX_BRAKE_DEFLECTION_PSI: f64 = 3100.;

    fn new(total_displacement: Volume) -> Self {
        Self {
            total_displacement,
            base_speed: BrakeActuator::ACTUATOR_BASE_SPEED,
            current_position: 0.,
            required_position: 0.,
            volume_to_actuator_accumulator: Volume::new::<gallon>(0.),
            volume_to_res_accumulator: Volume::new::<gallon>(0.),
        }
    }

    fn set_position_demand(&mut self, required_position: f64) {
        self.required_position = required_position;
    }

    fn get_max_position_reachable(&self, received_pressure: Pressure) -> f64 {
        if received_pressure.get::<psi>() > Self::MIN_PRESSURE_ALLOWED_TO_MOVE_ACTUATOR_PSI {
            (received_pressure.get::<psi>() / Self::PRESSURE_FOR_MAX_BRAKE_DEFLECTION_PSI)
                .min(1.)
                .max(0.)
        } else {
            0.
        }
    }

    fn get_applied_brake_pressure(&self) -> Pressure {
        Pressure::new::<psi>(Self::PRESSURE_FOR_MAX_BRAKE_DEFLECTION_PSI) * self.current_position
    }

    fn update(&mut self, context: &UpdateContext, received_pressure: Pressure) {
        let final_delta_position = self.update_position(context, received_pressure);

        if final_delta_position > 0. {
            self.volume_to_actuator_accumulator += final_delta_position * self.total_displacement;
        } else {
            self.volume_to_res_accumulator += -final_delta_position * self.total_displacement;
        }
    }

    fn update_position(&mut self, context: &UpdateContext, loop_pressure: Pressure) -> f64 {
        // Final required position for actuator is the required one unless we can't reach it due to pressure
        let final_required_position = self
            .required_position
            .min(self.get_max_position_reachable(loop_pressure));
        let delta_position_required = final_required_position - self.current_position;

        let mut new_position = self.current_position;
        if delta_position_required > 0.001 {
            new_position = self.current_position + context.delta_as_secs_f64() * self.base_speed;
            new_position = new_position.min(self.current_position + delta_position_required);
        } else if delta_position_required < -0.001 {
            new_position = self.current_position - context.delta_as_secs_f64() * self.base_speed;
            new_position = new_position.max(self.current_position + delta_position_required);
        }
        new_position = new_position.min(1.).max(0.);
        let final_delta_position = new_position - self.current_position;
        self.current_position = new_position;

        final_delta_position
    }
}
impl Actuator for BrakeActuator {
    fn used_volume(&self) -> Volume {
        self.volume_to_actuator_accumulator
    }

    fn reservoir_return(&self) -> Volume {
        self.volume_to_res_accumulator
    }

    fn reset_volumes(&mut self) {
        self.volume_to_res_accumulator = Volume::new::<gallon>(0.);
        self.volume_to_actuator_accumulator = Volume::new::<gallon>(0.);
    }
}

/// Brakes implementation. This tries to do a simple model with a possibility to have an accumulator (or not)
/// Brake model is simplified as we just move brake actuator position from 0 to 1 and take corresponding fluid volume (vol = max_displacement * brake_position).
/// So it's fairly simplified as we just end up with brake pressure = PRESSURE_FOR_MAX_BRAKE_DEFLECTION_PSI * current_position
pub struct BrakeCircuit {
    left_press_id: VariableIdentifier,
    right_press_id: VariableIdentifier,
    acc_press_id: VariableIdentifier,

    left_brake_actuator: BrakeActuator,
    right_brake_actuator: BrakeActuator,

    demanded_brake_position_left: Ratio,
    pressure_applied_left: Pressure,
    demanded_brake_position_right: Ratio,
    pressure_applied_right: Pressure,

    pressure_limitation: Pressure,

    /// Brake accumulator variables. Accumulator can have 0 volume if no accumulator
    has_accumulator: bool,
    accumulator: Accumulator,

    /// Common vars to all actuators: will be used by the calling loop to know what is used
    /// and what comes back to  reservoir at each iteration
    total_volume_to_actuator: Volume,
    total_volume_to_reservoir: Volume,

    /// Fluid pressure in brake circuit filtered for cockpit gauges
    accumulator_fluid_pressure_sensor_filter: LowPassFilter<Pressure>,
}
impl BrakeCircuit {
    const ACCUMULATOR_GAS_PRE_CHARGE: f64 = 1000.0; // Nitrogen PSI

    // Filtered using time constant low pass: new_val = old_val + (new_val - old_val)* (1 - e^(-dt/TCONST))
    // Time constant of the filter used to measure brake circuit pressure
    const ACC_PRESSURE_SENSOR_FILTER_TIMECONST: Duration = Duration::from_millis(100);

    pub fn new(
        context: &mut InitContext,
        id: &str,
        accumulator_volume: Volume,
        accumulator_fluid_volume_at_init: Volume,
        total_displacement: Volume,
    ) -> BrakeCircuit {
        let mut has_accu = true;
        if accumulator_volume <= Volume::new::<gallon>(0.) {
            has_accu = false;
        }

        BrakeCircuit {
            left_press_id: context.get_identifier(format!("HYD_BRAKE_{}_LEFT_PRESS", id)),
            right_press_id: context.get_identifier(format!("HYD_BRAKE_{}_RIGHT_PRESS", id)),
            acc_press_id: context.get_identifier(format!("HYD_BRAKE_{}_ACC_PRESS", id)),

            // We assume displacement is just split on left and right
            left_brake_actuator: BrakeActuator::new(total_displacement / 2.),
            right_brake_actuator: BrakeActuator::new(total_displacement / 2.),

            demanded_brake_position_left: Ratio::new::<ratio>(0.0),
            pressure_applied_left: Pressure::new::<psi>(0.0),
            demanded_brake_position_right: Ratio::new::<ratio>(0.0),
            pressure_applied_right: Pressure::new::<psi>(0.0),
            pressure_limitation: Pressure::new::<psi>(5000.0),
            has_accumulator: has_accu,
            accumulator: Accumulator::new(
                Pressure::new::<psi>(Self::ACCUMULATOR_GAS_PRE_CHARGE),
                accumulator_volume,
                accumulator_fluid_volume_at_init,
                true,
            ),
            total_volume_to_actuator: Volume::new::<gallon>(0.),
            total_volume_to_reservoir: Volume::new::<gallon>(0.),

            // Pressure measured after accumulator in brake circuit
            accumulator_fluid_pressure_sensor_filter: LowPassFilter::<Pressure>::new(
                Self::ACC_PRESSURE_SENSOR_FILTER_TIMECONST,
            ),
        }
    }

    pub fn set_brake_press_limit(&mut self, pressure_limit: Pressure) {
        self.pressure_limitation = pressure_limit;
    }

    fn update_brake_actuators(&mut self, context: &UpdateContext, hyd_pressure: Pressure) {
        self.left_brake_actuator
            .set_position_demand(self.demanded_brake_position_left.get::<ratio>());
        self.right_brake_actuator
            .set_position_demand(self.demanded_brake_position_right.get::<ratio>());

        let actual_max_allowed_pressure = hyd_pressure.min(self.pressure_limitation);

        self.left_brake_actuator
            .update(context, actual_max_allowed_pressure);
        self.right_brake_actuator
            .update(context, actual_max_allowed_pressure);
    }

    pub fn update(&mut self, context: &UpdateContext, section: &impl SectionPressure) {
        // The pressure available in brakes is the one of accumulator only if accumulator has fluid
        let actual_pressure_available: Pressure;
        if self.accumulator.fluid_volume() > Volume::new::<gallon>(0.) {
            actual_pressure_available = self.accumulator.raw_gas_press();
        } else {
            actual_pressure_available = section.pressure();
        }

        self.update_brake_actuators(context, actual_pressure_available);

        let delta_vol =
            self.left_brake_actuator.used_volume() + self.right_brake_actuator.used_volume();

        if self.has_accumulator {
            let mut volume_into_accumulator = Volume::new::<gallon>(0.);
            self.accumulator.update(
                context,
                &mut volume_into_accumulator,
                section.pressure(),
                Volume::new::<gallon>(1.),
            );

            // Volume that just came into accumulator is taken from hydraulic loop through volume_to_actuator interface
            self.total_volume_to_actuator += volume_into_accumulator.abs();

            if delta_vol > Volume::new::<gallon>(0.) {
                let volume_from_acc = self.accumulator.get_delta_vol(delta_vol);
                let remaining_vol_after_accumulator_empty = delta_vol - volume_from_acc;
                self.total_volume_to_actuator += remaining_vol_after_accumulator_empty;
            }
        } else {
            // Else case if no accumulator: we just take deltavol needed or return it back to res
            self.total_volume_to_actuator += delta_vol;
        }

        self.total_volume_to_reservoir += self.left_brake_actuator.reservoir_return();
        self.total_volume_to_reservoir += self.right_brake_actuator.reservoir_return();

        self.left_brake_actuator.reset_volumes();
        self.right_brake_actuator.reset_volumes();

        self.pressure_applied_left = self.left_brake_actuator.get_applied_brake_pressure();
        self.pressure_applied_right = self.right_brake_actuator.get_applied_brake_pressure();

        self.accumulator_fluid_pressure_sensor_filter
            .update(context.delta(), actual_pressure_available);
    }

    pub fn set_brake_demand_left(&mut self, brake_ratio: Ratio) {
        self.demanded_brake_position_left = brake_ratio
            .min(Ratio::new::<ratio>(1.0))
            .max(Ratio::new::<ratio>(0.0));
    }

    pub fn set_brake_demand_right(&mut self, brake_ratio: Ratio) {
        self.demanded_brake_position_right = brake_ratio
            .min(Ratio::new::<ratio>(1.0))
            .max(Ratio::new::<ratio>(0.0));
    }

    pub fn left_brake_pressure(&self) -> Pressure {
        self.pressure_applied_left
    }

    pub fn right_brake_pressure(&self) -> Pressure {
        self.pressure_applied_right
    }

    fn accumulator_pressure(&self) -> Pressure {
        self.accumulator_fluid_pressure_sensor_filter.output()
    }

    pub fn accumulator_fluid_volume(&self) -> Volume {
        self.accumulator.fluid_volume()
    }
}
impl Actuator for BrakeCircuit {
    fn used_volume(&self) -> Volume {
        self.total_volume_to_actuator
    }

    fn reservoir_return(&self) -> Volume {
        self.total_volume_to_reservoir
    }

    fn reset_volumes(&mut self) {
<<<<<<< HEAD
        self.volume_to_res_accumulator = Volume::new::<gallon>(0.);
        self.volume_to_actuator_accumulator = Volume::new::<gallon>(0.);
=======
        self.total_volume_to_actuator = Volume::new::<gallon>(0.);
        self.total_volume_to_reservoir = Volume::new::<gallon>(0.);
>>>>>>> 8dc5bc79
    }
}
impl SimulationElement for BrakeCircuit {
    fn write(&self, writer: &mut SimulatorWriter) {
        writer.write(&self.left_press_id, self.left_brake_pressure());
        writer.write(&self.right_press_id, self.right_brake_pressure());
        if self.has_accumulator {
            writer.write(&self.acc_press_id, self.accumulator_pressure());
        }
    }
}

#[derive(PartialEq, Clone, Copy)]
pub enum AutobrakeMode {
    NONE = 0,
    LOW = 1,
    MED = 2,
    MAX = 3,
    HIGH = 4,
    RTO = 5,
    BTV = 6,
}
impl From<f64> for AutobrakeMode {
    fn from(value: f64) -> Self {
        match value as u8 {
            0 => AutobrakeMode::NONE,
            1 => AutobrakeMode::LOW,
            2 => AutobrakeMode::MED,
            3 => AutobrakeMode::MAX,
            4 => AutobrakeMode::HIGH,
            5 => AutobrakeMode::RTO,
            6 => AutobrakeMode::BTV,
            _ => AutobrakeMode::NONE,
        }
    }
}

pub struct AutobrakePanel {
    lo_button: PressSingleSignalButton,
    med_button: PressSingleSignalButton,
    max_button: PressSingleSignalButton,
}
impl AutobrakePanel {
    pub fn new(context: &mut InitContext) -> AutobrakePanel {
        AutobrakePanel {
            lo_button: PressSingleSignalButton::new(context, "AUTOBRK_LOW_ON"),
            med_button: PressSingleSignalButton::new(context, "AUTOBRK_MED_ON"),
            max_button: PressSingleSignalButton::new(context, "AUTOBRK_MAX_ON"),
        }
    }

    fn low_pressed(&self) -> bool {
        self.lo_button.is_pressed()
    }

    fn med_pressed(&self) -> bool {
        self.med_button.is_pressed()
    }

    fn max_pressed(&self) -> bool {
        self.max_button.is_pressed()
    }

    pub fn pressed_mode(&self) -> Option<AutobrakeMode> {
        if self.low_pressed() {
            Some(AutobrakeMode::LOW)
        } else if self.med_pressed() {
            Some(AutobrakeMode::MED)
        } else if self.max_pressed() {
            Some(AutobrakeMode::MAX)
        } else {
            None
        }
    }
}
impl SimulationElement for AutobrakePanel {
    fn accept<T: SimulationElementVisitor>(&mut self, visitor: &mut T) {
        self.lo_button.accept(visitor);
        self.med_button.accept(visitor);
        self.max_button.accept(visitor);

        visitor.visit(self);
    }
}

/// Deceleration governor is the PI controller computing the expected brake force to reach the target
/// it's been given by update caller
pub struct AutobrakeDecelerationGovernor {
    pid_controller: PidController,

    current_output: f64,
    acceleration_filter: LowPassFilter<Acceleration>,

    is_engaged: bool,
    time_engaged: Duration,
}
impl AutobrakeDecelerationGovernor {
    // Low pass filter for controller acceleration input, time constant in second
    const ACCELERATION_FILTER_TIME_CONSTANT: Duration = Duration::from_millis(100);

    pub fn new() -> AutobrakeDecelerationGovernor {
        Self {
            pid_controller: PidController::new(0.3, 0.25, 0., -1., 0., 0.),

            current_output: 0.,
            acceleration_filter: LowPassFilter::<Acceleration>::new(
                Self::ACCELERATION_FILTER_TIME_CONSTANT,
            ),
            is_engaged: false,
            time_engaged: Duration::from_secs(0),
        }
    }

    pub fn engage_when(&mut self, engage_condition: bool) {
        if engage_condition {
            self.is_engaged = true;
        } else {
            self.disengage();
        }
    }

    pub fn is_engaged(&self) -> bool {
        self.is_engaged
    }

    fn disengage(&mut self) {
        self.is_engaged = false;
        self.time_engaged = Duration::from_secs(0);
        self.pid_controller.reset();
    }

    pub fn time_engaged(&self) -> Duration {
        self.time_engaged
    }

    pub fn is_on_target(&self, percent_margin_to_target: Ratio) -> bool {
        self.is_engaged
            && self.acceleration_filter.output()
                < Acceleration::new::<meter_per_second_squared>(self.pid_controller.setpoint())
                    * percent_margin_to_target.get::<ratio>()
    }

    pub fn update(&mut self, context: &UpdateContext, target: Acceleration) {
        self.pid_controller
            .change_setpoint(target.get::<meter_per_second_squared>());

        self.acceleration_filter
            .update(context.delta(), context.long_accel());

        if self.is_engaged {
            self.time_engaged += context.delta();

            self.current_output = -self.pid_controller.next_control_output(
                self.acceleration_filter
                    .output()
                    .get::<meter_per_second_squared>(),
                Some(context.delta()),
            );
        } else {
            self.current_output = 0.;
            self.pid_controller.reset();
        }
    }

    pub fn output(&self) -> f64 {
        self.current_output
    }

    pub fn decelerating_at_or_above_rate(&self, target_threshold: Acceleration) -> bool {
        self.acceleration_filter.output() < target_threshold
    }
}
impl Default for AutobrakeDecelerationGovernor {
    fn default() -> Self {
        Self::new()
    }
}

#[cfg(test)]
mod tests {
    use super::*;

    use crate::electrical::Electricity;
    use crate::simulation::test::{ElementCtorFn, SimulationTestBed, TestVariableRegistry};
    use crate::simulation::UpdateContext;
    use std::time::Duration;
    use uom::si::{
        acceleration::foot_per_second_squared, angle::radian, length::foot, pressure::psi,
        thermodynamic_temperature::degree_celsius, velocity::knot, volume::gallon,
    };

    struct TestHydraulicSection {
        current_pressure: Pressure,
    }
    impl TestHydraulicSection {
        fn new(pressure: Pressure) -> Self {
            Self {
                current_pressure: pressure,
            }
        }
    }
    impl SectionPressure for TestHydraulicSection {
        fn pressure(&self) -> Pressure {
            self.current_pressure
        }

        fn is_pressure_switch_pressurised(&self) -> bool {
            self.current_pressure.get::<psi>() > 2000.
        }
    }

    #[test]
    fn brake_actuator_movement() {
        let mut electricity = Electricity::new();
        let mut registry: TestVariableRegistry = Default::default();
        let mut init_context = InitContext::new(&mut electricity, &mut registry);

        let mut brake_actuator = BrakeActuator::new(Volume::new::<gallon>(0.04));

        assert!(brake_actuator.current_position == 0.);
        assert!(brake_actuator.required_position == 0.);

        brake_actuator.set_position_demand(1.2);

        for _loop_idx in 0..15 {
            brake_actuator.update(
                &context(&mut init_context, Duration::from_secs_f64(0.1)),
                Pressure::new::<psi>(BrakeActuator::PRESSURE_FOR_MAX_BRAKE_DEFLECTION_PSI),
            );
        }

        assert!(brake_actuator.current_position >= 0.99);
        assert!(
            brake_actuator.volume_to_actuator_accumulator >= Volume::new::<gallon>(0.04 - 0.0001)
        );
        assert!(
            brake_actuator.volume_to_actuator_accumulator <= Volume::new::<gallon>(0.04 + 0.0001)
        );
        assert!(brake_actuator.volume_to_res_accumulator <= Volume::new::<gallon>(0.0001));

        brake_actuator.reset_volumes();

        brake_actuator.set_position_demand(-2.);
        for _ in 0..15 {
            brake_actuator.update(
                &context(&mut init_context, Duration::from_secs_f64(0.1)),
                Pressure::new::<psi>(3000.),
            );
        }

        assert!(brake_actuator.current_position <= 0.01);
        assert!(brake_actuator.current_position >= 0.);

        assert!(brake_actuator.volume_to_res_accumulator >= Volume::new::<gallon>(0.04 - 0.0001));
        assert!(brake_actuator.volume_to_res_accumulator <= Volume::new::<gallon>(0.04 + 0.0001));
        assert!(brake_actuator.volume_to_actuator_accumulator <= Volume::new::<gallon>(0.0001));

        // Now same brake increase but with ultra low pressure
        brake_actuator.reset_volumes();
        brake_actuator.set_position_demand(1.2);

        for _ in 0..15 {
            brake_actuator.update(
                &context(&mut init_context, Duration::from_secs_f64(0.1)),
                Pressure::new::<psi>(20.),
            );
        }

        // We should not be able to move actuator
        assert!(brake_actuator.current_position <= 0.1);
        assert!(brake_actuator.volume_to_actuator_accumulator >= Volume::new::<gallon>(-0.0001));
        assert!(brake_actuator.volume_to_actuator_accumulator <= Volume::new::<gallon>(0.0001));
        assert!(brake_actuator.volume_to_res_accumulator <= Volume::new::<gallon>(0.0001));
    }

    #[test]
    fn brake_actuator_movement_medium_pressure() {
        let mut electricity = Electricity::new();
        let mut registry: TestVariableRegistry = Default::default();
        let mut init_context = InitContext::new(&mut electricity, &mut registry);

        let mut brake_actuator = BrakeActuator::new(Volume::new::<gallon>(0.04));

        brake_actuator.set_position_demand(1.2);

        let medium_pressure = Pressure::new::<psi>(1500.);
        // Update position with 1500psi only: should not reach max displacement.
        for loop_idx in 0..15 {
            brake_actuator.update(
                &context(&mut init_context, Duration::from_secs_f64(0.1)),
                medium_pressure,
            );
            println!(
                "Loop {}, position: {}",
                loop_idx, brake_actuator.current_position
            );
        }

        assert!(
            brake_actuator.current_position
                <= brake_actuator.get_max_position_reachable(medium_pressure)
        );

        // Now same max demand but pressure so low so actuator should get back to 0
        brake_actuator.reset_volumes();
        brake_actuator.set_position_demand(1.2);

        for _loop_idx in 0..15 {
            brake_actuator.update(
                &context(&mut init_context, Duration::from_secs_f64(0.1)),
                Pressure::new::<psi>(20.),
            );
            println!(
                "Loop {}, Low pressure: position: {}",
                _loop_idx, brake_actuator.current_position
            );
        }

        // We should have actuator back to 0
        assert!(brake_actuator.current_position <= 0.1);
    }

    #[test]
    fn unprimed_brake_circuit_state_at_init() {
        let init_max_vol = Volume::new::<gallon>(1.5);
        let test_bed = SimulationTestBed::from(ElementCtorFn(|context| {
            BrakeCircuit::new(
                context,
                "altn",
                init_max_vol,
                Volume::new::<gallon>(0.0),
                Volume::new::<gallon>(0.1),
            )
        }));

        assert!(test_bed.query_element(
            |e| e.left_brake_pressure() + e.right_brake_pressure() < Pressure::new::<psi>(10.0)
        ));

        assert!(test_bed.query_element(|e| e.accumulator.total_volume == init_max_vol));
        assert!(
            test_bed.query_element(|e| e.accumulator.fluid_volume() == Volume::new::<gallon>(0.0))
        );
        assert!(test_bed.query_element(|e| e.accumulator.gas_volume == init_max_vol));
    }

    #[test]
    fn primed_brake_circuit_state_at_init() {
        let init_max_vol = Volume::new::<gallon>(1.5);
        let test_bed = SimulationTestBed::from(ElementCtorFn(|context| {
            BrakeCircuit::new(
                context,
                "altn",
                init_max_vol,
                init_max_vol / 2.0,
                Volume::new::<gallon>(0.1),
            )
        }));

        assert!(test_bed.query_element(
            |e| e.left_brake_pressure() + e.right_brake_pressure() < Pressure::new::<psi>(10.0)
        ));
        assert!(test_bed.query_element(|e| e.accumulator.total_volume == init_max_vol));
        assert!(test_bed.query_element(|e| e.accumulator.fluid_volume() == init_max_vol / 2.0));
        assert!(test_bed.query_element(|e| e.accumulator.gas_volume < init_max_vol));
    }

    #[test]
    fn primed_circuit_brake_pressure_rise() {
        let mut electricity = Electricity::new();
        let mut registry: TestVariableRegistry = Default::default();
        let mut init_context = InitContext::new(&mut electricity, &mut registry);

        let init_max_vol = Volume::new::<gallon>(1.5);
        let hyd_circuit = TestHydraulicSection::new(Pressure::new::<psi>(2500.0));

        let mut brake_circuit = BrakeCircuit::new(
            &mut init_context,
            "Altn",
            init_max_vol,
            init_max_vol / 2.0,
            Volume::new::<gallon>(0.1),
        );

        assert!(
            brake_circuit.left_brake_pressure() + brake_circuit.right_brake_pressure()
                < Pressure::new::<psi>(10.0)
        );

        brake_circuit.update(
            &context(&mut init_context, Duration::from_secs_f64(0.1)),
            &hyd_circuit,
        );

        assert!(
            brake_circuit.left_brake_pressure() + brake_circuit.right_brake_pressure()
                < Pressure::new::<psi>(10.0)
        );

        brake_circuit.set_brake_demand_left(Ratio::new::<ratio>(1.0));
        brake_circuit.update(
            &context(&mut init_context, Duration::from_secs_f64(1.)),
            &hyd_circuit,
        );

        assert!(brake_circuit.left_brake_pressure() >= Pressure::new::<psi>(1000.));
        assert!(brake_circuit.right_brake_pressure() <= Pressure::new::<psi>(50.));
        assert!(brake_circuit.accumulator.fluid_volume() >= Volume::new::<gallon>(0.1));

        brake_circuit.set_brake_demand_left(Ratio::new::<ratio>(0.0));
        brake_circuit.set_brake_demand_right(Ratio::new::<ratio>(1.0));
        brake_circuit.update(
            &context(&mut init_context, Duration::from_secs_f64(1.)),
            &hyd_circuit,
        );
        assert!(brake_circuit.right_brake_pressure() >= Pressure::new::<psi>(1000.));
        assert!(brake_circuit.left_brake_pressure() <= Pressure::new::<psi>(50.));
        assert!(brake_circuit.accumulator.fluid_volume() >= Volume::new::<gallon>(0.1));
    }

    #[test]
    fn primed_circuit_brake_pressure_rise_no_accumulator() {
        let mut electricity = Electricity::new();
        let mut registry: TestVariableRegistry = Default::default();
        let mut init_context = InitContext::new(&mut electricity, &mut registry);

        let init_max_vol = Volume::new::<gallon>(0.0);
        let hyd_circuit = TestHydraulicSection::new(Pressure::new::<psi>(2500.0));

        let mut brake_circuit = BrakeCircuit::new(
            &mut init_context,
            "norm",
            init_max_vol,
            init_max_vol / 2.0,
            Volume::new::<gallon>(0.1),
        );

        assert!(
            brake_circuit.left_brake_pressure() + brake_circuit.right_brake_pressure()
                < Pressure::new::<psi>(10.0)
        );

        brake_circuit.update(
            &context(&mut init_context, Duration::from_secs_f64(0.1)),
            &hyd_circuit,
        );

        assert!(
            brake_circuit.left_brake_pressure() + brake_circuit.right_brake_pressure()
                < Pressure::new::<psi>(10.0)
        );

        brake_circuit.set_brake_demand_left(Ratio::new::<ratio>(1.0));
        brake_circuit.update(
            &context(&mut init_context, Duration::from_secs_f64(1.5)),
            &hyd_circuit,
        );

        assert!(brake_circuit.left_brake_pressure() >= Pressure::new::<psi>(2500.));
        assert!(brake_circuit.right_brake_pressure() <= Pressure::new::<psi>(50.));

        brake_circuit.set_brake_demand_left(Ratio::new::<ratio>(0.0));
        brake_circuit.set_brake_demand_right(Ratio::new::<ratio>(1.0));
        brake_circuit.update(
            &context(&mut init_context, Duration::from_secs_f64(1.5)),
            &hyd_circuit,
        );
        assert!(brake_circuit.right_brake_pressure() >= Pressure::new::<psi>(2500.));
        assert!(brake_circuit.left_brake_pressure() <= Pressure::new::<psi>(50.));
        assert!(brake_circuit.accumulator.fluid_volume() == Volume::new::<gallon>(0.0));
    }

    #[test]
    fn brake_pressure_limitation() {
        let mut electricity = Electricity::new();
        let mut registry: TestVariableRegistry = Default::default();
        let mut init_context = InitContext::new(&mut electricity, &mut registry);

        let init_max_vol = Volume::new::<gallon>(0.0);
        let hyd_circuit = TestHydraulicSection::new(Pressure::new::<psi>(3100.0));

        let mut brake_circuit = BrakeCircuit::new(
            &mut init_context,
            "norm",
            init_max_vol,
            init_max_vol / 2.0,
            Volume::new::<gallon>(0.1),
        );

        brake_circuit.update(
            &context(&mut init_context, Duration::from_secs_f64(5.)),
            &hyd_circuit,
        );

        assert!(
            brake_circuit.left_brake_pressure() + brake_circuit.right_brake_pressure()
                < Pressure::new::<psi>(1.0)
        );

        brake_circuit.set_brake_demand_left(Ratio::new::<ratio>(1.0));
        brake_circuit.set_brake_demand_right(Ratio::new::<ratio>(1.0));
        brake_circuit.update(
            &context(&mut init_context, Duration::from_secs_f64(1.5)),
            &hyd_circuit,
        );

        assert!(brake_circuit.left_brake_pressure() >= Pressure::new::<psi>(2900.));
        assert!(brake_circuit.right_brake_pressure() >= Pressure::new::<psi>(2900.));

        let pressure_limit = Pressure::new::<psi>(1200.);
        brake_circuit.set_brake_press_limit(pressure_limit);
        brake_circuit.update(
            &context(&mut init_context, Duration::from_secs_f64(0.1)),
            &hyd_circuit,
        );

        // Now we limit to 1200 but pressure shouldn't drop instantly
        assert!(brake_circuit.left_brake_pressure() >= Pressure::new::<psi>(2500.));
        assert!(brake_circuit.right_brake_pressure() >= Pressure::new::<psi>(2500.));

        brake_circuit.update(
            &context(&mut init_context, Duration::from_secs_f64(1.)),
            &hyd_circuit,
        );

        // After one second it should have reached the lower limit
        assert!(brake_circuit.left_brake_pressure() <= pressure_limit);
        assert!(brake_circuit.right_brake_pressure() <= pressure_limit);
    }

    fn context(context: &mut InitContext, delta_time: Duration) -> UpdateContext {
        UpdateContext::new(
            context,
            delta_time,
            Velocity::new::<knot>(250.),
            Length::new::<foot>(5000.),
            ThermodynamicTemperature::new::<degree_celsius>(25.0),
            true,
            Acceleration::new::<foot_per_second_squared>(0.),
            Acceleration::new::<foot_per_second_squared>(0.),
            Acceleration::new::<foot_per_second_squared>(0.),
            Angle::new::<radian>(0.),
            Angle::new::<radian>(0.),
        )
    }
}<|MERGE_RESOLUTION|>--- conflicted
+++ resolved
@@ -295,13 +295,8 @@
     }
 
     fn reset_volumes(&mut self) {
-<<<<<<< HEAD
-        self.volume_to_res_accumulator = Volume::new::<gallon>(0.);
-        self.volume_to_actuator_accumulator = Volume::new::<gallon>(0.);
-=======
         self.total_volume_to_actuator = Volume::new::<gallon>(0.);
         self.total_volume_to_reservoir = Volume::new::<gallon>(0.);
->>>>>>> 8dc5bc79
     }
 }
 impl SimulationElement for BrakeCircuit {
