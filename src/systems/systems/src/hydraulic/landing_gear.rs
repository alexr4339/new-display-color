use crate::{
    failures::{Failure, FailureType},
    landing_gear::GearSystemSensors,
    shared::{
        low_pass_filter::LowPassFilter, random_from_range, GearActuatorId, GearWheel,
        LgciuGearControl, LgciuId, ProximityDetectorId, SectionPressure,
    },
    simulation::{
        InitContext, SimulationElement, SimulationElementVisitor, SimulatorWriter, UpdateContext,
        VariableIdentifier, Write,
    },
};

<<<<<<< HEAD
use super::linear_actuator::{
    Actuator, HydraulicAssemblyController, HydraulicLinearActuatorAssembly, HydraulicLocking,
    LinearActuatorMode,
=======
use super::{
    aerodynamic_model::AerodynamicModel,
    linear_actuator::{
        Actuator, HydraulicAssemblyController, HydraulicLinearActuatorAssembly, LinearActuatorMode,
    },
>>>>>>> 6647ffde
};

use uom::si::{f64::*, pressure::psi, ratio::ratio};

use std::time::Duration;

pub trait GearGravityExtension {
    fn extension_handle_number_of_turns(&self) -> u8;
}

pub struct HydraulicGearSystem {
    door_center_position_id: VariableIdentifier,
    door_center_gear_slaved_position_id: VariableIdentifier,

    door_left_position_id: VariableIdentifier,
    door_right_position_id: VariableIdentifier,

    gear_center_position_id: VariableIdentifier,
    gear_left_position_id: VariableIdentifier,
    gear_right_position_id: VariableIdentifier,

    hydraulic_supply: GearSystemHydraulicSupply,

    nose_door_assembly: GearSystemComponentAssembly,
    left_door_assembly: GearSystemComponentAssembly,
    right_door_assembly: GearSystemComponentAssembly,

    nose_gear_assembly: GearSystemComponentAssembly,
    left_gear_assembly: GearSystemComponentAssembly,
    right_gear_assembly: GearSystemComponentAssembly,
}
impl HydraulicGearSystem {
    pub fn new(
        context: &mut InitContext,
        nose_door: HydraulicLinearActuatorAssembly<1>,
        left_door: HydraulicLinearActuatorAssembly<1>,
        right_door: HydraulicLinearActuatorAssembly<1>,
        nose_gear: HydraulicLinearActuatorAssembly<1>,
        left_gear: HydraulicLinearActuatorAssembly<1>,
        right_gear: HydraulicLinearActuatorAssembly<1>,
        gear_door_left_aerodynamic: AerodynamicModel,
        gear_door_right_aerodynamic: AerodynamicModel,
        gear_door_nose_aerodynamic: AerodynamicModel,
        gear_left_aerodynamic: AerodynamicModel,
        gear_right_aerodynamic: AerodynamicModel,
        gear_nose_aerodynamic: AerodynamicModel,
    ) -> Self {
        Self {
            door_center_position_id: context.get_identifier("GEAR_DOOR_CENTER_POSITION".to_owned()),
            door_center_gear_slaved_position_id: context
                .get_identifier("GEAR_CENTER_SMALL_POSITION".to_owned()),

            door_left_position_id: context.get_identifier("GEAR_DOOR_LEFT_POSITION".to_owned()),
            door_right_position_id: context.get_identifier("GEAR_DOOR_RIGHT_POSITION".to_owned()),

            gear_center_position_id: context.get_identifier("GEAR_CENTER_POSITION".to_owned()),
            gear_left_position_id: context.get_identifier("GEAR_LEFT_POSITION".to_owned()),
            gear_right_position_id: context.get_identifier("GEAR_RIGHT_POSITION".to_owned()),

            hydraulic_supply: GearSystemHydraulicSupply::new(),

            nose_door_assembly: GearSystemComponentAssembly::new(
                GearActuatorId::GearDoorNose,
                false,
                nose_door,
                false,
                [
                    ProximityDetectorId::UplockDoorNose1,
                    ProximityDetectorId::UplockDoorNose2,
                ],
                [
                    ProximityDetectorId::DownlockDoorNose1,
                    ProximityDetectorId::DownlockDoorNose2,
                ],
                gear_door_nose_aerodynamic,
            ),
            left_door_assembly: GearSystemComponentAssembly::new(
                GearActuatorId::GearDoorLeft,
                false,
                left_door,
                false,
                [
                    ProximityDetectorId::UplockDoorLeft1,
                    ProximityDetectorId::UplockDoorLeft2,
                ],
                [
                    ProximityDetectorId::DownlockDoorLeft1,
                    ProximityDetectorId::DownlockDoorLeft2,
                ],
                gear_door_left_aerodynamic,
            ),
            right_door_assembly: GearSystemComponentAssembly::new(
                GearActuatorId::GearDoorRight,
                false,
                right_door,
                false,
                [
                    ProximityDetectorId::UplockDoorRight1,
                    ProximityDetectorId::UplockDoorRight2,
                ],
                [
                    ProximityDetectorId::DownlockDoorRight1,
                    ProximityDetectorId::DownlockDoorRight2,
                ],
                gear_door_right_aerodynamic,
            ),

            // Nose gear has pull to retract system while main gears have push to retract
            nose_gear_assembly: GearSystemComponentAssembly::new(
                GearActuatorId::GearNose,
                false,
                nose_gear,
                true,
                [
                    ProximityDetectorId::UplockGearNose1,
                    ProximityDetectorId::UplockGearNose2,
                ],
                [
                    ProximityDetectorId::DownlockGearNose1,
                    ProximityDetectorId::DownlockGearNose2,
                ],
                gear_nose_aerodynamic,
            ),
            left_gear_assembly: GearSystemComponentAssembly::new(
                GearActuatorId::GearLeft,
                true,
                left_gear,
                true,
                [
                    ProximityDetectorId::UplockGearLeft1,
                    ProximityDetectorId::UplockGearLeft2,
                ],
                [
                    ProximityDetectorId::DownlockGearLeft1,
                    ProximityDetectorId::DownlockGearLeft2,
                ],
                gear_left_aerodynamic,
            ),
            right_gear_assembly: GearSystemComponentAssembly::new(
                GearActuatorId::GearRight,
                true,
                right_gear,
                true,
                [
                    ProximityDetectorId::UplockGearRight1,
                    ProximityDetectorId::UplockGearRight2,
                ],
                [
                    ProximityDetectorId::DownlockGearRight1,
                    ProximityDetectorId::DownlockGearRight2,
                ],
                gear_right_aerodynamic,
            ),
        }
    }

    pub fn update(
        &mut self,
        context: &UpdateContext,
        valves_controller: &impl GearSystemController,
        lgciu_controller: &impl LgciuGearControl,
        main_hydraulic_circuit: &impl SectionPressure,
    ) {
        self.hydraulic_supply.update(
            context,
            valves_controller,
            lgciu_controller,
            main_hydraulic_circuit.pressure(),
        );

        let current_pressure = self.hydraulic_supply.gear_system_manifold_pressure();

        self.nose_door_assembly.update(
            context,
            lgciu_controller,
            valves_controller,
            current_pressure,
        );
        self.left_door_assembly.update(
            context,
            lgciu_controller,
            valves_controller,
            current_pressure,
        );
        self.right_door_assembly.update(
            context,
            lgciu_controller,
            valves_controller,
            current_pressure,
        );

        self.nose_gear_assembly.update(
            context,
            lgciu_controller,
            valves_controller,
            current_pressure,
        );
        self.left_gear_assembly.update(
            context,
            lgciu_controller,
            valves_controller,
            current_pressure,
        );
        self.right_gear_assembly.update(
            context,
            lgciu_controller,
            valves_controller,
            current_pressure,
        );
    }

    pub fn all_actuators(&mut self) -> [&mut impl Actuator; 6] {
        [
            self.nose_door_assembly.actuator(),
            self.left_door_assembly.actuator(),
            self.right_door_assembly.actuator(),
            self.nose_gear_assembly.actuator(),
            self.left_gear_assembly.actuator(),
            self.right_gear_assembly.actuator(),
        ]
    }
}
impl GearSystemSensors for HydraulicGearSystem {
    fn is_wheel_id_up_and_locked(&self, wheel_id: GearWheel, lgciu_id: LgciuId) -> bool {
        match wheel_id {
            GearWheel::NOSE => self.nose_gear_assembly.is_sensor_uplock(lgciu_id),
            GearWheel::LEFT => self.left_gear_assembly.is_sensor_uplock(lgciu_id),
            GearWheel::RIGHT => self.right_gear_assembly.is_sensor_uplock(lgciu_id),
        }
    }

    fn is_wheel_id_down_and_locked(&self, wheel_id: GearWheel, lgciu_id: LgciuId) -> bool {
        match wheel_id {
            GearWheel::NOSE => self.nose_gear_assembly.is_sensor_fully_opened(lgciu_id),
            GearWheel::LEFT => self.left_gear_assembly.is_sensor_fully_opened(lgciu_id),
            GearWheel::RIGHT => self.right_gear_assembly.is_sensor_fully_opened(lgciu_id),
        }
    }

    fn is_door_id_up_and_locked(&self, wheel_id: GearWheel, lgciu_id: LgciuId) -> bool {
        match wheel_id {
            GearWheel::NOSE => self.nose_door_assembly.is_sensor_uplock(lgciu_id),
            GearWheel::LEFT => self.left_door_assembly.is_sensor_uplock(lgciu_id),
            GearWheel::RIGHT => self.right_door_assembly.is_sensor_uplock(lgciu_id),
        }
    }

    fn is_door_id_down_and_locked(&self, wheel_id: GearWheel, lgciu_id: LgciuId) -> bool {
        match wheel_id {
            GearWheel::NOSE => self.nose_door_assembly.is_sensor_fully_opened(lgciu_id),
            GearWheel::LEFT => self.left_door_assembly.is_sensor_fully_opened(lgciu_id),
            GearWheel::RIGHT => self.right_door_assembly.is_sensor_fully_opened(lgciu_id),
        }
    }
}
impl SimulationElement for HydraulicGearSystem {
    fn accept<T: SimulationElementVisitor>(&mut self, visitor: &mut T) {
        self.nose_gear_assembly.accept(visitor);
        self.left_gear_assembly.accept(visitor);
        self.right_gear_assembly.accept(visitor);

        self.nose_door_assembly.accept(visitor);
        self.left_door_assembly.accept(visitor);
        self.right_door_assembly.accept(visitor);

        visitor.visit(self);
    }

    fn write(&self, writer: &mut SimulatorWriter) {
        writer.write(
            &self.door_center_position_id,
            self.nose_door_assembly.position_normalized(),
        );
        writer.write(
            &self.door_center_gear_slaved_position_id,
            self.nose_gear_assembly.position_normalized(),
        );

        writer.write(
            &self.door_left_position_id,
            self.left_door_assembly.position_normalized(),
        );
        writer.write(
            &self.door_right_position_id,
            self.right_door_assembly.position_normalized(),
        );

        writer.write(
            &self.gear_center_position_id,
            self.nose_gear_assembly.position_normalized(),
        );
        writer.write(
            &self.gear_left_position_id,
            self.left_gear_assembly.position_normalized(),
        );
        writer.write(
            &self.gear_right_position_id,
            self.right_gear_assembly.position_normalized(),
        );
    }
}

pub trait GearSystemController {
    fn safety_valve_should_open(&self) -> bool;
    fn shut_off_valve_should_open(&self) -> bool;
    fn vent_valves_should_open(&self) -> bool;
    fn doors_uplocks_should_mechanically_unlock(&self) -> bool;
    fn gears_uplocks_should_mechanically_unlock(&self) -> bool;
}

struct GearSystemHydraulicSupply {
    safety_valve: HydraulicValve,
    cutoff_valve: HydraulicValve,
    gear_and_door_selector_valve: HydraulicValve,
}
impl GearSystemHydraulicSupply {
    fn new() -> Self {
        Self {
            safety_valve: HydraulicValve::new(HydraulicValveType::ClosedWhenOff),
            cutoff_valve: HydraulicValve::new(HydraulicValveType::Mechanical),
            gear_and_door_selector_valve: HydraulicValve::new(HydraulicValveType::ClosedWhenOff),
        }
    }

    fn update(
        &mut self,
        context: &UpdateContext,
        valves_controller: &impl GearSystemController,
        gear_controller: &impl LgciuGearControl,
        main_hydraulic_circuit_pressure: Pressure,
    ) {
        self.safety_valve.update(
            context,
            valves_controller.safety_valve_should_open(),
            main_hydraulic_circuit_pressure,
        );
        self.cutoff_valve.update(
            context,
            valves_controller.shut_off_valve_should_open(),
            self.safety_valve.pressure_output(),
        );
        self.gear_and_door_selector_valve.update(
            context,
            gear_controller.control_active(),
            self.cutoff_valve.pressure_output(),
        );
    }

    fn gear_system_manifold_pressure(&self) -> Pressure {
        self.gear_and_door_selector_valve.pressure_output()
    }
}

pub trait GearSystemComponentController {
    fn should_open(&self) -> bool;
    fn should_close(&self) -> bool;
}

enum GearSysComponentId {
    Door,
    Gear,
}
impl From<GearActuatorId> for GearSysComponentId {
    fn from(id: GearActuatorId) -> Self {
        match id {
            GearActuatorId::GearDoorLeft
            | GearActuatorId::GearDoorRight
            | GearActuatorId::GearDoorNose => GearSysComponentId::Door,
            GearActuatorId::GearLeft | GearActuatorId::GearRight | GearActuatorId::GearNose => {
                GearSysComponentId::Gear
            }
        }
    }
}

struct GearSystemComponentAssembly {
    component_id: GearSysComponentId,
    is_inverted_control: bool,
    hydraulic_controller: GearSystemComponentHydraulicController,
    hydraulic_assembly: HydraulicLinearActuatorAssembly<1>,
    fully_opened_proximity_detectors: [ProximityDetector; 2],
    uplock_proximity_detectors: [ProximityDetector; 2],
    hydraulic_uplock: HydraulicLock,
    hydraulic_downlock: Option<HydraulicLock>,

    aerodynamic_model: AerodynamicModel,
}
impl GearSystemComponentAssembly {
    const OPENED_PROXIMITY_DETECTOR_MOUNTING_POSITION_RATIO: f64 = 1.;
    const OPENED_PROXIMITY_DETECTOR_TRIG_DISTANCE_RATIO: f64 = 0.03;

    const UPLOCKED_PROXIMITY_DETECTOR_MOUNTING_POSITION_RATIO: f64 = 0.;
    const UPLOCKED_PROXIMITY_DETECTOR_TRIG_DISTANCE_RATIO: f64 = 0.01;

    fn new(
        id: GearActuatorId,
        is_inverted_control: bool,
        hydraulic_assembly: HydraulicLinearActuatorAssembly<1>,
        has_hydraulic_downlock: bool,
        uplock_id: [ProximityDetectorId; 2],
        downlock_id: [ProximityDetectorId; 2],
        aerodynamic_model: AerodynamicModel,
    ) -> Self {
        let mut obj = Self {
            component_id: id.into(),
            is_inverted_control,
            hydraulic_controller: GearSystemComponentHydraulicController::new(
                id,
                is_inverted_control,
                !has_hydraulic_downlock,
            ),
            hydraulic_assembly,
            fully_opened_proximity_detectors: [
                ProximityDetector::new(
                    downlock_id[0],
                    Ratio::new::<ratio>(Self::OPENED_PROXIMITY_DETECTOR_MOUNTING_POSITION_RATIO),
                    Ratio::new::<ratio>(Self::OPENED_PROXIMITY_DETECTOR_TRIG_DISTANCE_RATIO),
                ),
                ProximityDetector::new(
                    downlock_id[1],
                    Ratio::new::<ratio>(Self::OPENED_PROXIMITY_DETECTOR_MOUNTING_POSITION_RATIO),
                    Ratio::new::<ratio>(Self::OPENED_PROXIMITY_DETECTOR_TRIG_DISTANCE_RATIO),
                ),
            ],
            uplock_proximity_detectors: [
                ProximityDetector::new(
                    uplock_id[0],
                    Ratio::new::<ratio>(Self::UPLOCKED_PROXIMITY_DETECTOR_MOUNTING_POSITION_RATIO),
                    Ratio::new::<ratio>(Self::UPLOCKED_PROXIMITY_DETECTOR_TRIG_DISTANCE_RATIO),
                ),
                ProximityDetector::new(
                    uplock_id[1],
                    Ratio::new::<ratio>(Self::UPLOCKED_PROXIMITY_DETECTOR_MOUNTING_POSITION_RATIO),
                    Ratio::new::<ratio>(Self::UPLOCKED_PROXIMITY_DETECTOR_TRIG_DISTANCE_RATIO),
                ),
            ],
            hydraulic_uplock: HydraulicLock::new(),
            hydraulic_downlock: if has_hydraulic_downlock {
                Some(HydraulicLock::new())
            } else {
                None
            },
            aerodynamic_model,
        };

        obj.update_proximity_detectors();

        obj
    }

    fn update(
        &mut self,
        context: &UpdateContext,
        gear_system_controller: &impl LgciuGearControl,
        valves_controller: &impl GearSystemController,
        current_pressure: Pressure,
    ) {
        self.update_proximity_detectors();

        self.update_hydraulic_control(gear_system_controller, valves_controller, current_pressure);

        self.aerodynamic_model
            .update_body(context, self.hydraulic_assembly.body());

        self.hydraulic_assembly.update(
            context,
            std::slice::from_ref(&self.hydraulic_controller),
            [current_pressure],
        );
    }

    fn update_proximity_detectors(&mut self) {
        let position_normalized = self.position_normalized();

        for sensor in &mut self.fully_opened_proximity_detectors {
            sensor.update(position_normalized);
        }
        for sensor in &mut self.uplock_proximity_detectors {
            sensor.update(position_normalized);
        }
    }

    fn update_hydraulic_control(
        &mut self,
        gear_system_controller: &impl LgciuGearControl,
        valves_controller: &impl GearSystemController,
        current_pressure: Pressure,
    ) {
        let should_hydraulically_open = match self.component_id {
            GearSysComponentId::Door => gear_system_controller.should_open_doors(),
            GearSysComponentId::Gear => gear_system_controller.should_extend_gears(),
        };
        let should_mechanically_open = match self.component_id {
            GearSysComponentId::Door => {
                valves_controller.doors_uplocks_should_mechanically_unlock()
            }
            GearSysComponentId::Gear => {
                valves_controller.gears_uplocks_should_mechanically_unlock()
            }
        };

        self.hydraulic_uplock.update(
            should_hydraulically_open,
            should_mechanically_open,
            current_pressure,
        );

        let mut should_lock_down = false;

        if let Some(hyd_lock) = &mut self.hydraulic_downlock {
            hyd_lock.update(!should_hydraulically_open, false, current_pressure);
            should_lock_down = hyd_lock.is_locked_or_ready_to_latch();
        }

        self.hydraulic_controller.update(
            should_mechanically_open || should_hydraulically_open,
            self.hydraulic_uplock.is_locked_or_ready_to_latch(),
            should_lock_down,
            self.position_normalized(),
        );
    }

    fn position_normalized(&self) -> Ratio {
        if !self.is_inverted_control {
            self.hydraulic_assembly.position_normalized()
        } else {
            Ratio::new::<ratio>(1.) - self.hydraulic_assembly.position_normalized()
        }
    }

    fn actuator(&mut self) -> &mut impl Actuator {
        self.hydraulic_assembly.actuator(0)
    }

    fn is_sensor_uplock(&self, lgciu_id: LgciuId) -> bool {
        self.uplock_proximity_detectors[lgciu_id as usize].proximity_detected()
    }

    fn is_sensor_fully_opened(&self, lgciu_id: LgciuId) -> bool {
        self.fully_opened_proximity_detectors[lgciu_id as usize].proximity_detected()
    }

    #[cfg(test)]
    fn _actuator_flow(&self) -> VolumeRate {
        self.hydraulic_assembly.actuator_flow(0)
    }

    #[cfg(test)]
    fn is_locked(&self) -> bool {
        self.hydraulic_assembly.is_locked()
    }
}
impl SimulationElement for GearSystemComponentAssembly {
    fn accept<T: SimulationElementVisitor>(&mut self, visitor: &mut T) {
        accept_iterable!(self.uplock_proximity_detectors, visitor);
        accept_iterable!(self.fully_opened_proximity_detectors, visitor);
        self.hydraulic_controller.accept(visitor);

        visitor.visit(self);
    }
}

struct GearSystemComponentHydraulicController {
    is_inverted_control: bool,
    is_soft_downlock: bool,
    requested_position: Ratio,
    should_lock: bool,
    lock_position: Ratio,

    actual_position: Ratio,

    jammed_actuator_failure: Failure,
    jamming_position: Ratio,
    jamming_is_effective: bool,
}
impl GearSystemComponentHydraulicController {
    fn new(id: GearActuatorId, is_inverted_control: bool, is_soft_downlock: bool) -> Self {
        Self {
            is_inverted_control,
            is_soft_downlock,
            requested_position: Ratio::new::<ratio>(0.),
            should_lock: true,
            lock_position: Ratio::new::<ratio>(0.),
            actual_position: Ratio::new::<ratio>(0.5),
            jammed_actuator_failure: Failure::new(FailureType::GearActuatorJammed(id)),
            jamming_position: Ratio::new::<ratio>(random_from_range(0., 1.)),
            jamming_is_effective: false,
        }
    }

    // Here actual position shall be in convention 1 extended 0 retracted
    fn update(
        &mut self,
        should_open: bool,
        should_uplock: bool,
        should_downlock: bool,
        actual_position: Ratio,
    ) {
        self.actual_position = actual_position;

        self.requested_position = if should_open {
            Ratio::new::<ratio>(1.1)
        } else {
            Ratio::new::<ratio>(-0.1)
        };

        self.should_lock = actual_position.get::<ratio>() > 0.5 && should_downlock
            || actual_position.get::<ratio>() < 0.5 && should_uplock;

        self.lock_position = if should_downlock {
            Ratio::new::<ratio>(1.)
        } else {
            Ratio::new::<ratio>(0.)
        };

        self.update_jamming();
    }

    fn update_jamming(&mut self) {
        // If jamming and actuator reaches jammed position, we activate the jamming
        if self.jammed_actuator_failure.is_active()
            && (self.jamming_position - self.actual_position)
                .abs()
                .get::<ratio>()
                < 0.2
        {
            self.jamming_is_effective = true;
        };

        if !self.jammed_actuator_failure.is_active() {
            self.jamming_is_effective = false;
            // Taking a new random jamming position when failure is switched off for more new fun later
            self.jamming_position = Ratio::new::<ratio>(random_from_range(0., 1.));
        }
    }
}
impl HydraulicAssemblyController for GearSystemComponentHydraulicController {
    fn requested_mode(&self) -> LinearActuatorMode {
        if self.jamming_is_effective {
            return LinearActuatorMode::ClosedValves;
        }

        if self.is_soft_downlock {
            if (!self.is_inverted_control
                && self.requested_position.get::<ratio>() >= 1.
                && self.actual_position.get::<ratio>() >= 0.98)
                || (self.is_inverted_control
                    && self.requested_position.get::<ratio>() <= 0.
                    && self.actual_position.get::<ratio>() <= 0.02)
            {
                LinearActuatorMode::ClosedValves
            } else {
                LinearActuatorMode::PositionControl
            }
        } else {
            LinearActuatorMode::PositionControl
        }
    }

    fn requested_position(&self) -> Ratio {
        if self.is_inverted_control {
            Ratio::new::<ratio>(1.) - self.requested_position
        } else {
            self.requested_position
        }
    }

    fn should_lock(&self) -> bool {
        self.should_lock
    }

    fn requested_lock_position(&self) -> Ratio {
        if self.is_inverted_control {
            Ratio::new::<ratio>(1.) - self.lock_position
        } else {
            self.lock_position
        }
    }
}
impl HydraulicLocking for GearSystemComponentHydraulicController {}
impl SimulationElement for GearSystemComponentHydraulicController {
    fn accept<T: SimulationElementVisitor>(&mut self, visitor: &mut T) {
        self.jammed_actuator_failure.accept(visitor);

        visitor.visit(self);
    }
}

struct HydraulicLock {
    is_unlocked: bool,
}
impl HydraulicLock {
    const UNLOCK_MIN_PRESS_PSI: f64 = 1000.;

    fn new() -> Self {
        Self { is_unlocked: false }
    }

    fn update(
        &mut self,
        should_unlock: bool,
        should_manually_unlock: bool,
        current_pressure: Pressure,
    ) {
        self.is_unlocked = should_unlock
            && current_pressure.get::<psi>() > Self::UNLOCK_MIN_PRESS_PSI
            || should_manually_unlock
    }

    fn is_locked_or_ready_to_latch(&self) -> bool {
        !self.is_unlocked
    }
}

#[derive(PartialEq, Clone, Copy)]
enum HydraulicValveType {
    ClosedWhenOff,
    _OpenedWhenOff,
    Mechanical,
}

struct HydraulicValve {
    position: LowPassFilter<Ratio>,
    is_powered: bool,
    valve_type: HydraulicValveType,

    pressure_input: Pressure,
    pressure_output: Pressure,
}
impl HydraulicValve {
    const POSITION_RESPONSE_TIME_CONSTANT: Duration = Duration::from_millis(150);
    const MIN_POSITION_FOR_ZERO_PRESSURE_RATIO: f64 = 0.02;

    fn new(valve_type: HydraulicValveType) -> Self {
        Self {
            position: LowPassFilter::<Ratio>::new(Self::POSITION_RESPONSE_TIME_CONSTANT),
            is_powered: true, // TODO set to false and add SimulationElement powering
            valve_type,
            pressure_input: Pressure::default(),
            pressure_output: Pressure::default(),
        }
    }

    fn update(
        &mut self,
        context: &UpdateContext,
        commanded_open: bool,
        current_pressure_input: Pressure,
    ) {
        let commanded_position = self.actual_target_position_from_valve_type(commanded_open);

        self.position.update(context.delta(), commanded_position);

        self.pressure_input = current_pressure_input;
        self.update_output_pressure();
    }

    fn actual_target_position_from_valve_type(&self, commanded_open: bool) -> Ratio {
        match self.valve_type {
            HydraulicValveType::_OpenedWhenOff => {
                if !commanded_open && self.is_powered {
                    Ratio::new::<ratio>(0.)
                } else {
                    Ratio::new::<ratio>(1.)
                }
            }
            HydraulicValveType::ClosedWhenOff => {
                if commanded_open && self.is_powered {
                    Ratio::new::<ratio>(1.)
                } else {
                    Ratio::new::<ratio>(0.)
                }
            }
            HydraulicValveType::Mechanical => {
                if commanded_open {
                    Ratio::new::<ratio>(1.)
                } else {
                    Ratio::new::<ratio>(0.)
                }
            }
        }
    }

    fn update_output_pressure(&mut self) {
        self.pressure_output =
            if self.position.output().get::<ratio>() > Self::MIN_POSITION_FOR_ZERO_PRESSURE_RATIO {
                self.pressure_input
                    * (self.position.output().sqrt() * 1.4)
                        .min(Ratio::new::<ratio>(1.).max(Ratio::new::<ratio>(0.)))
            } else {
                Pressure::default()
            }
    }

    fn pressure_output(&self) -> Pressure {
        self.pressure_output
    }
}

struct ProximityDetector {
    is_active: bool,

    installation_position_normalized: Ratio,
    trigger_distance: Ratio,

    damage_failure: Failure,
}
impl ProximityDetector {
    fn new(
        id: ProximityDetectorId,
        installation_position_normalized: Ratio,
        trigger_distance: Ratio,
    ) -> Self {
        Self {
            is_active: false,

            installation_position_normalized,
            trigger_distance,

            damage_failure: Failure::new(FailureType::GearProxSensorDamage(id)),
        }
    }

    fn update(&mut self, position: Ratio) {
        self.is_active =
            (self.installation_position_normalized - position).abs() < self.trigger_distance;
    }

    fn proximity_detected(&self) -> bool {
        if self.damage_failure.is_active() {
            false
        } else {
            self.is_active
        }
    }
}
impl SimulationElement for ProximityDetector {
    fn accept<T: SimulationElementVisitor>(&mut self, visitor: &mut T) {
        self.damage_failure.accept(visitor);

        visitor.visit(self);
    }
}

#[cfg(test)]
mod tests {
    use super::*;

    use nalgebra::Vector3;

    use std::time::Duration;
    use uom::si::{angle::degree, length::meter, mass::kilogram, volume_rate::gallon_per_second};

    use crate::hydraulic::linear_actuator::{
        BoundedLinearLength, LinearActuatedRigidBodyOnHingeAxis, LinearActuator,
    };
    use crate::shared::update_iterator::MaxStepLoop;

    use crate::simulation::test::{SimulationTestBed, TestBed};
    use crate::simulation::{Aircraft, SimulationElement, UpdateContext};

    #[derive(Default)]
    struct TestGearValvesController {
        safety_valve_should_open: bool,
        shut_off_valve_should_open: bool,
    }
    impl TestGearValvesController {
        fn with_safety_and_shutoff_opened() -> Self {
            Self {
                safety_valve_should_open: true,
                shut_off_valve_should_open: true,
            }
        }

        fn with_safety_opened_shut_off_closed() -> Self {
            Self {
                safety_valve_should_open: true,
                shut_off_valve_should_open: false,
            }
        }

        fn with_safety_closed_shut_off_opened() -> Self {
            Self {
                safety_valve_should_open: false,
                shut_off_valve_should_open: true,
            }
        }

        fn with_all_valve_closed() -> Self {
            Self {
                safety_valve_should_open: false,
                shut_off_valve_should_open: false,
            }
        }
    }
    impl GearSystemController for TestGearValvesController {
        fn safety_valve_should_open(&self) -> bool {
            self.safety_valve_should_open
        }

        fn shut_off_valve_should_open(&self) -> bool {
            self.shut_off_valve_should_open
        }

        fn vent_valves_should_open(&self) -> bool {
            false
        }

        fn doors_uplocks_should_mechanically_unlock(&self) -> bool {
            false
        }

        fn gears_uplocks_should_mechanically_unlock(&self) -> bool {
            false
        }
    }

    struct TestGearSystemController {
        open_door_request: bool,
        extend_gear_request: bool,
        control_active: bool,
    }
    impl TestGearSystemController {
        fn new() -> Self {
            Self {
                open_door_request: false,
                extend_gear_request: true,
                control_active: true,
            }
        }

        fn without_active_control() -> Self {
            Self {
                open_door_request: false,
                extend_gear_request: true,
                control_active: false,
            }
        }

        fn set_doors_opening(&mut self, open: bool) {
            self.open_door_request = open;
        }

        fn set_gears_extending(&mut self, close: bool) {
            self.extend_gear_request = close;
        }
    }
    impl LgciuGearControl for TestGearSystemController {
        fn should_open_doors(&self) -> bool {
            self.open_door_request
        }

        fn should_extend_gears(&self) -> bool {
            self.extend_gear_request
        }

        fn control_active(&self) -> bool {
            self.control_active
        }
    }

    struct TestSingleGearAircraft {
        loop_updater: MaxStepLoop,

        door_assembly: GearSystemComponentAssembly,
        gear_assembly: GearSystemComponentAssembly,

        component_controller: TestGearSystemController,

        pressure: Pressure,
    }
    impl TestSingleGearAircraft {
        fn new(
            time_step: Duration,
            door_hydraulic_assembly: HydraulicLinearActuatorAssembly<1>,
            gear_hydraulic_assembly: HydraulicLinearActuatorAssembly<1>,
        ) -> Self {
            Self {
                loop_updater: MaxStepLoop::new(time_step),

                door_assembly: GearSystemComponentAssembly::new(
                    GearActuatorId::GearDoorNose,
                    false,
                    door_hydraulic_assembly,
                    false,
                    [
                        ProximityDetectorId::UplockDoorRight1,
                        ProximityDetectorId::UplockDoorRight2,
                    ],
                    [
                        ProximityDetectorId::DownlockDoorRight1,
                        ProximityDetectorId::DownlockDoorRight2,
                    ],
                    gear_door_aero(),
                ),
                gear_assembly: GearSystemComponentAssembly::new(
                    GearActuatorId::GearNose,
                    true,
                    gear_hydraulic_assembly,
                    true,
                    [
                        ProximityDetectorId::UplockGearRight1,
                        ProximityDetectorId::UplockGearRight2,
                    ],
                    [
                        ProximityDetectorId::DownlockGearRight1,
                        ProximityDetectorId::DownlockGearRight2,
                    ],
                    gear_aero(),
                ),

                component_controller: TestGearSystemController::new(),

                pressure: Pressure::new::<psi>(3000.),
            }
        }

        fn set_pressure(&mut self, pressure: Pressure) {
            self.pressure = pressure;
        }

        fn command_doors_opening(&mut self) {
            self.component_controller.set_doors_opening(true);
        }

        fn command_doors_closing(&mut self) {
            self.component_controller.set_doors_opening(false);
        }

        fn command_gears_extending(&mut self) {
            self.component_controller.set_gears_extending(true);
        }

        fn command_gears_retracting(&mut self) {
            self.component_controller.set_gears_extending(false);
        }

        fn update(&mut self, context: &UpdateContext) {
            self.door_assembly.update(
                context,
                &self.component_controller,
                &TestGearValvesController::with_safety_and_shutoff_opened(),
                self.pressure,
            );

            self.gear_assembly.update(
                context,
                &self.component_controller,
                &TestGearValvesController::with_safety_and_shutoff_opened(),
                self.pressure,
            );

            println!(
                "Door Body position {:.2} , Hyd control {:#?},Gear Body position {:.2} , Gear Hyd control {:#?}",
                self.door_assembly.position_normalized().get::<ratio>(),
                self.door_assembly.hydraulic_controller.requested_mode(),
                self.gear_assembly.position_normalized().get::<ratio>(),
                self.gear_assembly.hydraulic_controller.requested_mode(),
            );
        }

        fn is_door_sensor_uplock(&self, lgciu_id: LgciuId) -> bool {
            self.door_assembly.is_sensor_uplock(lgciu_id)
        }

        fn is_door_sensor_fully_opened(&self, lgciu_id: LgciuId) -> bool {
            self.door_assembly.is_sensor_fully_opened(lgciu_id)
        }

        fn is_gear_sensor_uplock(&self, lgciu_id: LgciuId) -> bool {
            self.gear_assembly.is_sensor_uplock(lgciu_id)
        }

        fn is_gear_sensor_fully_opened(&self, lgciu_id: LgciuId) -> bool {
            self.gear_assembly.is_sensor_fully_opened(lgciu_id)
        }

        fn is_gear_physically_locked(&self) -> bool {
            self.gear_assembly.is_locked()
        }

        fn is_door_physically_locked(&self) -> bool {
            self.door_assembly.is_locked()
        }
    }
    impl Aircraft for TestSingleGearAircraft {
        fn update_after_power_distribution(&mut self, context: &UpdateContext) {
            self.loop_updater.update(context);

            for cur_time_step in self.loop_updater {
                self.update(&context.with_delta(cur_time_step));
            }
        }
    }
    impl SimulationElement for TestSingleGearAircraft {}

    impl SimulationElement for GearSystemHydraulicSupply {}

    #[test]
    fn proximity_detector_active_when_at_position() {
        let mut test_bed = SimulationTestBed::from(ProximityDetector::new(
            ProximityDetectorId::UplockGearRight1,
            Ratio::new::<ratio>(0.5),
            Ratio::new::<ratio>(0.1),
        ));
        test_bed.command_element(|e| e.update(Ratio::new::<ratio>(0.5)));
        assert!(test_bed.query_element(|e| e.proximity_detected()));
    }

    #[test]
    fn proximity_detector_failed_when_at_position_shows_not_active() {
        let mut test_bed = SimulationTestBed::from(ProximityDetector::new(
            ProximityDetectorId::UplockGearRight1,
            Ratio::new::<ratio>(0.5),
            Ratio::new::<ratio>(0.1),
        ));
        test_bed.fail(FailureType::GearProxSensorDamage(
            ProximityDetectorId::UplockGearRight1,
        ));
        test_bed.command_element(|e| e.update(Ratio::new::<ratio>(0.5)));
        assert!(!test_bed.query_element(|e| e.proximity_detected()));
    }

    #[test]
    fn proximity_detector_active_only_when_in_range() {
        let mut test_bed = SimulationTestBed::from(ProximityDetector::new(
            ProximityDetectorId::UplockGearRight1,
            Ratio::new::<ratio>(0.5),
            Ratio::new::<ratio>(0.1),
        ));
        test_bed.command_element(|e| e.update(Ratio::new::<ratio>(0.45)));
        assert!(test_bed.query_element(|e| e.proximity_detected()));

        test_bed.command_element(|e| e.update(Ratio::new::<ratio>(0.55)));
        assert!(test_bed.query_element(|e| e.proximity_detected()));

        test_bed.command_element(|e| e.update(Ratio::new::<ratio>(0.35)));
        assert!(!test_bed.query_element(|e| e.proximity_detected()));

        test_bed.command_element(|e| e.update(Ratio::new::<ratio>(0.65)));
        assert!(!test_bed.query_element(|e| e.proximity_detected()));
    }

    #[test]
    fn hydraulic_manifold_receives_pressure_with_all_valves_opened() {
        let mut test_bed = SimulationTestBed::from(GearSystemHydraulicSupply::new())
            .with_update_after_power_distribution(|el, context| {
                el.update(
                    context,
                    &TestGearValvesController::with_safety_and_shutoff_opened(),
                    &TestGearSystemController::new(),
                    Pressure::new::<psi>(3000.),
                )
            });

        test_bed.run_with_delta(Duration::from_millis(100));

        assert!(
            test_bed.query_element(|e| e.gear_system_manifold_pressure())
                > Pressure::new::<psi>(2500.)
        );
    }

    #[test]
    fn hydraulic_manifold_do_not_receive_pressure_with_shut_off_valve_closed() {
        let mut test_bed = SimulationTestBed::from(GearSystemHydraulicSupply::new())
            .with_update_after_power_distribution(|el, context| {
                el.update(
                    context,
                    &TestGearValvesController::with_safety_opened_shut_off_closed(),
                    &TestGearSystemController::new(),
                    Pressure::new::<psi>(3000.),
                )
            });

        test_bed.run_with_delta(Duration::from_millis(100));

        assert!(
            test_bed.query_element(|e| e.gear_system_manifold_pressure())
                < Pressure::new::<psi>(100.)
        );
    }

    #[test]
    fn hydraulic_manifold_do_not_receive_pressure_with_safety_valve_closed() {
        let mut test_bed = SimulationTestBed::from(GearSystemHydraulicSupply::new())
            .with_update_after_power_distribution(|el, context| {
                el.update(
                    context,
                    &TestGearValvesController::with_safety_closed_shut_off_opened(),
                    &TestGearSystemController::new(),
                    Pressure::new::<psi>(3000.),
                )
            });

        test_bed.run_with_delta(Duration::from_millis(100));

        assert!(
            test_bed.query_element(|e| e.gear_system_manifold_pressure())
                < Pressure::new::<psi>(100.)
        );
    }

    #[test]
    fn hydraulic_manifold_do_not_receive_pressure_with_all_valves_closed() {
        let mut test_bed = SimulationTestBed::from(GearSystemHydraulicSupply::new())
            .with_update_after_power_distribution(|el, context| {
                el.update(
                    context,
                    &TestGearValvesController::with_all_valve_closed(),
                    &TestGearSystemController::new(),
                    Pressure::new::<psi>(3000.),
                )
            });

        test_bed.run_with_delta(Duration::from_millis(100));

        assert!(
            test_bed.query_element(|e| e.gear_system_manifold_pressure())
                < Pressure::new::<psi>(100.)
        );
    }

    #[test]
    fn hydraulic_manifold_do_not_receive_pressure_with_all_valves_opened_but_control_not_active() {
        let mut test_bed = SimulationTestBed::from(GearSystemHydraulicSupply::new())
            .with_update_after_power_distribution(|el, context| {
                el.update(
                    context,
                    &TestGearValvesController::with_safety_and_shutoff_opened(),
                    &TestGearSystemController::without_active_control(),
                    Pressure::new::<psi>(3000.),
                )
            });

        test_bed.run_with_delta(Duration::from_millis(100));

        assert!(
            test_bed.query_element(|e| e.gear_system_manifold_pressure())
                < Pressure::new::<psi>(100.)
        );
    }

    #[test]
    fn door_assembly_init_uplocked() {
        let mut test_bed = SimulationTestBed::new(|_| {
            TestSingleGearAircraft::new(
                Duration::from_millis(33),
                main_gear_door_right_assembly(),
                main_gear_right_assembly(true),
            )
        });

        test_bed.run_with_delta(Duration::from_millis(33));

        assert!(test_bed.query(|a| a.door_assembly.is_locked()));
        assert!(
            test_bed.query(|a| a.door_assembly.position_normalized()) == Ratio::new::<ratio>(0.)
        );
    }

    #[test]
    fn door_uplocked_gives_correct_proximity_sensor_state() {
        let mut test_bed = SimulationTestBed::new(|_| {
            TestSingleGearAircraft::new(
                Duration::from_millis(33),
                main_gear_door_right_assembly(),
                main_gear_right_assembly(true),
            )
        });

        test_bed.run_with_delta(Duration::from_millis(33));

        assert!(
            test_bed.query(|a| a.door_assembly.position_normalized()) == Ratio::new::<ratio>(0.)
        );

        assert!(test_bed.query(|a| a.is_door_sensor_uplock(LgciuId::Lgciu1)));
        assert!(test_bed.query(|a| a.is_door_sensor_uplock(LgciuId::Lgciu2)));

        assert!(!test_bed.query(|a| a.is_door_sensor_fully_opened(LgciuId::Lgciu1)));
        assert!(!test_bed.query(|a| a.is_door_sensor_fully_opened(LgciuId::Lgciu2)));
    }

    #[test]
    fn door_opens_gear_stays_down_and_locked() {
        let mut test_bed = SimulationTestBed::new(|_| {
            TestSingleGearAircraft::new(
                Duration::from_millis(33),
                main_gear_door_right_assembly(),
                main_gear_right_assembly(true),
            )
        });

        test_bed.run_with_delta(Duration::from_millis(33));
        assert!(test_bed.query(|a| a.is_door_sensor_uplock(LgciuId::Lgciu1)));
        assert!(test_bed.query(|a| a.is_door_sensor_uplock(LgciuId::Lgciu2)));

        assert!(test_bed.query(|a| a.is_gear_sensor_fully_opened(LgciuId::Lgciu1)));
        assert!(test_bed.query(|a| a.is_gear_sensor_fully_opened(LgciuId::Lgciu2)));
    }

    #[test]
    fn no_unlocking_from_door_uplock_without_pressure() {
        let mut test_bed = SimulationTestBed::new(|_| {
            TestSingleGearAircraft::new(
                Duration::from_millis(33),
                main_gear_door_right_assembly(),
                main_gear_right_assembly(true),
            )
        });
        test_bed.command(|a| a.set_pressure(Pressure::new::<psi>(10.)));

        test_bed.command(|a| a.command_doors_opening());
        test_bed.run_with_delta(Duration::from_millis(4000));

        assert!(test_bed.query(|a| a.is_gear_physically_locked()));
        assert!(test_bed.query(|a| a.is_door_physically_locked()));
    }

    #[test]
    fn full_retract_extend_cycle() {
        let mut test_bed = SimulationTestBed::new(|_| {
            TestSingleGearAircraft::new(
                Duration::from_millis(33),
                main_gear_door_right_assembly(),
                main_gear_right_assembly(true),
            )
        });
        test_bed.run_with_delta(Duration::from_millis(33));

        println!("RETRACT -- > DOOR OPENING");
        test_bed.command(|a| a.command_doors_opening());
        test_bed.run_with_delta(Duration::from_millis(4000));

        assert!(test_bed.query(|a| a.is_gear_physically_locked()));
        assert!(!test_bed.query(|a| a.is_door_physically_locked()));

        assert!(test_bed.query(|a| a.is_gear_sensor_fully_opened(LgciuId::Lgciu1)));
        assert!(test_bed.query(|a| a.is_gear_sensor_fully_opened(LgciuId::Lgciu2)));
        assert!(!test_bed.query(|a| a.is_gear_sensor_uplock(LgciuId::Lgciu1)));
        assert!(!test_bed.query(|a| a.is_gear_sensor_uplock(LgciuId::Lgciu2)));

        assert!(test_bed.query(|a| a.is_door_sensor_fully_opened(LgciuId::Lgciu1)));
        assert!(test_bed.query(|a| a.is_door_sensor_fully_opened(LgciuId::Lgciu2)));
        assert!(!test_bed.query(|a| a.is_door_sensor_uplock(LgciuId::Lgciu1)));
        assert!(!test_bed.query(|a| a.is_door_sensor_uplock(LgciuId::Lgciu2)));

        println!("RETRACT -- > GEAR RETRACTING");
        test_bed.command(|a| a.command_gears_retracting());
        test_bed.run_with_delta(Duration::from_millis(10000));

        assert!(test_bed.query(|a| a.is_gear_physically_locked()));
        assert!(!test_bed.query(|a| a.is_door_physically_locked()));

        assert!(!test_bed.query(|a| a.is_gear_sensor_fully_opened(LgciuId::Lgciu1)));
        assert!(!test_bed.query(|a| a.is_gear_sensor_fully_opened(LgciuId::Lgciu2)));
        assert!(test_bed.query(|a| a.is_gear_sensor_uplock(LgciuId::Lgciu1)));
        assert!(test_bed.query(|a| a.is_gear_sensor_uplock(LgciuId::Lgciu2)));

        assert!(test_bed.query(|a| a.is_door_sensor_fully_opened(LgciuId::Lgciu1)));
        assert!(test_bed.query(|a| a.is_door_sensor_fully_opened(LgciuId::Lgciu2)));
        assert!(!test_bed.query(|a| a.is_door_sensor_uplock(LgciuId::Lgciu1)));
        assert!(!test_bed.query(|a| a.is_door_sensor_uplock(LgciuId::Lgciu2)));

        println!("RETRACT -- > DOOR CLOSING");
        test_bed.command(|a| a.command_doors_closing());
        test_bed.run_with_delta(Duration::from_millis(6000));

        assert!(test_bed.query(|a| a.is_gear_physically_locked()));
        assert!(test_bed.query(|a| a.is_door_physically_locked()));

        assert!(!test_bed.query(|a| a.is_gear_sensor_fully_opened(LgciuId::Lgciu1)));
        assert!(!test_bed.query(|a| a.is_gear_sensor_fully_opened(LgciuId::Lgciu2)));
        assert!(test_bed.query(|a| a.is_gear_sensor_uplock(LgciuId::Lgciu1)));
        assert!(test_bed.query(|a| a.is_gear_sensor_uplock(LgciuId::Lgciu2)));

        assert!(!test_bed.query(|a| a.is_door_sensor_fully_opened(LgciuId::Lgciu1)));
        assert!(!test_bed.query(|a| a.is_door_sensor_fully_opened(LgciuId::Lgciu2)));
        assert!(test_bed.query(|a| a.is_door_sensor_uplock(LgciuId::Lgciu1)));
        assert!(test_bed.query(|a| a.is_door_sensor_uplock(LgciuId::Lgciu2)));

        println!("EXTEND -- > DOOR OPENING");
        test_bed.command(|a| a.command_doors_opening());
        test_bed.run_with_delta(Duration::from_millis(5000));

        assert!(test_bed.query(|a| a.is_gear_physically_locked()));
        assert!(!test_bed.query(|a| a.is_door_physically_locked()));

        assert!(!test_bed.query(|a| a.is_gear_sensor_fully_opened(LgciuId::Lgciu1)));
        assert!(!test_bed.query(|a| a.is_gear_sensor_fully_opened(LgciuId::Lgciu2)));
        assert!(test_bed.query(|a| a.is_gear_sensor_uplock(LgciuId::Lgciu1)));
        assert!(test_bed.query(|a| a.is_gear_sensor_uplock(LgciuId::Lgciu2)));

        assert!(test_bed.query(|a| a.is_door_sensor_fully_opened(LgciuId::Lgciu1)));
        assert!(test_bed.query(|a| a.is_door_sensor_fully_opened(LgciuId::Lgciu2)));
        assert!(!test_bed.query(|a| a.is_door_sensor_uplock(LgciuId::Lgciu1)));
        assert!(!test_bed.query(|a| a.is_door_sensor_uplock(LgciuId::Lgciu2)));

        println!("EXTEND -- > GEAR EXTENDING");
        test_bed.command(|a| a.command_gears_extending());
        test_bed.run_with_delta(Duration::from_millis(12000));

        assert!(test_bed.query(|a| a.is_gear_physically_locked()));
        assert!(!test_bed.query(|a| a.is_door_physically_locked()));

        assert!(test_bed.query(|a| a.is_gear_sensor_fully_opened(LgciuId::Lgciu1)));
        assert!(test_bed.query(|a| a.is_gear_sensor_fully_opened(LgciuId::Lgciu2)));
        assert!(!test_bed.query(|a| a.is_gear_sensor_uplock(LgciuId::Lgciu1)));
        assert!(!test_bed.query(|a| a.is_gear_sensor_uplock(LgciuId::Lgciu2)));

        assert!(test_bed.query(|a| a.is_door_sensor_fully_opened(LgciuId::Lgciu1)));
        assert!(test_bed.query(|a| a.is_door_sensor_fully_opened(LgciuId::Lgciu2)));
        assert!(!test_bed.query(|a| a.is_door_sensor_uplock(LgciuId::Lgciu1)));
        assert!(!test_bed.query(|a| a.is_door_sensor_uplock(LgciuId::Lgciu2)));

        println!("EXTEND -- > DOOR CLOSING");
        test_bed.command(|a| a.command_doors_closing());
        test_bed.run_with_delta(Duration::from_millis(6000));

        assert!(test_bed.query(|a| a.is_gear_physically_locked()));
        assert!(test_bed.query(|a| a.is_door_physically_locked()));

        assert!(test_bed.query(|a| a.is_gear_sensor_fully_opened(LgciuId::Lgciu1)));
        assert!(test_bed.query(|a| a.is_gear_sensor_fully_opened(LgciuId::Lgciu2)));
        assert!(!test_bed.query(|a| a.is_gear_sensor_uplock(LgciuId::Lgciu1)));
        assert!(!test_bed.query(|a| a.is_gear_sensor_uplock(LgciuId::Lgciu2)));

        assert!(!test_bed.query(|a| a.is_door_sensor_fully_opened(LgciuId::Lgciu1)));
        assert!(!test_bed.query(|a| a.is_door_sensor_fully_opened(LgciuId::Lgciu2)));
        assert!(test_bed.query(|a| a.is_door_sensor_uplock(LgciuId::Lgciu1)));
        assert!(test_bed.query(|a| a.is_door_sensor_uplock(LgciuId::Lgciu2)));
    }

    fn main_gear_door_right_assembly() -> HydraulicLinearActuatorAssembly<1> {
        let rigid_body = main_gear_door_right_body(true);
        let actuator = main_gear_door_actuator(&rigid_body);

        HydraulicLinearActuatorAssembly::new([actuator], rigid_body)
    }

    fn main_gear_door_actuator(bounded_linear_length: &impl BoundedLinearLength) -> LinearActuator {
        const DEFAULT_I_GAIN: f64 = 5.;
        const DEFAULT_P_GAIN: f64 = 0.05;
        const DEFAULT_FORCE_GAIN: f64 = 200000.;

        LinearActuator::new(
            bounded_linear_length,
            1,
            Length::new::<meter>(0.055),
            Length::new::<meter>(0.03),
            VolumeRate::new::<gallon_per_second>(0.09),
            20000.,
            5000.,
            2000.,
            9000.,
            Duration::from_millis(100),
            [1., 1., 1., 1., 0.5, 0.5],
            [0.5, 0.5, 1., 1., 1., 1.],
            [0., 0.15, 0.16, 0.84, 0.85, 1.],
            DEFAULT_P_GAIN,
            DEFAULT_I_GAIN,
            DEFAULT_FORCE_GAIN,
            true,
            false,
            None,
        )
    }

    fn main_gear_door_right_body(is_locked: bool) -> LinearActuatedRigidBodyOnHingeAxis {
        let size = Vector3::new(1.73, 0.02, 1.7);
        let cg_offset = Vector3::new(2. / 3. * size[0], 0.1, 0.);

        let control_arm = Vector3::new(0.76, 0., 0.);
        let anchor = Vector3::new(0.19, 0.23, 0.);

        LinearActuatedRigidBodyOnHingeAxis::new(
            Mass::new::<kilogram>(50.),
            size,
            cg_offset,
            cg_offset,
            control_arm,
            anchor,
            Angle::new::<degree>(-85.),
            Angle::new::<degree>(85.),
            Angle::new::<degree>(0.),
            150.,
            is_locked,
            Vector3::new(0., 0., 1.),
        )
    }

    fn main_gear_right_assembly(is_locked: bool) -> HydraulicLinearActuatorAssembly<1> {
        let rigid_body = main_gear_right_body(is_locked);
        let actuator = main_gear_actuator(&rigid_body);

        HydraulicLinearActuatorAssembly::new([actuator], rigid_body)
    }

    fn gear_door_aero() -> AerodynamicModel {
        AerodynamicModel::new(
            &main_gear_door_right_body(true),
            Some(Vector3::new(-1., 0., 0.)),
            None,
            None,
            Ratio::new::<ratio>(1.0),
        )
    }

    fn gear_aero() -> AerodynamicModel {
        AerodynamicModel::new(
            &main_gear_right_body(true),
            Some(Vector3::new(-1., 0., 0.)),
            None,
            None,
            Ratio::new::<ratio>(1.0),
        )
    }

    fn main_gear_actuator(bounded_linear_length: &impl BoundedLinearLength) -> LinearActuator {
        const DEFAULT_I_GAIN: f64 = 5.;
        const DEFAULT_P_GAIN: f64 = 0.05;
        const DEFAULT_FORCE_GAIN: f64 = 200000.;

        LinearActuator::new(
            bounded_linear_length,
            1,
            Length::new::<meter>(0.145),
            Length::new::<meter>(0.105),
            VolumeRate::new::<gallon_per_second>(0.17),
            800000.,
            15000.,
            50000.,
            1200000.,
            Duration::from_millis(100),
            [1., 1., 1., 1., 0.5, 0.5],
            [0.5, 0.5, 1., 1., 1., 1.],
            [0., 0.1, 0.11, 0.89, 0.9, 1.],
            DEFAULT_P_GAIN,
            DEFAULT_I_GAIN,
            DEFAULT_FORCE_GAIN,
            true,
            false,
            None,
        )
    }

    fn main_gear_right_body(is_locked: bool) -> LinearActuatedRigidBodyOnHingeAxis {
        let size = Vector3::new(0.3, 3.453, 0.3);
        let cg_offset = Vector3::new(0., -3. / 4. * size[1], 0.);

        let control_arm = Vector3::new(-0.1815, 0.15, 0.);
        let anchor = Vector3::new(-0.26, 0.15, 0.);

        LinearActuatedRigidBodyOnHingeAxis::new(
            Mass::new::<kilogram>(700.),
            size,
            cg_offset,
            cg_offset,
            control_arm,
            anchor,
            Angle::new::<degree>(-80.),
            Angle::new::<degree>(80.),
            Angle::new::<degree>(0.),
            150.,
            is_locked,
            Vector3::new(0., 0., 1.),
        )
    }
}<|MERGE_RESOLUTION|>--- conflicted
+++ resolved
@@ -11,17 +11,12 @@
     },
 };
 
-<<<<<<< HEAD
-use super::linear_actuator::{
-    Actuator, HydraulicAssemblyController, HydraulicLinearActuatorAssembly, HydraulicLocking,
-    LinearActuatorMode,
-=======
 use super::{
     aerodynamic_model::AerodynamicModel,
     linear_actuator::{
-        Actuator, HydraulicAssemblyController, HydraulicLinearActuatorAssembly, LinearActuatorMode,
+        Actuator, HydraulicAssemblyController, HydraulicLinearActuatorAssembly, HydraulicLocking,
+        LinearActuatorMode,
     },
->>>>>>> 6647ffde
 };
 
 use uom::si::{f64::*, pressure::psi, ratio::ratio};
