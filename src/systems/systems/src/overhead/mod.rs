--- conflicted
+++ resolved
@@ -307,31 +307,19 @@
     }
 }
 
-<<<<<<< HEAD
-pub struct AutoManFaultPushButton {
-=======
 pub struct AutoOnFaultPushButton {
->>>>>>> 3086a270
     is_auto_id: String,
     has_fault_id: String,
 
     is_auto: bool,
     has_fault: bool,
 }
-<<<<<<< HEAD
-impl AutoManFaultPushButton {
-=======
 impl AutoOnFaultPushButton {
->>>>>>> 3086a270
     pub fn new_auto(name: &str) -> Self {
         Self::new(name, true)
     }
 
-<<<<<<< HEAD
-    pub fn new_man(name: &str) -> Self {
-=======
     pub fn new_on(name: &str) -> Self {
->>>>>>> 3086a270
         Self::new(name, false)
     }
 
@@ -344,11 +332,7 @@
         }
     }
 
-<<<<<<< HEAD
-    pub fn push_man(&mut self) {
-=======
     pub fn push_on(&mut self) {
->>>>>>> 3086a270
         self.is_auto = false;
     }
 
@@ -360,11 +344,7 @@
         self.is_auto
     }
 
-<<<<<<< HEAD
-    pub fn is_man(&self) -> bool {
-=======
     pub fn is_on(&self) -> bool {
->>>>>>> 3086a270
         !self.is_auto
     }
 
@@ -376,19 +356,76 @@
         self.has_fault
     }
 
-<<<<<<< HEAD
-    fn set_fault(&mut self, value: bool) {
-        self.has_fault = value;
-    }
-}
-impl SimulationElement for AutoManFaultPushButton {
-=======
     pub fn set_fault(&mut self, value: bool) {
         self.has_fault = value;
     }
 }
 impl SimulationElement for AutoOnFaultPushButton {
->>>>>>> 3086a270
+    fn write(&self, writer: &mut SimulatorWriter) {
+        writer.write_bool(&self.is_auto_id, self.is_auto());
+        writer.write_bool(&self.has_fault_id, self.has_fault());
+    }
+
+    fn read(&mut self, reader: &mut SimulatorReader) {
+        self.set_auto(reader.read_bool(&self.is_auto_id));
+        self.set_fault(reader.read_bool(&self.has_fault_id));
+    }
+}
+
+pub struct AutoManFaultPushButton {
+    is_auto_id: String,
+    has_fault_id: String,
+
+    is_auto: bool,
+    has_fault: bool,
+}
+impl AutoManFaultPushButton {
+    pub fn new_auto(name: &str) -> Self {
+        Self::new(name, true)
+    }
+
+    pub fn new_man(name: &str) -> Self {
+        Self::new(name, false)
+    }
+
+    fn new(name: &str, is_auto: bool) -> Self {
+        Self {
+            is_auto_id: format!("OVHD_{}_PB_IS_AUTO", name),
+            has_fault_id: format!("OVHD_{}_PB_HAS_FAULT", name),
+            is_auto,
+            has_fault: false,
+        }
+    }
+
+    pub fn push_man(&mut self) {
+        self.is_auto = false;
+    }
+
+    pub fn push_auto(&mut self) {
+        self.is_auto = true;
+    }
+
+    pub fn is_auto(&self) -> bool {
+        self.is_auto
+    }
+
+    pub fn is_man(&self) -> bool {
+        !self.is_auto
+    }
+
+    pub fn set_auto(&mut self, value: bool) {
+        self.is_auto = value;
+    }
+
+    pub fn has_fault(&self) -> bool {
+        self.has_fault
+    }
+
+    pub fn set_fault(&mut self, value: bool) {
+        self.has_fault = value;
+    }
+}
+impl SimulationElement for AutoManFaultPushButton {
     fn write(&self, writer: &mut SimulatorWriter) {
         writer.write_bool(&self.is_auto_id, self.is_auto());
         writer.write_bool(&self.has_fault_id, self.has_fault());
@@ -483,7 +520,6 @@
     }
 }
 
-<<<<<<< HEAD
 pub struct ValueKnob {
     value_id: String,
     value: f64,
@@ -518,7 +554,9 @@
 
     fn read(&mut self, reader: &mut SimulatorReader) {
         self.set_value(reader.read_f64(&self.value_id));
-=======
+    }
+}
+
 pub struct FaultIndication {
     has_fault_id: String,
     has_fault: bool,
@@ -560,7 +598,6 @@
 impl SimulationElement for MomentaryPushButton {
     fn read(&mut self, reader: &mut SimulatorReader) {
         self.is_pressed = reader.read_bool(&self.is_pressed_id);
->>>>>>> 3086a270
     }
 }
 
