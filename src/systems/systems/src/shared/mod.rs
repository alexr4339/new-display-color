use crate::{
    electrical::{ElectricalElement, ElectricitySource, Potential},
    pneumatic::{EngineState, PneumaticValveSignal},
    simulation::UpdateContext,
};

use num_derive::FromPrimitive;
use std::{cell::Ref, fmt::Display, time::Duration};
use uom::si::{
    f64::*,
    length::meter,
    pressure::{hectopascal, pascal},
    thermodynamic_temperature::{degree_celsius, kelvin},
};

pub mod low_pass_filter;
pub mod pid;

mod random;
pub use random::*;
pub mod arinc429;

pub trait ReservoirAirPressure {
    fn green_reservoir_pressure(&self) -> Pressure;
    fn blue_reservoir_pressure(&self) -> Pressure;
    fn yellow_reservoir_pressure(&self) -> Pressure;
}

pub trait AuxiliaryPowerUnitElectrical:
    ControllerSignal<ContactorSignal> + ApuAvailable + ElectricalElement + ElectricitySource
{
    fn output_within_normal_parameters(&self) -> bool;
}

pub trait ApuAvailable {
    fn is_available(&self) -> bool;
}

pub trait EngineFirePushButtons {
    /// Indicates if the fire push button of the given engine is released.
    fn is_released(&self, engine_number: usize) -> bool;
}

pub trait EmergencyElectricalRatPushButton {
    fn is_pressed(&self) -> bool;
}
pub trait EmergencyElectricalState {
    fn is_in_emergency_elec(&self) -> bool;
}

pub trait ApuMaster {
    fn master_sw_is_on(&self) -> bool;
}

pub trait ApuStart {
    fn start_is_on(&self) -> bool;
}

pub trait RamAirTurbineHydraulicCircuitPressurised {
    fn is_rat_hydraulic_circuit_pressurised(&self) -> bool;
}

pub trait LandingGearRealPosition {
    fn is_up_and_locked(&self) -> bool;
    fn is_down_and_locked(&self) -> bool;
}

pub trait LgciuWeightOnWheels {
    fn right_gear_compressed(&self, treat_ext_pwr_as_ground: bool) -> bool;
    fn right_gear_extended(&self, treat_ext_pwr_as_ground: bool) -> bool;

    fn left_gear_compressed(&self, treat_ext_pwr_as_ground: bool) -> bool;
    fn left_gear_extended(&self, treat_ext_pwr_as_ground: bool) -> bool;

    fn left_and_right_gear_compressed(&self, treat_ext_pwr_as_ground: bool) -> bool;
    fn left_and_right_gear_extended(&self, treat_ext_pwr_as_ground: bool) -> bool;

    fn nose_gear_compressed(&self, treat_ext_pwr_as_ground: bool) -> bool;
    fn nose_gear_extended(&self, treat_ext_pwr_as_ground: bool) -> bool;
}
pub trait LgciuGearExtension {
    fn all_down_and_locked(&self) -> bool;
    fn all_up_and_locked(&self) -> bool;
}

pub trait LgciuInterface: LgciuWeightOnWheels + LgciuGearExtension {}
pub trait EngineCorrectedN1 {
    fn corrected_n1(&self) -> Ratio;
}

pub trait EngineCorrectedN2 {
    fn corrected_n2(&self) -> Ratio;
}

pub trait EngineUncorrectedN2 {
    fn uncorrected_n2(&self) -> Ratio;
}

<<<<<<< HEAD
pub trait Cabin {
    fn altitude(&self) -> Length;
    fn pressure(&self) -> Pressure;
}

pub trait PneumaticBleed {
    fn apu_bleed_is_on(&self) -> bool;
    fn engine_crossbleed_is_on(&self) -> bool;
}

pub trait EngineStartState {
    fn left_engine_state(&self) -> EngineState;
    fn right_engine_state(&self) -> EngineState;
}

pub trait GroundSpeed {
    fn ground_speed(&self) -> Velocity;
=======
#[derive(Clone, Copy, Debug, PartialEq)]
pub enum HydraulicColor {
    Green,
    Blue,
    Yellow,
}
impl Display for HydraulicColor {
    fn fmt(&self, f: &mut std::fmt::Formatter<'_>) -> std::fmt::Result {
        match self {
            Self::Green => write!(f, "GREEN"),
            Self::Blue => write!(f, "BLUE"),
            Self::Yellow => write!(f, "YELLOW"),
        }
    }
>>>>>>> bcedb86e
}

/// The common types of electrical buses within Airbus aircraft.
/// These include types such as AC, DC, AC ESS, etc.
#[derive(Clone, Copy, Debug, Eq, Hash, PartialEq)]
pub enum ElectricalBusType {
    AlternatingCurrent(u8),
    AlternatingCurrentEssential,
    AlternatingCurrentEssentialShed,
    AlternatingCurrentStaticInverter,
    AlternatingCurrentGndFltService,
    DirectCurrent(u8),
    DirectCurrentEssential,
    DirectCurrentEssentialShed,
    DirectCurrentBattery,
    DirectCurrentHot(u8),
    DirectCurrentGndFltService,

    /// A sub bus is a subsection of a larger bus. An example of
    /// a sub bus is the A320's 202PP, which is a sub bus of DC BUS 2 (2PP).
    ///
    /// Sub buses represent a very small area of the electrical system. To keep things simple,
    /// they shouldn't be used for the vast majority of situations. Thus, prefer using a main
    /// bus over a sub bus. They do however come in handy when handling very specific situations,
    /// such as the APU STARTER MOTOR which is powered by a smaller section of the DC BAT BUS on the A320.
    /// Implementing this without a sub bus leads to additional work and reduces the commonality in
    /// handling the flow of electricity. In such cases, use the sub bus.
    ///
    /// As sub buses represent such a small area, their state is not exported towards
    /// the simulator.
    Sub(&'static str),
}
impl Display for ElectricalBusType {
    fn fmt(&self, f: &mut std::fmt::Formatter<'_>) -> std::fmt::Result {
        match self {
            ElectricalBusType::AlternatingCurrent(number) => write!(f, "AC_{}", number),
            ElectricalBusType::AlternatingCurrentEssential => write!(f, "AC_ESS"),
            ElectricalBusType::AlternatingCurrentEssentialShed => write!(f, "AC_ESS_SHED"),
            ElectricalBusType::AlternatingCurrentStaticInverter => write!(f, "AC_STAT_INV"),
            ElectricalBusType::AlternatingCurrentGndFltService => write!(f, "AC_GND_FLT_SVC"),
            ElectricalBusType::DirectCurrent(number) => write!(f, "DC_{}", number),
            ElectricalBusType::DirectCurrentEssential => write!(f, "DC_ESS"),
            ElectricalBusType::DirectCurrentEssentialShed => write!(f, "DC_ESS_SHED"),
            ElectricalBusType::DirectCurrentBattery => write!(f, "DC_BAT"),
            ElectricalBusType::DirectCurrentHot(number) => write!(f, "DC_HOT_{}", number),
            ElectricalBusType::DirectCurrentGndFltService => write!(f, "DC_GND_FLT_SVC"),
            ElectricalBusType::Sub(name) => write!(f, "SUB_{}", name),
        }
    }
}

/// Trait through which elements can query the potential and powered state
/// of electrical buses.
pub trait ElectricalBuses {
    /// Returns the potential which is fed to the given bus type.
    fn potential_of(&self, bus_type: ElectricalBusType) -> Ref<Potential>;

    /// Returns whether the given bus type is powered.
    fn is_powered(&self, bus_type: ElectricalBusType) -> bool;

    /// Returns whether any of the given bus types are powered.
    fn any_is_powered(&self, bus_types: &[ElectricalBusType]) -> bool;
}

#[derive(Clone, Copy, Debug, PartialEq, Eq, Hash)]
pub enum PotentialOrigin {
    EngineGenerator(usize),
    ApuGenerator(usize),
    External,
    EmergencyGenerator,
    Battery(usize),
    TransformerRectifier(usize),
    StaticInverter,
}
impl Display for PotentialOrigin {
    fn fmt(&self, f: &mut std::fmt::Formatter<'_>) -> std::fmt::Result {
        match self {
            PotentialOrigin::EngineGenerator(number) => write!(f, "EngineGenerator({})", number),
            PotentialOrigin::ApuGenerator(number) => write!(f, "ApuGenerator({})", number),
            PotentialOrigin::External => write!(f, "ExternalPower"),
            PotentialOrigin::EmergencyGenerator => write!(f, "EmergencyGenerator"),
            PotentialOrigin::Battery(number) => write!(f, "Battery({})", number),
            PotentialOrigin::TransformerRectifier(number) => {
                write!(f, "TransformerRectifier({})", number)
            }
            PotentialOrigin::StaticInverter => write!(f, "StaticInverter"),
        }
    }
}

/// Trait through which elements can query the power consumed throughout the aircraft.
pub trait PowerConsumptionReport {
    /// Returns whether or not the given element is powered.
    fn is_powered(&self, element: &impl ElectricalElement) -> bool;

    /// Returns the total power consumed from the given [PotentialOrigin].
    fn total_consumption_of(&self, potential_origin: PotentialOrigin) -> Power;
}

/// Trait through which elements can consume power from the aircraft's electrical system.
pub trait ConsumePower: PowerConsumptionReport {
    /// Returns the input potential of the given element.
    fn input_of(&self, element: &impl ElectricalElement) -> Ref<Potential>;

    /// Consumes the given amount of power from the potential provided to the element.
    fn consume_from_input(&mut self, element: &impl ElectricalElement, power: Power);

    /// Consumes the given amount of power from the provided electrical bus.
    fn consume_from_bus(&mut self, bus_type: ElectricalBusType, power: Power);
}

pub trait ControllerSignal<S> {
    fn signal(&self) -> Option<S>;
}

#[derive(Clone, Copy)]
pub struct ApuBleedAirValveSignal {
    target_open_amount: Ratio,
}
impl PneumaticValveSignal for ApuBleedAirValveSignal {
    fn new(target_open_amount: Ratio) -> Self {
        Self { target_open_amount }
    }

    fn target_open_amount(&self) -> Ratio {
        self.target_open_amount
    }
}

pub trait PneumaticValve {
    fn is_open(&self) -> bool;
}

pub enum ContactorSignal {
    Open,
    Close,
}

#[derive(FromPrimitive)]
pub(crate) enum FwcFlightPhase {
    ElecPwr = 1,
    FirstEngineStarted = 2,
    FirstEngineTakeOffPower = 3,
    AtOrAboveEightyKnots = 4,
    LiftOff = 5,
    AtOrAbove1500Feet = 6,
    AtOrBelow800Feet = 7,
    TouchDown = 8,
    AtOrBelowEightyKnots = 9,
    EnginesShutdown = 10,
}

/// The delay logic gate delays the true result of a given expression by the given amount of time.
/// False results are output immediately.
pub struct DelayedTrueLogicGate {
    delay: Duration,
    expression_result: bool,
    true_duration: Duration,
}
impl DelayedTrueLogicGate {
    pub fn new(delay: Duration) -> DelayedTrueLogicGate {
        DelayedTrueLogicGate {
            delay,
            expression_result: false,
            true_duration: Duration::from_millis(0),
        }
    }

    pub fn update(&mut self, context: &UpdateContext, expression_result: bool) {
        if expression_result {
            self.true_duration += context.delta();
        } else {
            self.true_duration = Duration::from_millis(0);
        }

        self.expression_result = expression_result;
    }

    pub fn output(&self) -> bool {
        self.expression_result && self.delay <= self.true_duration
    }
}

/// The delay pulse logic gate delays the true result of a given expression by the given amount of time.
/// True will be set as output when time delay is over for one update only, then false.
/// False results are output immediately.
pub struct DelayedPulseTrueLogicGate {
    output: bool,
    last_gate_output: bool,
    true_delayed_gate: DelayedTrueLogicGate,
}
impl DelayedPulseTrueLogicGate {
    pub fn new(delay: Duration) -> DelayedPulseTrueLogicGate {
        DelayedPulseTrueLogicGate {
            output: false,
            last_gate_output: false,
            true_delayed_gate: DelayedTrueLogicGate::new(delay),
        }
    }

    pub fn update(&mut self, context: &UpdateContext, expression_result: bool) {
        self.true_delayed_gate.update(context, expression_result);

        let gate_out = self.true_delayed_gate.output();

        if gate_out && !self.last_gate_output {
            self.output = true;
        } else {
            self.output = false;
        }

        self.last_gate_output = gate_out;
    }

    pub fn output(&self) -> bool {
        self.output
    }
}

/// The delay logic gate delays the false result of a given expression by the given amount of time.
/// True results are output immediately. Starts with a false result state.
pub struct DelayedFalseLogicGate {
    delay: Duration,
    expression_result: bool,
    false_duration: Duration,
}
impl DelayedFalseLogicGate {
    pub fn new(delay: Duration) -> Self {
        Self {
            delay,
            expression_result: false,
            false_duration: delay,
        }
    }

    pub fn update(&mut self, context: &UpdateContext, expression_result: bool) {
        if !expression_result {
            self.false_duration += context.delta();
        } else {
            self.false_duration = Duration::from_millis(0);
        }

        self.expression_result = expression_result;
    }

    pub fn output(&self) -> bool {
        self.expression_result || self.delay > self.false_duration
    }
}

/// Given a current and target temperature, takes a coefficient and delta to
/// determine the new temperature after a certain duration has passed.
pub(crate) fn calculate_towards_target_temperature(
    current: ThermodynamicTemperature,
    target: ThermodynamicTemperature,
    coefficient: f64,
    delta: Duration,
) -> ThermodynamicTemperature {
    if current == target {
        current
    } else if current > target {
        ThermodynamicTemperature::new::<degree_celsius>(
            (current.get::<degree_celsius>() - (coefficient * delta.as_secs_f64()))
                .max(target.get::<degree_celsius>()),
        )
    } else {
        ThermodynamicTemperature::new::<degree_celsius>(
            (current.get::<degree_celsius>() + (coefficient * delta.as_secs_f64()))
                .min(target.get::<degree_celsius>()),
        )
    }
}

// Interpolate values_map_y at point value_at_point in breakpoints break_points_x
pub fn interpolation(xs: &[f64], ys: &[f64], intermediate_x: f64) -> f64 {
    debug_assert!(xs.len() == ys.len());
    debug_assert!(xs.len() >= 2);
    debug_assert!(ys.len() >= 2);

    if intermediate_x <= xs[0] {
        *ys.first().unwrap()
    } else if intermediate_x >= xs[xs.len() - 1] {
        *ys.last().unwrap()
    } else {
        let mut idx: usize = 1;

        while idx < xs.len() - 1 {
            if intermediate_x < xs[idx] {
                break;
            }
            idx += 1;
        }

        ys[idx - 1]
            + (intermediate_x - xs[idx - 1]) / (xs[idx] - xs[idx - 1]) * (ys[idx] - ys[idx - 1])
    }
}

pub fn to_bool(value: f64) -> bool {
    (value - 1.).abs() < f64::EPSILON
}

pub struct InternationalStandardAtmosphere;
impl InternationalStandardAtmosphere {
    const TEMPERATURE_LAPSE_RATE: f64 = 0.0065;
    const GAS_CONSTANT_DRY_AIR: f64 = 287.04;
    const GRAVITY_ACCELERATION: f64 = 9.807;
    const GROUND_PRESSURE_PASCAL: f64 = 101325.;
    const GROUND_TEMPERATURE_KELVIN: f64 = 288.15;

    fn ground_pressure() -> Pressure {
        Pressure::new::<pascal>(Self::GROUND_PRESSURE_PASCAL)
    }

    pub fn pressure_at_altitude(altitude: Length) -> Pressure {
        Self::ground_pressure()
            * (1.
                - Self::TEMPERATURE_LAPSE_RATE * altitude.get::<meter>()
                    / Self::GROUND_TEMPERATURE_KELVIN)
                .powf(
                    Self::GRAVITY_ACCELERATION
                        / Self::GAS_CONSTANT_DRY_AIR
                        / Self::TEMPERATURE_LAPSE_RATE,
                )
    }

    pub fn temperature_at_altitude(altitude: Length) -> ThermodynamicTemperature {
        ThermodynamicTemperature::new::<kelvin>(
            Self::GROUND_TEMPERATURE_KELVIN
                - Self::TEMPERATURE_LAPSE_RATE * altitude.get::<meter>(),
        )
    }
}

/// The ratio of flow velocity past a boundary to the local speed of sound.
#[derive(Clone, Copy, Default, Debug, PartialEq, PartialOrd)]
pub struct MachNumber(pub f64);

impl From<f64> for MachNumber {
    fn from(value: f64) -> Self {
        MachNumber(value)
    }
}

impl From<MachNumber> for f64 {
    fn from(value: MachNumber) -> Self {
        value.0
    }
}

pub trait AverageExt: Iterator {
    fn average<M>(self) -> M
    where
        M: Average<Self::Item>,
        Self: Sized,
    {
        M::average(self)
    }
}

impl<I: Iterator> AverageExt for I {}

pub trait Average<A = Self> {
    fn average<I>(iter: I) -> Self
    where
        I: Iterator<Item = A>;
}

impl Average for Pressure {
    fn average<I>(iter: I) -> Self
    where
        I: Iterator<Item = Pressure>,
    {
        let mut sum = 0.0;
        let mut count: usize = 0;

        for v in iter {
            sum += v.get::<hectopascal>();
            count += 1;
        }

        if count > 0 {
            Pressure::new::<hectopascal>(sum / (count as f64))
        } else {
            Pressure::new::<hectopascal>(0.)
        }
    }
}

impl<'a> Average<&'a Pressure> for Pressure {
    fn average<I>(iter: I) -> Self
    where
        I: Iterator<Item = &'a Pressure>,
    {
        iter.copied().average()
    }
}

#[cfg(test)]
mod delayed_true_logic_gate_tests {
    use super::*;
    use crate::electrical::Electricity;
    use crate::simulation::test::{SimulationTestBed, TestBed};
    use crate::simulation::{Aircraft, SimulationElement};

    struct TestAircraft {
        gate: DelayedTrueLogicGate,
        expression_result: bool,
    }
    impl TestAircraft {
        fn new(gate: DelayedTrueLogicGate) -> Self {
            Self {
                gate,
                expression_result: false,
            }
        }

        fn set_expression(&mut self, value: bool) {
            self.expression_result = value;
        }

        fn gate_output(&self) -> bool {
            self.gate.output()
        }
    }
    impl Aircraft for TestAircraft {
        fn update_before_power_distribution(
            &mut self,
            context: &UpdateContext,
            _: &mut Electricity,
        ) {
            self.gate.update(context, self.expression_result);
        }
    }
    impl SimulationElement for TestAircraft {}

    #[test]
    fn when_the_expression_is_false_returns_false() {
        let mut test_bed = SimulationTestBed::new(|_| {
            TestAircraft::new(DelayedTrueLogicGate::new(Duration::from_millis(100)))
        });

        test_bed.run_with_delta(Duration::from_millis(0));
        test_bed.run();

        assert!(!test_bed.query(|a| a.gate_output()));
    }

    #[test]
    fn when_the_expression_is_true_and_delay_hasnt_passed_returns_false() {
        let mut test_bed = SimulationTestBed::new(|_| {
            TestAircraft::new(DelayedTrueLogicGate::new(Duration::from_millis(10_000)))
        });

        test_bed.command(|a| a.set_expression(true));

        test_bed.run_with_delta(Duration::from_millis(0));
        test_bed.run();

        assert!(!test_bed.query(|a| a.gate_output()));
    }

    #[test]
    fn when_the_expression_is_true_and_delay_has_passed_returns_true() {
        let mut test_bed = SimulationTestBed::new(|_| {
            TestAircraft::new(DelayedTrueLogicGate::new(Duration::from_millis(100)))
        });

        test_bed.command(|a| a.set_expression(true));

        test_bed.run_with_delta(Duration::from_millis(0));
        test_bed.run();

        assert!(test_bed.query(|a| a.gate_output()));
    }

    #[test]
    fn when_the_expression_is_true_and_becomes_false_before_delay_has_passed_returns_false_once_delay_passed(
    ) {
        let mut test_bed = SimulationTestBed::new(|_| {
            TestAircraft::new(DelayedTrueLogicGate::new(Duration::from_millis(1_000)))
        });

        test_bed.command(|a| a.set_expression(true));
        test_bed.run_with_delta(Duration::from_millis(0));
        test_bed.run_with_delta(Duration::from_millis(800));

        test_bed.command(|a| a.set_expression(false));
        test_bed.run_with_delta(Duration::from_millis(100));
        test_bed.run_with_delta(Duration::from_millis(200));

        assert!(!test_bed.query(|a| a.gate_output()));
    }
}

#[cfg(test)]
mod delayed_false_logic_gate_tests {
    use super::*;
    use crate::electrical::Electricity;
    use crate::simulation::test::{SimulationTestBed, TestBed};
    use crate::simulation::{Aircraft, SimulationElement};

    struct TestAircraft {
        gate: DelayedFalseLogicGate,
        expression_result: bool,
    }
    impl TestAircraft {
        fn new(gate: DelayedFalseLogicGate) -> Self {
            Self {
                gate,
                expression_result: false,
            }
        }

        fn set_expression(&mut self, value: bool) {
            self.expression_result = value;
        }

        fn gate_output(&self) -> bool {
            self.gate.output()
        }
    }
    impl Aircraft for TestAircraft {
        fn update_before_power_distribution(
            &mut self,
            context: &UpdateContext,
            _: &mut Electricity,
        ) {
            self.gate.update(context, self.expression_result);
        }
    }
    impl SimulationElement for TestAircraft {}

    #[test]
    fn when_the_expression_is_false_initially_returns_false() {
        let mut test_bed = SimulationTestBed::new(|_| {
            TestAircraft::new(DelayedFalseLogicGate::new(Duration::from_millis(100)))
        });

        test_bed.run();

        assert!(!test_bed.query(|a| a.gate_output()));
    }

    #[test]
    fn when_the_expression_is_true_returns_true() {
        let mut test_bed = SimulationTestBed::new(|_| {
            TestAircraft::new(DelayedFalseLogicGate::new(Duration::from_millis(100)))
        });

        test_bed.command(|a| a.set_expression(true));
        test_bed.run();

        assert!(test_bed.query(|a| a.gate_output()));
    }

    #[test]
    fn when_the_expression_is_false_and_delay_hasnt_passed_returns_true() {
        let mut test_bed = SimulationTestBed::new(|_| {
            TestAircraft::new(DelayedFalseLogicGate::new(Duration::from_millis(10_000)))
        });

        test_bed.command(|a| a.set_expression(true));
        test_bed.run_with_delta(Duration::from_millis(0));

        test_bed.command(|a| a.set_expression(false));
        test_bed.run();

        assert!(test_bed.query(|a| a.gate_output()));
    }

    #[test]
    fn when_the_expression_is_false_and_delay_has_passed_returns_false() {
        let mut test_bed = SimulationTestBed::new(|_| {
            TestAircraft::new(DelayedFalseLogicGate::new(Duration::from_millis(100)))
        });

        test_bed.command(|a| a.set_expression(true));
        test_bed.run_with_delta(Duration::from_millis(0));

        test_bed.command(|a| a.set_expression(false));
        test_bed.run();

        assert!(!test_bed.query(|a| a.gate_output()));
    }

    #[test]
    fn when_the_expression_is_false_and_becomes_true_before_delay_has_passed_returns_true_once_delay_passed(
    ) {
        let mut test_bed = SimulationTestBed::new(|_| {
            TestAircraft::new(DelayedFalseLogicGate::new(Duration::from_millis(1_000)))
        });

        test_bed.command(|a| a.set_expression(false));
        test_bed.run_with_delta(Duration::from_millis(0));
        test_bed.run_with_delta(Duration::from_millis(800));

        test_bed.command(|a| a.set_expression(true));
        test_bed.run_with_delta(Duration::from_millis(100));
        test_bed.run_with_delta(Duration::from_millis(200));

        assert!(test_bed.query(|a| a.gate_output()));
    }
}

#[cfg(test)]
mod delayed_pulse_true_logic_gate_tests {
    use super::*;
    use crate::electrical::Electricity;
    use crate::simulation::test::{SimulationTestBed, TestBed};
    use crate::simulation::{Aircraft, SimulationElement};

    struct TestAircraft {
        gate: DelayedPulseTrueLogicGate,
        expression_result: bool,
    }
    impl TestAircraft {
        fn new(gate: DelayedPulseTrueLogicGate) -> Self {
            Self {
                gate,
                expression_result: false,
            }
        }

        fn set_expression(&mut self, value: bool) {
            self.expression_result = value;
        }

        fn gate_output(&self) -> bool {
            self.gate.output()
        }
    }
    impl Aircraft for TestAircraft {
        fn update_before_power_distribution(
            &mut self,
            context: &UpdateContext,
            _: &mut Electricity,
        ) {
            self.gate.update(context, self.expression_result);
        }
    }
    impl SimulationElement for TestAircraft {}

    #[test]
    fn when_the_expression_is_false_initially_returns_false() {
        let mut test_bed = SimulationTestBed::new(|_| {
            TestAircraft::new(DelayedPulseTrueLogicGate::new(Duration::from_millis(100)))
        });

        test_bed.run();

        assert!(!test_bed.query(|a| a.gate_output()));
    }

    #[test]
    fn when_the_expression_is_true_returns_false_if_less_than_delay() {
        let mut test_bed = SimulationTestBed::new(|_| {
            TestAircraft::new(DelayedPulseTrueLogicGate::new(Duration::from_millis(100)))
        });

        test_bed.command(|a| a.set_expression(true));
        test_bed.run_with_delta(Duration::from_millis(0));

        assert!(!test_bed.query(|a| a.gate_output()));
    }

    #[test]
    fn when_the_expression_is_false_and_delay_hasnt_passed_returns_false() {
        let mut test_bed = SimulationTestBed::new(|_| {
            TestAircraft::new(DelayedPulseTrueLogicGate::new(Duration::from_millis(10000)))
        });

        test_bed.command(|a| a.set_expression(false));
        test_bed.run();

        assert!(!test_bed.query(|a| a.gate_output()));
    }

    #[test]
    fn when_the_expression_is_true_and_becomes_false_before_delay_has_passed_returns_false_once_delay_passed(
    ) {
        let mut test_bed = SimulationTestBed::new(|_| {
            TestAircraft::new(DelayedPulseTrueLogicGate::new(Duration::from_millis(1000)))
        });

        test_bed.command(|a| a.set_expression(true));
        test_bed.run_with_delta(Duration::from_millis(800));

        test_bed.command(|a| a.set_expression(false));
        test_bed.run_with_delta(Duration::from_millis(300));

        assert!(!test_bed.query(|a| a.gate_output()));
    }

    #[test]
    fn when_the_expression_is_true_and_stays_true_until_delay_has_passed_returns_true_on_one_update_only(
    ) {
        let mut test_bed = SimulationTestBed::new(|_| {
            TestAircraft::new(DelayedPulseTrueLogicGate::new(Duration::from_millis(1000)))
        });

        test_bed.command(|a| a.set_expression(true));
        test_bed.run_with_delta(Duration::from_millis(1200));

        assert!(test_bed.query(|a| a.gate_output()));

        test_bed.run_with_delta(Duration::from_millis(100));

        assert!(!test_bed.query(|a| a.gate_output()));

        test_bed.run_with_delta(Duration::from_millis(1200));

        assert!(!test_bed.query(|a| a.gate_output()));
    }
}
#[cfg(test)]
mod interpolation_tests {
    use super::*;

    const XS1: [f64; 10] = [
        -100.0, -10.0, 10.0, 240.0, 320.0, 435.3, 678.9, 890.3, 10005.0, 203493.7,
    ];

    const YS1: [f64; 10] = [
        -200.0, 10.0, 40.0, -553.0, 238.4, 30423.3, 23000.2, 32000.4, 43200.2, 34.2,
    ];

    #[test]
    fn interpolation_before_first_element_test() {
        // We expect to get first element of YS1
        assert!((interpolation(&XS1, &YS1, -500.0) - YS1[0]).abs() < f64::EPSILON);
    }

    #[test]
    fn interpolation_after_last_element_test() {
        // We expect to get last element of YS1
        assert!(
            (interpolation(&XS1, &YS1, 100000000.0) - *YS1.last().unwrap()).abs() < f64::EPSILON
        );
    }

    #[test]
    fn interpolation_first_element_test() {
        // Giving first element of X tab we expect first of Y tab
        assert!(
            (interpolation(&XS1, &YS1, *XS1.first().unwrap()) - *YS1.first().unwrap()).abs()
                < f64::EPSILON
        );
    }

    #[test]
    fn interpolation_last_element_test() {
        // Giving last element of X tab we expect last of Y tab
        assert!(
            (interpolation(&XS1, &YS1, *XS1.last().unwrap()) - *YS1.last().unwrap()).abs()
                < f64::EPSILON
        );
    }

    #[test]
    fn interpolation_middle_element_test() {
        let res = interpolation(&XS1, &YS1, 358.0);
        assert!((res - 10186.589).abs() < 0.001);
    }

    #[test]
    fn interpolation_last_segment_element_test() {
        let res = interpolation(&XS1, &YS1, 22200.0);
        assert!((res - 40479.579).abs() < 0.001);
    }

    #[test]
    fn interpolation_first_segment_element_test() {
        let res = interpolation(&XS1, &YS1, -50.0);
        assert!((res - (-83.3333)).abs() < 0.001);
    }
}

#[cfg(test)]
mod calculate_towards_target_temperature_tests {
    use super::*;
    use ntest::assert_about_eq;

    #[test]
    fn when_current_equals_target_returns_current() {
        let temperature = ThermodynamicTemperature::new::<degree_celsius>(10.);
        let result = calculate_towards_target_temperature(
            temperature,
            temperature,
            1.,
            Duration::from_secs(1),
        );

        assert_eq!(result, temperature);
    }

    #[test]
    fn when_current_less_than_target_moves_towards_target() {
        let result = calculate_towards_target_temperature(
            ThermodynamicTemperature::new::<degree_celsius>(10.),
            ThermodynamicTemperature::new::<degree_celsius>(15.),
            1.,
            Duration::from_secs(1),
        );

        assert_about_eq!(result.get::<degree_celsius>(), 11.);
    }

    #[test]
    fn when_current_slightly_less_than_target_does_not_overshoot_target() {
        let result = calculate_towards_target_temperature(
            ThermodynamicTemperature::new::<degree_celsius>(14.9),
            ThermodynamicTemperature::new::<degree_celsius>(15.),
            1.,
            Duration::from_secs(1),
        );

        assert_about_eq!(result.get::<degree_celsius>(), 15.);
    }

    #[test]
    fn when_current_more_than_target_moves_towards_target() {
        let result = calculate_towards_target_temperature(
            ThermodynamicTemperature::new::<degree_celsius>(15.),
            ThermodynamicTemperature::new::<degree_celsius>(10.),
            1.,
            Duration::from_secs(1),
        );

        assert_about_eq!(result.get::<degree_celsius>(), 14.);
    }

    #[test]
    fn when_current_slightly_more_than_target_does_not_undershoot_target() {
        let result = calculate_towards_target_temperature(
            ThermodynamicTemperature::new::<degree_celsius>(10.1),
            ThermodynamicTemperature::new::<degree_celsius>(10.),
            1.,
            Duration::from_secs(1),
        );

        assert_about_eq!(result.get::<degree_celsius>(), 10.);
    }
}

#[cfg(test)]
mod electrical_bus_type_tests {
    use super::ElectricalBusType;

    #[test]
    fn get_name_returns_name() {
        assert_eq!(ElectricalBusType::AlternatingCurrent(2).to_string(), "AC_2");
        assert_eq!(
            ElectricalBusType::AlternatingCurrentEssential.to_string(),
            "AC_ESS"
        );
        assert_eq!(
            ElectricalBusType::AlternatingCurrentEssentialShed.to_string(),
            "AC_ESS_SHED"
        );
        assert_eq!(
            ElectricalBusType::AlternatingCurrentStaticInverter.to_string(),
            "AC_STAT_INV"
        );
        assert_eq!(ElectricalBusType::DirectCurrent(2).to_string(), "DC_2");
        assert_eq!(
            ElectricalBusType::DirectCurrentEssential.to_string(),
            "DC_ESS"
        );
        assert_eq!(
            ElectricalBusType::DirectCurrentEssentialShed.to_string(),
            "DC_ESS_SHED"
        );
        assert_eq!(
            ElectricalBusType::DirectCurrentBattery.to_string(),
            "DC_BAT"
        );
        assert_eq!(
            ElectricalBusType::DirectCurrentHot(2).to_string(),
            "DC_HOT_2"
        );
    }
}

#[cfg(test)]
mod average_tests {
    use super::*;

    #[test]
    fn average_returns_average() {
        let iterator = [
            Pressure::new::<hectopascal>(100.),
            Pressure::new::<hectopascal>(200.),
            Pressure::new::<hectopascal>(300.),
        ];

        let average: Pressure = iterator.iter().average();
        assert_eq!(average, Pressure::new::<hectopascal>(200.));
    }
}<|MERGE_RESOLUTION|>--- conflicted
+++ resolved
@@ -96,7 +96,6 @@
     fn uncorrected_n2(&self) -> Ratio;
 }
 
-<<<<<<< HEAD
 pub trait Cabin {
     fn altitude(&self) -> Length;
     fn pressure(&self) -> Pressure;
@@ -114,7 +113,8 @@
 
 pub trait GroundSpeed {
     fn ground_speed(&self) -> Velocity;
-=======
+}
+
 #[derive(Clone, Copy, Debug, PartialEq)]
 pub enum HydraulicColor {
     Green,
@@ -129,7 +129,6 @@
             Self::Yellow => write!(f, "YELLOW"),
         }
     }
->>>>>>> bcedb86e
 }
 
 /// The common types of electrical buses within Airbus aircraft.
