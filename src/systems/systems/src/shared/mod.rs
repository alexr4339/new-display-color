use crate::{
    electrical::{ElectricalElement, ElectricitySource, Potential},
    simulation::UpdateContext,
};
use num_derive::FromPrimitive;
use std::{cell::Ref, fmt::Display, time::Duration};
use uom::si::{f64::*, thermodynamic_temperature::degree_celsius};

mod random;
pub use random::*;

pub trait AuxiliaryPowerUnitElectrical:
    ControllerSignal<ContactorSignal> + ApuAvailable + ElectricalElement + ElectricitySource
{
    fn output_within_normal_parameters(&self) -> bool;
}

pub trait ApuAvailable {
    fn is_available(&self) -> bool;
}

pub trait EngineFirePushButtons {
    /// Indicates if the fire push button of the given engine is released.
    fn is_released(&self, engine_number: usize) -> bool;
}

pub trait EmergencyElectricalRatPushButton {
    fn is_pressed(&self) -> bool;
}
pub trait EmergencyElectricalState {
    fn is_in_emergency_elec(&self) -> bool;
}

pub trait ApuMaster {
    fn master_sw_is_on(&self) -> bool;
}

pub trait ApuStart {
    fn start_is_on(&self) -> bool;
}

pub trait RamAirTurbineHydraulicLoopPressurised {
    fn is_rat_hydraulic_loop_pressurised(&self) -> bool;
}

pub trait LandingGearRealPosition {
    fn is_up_and_locked(&self) -> bool;
    fn is_down_and_locked(&self) -> bool;
}

<<<<<<< HEAD
pub trait LgciuWeightOnWheels {
    fn right_gear_compressed(&self, treat_ext_pwr_as_ground: bool) -> bool;
    fn right_gear_extended(&self, treat_ext_pwr_as_ground: bool) -> bool;

    fn left_gear_compressed(&self, treat_ext_pwr_as_ground: bool) -> bool;
    fn left_gear_extended(&self, treat_ext_pwr_as_ground: bool) -> bool;

    fn left_and_right_gear_compressed(&self, treat_ext_pwr_as_ground: bool) -> bool;
    fn left_and_right_gear_extended(&self, treat_ext_pwr_as_ground: bool) -> bool;

    fn nose_gear_compressed(&self, treat_ext_pwr_as_ground: bool) -> bool;
    fn nose_gear_extended(&self, treat_ext_pwr_as_ground: bool) -> bool;
}
pub trait LgciuGearExtension {
    fn all_down_and_locked(&self) -> bool;
    fn all_up_and_locked(&self) -> bool;
}

pub trait LgciuInterface: LgciuWeightOnWheels + LgciuGearExtension {}
=======
pub trait EngineCorrectedN1 {
    fn corrected_n1(&self) -> Ratio;
}
>>>>>>> 9d2c9107

pub trait EngineCorrectedN2 {
    fn corrected_n2(&self) -> Ratio;
}

pub trait EngineUncorrectedN2 {
    fn uncorrected_n2(&self) -> Ratio;
}

/// The common types of electrical buses within Airbus aircraft.
/// These include types such as AC, DC, AC ESS, etc.
#[derive(Clone, Copy, Debug, Eq, Hash, PartialEq)]
pub enum ElectricalBusType {
    AlternatingCurrent(u8),
    AlternatingCurrentEssential,
    AlternatingCurrentEssentialShed,
    AlternatingCurrentStaticInverter,
    AlternatingCurrentGndFltService,
    DirectCurrent(u8),
    DirectCurrentEssential,
    DirectCurrentEssentialShed,
    DirectCurrentBattery,
    DirectCurrentHot(u8),
    DirectCurrentGndFltService,

    /// A sub bus is a subsection of a larger bus. An example of
    /// a sub bus is the A320's 202PP, which is a sub bus of DC BUS 2 (2PP).
    ///
    /// Sub buses represent a very small area of the electrical system. To keep things simple,
    /// they shouldn't be used for the vast majority of situations. Thus, prefer using a main
    /// bus over a sub bus. They do however come in handy when handling very specific situations,
    /// such as the APU STARTER MOTOR which is powered by a smaller section of the DC BAT BUS on the A320.
    /// Implementing this without a sub bus leads to additional work and reduces the commonality in
    /// handling the flow of electricity. In such cases, use the sub bus.
    ///
    /// As sub buses represent such a small area, their state is not exported towards
    /// the simulator.
    Sub(&'static str),
}
impl Display for ElectricalBusType {
    fn fmt(&self, f: &mut std::fmt::Formatter<'_>) -> std::fmt::Result {
        match self {
            ElectricalBusType::AlternatingCurrent(number) => write!(f, "AC_{}", number),
            ElectricalBusType::AlternatingCurrentEssential => write!(f, "AC_ESS"),
            ElectricalBusType::AlternatingCurrentEssentialShed => write!(f, "AC_ESS_SHED"),
            ElectricalBusType::AlternatingCurrentStaticInverter => write!(f, "AC_STAT_INV"),
            ElectricalBusType::AlternatingCurrentGndFltService => write!(f, "AC_GND_FLT_SVC"),
            ElectricalBusType::DirectCurrent(number) => write!(f, "DC_{}", number),
            ElectricalBusType::DirectCurrentEssential => write!(f, "DC_ESS"),
            ElectricalBusType::DirectCurrentEssentialShed => write!(f, "DC_ESS_SHED"),
            ElectricalBusType::DirectCurrentBattery => write!(f, "DC_BAT"),
            ElectricalBusType::DirectCurrentHot(number) => write!(f, "DC_HOT_{}", number),
            ElectricalBusType::DirectCurrentGndFltService => write!(f, "DC_GND_FLT_SVC"),
            ElectricalBusType::Sub(name) => write!(f, "SUB_{}", name),
        }
    }
}

/// Trait through which elements can query the potential and powered state
/// of electrical buses.
pub trait ElectricalBuses {
    /// Returns the potential which is fed to the given bus type.
    fn potential_of(&self, bus_type: ElectricalBusType) -> Ref<Potential>;

    /// Returns whether the given bus type is powered.
    fn is_powered(&self, bus_type: ElectricalBusType) -> bool;

    /// Returns whether any of the given bus types are powered.
    fn any_is_powered(&self, bus_types: &[ElectricalBusType]) -> bool;
}

#[derive(Clone, Copy, Debug, PartialEq, Eq, Hash)]
pub enum PotentialOrigin {
    EngineGenerator(usize),
    ApuGenerator(usize),
    External,
    EmergencyGenerator,
    Battery(usize),
    TransformerRectifier(usize),
    StaticInverter,
}
impl Display for PotentialOrigin {
    fn fmt(&self, f: &mut std::fmt::Formatter<'_>) -> std::fmt::Result {
        match self {
            PotentialOrigin::EngineGenerator(number) => write!(f, "EngineGenerator({})", number),
            PotentialOrigin::ApuGenerator(number) => write!(f, "ApuGenerator({})", number),
            PotentialOrigin::External => write!(f, "ExternalPower"),
            PotentialOrigin::EmergencyGenerator => write!(f, "EmergencyGenerator"),
            PotentialOrigin::Battery(number) => write!(f, "Battery({})", number),
            PotentialOrigin::TransformerRectifier(number) => {
                write!(f, "TransformerRectifier({})", number)
            }
            PotentialOrigin::StaticInverter => write!(f, "StaticInverter"),
        }
    }
}

/// Trait through which elements can query the power consumed throughout the aircraft.
pub trait PowerConsumptionReport {
    /// Returns whether or not the given element is powered.
    fn is_powered(&self, element: &impl ElectricalElement) -> bool;

    /// Returns the total power consumed from the given [PotentialOrigin].
    fn total_consumption_of(&self, potential_origin: PotentialOrigin) -> Power;
}

/// Trait through which elements can consume power from the aircraft's electrical system.
pub trait ConsumePower: PowerConsumptionReport {
    /// Returns the input potential of the given element.
    fn input_of(&self, element: &impl ElectricalElement) -> Ref<Potential>;

    /// Consumes the given amount of power from the potential provided to the element.
    fn consume_from_input(&mut self, element: &impl ElectricalElement, power: Power);

    /// Consumes the given amount of power from the provided electrical bus.
    fn consume_from_bus(&mut self, bus_type: ElectricalBusType, power: Power);
}

pub trait ControllerSignal<S> {
    fn signal(&self) -> Option<S>;
}

pub enum PneumaticValveSignal {
    Open,
    Close,
}

pub trait PneumaticValve {
    fn is_open(&self) -> bool;
}

pub enum ContactorSignal {
    Open,
    Close,
}

#[derive(FromPrimitive)]
pub(crate) enum FwcFlightPhase {
    ElecPwr = 1,
    FirstEngineStarted = 2,
    FirstEngineTakeOffPower = 3,
    AtOrAboveEightyKnots = 4,
    LiftOff = 5,
    AtOrAbove1500Feet = 6,
    AtOrBelow800Feet = 7,
    TouchDown = 8,
    AtOrBelowEightyKnots = 9,
    EnginesShutdown = 10,
}

/// The delay logic gate delays the true result of a given expression by the given amount of time.
/// False results are output immediately.
pub struct DelayedTrueLogicGate {
    delay: Duration,
    expression_result: bool,
    true_duration: Duration,
}
impl DelayedTrueLogicGate {
    pub fn new(delay: Duration) -> DelayedTrueLogicGate {
        DelayedTrueLogicGate {
            delay,
            expression_result: false,
            true_duration: Duration::from_millis(0),
        }
    }

    pub fn update(&mut self, context: &UpdateContext, expression_result: bool) {
        if expression_result {
            self.true_duration += context.delta();
        } else {
            self.true_duration = Duration::from_millis(0);
        }

        self.expression_result = expression_result;
    }

    pub fn output(&self) -> bool {
        self.expression_result && self.delay <= self.true_duration
    }
}

/// The delay pulse logic gate delays the true result of a given expression by the given amount of time.
/// True will be set as output when time delay is over for one update only, then false.
/// False results are output immediately.
pub struct DelayedPulseTrueLogicGate {
    output: bool,
    last_gate_output: bool,
    true_delayed_gate: DelayedTrueLogicGate,
}
impl DelayedPulseTrueLogicGate {
    pub fn new(delay: Duration) -> DelayedPulseTrueLogicGate {
        DelayedPulseTrueLogicGate {
            output: false,
            last_gate_output: false,
            true_delayed_gate: DelayedTrueLogicGate::new(delay),
        }
    }

    pub fn update(&mut self, context: &UpdateContext, expression_result: bool) {
        self.true_delayed_gate.update(&context, expression_result);

        let gate_out = self.true_delayed_gate.output();

        if gate_out && !self.last_gate_output {
            self.output = true;
        } else {
            self.output = false;
        }

        self.last_gate_output = gate_out;
    }

    pub fn output(&self) -> bool {
        self.output
    }
}

/// The delay logic gate delays the false result of a given expression by the given amount of time.
/// True results are output immediately. Starts with a false result state.
pub struct DelayedFalseLogicGate {
    delay: Duration,
    expression_result: bool,
    false_duration: Duration,
}
impl DelayedFalseLogicGate {
    pub fn new(delay: Duration) -> Self {
        Self {
            delay,
            expression_result: false,
            false_duration: delay,
        }
    }

    pub fn update(&mut self, context: &UpdateContext, expression_result: bool) {
        if !expression_result {
            self.false_duration += context.delta();
        } else {
            self.false_duration = Duration::from_millis(0);
        }

        self.expression_result = expression_result;
    }

    pub fn output(&self) -> bool {
        self.expression_result || self.delay > self.false_duration
    }
}

/// Given a current and target temperature, takes a coefficient and delta to
/// determine the new temperature after a certain duration has passed.
pub(crate) fn calculate_towards_target_temperature(
    current: ThermodynamicTemperature,
    target: ThermodynamicTemperature,
    coefficient: f64,
    delta: Duration,
) -> ThermodynamicTemperature {
    if current == target {
        current
    } else if current > target {
        ThermodynamicTemperature::new::<degree_celsius>(
            (current.get::<degree_celsius>() - (coefficient * delta.as_secs_f64()))
                .max(target.get::<degree_celsius>()),
        )
    } else {
        ThermodynamicTemperature::new::<degree_celsius>(
            (current.get::<degree_celsius>() + (coefficient * delta.as_secs_f64()))
                .min(target.get::<degree_celsius>()),
        )
    }
}

// Interpolate values_map_y at point value_at_point in breakpoints break_points_x
pub fn interpolation(xs: &[f64], ys: &[f64], intermediate_x: f64) -> f64 {
    debug_assert!(xs.len() == ys.len());
    debug_assert!(xs.len() >= 2);
    debug_assert!(ys.len() >= 2);

    if intermediate_x <= xs[0] {
        *ys.first().unwrap()
    } else if intermediate_x >= xs[xs.len() - 1] {
        *ys.last().unwrap()
    } else {
        let mut idx: usize = 1;

        while idx < xs.len() - 1 {
            if intermediate_x < xs[idx] {
                break;
            }
            idx += 1;
        }

        ys[idx - 1]
            + (intermediate_x - xs[idx - 1]) / (xs[idx] - xs[idx - 1]) * (ys[idx] - ys[idx - 1])
    }
}

pub fn to_bool(value: f64) -> bool {
    (value - 1.).abs() < f64::EPSILON
}

/// The ratio of flow velocity past a boundary to the local speed of sound.
#[derive(Clone, Copy, Debug, PartialEq, PartialOrd)]
pub struct MachNumber(pub f64);
impl Default for MachNumber {
    fn default() -> Self {
        Self(0.)
    }
}

#[cfg(test)]
mod delayed_true_logic_gate_tests {
    use super::*;
    use crate::electrical::Electricity;
    use crate::simulation::test::{SimulationTestBed, TestBed};
    use crate::simulation::{Aircraft, SimulationElement};

    struct TestAircraft {
        gate: DelayedTrueLogicGate,
        expression_result: bool,
    }
    impl TestAircraft {
        fn new(gate: DelayedTrueLogicGate) -> Self {
            Self {
                gate,
                expression_result: false,
            }
        }

        fn set_expression(&mut self, value: bool) {
            self.expression_result = value;
        }

        fn gate_output(&self) -> bool {
            self.gate.output()
        }
    }
    impl Aircraft for TestAircraft {
        fn update_before_power_distribution(
            &mut self,
            context: &UpdateContext,
            _: &mut Electricity,
        ) {
            self.gate.update(context, self.expression_result);
        }
    }
    impl SimulationElement for TestAircraft {}

    #[test]
    fn when_the_expression_is_false_returns_false() {
        let mut test_bed = SimulationTestBed::new(|_| {
            TestAircraft::new(DelayedTrueLogicGate::new(Duration::from_millis(100)))
        });

        test_bed.run_with_delta(Duration::from_millis(0));
        test_bed.run();

        assert_eq!(test_bed.query(|a| a.gate_output()), false);
    }

    #[test]
    fn when_the_expression_is_true_and_delay_hasnt_passed_returns_false() {
        let mut test_bed = SimulationTestBed::new(|_| {
            TestAircraft::new(DelayedTrueLogicGate::new(Duration::from_millis(10_000)))
        });

        test_bed.command(|a| a.set_expression(true));

        test_bed.run_with_delta(Duration::from_millis(0));
        test_bed.run();

        assert_eq!(test_bed.query(|a| a.gate_output()), false);
    }

    #[test]
    fn when_the_expression_is_true_and_delay_has_passed_returns_true() {
        let mut test_bed = SimulationTestBed::new(|_| {
            TestAircraft::new(DelayedTrueLogicGate::new(Duration::from_millis(100)))
        });

        test_bed.command(|a| a.set_expression(true));

        test_bed.run_with_delta(Duration::from_millis(0));
        test_bed.run();

        assert_eq!(test_bed.query(|a| a.gate_output()), true);
    }

    #[test]
    fn when_the_expression_is_true_and_becomes_false_before_delay_has_passed_returns_false_once_delay_passed(
    ) {
        let mut test_bed = SimulationTestBed::new(|_| {
            TestAircraft::new(DelayedTrueLogicGate::new(Duration::from_millis(1_000)))
        });

        test_bed.command(|a| a.set_expression(true));
        test_bed.run_with_delta(Duration::from_millis(0));
        test_bed.run_with_delta(Duration::from_millis(800));

        test_bed.command(|a| a.set_expression(false));
        test_bed.run_with_delta(Duration::from_millis(100));
        test_bed.run_with_delta(Duration::from_millis(200));

        assert_eq!(test_bed.query(|a| a.gate_output()), false);
    }
}

#[cfg(test)]
mod delayed_false_logic_gate_tests {
    use super::*;
    use crate::electrical::Electricity;
    use crate::simulation::test::{SimulationTestBed, TestBed};
    use crate::simulation::{Aircraft, SimulationElement};

    struct TestAircraft {
        gate: DelayedFalseLogicGate,
        expression_result: bool,
    }
    impl TestAircraft {
        fn new(gate: DelayedFalseLogicGate) -> Self {
            Self {
                gate,
                expression_result: false,
            }
        }

        fn set_expression(&mut self, value: bool) {
            self.expression_result = value;
        }

        fn gate_output(&self) -> bool {
            self.gate.output()
        }
    }
    impl Aircraft for TestAircraft {
        fn update_before_power_distribution(
            &mut self,
            context: &UpdateContext,
            _: &mut Electricity,
        ) {
            self.gate.update(context, self.expression_result);
        }
    }
    impl SimulationElement for TestAircraft {}

    #[test]
    fn when_the_expression_is_false_initially_returns_false() {
        let mut test_bed = SimulationTestBed::new(|_| {
            TestAircraft::new(DelayedFalseLogicGate::new(Duration::from_millis(100)))
        });

        test_bed.run();

        assert_eq!(test_bed.query(|a| a.gate_output()), false);
    }

    #[test]
    fn when_the_expression_is_true_returns_true() {
        let mut test_bed = SimulationTestBed::new(|_| {
            TestAircraft::new(DelayedFalseLogicGate::new(Duration::from_millis(100)))
        });

        test_bed.command(|a| a.set_expression(true));
        test_bed.run();

        assert_eq!(test_bed.query(|a| a.gate_output()), true);
    }

    #[test]
    fn when_the_expression_is_false_and_delay_hasnt_passed_returns_true() {
        let mut test_bed = SimulationTestBed::new(|_| {
            TestAircraft::new(DelayedFalseLogicGate::new(Duration::from_millis(10_000)))
        });

        test_bed.command(|a| a.set_expression(true));
        test_bed.run_with_delta(Duration::from_millis(0));

        test_bed.command(|a| a.set_expression(false));
        test_bed.run();

        assert_eq!(test_bed.query(|a| a.gate_output()), true);
    }

    #[test]
    fn when_the_expression_is_false_and_delay_has_passed_returns_false() {
        let mut test_bed = SimulationTestBed::new(|_| {
            TestAircraft::new(DelayedFalseLogicGate::new(Duration::from_millis(100)))
        });

        test_bed.command(|a| a.set_expression(true));
        test_bed.run_with_delta(Duration::from_millis(0));

        test_bed.command(|a| a.set_expression(false));
        test_bed.run();

        assert_eq!(test_bed.query(|a| a.gate_output()), false);
    }

    #[test]
    fn when_the_expression_is_false_and_becomes_true_before_delay_has_passed_returns_true_once_delay_passed(
    ) {
        let mut test_bed = SimulationTestBed::new(|_| {
            TestAircraft::new(DelayedFalseLogicGate::new(Duration::from_millis(1_000)))
        });

        test_bed.command(|a| a.set_expression(false));
        test_bed.run_with_delta(Duration::from_millis(0));
        test_bed.run_with_delta(Duration::from_millis(800));

        test_bed.command(|a| a.set_expression(true));
        test_bed.run_with_delta(Duration::from_millis(100));
        test_bed.run_with_delta(Duration::from_millis(200));

        assert_eq!(test_bed.query(|a| a.gate_output()), true);
    }
}

#[cfg(test)]
mod delayed_pulse_true_logic_gate_tests {
    use super::*;
    use crate::electrical::Electricity;
    use crate::simulation::test::{SimulationTestBed, TestBed};
    use crate::simulation::{Aircraft, SimulationElement};

    struct TestAircraft {
        gate: DelayedPulseTrueLogicGate,
        expression_result: bool,
    }
    impl TestAircraft {
        fn new(gate: DelayedPulseTrueLogicGate) -> Self {
            Self {
                gate,
                expression_result: false,
            }
        }

        fn set_expression(&mut self, value: bool) {
            self.expression_result = value;
        }

        fn gate_output(&self) -> bool {
            self.gate.output()
        }
    }
    impl Aircraft for TestAircraft {
        fn update_before_power_distribution(
            &mut self,
            context: &UpdateContext,
            _: &mut Electricity,
        ) {
            self.gate.update(context, self.expression_result);
        }
    }
    impl SimulationElement for TestAircraft {}

    #[test]
    fn when_the_expression_is_false_initially_returns_false() {
        let mut test_bed = SimulationTestBed::new(|_| {
            TestAircraft::new(DelayedPulseTrueLogicGate::new(Duration::from_millis(100)))
        });

        test_bed.run();

        assert_eq!(test_bed.query(|a| a.gate_output()), false);
    }

    #[test]
    fn when_the_expression_is_true_returns_false_if_less_than_delay() {
        let mut test_bed = SimulationTestBed::new(|_| {
            TestAircraft::new(DelayedPulseTrueLogicGate::new(Duration::from_millis(100)))
        });

        test_bed.command(|a| a.set_expression(true));
        test_bed.run_with_delta(Duration::from_millis(0));

        assert_eq!(test_bed.query(|a| a.gate_output()), false);
    }

    #[test]
    fn when_the_expression_is_false_and_delay_hasnt_passed_returns_false() {
        let mut test_bed = SimulationTestBed::new(|_| {
            TestAircraft::new(DelayedPulseTrueLogicGate::new(Duration::from_millis(10000)))
        });

        test_bed.command(|a| a.set_expression(false));
        test_bed.run();

        assert_eq!(test_bed.query(|a| a.gate_output()), false);
    }

    #[test]
    fn when_the_expression_is_true_and_becomes_false_before_delay_has_passed_returns_false_once_delay_passed(
    ) {
        let mut test_bed = SimulationTestBed::new(|_| {
            TestAircraft::new(DelayedPulseTrueLogicGate::new(Duration::from_millis(1000)))
        });

        test_bed.command(|a| a.set_expression(true));
        test_bed.run_with_delta(Duration::from_millis(800));

        test_bed.command(|a| a.set_expression(false));
        test_bed.run_with_delta(Duration::from_millis(300));

        assert_eq!(test_bed.query(|a| a.gate_output()), false);
    }

    #[test]
    fn when_the_expression_is_true_and_stays_true_until_delay_has_passed_returns_true_on_one_update_only(
    ) {
        let mut test_bed = SimulationTestBed::new(|_| {
            TestAircraft::new(DelayedPulseTrueLogicGate::new(Duration::from_millis(1000)))
        });

        test_bed.command(|a| a.set_expression(true));
        test_bed.run_with_delta(Duration::from_millis(1200));

        assert_eq!(test_bed.query(|a| a.gate_output()), true);

        test_bed.run_with_delta(Duration::from_millis(100));

        assert_eq!(test_bed.query(|a| a.gate_output()), false);

        test_bed.run_with_delta(Duration::from_millis(1200));

        assert_eq!(test_bed.query(|a| a.gate_output()), false);
    }
}
#[cfg(test)]
mod interpolation_tests {
    use super::*;

    const XS1: [f64; 10] = [
        -100.0, -10.0, 10.0, 240.0, 320.0, 435.3, 678.9, 890.3, 10005.0, 203493.7,
    ];

    const YS1: [f64; 10] = [
        -200.0, 10.0, 40.0, -553.0, 238.4, 30423.3, 23000.2, 32000.4, 43200.2, 34.2,
    ];

    #[test]
    fn interpolation_before_first_element_test() {
        // We expect to get first element of YS1
        assert!((interpolation(&XS1, &YS1, -500.0) - YS1[0]).abs() < f64::EPSILON);
    }

    #[test]
    fn interpolation_after_last_element_test() {
        // We expect to get last element of YS1
        assert!(
            (interpolation(&XS1, &YS1, 100000000.0) - *YS1.last().unwrap()).abs() < f64::EPSILON
        );
    }

    #[test]
    fn interpolation_first_element_test() {
        // Giving first element of X tab we expect first of Y tab
        assert!(
            (interpolation(&XS1, &YS1, *XS1.first().unwrap()) - *YS1.first().unwrap()).abs()
                < f64::EPSILON
        );
    }

    #[test]
    fn interpolation_last_element_test() {
        // Giving last element of X tab we expect last of Y tab
        assert!(
            (interpolation(&XS1, &YS1, *XS1.last().unwrap()) - *YS1.last().unwrap()).abs()
                < f64::EPSILON
        );
    }

    #[test]
    fn interpolation_middle_element_test() {
        let res = interpolation(&XS1, &YS1, 358.0);
        assert!((res - 10186.589).abs() < 0.001);
    }

    #[test]
    fn interpolation_last_segment_element_test() {
        let res = interpolation(&XS1, &YS1, 22200.0);
        assert!((res - 40479.579).abs() < 0.001);
    }

    #[test]
    fn interpolation_first_segment_element_test() {
        let res = interpolation(&XS1, &YS1, -50.0);
        assert!((res - (-83.3333)).abs() < 0.001);
    }
}

#[cfg(test)]
mod calculate_towards_target_temperature_tests {
    use super::*;
    use ntest::assert_about_eq;

    #[test]
    fn when_current_equals_target_returns_current() {
        let temperature = ThermodynamicTemperature::new::<degree_celsius>(10.);
        let result = calculate_towards_target_temperature(
            temperature,
            temperature,
            1.,
            Duration::from_secs(1),
        );

        assert_eq!(result, temperature);
    }

    #[test]
    fn when_current_less_than_target_moves_towards_target() {
        let result = calculate_towards_target_temperature(
            ThermodynamicTemperature::new::<degree_celsius>(10.),
            ThermodynamicTemperature::new::<degree_celsius>(15.),
            1.,
            Duration::from_secs(1),
        );

        assert_about_eq!(result.get::<degree_celsius>(), 11.);
    }

    #[test]
    fn when_current_slightly_less_than_target_does_not_overshoot_target() {
        let result = calculate_towards_target_temperature(
            ThermodynamicTemperature::new::<degree_celsius>(14.9),
            ThermodynamicTemperature::new::<degree_celsius>(15.),
            1.,
            Duration::from_secs(1),
        );

        assert_about_eq!(result.get::<degree_celsius>(), 15.);
    }

    #[test]
    fn when_current_more_than_target_moves_towards_target() {
        let result = calculate_towards_target_temperature(
            ThermodynamicTemperature::new::<degree_celsius>(15.),
            ThermodynamicTemperature::new::<degree_celsius>(10.),
            1.,
            Duration::from_secs(1),
        );

        assert_about_eq!(result.get::<degree_celsius>(), 14.);
    }

    #[test]
    fn when_current_slightly_more_than_target_does_not_undershoot_target() {
        let result = calculate_towards_target_temperature(
            ThermodynamicTemperature::new::<degree_celsius>(10.1),
            ThermodynamicTemperature::new::<degree_celsius>(10.),
            1.,
            Duration::from_secs(1),
        );

        assert_about_eq!(result.get::<degree_celsius>(), 10.);
    }
}

#[cfg(test)]
mod electrical_bus_type_tests {
    use super::ElectricalBusType;

    #[test]
    fn get_name_returns_name() {
        assert_eq!(ElectricalBusType::AlternatingCurrent(2).to_string(), "AC_2");
        assert_eq!(
            ElectricalBusType::AlternatingCurrentEssential.to_string(),
            "AC_ESS"
        );
        assert_eq!(
            ElectricalBusType::AlternatingCurrentEssentialShed.to_string(),
            "AC_ESS_SHED"
        );
        assert_eq!(
            ElectricalBusType::AlternatingCurrentStaticInverter.to_string(),
            "AC_STAT_INV"
        );
        assert_eq!(ElectricalBusType::DirectCurrent(2).to_string(), "DC_2");
        assert_eq!(
            ElectricalBusType::DirectCurrentEssential.to_string(),
            "DC_ESS"
        );
        assert_eq!(
            ElectricalBusType::DirectCurrentEssentialShed.to_string(),
            "DC_ESS_SHED"
        );
        assert_eq!(
            ElectricalBusType::DirectCurrentBattery.to_string(),
            "DC_BAT"
        );
        assert_eq!(
            ElectricalBusType::DirectCurrentHot(2).to_string(),
            "DC_HOT_2"
        );
    }
}<|MERGE_RESOLUTION|>--- conflicted
+++ resolved
@@ -48,7 +48,6 @@
     fn is_down_and_locked(&self) -> bool;
 }
 
-<<<<<<< HEAD
 pub trait LgciuWeightOnWheels {
     fn right_gear_compressed(&self, treat_ext_pwr_as_ground: bool) -> bool;
     fn right_gear_extended(&self, treat_ext_pwr_as_ground: bool) -> bool;
@@ -68,11 +67,9 @@
 }
 
 pub trait LgciuInterface: LgciuWeightOnWheels + LgciuGearExtension {}
-=======
 pub trait EngineCorrectedN1 {
     fn corrected_n1(&self) -> Ratio;
 }
->>>>>>> 9d2c9107
 
 pub trait EngineCorrectedN2 {
     fn corrected_n2(&self) -> Ratio;
