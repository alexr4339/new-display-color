--- conflicted
+++ resolved
@@ -3,19 +3,10 @@
     overhead::{IndicationLight, OnOffFaultPushButton},
     shared::{
         arinc429::{Arinc429Word, SignStatus},
-<<<<<<< HEAD
-<<<<<<< HEAD
-        MachNumber,
-        AirDataSource,
-=======
-        GroundSpeed, MachNumber,
->>>>>>> 378bd10f821e5050e299d49f5c47fcab75b6740a
-=======
         MachNumber,
         AirDataSource,
         GroundSpeed,
 
->>>>>>> ba331d2d
     },
     simulation::{
         Read, Reader, SimulationElement, SimulationElementVisitor, SimulatorReader,
@@ -747,7 +738,6 @@
 impl ComputedAirspeedSource for AirDataReference {
     fn computed_airspeed(&self) -> Arinc429Word<Velocity> {
         self.computed_airspeed.into()
-<<<<<<< HEAD
     }
 }
 
@@ -757,17 +747,6 @@
     }
 }
 
-=======
-    }
-}
-
-impl AlphaSource for AirDataReference {
-    fn alpha(&self) -> Arinc429Word<Angle> {
-        self.alpha.into()
-    }
-}
-
->>>>>>> ba331d2d
 impl AirDataSource for AirDataInertialReferenceUnit {
     fn computed_airspeed(&self) -> Arinc429Word<Velocity> {
         self.computed_airspeed()
