use super::{
    air_intake_flap::AirIntakeFlapSignal, AirIntakeFlap, ApuStartMotor,
    AuxiliaryPowerUnitFireOverheadPanel, AuxiliaryPowerUnitOverheadPanel, FuelPressureSwitch,
    Turbine, TurbineSignal, TurbineState,
};
use crate::{
    shared::{
<<<<<<< HEAD
        ApuBleedAirValveSignal, ApuMaster, ApuStart, ConsumePower, ContactorSignal,
        ControllerSignal, ElectricalBusType, ElectricalBuses, PneumaticValve,
=======
        arinc429::SignStatus, ApuMaster, ApuStart, ConsumePower, ContactorSignal, ControllerSignal,
        ElectricalBusType, ElectricalBuses, PneumaticValve, PneumaticValveSignal,
>>>>>>> ede8f321
    },
    simulation::{SimulationElement, SimulatorWriter, UpdateContext, Write},
};
use std::time::Duration;
use uom::si::{
    f64::*, length::foot, power::watt, pressure::psi, ratio::percent,
    thermodynamic_temperature::degree_celsius,
};

pub(super) struct ElectronicControlBox {
    powered_by: ElectricalBusType,
    is_powered: bool,
    turbine_state: TurbineState,
    master_is_on: bool,
    start_is_on: bool,
    start_motor_is_powered: bool,
    n: Ratio,
    bleed_is_on: bool,
    bleed_air_valve_last_open_time_ago: Duration,
    bleed_air_pressure: Pressure,
    fault: Option<ApuFault>,
    air_intake_flap_open_amount: Ratio,
    egt: ThermodynamicTemperature,
    egt_warning_temperature: ThermodynamicTemperature,
    n_above_95_duration: Duration,
    fire_button_is_released: bool,
}
impl ElectronicControlBox {
    const RUNNING_WARNING_EGT: f64 = 682.;
    const START_MOTOR_POWERED_UNTIL_N: f64 = 55.;
    pub const BLEED_AIR_COOLDOWN_DURATION_MILLIS: u64 = 120000;

    pub fn new(powered_by: ElectricalBusType) -> Self {
        ElectronicControlBox {
            powered_by,
            is_powered: false,
            turbine_state: TurbineState::Shutdown,
            master_is_on: false,
            start_is_on: false,
            start_motor_is_powered: false,
            n: Ratio::new::<percent>(0.),
            bleed_is_on: false,
            bleed_air_valve_last_open_time_ago: Duration::from_secs(1000),
            bleed_air_pressure: Pressure::new::<psi>(0.),
            fault: None,
            air_intake_flap_open_amount: Ratio::new::<percent>(0.),
            egt: ThermodynamicTemperature::new::<degree_celsius>(0.),
            egt_warning_temperature: ThermodynamicTemperature::new::<degree_celsius>(
                ElectronicControlBox::RUNNING_WARNING_EGT,
            ),
            n_above_95_duration: Duration::from_secs(0),
            fire_button_is_released: false,
        }
    }

    pub fn is_on(&self) -> bool {
        self.is_powered
            && (self.master_is_on
                || (self.air_intake_flap_open_amount.get::<percent>() - 0.).abs() > f64::EPSILON
                || self.turbine_state != TurbineState::Shutdown)
    }

    fn is_powered_by_apu_itself(&self) -> bool {
        self.n().get::<percent>() > 70.
    }

    pub fn update_overhead_panel_state(
        &mut self,
        overhead: &AuxiliaryPowerUnitOverheadPanel,
        fire_overhead: &AuxiliaryPowerUnitFireOverheadPanel,
        apu_bleed_is_on: bool,
    ) {
        self.master_is_on = overhead.master_sw_is_on();
        self.start_is_on = overhead.start_is_on();
        self.bleed_is_on = apu_bleed_is_on;
        self.fire_button_is_released = fire_overhead.fire_button_is_released();
        if fire_overhead.fire_button_is_released() {
            self.fault = Some(ApuFault::ApuFire);
        }
    }

    pub fn update_air_intake_flap_state(&mut self, air_intake_flap: &AirIntakeFlap) {
        self.air_intake_flap_open_amount = air_intake_flap.open_amount();
    }

    pub fn update_start_motor_state(&mut self, start_motor: &impl ApuStartMotor) {
        self.start_motor_is_powered = start_motor.is_powered();

        if matches!(
            <ElectronicControlBox as ControllerSignal<ContactorSignal>>::signal(&self),
            Some(ContactorSignal::Close)
        ) && !self.start_motor_is_powered
        {
            self.fault = Some(ApuFault::DcPowerLoss);
        }
    }

    pub fn update(&mut self, context: &UpdateContext, turbine: &dyn Turbine) {
        self.n = turbine.n();
        self.egt = turbine.egt();
        self.turbine_state = turbine.state();
        self.bleed_air_pressure = turbine.bleed_air_pressure();
        self.egt_warning_temperature =
            ElectronicControlBox::calculate_egt_warning_temperature(context, &self.turbine_state);

        if self.n.get::<percent>() > 95. {
            self.n_above_95_duration += context.delta();
        } else {
            self.n_above_95_duration = Duration::from_secs(0);
        }

        if !self.is_on() {
            self.fault = None;
        }
    }

    pub fn update_bleed_air_valve_state(
        &mut self,
        context: &UpdateContext,
        bleed_air_valve: &impl PneumaticValve,
    ) {
        if bleed_air_valve.is_open() {
            self.bleed_air_valve_last_open_time_ago = Duration::from_secs(0);
        } else {
            self.bleed_air_valve_last_open_time_ago += context.delta();
        }
    }

    pub fn update_fuel_pressure_switch_state(&mut self, fuel_pressure_switch: &FuelPressureSwitch) {
        if self.fault == None
            && 3. <= self.n.get::<percent>()
            && !fuel_pressure_switch.has_pressure()
        {
            self.fault = Some(ApuFault::FuelLowPressure);
        }
    }

    fn calculate_egt_warning_temperature(
        context: &UpdateContext,
        turbine_state: &TurbineState,
    ) -> ThermodynamicTemperature {
        let running_warning_temperature = ThermodynamicTemperature::new::<degree_celsius>(
            ElectronicControlBox::RUNNING_WARNING_EGT,
        );
        match turbine_state {
            TurbineState::Shutdown => running_warning_temperature,
            TurbineState::Starting => {
                const STARTING_WARNING_EGT_BELOW_25000_FEET: f64 = 900.;
                const STARTING_WARNING_EGT_AT_OR_ABOVE_25000_FEET: f64 = 982.;
                if context.indicated_altitude().get::<foot>() < 25_000. {
                    ThermodynamicTemperature::new::<degree_celsius>(
                        STARTING_WARNING_EGT_BELOW_25000_FEET,
                    )
                } else {
                    ThermodynamicTemperature::new::<degree_celsius>(
                        STARTING_WARNING_EGT_AT_OR_ABOVE_25000_FEET,
                    )
                }
            }
            TurbineState::Running => running_warning_temperature,
            TurbineState::Stopping => running_warning_temperature,
        }
    }

    /// Indicates if a fault has occurred which would cause the
    /// MASTER SW fault light to turn on.
    pub fn has_fault(&self) -> bool {
        self.fault.is_some()
    }

    pub fn is_auto_shutdown(&self) -> bool {
        !self.is_emergency_shutdown() && self.has_fault()
    }

    pub fn is_emergency_shutdown(&self) -> bool {
        self.fault == Some(ApuFault::ApuFire)
    }

    pub fn is_inoperable(&self) -> bool {
        self.has_fault() || self.fire_button_is_released
    }

    pub fn has_fuel_low_pressure_fault(&self) -> bool {
        if let Some(fault) = self.fault {
            fault == ApuFault::FuelLowPressure
        } else {
            false
        }
    }

    pub fn bleed_air_valve_was_open_in_last(&self, duration: Duration) -> bool {
        self.bleed_air_valve_last_open_time_ago <= duration
    }

    pub fn is_available(&self) -> bool {
        !self.has_fault()
            && ((self.turbine_state == TurbineState::Starting
                && (Duration::from_secs(2) <= self.n_above_95_duration
                    || self.n.get::<percent>() > 99.5))
                || (self.turbine_state != TurbineState::Starting && self.n.get::<percent>() > 95.))
    }

    pub fn egt_caution_temperature(&self) -> ThermodynamicTemperature {
        const WARNING_TO_CAUTION_DIFFERENCE: f64 = 33.;
        ThermodynamicTemperature::new::<degree_celsius>(
            self.egt_warning_temperature.get::<degree_celsius>() - WARNING_TO_CAUTION_DIFFERENCE,
        )
    }

    pub fn n(&self) -> Ratio {
        self.n
    }

    pub fn is_starting(&self) -> bool {
        self.turbine_state == TurbineState::Starting
    }

    fn air_intake_flap_is_fully_open(&self) -> bool {
        (self.air_intake_flap_open_amount.get::<percent>() - 100.).abs() < f64::EPSILON
    }
}
/// APU start Motor contactors controller
impl ControllerSignal<ContactorSignal> for ElectronicControlBox {
    fn signal(&self) -> Option<ContactorSignal> {
        if !self.is_on() {
            return None;
        }

        if self.is_inoperable() {
            return Some(ContactorSignal::Open);
        }

        match self.turbine_state {
            TurbineState::Shutdown
                if {
                    self.master_is_on && self.start_is_on && self.air_intake_flap_is_fully_open()
                } =>
            {
                Some(ContactorSignal::Close)
            }
            TurbineState::Starting
                if {
                    self.turbine_state == TurbineState::Starting
                        && self.n.get::<percent>() < Self::START_MOTOR_POWERED_UNTIL_N
                } =>
            {
                Some(ContactorSignal::Close)
            }
            _ => Some(ContactorSignal::Open),
        }
    }
}
impl ControllerSignal<AirIntakeFlapSignal> for ElectronicControlBox {
    fn signal(&self) -> Option<AirIntakeFlapSignal> {
        if !self.is_on() {
            None
        } else if match self.turbine_state {
            TurbineState::Shutdown => self.master_is_on,
            TurbineState::Starting => true,
            // While running, the air intake flap remains open.
            TurbineState::Running => true,
            // Manual shutdown sequence: the air intake flap closes at N = 7%.
            TurbineState::Stopping => self.master_is_on || 7. <= self.n.get::<percent>(),
        } {
            Some(AirIntakeFlapSignal::Open)
        } else {
            Some(AirIntakeFlapSignal::Close)
        }
    }
}
impl ControllerSignal<TurbineSignal> for ElectronicControlBox {
    fn signal(&self) -> Option<TurbineSignal> {
        if !self.is_on() {
            return None;
        }

        if self.is_auto_shutdown()
            || self.is_emergency_shutdown()
            || (!self.master_is_on
                && self.turbine_state != TurbineState::Starting
                && !self.bleed_air_valve_was_open_in_last(Duration::from_millis(
                    ElectronicControlBox::BLEED_AIR_COOLDOWN_DURATION_MILLIS,
                )))
        {
            Some(TurbineSignal::Stop)
        } else if self.start_motor_is_powered
            || self.n.get::<percent>() >= Self::START_MOTOR_POWERED_UNTIL_N
        {
            Some(TurbineSignal::StartOrContinue)
        } else {
            None
        }
    }
}
/// Bleed air valve controller
impl ControllerSignal<ApuBleedAirValveSignal> for ElectronicControlBox {
    fn signal(&self) -> Option<ApuBleedAirValveSignal> {
        if !self.is_on() {
            None
        } else if self.fault != Some(ApuFault::ApuFire)
            && self.master_is_on
            && self.n.get::<percent>() > 95.
            && self.bleed_is_on
        {
            Some(ApuBleedAirValveSignal::Open)
        } else {
            Some(ApuBleedAirValveSignal::Close)
        }
    }
}
impl SimulationElement for ElectronicControlBox {
    fn write(&self, writer: &mut SimulatorWriter) {
        let ssm = if self.is_on() {
            SignStatus::NormalOperation
        } else {
            SignStatus::FailureWarning
        };

        // For sound and effects.
        writer.write("APU_N_RAW", self.n());

        writer.write_arinc429("APU_N", self.n(), ssm);
        writer.write_arinc429("APU_EGT", self.egt, ssm);
        writer.write_arinc429("APU_EGT_CAUTION", self.egt_caution_temperature(), ssm);
        writer.write_arinc429("APU_EGT_WARNING", self.egt_warning_temperature, ssm);
        writer.write_arinc429(
            "APU_LOW_FUEL_PRESSURE_FAULT",
            self.has_fuel_low_pressure_fault(),
            ssm,
        );
        writer.write_arinc429(
            "APU_FLAP_FULLY_OPEN",
            self.air_intake_flap_is_fully_open(),
            ssm,
        );

        writer.write_when(is_on, "APU_BLEED_AIR_PRESSURE", self.bleed_air_pressure);

        // Flight Warning Computer related information.
        writer.write("ECAM_INOP_SYS_APU", self.is_inoperable());
        writer.write("APU_IS_AUTO_SHUTDOWN", self.is_auto_shutdown());
        writer.write("APU_IS_EMERGENCY_SHUTDOWN", self.is_emergency_shutdown());
    }

    fn receive_power(&mut self, buses: &impl ElectricalBuses) {
        self.is_powered = self.is_powered_by_apu_itself() || buses.is_powered(self.powered_by);
    }

    fn consume_power<T: ConsumePower>(&mut self, _: &UpdateContext, consumption: &mut T) {
        if !self.is_powered_by_apu_itself() && self.is_on() {
            consumption.consume_from_bus(self.powered_by, Power::new::<watt>(105.))
        }
    }
}

#[derive(Clone, Copy, Debug, PartialEq)]
enum ApuFault {
    ApuFire,
    FuelLowPressure,
    DcPowerLoss,
}<|MERGE_RESOLUTION|>--- conflicted
+++ resolved
@@ -5,13 +5,8 @@
 };
 use crate::{
     shared::{
-<<<<<<< HEAD
-        ApuBleedAirValveSignal, ApuMaster, ApuStart, ConsumePower, ContactorSignal,
-        ControllerSignal, ElectricalBusType, ElectricalBuses, PneumaticValve,
-=======
-        arinc429::SignStatus, ApuMaster, ApuStart, ConsumePower, ContactorSignal, ControllerSignal,
-        ElectricalBusType, ElectricalBuses, PneumaticValve, PneumaticValveSignal,
->>>>>>> ede8f321
+        arinc429::SignStatus, ApuBleedAirValveSignal, ApuMaster, ApuStart, ConsumePower,
+        ContactorSignal, ControllerSignal, ElectricalBusType, ElectricalBuses, PneumaticValve,
     },
     simulation::{SimulationElement, SimulatorWriter, UpdateContext, Write},
 };
