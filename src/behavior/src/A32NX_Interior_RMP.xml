--- conflicted
+++ resolved
@@ -142,28 +142,16 @@
                  <POTENTIOMETER>7</POTENTIOMETER>
                 <EMISSIVE_CODE type="rnp" return="number">
                     let indicatorsPowered = #INDICATORS_POWERED, bool#;
-<<<<<<< HEAD
-=======
-                    let id = #ID, number#;
->>>>>>> 5fdd9ff6
                     alias toggleSwitch = (L:A32NX_RMP_#SIDE#_TOGGLE_SWITCH, bool);
                     alias selectedModeLeft = (L:A32NX_RMP_L_SELECTED_MODE, number);
                     alias selectedModeRight = (L:A32NX_RMP_R_SELECTED_MODE, number);
                     alias annunciatorLight = (L:A32NX_OVHD_INTLT_ANN, number);
                     let emissiveDim = if annunciatorLight == 2 { 0.05 } else { 1 };
                     // @todo abnormal defined differently with NAV modes available.
-<<<<<<< HEAD
                     let rmpLeftAbnormal = (selectedModeLeft &gt; 1 and selectedModeLeft &lt; 6);
                     let rmpRightAbnormal = (selectedModeRight != 2 and selectedModeRight &lt; 6);
 
                     (if (toggleSwitch and (rmpLeftAbnormal or rmpRightAbnormal) or (annunciatorLight == 0)) and indicatorsPowered {
-=======
-                    let rmpLeftAbnormal = selectedModeLeft != 1 or selectedModeRight == 1;
-                    let rmpRightAbnormal = selectedModeRight != 2 or selectedModeLeft == 2;
-                    let sideLeftCheck = id == 1;
-                    let sideRightCheck = id == 2;
-                    (if (toggleSwitch and ((rmpLeftAbnormal and sideLeftCheck) or (rmpRightAbnormal and sideRightCheck)) or (annunciatorLight == 0)) and indicatorsPowered {
->>>>>>> 5fdd9ff6
                         1 * emissiveDim
                     } else {
                         0
@@ -185,18 +173,10 @@
                     alias annunciatorLight = (L:A32NX_OVHD_INTLT_ANN, number);
                     let emissiveDim = if annunciatorLight == 2 { 0.05 } else { 1 };
                     // @todo abnormal defined differently with NAV modes available.
-<<<<<<< HEAD
                     let rmpLeftAbnormal = (selectedModeLeft &gt; 1 and selectedModeLeft &lt; 6);
                     let rmpRightAbnormal = (selectedModeRight != 2 and selectedModeRight &lt; 6);
 
                     (if (toggleSwitch and (rmpLeftAbnormal or rmpRightAbnormal) or (annunciatorLight == 0)) and indicatorsPowered {
-=======
-                    let rmpLeftAbnormal = selectedModeLeft != 1 or selectedModeRight == 1;
-                    let rmpRightAbnormal = selectedModeRight != 2 or selectedModeLeft == 2;
-                    let sideLeftCheck = id == 1;
-                    let sideRightCheck = id == 2;
-                    (if (toggleSwitch and ((rmpLeftAbnormal and sideLeftCheck) or (rmpRightAbnormal and sideRightCheck)) or (annunciatorLight == 0)) and indicatorsPowered {
->>>>>>> 5fdd9ff6
                         1 * emissiveDim
                     } else {
                         0
