// Copyright (c) 2022 FlyByWire Simulations
// SPDX-License-Identifier: GPL-3.0

#include "FlyPadBackend.h"
#include <unistd.h>
#include "ATCServices/ATCServices.h"
#include "Aircraft/AircraftPreset.h"
#include "Lighting/LightPreset.h"
#include "Pushback/Pushback.h"

FlyPadBackend FLYPAD_BACKEND;

/**
 * Gauge Callback
 * @see
 * https://docs.flightsimulator.com/html/Content_Configuration/SimObjects/Aircraft_SimO/Instruments/C_C++_Gauges.htm?rhhlterm=_gauge_callback&rhsearch=_gauge_callback
 */
__attribute__((export_name("FlyPadBackend_gauge_callback"))) extern "C" __attribute__((unused)) bool
FlyPadBackend_gauge_callback(__attribute__((unused)) FsContext ctx, int service_id, void* pData) {
  switch (service_id) {
    case PANEL_SERVICE_PRE_INSTALL: {
      return true;
    }
    case PANEL_SERVICE_POST_INSTALL: {
      return FLYPAD_BACKEND.initialize();
    }
    case PANEL_SERVICE_PRE_DRAW: {
      auto drawData = static_cast<sGaugeDrawData*>(pData);
      return FLYPAD_BACKEND.onUpdate(drawData->dt);
    }
    case PANEL_SERVICE_PRE_KILL: {
      return FLYPAD_BACKEND.shutdown();
    }
    default:
      break;
  }
  return false;
}

bool FlyPadBackend::initialize() {
  std::cout << "FLYPAD_BACKEND: Connecting to SimConnect..." << std::endl;

  if (!SUCCEEDED(SimConnect_Open(&hSimConnect, "FlyPadBackend", nullptr, 0, 0, 0))) {
    std::cout << "FLYPAD_BACKEND: SimConnect failed." << std::endl;
    return false;
  }
  isConnected = true;

  // Create submodules and provide pointers to data required structures
  lightPresetPtr = std::make_unique<LightPreset>();
  aircraftPresetPtr = std::make_unique<AircraftPreset>();
  pushbackPtr = std::make_unique<Pushback>(hSimConnect, &pushbackData);
  thirdPartyPtr = std::make_unique<ATCServices>(hSimConnect);

  // Simulation data to local data structure mapping
  HRESULT result = S_OK;
  result &= SimConnect_AddToDataDefinition(hSimConnect, DataStructureIDs::SimulationDataID, "SIMULATION TIME", "NUMBER");
  result &=
      SimConnect_AddToDataDefinition(hSimConnect, DataStructureIDs::SimulationDataID, "COM VOLUME:1", "PERCENT", SIMCONNECT_DATATYPE_INT64);
  result &=
      SimConnect_AddToDataDefinition(hSimConnect, DataStructureIDs::SimulationDataID, "COM VOLUME:2", "PERCENT", SIMCONNECT_DATATYPE_INT64);

  result &=
      SimConnect_AddToDataDefinition(hSimConnect, DataStructureIDs::PushbackDataID, "Pushback Wait", "BOOLEAN", SIMCONNECT_DATATYPE_INT64);
  result &= SimConnect_AddToDataDefinition(hSimConnect, DataStructureIDs::PushbackDataID, "VELOCITY BODY Z", "FEET/SECOND",
                                           SIMCONNECT_DATATYPE_FLOAT64);
  result &= SimConnect_AddToDataDefinition(hSimConnect, DataStructureIDs::PushbackDataID, "ROTATION VELOCITY BODY Y", "FEET/SECOND",
                                           SIMCONNECT_DATATYPE_FLOAT64);
  result &= SimConnect_AddToDataDefinition(hSimConnect, DataStructureIDs::PushbackDataID, "ROTATION ACCELERATION BODY X",
                                           "RADIANS PER SECOND SQUARED", SIMCONNECT_DATATYPE_FLOAT64);
  if (result != S_OK) {
    std::cout << "FLYPAD_BACKEND: Data definition failed! " << std::endl;
    return false;
  }

  result &= SimConnect_MapClientEventToSimEvent(hSimConnect, Events::KEY_TUG_HEADING_EVENT, "KEY_TUG_HEADING");
  result &= SimConnect_MapClientEventToSimEvent(hSimConnect, Events::KEY_TUG_SPEED_EVENT, "KEY_TUG_SPEED");

  if (result != S_OK) {
    std::cout << "FLYPAD_BACKEND: MapClient Events definition failed! " << std::endl;
    return false;
  }

  result &= SimConnect_SubscribeToSystemEvent(hSimConnect, Events::PAUSED, "PAUSED");
  result &= SimConnect_SubscribeToSystemEvent(hSimConnect, Events::UNPAUSED, "UNPAUSED");
  result &= SimConnect_SubscribeToSystemEvent(hSimConnect, Events::SIMSTOP, "SIMSTOP");

  if (result != S_OK) {
    std::cout << "FLYPAD_BACKEND: Subscription to Events definition failed! " << std::endl;
    return false;
  }

  // Do not call SimConnect_CreateClientData since Altitude does it already
  // It would cause errors otherwise
  result &= SimConnect_MapClientDataNameToID(hSimConnect, "IVAO Altitude Data", ClientData::IVAO);
  result &= SimConnect_AddToClientDataDefinition(hSimConnect, DataStructureIDs::IVAODataID, 0, sizeof(ATCServicesDataIVAO));
  result &=
      SimConnect_RequestClientData(hSimConnect, ClientData::IVAO, DataStructureRequestIDs::IVAORequestID, DataStructureIDs::IVAODataID,
                                   SIMCONNECT_CLIENT_DATA_PERIOD_ON_SET, SIMCONNECT_DATA_REQUEST_FLAG_CHANGED);

  if (result != S_OK) {
    std::cout << "FLYPAD_BACKEND: IVAO definition failed! " << std::endl;
    return false;
  }

  result &= SimConnect_MapClientDataNameToID(hSimConnect, "vPILOT FBW", ClientData::VPILOT);
  result &= SimConnect_CreateClientData(hSimConnect, ClientData::VPILOT, sizeof(ATCServicesDataVPILOT),
                                        SIMCONNECT_CREATE_CLIENT_DATA_FLAG_DEFAULT);
  result &= SimConnect_AddToClientDataDefinition(hSimConnect, DataStructureIDs::VPILOTDataID, 0, sizeof(ATCServicesDataVPILOT));
  result &= SimConnect_RequestClientData(hSimConnect, ClientData::VPILOT, DataStructureRequestIDs::VPILOTRequestID,
                                         DataStructureIDs::VPILOTDataID, SIMCONNECT_CLIENT_DATA_PERIOD_ON_SET,
                                         SIMCONNECT_DATA_REQUEST_FLAG_CHANGED);

  if (result != S_OK) {
    std::cout << "FLYPAD_BACKEND: vPilot definition failed! " << std::endl;
    return false;
  }

  if (result == S_OK) {
    // initialize submodules
    lightPresetPtr->initialize();
    aircraftPresetPtr->initialize();
    pushbackPtr->initialize();
    thirdPartyPtr->initialize();

    std::cout << "FLYPAD_BACKEND: SimConnect connected." << std::endl;
  } else {
    std::cout << "FLYPAD_BACKEND: Connection to SimConnect failed." << std::endl;
  }

  return (result == S_OK);
}

bool FlyPadBackend::onUpdate(double deltaTime) {
  if (isConnected) {
    // read simulation data from simconnect
    simConnectRequestData();
    simConnectProcessMessages();

    // detect pause
    if (simulationData.simulationTime == previousSimulationTime || simulationData.simulationTime < 0.2) {
      return true;
    }
    previousSimulationTime = simulationData.simulationTime;

    // update sub modules
    lightPresetPtr->onUpdate(deltaTime);
    aircraftPresetPtr->onUpdate(deltaTime);
    pushbackPtr->onUpdate(deltaTime);
    thirdPartyPtr->onUpdate(simulationData.volumeCOM1, simulationData.volumeCOM2, IVAOData, VPILOTData);

    if (IVAOData) {
      delete IVAOData;
      IVAOData = nullptr;
    }

    if (VPILOTData) {
      delete VPILOTData;
      VPILOTData = nullptr;
    }

    return true;
  }
  return false;
}

bool FlyPadBackend::shutdown() {
  std::cout << "FLYPAD_BACKEND: Disconnecting ..." << std::endl;

  // shutdown suib modules
  lightPresetPtr->shutdown();
  aircraftPresetPtr->shutdown();
  pushbackPtr->shutdown();
  thirdPartyPtr->shutdown();

  isConnected = false;
  unregister_all_named_vars();
  std::cout << "FLYPAD_BACKEND: Disconnected." << std::endl;
  return SUCCEEDED(SimConnect_Close(hSimConnect));
}

bool FlyPadBackend::simConnectRequestData() const {
  HRESULT result = S_OK;

  // Request data for each data structure - remember to increase the request id.
  result &= SimConnect_RequestDataOnSimObject(hSimConnect, DataStructureRequestIDs::SimulationDataRequestID,
                                              DataStructureIDs::SimulationDataID, SIMCONNECT_OBJECT_ID_USER, SIMCONNECT_PERIOD_ONCE);
  result &= SimConnect_RequestDataOnSimObject(hSimConnect, DataStructureRequestIDs::PushbackDataRequestID, DataStructureIDs::PushbackDataID,
                                              SIMCONNECT_OBJECT_ID_USER, SIMCONNECT_PERIOD_ONCE);

  if (result != S_OK) {
    return false;
  }

  return true;
}

void FlyPadBackend::simConnectProcessMessages() {
  DWORD cbData;
  SIMCONNECT_RECV* pData;
  while (SUCCEEDED(SimConnect_GetNextDispatch(hSimConnect, &pData, &cbData))) {
    simConnectProcessDispatchMessage(pData, &cbData);
  }
}

void FlyPadBackend::simConnectProcessSimObjectData(const SIMCONNECT_RECV_SIMOBJECT_DATA* data) {
  // process depending on request id from SimConnect_RequestDataOnSimObject()
  switch (data->dwRequestID) {
    case DataStructureRequestIDs::SimulationDataRequestID:
      // store aircraft data in local data structure
      simulationData = *((SimulationData*)&data->dwData);
      return;

    case DataStructureRequestIDs::PushbackDataRequestID:
      // store aircraft data in local data structure
      pushbackData = *((PushbackData*)&data->dwData);
      return;

    default:
<<<<<<< HEAD
      cout << "FLYPAD_BACKEND: Unknown request id in simConnectProcessSimObjectData(): ";
      cout << data->dwRequestID << endl;
=======
      std::cout << "FLYPAD_BACKEND: Unknown request id in SimConnect connection: ";
      std::cout << data->dwRequestID << std::endl;
>>>>>>> 882ca70b
      return;
  }
}

void FlyPadBackend::simConnectProcessClientData(const SIMCONNECT_RECV_CLIENT_DATA* data) {
  // process depending on request id from SimConnect_RequestClientData()
  switch (data->dwRequestID) {
    case DataStructureRequestIDs::IVAORequestID:
      IVAOData = new ATCServicesDataIVAO();
      *IVAOData = *((ATCServicesDataIVAO*)&data->dwData);
      return;

    case DataStructureRequestIDs::VPILOTRequestID:
      VPILOTData = new ATCServicesDataVPILOT();
      *VPILOTData = *((ATCServicesDataVPILOT*)&data->dwData);
      return;

    default:
      cout << "FLYPAD_BACKEND: Unknown Client Request id in simConnectProcessClientData(): ";
      cout << data->dwRequestID << endl;
      return;
  }
}

void FlyPadBackend::simConnectProcessRecvEvent(const SIMCONNECT_RECV_EVENT* data) {
  // process depending on request id from SimConnect_RequestClientData()
  switch (data->uEventID) {
    case Events::PAUSED:
      // Make the third party believe the plane is unloaded
      // to make it play SELCAL sound if a call is received while paused
      thirdPartyPtr->notifyATCServicesPause();
      return;

    case Events::UNPAUSED:
      thirdPartyPtr->notifyATCServicesStart();
      return;

    case Events::SIMSTOP:
      thirdPartyPtr->notifyATCServicesShutdown();
      return;

    default:
      cout << "FLYPAD_BACKEND: Unknown Client Request id in simConnectProcessSystemState(): ";
      cout << data->uEventID << endl;
      return;
  }
}

void FlyPadBackend::simConnectProcessDispatchMessage(SIMCONNECT_RECV* pData, DWORD* cbData) {
  switch (pData->dwID) {
    case SIMCONNECT_RECV_ID_OPEN:
      std::cout << "FLYPAD_BACKEND: SimConnect connection established" << std::endl;
      break;

    case SIMCONNECT_RECV_ID_QUIT:
      std::cout << "FLYPAD_BACKEND: Received SimConnect connection quit message" << std::endl;
      break;

    case SIMCONNECT_RECV_ID_SIMOBJECT_DATA:
      simConnectProcessSimObjectData(static_cast<SIMCONNECT_RECV_SIMOBJECT_DATA*>(pData));
      break;

    case SIMCONNECT_RECV_ID_CLIENT_DATA:
      simConnectProcessClientData(static_cast<SIMCONNECT_RECV_CLIENT_DATA*>(pData));
      break;

    case SIMCONNECT_RECV_ID_EVENT:
      simConnectProcessRecvEvent(static_cast<SIMCONNECT_RECV_EVENT*>(pData));
      break;

    case SIMCONNECT_RECV_ID_EXCEPTION:
<<<<<<< HEAD
      cout << "FLYPAD_BACKEND: Exception in SimConnect connection: ";
      cout << getSimConnectExceptionString(static_cast<SIMCONNECT_EXCEPTION>(static_cast<SIMCONNECT_RECV_EXCEPTION*>(pData)->dwException));
      cout << "ID = " << static_cast<SIMCONNECT_RECV_EXCEPTION*>(pData)->dwID;
      cout << "  Index = " << static_cast<SIMCONNECT_RECV_EXCEPTION*>(pData)->dwIndex;
      cout << endl;
=======
      std::cout << "FLYPAD_BACKEND: Exception in SimConnect connection: ";
      std::cout << getSimConnectExceptionString(
        static_cast<SIMCONNECT_EXCEPTION>(
          static_cast<SIMCONNECT_RECV_EXCEPTION*>(pData)->dwException));
      std::cout << std::endl;
>>>>>>> 882ca70b
      break;

    default:
      cout << "FLYPAD_BACKEND: Unknown received in simConnectProcessDispatchMessage (" << pData->dwID << ")" << endl;
      break;
  }
}

std::string FlyPadBackend::getSimConnectExceptionString(SIMCONNECT_EXCEPTION exception) {
  switch (exception) {
    case SIMCONNECT_EXCEPTION_NONE:
      return "NONE";
    case SIMCONNECT_EXCEPTION_ERROR:
      return "ERROR";
    case SIMCONNECT_EXCEPTION_SIZE_MISMATCH:
      return "SIZE_MISMATCH";
    case SIMCONNECT_EXCEPTION_UNRECOGNIZED_ID:
      return "UNRECOGNIZED_ID";
    case SIMCONNECT_EXCEPTION_UNOPENED:
      return "UNOPENED";
    case SIMCONNECT_EXCEPTION_VERSION_MISMATCH:
      return "VERSION_MISMATCH";
    case SIMCONNECT_EXCEPTION_TOO_MANY_GROUPS:
      return "TOO_MANY_GROUPS";
    case SIMCONNECT_EXCEPTION_NAME_UNRECOGNIZED:
      return "NAME_UNRECOGNIZED";
    case SIMCONNECT_EXCEPTION_TOO_MANY_EVENT_NAMES:
      return "TOO_MANY_EVENT_NAMES";
    case SIMCONNECT_EXCEPTION_EVENT_ID_DUPLICATE:
      return "EVENT_ID_DUPLICATE";
    case SIMCONNECT_EXCEPTION_TOO_MANY_MAPS:
      return "TOO_MANY_MAPS";
    case SIMCONNECT_EXCEPTION_TOO_MANY_OBJECTS:
      return "TOO_MANY_OBJECTS";
    case SIMCONNECT_EXCEPTION_TOO_MANY_REQUESTS:
      return "TOO_MANY_REQUESTS";
    case SIMCONNECT_EXCEPTION_WEATHER_INVALID_PORT:
      return "WEATHER_INVALID_PORT";
    case SIMCONNECT_EXCEPTION_WEATHER_INVALID_METAR:
      return "WEATHER_INVALID_METAR";
    case SIMCONNECT_EXCEPTION_WEATHER_UNABLE_TO_GET_OBSERVATION:
      return "WEATHER_UNABLE_TO_GET_OBSERVATION";
    case SIMCONNECT_EXCEPTION_WEATHER_UNABLE_TO_CREATE_STATION:
      return "WEATHER_UNABLE_TO_CREATE_STATION";
    case SIMCONNECT_EXCEPTION_WEATHER_UNABLE_TO_REMOVE_STATION:
      return "WEATHER_UNABLE_TO_REMOVE_STATION";
    case SIMCONNECT_EXCEPTION_INVALID_DATA_TYPE:
      return "INVALID_DATA_TYPE";
    case SIMCONNECT_EXCEPTION_INVALID_DATA_SIZE:
      return "INVALID_DATA_SIZE";
    case SIMCONNECT_EXCEPTION_DATA_ERROR:
      return "DATA_ERROR";
    case SIMCONNECT_EXCEPTION_INVALID_ARRAY:
      return "INVALID_ARRAY";
    case SIMCONNECT_EXCEPTION_CREATE_OBJECT_FAILED:
      return "CREATE_OBJECT_FAILED";
    case SIMCONNECT_EXCEPTION_LOAD_FLIGHTPLAN_FAILED:
      return "LOAD_FLIGHTPLAN_FAILED";
    case SIMCONNECT_EXCEPTION_OPERATION_INVALID_FOR_OBJECT_TYPE:
      return "OPERATION_INVALID_FOR_OBJECT_TYPE";
    case SIMCONNECT_EXCEPTION_ILLEGAL_OPERATION:
      return "ILLEGAL_OPERATION";
    case SIMCONNECT_EXCEPTION_ALREADY_SUBSCRIBED:
      return "ALREADY_SUBSCRIBED";
    case SIMCONNECT_EXCEPTION_INVALID_ENUM:
      return "INVALID_ENUM";
    case SIMCONNECT_EXCEPTION_DEFINITION_ERROR:
      return "DEFINITION_ERROR";
    case SIMCONNECT_EXCEPTION_DUPLICATE_ID:
      return "DUPLICATE_ID";
    case SIMCONNECT_EXCEPTION_DATUM_ID:
      return "DATUM_ID";
    case SIMCONNECT_EXCEPTION_OUT_OF_BOUNDS:
      return "OUT_OF_BOUNDS";
    case SIMCONNECT_EXCEPTION_ALREADY_CREATED:
      return "ALREADY_CREATED";
    case SIMCONNECT_EXCEPTION_OBJECT_OUTSIDE_REALITY_BUBBLE:
      return "OBJECT_OUTSIDE_REALITY_BUBBLE";
    case SIMCONNECT_EXCEPTION_OBJECT_CONTAINER:
      return "OBJECT_CONTAINER";
    case SIMCONNECT_EXCEPTION_OBJECT_AI:
      return "OBJECT_AI";
    case SIMCONNECT_EXCEPTION_OBJECT_ATC:
      return "OBJECT_ATC";
    case SIMCONNECT_EXCEPTION_OBJECT_SCHEDULE:
      return "OBJECT_SCHEDULE";
    default:
      return "UNKNOWN";
  }
}<|MERGE_RESOLUTION|>--- conflicted
+++ resolved
@@ -217,13 +217,8 @@
       return;
 
     default:
-<<<<<<< HEAD
       cout << "FLYPAD_BACKEND: Unknown request id in simConnectProcessSimObjectData(): ";
       cout << data->dwRequestID << endl;
-=======
-      std::cout << "FLYPAD_BACKEND: Unknown request id in SimConnect connection: ";
-      std::cout << data->dwRequestID << std::endl;
->>>>>>> 882ca70b
       return;
   }
 }
@@ -295,19 +290,11 @@
       break;
 
     case SIMCONNECT_RECV_ID_EXCEPTION:
-<<<<<<< HEAD
-      cout << "FLYPAD_BACKEND: Exception in SimConnect connection: ";
-      cout << getSimConnectExceptionString(static_cast<SIMCONNECT_EXCEPTION>(static_cast<SIMCONNECT_RECV_EXCEPTION*>(pData)->dwException));
-      cout << "ID = " << static_cast<SIMCONNECT_RECV_EXCEPTION*>(pData)->dwID;
-      cout << "  Index = " << static_cast<SIMCONNECT_RECV_EXCEPTION*>(pData)->dwIndex;
-      cout << endl;
-=======
       std::cout << "FLYPAD_BACKEND: Exception in SimConnect connection: ";
       std::cout << getSimConnectExceptionString(
         static_cast<SIMCONNECT_EXCEPTION>(
           static_cast<SIMCONNECT_RECV_EXCEPTION*>(pData)->dwException));
       std::cout << std::endl;
->>>>>>> 882ca70b
       break;
 
     default:
