--- conflicted
+++ resolved
@@ -27,11 +27,7 @@
         }
     ],
     "content_type": "AIRCRAFT",
-<<<<<<< HEAD
-    "total_package_size": "00000000000143306468",
-=======
     "total_package_size": "00000000000143306657",
->>>>>>> 8e70a5cf
     "minimum_game_version": "1.7.12",
     "manufacturer": "Airbus"
 }