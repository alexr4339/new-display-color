--- conflicted
+++ resolved
@@ -1421,12 +1421,8 @@
                 <!-- APU START -->
                 <UseTemplate Name="FBW_Airbus_APU_Starter_Switch">
                     <NODE_ID>PUSH_OVHD_APU_START</NODE_ID>
-<<<<<<< HEAD
                     <PART_ID>ELECTRICAL_Switch_APU_Starter</PART_ID>
-                    <EXTRA_CONDITION>(A:ELECTRICAL MAIN BUS VOLTAGE, Volts) 20 &gt; (L:A32NX_APU_MASTER_SW_ACTIVATED, Bool) and</EXTRA_CONDITION>
-=======
                     <EXTRA_CONDITION>(A:ELECTRICAL MAIN BUS VOLTAGE, Volts) 20 &gt; (L:A32NX_OVHD_APU_MASTER_SW_PB_IS_ON, Bool) and</EXTRA_CONDITION>
->>>>>>> 869a68e8
                 </UseTemplate>
             </Component>
 
