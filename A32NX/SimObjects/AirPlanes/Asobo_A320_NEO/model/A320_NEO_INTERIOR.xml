<?xml version="1.0" encoding="utf-8" ?>
<!--
  ~ A32NX
  ~ Copyright (C) 2020-2021 FlyByWire Simulations and its contributors
  ~
  ~ This program is free software: you can redistribute it and/or modify
  ~ it under the terms of the GNU General Public License as published by
  ~ the Free Software Foundation, either version 3 of the License, or
  ~ (at your option) any later version.
  ~
  ~ This program is distributed in the hope that it will be useful,
  ~ but WITHOUT ANY WARRANTY; without even the implied warranty of
  ~ MERCHANTABILITY or FITNESS FOR A PARTICULAR PURPOSE.  See the
  ~ GNU General Public License for more details.
  ~
  ~ You should have received a copy of the GNU General Public License
  ~ along with this program.  If not, see <http://www.gnu.org/licenses/>.
  -->

<ModelInfo>
    <LODS>
        <!-- Highest LOD -->
        <!-- minimum display size in % (should be bounding sphere vertical screen size, sphere will often be slightly larger than you expect) -->
        <!-- default minSize is 0 -->
        <LOD minSize="150" ModelFile="A320_NEO_INTERIOR_LOD00.gltf"/>
        <LOD minSize="100" ModelFile="A320_NEO_INTERIOR_LOD01.gltf"/>
        <LOD minSize="60" ModelFile="A320_NEO_INTERIOR_LOD02.gltf"/>
        <LOD minSize="20" ModelFile="A320_NEO_INTERIOR_LOD03.gltf"/>
        <LOD minSize="10" ModelFile="A320_NEO_INTERIOR_LOD04.gltf"/>
    </LODS>

    <Behaviors>
        <Include ModelBehaviorFile="A32NX\Interior\A32NX_Interior_Includes.xml"/>
        <Include ModelBehaviorFile="A32NX\A32NX_Interior_Generics.xml"/>
        <Include ModelBehaviorFile="Asobo\Common.xml"/>
        <Include ModelBehaviorFile="Asobo\Airliner\GlassCockpit.xml"/>

        <!-- EFB -->

        <Component ID="EFB_L" Node="SCREEN_EFB">
            <DefaultTemplateParameters>
                <NODE_ID>SCREEN_EFB</NODE_ID>
            </DefaultTemplateParameters>

            <UseTemplate Name="ASOBO_GT_Material_Emissive_Code">
                <EMISSIVE_CODE>0.6</EMISSIVE_CODE>
            </UseTemplate>

            <UseTemplate Name="ASOBO_GT_Interaction_LeftSingle_Code">
                <LEFT_SINGLE_CODE>
                    (L:A32NX_EFB_TURNED_ON) 0 == if{
                        1 (&gt;L:A32NX_EFB_TURNED_ON)
                    }
                </LEFT_SINGLE_CODE>

                <TOOLTIPID>%((L:A32NX_EFB_TURNED_ON) 0 ==)%{if}Turn on flyPad%{end}</TOOLTIPID>
            </UseTemplate>
        </Component>

        <!-- MCDU -->

        <Component ID="MCDU">
            <UseTemplate Name="ASOBO_FMC_A320">
                <ID>1</ID>
                <POTENTIOMETER>85</POTENTIOMETER>
                <NODE_ID_DIR>PUSH_MCDUL_DIR</NODE_ID_DIR>
                <ANIM_NAME_DIR>PUSH_MCDUL_DIR</ANIM_NAME_DIR>
                <NODE_ID_PROG>PUSH_MCDUL_PROG</NODE_ID_PROG>
                <ANIM_NAME_PROG>PUSH_MCDUL_PROG</ANIM_NAME_PROG>
                <NODE_ID_PERF>PUSH_MCDUL_PERF</NODE_ID_PERF>
                <ANIM_NAME_PERF>PUSH_MCDUL_PERF</ANIM_NAME_PERF>
                <NODE_ID_INIT>PUSH_MCDUL_INIT</NODE_ID_INIT>
                <ANIM_NAME_INIT>PUSH_MCDUL_INIT</ANIM_NAME_INIT>
                <NODE_ID_DATA>PUSH_MCDUL_DATA</NODE_ID_DATA>
                <ANIM_NAME_DATA>PUSH_MCDUL_DATA</ANIM_NAME_DATA>
                <NODE_ID_FPLN>PUSH_MCDUL_FPLN</NODE_ID_FPLN>
                <ANIM_NAME_FPLN>PUSH_MCDUL_FPLN</ANIM_NAME_FPLN>
                <NODE_ID_NAV_RAD>PUSH_MCDUL_RAD</NODE_ID_NAV_RAD>
                <ANIM_NAME_NAV_RAD>PUSH_MCDUL_RAD</ANIM_NAME_NAV_RAD>
                <NODE_ID_FUEL_PRED>PUSH_MCDUL_FUEL</NODE_ID_FUEL_PRED>
                <ANIM_NAME_FUEL_PRED>PUSH_MCDUL_FUEL</ANIM_NAME_FUEL_PRED>
                <NODE_ID_SEC_FPLN>PUSH_MCDUL_SEC</NODE_ID_SEC_FPLN>
                <ANIM_NAME_SEC_FPLN>PUSH_MCDUL_SEC</ANIM_NAME_SEC_FPLN>
                <NODE_ID_ATC_COMM>PUSH_MCDUL_ATC</NODE_ID_ATC_COMM>
                <ANIM_NAME_ATC_COMM>PUSH_MCDUL_ATC</ANIM_NAME_ATC_COMM>
                <NODE_ID_MCDU_MENU>PUSH_MCDUL_MENU</NODE_ID_MCDU_MENU>
                <ANIM_NAME_MCDU_MENU>PUSH_MCDUL_MENU</ANIM_NAME_MCDU_MENU>
                <NODE_ID_AIRPORT>PUSH_MCDUL_AIRPORT</NODE_ID_AIRPORT>
                <ANIM_NAME_AIRPORT>PUSH_MCDUL_AIRPORT</ANIM_NAME_AIRPORT>
                <NODE_ID_UP>PUSH_MCDUL_UARROW</NODE_ID_UP>
                <ANIM_NAME_UP>PUSH_MCDUL_UARROW</ANIM_NAME_UP>
                <NODE_ID_DOWN>PUSH_MCDUL_DARROW</NODE_ID_DOWN>
                <ANIM_NAME_DOWN>PUSH_MCDUL_DARROW</ANIM_NAME_DOWN>
                <NODE_ID_PREV_PAGE>PUSH_MCDUL_LARROW</NODE_ID_PREV_PAGE>
                <ANIM_NAME_PREV_PAGE>PUSH_MCDUL_LARROW</ANIM_NAME_PREV_PAGE>
                <NODE_ID_NEXT_PAGE>PUSH_MCDUL_RARROW</NODE_ID_NEXT_PAGE>
                <ANIM_NAME_NEXT_PAGE>PUSH_MCDUL_RARROW</ANIM_NAME_NEXT_PAGE>
                <NODE_ID_L1>PUSH_MCDUL_L1</NODE_ID_L1>
                <ANIM_NAME_L1>PUSH_MCDUL_L1</ANIM_NAME_L1>
                <NODE_ID_L2>PUSH_MCDUL_L2</NODE_ID_L2>
                <ANIM_NAME_L2>PUSH_MCDUL_L2</ANIM_NAME_L2>
                <NODE_ID_L3>PUSH_MCDUL_L3</NODE_ID_L3>
                <ANIM_NAME_L3>PUSH_MCDUL_L3</ANIM_NAME_L3>
                <NODE_ID_L4>PUSH_MCDUL_L4</NODE_ID_L4>
                <ANIM_NAME_L4>PUSH_MCDUL_L4</ANIM_NAME_L4>
                <NODE_ID_L5>PUSH_MCDUL_L5</NODE_ID_L5>
                <ANIM_NAME_L5>PUSH_MCDUL_L5</ANIM_NAME_L5>
                <NODE_ID_L6>PUSH_MCDUL_L6</NODE_ID_L6>
                <ANIM_NAME_L6>PUSH_MCDUL_L6</ANIM_NAME_L6>
                <NODE_ID_R1>PUSH_MCDUL_R1</NODE_ID_R1>
                <ANIM_NAME_R1>PUSH_MCDUL_R1</ANIM_NAME_R1>
                <NODE_ID_R2>PUSH_MCDUL_R2</NODE_ID_R2>
                <ANIM_NAME_R2>PUSH_MCDUL_R2</ANIM_NAME_R2>
                <NODE_ID_R3>PUSH_MCDUL_R3</NODE_ID_R3>
                <ANIM_NAME_R3>PUSH_MCDUL_R3</ANIM_NAME_R3>
                <NODE_ID_R4>PUSH_MCDUL_R4</NODE_ID_R4>
                <ANIM_NAME_R4>PUSH_MCDUL_R4</ANIM_NAME_R4>
                <NODE_ID_R5>PUSH_MCDUL_R5</NODE_ID_R5>
                <ANIM_NAME_R5>PUSH_MCDUL_R5</ANIM_NAME_R5>
                <NODE_ID_R6>PUSH_MCDUL_R6</NODE_ID_R6>
                <ANIM_NAME_R6>PUSH_MCDUL_R6</ANIM_NAME_R6>
                <NODE_ID_0>PUSH_MCDUL_0</NODE_ID_0>
                <ANIM_NAME_0>PUSH_MCDUL_0</ANIM_NAME_0>
                <NODE_ID_1>PUSH_MCDUL_1</NODE_ID_1>
                <ANIM_NAME_1>PUSH_MCDUL_1</ANIM_NAME_1>
                <NODE_ID_2>PUSH_MCDUL_2</NODE_ID_2>
                <ANIM_NAME_2>PUSH_MCDUL_2</ANIM_NAME_2>
                <NODE_ID_3>PUSH_MCDUL_3</NODE_ID_3>
                <ANIM_NAME_3>PUSH_MCDUL_3</ANIM_NAME_3>
                <NODE_ID_4>PUSH_MCDUL_4</NODE_ID_4>
                <ANIM_NAME_4>PUSH_MCDUL_4</ANIM_NAME_4>
                <NODE_ID_5>PUSH_MCDUL_5</NODE_ID_5>
                <ANIM_NAME_5>PUSH_MCDUL_5</ANIM_NAME_5>
                <NODE_ID_6>PUSH_MCDUL_6</NODE_ID_6>
                <ANIM_NAME_6>PUSH_MCDUL_6</ANIM_NAME_6>
                <NODE_ID_7>PUSH_MCDUL_7</NODE_ID_7>
                <ANIM_NAME_7>PUSH_MCDUL_7</ANIM_NAME_7>
                <NODE_ID_8>PUSH_MCDUL_8</NODE_ID_8>
                <ANIM_NAME_8>PUSH_MCDUL_8</ANIM_NAME_8>
                <NODE_ID_9>PUSH_MCDUL_9</NODE_ID_9>
                <ANIM_NAME_9>PUSH_MCDUL_9</ANIM_NAME_9>
                <NODE_ID_A>PUSH_MCDUL_A</NODE_ID_A>
                <ANIM_NAME_A>PUSH_MCDUL_A</ANIM_NAME_A>
                <NODE_ID_B>PUSH_MCDUL_B</NODE_ID_B>
                <ANIM_NAME_B>PUSH_MCDUL_B</ANIM_NAME_B>
                <NODE_ID_C>PUSH_MCDUL_C</NODE_ID_C>
                <ANIM_NAME_C>PUSH_MCDUL_C</ANIM_NAME_C>
                <NODE_ID_D>PUSH_MCDUL_D</NODE_ID_D>
                <ANIM_NAME_D>PUSH_MCDUL_D</ANIM_NAME_D>
                <NODE_ID_E>PUSH_MCDUL_E</NODE_ID_E>
                <ANIM_NAME_E>PUSH_MCDUL_E</ANIM_NAME_E>
                <NODE_ID_F>PUSH_MCDUL_F</NODE_ID_F>
                <ANIM_NAME_F>PUSH_MCDUL_F</ANIM_NAME_F>
                <NODE_ID_G>PUSH_MCDUL_G</NODE_ID_G>
                <ANIM_NAME_G>PUSH_MCDUL_G</ANIM_NAME_G>
                <NODE_ID_H>PUSH_MCDUL_H</NODE_ID_H>
                <ANIM_NAME_H>PUSH_MCDUL_H</ANIM_NAME_H>
                <NODE_ID_I>PUSH_MCDUL_I</NODE_ID_I>
                <ANIM_NAME_I>PUSH_MCDUL_I</ANIM_NAME_I>
                <NODE_ID_J>PUSH_MCDUL_J</NODE_ID_J>
                <ANIM_NAME_J>PUSH_MCDUL_J</ANIM_NAME_J>
                <NODE_ID_K>PUSH_MCDUL_K</NODE_ID_K>
                <ANIM_NAME_K>PUSH_MCDUL_K</ANIM_NAME_K>
                <NODE_ID_L>PUSH_MCDUL_L</NODE_ID_L>
                <ANIM_NAME_L>PUSH_MCDUL_L</ANIM_NAME_L>
                <NODE_ID_M>PUSH_MCDUL_M</NODE_ID_M>
                <ANIM_NAME_M>PUSH_MCDUL_M</ANIM_NAME_M>
                <NODE_ID_N>PUSH_MCDUL_N</NODE_ID_N>
                <ANIM_NAME_N>PUSH_MCDUL_N</ANIM_NAME_N>
                <NODE_ID_O>PUSH_MCDUL_O</NODE_ID_O>
                <ANIM_NAME_O>PUSH_MCDUL_O</ANIM_NAME_O>
                <NODE_ID_P>PUSH_MCDUL_P</NODE_ID_P>
                <ANIM_NAME_P>PUSH_MCDUL_P</ANIM_NAME_P>
                <NODE_ID_Q>PUSH_MCDUL_Q</NODE_ID_Q>
                <ANIM_NAME_Q>PUSH_MCDUL_Q</ANIM_NAME_Q>
                <NODE_ID_R>PUSH_MCDUL_R</NODE_ID_R>
                <ANIM_NAME_R>PUSH_MCDUL_R</ANIM_NAME_R>
                <NODE_ID_S>PUSH_MCDUL_S</NODE_ID_S>
                <ANIM_NAME_S>PUSH_MCDUL_S</ANIM_NAME_S>
                <NODE_ID_T>PUSH_MCDUL_T</NODE_ID_T>
                <ANIM_NAME_T>PUSH_MCDUL_T</ANIM_NAME_T>
                <NODE_ID_U>PUSH_MCDUL_U</NODE_ID_U>
                <ANIM_NAME_U>PUSH_MCDUL_U</ANIM_NAME_U>
                <NODE_ID_V>PUSH_MCDUL_V</NODE_ID_V>
                <ANIM_NAME_V>PUSH_MCDUL_V</ANIM_NAME_V>
                <NODE_ID_W>PUSH_MCDUL_W</NODE_ID_W>
                <ANIM_NAME_W>PUSH_MCDUL_W</ANIM_NAME_W>
                <NODE_ID_X>PUSH_MCDUL_X</NODE_ID_X>
                <ANIM_NAME_X>PUSH_MCDUL_X</ANIM_NAME_X>
                <NODE_ID_Y>PUSH_MCDUL_Y</NODE_ID_Y>
                <ANIM_NAME_Y>PUSH_MCDUL_Y</ANIM_NAME_Y>
                <NODE_ID_Z>PUSH_MCDUL_Z</NODE_ID_Z>
                <ANIM_NAME_Z>PUSH_MCDUL_Z</ANIM_NAME_Z>
                <NODE_ID_DOT>PUSH_MCDUL_DOT</NODE_ID_DOT>
                <ANIM_NAME_DOT>PUSH_MCDUL_DOT</ANIM_NAME_DOT>
                <NODE_ID_PLUSMINUS>PUSH_MCDUL_PLUSMINUS</NODE_ID_PLUSMINUS>
                <ANIM_NAME_PLUSMINUS>PUSH_MCDUL_PLUSMINUS</ANIM_NAME_PLUSMINUS>
                <NODE_ID_SP>PUSH_MCDUL_SP</NODE_ID_SP>
                <ANIM_NAME_SP>PUSH_MCDUL_SP</ANIM_NAME_SP>
                <NODE_ID_DIV>PUSH_MCDUL_SLASH</NODE_ID_DIV>
                <ANIM_NAME_DIV>PUSH_MCDUL_SLASH</ANIM_NAME_DIV>
                <NODE_ID_OVFY>PUSH_MCDUL_OVFY</NODE_ID_OVFY>
                <ANIM_NAME_OVFY>PUSH_MCDUL_OVFY</ANIM_NAME_OVFY>
                <NODE_ID_CLR>PUSH_MCDUL_CLR</NODE_ID_CLR>
                <ANIM_NAME_CLR>PUSH_MCDUL_CLR</ANIM_NAME_CLR>
                <NODE_ID_BRT_DIM>PUSH_MCDUL_BRT</NODE_ID_BRT_DIM>
                <ANIM_NAME_BRT_DIM>PUSH_MCDUL_BRT</ANIM_NAME_BRT_DIM>
                <NODE_ID_BRT_DIM_SEQ1>PUSH_MCDUL_BRT_SEQ1</NODE_ID_BRT_DIM_SEQ1>
                <NODE_ID_BRT_DIM_SEQ2>PUSH_MCDUL_DIM_SEQ1</NODE_ID_BRT_DIM_SEQ2>
                <NODE_ID_SCREEN>SCREEN_MCDUL</NODE_ID_SCREEN>
                <CAMERA_TITLE>ECAM</CAMERA_TITLE>
            </UseTemplate>
            <UseTemplate Name="ASOBO_FMC_A320">
                <ID>2</ID>
                <POTENTIOMETER>85</POTENTIOMETER>
                <NODE_ID_DIR>PUSH_MCDUR_DIR</NODE_ID_DIR>
                <ANIM_NAME_DIR>PUSH_MCDUR_DIR</ANIM_NAME_DIR>
                <NODE_ID_PROG>PUSH_MCDUR_PROG</NODE_ID_PROG>
                <ANIM_NAME_PROG>PUSH_MCDUR_PROG</ANIM_NAME_PROG>
                <NODE_ID_PERF>PUSH_MCDUR_PERF</NODE_ID_PERF>
                <ANIM_NAME_PERF>PUSH_MCDUR_PERF</ANIM_NAME_PERF>
                <NODE_ID_INIT>PUSH_MCDUR_INIT</NODE_ID_INIT>
                <ANIM_NAME_INIT>PUSH_MCDUR_INIT</ANIM_NAME_INIT>
                <NODE_ID_DATA>PUSH_MCDUR_DATA</NODE_ID_DATA>
                <ANIM_NAME_DATA>PUSH_MCDUR_DATA</ANIM_NAME_DATA>
                <NODE_ID_FPLN>PUSH_MCDUR_FPLN</NODE_ID_FPLN>
                <ANIM_NAME_FPLN>PUSH_MCDUR_FPLN</ANIM_NAME_FPLN>
                <NODE_ID_NAV_RAD>PUSH_MCDUR_RAD</NODE_ID_NAV_RAD>
                <ANIM_NAME_NAV_RAD>PUSH_MCDUR_RAD</ANIM_NAME_NAV_RAD>
                <NODE_ID_FUEL_PRED>PUSH_MCDUR_FUEL</NODE_ID_FUEL_PRED>
                <ANIM_NAME_FUEL_PRED>PUSH_MCDUR_FUEL</ANIM_NAME_FUEL_PRED>
                <NODE_ID_SEC_FPLN>PUSH_MCDUR_SEC</NODE_ID_SEC_FPLN>
                <ANIM_NAME_SEC_FPLN>PUSH_MCDUR_SEC</ANIM_NAME_SEC_FPLN>
                <NODE_ID_ATC_COMM>PUSH_MCDUR_ATC</NODE_ID_ATC_COMM>
                <ANIM_NAME_ATC_COMM>PUSH_MCDUR_ATC</ANIM_NAME_ATC_COMM>
                <NODE_ID_MCDU_MENU>PUSH_MCDUR_MENU</NODE_ID_MCDU_MENU>
                <ANIM_NAME_MCDU_MENU>PUSH_MCDUR_MENU</ANIM_NAME_MCDU_MENU>
                <NODE_ID_AIRPORT>PUSH_MCDUR_AIRPORT</NODE_ID_AIRPORT>
                <ANIM_NAME_AIRPORT>PUSH_MCDUR_AIRPORT</ANIM_NAME_AIRPORT>
                <NODE_ID_UP>PUSH_MCDUR_UARROW</NODE_ID_UP>
                <ANIM_NAME_UP>PUSH_MCDUR_UARROW</ANIM_NAME_UP>
                <NODE_ID_DOWN>PUSH_MCDUR_DARROW</NODE_ID_DOWN>
                <ANIM_NAME_DOWN>PUSH_MCDUR_DARROW</ANIM_NAME_DOWN>
                <NODE_ID_PREV_PAGE>PUSH_MCDUR_LARROW</NODE_ID_PREV_PAGE>
                <ANIM_NAME_PREV_PAGE>PUSH_MCDUR_LARROW</ANIM_NAME_PREV_PAGE>
                <NODE_ID_NEXT_PAGE>PUSH_MCDUR_RARROW</NODE_ID_NEXT_PAGE>
                <ANIM_NAME_NEXT_PAGE>PUSH_MCDUR_RARROW</ANIM_NAME_NEXT_PAGE>
                <NODE_ID_L1>PUSH_MCDUR_L1</NODE_ID_L1>
                <ANIM_NAME_L1>PUSH_MCDUR_L1</ANIM_NAME_L1>
                <NODE_ID_L2>PUSH_MCDUR_L2</NODE_ID_L2>
                <ANIM_NAME_L2>PUSH_MCDUR_L2</ANIM_NAME_L2>
                <NODE_ID_L3>PUSH_MCDUR_L3</NODE_ID_L3>
                <ANIM_NAME_L3>PUSH_MCDUR_L3</ANIM_NAME_L3>
                <NODE_ID_L4>PUSH_MCDUR_L4</NODE_ID_L4>
                <ANIM_NAME_L4>PUSH_MCDUR_L4</ANIM_NAME_L4>
                <NODE_ID_L5>PUSH_MCDUR_L5</NODE_ID_L5>
                <ANIM_NAME_L5>PUSH_MCDUR_L5</ANIM_NAME_L5>
                <NODE_ID_L6>PUSH_MCDUR_L6</NODE_ID_L6>
                <ANIM_NAME_L6>PUSH_MCDUR_L6</ANIM_NAME_L6>
                <NODE_ID_R1>PUSH_MCDUR_R1</NODE_ID_R1>
                <ANIM_NAME_R1>PUSH_MCDUR_R1</ANIM_NAME_R1>
                <NODE_ID_R2>PUSH_MCDUR_R2</NODE_ID_R2>
                <ANIM_NAME_R2>PUSH_MCDUR_R2</ANIM_NAME_R2>
                <NODE_ID_R3>PUSH_MCDUR_R3</NODE_ID_R3>
                <ANIM_NAME_R3>PUSH_MCDUR_R3</ANIM_NAME_R3>
                <NODE_ID_R4>PUSH_MCDUR_R4</NODE_ID_R4>
                <ANIM_NAME_R4>PUSH_MCDUR_R4</ANIM_NAME_R4>
                <NODE_ID_R5>PUSH_MCDUR_R5</NODE_ID_R5>
                <ANIM_NAME_R5>PUSH_MCDUR_R5</ANIM_NAME_R5>
                <NODE_ID_R6>PUSH_MCDUR_R6</NODE_ID_R6>
                <ANIM_NAME_R6>PUSH_MCDUR_R6</ANIM_NAME_R6>
                <NODE_ID_0>PUSH_MCDUR_0</NODE_ID_0>
                <ANIM_NAME_0>PUSH_MCDUR_0</ANIM_NAME_0>
                <NODE_ID_1>PUSH_MCDUR_1</NODE_ID_1>
                <ANIM_NAME_1>PUSH_MCDUR_1</ANIM_NAME_1>
                <NODE_ID_2>PUSH_MCDUR_2</NODE_ID_2>
                <ANIM_NAME_2>PUSH_MCDUR_2</ANIM_NAME_2>
                <NODE_ID_3>PUSH_MCDUR_3</NODE_ID_3>
                <ANIM_NAME_3>PUSH_MCDUR_3</ANIM_NAME_3>
                <NODE_ID_4>PUSH_MCDUR_4</NODE_ID_4>
                <ANIM_NAME_4>PUSH_MCDUR_4</ANIM_NAME_4>
                <NODE_ID_5>PUSH_MCDUR_5</NODE_ID_5>
                <ANIM_NAME_5>PUSH_MCDUR_5</ANIM_NAME_5>
                <NODE_ID_6>PUSH_MCDUR_6</NODE_ID_6>
                <ANIM_NAME_6>PUSH_MCDUR_6</ANIM_NAME_6>
                <NODE_ID_7>PUSH_MCDUR_7</NODE_ID_7>
                <ANIM_NAME_7>PUSH_MCDUR_7</ANIM_NAME_7>
                <NODE_ID_8>PUSH_MCDUR_8</NODE_ID_8>
                <ANIM_NAME_8>PUSH_MCDUR_8</ANIM_NAME_8>
                <NODE_ID_9>PUSH_MCDUR_9</NODE_ID_9>
                <ANIM_NAME_9>PUSH_MCDUR_9</ANIM_NAME_9>
                <NODE_ID_A>PUSH_MCDUR_A</NODE_ID_A>
                <ANIM_NAME_A>PUSH_MCDUR_A</ANIM_NAME_A>
                <NODE_ID_B>PUSH_MCDUR_B</NODE_ID_B>
                <ANIM_NAME_B>PUSH_MCDUR_B</ANIM_NAME_B>
                <NODE_ID_C>PUSH_MCDUR_C</NODE_ID_C>
                <ANIM_NAME_C>PUSH_MCDUR_C</ANIM_NAME_C>
                <NODE_ID_D>PUSH_MCDUR_D</NODE_ID_D>
                <ANIM_NAME_D>PUSH_MCDUR_D</ANIM_NAME_D>
                <NODE_ID_E>PUSH_MCDUR_E</NODE_ID_E>
                <ANIM_NAME_E>PUSH_MCDUR_E</ANIM_NAME_E>
                <NODE_ID_F>PUSH_MCDUR_F</NODE_ID_F>
                <ANIM_NAME_F>PUSH_MCDUR_F</ANIM_NAME_F>
                <NODE_ID_G>PUSH_MCDUR_G</NODE_ID_G>
                <ANIM_NAME_G>PUSH_MCDUR_G</ANIM_NAME_G>
                <NODE_ID_H>PUSH_MCDUR_H</NODE_ID_H>
                <ANIM_NAME_H>PUSH_MCDUR_H</ANIM_NAME_H>
                <NODE_ID_I>PUSH_MCDUR_I</NODE_ID_I>
                <ANIM_NAME_I>PUSH_MCDUR_I</ANIM_NAME_I>
                <NODE_ID_J>PUSH_MCDUR_J</NODE_ID_J>
                <ANIM_NAME_J>PUSH_MCDUR_J</ANIM_NAME_J>
                <NODE_ID_K>PUSH_MCDUR_K</NODE_ID_K>
                <ANIM_NAME_K>PUSH_MCDUR_K</ANIM_NAME_K>
                <NODE_ID_L>PUSH_MCDUR_L</NODE_ID_L>
                <ANIM_NAME_L>PUSH_MCDUR_L</ANIM_NAME_L>
                <NODE_ID_M>PUSH_MCDUR_M</NODE_ID_M>
                <ANIM_NAME_M>PUSH_MCDUR_M</ANIM_NAME_M>
                <NODE_ID_N>PUSH_MCDUR_N</NODE_ID_N>
                <ANIM_NAME_N>PUSH_MCDUR_N</ANIM_NAME_N>
                <NODE_ID_O>PUSH_MCDUR_O</NODE_ID_O>
                <ANIM_NAME_O>PUSH_MCDUR_O</ANIM_NAME_O>
                <NODE_ID_P>PUSH_MCDUR_P</NODE_ID_P>
                <ANIM_NAME_P>PUSH_MCDUR_P</ANIM_NAME_P>
                <NODE_ID_Q>PUSH_MCDUR_Q</NODE_ID_Q>
                <ANIM_NAME_Q>PUSH_MCDUR_Q</ANIM_NAME_Q>
                <NODE_ID_R>PUSH_MCDUR_R</NODE_ID_R>
                <ANIM_NAME_R>PUSH_MCDUR_R</ANIM_NAME_R>
                <NODE_ID_S>PUSH_MCDUR_S</NODE_ID_S>
                <ANIM_NAME_S>PUSH_MCDUR_S</ANIM_NAME_S>
                <NODE_ID_T>PUSH_MCDUR_T</NODE_ID_T>
                <ANIM_NAME_T>PUSH_MCDUR_T</ANIM_NAME_T>
                <NODE_ID_U>PUSH_MCDUR_U</NODE_ID_U>
                <ANIM_NAME_U>PUSH_MCDUR_U</ANIM_NAME_U>
                <NODE_ID_V>PUSH_MCDUR_V</NODE_ID_V>
                <ANIM_NAME_V>PUSH_MCDUR_V</ANIM_NAME_V>
                <NODE_ID_W>PUSH_MCDUR_W</NODE_ID_W>
                <ANIM_NAME_W>PUSH_MCDUR_W</ANIM_NAME_W>
                <NODE_ID_X>PUSH_MCDUR_X</NODE_ID_X>
                <ANIM_NAME_X>PUSH_MCDUR_X</ANIM_NAME_X>
                <NODE_ID_Y>PUSH_MCDUR_Y</NODE_ID_Y>
                <ANIM_NAME_Y>PUSH_MCDUR_Y</ANIM_NAME_Y>
                <NODE_ID_Z>PUSH_MCDUR_Z</NODE_ID_Z>
                <ANIM_NAME_Z>PUSH_MCDUR_Z</ANIM_NAME_Z>
                <NODE_ID_DOT>PUSH_MCDUR_DOT</NODE_ID_DOT>
                <ANIM_NAME_DOT>PUSH_MCDUR_DOT</ANIM_NAME_DOT>
                <NODE_ID_PLUSMINUS>PUSH_MCDUR_PLUSMINUS</NODE_ID_PLUSMINUS>
                <ANIM_NAME_PLUSMINUS>PUSH_MCDUR_PLUSMINUS</ANIM_NAME_PLUSMINUS>
                <NODE_ID_SP>PUSH_MCDUR_SP</NODE_ID_SP>
                <ANIM_NAME_SP>PUSH_MCDUR_SP</ANIM_NAME_SP>
                <NODE_ID_DIV>PUSH_MCDUR_SLASH</NODE_ID_DIV>
                <ANIM_NAME_DIV>PUSH_MCDUR_SLASH</ANIM_NAME_DIV>
                <NODE_ID_OVFY>PUSH_MCDUR_OVFY</NODE_ID_OVFY>
                <ANIM_NAME_OVFY>PUSH_MCDUR_OVFY</ANIM_NAME_OVFY>
                <NODE_ID_CLR>PUSH_MCDUR_CLR</NODE_ID_CLR>
                <ANIM_NAME_CLR>PUSH_MCDUR_CLR</ANIM_NAME_CLR>
                <NODE_ID_BRT_DIM>PUSH_MCDUR_BRT</NODE_ID_BRT_DIM>
                <ANIM_NAME_BRT_DIM>PUSH_MCDUR_BRT</ANIM_NAME_BRT_DIM>
                <NODE_ID_BRT_DIM_SEQ1>PUSH_MCDUR_BRT_SEQ1</NODE_ID_BRT_DIM_SEQ1>
                <NODE_ID_BRT_DIM_SEQ2>PUSH_MCDUR_DIM_SEQ1</NODE_ID_BRT_DIM_SEQ2>
                <NODE_ID_SCREEN>SCREEN_MCDUR</NODE_ID_SCREEN>
            </UseTemplate>
        </Component>

        <!-- Integrated lighting -->

        <Component ID="LIGHTING">
            <UseTemplate Name="ASOBO_LIGHTING_Knob_Pedestal_Template">
                <NODE_ID>LIGHTING_Knob_Pedestal</NODE_ID>
                <ANIM_NAME>LIGHTING_Knob_Pedestal</ANIM_NAME>
                <ANIMTIP_0>TT:COCKPIT.TOOLTIPS.LIGHTING_KNOB_PEDESTAL_DECREASE</ANIMTIP_0>
                <ANIMTIP_1>TT:COCKPIT.TOOLTIPS.LIGHTING_KNOB_PEDESTAL_INCREASE</ANIMTIP_1>
                <POTENTIOMETER>76</POTENTIOMETER>
            </UseTemplate>

            <UseTemplate Name="ASOBO_LIGHTING_Pedestal_Emissive_Template">
                <NODE_ID>LIGHT_OVHD_TOPEDESTAL</NODE_ID>
            </UseTemplate>

            <UseTemplate Name="ASOBO_LIGHTING_Knob_Panel_Template">
                <POTENTIOMETER>85</POTENTIOMETER>
                <SIMVAR_INDEX>1</SIMVAR_INDEX>
                <NODE_ID>LIGHTING_Knob_Panel</NODE_ID>
                <ANIM_NAME>LIGHTING_Knob_Panel</ANIM_NAME>
            </UseTemplate>

            <!-- All Pedestal & Main Panel Backlighting should be on potentiometer 85 -->
            <UseTemplate Name="ASOBO_LIGHTING_Panel_Emissive_Template">
                <NODE_ID>LIGHTS_PEDESTAL</NODE_ID>
                <POTENTIOMETER>85</POTENTIOMETER>
            </UseTemplate>

            <UseTemplate Name="ASOBO_LIGHTING_Panel_Emissive_Template">
                <NODE_ID>LEVER_ELEVATORTRIM_DECAL</NODE_ID>
                <POTENTIOMETER>85</POTENTIOMETER>
            </UseTemplate>

            <UseTemplate Name="ASOBO_LIGHTING_Panel_Emissive_Template">
                <NODE_ID>LIGHTS_MAINPANEL</NODE_ID>
                <POTENTIOMETER>85</POTENTIOMETER>
            </UseTemplate>

            <!-- Front Glareshields -->
            <UseTemplate Name="ASOBO_LIGHTING_Knob_Glareshield_Template">
                <ID>1</ID>
                <SIMVAR_INDEX>1</SIMVAR_INDEX>
                <POTENTIOMETER>10</POTENTIOMETER>
                <ANIMTIP_0>TT:COCKPIT.TOOLTIPS.LIGHTING_MAIN_PANEL_FLOOD_DECREASE</ANIMTIP_0>
                <ANIMTIP_1>TT:COCKPIT.TOOLTIPS.LIGHTING_MAIN_PANEL_FLOOD_INCREASE</ANIMTIP_1>
            </UseTemplate>

            <UseTemplate Name="ASOBO_LIGHTING_Glareshield_Emissive_Template">
                <NODE_ID>LIGHTS_Glareshield_Front_1</NODE_ID>
                <SIMVAR_INDEX>1</SIMVAR_INDEX>
                <POTENTIOMETER>10</POTENTIOMETER>
            </UseTemplate>

            <UseTemplate Name="ASOBO_LIGHTING_Knob_Glareshield_Template">
                <NODE_ID>LIGHTING_Knob_Glareshield_4</NODE_ID>
                <ANIM_NAME>LIGHTING_Knob_Glareshield_4</ANIM_NAME>
                <ID>2</ID>
                <SIMVAR_INDEX>2</SIMVAR_INDEX>
                <POTENTIOMETER>11</POTENTIOMETER>
                <ANIMTIP_0>TT:COCKPIT.TOOLTIPS.LIGHTING_MAIN_PANEL_FLOOD_DECREASE</ANIMTIP_0>
                <ANIMTIP_1>TT:COCKPIT.TOOLTIPS.LIGHTING_MAIN_PANEL_FLOOD_INCREASE</ANIMTIP_1>
            </UseTemplate>

            <UseTemplate Name="ASOBO_LIGHTING_Glareshield_Emissive_Template">
                <NODE_ID>LIGHTS_Glareshield_Front_2</NODE_ID>
                <SIMVAR_INDEX>2</SIMVAR_INDEX>
                <POTENTIOMETER>11</POTENTIOMETER>
            </UseTemplate>

            <!-- Triangle Glareshields -->
            <UseTemplate Name="ASOBO_LIGHTING_Knob_Glareshield_Template">
                <NODE_ID>LIGHTING_Knob_Glareshield</NODE_ID>
                <ANIM_NAME>LIGHTING_Knob_Glareshield</ANIM_NAME>
                <ID>3</ID>
                <SIMVAR_INDEX>3</SIMVAR_INDEX>
                <POTENTIOMETER>83</POTENTIOMETER>
            </UseTemplate>

            <UseTemplate Name="ASOBO_LIGHTING_Glareshield_Emissive_Template">
                <NODE_ID>LIGHTS_Glareshield_1</NODE_ID>
                <SIMVAR_INDEX>3</SIMVAR_INDEX>
                <POTENTIOMETER>83</POTENTIOMETER>
            </UseTemplate>

            <UseTemplate Name="ASOBO_LIGHTING_Glareshield_Emissive_Template">
                <NODE_ID>LIGHTS_Glareshield_2</NODE_ID>
                <SIMVAR_INDEX>3</SIMVAR_INDEX>
                <POTENTIOMETER>83</POTENTIOMETER>
            </UseTemplate>

            <UseTemplate Name="ASOBO_LIGHTING_Glareshield_Emissive_Template">
                <NODE_ID>LIGHTS_Glareshield_3</NODE_ID>
                <SIMVAR_INDEX>3</SIMVAR_INDEX>
                <POTENTIOMETER>83</POTENTIOMETER>
            </UseTemplate>

            <UseTemplate Name="ASOBO_LIGHTING_Glareshield_Emissive_Template">
                <NODE_ID>LIGHTS_Glareshield_4</NODE_ID>
                <SIMVAR_INDEX>3</SIMVAR_INDEX>
                <POTENTIOMETER>83</POTENTIOMETER>
            </UseTemplate>

            <!-- Panel Lights -->
            <UseTemplate Name="ASOBO_LIGHTING_Knob_Panel_Template">
                <NODE_ID>LIGHTING_Knob_Glareshield_2</NODE_ID>
                <PART_ID>Lighting_Knob_Glareshield_2</PART_ID>
                <ANIM_NAME>LIGHTING_Knob_Glareshield_2</ANIM_NAME>
                <ID>2</ID>
                <SIMVAR_INDEX>2</SIMVAR_INDEX>
                <POTENTIOMETER>84</POTENTIOMETER>
            </UseTemplate>

            <UseTemplate Name="ASOBO_LIGHTING_Panel_Emissive_Template">
                <NODE_ID>LIGHTS_AUTOPILOT</NODE_ID>
                <SIMVAR_INDEX>2</SIMVAR_INDEX>
                <POTENTIOMETER>84</POTENTIOMETER>
            </UseTemplate>

            <UseTemplate Name="ASOBO_LIGHTING_Knob_Potentiometer_Template">
                <NODE_ID>LIGHTING_Knob_Glareshield_3</NODE_ID>
                <PART_ID>Lighting_Knob_Glareshield_3</PART_ID>
                <ANIM_NAME>LIGHTING_Knob_Glareshield_3</ANIM_NAME>
                <POTENTIOMETER>87</POTENTIOMETER>
                <ANIMTIP_0>TT:COCKPIT.TOOLTIPS.FD_DISPLAY_BRIGHTNESS_DECREASE</ANIMTIP_0>
                <ANIMTIP_1>TT:COCKPIT.TOOLTIPS.FD_DISPLAY_BRIGHTNESS_INCREASE</ANIMTIP_1>
            </UseTemplate>

            <UseTemplate Name="ASOBO_LIGHTING_Potentiometer_Emissive_Template">
                <NODE_ID>SCREEN_AUTOPILOT</NODE_ID>
                <POTENTIOMETER>87</POTENTIOMETER>
            </UseTemplate>
            <CameraTitle>PA</CameraTitle>
        </Component>

        <!-- G1000 ###################################### -->

        <Component ID="Screen_emissive" Node="DYN_SCREEN">
            <Material>
                <EmissiveFactor>
                    <Parameter>
                        <Code>0.5</Code>
                    </Parameter>
                </EmissiveFactor>
            </Material>
        </Component>

        <Component ID="Pedestal_Fwd">
            <!-- TODO - Test this with new anim -->
            <UseTemplate Name="ASOBO_ENGINE_Lever_Throttle_Template">
                <ID>1</ID>
                <NODE_ID>LEVER_THROTTLE_1</NODE_ID>
                <ANIM_NAME>throttle_lever_0</ANIM_NAME>
                <ANIM_NAME_REVERSE_LOCK>LEVER_THROTTLE_1_LOCK</ANIM_NAME_REVERSE_LOCK>
                <AIRBUS_TYPE/>
                <DRAG_SPEED>-10</DRAG_SPEED>
                <POSITION_TYPE>L</POSITION_TYPE>
                <POSITION_VAR>XMLVAR_Throttle1Position</POSITION_VAR>
                <TOOLTIPID>TT:COCKPIT.TOOLTIPS.ENG1_THROTTLE_CONTROL</TOOLTIPID>
            </UseTemplate>
            <UseTemplate Name="ASOBO_ENGINE_Lever_Throttle_Template">
                <ID>2</ID>
                <NODE_ID>LEVER_THROTTLE_2</NODE_ID>
                <ANIM_NAME>throttle_lever_1</ANIM_NAME>
                <ANIM_NAME_REVERSE_LOCK>LEVER_THROTTLE_2_LOCK</ANIM_NAME_REVERSE_LOCK>
                <AIRBUS_TYPE/>
                <DRAG_SPEED>-10</DRAG_SPEED>
                <POSITION_TYPE>L</POSITION_TYPE>
                <POSITION_VAR>XMLVAR_Throttle2Position</POSITION_VAR>
                <TOOLTIPID>TT:COCKPIT.TOOLTIPS.ENG2_THROTTLE_CONTROL</TOOLTIPID>
            </UseTemplate>
            <Component ID="Throttle_1_Visibility" Node="LEVER_THROTTLE_1">
                <UseTemplate Name="ASOBO_GT_Visibility_Code">
                    <VISIBILITY_CODE>(L:XMLVAR_LeverThrottleHidden1) !</VISIBILITY_CODE>
                </UseTemplate>
            </Component>
            <Component ID="Throttle_2_Visibility" Node="LEVER_THROTTLE_2">
                <UseTemplate Name="ASOBO_GT_Visibility_Code">
                    <VISIBILITY_CODE>(L:XMLVAR_LeverThrottleHidden2) !</VISIBILITY_CODE>
                </UseTemplate>
            </Component>

            <UseTemplate Name="ASOBO_AUTOPILOT_Push_AutoThrottle_Disengage_Template">
                <NODE_ID>PUSH_THROTTLE_1</NODE_ID>
                <PART_ID>Autothrottle_button</PART_ID>
                <ANIM_NAME>PUSH_THROTTLE_1</ANIM_NAME>
                <NO_INDICATOR>True</NO_INDICATOR>
                <NO_TEXT_EMISSIVE>True</NO_TEXT_EMISSIVE>
            </UseTemplate>

            <UseTemplate Name="ASOBO_AUTOPILOT_Push_AutoThrottle_Disengage_Template">
                <NODE_ID>PUSH_THROTTLE_2</NODE_ID>
                <ANIM_NAME>PUSH_THROTTLE_2</ANIM_NAME>
                <NO_INDICATOR>True</NO_INDICATOR>
                <NO_TEXT_EMISSIVE>True</NO_TEXT_EMISSIVE>
            </UseTemplate>

            <UseTemplate Name="ASOBO_HANDLING_Wheel_ElevatorTrim_Template">
                <ANIM_NAME>lever_trimtab_elevator_key_pct</ANIM_NAME>
                <NODE_ID>LEVER_ELEVATORTRIM_1</NODE_ID>
                <NODE_ID2>LEVER_ELEVATORTRIM_2</NODE_ID2>
                <DOUBLE_WHEEL/>
                <REPEAT_ANIM>5</REPEAT_ANIM>
                <DRAG_AXIS_SCALE>20</DRAG_AXIS_SCALE>
                <DRAG_MIN_VALUE>-4854</DRAG_MIN_VALUE>                <!-- Limit to -4.5 deg -->

            </UseTemplate>

            <UseTemplate Name="ASOBO_HANDLING_Indicator_ElevatorTrim_Template">
                <ANIM_NAME>LEVER_ELEVATORTRIM_DECAL</ANIM_NAME>
                <MIN_DISPLAYABLE>-4</MIN_DISPLAYABLE>
                <MAX_DISPLAYABLE>13.5</MAX_DISPLAYABLE>
                <REF_VALUE_0>-4</REF_VALUE_0>
                <ANIM_VALUE_0>0</ANIM_VALUE_0>
                <REF_VALUE_1>13</REF_VALUE_1>
                <ANIM_VALUE_1>94</ANIM_VALUE_1>
                <REF_VALUE_2>13.5</REF_VALUE_2>
                <ANIM_VALUE_2>100</ANIM_VALUE_2>
                <MAX_POINT_INDEX>2</MAX_POINT_INDEX>
            </UseTemplate>

            <UseTemplate Name="ASOBO_GT_Component_Emissive_Gauge">
                <NODE_ID>DECAL_THROTTLE_01</NODE_ID>
                <POTENTIOMETER>85</POTENTIOMETER>
            </UseTemplate>

            <UseTemplate Name="ASOBO_GT_Component_Emissive_Gauge">
                <NODE_ID>DECAL_THROTTLE_02</NODE_ID>
                <POTENTIOMETER>85</POTENTIOMETER>
            </UseTemplate>

            <CameraTitle>PedestalFwd</CameraTitle>
        </Component>

        <Component ID="Pedestal_Aft">
            <Component ID="Engines">
                <UseTemplate Name="FBW_ENGINE_Switch_Master_Template">
                    <AIRBUS_TYPE/>
                    <ANIM_NAME>SWITCH_ENGINES_ENG1</ANIM_NAME>
                    <NODE_ID>SWITCH_ENGINES_ENG1</NODE_ID>
                    <ID>1</ID>
                    <VALVE_ID>1</VALVE_ID>
                    <!-- This makes it not light up -->
                    <POTENTIOMETER>9999</POTENTIOMETER>
                </UseTemplate>

                <UseTemplate Name="FBW_ENGINE_Switch_Master_Template">
                    <AIRBUS_TYPE/>
                    <ANIM_NAME>SWITCH_ENGINES_ENG2</ANIM_NAME>
                    <NODE_ID>SWITCH_ENGINES_ENG2</NODE_ID>
                    <ID>2</ID>
                    <VALVE_ID>2</VALVE_ID>
                    <!-- This makes it not light up -->
                    <POTENTIOMETER>9999</POTENTIOMETER>
                </UseTemplate>

                <UseTemplate Name="FBW_AIRBUS_Update_PTU_Template">
                </UseTemplate>

                <!-- Mixture Lever does not exist in A320 but can be set to 0 by Auto Shutdown. Ensure it is always >0.9 -->
                <Update Frequency="1">
                (A:GENERAL ENG MIXTURE LEVER POSITION:1, Percent over 100) 0.9 &lt; if{ (&gt;K:MIXTURE1_RICH) }
                (A:GENERAL ENG MIXTURE LEVER POSITION:2, Percent over 100) 0.9 &lt; if{ (&gt;K:MIXTURE2_RICH) }
                </Update>
                <UseTemplate Name="A32NX_ENGINE_MODE_SELECTOR_TEMPLATE">
                    <AIRBUS_TYPE/>
                    <ANIM_NAME>KNOB_ENGINES_MODE</ANIM_NAME>
                    <NODE_ID>KNOB_ENGINES_MODE</NODE_ID>
                    <ID>0</ID>
                    <ANIMREF_ID>0</ANIMREF_ID>
                    <ANIMTIP_0_ON_PERCENT>0</ANIMTIP_0_ON_PERCENT>
                    <ANIMTIP_1_ON_PERCENT>.5</ANIMTIP_1_ON_PERCENT>
                    <ANIMTIP_2_ON_PERCENT>1</ANIMTIP_2_ON_PERCENT>
                    <ANIMTIP_0>TT:COCKPIT.TOOLTIPS.ENGINE_MODE_SELECTOR_SET_CRANK</ANIMTIP_0>
                    <ANIMTIP_1>TT:COCKPIT.TOOLTIPS.ENGINE_MODE_SELECTOR_SET_NORM</ANIMTIP_1>
                    <ANIMTIP_2>TT:COCKPIT.TOOLTIPS.ENGINE_MODE_SELECTOR_SET_IGN_START</ANIMTIP_2>
                </UseTemplate>
            </Component>

            <Component ID="HANDLING">
                <UseTemplate Name="FBW_HANDLING_Knob_RudderTrim_Template">
                    <AIRBUS_TYPE/>
                    <ANIM_NAME>KNOB_RUDDERTRIM</ANIM_NAME>
                    <NODE_ID>KNOB_RUDDERTRIM</NODE_ID>
                    <RESET_PUSH_ANIM_NAME>PUSH_RUDDERTRIM_RESET</RESET_PUSH_ANIM_NAME>
                    <RESET_PUSH_NODE_ID>PUSH_RUDDERTRIM_RESET</RESET_PUSH_NODE_ID>
                </UseTemplate>

                <UseTemplate Name="FBW_HANDLING_Lever_With_Button_Flaps_Template">
                    <NODE_ID>LEVER_FLAPS</NODE_ID>
                    <ANIM_NAME_LEVER>flaps_lever</ANIM_NAME_LEVER>
                    <ANIM_NAME_BUTTON>lock_flaps</ANIM_NAME_BUTTON>
                    <USE_TRAJECTORY_DRAG_MODE>True</USE_TRAJECTORY_DRAG_MODE>
                    <MAX_HANDLE_INDEX>4</MAX_HANDLE_INDEX>
                    <MIN_DELTA>0.2</MIN_DELTA>
                    <BUTTON_ANIM_LAG>500</BUTTON_ANIM_LAG>
                    <USE_ANIM_TRIGGERS/>
                    <ANIMTIP_0_ON_PERCENT>0</ANIMTIP_0_ON_PERCENT>
                    <ANIMTIP_1_ON_PERCENT>.25</ANIMTIP_1_ON_PERCENT>
                    <ANIMTIP_2_ON_PERCENT>.5</ANIMTIP_2_ON_PERCENT>
                    <ANIMTIP_3_ON_PERCENT>.75</ANIMTIP_3_ON_PERCENT>
                    <ANIMTIP_4_ON_PERCENT>1</ANIMTIP_4_ON_PERCENT>
                    <ANIMTIP_0>TT:COCKPIT.TOOLTIPS.FLAPS_LEVER_UP</ANIMTIP_0>
                    <ANIMTIP_1>TT:COCKPIT.TOOLTIPS.FLAPS_LEVER_P1</ANIMTIP_1>
                    <ANIMTIP_2>TT:COCKPIT.TOOLTIPS.FLAPS_LEVER_P2</ANIMTIP_2>
                    <ANIMTIP_3>TT:COCKPIT.TOOLTIPS.FLAPS_LEVER_LDG</ANIMTIP_3>
                    <ANIMTIP_4>TT:COCKPIT.TOOLTIPS.FLAPS_LEVER_FULL</ANIMTIP_4>

                </UseTemplate>

                <UseTemplate Name="FBW_LANDING_GEAR_Switch_ParkingBrake_Template">
                    <ANIM_NAME>lever_parking_brake</ANIM_NAME>
                    <NODE_ID>LEVER_PARKINGBRAKE</NODE_ID>
                </UseTemplate>

                <Component ID="Parking_Brake_Text" Node="LEVER_PARKINGBRAKE_SEQ1">
                    <UseTemplate Name="ASOBO_GT_Emissive_Potentiometer">
                        <POTENTIOMETER>85</POTENTIOMETER>
                        <EMISSIVE_CODE>0</EMISSIVE_CODE>
                    </UseTemplate>
                </Component>

                <UseTemplate Name="ASOBO_HANDLING_Lever_Spoilers_Template">
                    <ANIM_NAME>lever_speed_brake</ANIM_NAME>
                    <NODE_ID>LEVER_SPEEDBRAKE</NODE_ID>
                    <TYPE>AIRLINER</TYPE>
                    <TOOLTIPID>TT:COCKPIT.TOOLTIPS.SPEEDBRAKE_LEVER</TOOLTIPID>
                </UseTemplate>
            </Component>

            <Component ID="WeatherRadar">
                <UseTemplate Name="FBW_AIRBUS_WeatherRadar_Template">
                    <NODE_ID_MODE_KNOB>KNOB_RADAR_MODE</NODE_ID_MODE_KNOB>
                    <ANIM_NAME_MODE_KNOB>KNOB_RADAR_MODE</ANIM_NAME_MODE_KNOB>
                    <NODE_ID_ONOFF_SWITCH>SWITCH_RADAR_SYS</NODE_ID_ONOFF_SWITCH>
                    <ANIM_NAME_ONOFF_SWITCH>SWITCH_RADAR_SYS</ANIM_NAME_ONOFF_SWITCH>
                </UseTemplate>

                <UseTemplate Name="A32NX_GT_Switch_Dummy">
                    <NODE_ID>SWITCH_RADAR_PWS</NODE_ID>
                    <Part_ID>PWS_Switch</Part_ID>
                    <ANIM_NAME>SWITCH_RADAR_PWS</ANIM_NAME>
                    <SWITCH_POSITION_TYPE>L</SWITCH_POSITION_TYPE>
                    <SWITCH_POSITION_VAR>A32NX_SWITCH_RADAR_PWS_Position</SWITCH_POSITION_VAR>
                    <ANIMTIP_0>Set predictive windshear to AUTO (INOP)</ANIMTIP_0>
                    <ANIMTIP_1>Turn OFF predictive windshear</ANIMTIP_1>
                    <WWISE_EVENT_1>lswitch</WWISE_EVENT_1>
                    <WWISE_EVENT_2>lswitch</WWISE_EVENT_2>
                    <NORMALIZED_TIME_1>0.1</NORMALIZED_TIME_1>
                    <NORMALIZED_TIME_2>0.5</NORMALIZED_TIME_2>
                </UseTemplate>
            </Component>
            <CameraTitle>PedestalAft</CameraTitle>
        </Component>

        <Component ID="Front_Sides">
            <UseTemplate Name="ASOBO_HANDLING_RudderPedals_Template">
                <RUDDERPEDALS_TYPE>MIXED</RUDDERPEDALS_TYPE>
                <NODE_ID_L_RUDDER>PEDALS_LEFT</NODE_ID_L_RUDDER>
                <NODE_ID_R_RUDDER>PEDALS_RIGHT</NODE_ID_R_RUDDER>
                <NODE_ID_L_BRAKE_1>PEDALS_BRAKE_1_1</NODE_ID_L_BRAKE_1>
                <NODE_ID_L_BRAKE_2>PEDALS_BRAKE_2_1</NODE_ID_L_BRAKE_2>
                <NODE_ID_R_BRAKE_1>PEDALS_BRAKE_1_2</NODE_ID_R_BRAKE_1>
                <NODE_ID_R_BRAKE_2>PEDALS_BRAKE_2_2</NODE_ID_R_BRAKE_2>
                <ANIM_NAME>pedals_lever_l_r</ANIM_NAME>
                <DONT_BRAKE_ON_PARKINGBRAKE>True</DONT_BRAKE_ON_PARKINGBRAKE>
            </UseTemplate>
            <UseTemplate Name="ASOBO_HANDLING_Yoke_Template">
                <NODE_ID>YOKE_LEFT</NODE_ID>
                <ANIM_NAME_YOKE_X>yoke_lever_stick1_l_r</ANIM_NAME_YOKE_X>
                <ANIM_NAME_YOKE_Y>yoke_lever_stick_fore1_aft</ANIM_NAME_YOKE_Y>
            </UseTemplate>
            <UseTemplate Name="ASOBO_HANDLING_Yoke_Template">
                <NODE_ID>YOKE_RIGHT</NODE_ID>
                <ANIM_NAME_YOKE_X>yoke_lever_stick2_l_r</ANIM_NAME_YOKE_X>
                <ANIM_NAME_YOKE_Y>yoke_lever_stick_fore2_aft</ANIM_NAME_YOKE_Y>
            </UseTemplate>

            <UseTemplate Name="FBW_Airbus_Sidestick_Priority">
                <NODE_ID>PUSH_YOKE_LEFT</NODE_ID>
                <ANIM_NAME>PUSH_YOKE_LEFT</ANIM_NAME>
                <ID>1</ID>
            </UseTemplate>
            <UseTemplate Name="FBW_Airbus_Sidestick_Priority">
                <NODE_ID>PUSH_YOKE_RIGHT</NODE_ID>
                <ANIM_NAME>PUSH_YOKE_RIGHT</ANIM_NAME>
                <ID>2</ID>
            </UseTemplate>

            <UseTemplate Name="ASOBO_HANDLING_Steering_Tiller_Template">
                <NODE_ID>HANDLE_LEFT_YOKE</NODE_ID>
                <ANIM_NAME>HANDLE_LEFT_YOKE</ANIM_NAME>
                <MAX_STEERING_VELOCITY>30</MAX_STEERING_VELOCITY>
            </UseTemplate>
            <UseTemplate Name="ASOBO_HANDLING_Steering_Tiller_Template">
                <NODE_ID>HANDLE_RIGHT_YOKE</NODE_ID>
                <ANIM_NAME>HANDLE_RIGHT_YOKE</ANIM_NAME>
                <MAX_STEERING_VELOCITY>30</MAX_STEERING_VELOCITY>
            </UseTemplate>


            <UseTemplate Name="ASOBO_GT_Component_Emissive_Gauge">
                <NODE_ID>PUSH_HANDLE_LEFT_YOKE</NODE_ID>
                <!--<POTENTIOMETER>85</POTENTIOMETER>-->
                <EMISSIVE_CODE>0</EMISSIVE_CODE>
            </UseTemplate>
            <UseTemplate Name="ASOBO_GT_Component_Emissive_Gauge">
                <NODE_ID>PUSH_HANDLE_RIGHT_YOKE</NODE_ID>
                <!--<POTENTIOMETER>85</POTENTIOMETER>-->
                <EMISSIVE_CODE>0</EMISSIVE_CODE>
            </UseTemplate>
            <!-- This disables tiller deflection emissive -->
            <UseTemplate Name="ASOBO_GT_Component_Emissive_Gauge">
                <NODE_ID>YOKE_DECAL</NODE_ID>
                <EMISSIVE_CODE>0</EMISSIVE_CODE>
            </UseTemplate>

            <!-- NYI
        <UseTemplate Name="FBW_AIRBUS_Push_Transfer_Template">
            <NODE_ID>PUSH_EFIS_CS_PFD</NODE_ID>
            <ANIM_NAME>PUSH_EFIS_CS_PFD</ANIM_NAME>
            <ID>1</ID>
        </UseTemplate>

        <UseTemplate Name="FBW_AIRBUS_Push_Transfer_Template">
            <NODE_ID>PUSH_EFIS_FO_PFD</NODE_ID>
            <ANIM_NAME>PUSH_EFIS_FO_PFD</ANIM_NAME>
            <ID>2</ID>
        </UseTemplate>
        -->

            <Component ID="Screens_Left">
                <DefaultTemplateParameters>
                    <PLANE_NAME>A32NX</PLANE_NAME>
                </DefaultTemplateParameters>

                <UseTemplate Name="ASOBO_LIGHTING_Knob_Potentiometer_Template">
                    <POTENTIOMETER>88</POTENTIOMETER>
                    <NODE_ID>KNOB_EFIS_CS_PFD</NODE_ID>
                    <PART_ID>PFD_Brightness</PART_ID>
                    <ANIM_NAME>KNOB_EFIS_CS_PFD</ANIM_NAME>
                    <MIN_VALUE>0</MIN_VALUE>
                    <ANIMTIP_0>TT:COCKPIT.TOOLTIPS.LIGHTING_KNOB_L_PFD_DECREASE</ANIMTIP_0>
                    <ANIMTIP_1>TT:COCKPIT.TOOLTIPS.LIGHTING_KNOB_L_PFD_INCREASE</ANIMTIP_1>
                </UseTemplate>

                <UseTemplate Name="FBW_Airbus_Push_EFIS_GPWS">
                    <NODE_ID>PUSH_EFIS_CS_GPWS</NODE_ID>
                    <ANIM_NAME>PUSH_EFIS_CS_GPWS</ANIM_NAME>
                </UseTemplate>

                <UseTemplate Name="FBW_AIRBUS_Push_TERRONND_Template">
                    <NODE_ID>PUSH_TERRONND</NODE_ID>
                    <ANIM_NAME>PUSH_TERRONND</ANIM_NAME>
                    <BLOCK_SEQ1>1</BLOCK_SEQ1>
                    <ID>1</ID>
                </UseTemplate>

                <UseTemplate Name="FBW_AIRBUS_Push_TERRONND_Template">
                    <NODE_ID>PUSH_AUTOBKR_TERRONND</NODE_ID>
                    <ANIM_NAME>PUSH_AUTOBKR_TERRONND</ANIM_NAME>
                    <BLOCK_SEQ1>1</BLOCK_SEQ1>
                    <ID>2</ID>
                </UseTemplate>

                <UseTemplate Name="FBW_Airbus_PRINTER">
                    <NODE_ID>Print</NODE_ID>
                </UseTemplate>

                <UseTemplate Name="FBW_Airbus_PRINTER_PAPER">
                    <NODE_ID>PAPER</NODE_ID>
                    <PAGE>1</PAGE>
                </UseTemplate>

                <UseTemplate Name="FBW_Airbus_PRINTER_PAPER">
                    <NODE_ID>PAPER</NODE_ID>
                    <PAGE>2</PAGE>
                </UseTemplate>

                <UseTemplate Name="FBW_Airbus_PRINTER_PAPER">
                    <NODE_ID>PAPER</NODE_ID>
                    <PAGE>3</PAGE>
                </UseTemplate>

                <UseTemplate Name="FBW_Airbus_PRINTER_PAPER">
                    <NODE_ID>PAPER</NODE_ID>
                    <PAGE>4</PAGE>
                </UseTemplate>

                <UseTemplate Name="FBW_Airbus_PAPER_PAGE_BUTTON">
                    <NODE_ID>PAPER_NEXT</NODE_ID>
                    <DIRECTION>1</DIRECTION>
                    <TOOLTIPID>Next page</TOOLTIPID>
                    <CURSOR>RightArrow</CURSOR>
                </UseTemplate>

                <UseTemplate Name="FBW_Airbus_PAPER_PAGE_BUTTON">
                    <NODE_ID>PAPER_PREV</NODE_ID>
                    <DIRECTION>-1</DIRECTION>
                    <TOOLTIPID>Previous page</TOOLTIPID>
                    <CURSOR>LeftArrow</CURSOR>
                </UseTemplate>

                <UseTemplate Name="FBW_Airbus_PAPER_DISCARD_BUTTON">
                    <NODE_ID>PAPER_DISCARD</NODE_ID>
                </UseTemplate>

                <UseTemplate Name="FBW_Airbus_PAPER_TORN">
                    <NODE_ID>PRINT_TORN</NODE_ID>
                </UseTemplate>

                <UseTemplate Name="ASOBO_GT_Component_Emissive_Gauge">
                    <NODE_ID>SCREEN_PFD_L</NODE_ID>
                    <POTENTIOMETER>88</POTENTIOMETER>
                    <PART_ID>SCREEN_PFD1</PART_ID>
                    <CAMERA_TITLE>PFD</CAMERA_TITLE>
                </UseTemplate>

                <UseTemplate Name="ASOBO_LIGHTING_Knob_Potentiometer_Template">
                    <POTENTIOMETER>89</POTENTIOMETER>
                    <NODE_ID>KNOB_EFIS_CS_ND_SMALL</NODE_ID>
                    <PART_ID>ND_Brightness</PART_ID>
                    <ANIM_NAME>KNOB_EFIS_CS_ND_SMALL</ANIM_NAME>
                    <MIN_VALUE>0</MIN_VALUE>
                    <ANIMTIP_0>TT:COCKPIT.TOOLTIPS.LIGHTING_KNOB_L_ND_DECREASE</ANIMTIP_0>
                    <ANIMTIP_1>TT:COCKPIT.TOOLTIPS.LIGHTING_KNOB_L_ND_INCREASE</ANIMTIP_1>
                </UseTemplate>

                <UseTemplate Name="ASOBO_LIGHTING_Knob_Potentiometer_Template">
                    <POTENTIOMETER>94</POTENTIOMETER>
                    <NODE_ID>KNOB_EFIS_CS_ND</NODE_ID>
                    <PART_ID>ND_WX_Brightness_CS</PART_ID>
                    <ANIM_NAME>KNOB_EFIS_CS_ND</ANIM_NAME>
                    <MIN_VALUE>0</MIN_VALUE>
                    <ANIMTIP_0>Decrease left WX/TERR brightness</ANIMTIP_0>
                    <ANIMTIP_1>Increase left WX/TERR brightness</ANIMTIP_1>
                </UseTemplate>

                <UseTemplate Name="ASOBO_GT_Component_Emissive_Gauge">
                    <NODE_ID>SCREEN_MFD_L</NODE_ID>
                    <POTENTIOMETER>89</POTENTIOMETER>
                    <PART_ID>SCREEN_MFD1</PART_ID>
                    <CAMERA_TITLE>MFD</CAMERA_TITLE>
                </UseTemplate>

                <!-- DCDU -->
                <UseTemplate Name="ASOBO_GT_Component_Emissive_Gauge">
                    <NODE_ID>SCREEN_COM_L</NODE_ID>
                    <EMISSIVE_CODE>(L:#PLANE_NAME#_PANEL_DCDU_L_BRIGHTNESS, percent over 100)</EMISSIVE_CODE>
                    <PART_ID>SCREEN_COM1</PART_ID>
                    <CAMERA_TITLE>ECAM</CAMERA_TITLE>
                </UseTemplate>
            </Component>

            <Component ID="Screens_Right">
                <DefaultTemplateParameters>
                    <PLANE_NAME>A32NX</PLANE_NAME>
                </DefaultTemplateParameters>

                <UseTemplate Name="ASOBO_LIGHTING_Knob_Potentiometer_Template">
                    <POTENTIOMETER>90</POTENTIOMETER>
                    <NODE_ID>KNOB_EFIS_FO_PFD</NODE_ID>
                    <PART_ID>PFD_Brightness_FO</PART_ID>
                    <ANIM_NAME>KNOB_EFIS_FO_PFD</ANIM_NAME>
                    <MIN_VALUE>0</MIN_VALUE>
                    <ANIMTIP_0>TT:COCKPIT.TOOLTIPS.LIGHTING_KNOB_R_PFD_DECREASE</ANIMTIP_0>
                    <ANIMTIP_1>TT:COCKPIT.TOOLTIPS.LIGHTING_KNOB_R_PFD_INCREASE</ANIMTIP_1>
                </UseTemplate>

                <UseTemplate Name="FBW_Airbus_Push_EFIS_GPWS">
                    <NODE_ID>PUSH_EFIS_FO_GPWS</NODE_ID>
                    <ANIM_NAME>PUSH_EFIS_FO_GPWS</ANIM_NAME>
                </UseTemplate>

                <UseTemplate Name="ASOBO_GT_Component_Emissive_Gauge">
                    <NODE_ID>SCREEN_PFD_R</NODE_ID>
                    <POTENTIOMETER>90</POTENTIOMETER>
                    <PART_ID>SCREEN_PFD2</PART_ID>
                </UseTemplate>

                <UseTemplate Name="ASOBO_LIGHTING_Knob_Potentiometer_Template">
                    <POTENTIOMETER>91</POTENTIOMETER>
                    <NODE_ID>KNOB_EFIS_FO_ND_SMALL</NODE_ID>
                    <PART_ID>ND_Brightness_FO</PART_ID>
                    <ANIM_NAME>KNOB_EFIS_FO_ND_SMALL</ANIM_NAME>
                    <MIN_VALUE>0</MIN_VALUE>
                    <ANIMTIP_0>TT:COCKPIT.TOOLTIPS.LIGHTING_KNOB_R_ND_DECREASE</ANIMTIP_0>
                    <ANIMTIP_1>TT:COCKPIT.TOOLTIPS.LIGHTING_KNOB_R_ND_INCREASE</ANIMTIP_1>
                </UseTemplate>

                <UseTemplate Name="ASOBO_LIGHTING_Knob_Potentiometer_Template">
                    <POTENTIOMETER>95</POTENTIOMETER>
                    <NODE_ID>KNOB_EFIS_FO_ND</NODE_ID>
                    <PART_ID>ND_WX_Brightness_FO</PART_ID>
                    <ANIM_NAME>KNOB_EFIS_FO_ND</ANIM_NAME>
                    <MIN_VALUE>0</MIN_VALUE>
                    <ANIMTIP_0>Decrease right WX/TERR brightness</ANIMTIP_0>
                    <ANIMTIP_1>Increase right WX/TERR brightness</ANIMTIP_1>
                </UseTemplate>

                <UseTemplate Name="ASOBO_GT_Component_Emissive_Gauge">
                    <NODE_ID>SCREEN_MFD_R</NODE_ID>
                    <POTENTIOMETER>91</POTENTIOMETER>
                    <PART_ID>SCREEN_MFD2</PART_ID>
                </UseTemplate>

                <!-- DCDU -->
                <UseTemplate Name="ASOBO_GT_Component_Emissive_Gauge">
                    <NODE_ID>SCREEN_COM_R</NODE_ID>
                    <EMISSIVE_CODE>(L:#PLANE_NAME#_PANEL_DCDU_R_BRIGHTNESS, percent over 100)</EMISSIVE_CODE>
                    <PART_ID>SCREEN_COM2</PART_ID>
                    <CAMERA_TITLE>ECAM</CAMERA_TITLE>
                </UseTemplate>
            </Component>
            <CameraTitle>Pilot</CameraTitle>
        </Component>

        <Component ID="Front_Middle">
            <Component ID="Speed_Placard" Node="SPEED_LIMIT">
                <UseTemplate Name="ASOBO_GT_Visibility_Code">
                    <VISIBILITY_CODE>0</VISIBILITY_CODE>
                </UseTemplate>
            </Component>

            <Component ID="Brake_Fan">
                <UseTemplate Name="FBW_Push_Toggle">
                    <NODE_ID>PUSH_BKRFAN</NODE_ID>
                    <LEFT_SINGLE_CODE>0</LEFT_SINGLE_CODE>
                    <SEQ1_CODE>0</SEQ1_CODE>
                    <SEQ1_NODE_ID>PUSH_AUTOBKR_SEQ1</SEQ1_NODE_ID>
                    <TOOLTIPID>(Inop.)</TOOLTIPID>
                    <ANIMTIP_0>TT:COCKPIT.TOOLTIPS.APU_SWITCH_SET_OFF</ANIMTIP_0>
                    <ANIMTIP_1>TT:COCKPIT.TOOLTIPS.APU_SWITCH_SET_ON</ANIMTIP_1>
                    <CURSOR/>
                </UseTemplate>
            </Component>

            <UseTemplate Name="ASOBO_LANDING_GEAR_Lever_Gear_Template">
                <ANIM_NAME>lever_landing_gear</ANIM_NAME>
                <NODE_ID>LEVER_LANDINGGEAR</NODE_ID>
            </UseTemplate>
            <UseTemplate Name="FBW_Airbus_LANDING_GEAR_Light_Template">
                <NODE_ID>PUSH_AUTOBKR_LDGGEAR_1</NODE_ID>
                <ID>1</ID>
                <GEAR_ID>1</GEAR_ID>
            </UseTemplate>
            <UseTemplate Name="FBW_Airbus_LANDING_GEAR_Light_Template">
                <NODE_ID>PUSH_AUTOBKR_LDGGEAR_2</NODE_ID>
                <ID>2</ID>
                <GEAR_ID>0</GEAR_ID>
            </UseTemplate>
            <UseTemplate Name="FBW_Airbus_LANDING_GEAR_Light_Template">
                <NODE_ID>PUSH_AUTOBKR_LDGGEAR_3</NODE_ID>
                <ID>3</ID>
                <GEAR_ID>2</GEAR_ID>
            </UseTemplate>
            <UseTemplate Name="ASOBO_LANDING_GEAR_Warning_Template">
                <ANIM_NAME>DECAL_LANDING_INDICATOR</ANIM_NAME>
            </UseTemplate>
            <UseTemplate Name="FBW_Airbus_HANDLING_Push_Autobrakes_Template">
                <NODE_ID>PUSH_AUTOBKR_LO</NODE_ID>
                <PART_ID>Autobrake_1</PART_ID>
                <ANIM_NAME>PUSH_AUTOBKR_LO</ANIM_NAME>
                <NODE_ID_DECEL>PUSH_AUTOBKR_LO_SEQ1</NODE_ID_DECEL>
                <NODE_ID_ON>PUSH_AUTOBKR_LO_SEQ2</NODE_ID_ON>
                <AUTOBRAKE_LEVEL>1</AUTOBRAKE_LEVEL>
                <MIN_DECEL_FPSS>-7</MIN_DECEL_FPSS>
                <OFF_TOOLTIP>COCKPIT.TOOLTIPS.AUTO_BRK_SET_LO</OFF_TOOLTIP>
            </UseTemplate>
            <UseTemplate Name="FBW_Airbus_HANDLING_Push_Autobrakes_Template">
                <NODE_ID>PUSH_AUTOBKR_MED</NODE_ID>
                <PART_ID>Autobrake_2</PART_ID>
                <ANIM_NAME>PUSH_AUTOBKR_MED</ANIM_NAME>
                <NODE_ID_DECEL>PUSH_AUTOBKR_MED_SEQ1</NODE_ID_DECEL>
                <NODE_ID_ON>PUSH_AUTOBKR_MED_SEQ2</NODE_ID_ON>
                <AUTOBRAKE_LEVEL>2</AUTOBRAKE_LEVEL>
                <MIN_DECEL_FPSS>-14</MIN_DECEL_FPSS>
                <OFF_TOOLTIP>COCKPIT.TOOLTIPS.AUTO_BRK_SET_MED</OFF_TOOLTIP>
            </UseTemplate>
            <UseTemplate Name="FBW_Airbus_HANDLING_Push_Autobrakes_Template">
                <NODE_ID>PUSH_AUTOBKR_MAX</NODE_ID>
                <PART_ID>Autobrake_3</PART_ID>
                <ANIM_NAME>PUSH_AUTOBKR_MAX</ANIM_NAME>
                <NODE_ID_DECEL>PUSH_AUTOBKR_MAX_SEQ1</NODE_ID_DECEL>
                <NODE_ID_ON>PUSH_AUTOBKR_MAX_SEQ2</NODE_ID_ON>
                <AUTOBRAKE_LEVEL>3</AUTOBRAKE_LEVEL>
                <MIN_DECEL_FPSS>-21</MIN_DECEL_FPSS>
                <OFF_TOOLTIP>COCKPIT.TOOLTIPS.AUTO_BRK_SET_MAX</OFF_TOOLTIP>
            </UseTemplate>

            <UseTemplate Name="ASOBO_HANDLING_Switch_AntiSkid_Template">
                <NODE_ID>SWITCH_AUTOBKR_ASKID</NODE_ID>
                <PART_ID>Antiskid_Switch</PART_ID>
                <ANIM_NAME>SWITCH_AUTOBKR_ASKID</ANIM_NAME>
                <ANIMTIP_0>TT:COCKPIT.TOOLTIPS.ANTISKID_TURN_ON</ANIMTIP_0>
                <ANIMTIP_1>TT:COCKPIT.TOOLTIPS.ANTISKID_TURN_OFF</ANIMTIP_1>
            </UseTemplate>

            <Component ID="Standby_Indicator">
                <!-- TODO: Model change required to not affect brake/clock - Uncomment when this is done -->
                <!--
                <UseTemplate Name="ASOBO_GT_Component_Emissive_Gauge">
                    <NODE_ID>DYN_SCREEN</NODE_ID>
                    <EMISSIVE_CODE>(L:A32NX_BARO_BRIGHTNESS, Percent over 100)</EMISSIVE_CODE>
                </UseTemplate> -->

                <UseTemplate Name="ASOBO_AUTOPILOT_Knob_Baro_Template">
                    <ANIM_NAME>AUTOPILOT_Knob_Baro</ANIM_NAME>
                    <NODE_ID>AUTOPILOT_Knob_Baro</NODE_ID>
                    <ID>3</ID>
                    <BARO_ID> (L:A32NX_BARO_BUGS_ACTIVE) 0 == if{ 2 } els{ -1 } </BARO_ID>
                    <CLOCKWISE_CONDITION> (H:A320_Neo_SAI_KNOB_BARO_C) ! (>H:A320_Neo_SAI_KNOB_BARO_C) 1</CLOCKWISE_CONDITION>
                    <ANTICLOCKWISE_CONDITION> (H:A320_Neo_SAI_KNOB_BARO_AC) ! (>H:A320_Neo_SAI_KNOB_BARO_AC) 1</ANTICLOCKWISE_CONDITION>

                    <ANIMREF_ID>-1</ANIMREF_ID>
                    <ANIMTIP_0>TT:COCKPIT.TOOLTIPS.STBY_TUNING_KNOB_INCREASE</ANIMTIP_0>
                    <ANIMTIP_0_ON_CURSOR>TurnRight</ANIMTIP_0_ON_CURSOR>
                    <ANIMTIP_1>TT:COCKPIT.TOOLTIPS.STBY_TUNING_KNOB_DECREASE</ANIMTIP_1>
                    <ANIMTIP_1_ON_CURSOR>TurnLeft</ANIMTIP_1_ON_CURSOR>

                </UseTemplate>
                <CameraTitle>PA</CameraTitle>

                <Component ID="BARO">
                    <DefaultTemplateParameters>
                        <POTENTIOMETER_SEQ1>85</POTENTIOMETER_SEQ1>
                        <SEQ1_EMISSIVE_DRIVES_VISIBILITY>False</SEQ1_EMISSIVE_DRIVES_VISIBILITY>
                    </DefaultTemplateParameters>

                    <UseTemplate Name="A32NX_Push_BARO_Template">
                        <NODE_ID>PUSH_BARO_BUGS</NODE_ID>
                        <TOOLTIPID>Toggle ISI Bugs</TOOLTIPID>
                        <BTN_ID>BARO_BUGS</BTN_ID>
                        <ONLY_SEQ1/>
                    </UseTemplate>
                    <UseTemplate Name="A32NX_Push_BARO_Template">
                        <NODE_ID>PUSH_BARO_LS</NODE_ID>
                        <TOOLTIPID>Inop.</TOOLTIPID>
                        <BTN_ID>BARO_LS</BTN_ID>
                        <ONLY_SEQ1/>
                    </UseTemplate>
                    <UseTemplate Name="A32NX_Push_BARO_Template">
                        <NODE_ID>PUSH_BARO_PLUS</NODE_ID>
                        <TOOLTIPID>Increase ISI brightness</TOOLTIPID>
                        <BTN_ID>BARO_PLUS</BTN_ID>
                        <ONLY_SEQ1/>
                    </UseTemplate>
                    <UseTemplate Name="A32NX_Push_BARO_Template">
                        <NODE_ID>PUSH_BARO_MINUS</NODE_ID>
                        <TOOLTIPID>Decrease ISI brightness</TOOLTIPID>
                        <BTN_ID>BARO_MINUS</BTN_ID>
                        <ONLY_SEQ1/>
                    </UseTemplate>
                    <UseTemplate Name="A32NX_Push_BARO_Template">
                        <NODE_ID>PUSH_BARO_RST</NODE_ID>
                        <TOOLTIPID>Reset ISI Attitude</TOOLTIPID>
                        <BTN_ID>BARO_RST</BTN_ID>
                        <ONLY_SEQ1/>
                    </UseTemplate>
                </Component>
            </Component>

            <Component ID="Dummies">
                <UseTemplate Name="FBW_AIRBUS_Push_Dummy_Template">
                    <NODE_ID>PUSH_AUTOPILOT_SIDESTICK_L</NODE_ID>
                    <ONLY_SEQ1/>
                </UseTemplate>
                <UseTemplate Name="FBW_AIRBUS_Push_Dummy_Template">
                    <NODE_ID>PUSH_AUTOPILOT_SIDESTICK_R</NODE_ID>
                    <ONLY_SEQ1/>
                </UseTemplate>
                <UseTemplate Name="FBW_AIRBUS_Push_Dummy_Template">
                    <NODE_ID>PUSH_AUTOPILOT_AUTOLAND_L</NODE_ID>
                    <ONLY_SEQ1/>
                </UseTemplate>
                <UseTemplate Name="FBW_AIRBUS_Push_Dummy_Template">
                    <NODE_ID>PUSH_AUTOPILOT_AUTOLAND_R</NODE_ID>
                    <ONLY_SEQ1/>
                </UseTemplate>
            </Component>

            <Component ID="EICAS_Screens">
                <UseTemplate Name="ASOBO_LIGHTING_Knob_Potentiometer_Template">
                    <POTENTIOMETER>92</POTENTIOMETER>
                    <NODE_ID>KNOB_ECAM_UPPER</NODE_ID>
                    <ANIM_NAME>KNOB_ECAM_UPPER</ANIM_NAME>
                    <MIN_VALUE>0</MIN_VALUE>
                    <ANIMTIP_0>TT:COCKPIT.TOOLTIPS.LIGHTING_KNOB_UPPER_ECAM_DECREASE</ANIMTIP_0>
                    <ANIMTIP_1>TT:COCKPIT.TOOLTIPS.LIGHTING_KNOB_UPPER_ECAM_INCREASE</ANIMTIP_1>
                </UseTemplate>
                <UseTemplate Name="ASOBO_GT_Component_Emissive_Gauge">
                    <NODE_ID>SCREEN_EICAS1</NODE_ID>
                    <POTENTIOMETER>92</POTENTIOMETER>
                    <PART_ID>SCREEN_EICAS1</PART_ID>
                    <CAMERA_TITLE>ECAM</CAMERA_TITLE>
                </UseTemplate>
                <UseTemplate Name="ASOBO_LIGHTING_Knob_Potentiometer_Template">
                    <POTENTIOMETER>93</POTENTIOMETER>
                    <NODE_ID>KNOB_ECAM_LOWER</NODE_ID>
                    <ANIM_NAME>KNOB_ECAM_LOWER</ANIM_NAME>
                    <MIN_VALUE>0</MIN_VALUE>
                    <ANIMTIP_0>TT:COCKPIT.TOOLTIPS.LIGHTING_KNOB_LOWER_ECAM_DECREASE</ANIMTIP_0>
                    <ANIMTIP_1>TT:COCKPIT.TOOLTIPS.LIGHTING_KNOB_LOWER_ECAM_INCREASE</ANIMTIP_1>
                </UseTemplate>
                <UseTemplate Name="ASOBO_GT_Component_Emissive_Gauge">
                    <NODE_ID>SCREEN_EICAS2</NODE_ID>
                    <POTENTIOMETER>93</POTENTIOMETER>
                    <PART_ID>SCREEN_EICAS2</PART_ID>
                    <CAMERA_TITLE>ECAM</CAMERA_TITLE>
                </UseTemplate>
            </Component>

            <!-- DCDU / CPDLC screens -->
            <Component ID="DCDU_Screens">

                <!-- Captain side -->
                <Component ID="Left_DCDU">
                    <DefaultTemplateParameters>
                        <PLANE_NAME>A32NX</PLANE_NAME>
                    </DefaultTemplateParameters>

                    <!-- Brightness -->
                    <UseTemplate Name="FBW_Airbus_DCDU_Brightness_Switch">
                        <DCDU_SIDE>L</DCDU_SIDE>
                    </UseTemplate>

                    <UseTemplate Name="FBW_Airbus_DCDU_Generic_Inop_Switch">
                        <NODE_ID>PUSH_MPL_MS0MINUS</NODE_ID>
                    </UseTemplate>

                    <UseTemplate Name="FBW_Airbus_DCDU_Generic_Inop_Switch">
                        <NODE_ID>PUSH_MPL_MS0PLUS</NODE_ID>
                    </UseTemplate>

                    <UseTemplate Name="FBW_Airbus_DCDU_Generic_Inop_Switch">
                        <NODE_ID>PUSH_MPL_L1</NODE_ID>
                    </UseTemplate>

                    <UseTemplate Name="FBW_Airbus_DCDU_Generic_Inop_Switch">
                        <NODE_ID>PUSH_MPL_L2</NODE_ID>
                    </UseTemplate>

                    <UseTemplate Name="FBW_Airbus_DCDU_Generic_Inop_Switch">
                        <NODE_ID>PUSH_MPL_PRINT</NODE_ID>
                    </UseTemplate>

                    <UseTemplate Name="FBW_Airbus_DCDU_Generic_Inop_Switch">
                        <NODE_ID>PUSH_MPL_POEMINUS</NODE_ID>
                    </UseTemplate>

                    <UseTemplate Name="FBW_Airbus_DCDU_Generic_Inop_Switch">
                        <NODE_ID>PUSH_MPL_POEPLUS</NODE_ID>
                    </UseTemplate>

                    <UseTemplate Name="FBW_Airbus_DCDU_Generic_Inop_Switch">
                        <NODE_ID>PUSH_MPL_R1</NODE_ID>
                    </UseTemplate>

                    <UseTemplate Name="FBW_Airbus_DCDU_Generic_Inop_Switch">
                        <NODE_ID>PUSH_MPL_R2</NODE_ID>
                    </UseTemplate>
                </Component>

                <!-- F/O side -->
                <Component ID="Right_DCDU">
                    <DefaultTemplateParameters>
                        <PLANE_NAME>A32NX</PLANE_NAME>
                    </DefaultTemplateParameters>

                    <!-- Brightness -->
                    <UseTemplate Name="FBW_Airbus_DCDU_Brightness_Switch">
                        <DCDU_SIDE>R</DCDU_SIDE>
                    </UseTemplate>

                    <UseTemplate Name="FBW_Airbus_DCDU_Generic_Inop_Switch">
                        <NODE_ID>PUSH_MPR_MS0MINUS</NODE_ID>
                    </UseTemplate>

                    <UseTemplate Name="FBW_Airbus_DCDU_Generic_Inop_Switch">
                        <NODE_ID>PUSH_MPR_MS0PLUS</NODE_ID>
                    </UseTemplate>

                    <UseTemplate Name="FBW_Airbus_DCDU_Generic_Inop_Switch">
                        <NODE_ID>PUSH_MPR_L1</NODE_ID>
                    </UseTemplate>

                    <UseTemplate Name="FBW_Airbus_DCDU_Generic_Inop_Switch">
                        <NODE_ID>PUSH_MPR_L2</NODE_ID>
                    </UseTemplate>

                    <UseTemplate Name="FBW_Airbus_DCDU_Generic_Inop_Switch">
                        <NODE_ID>PUSH_MPR_PRINT</NODE_ID>
                    </UseTemplate>

                    <UseTemplate Name="FBW_Airbus_DCDU_Generic_Inop_Switch">
                        <NODE_ID>PUSH_MPR_POEMINUS</NODE_ID>
                    </UseTemplate>

                    <UseTemplate Name="FBW_Airbus_DCDU_Generic_Inop_Switch">
                        <NODE_ID>PUSH_MPR_POEPLUS</NODE_ID>
                    </UseTemplate>

                    <UseTemplate Name="FBW_Airbus_DCDU_Generic_Inop_Switch">
                        <NODE_ID>PUSH_MPR_R1</NODE_ID>
                    </UseTemplate>

                    <UseTemplate Name="FBW_Airbus_DCDU_Generic_Inop_Switch">
                        <NODE_ID>PUSH_MPR_R2</NODE_ID>
                    </UseTemplate>
                </Component>

            </Component>

            <CameraTitle>ECAM</CameraTitle>
        </Component>

        <Component ID="OVERHEAD">
            <Component ID="Overhead_Electricals">
                <DefaultTemplateParameters>
                    <TYPE>AIRBUS</TYPE>
                </DefaultTemplateParameters>

                <UseTemplate Name="FBW_Airbus_Battery_Master_Switch">
                    <NODE_ID>PUSH_OVHD_ELEC_BAT1</NODE_ID>
                    <ID>1</ID>
                    <BATTERY_BUS_ID>10</BATTERY_BUS_ID>
                    <HOT_BATTERY_BUS_ID>6</HOT_BATTERY_BUS_ID>
                </UseTemplate>

                <UseTemplate Name="FBW_Airbus_Battery_Master_Switch">
                    <NODE_ID>PUSH_OVHD_ELEC_BAT2</NODE_ID>
                    <ID>2</ID>
                    <BATTERY_BUS_ID>11</BATTERY_BUS_ID>
                    <HOT_BATTERY_BUS_ID>6</HOT_BATTERY_BUS_ID>
                </UseTemplate>

                <UseTemplate Name="FBW_Airbus_Engine_Generator_Switch">
                    <NODE_ID>PUSH_OVHD_ELEC_GEN1</NODE_ID>
                    <ID>1</ID>
                </UseTemplate>

                <UseTemplate Name="FBW_Airbus_Engine_Generator_Switch">
                    <NODE_ID>PUSH_OVHD_ELEC_GEN2</NODE_ID>
                    <ID>2</ID>
                </UseTemplate>

                <UseTemplate Name="FBW_Airbus_APU_Generator_Switch">
                    <NODE_ID>PUSH_OVHD_ELEC_APUGEN</NODE_ID>
                    <ID>1</ID>
                </UseTemplate>

                <!-- EXT PWR -->
                <UseTemplate Name="FBW_Airbus_External_Power_Switch">
                    <NODE_ID>PUSH_OVHD_ELEC_EXTPWR</NODE_ID>
                    <ID>1</ID>
                    <FAILURE_CIRCUIT>76</FAILURE_CIRCUIT>
                </UseTemplate>

                <UseTemplate Name="FBW_Airbus_Engine_Bleed_Switch">
                    <NODE_ID>PUSH_OVHD_AIRCOND_ENG1BLEED</NODE_ID>
                    <ID>1</ID>
                </UseTemplate>

                <UseTemplate Name="FBW_Airbus_Engine_Bleed_Switch">
                    <NODE_ID>PUSH_OVHD_AIRCOND_ENG2BLEED</NODE_ID>
                    <ID>2</ID>
                </UseTemplate>

                <UseTemplate Name="FBW_Airbus_APU_Bleed_Switch">
                    <NODE_ID>PUSH_OVHD_AIRCOND_APUBLEED</NODE_ID>
                </UseTemplate>

                <!-- ELEC COMMERCIAL -->
                <UseTemplate Name="FBW_Push_Toggle">
                    <NODE_ID>PUSH_OVHD_ELEC_COMMERCIAL</NODE_ID>

                    <TOGGLE_SIMVAR>L:A32NX_ELEC_COMMERCIAL_TOGGLE</TOGGLE_SIMVAR>

                    <SEQ1_CODE>(L:A32NX_ELEC_COMMERCIAL_FAULT, Bool)</SEQ1_CODE>
                    <SEQ2_CODE>(L:A32NX_ELEC_COMMERCIAL_TOGGLE, Bool) !</SEQ2_CODE>

                    <TOOLTIPID>%((L:A32NX_ELEC_COMMERCIAL_TOGGLE, Bool))%{if}Turn OFF commercial%{else}Turn ON commercial%{end}</TOOLTIPID>
                </UseTemplate>

                <!-- ELEC GALY & CAB AUTO -->
                <UseTemplate Name="FBW_Push_Toggle">
                    <NODE_ID>PUSH_OVHD_ELEC_GALYCAB</NODE_ID>

                    <TOGGLE_SIMVAR>L:A32NX_ELEC_GALYCAB_TOGGLE</TOGGLE_SIMVAR>

                    <SEQ1_CODE>(L:A32NX_ELEC_GALYCAB_FAULT, Bool)</SEQ1_CODE>
                    <SEQ2_CODE>(L:A32NX_ELEC_GALYCAB_TOGGLE, Bool) !</SEQ2_CODE>

                    <TOOLTIPID>%((L:A32NX_ELEC_GALYCAB_TOGGLE, Bool))%{if}Turn OFF galy &amp; cab%{else}Turn ON galy &amp; cab%{end}</TOOLTIPID>
                </UseTemplate>

                <!-- IDG 1 -->
                <UseTemplate Name="FBW_Covered_Push_Toggle">
                    <NODE_ID>PUSH_OVHD_ELEC_IDG1</NODE_ID>
                    <LOCK_NODE_ID>LOCK_OVHD_ELEC_IDG1</LOCK_NODE_ID>

                    <LEFT_SINGLE_CODE>1 (&gt;L:A32NX_ELEC_IDG1_FAULT)</LEFT_SINGLE_CODE>

                    <SEQ1_CODE>(L:A32NX_ELEC_IDG1_FAULT)</SEQ1_CODE>

                    <MOMENTARY/>
                </UseTemplate>

                <!-- IDG 2 -->
                <UseTemplate Name="FBW_Covered_Push_Toggle">
                    <NODE_ID>PUSH_OVHD_ELEC_IDG2</NODE_ID>
                    <LOCK_NODE_ID>LOCK_OVHD_ELEC_IDG2</LOCK_NODE_ID>

                    <LEFT_SINGLE_CODE>1 (&gt;L:A32NX_ELEC_IDG2_FAULT)</LEFT_SINGLE_CODE>

                    <SEQ1_CODE>(L:A32NX_ELEC_IDG2_FAULT)</SEQ1_CODE>

                    <MOMENTARY/>
                </UseTemplate>

                <!-- BUS TIE AUTO -->
                <UseTemplate Name="FBW_Push_Toggle">
                    <NODE_ID>PUSH_OVHD_ELEC_BUSTIE</NODE_ID>

                    <TOGGLE_SIMVAR>L:A32NX_ELEC_BUSTIE_TOGGLE</TOGGLE_SIMVAR>

                    <SEQ2_CODE>(L:A32NX_ELEC_BUSTIE_TOGGLE, Bool) !</SEQ2_CODE>
                </UseTemplate>

                <!-- AC ESS FEED -->
                <UseTemplate Name="FBW_Push_Toggle">
                    <NODE_ID>PUSH_OVHD_ELEC_ACESSFEED</NODE_ID>

                    <TOGGLE_SIMVAR>L:A32NX_ELEC_ACESSFEED_TOGGLE</TOGGLE_SIMVAR>

                    <SEQ1_CODE>(L:A32NX_ELEC_ACESSFEED_FAULT, Bool)</SEQ1_CODE>
                    <SEQ2_CODE>(L:A32NX_ELEC_ACESSFEED_TOGGLE, Bool) !</SEQ2_CODE>
                </UseTemplate>

                <!-- APU MASTER SW -->
                <UseTemplate Name="FBW_Push_Toggle">
                    <NODE_ID>PUSH_OVHD_APU_MASTERSW</NODE_ID>
                    <PART_ID>ELECTRICAL_Switch_APU_Master</PART_ID>
                    <LEFT_SINGLE_CODE>
                        (L:A32NX_APU_MASTER_SW_ACTIVATED, Bool) if{
                            0 (&gt;L:A32NX_APU_MASTER_SW_ACTIVATED)
                        } els{
                            (A:ELECTRICAL MAIN BUS VOLTAGE, Volts) 20 &gt; if{
                                1 (&gt;L:A32NX_APU_MASTER_SW_ACTIVATED)
                            }
                        }
                    </LEFT_SINGLE_CODE>
                    <DOWN_CODE>(L:A32NX_APU_MASTER_SW_ACTIVATED, Bool)</DOWN_CODE>

                    <SEQ1_CODE>(L:A32NX_APU_MASTER_FAULT, Bool)</SEQ1_CODE>
                    <SEQ2_CODE>(L:A32NX_APU_MASTER_SW_ACTIVATED, Bool)</SEQ2_CODE>

                    <TOOLTIPID>%((L:A32NX_APU_MASTER_SW_ACTIVATED, Bool))%{if}TT:COCKPIT.TOOLTIPS.APU_SWITCH_TURN_OFF%{else}TT:COCKPIT.TOOLTIPS.APU_SWITCH_TURN_ON%{end}</TOOLTIPID>
                </UseTemplate>

                <!-- APU START -->
                <UseTemplate Name="FBW_Airbus_APU_Starter_Switch">
                    <NODE_ID>PUSH_OVHD_APU_START</NODE_ID>
                    <EXTRA_CONDITION>(A:ELECTRICAL MAIN BUS VOLTAGE, Volts) 20 &gt; (L:A32NX_APU_MASTER_SW_ACTIVATED, Bool) and</EXTRA_CONDITION>
                </UseTemplate>
            </Component>

            <Component ID="Overhead_Cond">
                <UseTemplate Name="A32NX_AIRBUS_PACK_SELECTOR_TEMPLATE">
                    <Node_ID>KNOB_OVHD_AIRCOND_XBLEED</Node_ID>
                    <ANIM_NAME>KNOB_OVHD_AIRCOND_XBLEED</ANIM_NAME>
                    <ANIM_CODE>50</ANIM_CODE>
                    <ANIMTIP_0>Set cross bleed to SHUT</ANIMTIP_0>
                    <ANIMTIP_1>Set cross bleed to AUTO</ANIMTIP_1>
                    <ANIMTIP_2>Set cross bleed to OPEN</ANIMTIP_2>
                </UseTemplate>

                <UseTemplate Name="A32NX_AIRBUS_PACK_SELECTOR_TEMPLATE">
                    <Node_ID>KNOB_OVHD_AIRCOND_PACKFLOW</Node_ID>
                    <ANIM_NAME>KNOB_OVHD_AIRCOND_PACKFLOW</ANIM_NAME>
                    <ANIM_CODE>50</ANIM_CODE>
                    <ANIMTIP_0>Set pack flow to LO</ANIMTIP_0>
                    <ANIMTIP_1>Set pack flow to NORM</ANIMTIP_1>
                    <ANIMTIP_2>Set pack flow to HIGH</ANIMTIP_2>
                </UseTemplate>
            </Component>

            <Component ID="Overhead_Lights">
                <!-- Lights -->
                <UseTemplate Name="ASOBO_LIGHTING_Switch_Light_Strobe_Template">
                    <NODE_ID>SWITCH_OVHD_EXTLT_STROBE</NODE_ID>
                    <ANIM_NAME>SWITCH_OVHD_EXTLT_STROBE</ANIM_NAME>
                    <HAS_AUTO>True</HAS_AUTO>
                    <INVERT_ANIM>True</INVERT_ANIM>
                    <POTENTIOMETER>24</POTENTIOMETER>
                    <ANIMTIP_0>Turn OFF strobe lights</ANIMTIP_0>
                    <ANIMTIP_1_ON_PERCENT>0.5</ANIMTIP_1_ON_PERCENT>
                    <ANIMTIP_1>Set strobe lights to AUTO</ANIMTIP_1>
                    <ANIMTIP_2>Turn ON strobe lights</ANIMTIP_2>

                    <WWISE_EVENT>lswitch</WWISE_EVENT>
                </UseTemplate>

                <!-- TODO: Seatbelt Light DUMMY -->
                <UseTemplate Name="A32NX_GT_Switch_Dummy">
                    <NODE_ID>SWITCH_OVHD_INTLT_SEATBELT</NODE_ID>
                    <PART_ID>Seatbelt_Switch</PART_ID>
                    <ANIM_NAME>SWITCH_OVHD_INTLT_SEATBELT</ANIM_NAME>
                    <LIGHT_TYPE>SEATBELT</LIGHT_TYPE>
                    <SWITCH_POSITION_TYPE>L</SWITCH_POSITION_TYPE>
                    <SWITCH_POSITION_VAR>XMLVAR_SWITCH_OVHD_INTLT_SEATBELT_Position</SWITCH_POSITION_VAR>
                    <ANIMTIP_0>TT:COCKPIT.TOOLTIPS.LIGHTS_SEATBELT_OFF</ANIMTIP_0>
                    <ANIMTIP_1>TT:COCKPIT.TOOLTIPS.LIGHTS_SEATBELT_ON</ANIMTIP_1>
                    <WWISE_EVENT_1>lswitch</WWISE_EVENT_1>
                    <WWISE_EVENT_2>lswitch</WWISE_EVENT_2>
                    <NORMALIZED_TIME_1>0.1</NORMALIZED_TIME_1>
                    <NORMALIZED_TIME_2>0.5</NORMALIZED_TIME_2>
                </UseTemplate>

                <UseTemplate Name="A32NX_GT_Switch_Dummy">
                    <NODE_ID>SWITCH_OVHD_INTLT_NOSMOKING</NODE_ID>
                    <PART_ID>Smoking_Switch</PART_ID>
                    <ANIM_NAME>SWITCH_OVHD_INTLT_NOSMOKING</ANIM_NAME>
                    <NUM_STATES>3</NUM_STATES>
                    <SWITCH_DIRECTION>Vertical</SWITCH_DIRECTION>
                    <INVERT_ANIM>True</INVERT_ANIM>
                    <SWITCH_POSITION_TYPE>L</SWITCH_POSITION_TYPE>
                    <SWITCH_POSITION_VAR>XMLVAR_SWITCH_OVHD_INTLT_NOSMOKING_Position</SWITCH_POSITION_VAR>
                    <LIGHT_TYPE>NO_SMOKING</LIGHT_TYPE>
                    <ANIMTIP_1_ON_PERCENT>0.5</ANIMTIP_1_ON_PERCENT>
                    <!-- TODO: Figure out how to add custom TT in .locPak and .loc files. -->
                    <ANIMTIP_0>TT:COCKPIT.TOOLTIPS.LIGHTS_NOSMOKE_ON</ANIMTIP_0>
                    <ANIMTIP_1>Set "no smoke" prompt light to AUTO</ANIMTIP_1>
                    <ANIMTIP_2>TT:COCKPIT.TOOLTIPS.LIGHTS_NOSMOKE_OFF</ANIMTIP_2>
                    <WWISE_EVENT>lswitch</WWISE_EVENT>
                </UseTemplate>

                <UseTemplate Name="A32NX_GT_Switch_Dummy">
                    <NODE_ID>SWITCH_OVHD_INTLT_EMEREXIT</NODE_ID>
                    <PART_ID>Emergency_Exit_Switch</PART_ID>
                    <ANIM_NAME>SWITCH_OVHD_INTLT_EMEREXIT</ANIM_NAME>
                    <NUM_STATES>3</NUM_STATES>
                    <SWITCH_DIRECTION>Vertical</SWITCH_DIRECTION>
                    <LIGHT_TYPE>EMER_EXIT</LIGHT_TYPE>
                    <SWITCH_POSITION_TYPE>L</SWITCH_POSITION_TYPE>
                    <SWITCH_POSITION_VAR>XMLVAR_SWITCH_OVHD_INTLT_EMEREXIT_Position</SWITCH_POSITION_VAR>
                    <ANIMTIP_1_ON_PERCENT>0.5</ANIMTIP_1_ON_PERCENT>
                    <ANIMTIP_0>Turn ON emergency exit signs</ANIMTIP_0>
                    <ANIMTIP_1>Set emergency exit signs to ARM</ANIMTIP_1>
                    <ANIMTIP_2>Turn OFF emergency exit signs</ANIMTIP_2>
                    <WWISE_EVENT>lswitch</WWISE_EVENT>
                </UseTemplate>

                <UseTemplate Name="FBW_AIRLINER_SIGNS_LIGHT_Template">
                    <NODE_ID>PUSH_OVHD_SIGNS</NODE_ID>
                </UseTemplate>

                <UseTemplate Name="A32NX_GT_Switch_Dummy">
                    <NODE_ID>SWITCH_OVHD_INTLT_ANNLT</NODE_ID>
                    <ANIM_NAME>SWITCH_OVHD_INTLT_ANNLT</ANIM_NAME>
                    <NUM_STATES>3</NUM_STATES>
                    <SWITCH_DIRECTION>Vertical</SWITCH_DIRECTION>
                    <LIGHT_TYPE>ANN_LT</LIGHT_TYPE>
                    <SWITCH_POSITION_TYPE>L</SWITCH_POSITION_TYPE>
                    <SWITCH_POSITION_VAR>XMLVAR_SWITCH_OVHD_INTLT_ANNLT_Position</SWITCH_POSITION_VAR>
                    <ANIMTIP_1_ON_PERCENT>0.5</ANIMTIP_1_ON_PERCENT>
                    <ANIMTIP_0>Test annunciator lights</ANIMTIP_0>
                    <ANIMTIP_1>Set annunciator lights to BRT</ANIMTIP_1>
                    <ANIMTIP_2>Set annunciator lights to DIM</ANIMTIP_2>
                    <WWISE_EVENT>lswitch</WWISE_EVENT>
                    <NORMALIZED_TIME_1>0.1</NORMALIZED_TIME_1>
                    <NORMALIZED_TIME_2>0.5</NORMALIZED_TIME_2>
                    <CODE_POS_0>1 (&gt;L:XMLVAR_LTS_Test)</CODE_POS_0>
                    <CODE_POS_1>0 (&gt;L:XMLVAR_LTS_Test)</CODE_POS_1>
                    <CODE_POS_2>0 (&gt;L:XMLVAR_LTS_Test)</CODE_POS_2>
                </UseTemplate>

                <UseTemplate Name="ASOBO_GT_Switch_Dummy">
                    <NODE_ID>SWITCH_OVHD_INTLT_STBYCOMPAS</NODE_ID>
                    <ANIM_NAME>SWITCH_OVHD_INTLT_STBYCOMPAS</ANIM_NAME>
                    <LIGHT_TYPE>STBYCOMPAS</LIGHT_TYPE>
                    <ANIMTIP_0>Turn ON standby compass light</ANIMTIP_0>
                    <ANIMTIP_1>Turn OFF standby compass light</ANIMTIP_1>
                    <WWISE_EVENT_1>lswitch</WWISE_EVENT_1>
                    <WWISE_EVENT_2>lswitch</WWISE_EVENT_2>
                    <NORMALIZED_TIME_1>0.1</NORMALIZED_TIME_1>
                    <NORMALIZED_TIME_2>0.5</NORMALIZED_TIME_2>
                    <SWITCH_POSITION_TYPE>L</SWITCH_POSITION_TYPE>
                    <SWITCH_POSITION_VAR>A32NX_STBY_COMPASS_LIGHT_TOGGLE</SWITCH_POSITION_VAR>
                </UseTemplate>

                <!-- BEACON -->
                <UseTemplate Name="FBW_Airbus_LIGHTING_Switch_Light_Beacon_Template">
                    <NODE_ID>SWITCH_OVHD_EXTLT_BEACON</NODE_ID>
                    <PART_ID>Beacon_Light_Switch</PART_ID>
                    <ANIM_NAME>SWITCH_OVHD_EXTLT_BEACON</ANIM_NAME>

                    <WWISE_EVENT_1>lswitch</WWISE_EVENT_1>
                    <WWISE_EVENT_2>lswitch</WWISE_EVENT_2>
                </UseTemplate>

                <!-- RWY TURN OFF -->
                <UseTemplate Name="ASOBO_LIGHTING_Switch_Light_Taxi_Template">
                    <NODE_ID>SWITCH_OVHD_EXTLT_RWY</NODE_ID>
                    <ANIM_NAME>SWITCH_OVHD_EXTLT_RWY</ANIM_NAME>
                    <ID>1</ID>
                    <SIMVAR_INDEX>2</SIMVAR_INDEX>
                    <SIMVAR_INDEX_2>3</SIMVAR_INDEX_2>
                    <ANIMTIP_0>TT:COCKPIT.TOOLTIPS.RWY_TURNOFF_LIGHTS_OFF</ANIMTIP_0>
                    <ANIMTIP_1>TT:COCKPIT.TOOLTIPS.RWY_TURNOFF_LIGHTS_ON</ANIMTIP_1>

                    <WWISE_EVENT_1>lswitch</WWISE_EVENT_1>
                    <WWISE_EVENT_2>lswitch</WWISE_EVENT_2>
                </UseTemplate>

                <!-- LANDING LEFT -->
                <UseTemplate Name="FBW_Airbus_LIGHTING_Switch_Light_Landing_Template">
                    <NODE_ID>SWITCH_OVHD_EXTLT_LANDL</NODE_ID>
                    <ANIM_NAME>SWITCH_OVHD_EXTLT_LANDL</ANIM_NAME>
                    <Part_ID>LANDING_Light_L</Part_ID>
                    <SIMVAR_INDEX>2</SIMVAR_INDEX>
                    <ID>1</ID>
                    <ANIMTIP_0>TT:COCKPIT.TOOLTIPS.LANDING_LIGHT_L_OFF</ANIMTIP_0>
                    <ANIMTIP_1>TT:COCKPIT.TOOLTIPS.LANDING_LIGHT_L_ON</ANIMTIP_1>
                    <ANIMTIP_2>TT:COCKPIT.TOOLTIPS.LANDING_LIGHT_L_RETRACT</ANIMTIP_2>

                    <RETRACTABLE/>
                </UseTemplate>

                <!-- LANDING RIGHT -->
                <UseTemplate Name="FBW_Airbus_LIGHTING_Switch_Light_Landing_Template">
                    <NODE_ID>SWITCH_OVHD_EXTLT_LANDR</NODE_ID>
                    <ANIM_NAME>SWITCH_OVHD_EXTLT_LANDR</ANIM_NAME>
                    <Part_ID>LANDING_Light_R</Part_ID>
                    <SIMVAR_INDEX>3</SIMVAR_INDEX>
                    <ID>2</ID>
                    <ANIMTIP_0>TT:COCKPIT.TOOLTIPS.LANDING_LIGHT_R_OFF</ANIMTIP_0>
                    <ANIMTIP_1>TT:COCKPIT.TOOLTIPS.LANDING_LIGHT_R_ON</ANIMTIP_1>
                    <ANIMTIP_2>TT:COCKPIT.TOOLTIPS.LANDING_LIGHT_R_RETRACT</ANIMTIP_2>

                    <RETRACTABLE/>
                </UseTemplate>

                <!-- WING -->
                <UseTemplate Name="FBW_Airbus_LIGHTING_Switch_Light_Wing_Template">
                    <NODE_ID>SWITCH_OVHD_EXTLT_WING</NODE_ID>
                    <ANIM_NAME>SWITCH_OVHD_EXTLT_WING</ANIM_NAME>

                    <WWISE_EVENT>lswitch</WWISE_EVENT>
                    <WWISE_EVENT_1>lswitch</WWISE_EVENT_1>
                    <WWISE_EVENT_2>lswitch</WWISE_EVENT_2>
                </UseTemplate>

                <UseTemplate Name="ASOBO_LIGHTING_Switch_Light_Navigation_Template">
                    <NODE_ID>SWITCH_OVHD_EXTLT_NAVLOGO</NODE_ID>
                    <ANIM_NAME>SWITCH_OVHD_EXTLT_NAVLOGO</ANIM_NAME>
                    <SIMVAR_INDEX>0</SIMVAR_INDEX>
                    <SIMVAR_INDEX_2>0</SIMVAR_INDEX_2>
                    <LIGHT_TYPE2>LOGO</LIGHT_TYPE2>

                    <WWISE_EVENT_1>lswitch</WWISE_EVENT_1>
                    <WWISE_EVENT_2>lswitch</WWISE_EVENT_2>
                </UseTemplate>

                <!-- turn off the connection to the logo lights when the plane is not on ground and the flaps are retracted -->
                <UseTemplate Name="ASOBO_GT_Update">
                    <FREQUENCY>5</FREQUENCY>
                    <UPDATE_CODE>
                    (A:SIM ON GROUND, BOOL) 0 != (A:FLAPS HANDLE PERCENT, percent) 0 &gt; or (&gt;O:_ShouldBeConnectedToPowerGrid)
                    (O:_ShouldBeConnectedToPowerGrid) sp0
                    2 (&gt;A:BUS LOOKUP INDEX, Number)
                    (A:CIRCUIT CONNECTION ON:29, Bool) l0 != if{ 29 2 (&gt;K:2:ELECTRICAL_BUS_TO_CIRCUIT_CONNECTION_TOGGLE) }
                    (A:CIRCUIT CONNECTION ON:30, Bool) l0 != if{ 30 2 (&gt;K:2:ELECTRICAL_BUS_TO_CIRCUIT_CONNECTION_TOGGLE) }
                    </UPDATE_CODE>
                </UseTemplate>

                <UseTemplate Name="ASOBO_LIGHTING_Switch_Light_Double_Template">
                    <NODE_ID>SWITCH_OVHD_EXTLT_NOSE</NODE_ID>
                    <PART_ID>LIGHTING_Switch_Light_Double</PART_ID>
                    <ANIM_NAME>SWITCH_OVHD_EXTLT_NOSE</ANIM_NAME>
                    <LIGHT_TYPE1>LANDING</LIGHT_TYPE1>
                    <KEY_ID1>LANDING_LIGHTS_TOGGLE</KEY_ID1>
                    <LIGHT_TYPE2>TAXI</LIGHT_TYPE2>
                    <SIMVAR_INDEX1>1</SIMVAR_INDEX1>
                    <SIMVAR_INDEX2>1</SIMVAR_INDEX2>
                    <ANIMTIP_0>TT:COCKPIT.TOOLTIPS.NOSE_LIGHT_SET_TO</ANIMTIP_0>
                    <ANIMTIP_1>TT:COCKPIT.TOOLTIPS.NOSE_LIGHT_SET_TAXI</ANIMTIP_1>
                    <ANIMTIP_2>TT:COCKPIT.TOOLTIPS.NOSE_LIGHT_SET_OFF</ANIMTIP_2>

                    <WWISE_EVENT>lswitch</WWISE_EVENT>
                </UseTemplate>

                <!-- Turn off the conenction to the lights when the landing gear is retracted-->
                <UseTemplate Name="ASOBO_GT_Update">
                    <FREQUENCY>5</FREQUENCY>
                    <UPDATE_CODE>
                    (A:GEAR HANDLE POSITION, Bool) (A:GEAR POSITION, percent) 99.9 &gt; and (&gt;O:_ShouldBeConnectedToPowerGrid)
                    (O:_ShouldBeConnectedToPowerGrid) sp0
                    2 (&gt;A:BUS LOOKUP INDEX, Number)
                    (A:CIRCUIT CONNECTION ON:17, Bool) l0 != if{ 17 2 (&gt;K:2:ELECTRICAL_BUS_TO_CIRCUIT_CONNECTION_TOGGLE) }
                    (A:CIRCUIT CONNECTION ON:20, Bool) l0 != if{ 20 2 (&gt;K:2:ELECTRICAL_BUS_TO_CIRCUIT_CONNECTION_TOGGLE) }
                    (A:CIRCUIT CONNECTION ON:21, Bool) l0 != if{ 21 2 (&gt;K:2:ELECTRICAL_BUS_TO_CIRCUIT_CONNECTION_TOGGLE) }
                    (A:CIRCUIT CONNECTION ON:22, Bool) l0 != if{ 22 2 (&gt;K:2:ELECTRICAL_BUS_TO_CIRCUIT_CONNECTION_TOGGLE) }
                    </UPDATE_CODE>
                </UseTemplate>

                <UseTemplate Name="ASOBO_LIGHTING_Knob_Panel_Template">
                    <NODE_ID>KNOB_OVHD_INTLT_BRT</NODE_ID>
                    <ANIM_NAME>KNOB_OVHD_INTLT_BRT</ANIM_NAME>
                    <WWISE_EVENT></WWISE_EVENT>
                    <ID>4</ID>
                    <SIMVAR_INDEX>4</SIMVAR_INDEX>
                    <SIMVAR_INDEX>4</SIMVAR_INDEX>
                    <POTENTIOMETER>86</POTENTIOMETER>
                    <ANIM_WRAP>False</ANIM_WRAP>
                    <ANIMTIP_0>TT:COCKPIT.TOOLTIPS.LIGHT_OVHD_PANEL_SUBPANEL_DECREASE</ANIMTIP_0>
                    <ANIMTIP_1>TT:COCKPIT.TOOLTIPS.LIGHT_OVHD_PANEL_SUBPANEL_INCREASE</ANIMTIP_1>
                </UseTemplate>

                <UseTemplate Name="ASOBO_LIGHTING_Panel_Emissive_Template">
                    <NODE_ID>LIGHTS_OVHD</NODE_ID>
                    <SIMVAR_INDEX>4</SIMVAR_INDEX>
                    <POTENTIOMETER>86</POTENTIOMETER>
                </UseTemplate>

                <UseTemplate Name="ASOBO_LIGHTING_Switch_Light_Cabin_Template">
                    <POTENTIOMETER>7</POTENTIOMETER>
                    <DIMMER/>
                    <NODE_ID>SWITCH_OVHD_INTLT_DOME</NODE_ID>
                    <ANIM_NAME>SWITCH_OVHD_INTLT_DOME</ANIM_NAME>
                    <ANIMTIP_0_ON_PERCENT>0</ANIMTIP_0_ON_PERCENT>
                    <ANIMTIP_1_ON_PERCENT>0.5</ANIMTIP_1_ON_PERCENT>
                    <ANIMTIP_2_ON_PERCENT>1</ANIMTIP_2_ON_PERCENT>
                    <ANIMTIP_0>TT:COCKPIT.TOOLTIPS.DOME_LIGHT_SET_BRT</ANIMTIP_0>
                    <ANIMTIP_1>TT:COCKPIT.TOOLTIPS.DOME_LIGHT_SET_DIM</ANIMTIP_1>
                    <ANIMTIP_2>TT:COCKPIT.TOOLTIPS.DOME_LIGHT_SET_OFF</ANIMTIP_2>
                    <ANIMCURSOR_MIN>0</ANIMCURSOR_MIN>
                    <ANIMCURSOR_MAX>1</ANIMCURSOR_MAX>
                    <WWISE_EVENT>lswitch</WWISE_EVENT>
                </UseTemplate>

                <UseTemplate Name="ASOBO_LIGHTING_Cabin_Emissive_Template">
                    <NODE_ID>LIGHTS_Overhead</NODE_ID>
                    <POTENTIOMETER>7</POTENTIOMETER>
                </UseTemplate>
            </Component>

            <Component ID="Overhead_Fuel">
                <DefaultTemplateParameters>
                    <TYPE>AIRBUS</TYPE>
                </DefaultTemplateParameters>
                <UseTemplate Name="FBW_Airbus_Fuel_Crossfeed">
                    <NODE_ID>PUSH_OVHD_FUEL_XFEED</NODE_ID>
                    <ID>3</ID>
                    <OFF_TOOLTIP>COCKPIT.TOOLTIPS.FUEL_XFEED_TURN_ON</OFF_TOOLTIP>
                    <ON_TOOLTIP>COCKPIT.TOOLTIPS.FUEL_XFEED_TURN_OFF</ON_TOOLTIP>
                </UseTemplate>
                <UseTemplate Name="FBW_Airbus_Fuel_Pump">
                    <NODE_ID>PUSH_OVHD_FUEL_LTKPUMPS1</NODE_ID>
                    <ID>2</ID>
                    <OFF_TOOLTIP>COCKPIT.TOOLTIPS.ENG_1_L_TK_PUMP1_OFF</OFF_TOOLTIP>
                    <ON_TOOLTIP>COCKPIT.TOOLTIPS.ENG_1_L_TK_PUMP1_ON</ON_TOOLTIP>
                </UseTemplate>
                <UseTemplate Name="FBW_Airbus_Fuel_Pump">
                    <NODE_ID>PUSH_OVHD_FUEL_LTKPUMPS2</NODE_ID>
                    <ID>5</ID>
                    <OFF_TOOLTIP>COCKPIT.TOOLTIPS.ENG_1_L_TK_PUMP2_OFF</OFF_TOOLTIP>
                    <ON_TOOLTIP>COCKPIT.TOOLTIPS.ENG_1_L_TK_PUMP2_ON</ON_TOOLTIP>
                </UseTemplate>
                <UseTemplate Name="FBW_Airbus_Fuel_Pump">
                    <NODE_ID>PUSH_OVHD_FUEL_PUMP1</NODE_ID>
                    <ID>1</ID>
                    <OFF_TOOLTIP>COCKPIT.TOOLTIPS.CTR_TK_PUMP_1_OFF</OFF_TOOLTIP>
                    <ON_TOOLTIP>COCKPIT.TOOLTIPS.CTR_TK_PUMP_1_ON</ON_TOOLTIP>
                </UseTemplate>
                <UseTemplate Name="FBW_Airbus_Fuel_Pump">
                    <NODE_ID>PUSH_OVHD_FUEL_PUMP2</NODE_ID>
                    <ID>4</ID>
                    <OFF_TOOLTIP>COCKPIT.TOOLTIPS.CTR_TK_PUMP_2_OFF</OFF_TOOLTIP>
                    <ON_TOOLTIP>COCKPIT.TOOLTIPS.CTR_TK_PUMP_2_ON</ON_TOOLTIP>
                </UseTemplate>
                <UseTemplate Name="FBW_Airbus_Fuel_Pump">
                    <NODE_ID>PUSH_OVHD_FUEL_RTKPUMPS1</NODE_ID>
                    <ID>3</ID>
                    <OFF_TOOLTIP>COCKPIT.TOOLTIPS.ENG_2_R_TK_PUMP1_OFF</OFF_TOOLTIP>
                    <ON_TOOLTIP>COCKPIT.TOOLTIPS.ENG_2_R_TK_PUMP1_ON</ON_TOOLTIP>
                </UseTemplate>
                <UseTemplate Name="FBW_Airbus_Fuel_Pump">
                    <NODE_ID>PUSH_OVHD_FUEL_RTKPUMPS2</NODE_ID>
                    <OFF_TOOLTIP>COCKPIT.TOOLTIPS.ENG_2_R_TK_PUMP2_OFF</OFF_TOOLTIP>
                    <ON_TOOLTIP>COCKPIT.TOOLTIPS.ENG_2_R_TK_PUMP2_ON</ON_TOOLTIP>
                    <ID>6</ID>
                </UseTemplate>
                <UseTemplate Name="FBW_AIRBUS_Push_Dummy_Template">
                    <NODE_ID>PUSH_OVHD_FUEL_MODESEL</NODE_ID>
                    <SEQ1_EMISSIVE_CODE>
                    (A:FUELSYSTEM TANK WEIGHT:1, pound) 550 &gt;
                    (A:FUELSYSTEM TANK WEIGHT:2, pound) 11000 &lt;
                    (A:FUELSYSTEM TANK WEIGHT:3, pound) 11000 &lt; or and
                    </SEQ1_EMISSIVE_CODE>
                </UseTemplate>
            </Component>

            <!-- FLT CTL -->
            <Component ID="Flight_Controls_Left">
                <!-- ELAC 1 -->
                <UseTemplate Name="FBW_AIRBUS_Push_ELAC_Template">
                    <ID>1</ID>
                </UseTemplate>

                <!-- SEC 1 -->
                <UseTemplate Name="FBW_AIRBUS_Push_SEC_Template">
                    <ID>1</ID>
                </UseTemplate>

                <!-- FAC 1 -->
                <UseTemplate Name="FBW_AIRBUS_Push_FAC_Template">
                    <ID>1</ID>
                </UseTemplate>
            </Component>

            <Component ID="Overhead_Dummies">
                <Component ID="Left_Column">
                    <!-- PA -->
                    <UseTemplate Name="FBW_AIRBUS_Push_Dummy_Template">
                        <NODE_ID>PUSH_OVHD_PA</NODE_ID>
                    </UseTemplate>

                    <!-- COCKPIT DOOR VIDEO -->
                    <UseTemplate Name="FBW_Push_Toggle">
                        <NODE_ID>PUSH_OVHD_COCKPITDOORVIDEO</NODE_ID>
                        <TOGGLE_SIMVAR>L:A32NX_OVHD_COCKPITDOORVIDEO_TOGGLE</TOGGLE_SIMVAR>

                        <SEQ2_CODE>(L:A32NX_OVHD_COCKPITDOORVIDEO_TOGGLE, Bool) !</SEQ2_CODE>

                        <TOOLTIPID>%((L:A32NX_OVHD_COCKPITDOORVIDEO_TOGGLE, Bool))%{if}Turn OFF door video%{else}Turn ON door video%{end}</TOOLTIPID>
                    </UseTemplate>

                    <UseTemplate Name="FBW_Push_Held">
                        <NODE_ID>PUSH_DOORPANEL_VIDEO</NODE_ID>
                        <HOLD_SIMVAR>L:PUSH_DOORPANEL_VIDEO</HOLD_SIMVAR>
                    </UseTemplate>

                    <Component ID="ADIRS">
                        <UseTemplate Name="FBW_Airbus_ADIRS_Light">
                            <ID>1</ID>
                        </UseTemplate>

                        <UseTemplate Name="FBW_Airbus_ADIRS_Light">
                            <ID>2</ID>
                        </UseTemplate>

                        <UseTemplate Name="FBW_Airbus_ADIRS_Light">
                            <ID>3</ID>
                        </UseTemplate>

                        <UseTemplate Name="FBW_Push_Toggle">
                            <NODE_ID>PUSH_OVHD_ADIRS</NODE_ID>
                            <SEQ1_CODE>(L:A32NX_ADIRS_ON_BAT, Bool)</SEQ1_CODE>
                            <DUMMY_BUTTON/>
                        </UseTemplate>

                        <UseTemplate Name="FBW_Airbus_ADIRS_Knob">
                            <ID>1</ID>
                            <ANIM_CODE>50</ANIM_CODE>
                            <NODE_ID>KNOB_OVHD_ADIRS_1</NODE_ID>
                            <ANIM_NAME>KNOB_OVHD_ADIRS_1</ANIM_NAME>
                        </UseTemplate>

                        <UseTemplate Name="FBW_Airbus_ADIRS_Knob">
                            <ID>2</ID>
                            <ANIM_CODE>50</ANIM_CODE>
                            <NODE_ID>KNOB_OVHD_ADIRS_2</NODE_ID>
                            <ANIM_NAME>KNOB_OVHD_ADIRS_2</ANIM_NAME>
                        </UseTemplate>

                        <UseTemplate Name="FBW_Airbus_ADIRS_Knob">
                            <ID>3</ID>
                            <ANIM_CODE>50</ANIM_CODE>
                            <NODE_ID>KNOB_OVHD_ADIRS_3</NODE_ID>
                            <ANIM_NAME>KNOB_OVHD_ADIRS_3</ANIM_NAME>
                        </UseTemplate>

                        <UseTemplate Name="FBW_AIRBUS_Push_Dummy_Template">
                            <NODE_ID>PUSH_OVHD_ADIRS_1</NODE_ID>
                            <ID>1</ID>
                        </UseTemplate>
                        <UseTemplate Name="FBW_AIRBUS_Push_Dummy_Template">
                            <NODE_ID>PUSH_OVHD_ADIRS_2</NODE_ID>
                            <ID>2</ID>
                        </UseTemplate>
                        <UseTemplate Name="FBW_AIRBUS_Push_Dummy_Template">
                            <NODE_ID>PUSH_OVHD_ADIRS_3</NODE_ID>
                            <ID>3</ID>
                        </UseTemplate>

                    <Component ID="EVAC">
                        <!-- COMMAND -->
                        <UseTemplate Name="FBW_Covered_Push_Toggle">
                            <NODE_ID>PUSH_OVHD_EVAC_COMMAND</NODE_ID>
                            <LOCK_NODE_ID>LOCK_OVHD_EVAC_COMMAND</LOCK_NODE_ID>

                            <TOGGLE_SIMVAR>L:A32NX_EVAC_COMMAND_TOGGLE</TOGGLE_SIMVAR>

                            <SEQ1_CODE>(L:A32NX_EVAC_COMMAND_FAULT, Bool)</SEQ1_CODE>
                            <SEQ2_CODE>(L:A32NX_EVAC_COMMAND_TOGGLE, Bool) !</SEQ2_CODE>

                            <TOOLTIPID>%((L:A32NX_EVAC_COMMAND_TOGGLE, Bool))%{if}Turn ON evacuation horn%{else}Turn OFF evacuation horn%{end}</TOOLTIPID>
                        </UseTemplate>

                        <!-- HORN SHUT OFF -->
                        <UseTemplate Name="FBW_Push_Toggle">
                            <NODE_ID>PUSH_OVHD_EVAC_HORN</NODE_ID>
                            <LEFT_SINGLE_CODE>(L:PUSH_OVHD_EVAC_HORN) ! (&gt;L:PUSH_OVHD_EVAC_HORN)</LEFT_SINGLE_CODE>

                            <MOMENTARY/>
                        </UseTemplate>

                        <!-- CAPT & PURS / CAPT -->
                        <UseTemplate Name="ASOBO_GT_Switch_Dummy">
                            <NODE_ID>SWITCH_OVHD_EVAC_CAPT</NODE_ID>
                            <ANIM_NAME>SWITCH_OVHD_EVAC_CAPT</ANIM_NAME>
                            <ANIM_CODE>100</ANIM_CODE>
                            <WWISE_EVENT_1>lswitch</WWISE_EVENT_1>
                            <WWISE_EVENT_2>lswitch</WWISE_EVENT_2>
                            <LEFT_SINGLE_CODE>(L:A32NX_EVAC_CAPT_TOGGLE) ! (>L:A32NX_EVAC_CAPT_TOGGLE)</LEFT_SINGLE_CODE>
                        </UseTemplate>
                    </Component>

                    <Component ID="EMER_ELEC_PWR">
                        <!-- EMER GEN TEST -->
                        <UseTemplate Name="ASOBO_GT_Switch_Dummy">
                            <NODE_ID>LOCK_OVHD_EMERELECPWR_EMERTEST</NODE_ID>
                            <ANIM_NAME>LOCK_OVHD_EMERELECPWR_EMERTEST</ANIM_NAME>
                            <WWISE_EVENT_1>apu_generator_switch_on</WWISE_EVENT_1>
                            <WWISE_EVENT_2>apu_generator_switch_off</WWISE_EVENT_2>
                            <SWITCH_POSITION_TYPE>L</SWITCH_POSITION_TYPE>
                            <SWITCH_POSITION_VAR>A32NX_EMERELECPWR_EMERTESTLOCK_TOGGLE</SWITCH_POSITION_VAR>
                        </UseTemplate>

                        <!-- GEN 1 LINE -->
                        <UseTemplate Name="FBW_Push_Toggle">
                            <NODE_ID>PUSH_OVHD_EMERELECPWR_GEN1</NODE_ID>
                            <TOGGLE_SIMVAR>L:A32NX_EMERELECPWR_GEN1_TOGGLE</TOGGLE_SIMVAR>

                            <SEQ1_CODE>(L:A32NX_EMERELECPWR_GEN1_FAULT, Bool)</SEQ1_CODE>
                            <SEQ2_CODE>(L:A32NX_EMERELECPWR_GEN1_TOGGLE, Bool) !</SEQ2_CODE>

                            <TOOLTIPID>%((L:A32NX_EMERELECPWR_GEN1_TOGGLE, Bool))%{if}Turn OFF gen 1 line%{else}Turn ON gen 1 line%{end}</TOOLTIPID>
                        </UseTemplate>

                        <!-- RAT & EMER GEN -->
                        <UseTemplate Name="ASOBO_GT_Push_Button_Airliner">
                            <NODE_ID>PUSH_OVHD_EMERELECPWR_RAT</NODE_ID>
                            <ANIM_NAME></ANIM_NAME>
                            <SEQ1_EMISSIVE_CODE>(L:A32NX_EMERELECPWR_RAT_FAULT, Bool) (L:XMLVAR_SWITCH_OVHD_INTLT_ANNLT_Position) 0 == or</SEQ1_EMISSIVE_CODE>
                            <SEQ2_EMISSIVE_CODE>1 ! (L:XMLVAR_SWITCH_OVHD_INTLT_ANNLT_Position) 0 == or</SEQ2_EMISSIVE_CODE>
                            <WWISE_EVENT_1></WWISE_EVENT_1>
                            <WWISE_EVENT_2></WWISE_EVENT_2>
                            <NORMALIZED_TIME_1>0.1</NORMALIZED_TIME_1>
                            <NORMALIZED_TIME_2>0.5</NORMALIZED_TIME_2>
                            <TOOLTIPID>%((L:A32NX_EMERELECPWR_RAT_FAULT, Bool))%{if}RAT and emer gen FAULT%{else}RAT and emer gen NORMAL%{end}</TOOLTIPID>
                        </UseTemplate>

                        <!-- MAN ON -->
                        <UseTemplate Name="ASOBO_GT_Switch_Dummy">
                            <NODE_ID>LOCK_OVHD_EMERELECPWR_MANON</NODE_ID>
                            <ANIM_NAME>LOCK_OVHD_EMERELECPWR_MANON</ANIM_NAME>
                            <WWISE_EVENT_1>apu_generator_switch_on</WWISE_EVENT_1>
                            <WWISE_EVENT_2>apu_generator_switch_off</WWISE_EVENT_2>
                            <SWITCH_POSITION_TYPE>L</SWITCH_POSITION_TYPE>
                            <SWITCH_POSITION_VAR>A32NX_EMERELECPWR_MANONLOCK_TOGGLE</SWITCH_POSITION_VAR>
                        </UseTemplate>
                    </Component>

                    <UseTemplate Name="FBW_AIRBUS_Push_Dummy_Template">
                        <NODE_ID>PUSH_OVHD_RCDR_GNDCTL</NODE_ID>
                        <BLOCK_SEQ1>1</BLOCK_SEQ1>
                    </UseTemplate>
                </Component>

                <Component ID="Center_Column">
                    <!-- ENG 1 PUMP -->
                    <UseTemplate Name="FBW_Push_Toggle">
                        <NODE_ID>PUSH_OVHD_HYD_ENG1PUMP</NODE_ID>

                        <TOGGLE_SIMVAR>L:A32NX_HYD_ENG1PUMP_TOGGLE</TOGGLE_SIMVAR>

                        <SEQ1_CODE>(L:A32NX_HYD_ENG1PUMP_FAULT, Bool)</SEQ1_CODE>
                        <SEQ2_CODE>(L:A32NX_HYD_ENG1PUMP_TOGGLE, Bool) !</SEQ2_CODE>

                        <TOOLTIPID>%((L:A32NX_HYD_ENG1PUMP_TOGGLE, Bool))%{if}Turn OFF eng 1 hyd pump%{else}Turn ON eng 1 hyd pump%{end}</TOOLTIPID>
                    </UseTemplate>

                    <!-- ENG 2 PUMP -->
                    <UseTemplate Name="FBW_Push_Toggle">
                        <NODE_ID>PUSH_OVHD_HYD_ENG2PUMP</NODE_ID>

                        <TOGGLE_SIMVAR>L:A32NX_HYD_ENG2PUMP_TOGGLE</TOGGLE_SIMVAR>

                        <SEQ1_CODE>(L:A32NX_HYD_ENG2PUMP_FAULT, Bool)</SEQ1_CODE>
                        <SEQ2_CODE>(L:A32NX_HYD_ENG2PUMP_TOGGLE, Bool) !</SEQ2_CODE>

                        <TOOLTIPID>%((L:A32NX_HYD_ENG2PUMP_TOGGLE, Bool))%{if}Turn OFF eng 2 hyd pump%{else}Turn ON eng 2 hyd pump%{end}</TOOLTIPID>
                    </UseTemplate>

                    <UseTemplate Name="ASOBO_GT_Switch_Dummy">
                        <NODE_ID>LOCK_OVHD_HYD_RATMANON</NODE_ID>
                        <ANIM_NAME>LOCK_OVHD_HYD_RATMANON</ANIM_NAME>
                        <WWISE_EVENT_1>apu_generator_switch_on</WWISE_EVENT_1>
                        <WWISE_EVENT_2>apu_generator_switch_off</WWISE_EVENT_2>
                        <SWITCH_POSITION_TYPE>L</SWITCH_POSITION_TYPE>
                        <SWITCH_POSITION_VAR>A32NX_HYD_RATMANONLOCK_TOGGLE</SWITCH_POSITION_VAR>
                    </UseTemplate>

                    <!-- BLUE ELEC PUMP -->
                    <UseTemplate Name="FBW_Covered_Push_Toggle">
                        <NODE_ID>PUSH_OVHD_HYD_ELECPUMP</NODE_ID>
                        <LOCK_NODE_ID>LOCK_OVHD_HYD_ELECPUMP</LOCK_NODE_ID>
                        <TOGGLE_SIMVAR>L:A32NX_HYD_ELECPUMP_TOGGLE</TOGGLE_SIMVAR>

                        <SEQ1_CODE>(L:A32NX_HYD_ELECPUMP_FAULT, Bool)</SEQ1_CODE>
                        <SEQ2_CODE>(L:A32NX_HYD_ELECPUMP_TOGGLE, Bool) !</SEQ2_CODE>

                        <TOOLTIPID>%((L:A32NX_HYD_ELECPUMP_TOGGLE, Bool))%{if}Turn OFF elec hyd pump%{else}Turn ON elec hyd pump%{end}</TOOLTIPID>
                    </UseTemplate>

                    <!-- PTU -->
                    <UseTemplate Name="FBW_Push_Toggle">
                        <NODE_ID>PUSH_OVHD_HYD_PTU</NODE_ID>
                        <TOGGLE_SIMVAR>L:A32NX_HYD_PTU_TOGGLE</TOGGLE_SIMVAR>

                        <SEQ1_CODE>(L:A32NX_HYD_PTU_FAULT, Bool)</SEQ1_CODE>
                        <SEQ2_CODE>(L:A32NX_HYD_PTU_TOGGLE, Bool) !</SEQ2_CODE>

                        <TOOLTIPID>%((L:A32NX_HYD_PTU_TOGGLE, Bool))%{if}Turn OFF PTU%{else}Turn ON PTU%{end}</TOOLTIPID>
                    </UseTemplate>

                    <!-- YELLOW ELEC PUMP -->
                    <UseTemplate Name="FBW_Push_Toggle">
                        <NODE_ID>PUSH_OVHD_HYD_ELECPUMPY</NODE_ID>
                        <TOGGLE_SIMVAR>L:A32NX_HYD_ELECPUMPY_TOGGLE</TOGGLE_SIMVAR>

                        <SEQ1_CODE>(L:A32NX_HYD_ELECPUMPY_FAULT, Bool)</SEQ1_CODE>
                        <SEQ2_CODE>(L:A32NX_HYD_ELECPUMPY_TOGGLE, Bool) !</SEQ2_CODE>

                        <MOMENTARY />

                        <TOOLTIPID>%((L:A32NX_HYD_ELECPUMPY_TOGGLE, Bool))%{if}Turn ON yellow elec hyd pump%{else}Turn OFF yellow elec hyd pump%{end}</TOOLTIPID>
                    </UseTemplate>

                    <!-- PACK 1 -->
                    <UseTemplate Name="FBW_Push_Toggle">
                        <NODE_ID>PUSH_OVHD_AIRCOND_PACK1</NODE_ID>
                        <TOGGLE_SIMVAR>L:A32NX_AIRCOND_PACK1_TOGGLE</TOGGLE_SIMVAR>

                        <SEQ1_CODE>(L:A32NX_AIRCOND_PACK1_FAULT, Bool)</SEQ1_CODE>
                        <SEQ2_CODE>(L:A32NX_AIRCOND_PACK1_TOGGLE, Bool) !</SEQ2_CODE>

                        <TOOLTIPID>%((L:A32NX_AIRCOND_PACK1_TOGGLE, Bool))%{if}Turn OFF pack 1%{else}Turn ON pack 1%{end}</TOOLTIPID>
                    </UseTemplate>

                    <!-- PACK 2 -->
                    <UseTemplate Name="FBW_Push_Toggle">
                        <NODE_ID>PUSH_OVHD_AIRCOND_PACK2</NODE_ID>
                        <TOGGLE_SIMVAR>L:A32NX_AIRCOND_PACK2_TOGGLE</TOGGLE_SIMVAR>

                        <SEQ1_CODE>(L:A32NX_AIRCOND_PACK2_FAULT, Bool)</SEQ1_CODE>
                        <SEQ2_CODE>(L:A32NX_AIRCOND_PACK2_TOGGLE, Bool) !</SEQ2_CODE>

                        <TOOLTIPID>%((L:A32NX_AIRCOND_PACK2_TOGGLE, Bool))%{if}Turn OFF pack 2%{else}Turn ON pack 2%{end}</TOOLTIPID>
                    </UseTemplate>

                    <!-- HOT AIR -->
                    <UseTemplate Name="FBW_Push_Toggle">
                        <NODE_ID>PUSH_OVHD_AIRCOND_HOTAIR</NODE_ID>
                        <TOGGLE_SIMVAR>L:A32NX_AIRCOND_HOTAIR_TOGGLE</TOGGLE_SIMVAR>

                        <SEQ1_CODE>(L:A32NX_AIRCOND_HOTAIR_FAULT, Bool)</SEQ1_CODE>
                        <SEQ2_CODE>(L:A32NX_AIRCOND_HOTAIR_TOGGLE, Bool) !</SEQ2_CODE>

                        <TOOLTIPID>%((L:A32NX_AIRCOND_HOTAIR_TOGGLE, Bool))%{if}Turn OFF hot air%{else}Turn ON hot air%{end}</TOOLTIPID>
                    </UseTemplate>

                    <!-- RAM AIR -->
                    <UseTemplate Name="FBW_Covered_Push_Toggle">
                        <NODE_ID>PUSH_OVHD_AIRCOND_RAMAIR</NODE_ID>
                        <LOCK_NODE_ID>LOCK_OVHD_AIRCOND_RAMAIR</LOCK_NODE_ID>
                        <TOGGLE_SIMVAR>L:A32NX_AIRCOND_RAMAIR_TOGGLE</TOGGLE_SIMVAR>

                        <SEQ1_CODE>(L:A32NX_AIRCOND_RAMAIR_FAULT, Bool)</SEQ1_CODE>
                        <SEQ2_CODE>(L:A32NX_AIRCOND_RAMAIR_TOGGLE, Bool) !</SEQ2_CODE>

                        <TOOLTIPID>%((L:A32NX_AIRCOND_RAMAIR_TOGGLE, Bool))%{if}Turn OFF ram air%{else}Turn ON ram air%{end}</TOOLTIPID>
                    </UseTemplate>

                    <UseTemplate Name="FBW_AIRLINER_Aircond_Knob_Template">
                        <ID>1</ID>
                        <ANIM_CODE>50</ANIM_CODE>
                        <ANIM_NAME>KNOB_OVHD_AIRCOND_COCKPIT</ANIM_NAME>
                        <NODE_ID>KNOB_OVHD_AIRCOND_COCKPIT</NODE_ID>
                    </UseTemplate>
                    <UseTemplate Name="FBW_AIRLINER_Aircond_Knob_Template">
                        <ID>2</ID>
                        <ANIM_CODE>50</ANIM_CODE>
                        <ANIM_NAME>KNOB_OVHD_AIRCOND_FWDCABIN</ANIM_NAME>
                        <NODE_ID>KNOB_OVHD_AIRCOND_FWDCABIN</NODE_ID>
                    </UseTemplate>
                    <UseTemplate Name="FBW_AIRLINER_Aircond_Knob_Template">
                        <ID>3</ID>
                        <ANIM_CODE>50</ANIM_CODE>
                        <ANIM_NAME>KNOB_OVHD_AIRCOND_AFTCABIN</ANIM_NAME>
                        <NODE_ID>KNOB_OVHD_AIRCOND_AFTCABIN</NODE_ID>
                    </UseTemplate>

                    <UseTemplate Name="ASOBO_GT_Switch_Dummy">
                        <Node_ID>KNOB_OVHD_AUDIOSWITCH</Node_ID>
                        <ANIM_NAME>KNOB_OVHD_AUDIOSWITCH</ANIM_NAME>
                        <NUM_STATES>3</NUM_STATES>
                        <SWITCH_DIRECTION>Horizontal</SWITCH_DIRECTION>
                        <ARROW_TYPE>Curved</ARROW_TYPE>
                        <WWISE_EVENT>turnknob</WWISE_EVENT>
                        <INIT_VALUE>1</INIT_VALUE>
                        <SWITCH_POSITION_VAR>KNOB_OVHD_AUDIOSWITCH_Position</SWITCH_POSITION_VAR>
                    </UseTemplate>
                </Component>

                <Component ID="Right_Column">
                    <UseTemplate Name="FBW_AIRBUS_Push_Dummy_Template">
                        <NODE_ID>PUSH_OXYGEN_TWRRESET</NODE_ID>
                    </UseTemplate>
                    <UseTemplate Name="FBW_AIRBUS_Push_Dummy_Template">
                        <NODE_ID>PUSH_OVHD_SVGEINT</NODE_ID>
                        <BLOCK_SEQ1>1</BLOCK_SEQ1>
                    </UseTemplate>
                    <UseTemplate Name="FBW_AIRBUS_Push_Dummy_Template">
                        <NODE_ID>PUSH_OVHD_AVIONICS_COMPLT</NODE_ID>
                        <BLOCK_SEQ1>1</BLOCK_SEQ1>
                    </UseTemplate>
                    <UseTemplate Name="FBW_AIRBUS_Push_Dummy_Template">
                        <NODE_ID>PUSH_OVHD_CARGOVENT_AFTISOL</NODE_ID>
                    </UseTemplate>
                    <UseTemplate Name="FBW_AIRBUS_Push_Dummy_Template">
                        <NODE_ID>PUSH_OVHD_CARGOSMOKE_FWD1</NODE_ID>
                        <ONLY_SEQ1/>
                    </UseTemplate>
                    <UseTemplate Name="FBW_AIRBUS_Push_Dummy_Template">
                        <NODE_ID>PUSH_OVHD_CARGOSMOKE_FWD2</NODE_ID>
                        <ONLY_SEQ1/>
                    </UseTemplate>

                    <!-- FLT CTL -->
                    <Component ID="Flight_Controls_Right">
                        <!-- ELAC 2 -->
                        <UseTemplate Name="FBW_AIRBUS_Push_ELAC_Template">
                            <ID>2</ID>
                        </UseTemplate>

                        <!-- SEC 2 -->
                        <UseTemplate Name="FBW_AIRBUS_Push_SEC_Template">
                            <ID>2</ID>
                        </UseTemplate>

                        <!-- SEC 3 -->
                        <UseTemplate Name="FBW_AIRBUS_Push_SEC_Template">
                            <ID>3</ID>
                        </UseTemplate>

                        <!-- FAC 2 -->
                        <UseTemplate Name="FBW_AIRBUS_Push_FAC_Template">
                            <ID>2</ID>
                        </UseTemplate>
                    </Component>

                    <!-- VENTILATION -->
                    <Component ID="Ventilation">
                        <!-- BLOWER -->
                        <UseTemplate Name="FBW_Push_Toggle">
                            <NODE_ID>PUSH_OVHD_VENTILATION_BLOWER</NODE_ID>

                            <TOGGLE_SIMVAR>L:A32NX_VENTILATION_BLOWER_TOGGLE</TOGGLE_SIMVAR>

                            <SEQ1_CODE>(L:A32NX_VENTILATION_BLOWER_FAULT, Bool)</SEQ1_CODE>
                            <SEQ2_CODE>(L:A32NX_VENTILATION_BLOWER_TOGGLE, Bool) !</SEQ2_CODE>

                            <TOOLTIPID>%((L:A32NX_VENTILATION_BLOWER_TOGGLE, Bool))%{if}Turn OFF blower fan%{else}Turn blower fan to AUTO%{end}</TOOLTIPID>
                        </UseTemplate>

                        <!-- EXTRACT -->
                        <UseTemplate Name="FBW_Push_Toggle">
                            <NODE_ID>PUSH_OVHD_VENTILATION_EXTRACT</NODE_ID>

                            <TOGGLE_SIMVAR>L:A32NX_VENTILATION_EXTRACT_TOGGLE</TOGGLE_SIMVAR>

                            <SEQ1_CODE>(L:A32NX_VENTILATION_EXTRACT_FAULT, Bool)</SEQ1_CODE>
                            <SEQ2_CODE>(L:A32NX_VENTILATION_EXTRACT_TOGGLE, Bool) !</SEQ2_CODE>

                            <TOOLTIPID>%((L:A32NX_VENTILATION_EXTRACT_TOGGLE, Bool))%{if}Turn OFF extraction fan%{else}Turn extraction fan to AUTO%{end}</TOOLTIPID>
                        </UseTemplate>

                        <!-- CAB FANS -->
                        <UseTemplate Name="FBW_Push_Toggle">
                            <NODE_ID>PUSH_OVHD_VENTILATION_CABFANS</NODE_ID>

                            <TOGGLE_SIMVAR>L:A32NX_VENTILATION_CABFANS_TOGGLE</TOGGLE_SIMVAR>

                            <DISABLE_SEQ1 />
                            <SEQ2_CODE>(L:A32NX_VENTILATION_CABFANS_TOGGLE, Bool) !</SEQ2_CODE>

                            <TOOLTIPID>%((L:A32NX_VENTILATION_CABFANS_TOGGLE, Bool))%{if}Turn OFF cabin fans%{else}Turn ON cabin fans%{end}</TOOLTIPID>
                        </UseTemplate>
                    </Component>

                    <!-- ENG MAN START -->
                    <Component ID="Eng_Man_Start">
                        <!-- 1 -->
                        <UseTemplate Name="FBW_Covered_Push_Toggle">
                            <NODE_ID>PUSH_OVHD_ENGMANSTART_1</NODE_ID>
                            <LOCK_NODE_ID>LOCK_OVHD_ENGMANSTART_1</LOCK_NODE_ID>

                            <TOGGLE_SIMVAR>L:A32NX_ENGMANSTART1_TOGGLE</TOGGLE_SIMVAR>

                            <DISABLE_SEQ1 />
                            <SEQ2_CODE>(L:A32NX_ENGMANSTART1_TOGGLE, Bool)</SEQ2_CODE>

                            <TOOLTIPID>%((L:A32NX_ENGMANSTART1_TOGGLE, Bool))%{if}Turn OFF engine 1 manual start%{else}Turn ON engine 1 manual start%{end}</TOOLTIPID>
                        </UseTemplate>

                        <!-- 2 -->
                        <UseTemplate Name="FBW_Covered_Push_Toggle">
                            <NODE_ID>PUSH_OVHD_ENGMANSTART_2</NODE_ID>
                            <LOCK_NODE_ID>LOCK_OVHD_ENGMANSTART_2</LOCK_NODE_ID>

                            <TOGGLE_SIMVAR>L:A32NX_ENGMANSTART2_TOGGLE</TOGGLE_SIMVAR>

                            <DISABLE_SEQ1 />
                            <SEQ2_CODE>(L:A32NX_ENGMANSTART2_TOGGLE, Bool)</SEQ2_CODE>

                            <TOOLTIPID>%((L:A32NX_ENGMANSTART2_TOGGLE, Bool))%{if}Turn OFF engine 2 manual start%{else}Turn ON engine 2 manual start%{end}</TOOLTIPID>
                        </UseTemplate>
                    </Component>

                    <!-- ENG N1 MODE -->
                    <Component ID="Eng_N1_Mode">
                        <!-- 1 -->
                        <UseTemplate Name="FBW_AIRBUS_Push_Dummy_Template">
                            <NODE_ID>PUSH_OVHD_ENGN1MODE_1</NODE_ID>
                            <BLOCK_SEQ1>1</BLOCK_SEQ1>
                        </UseTemplate>

                        <!-- 2 -->
                        <UseTemplate Name="FBW_AIRBUS_Push_Dummy_Template">
                            <NODE_ID>PUSH_OVHD_ENGN1MODE_2</NODE_ID>
                            <BLOCK_SEQ1>1</BLOCK_SEQ1>
                        </UseTemplate>
                    </Component>

                    <Component ID="Overhead_Audio_Panel">
                        <OverrideTemplateParameters>
                            <EMISSIVE_CODE>(L:XMLVAR_SWITCH_OVHD_INTLT_ANNLT_Position) 0 ==</EMISSIVE_CODE>
                        </OverrideTemplateParameters>

                        <UseTemplate Name="A32NX_Audio_Panel_Volume_Dummy">
                            <NODE_ID>PUSH_OVHD_RADIO_VOR1_EMIS</NODE_ID>
                        </UseTemplate>
                        <UseTemplate Name="A32NX_Audio_Panel_Volume_Dummy">
                            <NODE_ID>PUSH_OVHD_RADIO_VOR2_EMIS</NODE_ID>
                        </UseTemplate>
                        <UseTemplate Name="A32NX_Audio_Panel_Volume_Dummy">
                            <NODE_ID>PUSH_OVHD_RADIO_MKR_EMIS</NODE_ID>
                        </UseTemplate>
                        <UseTemplate Name="A32NX_Audio_Panel_Volume_Dummy">
                            <NODE_ID>PUSH_OVHD_RADIO_ILS_EMIS</NODE_ID>
                        </UseTemplate>
                        <UseTemplate Name="A32NX_Audio_Panel_Volume_Dummy">
                            <NODE_ID>PUSH_OVHD_RADIO_MLS_EMIS</NODE_ID>
                        </UseTemplate>
                        <UseTemplate Name="A32NX_Audio_Panel_Volume_Dummy">
                            <NODE_ID>PUSH_OVHD_RADIO_ADF1_EMIS</NODE_ID>
                        </UseTemplate>
                        <UseTemplate Name="A32NX_Audio_Panel_Volume_Dummy">
                            <NODE_ID>PUSH_OVHD_RADIO_ADF2_EMIS</NODE_ID>
                        </UseTemplate>
                        <UseTemplate Name="A32NX_Audio_Panel_Volume_Dummy">
                            <NODE_ID>PUSH_OVHD_RADIO_INT_EMIS</NODE_ID>
                        </UseTemplate>
                        <UseTemplate Name="FBW_AIRBUS_Push_Dummy_Template">
                            <NODE_ID>SWITCH_OVHD_RADIO_INT</NODE_ID>
                        </UseTemplate>
                        <UseTemplate Name="FBW_AIRBUS_Push_Dummy_Template">
                            <NODE_ID>PUSH_OVHD_RADIO_VOICE</NODE_ID>
                        </UseTemplate>
                        <UseTemplate Name="FBW_AIRBUS_Push_Dummy_Template">
                            <NODE_ID>PUSH_OVHD_RADIO_RESET</NODE_ID>
                        </UseTemplate>
                        <UseTemplate Name="A32NX_Audio_Panel_Volume_Dummy">
                            <NODE_ID>PUSH_OVHD_RADIO_PA1_EMIS</NODE_ID>
                        </UseTemplate>
                        <UseTemplate Name="FBW_AIRBUS_Push_Dummy_Template">
                            <NODE_ID>PUSH_OVHD_RADIO_PA</NODE_ID>
                        </UseTemplate>
                        <UseTemplate Name="A32NX_Audio_Panel_Volume_Dummy">
                            <NODE_ID>PUSH_OVHD_RADIO_VHF1_EMIS</NODE_ID>
                        </UseTemplate>
                        <UseTemplate Name="A32NX_Audio_Panel_Volume_Dummy">
                            <NODE_ID>PUSH_OVHD_RADIO_VHF2_EMIS</NODE_ID>
                        </UseTemplate>
                        <UseTemplate Name="A32NX_Audio_Panel_Volume_Dummy">
                            <NODE_ID>PUSH_OVHD_RADIO_VHF3_EMIS</NODE_ID>
                        </UseTemplate>
                        <UseTemplate Name="A32NX_Audio_Panel_Volume_Dummy">
                            <NODE_ID>PUSH_OVHD_RADIO_HF1_EMIS</NODE_ID>
                        </UseTemplate>
                        <UseTemplate Name="A32NX_Audio_Panel_Volume_Dummy">
                            <NODE_ID>PUSH_OVHD_RADIO_HF2_EMIS</NODE_ID>
                        </UseTemplate>
                        <UseTemplate Name="A32NX_Audio_Panel_Volume_Dummy">
                            <NODE_ID>PUSH_OVHD_RADIO_CAB_EMIS</NODE_ID>
                        </UseTemplate>
                        <UseTemplate Name="FBW_AIRBUS_Push_Dummy_Template">
                            <NODE_ID>PUSH_OVHD_RADIO_ATT</NODE_ID>
                        </UseTemplate>
                        <UseTemplate Name="FBW_AIRBUS_Push_Dummy_Template">
                            <NODE_ID>PUSH_OVHD_RADIO_MECH</NODE_ID>
                        </UseTemplate>
                        <UseTemplate Name="FBW_AIRBUS_Push_Dummy_Template">
                            <NODE_ID>PUSH_OVHD_RADIO_CALL5</NODE_ID>
                        </UseTemplate>
                        <UseTemplate Name="FBW_AIRBUS_Push_Dummy_Template">
                            <NODE_ID>PUSH_OVHD_RADIO_CALL4</NODE_ID>
                        </UseTemplate>
                        <UseTemplate Name="FBW_AIRBUS_Push_Dummy_Template">
                            <NODE_ID>PUSH_OVHD_RADIO_CALL3</NODE_ID>
                        </UseTemplate>
                        <UseTemplate Name="FBW_AIRBUS_Push_Dummy_Template">
                            <NODE_ID>PUSH_OVHD_RADIO_CALL2</NODE_ID>
                        </UseTemplate>
                        <UseTemplate Name="FBW_AIRBUS_Push_Dummy_Template">
                            <NODE_ID>PUSH_OVHD_RADIO_CALL1</NODE_ID>
                        </UseTemplate>
                    </Component>
                </Component>

                <Component ID="Back_Panel">
                    <!--                    <UseTemplate Name="FBW_AIRBUS_Push_Dummy_Template">-->
                    <!--                        <NODE_ID>PUSH_OVHD_HYD_BLUEPUMP</NODE_ID>-->
                    <!--                        <BLOCK_SEQ1>1</BLOCK_SEQ1>-->
                    <!--                    </UseTemplate>-->
                </Component>
            </Component>

                <Component ID="OverHead_AntiIce">
                    <UseTemplate Name="FBW_Airbus_AntiIce_Engine">
                        <NODE_ID>PUSH_OVHD_ANTIICE_ENG1</NODE_ID>
                        <ID>1</ID>
                    </UseTemplate>
                    <UseTemplate Name="FBW_Airbus_AntiIce_Engine">
                        <NODE_ID>PUSH_OVHD_ANTIICE_ENG2</NODE_ID>
                        <ID>2</ID>
                    </UseTemplate>
                    <UseTemplate Name="FBW_Airbus_AntiIce_Wing">
                        <NODE_ID>PUSH_OVHD_ANTIICE_WING</NODE_ID>
                    </UseTemplate>
                    <UseTemplate Name="FBW_Airbus_Probes_Window_Heat">
                        <NODE_ID>PUSH_OVHD_PROBESWINDOW</NODE_ID>
                    </UseTemplate>
                </Component>

                <Component ID="Overhead_Handling">
                    <UseTemplate Name="FBW_Airbus_Wiper_Knob">
                        <NODE_ID>HANDLING_Switch_Wiper_left</NODE_ID>
                        <ANIM_NAME>HANDLING_Switch_Wiper_left</ANIM_NAME>
                        <CIRCUIT_ID_WIPERS>77</CIRCUIT_ID_WIPERS>
                        <PART_ID>HANDLING_Switch_Wipers</PART_ID>
                        <ANIMTIP_0>Set left wiper to OFF</ANIMTIP_0>
                        <ANIMTIP_1>Set left wiper to SLOW</ANIMTIP_1>
                        <ANIMTIP_2>Set left wiper to FAST</ANIMTIP_2>
                    </UseTemplate>
                    <UseTemplate Name="FBW_Airbus_Wiper_Knob">
                        <NODE_ID>HANDLING_Switch_Wiper_right</NODE_ID>
                        <ANIM_NAME>HANDLING_Switch_Wiper_right</ANIM_NAME>
                        <CIRCUIT_ID_WIPERS>80</CIRCUIT_ID_WIPERS>
                        <ANIMTIP_0>Set right wiper to OFF</ANIMTIP_0>
                        <ANIMTIP_1>Set right wiper to SLOW</ANIMTIP_1>
                        <ANIMTIP_2>Set right wiper to FAST</ANIMTIP_2>
                    </UseTemplate>
                </Component>

                <Component ID="Overhead_Fire">
                    <Component ID="ENG1">
                        <DefaultTemplateParameters>
                            <TYPE>ENG</TYPE>
                            <ID>1</ID>
                        </DefaultTemplateParameters>

                        <UseTemplate Name="FBW_Airbus_FIRE_TEST_BUTTON">
                            <NODE_ID>PUSH_FIRE_ENG1_TEST</NODE_ID>
                            <PART_ID>Fire_test_eng1</PART_ID>
                        </UseTemplate>
                        <UseTemplate Name="FBW_Airbus_FIRE_AGENT">
                            <NODE_ID>PUSH_OVHD_FIRE_ENG1_AGENT1</NODE_ID>
                            <AGENT_ID>1</AGENT_ID>
                        </UseTemplate>
                        <UseTemplate Name="FBW_Airbus_FIRE_AGENT">
                            <NODE_ID>PUSH_OVHD_FIRE_ENG1_AGENT2</NODE_ID>
                            <AGENT_ID>2</AGENT_ID>
                        </UseTemplate>
                        <UseTemplate Name="FBW_Airbus_FIRE_TEST_LIGHTS">
                            <NODE_ID>PUSH_ENGINES_1</NODE_ID>
                        </UseTemplate>
                        <UseTemplate Name="FBW_Airbus_FIRE_GUARD">
                            <NODE_ID>LOCK_OVHD_ENG1</NODE_ID>
                        </UseTemplate>
                        <UseTemplate Name="FBW_Airbus_FIRE_BUTTON">
                            <NODE_ID>PUSH_OVHD_FIRE_ENG1</NODE_ID>
                        </UseTemplate>
                    </Component>

                    <Component ID="ENG2">
                        <DefaultTemplateParameters>
                            <TYPE>ENG</TYPE>
                            <ID>2</ID>
                        </DefaultTemplateParameters>

                        <UseTemplate Name="FBW_Airbus_FIRE_TEST_BUTTON">
                            <NODE_ID>PUSH_FIRE_ENG2_TEST</NODE_ID>
                            <PART_ID>Fire_test_eng2</PART_ID>
                            <HOLD_SIMVAR>L:A32NX_FIRE_TEST_ENG2</HOLD_SIMVAR>
                        </UseTemplate>
                        <UseTemplate Name="FBW_Airbus_FIRE_AGENT">
                            <NODE_ID>PUSH_OVHD_FIRE_ENG2_AGENT1</NODE_ID>
                            <AGENT_ID>1</AGENT_ID>
                        </UseTemplate>
                        <UseTemplate Name="FBW_Airbus_FIRE_AGENT">
                            <NODE_ID>PUSH_OVHD_FIRE_ENG2_AGENT2</NODE_ID>
                            <AGENT_ID>2</AGENT_ID>
                        </UseTemplate>
                        <UseTemplate Name="FBW_Airbus_FIRE_TEST_LIGHTS">
                            <NODE_ID>PUSH_ENGINES_2</NODE_ID>
                        </UseTemplate>
                        <UseTemplate Name="FBW_Airbus_FIRE_GUARD">
                            <NODE_ID>LOCK_OVHD_ENG2</NODE_ID>
                        </UseTemplate>
                        <UseTemplate Name="FBW_Airbus_FIRE_BUTTON">
                            <NODE_ID>PUSH_OVHD_FIRE_ENG2</NODE_ID>
                        </UseTemplate>
                    </Component>

                    <Component ID="APU">
                        <DefaultTemplateParameters>
                            <TYPE>APU</TYPE>
                            <ID></ID>
                        </DefaultTemplateParameters>

                        <UseTemplate Name="FBW_Airbus_FIRE_TEST_BUTTON">
                            <NODE_ID>PUSH_FIRE_APU_TEST</NODE_ID>
                            <HOLD_SIMVAR>L:FIRE_TEST_APU</HOLD_SIMVAR>
                        </UseTemplate>
                        <UseTemplate Name="FBW_Airbus_FIRE_AGENT">
                            <NODE_ID>PUSH_OVHD_FIRE_AGENT</NODE_ID>
                            <AGENT_ID>1</AGENT_ID>
                        </UseTemplate>
                        <UseTemplate Name="FBW_Airbus_FIRE_BUTTON">
                            <NODE_ID>PUSH_OVHD_FIRE_APU</NODE_ID>
                        </UseTemplate>
                        <UseTemplate Name="FBW_Airbus_FIRE_GUARD">
                            <NODE_ID>LOCK_OVHD_APU</NODE_ID>
                        </UseTemplate>
                    </Component>

                    <Component ID="CARGO_SMOKE">
                        <DefaultTemplateParameters>
                            <TYPE>CARGO</TYPE>
                            <ID></ID>
                        </DefaultTemplateParameters>
                        <UseTemplate Name="FBW_Airbus_FIRE_TEST_BUTTON">
                            <NODE_ID>PUSH_OVHD_CARGOSMOKE_TEST</NODE_ID>
                        </UseTemplate>
                        <UseTemplate Name="FBW_Airbus_FIRE_TEST_LIGHTS">
                            <NODE_ID>PUSH_OVHD_CARGOSMOKE_FWD2</NODE_ID>
                        </UseTemplate>
                        <UseTemplate Name="FBW_Airbus_FIRE_TEST_LIGHTS">
                            <NODE_ID>PUSH_OVHD_CARGOSMOKE_FWD1</NODE_ID>
                        </UseTemplate>
                        <UseTemplate Name="ASOBO_GT_Switch_Dummy">
                            <NODE_ID>LOCK_OVHD_CARGOSMOKE_2</NODE_ID>
                            <ANIM_NAME>LOCK_OVHD_CARGOSMOKE_2</ANIM_NAME>
                            <WWISE_EVENT_1>apu_generator_switch_on</WWISE_EVENT_1>
                            <WWISE_EVENT_2>apu_generator_switch_off</WWISE_EVENT_2>
                            <SWITCH_POSITION_TYPE>L</SWITCH_POSITION_TYPE>
                            <SWITCH_POSITION_VAR>A32NX_CARGOSMOKE_DISCH2LOCK_TOGGLE</SWITCH_POSITION_VAR>
                        </UseTemplate>
                        <UseTemplate Name="ASOBO_GT_Interaction_Tooltip">
                            <NODE_ID>PUSH_OVHD_CARGOSMOKE_2</NODE_ID>
                        </UseTemplate>
                        <UseTemplate Name="ASOBO_GT_Switch_Dummy">
                            <NODE_ID>LOCK_OVHD_CARGOSMOKE_1</NODE_ID>
                            <ANIM_NAME>LOCK_OVHD_CARGOSMOKE_1</ANIM_NAME>
                            <WWISE_EVENT_1>apu_generator_switch_on</WWISE_EVENT_1>
                            <WWISE_EVENT_2>apu_generator_switch_off</WWISE_EVENT_2>
                            <SWITCH_POSITION_TYPE>L</SWITCH_POSITION_TYPE>
                            <SWITCH_POSITION_VAR>A32NX_CARGOSMOKE_DISCH1LOCK_TOGGLE</SWITCH_POSITION_VAR>
                        </UseTemplate>
                        <UseTemplate Name="ASOBO_GT_Interaction_Tooltip">
                            <NODE_ID>PUSH_OVHD_CARGOSMOKE_1</NODE_ID>
                        </UseTemplate>
                    </Component>
                    <CameraTitle>Overhead</CameraTitle>
                </Component>

                <Component ID="Overhead_Misc">
                    <Component ID="Left_Column">

                        <Component ID="GPWS">
                            <UseTemplate Name="FBW_Push_Toggle">
                                <NODE_ID>PUSH_OVHD_GPWS_TERR</NODE_ID>
                                <TOGGLE_SIMVAR>L:A32NX_GPWS_TERR_OFF</TOGGLE_SIMVAR>
                                <DOWN_CODE>(L:A32NX_GPWS_TERR_OFF, Bool) !</DOWN_CODE>

                                <SEQ1_CODE>(L:A32NX_GPWS_TERR_FAULT, Bool)</SEQ1_CODE>

                                <TOOLTIPID>%((L:A32NX_GPWS_TERR_OFF, Bool))%{if}(Inop.) Turn ON GPWS TERR%{else}(Inop.) Turn OFF GPWS TERR%{end}</TOOLTIPID>
                            </UseTemplate>

                            <UseTemplate Name="FBW_Push_Toggle">
                                <NODE_ID>PUSH_OVHD_GPWS_SYS</NODE_ID>
                                <TOGGLE_SIMVAR>L:A32NX_GPWS_SYS_OFF</TOGGLE_SIMVAR>
                                <DOWN_CODE>(L:A32NX_GPWS_SYS_OFF, Bool) !</DOWN_CODE>

                                <SEQ1_CODE>(L:A32NX_GPWS_SYS_FAULT, Bool)</SEQ1_CODE>

                                <TOOLTIPID>%((L:A32NX_GPWS_SYS_OFF, Bool))%{if}Turn ON GPWS SYS%{else}Turn OFF GPWS SYS%{end}</TOOLTIPID>
                            </UseTemplate>

                            <UseTemplate Name="FBW_Push_Toggle">
                                <NODE_ID>PUSH_OVHD_GPWS_GSMODE</NODE_ID>
                                <TOGGLE_SIMVAR>L:A32NX_GPWS_GS_OFF</TOGGLE_SIMVAR>
                                <DOWN_CODE>(L:A32NX_GPWS_GS_OFF, Bool) !</DOWN_CODE>

                                <DISABLE_SEQ1/>

                                <TOOLTIPID>%((L:A32NX_GPWS_GS_OFF, Bool))%{if}Turn ON GPWS G/S mode%{else}Turn OFF GPWS G/S mode%{end}</TOOLTIPID>
                            </UseTemplate>

                            <UseTemplate Name="FBW_Push_Toggle">
                                <NODE_ID>PUSH_OVHD_GPWS_FLAP</NODE_ID>
                                <PART_ID>GPWS_Flap</PART_ID>
                                <TOGGLE_SIMVAR>L:A32NX_GPWS_FLAP_OFF</TOGGLE_SIMVAR>
                                <DOWN_CODE>(L:A32NX_GPWS_FLAP_OFF, Bool) !</DOWN_CODE>

                                <DISABLE_SEQ1/>

                                <TOOLTIPID>%((L:A32NX_GPWS_FLAP_OFF, Bool))%{if}Turn ON GPWS flap mode%{else}Turn OFF GPWS flap mode%{end}</TOOLTIPID>
                            </UseTemplate>

                            <!-- LDG FLAP 3 -->
                            <UseTemplate Name="FBW_Push_Toggle">
                                <NODE_ID>PUSH_OVHD_GPWS_LDG</NODE_ID>
                                <PART_ID>GPWS_Flap3</PART_ID>
                                <TOGGLE_SIMVAR>L:A32NX_GPWS_FLAPS3</TOGGLE_SIMVAR>
                                <DOWN_CODE>(L:A32NX_GPWS_FLAPS3, Bool)</DOWN_CODE>

                                <DISABLE_SEQ1 />

                                <TOOLTIPID>%((L:A32NX_GPWS_FLAPS3, Bool))%{if}Switch landing flaps to FULL%{else}Switch landing flaps to 3%{end}</TOOLTIPID>
                            </UseTemplate>
                        </Component>

                        <UseTemplate Name="FBW_AIRBUS_Push_Dummy_Template">
                            <NODE_ID>PUSH_OVHD_OXYGEN_PASSENGER</NODE_ID>
                            <BLOCK_SEQ2>1</BLOCK_SEQ2>
                        </UseTemplate>

                        <UseTemplate Name="FBW_Push_Toggle">
                            <NODE_ID>PUSH_OVHD_OXYGEN_CREW</NODE_ID>
                            <PART_ID>Crew_Supply</PART_ID>
                            <TOGGLE_SIMVAR>L:PUSH_OVHD_OXYGEN_CREW</TOGGLE_SIMVAR>
                            <DOWN_CODE>(L:PUSH_OVHD_OXYGEN_CREW, Bool) !</DOWN_CODE>

                            <DISABLE_SEQ1/>

                            <TOOLTIPID>Crew oxygen supply</TOOLTIPID>
                        </UseTemplate>

                        <UseTemplate Name="FBW_Push_Held">
                            <NODE_ID>PUSH_OVHD_CALLS_MECH</NODE_ID>
                            <HOLD_SIMVAR>L:PUSH_OVHD_CALLS_MECH</HOLD_SIMVAR>
                        </UseTemplate>
                        <UseTemplate Name="FBW_Push_Held">
                            <NODE_ID>PUSH_OVHD_CALLS_ALL</NODE_ID>
                            <HOLD_SIMVAR>L:PUSH_OVHD_CALLS_ALL</HOLD_SIMVAR>
                        </UseTemplate>
                        <UseTemplate Name="FBW_Push_Held">
                            <NODE_ID>PUSH_OVHD_CALLS_FWD</NODE_ID>
                            <HOLD_SIMVAR>L:PUSH_OVHD_CALLS_FWD</HOLD_SIMVAR>
                        </UseTemplate>
                        <UseTemplate Name="FBW_Push_Held">
                            <NODE_ID>PUSH_OVHD_CALLS_AFT</NODE_ID>
                            <HOLD_SIMVAR>L:PUSH_OVHD_CALLS_AFT</HOLD_SIMVAR>
                        </UseTemplate>
                        <UseTemplate Name="FBW_Covered_Push_Toggle">
                            <NODE_ID>PUSH_OVHD_CALLS_EMER</NODE_ID>
                            <LOCK_NODE_ID>LOCK_OVHD_CALLS_EMER</LOCK_NODE_ID>
                            <TOGGLE_SIMVAR>L:A32NX_CALLS_EMER_ON</TOGGLE_SIMVAR>
                            <TOOLTIPID>%((L:A32NX_CALLS_EMER_ON, Bool))%{if}Turn OFF emergency call%{else}Turn ON emergency call%{end}</TOOLTIPID>
                            <SEQ1_CODE>(L:A32NX_CALLS_EMER_ON, Bool)</SEQ1_CODE>
                            <SEQ2_CODE>0</SEQ2_CODE>
                        </UseTemplate>
                    </Component>

                    <CameraTitle>Overhead</CameraTitle>
                </Component>

                <Component ID="Overhead_Reading_Lights">
                    <!-- Left knob -->
                    <UseTemplate Name="FBW_Lighting_Knob_With_Potentiometer">
                        <NODE_ID>KNOB_OVHD_READINGLTL</NODE_ID>
                        <ANIM_NAME>KNOB_OVHD_READINGLTL</ANIM_NAME>
                        <POTENTIOMETER>96</POTENTIOMETER>
                        <ANIMTIP_0>Decrease reading light brightness</ANIMTIP_0>
                        <ANIMTIP_1>Increase reading light brightness</ANIMTIP_1>
                    </UseTemplate>

                    <!-- Left light -->
                    <UseTemplate Name="ASOBO_LIGHTING_Panel_Emissive_Template">
                        <NODE_ID>LIGHT_OVHD_READINGLLT</NODE_ID>
                        <POTENTIOMETER>96</POTENTIOMETER>
                    </UseTemplate>

                    <!-- Right knob -->
                    <UseTemplate Name="FBW_Lighting_Knob_With_Potentiometer">
                        <NODE_ID>KNOB_OVHD_READINGLTR</NODE_ID>
                        <ANIM_NAME>KNOB_OVHD_READINGLTR</ANIM_NAME>
                        <POTENTIOMETER>97</POTENTIOMETER>
                        <ANIMTIP_0>Decrease reading light brightness</ANIMTIP_0>
                        <ANIMTIP_1>Increase reading light brightness</ANIMTIP_1>
                    </UseTemplate>

                    <!-- Right light -->
                    <UseTemplate Name="ASOBO_LIGHTING_Panel_Emissive_Template">
                        <NODE_ID>LIGHT_OVHD_READINGLTR</NODE_ID>
                        <POTENTIOMETER>97</POTENTIOMETER>
                    </UseTemplate>
                </Component>

                <Component ID="Overhead_Back_Panel">
                    <!-- "BLUE PUMP OVRD" -->

                    <UseTemplate Name="FBW_Covered_Push_Toggle">
                        <!-- This name is wrong, but it refers to the node we want -->
                        <NODE_ID>PUSH_OVHD_HYD_BLUEPUMP</NODE_ID>
                        <LOCK_NODE_ID>LOCK_OVHD_HYD_BLUEPUMPOVRD</LOCK_NODE_ID>
                        <TOGGLE_SIMVAR>L:A32NX_OVHD_HYD_BLUEPUMP_OVRD</TOGGLE_SIMVAR>

                        <INVERTED/>
                    </UseTemplate>

                    <!-- "HYD LEAK MEASUREMENT VALVES" -->

                    <!-- G -->

                    <UseTemplate Name="FBW_Covered_Push_Toggle">
                        <NODE_ID>PUSH_OVHD_HYD_G</NODE_ID>
                        <LOCK_NODE_ID>LOCK_OVHD_HYD_G</LOCK_NODE_ID>
                        <TOGGLE_SIMVAR>L:A32NX_OVHD_HYD_LEAK_MEASUREMENT_G</TOGGLE_SIMVAR>

                        <INVERTED/>
                    </UseTemplate>

                    <!-- B -->

                    <UseTemplate Name="FBW_Covered_Push_Toggle">
                        <NODE_ID>PUSH_OVHD_HYD_B</NODE_ID>
                        <LOCK_NODE_ID>LOCK_OVHD_HYD_B</LOCK_NODE_ID>
                        <TOGGLE_SIMVAR>L:A32NX_OVHD_HYD_LEAK_MEASUREMENT_B</TOGGLE_SIMVAR>

                        <INVERTED/>
                    </UseTemplate>

                    <!-- Y -->

                    <UseTemplate Name="FBW_Covered_Push_Toggle">
                        <NODE_ID>PUSH_OVHD_HYD_Y</NODE_ID>
                        <LOCK_NODE_ID>LOCK_OVHD_HYD_Y</LOCK_NODE_ID>
                        <TOGGLE_SIMVAR>L:A32NX_OVHD_HYD_LEAK_MEASUREMENT_Y</TOGGLE_SIMVAR>

                        <INVERTED/>
                    </UseTemplate>

                    <!-- ENG FADEC GND PWR -->

                    <!-- 1 -->

                    <UseTemplate Name="FBW_Covered_Push_Toggle">
                        <NODE_ID>PUSH_OVHD_ENG_FADEC2</NODE_ID>
                        <LOCK_NODE_ID>LOCK_OVHD_ENG_FADEC2</LOCK_NODE_ID>
                        <TOGGLE_SIMVAR>L:A32NX_OVHD_FADEC_1</TOGGLE_SIMVAR>
                    </UseTemplate>

                    <!-- 2 -->

                    <UseTemplate Name="FBW_Covered_Push_Toggle">
                        <NODE_ID>PUSH_OVHD_ENG_FADEC1</NODE_ID>
                        <LOCK_NODE_ID>LOCK_OVHD_ENG_FADEC1</LOCK_NODE_ID>
                        <TOGGLE_SIMVAR>L:A32NX_OVHD_FADEC_2</TOGGLE_SIMVAR>
                    </UseTemplate>

                    <!-- APU AUTO EXITING -->

                    <UseTemplate Name="FBW_Push_Toggle">
                        <NODE_ID>PUSH_OVHD_APU_AUTOEXITING_TEST</NODE_ID>
                        <TOGGLE_SIMVAR>L:A32NX_OVHD_APU_AUTOEXITING_TEST</TOGGLE_SIMVAR>

                        <SEQ1_CODE>(L:A32NX_OVHD_APU_AUTOEXITING_TEST, Bool) (L:A32NX_OVHD_APU_AUTOEXITING_TEST_STATUS, Bool) and</SEQ1_CODE>
                    </UseTemplate>
                </Component>

                <Component ID="Overhead_CabinPress">
                    <Component ID="KNOB_OVHD_CABINPRESS_LDGELEV" Node="KNOB_OVHD_CABINPRESS_LDGELEV">
                        <UseTemplate Name="FBW_Continuous_Knob_Limited_From_Simvar">
                            <NODE_ID>KNOB_OVHD_CABINPRESS_LDGELEV</NODE_ID>
                            <ANIM_NAME>KNOB_OVHD_CABINPRESS_LDGELEV</ANIM_NAME>
                            <LOCAL_SIMVAR>L:A32NX_LANDING_ELEVATION</LOCAL_SIMVAR>
                            <LOCAL_SIMVAR_UNITS>feet</LOCAL_SIMVAR_UNITS>
                            <INCREMENT>0.5</INCREMENT>
                            <MAX_ROT_PERCENT>88</MAX_ROT_PERCENT>
                            <CONVERSION_FORMULA>193.182 * 2000 -</CONVERSION_FORMULA>
                        </UseTemplate>
                    </Component>

                    <UseTemplate Name="FBW_3State_Springloaded_Switch">
                        <NODE_ID>SWITCH_OVHD_CABINPRESS_MANVSCTL</NODE_ID>
                        <ANIM_SIMVAR>L:A32NX_MAN_VS_CONTROL</ANIM_SIMVAR>
                        <INVERT_ANIM>1</INVERT_ANIM>
                    </UseTemplate>

                    <!-- MODE SEL -->
                    <UseTemplate Name="FBW_Push_Toggle">
                        <NODE_ID>PUSH_OVHD_CABINPRESS_MODESEL</NODE_ID>
                        <TOGGLE_SIMVAR>L:A32NX_CAB_PRESS_MODE_MAN</TOGGLE_SIMVAR>

                        <SEQ1_CODE>(L:A32NX_CAB_PRESS_SYS_FAULT)</SEQ1_CODE>
                        <SEQ2_CODE>(L:A32NX_CAB_PRESS_MODE_MAN)</SEQ2_CODE>
                    </UseTemplate>

                    <UseTemplate Name="FBW_Covered_Push_Toggle">
                        <NODE_ID>PUSH_OVHD_CABINPRESS_DITCHING</NODE_ID>
                        <LOCK_NODE_ID>LOCK_OVHD_CABINPRESS_DITCHING</LOCK_NODE_ID>
                        <TOGGLE_SIMVAR>L:A32NX_DITCHING</TOGGLE_SIMVAR>

                        <SEQ2_CODE>(L:A32NX_DITCHING)</SEQ2_CODE>
                    </UseTemplate>
                </Component>

                <CameraTitle>Overhead</CameraTitle>
            </Component>
        </Component>

        <Component ID="AUTOPILOT">
            <DefaultTemplateParameters>
                <SEQ1_EMISSIVE_DRIVES_VISIBILITY>False</SEQ1_EMISSIVE_DRIVES_VISIBILITY>
                <SEQ2_EMISSIVE_DRIVES_VISIBILITY>False</SEQ2_EMISSIVE_DRIVES_VISIBILITY>
                <DEFAULT_TEMPLATE_EMISSIVE>ASOBO_LIGHTING_Potentiometer_Emissive_Template</DEFAULT_TEMPLATE_EMISSIVE>

                <PLANE_NAME>A32NX</PLANE_NAME>
            </DefaultTemplateParameters>

            <UseTemplate Name="FBW_AIRLINER_Switch_Baro_Selector_Template">
                <NODE_ID>KNOB_AUTOPILOT_SELECTOR_L1</NODE_ID>
                <ANIM_NAME>KNOB_AUTOPILOT_SELECTOR_L1</ANIM_NAME>
            </UseTemplate>
            <UseTemplate Name="FBW_AIRLINER_Switch_Baro_Selector_Template">
                <NODE_ID>KNOB_AUTOPILOT_SELECTOR_R1</NODE_ID>
                <ANIM_NAME>KNOB_AUTOPILOT_SELECTOR_R1</ANIM_NAME>
            </UseTemplate>

            <UseTemplate Name="FBW_Airbus_FCU_Baro_Knob">
                <NODE_ID>KNOB_AUTOPILOT_KNOB1_L</NODE_ID>
                <ANIM_NAME_KNOB>KNOB_AUTOPILOT_KNOB1_L</ANIM_NAME_KNOB>
                <ANIM_NAME_PUSHPULL>PUSH_AUTOPILOT_KNOB1_L</ANIM_NAME_PUSHPULL>
                <AIRLINER_TYPE>A320</AIRLINER_TYPE>
            </UseTemplate>
            <UseTemplate Name="FBW_Airbus_FCU_Baro_Knob">
                <NODE_ID>KNOB_AUTOPILOT_KNOB1_R</NODE_ID>
                <ANIM_NAME_KNOB>KNOB_AUTOPILOT_KNOB1_R</ANIM_NAME_KNOB>
                <ANIM_NAME_PUSHPULL>PUSH_AUTOPILOT_KNOB1_R</ANIM_NAME_PUSHPULL>
                <AIRLINER_TYPE>A320</AIRLINER_TYPE>
            </UseTemplate>

            <UseTemplate Name="ASOBO_AUTOPILOT_Push_FlightDirector_Template">
                <NODE_ID>PUSH_AUTOPILOT_FD_L</NODE_ID>
                <ANIM_NAME>PUSH_AUTOPILOT_FD_L</ANIM_NAME>
                <ACTIVE_NODE_ID>PUSH_AUTOPILOT_FD_L_SEQ1</ACTIVE_NODE_ID>
                <EMISSIVE_NODE_ID>PUSH_AUTOPILOT_FD_L_SEQ2</EMISSIVE_NODE_ID>
                <POTENTIOMETER>84</POTENTIOMETER>
                <ID>1</ID>
            </UseTemplate>

            <UseTemplate Name="ASOBO_AUTOPILOT_Push_FlightDirector_Template">
                <NODE_ID>PUSH_AUTOPILOT_FD_R</NODE_ID>
                <ANIM_NAME>PUSH_AUTOPILOT_FD_R</ANIM_NAME>
                <ACTIVE_NODE_ID>PUSH_AUTOPILOT_FD_R_SEQ1</ACTIVE_NODE_ID>
                <EMISSIVE_NODE_ID>PUSH_AUTOPILOT_FD_R_SEQ2</EMISSIVE_NODE_ID>
                <POTENTIOMETER>84</POTENTIOMETER>
                <ID>2</ID>
            </UseTemplate>

            <UseTemplate Name="FBW_AIRBUS_Push_ILS_Template">
                <NODE_ID>PUSH_AUTOPILOT_LS_L</NODE_ID>
                <ANIM_NAME>PUSH_AUTOPILOT_LS_L</ANIM_NAME>
                <POTENTIOMETER_SEQ2>84</POTENTIOMETER_SEQ2>
                <ID>1</ID>
            </UseTemplate>

            <UseTemplate Name="FBW_AIRBUS_Push_ILS_Template">
                <NODE_ID>PUSH_AUTOPILOT_LS_R</NODE_ID>
                <ANIM_NAME>PUSH_AUTOPILOT_LS_R</ANIM_NAME>
                <POTENTIOMETER_SEQ2>84</POTENTIOMETER_SEQ2>
                <ID>2</ID>
            </UseTemplate>

            <UseTemplate Name="FBW_AIRLINER_Knob_ND_Template">
                <TYPE>AIRBUS</TYPE>
                <NODE_ID>KNOB_AUTOPILOT_ROSE_L</NODE_ID>
                <ANIM_NAME>KNOB_AUTOPILOT_ROSE_L_</ANIM_NAME>
                <KNOB_POSITION_VAR>A320_Neo_MFD_NAV_MODE_1</KNOB_POSITION_VAR>
            </UseTemplate>

            <UseTemplate Name="FBW_AIRLINER_Knob_ND_Range_Template">
                <TYPE>AIRBUS</TYPE>
                <NODE_ID>KNOB_AUTOPILOT_L1</NODE_ID>
                <ANIM_NAME>KNOB_AUTOPILOT_L1</ANIM_NAME>
                <KNOB_POSITION_VAR>A320_Neo_MFD_Range_1</KNOB_POSITION_VAR>
            </UseTemplate>

            <UseTemplate Name="FBW_AIRLINER_Knob_ND_Template">
                <TYPE>AIRBUS</TYPE>
                <NODE_ID>KNOB_AUTOPILOT_ROSE_R</NODE_ID>
                <ANIM_NAME>KNOB_AUTOPILOT_ROSE_R</ANIM_NAME>
                <KNOB_POSITION_VAR>A320_Neo_MFD_NAV_MODE_2</KNOB_POSITION_VAR>
            </UseTemplate>

            <UseTemplate Name="FBW_AIRLINER_Knob_ND_Range_Template">
                <TYPE>AIRBUS</TYPE>
                <NODE_ID>KNOB_AUTOPILOT_R1</NODE_ID>
                <ANIM_NAME>KNOB_AUTOPILOT_R1</ANIM_NAME>
                <KNOB_POSITION_VAR>A320_Neo_MFD_Range_2</KNOB_POSITION_VAR>
            </UseTemplate>

            <UseTemplate Name="FBW_AIRBUS_Push_CSTR_Template">
                <NODE_ID>PUSH_AUTOPILOT_CSTR_L</NODE_ID>
                <ANIM_NAME>PUSH_AUTOPILOT_CSTR_L</ANIM_NAME>
                <POTENTIOMETER_SEQ2>84</POTENTIOMETER_SEQ2>
                <BTN_ID>CSTR_1</BTN_ID>
            </UseTemplate>

            <UseTemplate Name="FBW_AIRBUS_Push_VORD_Template">
                <NODE_ID>PUSH_AUTOPILOT_VORD_L</NODE_ID>
                <ANIM_NAME>PUSH_AUTOPILOT_VORD_L</ANIM_NAME>
                <POTENTIOMETER_SEQ2>84</POTENTIOMETER_SEQ2>
                <BTN_ID>VORD_1</BTN_ID>
            </UseTemplate>

            <UseTemplate Name="FBW_AIRBUS_Push_WPT_Template">
                <NODE_ID>PUSH_AUTOPILOT_WPT_L</NODE_ID>
                <ANIM_NAME>PUSH_AUTOPILOT_WPT_L</ANIM_NAME>
                <POTENTIOMETER_SEQ2>84</POTENTIOMETER_SEQ2>
                <BTN_ID>WPT_1</BTN_ID>
            </UseTemplate>

            <UseTemplate Name="FBW_AIRBUS_Push_NDB_Template">
                <NODE_ID>PUSH_AUTOPILOT_NDB_L</NODE_ID>
                <ANIM_NAME>PUSH_AUTOPILOT_NDB_L</ANIM_NAME>
                <POTENTIOMETER_SEQ2>84</POTENTIOMETER_SEQ2>
                <BTN_ID>NDB_1</BTN_ID>
            </UseTemplate>

            <UseTemplate Name="FBW_AIRBUS_Push_ARPT_Template">
                <NODE_ID>PUSH_AUTOPILOT_ARPT_L</NODE_ID>
                <ANIM_NAME>PUSH_AUTOPILOT_ARPT_L</ANIM_NAME>
                <POTENTIOMETER_SEQ2>84</POTENTIOMETER_SEQ2>
                <BTN_ID>ARPT_1</BTN_ID>
            </UseTemplate>

            <UseTemplate Name="FBW_AIRBUS_Push_CSTR_Template">
                <NODE_ID>PUSH_AUTOPILOT_CSTR_R</NODE_ID>
                <ANIM_NAME>PUSH_AUTOPILOT_CSTR_R</ANIM_NAME>
                <POTENTIOMETER_SEQ2>84</POTENTIOMETER_SEQ2>
                <BTN_ID>CSTR_2</BTN_ID>
            </UseTemplate>

            <UseTemplate Name="FBW_AIRBUS_Push_VORD_Template">
                <NODE_ID>PUSH_AUTOPILOT_VORD_R</NODE_ID>
                <ANIM_NAME>PUSH_AUTOPILOT_VORD_R</ANIM_NAME>
                <POTENTIOMETER_SEQ2>84</POTENTIOMETER_SEQ2>
                <BTN_ID>VORD_2</BTN_ID>
            </UseTemplate>

            <UseTemplate Name="FBW_AIRBUS_Push_WPT_Template">
                <NODE_ID>PUSH_AUTOPILOT_WPT_R</NODE_ID>
                <ANIM_NAME>PUSH_AUTOPILOT_WPT_R</ANIM_NAME>
                <POTENTIOMETER_SEQ2>84</POTENTIOMETER_SEQ2>
                <BTN_ID>WPT_2</BTN_ID>
            </UseTemplate>

            <UseTemplate Name="FBW_AIRBUS_Push_NDB_Template">
                <NODE_ID>PUSH_AUTOPILOT_NDB_R</NODE_ID>
                <ANIM_NAME>PUSH_AUTOPILOT_NDB_R</ANIM_NAME>
                <POTENTIOMETER_SEQ2>84</POTENTIOMETER_SEQ2>
                <BTN_ID>NDB_2</BTN_ID>
            </UseTemplate>

            <UseTemplate Name="FBW_AIRBUS_Push_ARPT_Template">
                <NODE_ID>PUSH_AUTOPILOT_ARPT_R</NODE_ID>
                <ANIM_NAME>PUSH_AUTOPILOT_ARPT_R</ANIM_NAME>
                <POTENTIOMETER_SEQ2>84</POTENTIOMETER_SEQ2>
                <BTN_ID>ARPT_2</BTN_ID>
            </UseTemplate>

            <UseTemplate Name="ASOBO_AUTOPILOT_Push_SpeedToggle_Template">
                <NODE_ID>PUSH_AUTOPILOT_SPDMACH_L</NODE_ID>
                <ANIM_NAME>PUSH_AUTOPILOT_SPDMACH_L</ANIM_NAME>
                <NO_INDICATOR>True</NO_INDICATOR>
                <NO_TEXT_EMISSIVE>True</NO_TEXT_EMISSIVE>
                <TYPE>AIRBUS</TYPE>
            </UseTemplate>

            <UseTemplate Name="FBW_AUTOPILOT_Knob_SpeedMach_Template">
                <NODE_ID>KNOB_AUTOPILOT_L2</NODE_ID>
                <PART_ID>Speed_knob</PART_ID>
                <ANIM_NAME>KNOB_AUTOPILOT_L2</ANIM_NAME>
                <ANIM_NAME_PUSHPULL>PUSH_AUTOPILOT_L2</ANIM_NAME_PUSHPULL>
                <TYPE>AIRBUS</TYPE>
            </UseTemplate>

            <UseTemplate Name="FBW_Airbus_Autopilot_Knob_Heading_Template">
                <NODE_ID>KNOB_AUTOPILOT_L3</NODE_ID>
                <ANIM_NAME_KNOB>KNOB_AUTOPILOT_L3</ANIM_NAME_KNOB>
                <ANIM_NAME_PUSHPULL>PUSH_AUTOPILOT_L3</ANIM_NAME_PUSHPULL>
                <ANIMTIP_2>TT:COCKPIT.TOOLTIPS.AUTOPILOT_PANEL_HDG_ENGAGE_MANAGED_MODE</ANIMTIP_2>
                <ANIMTIP_2_ON_CURSOR>UpArrow</ANIMTIP_2_ON_CURSOR>
                <ANIMTIP_3>TT:COCKPIT.TOOLTIPS.AUTOPILOT_PANEL_HDG_ENGAGE_SELECTED_HEADING_MODE</ANIMTIP_3>
                <ANIMTIP_3_ON_CURSOR>DownArrow</ANIMTIP_3_ON_CURSOR>
            </UseTemplate>

            <UseTemplate Name="FBW_AIRBUS_Push_Heading_Track_Template">
                <NODE_ID>PUSH_AUTOPILOT_HDGTRK</NODE_ID>
                <ANIM_NAME>PUSH_AUTOPILOT_HDGTRK</ANIM_NAME>
            </UseTemplate>

            <UseTemplate Name="FBW_Airbus_Autopilot_Master">
                <NODE_ID>PUSH_AUTOPILOT_AP1</NODE_ID>
                <PART_ID>PUSH_AUTOPILOT_AP1</PART_ID>
                <ANIM_NAME>PUSH_AUTOPILOT_AP1</ANIM_NAME>
                <POTENTIOMETER>84</POTENTIOMETER>
                <ACTIVE_NODE_ID>PUSH_AUTOPILOT_AP1_SEQ1</ACTIVE_NODE_ID>
                <EMISSIVE_NODE_ID>PUSH_AUTOPILOT_AP1_SEQ2</EMISSIVE_NODE_ID>
                <ID>1</ID>
                <AP_COUNT>2</AP_COUNT>
                <TYPE>EXCLUSIVE_AP</TYPE>
                <TOOLTIPID>%((L:XMLVAR_Autopilot_1_Status, bool))%{if}TT:COCKPIT.TOOLTIPS.AUTOPILOT_PANEL_AP_ON%{else}TT:COCKPIT.TOOLTIPS.AUTOPILOT_PANEL_AP_OFF%{end}</TOOLTIPID>
            </UseTemplate>

            <UseTemplate Name="FBW_Airbus_Autopilot_Master">
                <NODE_ID>PUSH_AUTOPILOT_AP2</NODE_ID>
                <PART_ID>PUSH_AUTOPILOT_AP2</PART_ID>
                <ANIM_NAME>PUSH_AUTOPILOT_AP2</ANIM_NAME>
                <POTENTIOMETER>84</POTENTIOMETER>
                <ACTIVE_NODE_ID>PUSH_AUTOPILOT_AP2_SEQ1</ACTIVE_NODE_ID>
                <EMISSIVE_NODE_ID>PUSH_AUTOPILOT_AP2_SEQ2</EMISSIVE_NODE_ID>
                <ID>2</ID>
                <AP_COUNT>2</AP_COUNT>
                <TYPE>EXCLUSIVE_AP</TYPE>
                <TOOLTIPID>%((L:XMLVAR_Autopilot_2_Status, bool))%{if}TT:COCKPIT.TOOLTIPS.AUTOPILOT_PANEL_AP_ON%{else}TT:COCKPIT.TOOLTIPS.AUTOPILOT_PANEL_AP_OFF%{end}</TOOLTIPID>
            </UseTemplate>

            <UseTemplate Name="ASOBO_AUTOPILOT_Push_AutoThrottle_Template">
                <NODE_ID>PUSH_AUTOPILOT_ATHR</NODE_ID>
                <ANIM_NAME>PUSH_AUTOPILOT_ATHR</ANIM_NAME>
                <POTENTIOMETER>84</POTENTIOMETER>
                <ACTIVE_NODE_ID>PUSH_AUTOPILOT_ATHR_SEQ1</ACTIVE_NODE_ID>
                <EMISSIVE_NODE_ID>PUSH_AUTOPILOT_ATHR_SEQ2</EMISSIVE_NODE_ID>
                <TOOLTIPID>%((A:AUTOPILOT THROTTLE ARM,Bool))%{if}TT:COCKPIT.TOOLTIPS.AUTOPILOT_PANEL_AUTOTHROTTLE_ARMED%{else}TT:COCKPIT.TOOLTIPS.AUTOPILOT_PANEL_AUTOTHROTTLE_OFF%{end}</TOOLTIPID>
            </UseTemplate>

            <UseTemplate Name="FBW_Airbus_Autopilot_Push_Localiser">
                <NODE_ID>PUSH_AUTOPILOT_LOC</NODE_ID>
                <ANIM_NAME>PUSH_AUTOPILOT_LOC</ANIM_NAME>
                <POTENTIOMETER>84</POTENTIOMETER>
                <ACTIVE_NODE_ID>PUSH_AUTOPILOT_LOC_SEQ1</ACTIVE_NODE_ID>
                <EMISSIVE_NODE_ID>PUSH_AUTOPILOT_LOC_SEQ2</EMISSIVE_NODE_ID>
            </UseTemplate>

            <UseTemplate Name="FBW_Airbus_Autopilot_Push_Approach">
                <NODE_ID>PUSH_AUTOPILOT_APPR</NODE_ID>
                <ANIM_NAME>PUSH_AUTOPILOT_APPR</ANIM_NAME>
                <POTENTIOMETER>84</POTENTIOMETER>
                <ACTIVE_NODE_ID>PUSH_AUTOPILOT_APPR_SEQ1</ACTIVE_NODE_ID>
                <EMISSIVE_NODE_ID>PUSH_AUTOPILOT_APPR_SEQ2</EMISSIVE_NODE_ID>
            </UseTemplate>

            <UseTemplate Name="ASOBO_AIRBUS_Push_Expedite_Template">
                <NODE_ID>PUSH_AUTOPILOT_EXPED</NODE_ID>
                <ANIM_NAME>PUSH_AUTOPILOT_EXPED</ANIM_NAME>
                <ACTIVE_NODE_ID>PUSH_AUTOPILOT_EXPED_SEQ1</ACTIVE_NODE_ID>
                <EMISSIVE_NODE_ID>PUSH_AUTOPILOT_EXPED_SEQ2</EMISSIVE_NODE_ID>
                <POTENTIOMETER>84</POTENTIOMETER>
            </UseTemplate>

            <UseTemplate Name="FBW_AIRBUS_Push_Metric_Alt_Template">
                <NODE_ID>PUSH_AUTOPILOT_METRICALT</NODE_ID>
                <ANIM_NAME>PUSH_AUTOPILOT_METRICALT</ANIM_NAME>
            </UseTemplate>

            <UseTemplate Name="ASOBO_AUTOPILOT_Switch_Altitude_Increment_Template">
                <NODE_ID>KNOB_AUTOPILOT_SELECTOR_ALT</NODE_ID>
                <ANIM_NAME>KNOB_AUTOPILOT_SELECTOR_ALT</ANIM_NAME>
                <WWISE_EVENT_1>lswitch</WWISE_EVENT_1>
                <WWISE_EVENT_2>lswitch</WWISE_EVENT_2>
            </UseTemplate>
<<<<<<< HEAD
            
            <UseTemplate Name="ASOBO_LIGHTING_Potentiometer_Emissive_Template">
=======

            <UseTemplate Name="ASOBO_LIGHTING_Panel_Emissive_Template">
>>>>>>> 32f0fbe8
                <NODE_ID>KNOB_AUTOPILOT_SELECTOR_ALT</NODE_ID>
                <POTENTIOMETER>84</POTENTIOMETER>
                <DONT_OVERRIDE_BASE_EMISSIVE>True</DONT_OVERRIDE_BASE_EMISSIVE>
            </UseTemplate>              

            <UseTemplate Name="FBW_Airbus_FCU_Altitude_Knob">
                <NODE_ID>KNOB_AUTOPILOT_KNOB_ALT</NODE_ID>
                <ANIM_NAME_KNOB>KNOB_AUTOPILOT_ALT</ANIM_NAME_KNOB>
                <ANIM_NAME_PUSHPULL>PUSH_AUTOPILOT_ALT</ANIM_NAME_PUSHPULL>
                <ANIMREF_ID>-1</ANIMREF_ID>
                <ANIMTIP_0>TT:COCKPIT.TOOLTIPS.AUTOPILOT_PANEL_ALT_DECREASE</ANIMTIP_0>
                <ANIMTIP_0_ON_CURSOR>TurnLeft</ANIMTIP_0_ON_CURSOR>
                <ANIMTIP_1>TT:COCKPIT.TOOLTIPS.AUTOPILOT_PANEL_ALT_INCREASE</ANIMTIP_1>
                <ANIMTIP_1_ON_CURSOR>TurnRight</ANIMTIP_1_ON_CURSOR>
                <ANIMTIP_2>TT:COCKPIT.TOOLTIPS.AUTOPILOT_PANEL_ENGAGE_MANAGED_ALTITUDE_MODE</ANIMTIP_2>
                <ANIMTIP_2_ON_CURSOR>UpArrow</ANIMTIP_2_ON_CURSOR>
                <ANIMTIP_3>TT:COCKPIT.TOOLTIPS.AUTOPILOT_PANEL_ENGAGE_SELECTED_ALTITUDE_MODE</ANIMTIP_3>
                <ANIMTIP_3_ON_CURSOR>DownArrow</ANIMTIP_3_ON_CURSOR>
            </UseTemplate>

            <UseTemplate Name="FBW_Airbus_Autopilot_Knob_VerticalSpeed_Template">
                <NODE_ID>KNOB_AUTOPILOT_UPDN</NODE_ID>
                <ANIM_NAME_KNOB>KNOB_AUTOPILOT_UPDN</ANIM_NAME_KNOB>
                <ANIM_NAME_PUSHPULL>PUSH_AUTOPILOT_UPDN</ANIM_NAME_PUSHPULL>
                <ANIMREF_ID>0</ANIMREF_ID>
                <ANIMTIP_2>TT:COCKPIT.TOOLTIPS.AUTOPILOT_PANEL_LEVEL_OFF</ANIMTIP_2>
                <ANIMTIP_2_ON_CURSOR>UpArrow</ANIMTIP_2_ON_CURSOR>
            </UseTemplate>

            <UseTemplate Name="FBW_AIRBUS_NAV_AID_SWITCH_Template">
                <BASE_NAME>SWITCH_AUTOPILOT_ADF1_L</BASE_NAME>
                <STATE_VAR_NAME>XMLVAR_NAV_AID_SWITCH_L1_State</STATE_VAR_NAME>
                <ANIMTIP_0>TT:COCKPIT.TOOLTIPS.EFIS_PANEL_ADFSWITCH_ADF1</ANIMTIP_0>
                <ANIMTIP_1>TT:COCKPIT.TOOLTIPS.EFIS_PANEL_ADFSWITCH_OFF1</ANIMTIP_1>
                <ANIMTIP_2>TT:COCKPIT.TOOLTIPS.EFIS_PANEL_ADFSWITCH_VOR1</ANIMTIP_2>
            </UseTemplate>

            <UseTemplate Name="FBW_AIRBUS_NAV_AID_SWITCH_Template">
                <BASE_NAME>SWITCH_AUTOPILOT_ADF2_L</BASE_NAME>
                <STATE_VAR_NAME>XMLVAR_NAV_AID_SWITCH_L2_State</STATE_VAR_NAME>
                <ANIMTIP_0>TT:COCKPIT.TOOLTIPS.EFIS_PANEL_ADFSWITCH_ADF2</ANIMTIP_0>
                <ANIMTIP_1>TT:COCKPIT.TOOLTIPS.EFIS_PANEL_ADFSWITCH_OFF2</ANIMTIP_1>
                <ANIMTIP_2>TT:COCKPIT.TOOLTIPS.EFIS_PANEL_ADFSWITCH_VOR2</ANIMTIP_2>
            </UseTemplate>

            <UseTemplate Name="FBW_AIRBUS_NAV_AID_SWITCH_Template">
                <BASE_NAME>SWITCH_AUTOPILOT_ADF1_R</BASE_NAME>
                <STATE_VAR_NAME>XMLVAR_NAV_AID_SWITCH_R1_State</STATE_VAR_NAME>
                <ANIMTIP_0>TT:COCKPIT.TOOLTIPS.EFIS_PANEL_ADFSWITCH_ADF1</ANIMTIP_0>
                <ANIMTIP_1>TT:COCKPIT.TOOLTIPS.EFIS_PANEL_ADFSWITCH_OFF1</ANIMTIP_1>
                <ANIMTIP_2>TT:COCKPIT.TOOLTIPS.EFIS_PANEL_ADFSWITCH_VOR1</ANIMTIP_2>
            </UseTemplate>

            <UseTemplate Name="FBW_AIRBUS_NAV_AID_SWITCH_Template">
                <BASE_NAME>SWITCH_AUTOPILOT_ADF2_R</BASE_NAME>
                <STATE_VAR_NAME>XMLVAR_NAV_AID_SWITCH_R2_State</STATE_VAR_NAME>
                <ANIMTIP_0>TT:COCKPIT.TOOLTIPS.EFIS_PANEL_ADFSWITCH_ADF2</ANIMTIP_0>
                <ANIMTIP_1>TT:COCKPIT.TOOLTIPS.EFIS_PANEL_ADFSWITCH_OFF2</ANIMTIP_1>
                <ANIMTIP_2>TT:COCKPIT.TOOLTIPS.EFIS_PANEL_ADFSWITCH_VOR2</ANIMTIP_2>
            </UseTemplate>
            <CameraTitle>PA</CameraTitle>
        </Component>

        <Component ID="Airbus_EICAS">
            <UseTemplate Name="ASOBO_Airbus_EICAS_Template">
                <BOTH_SCREENS_ON_ONE_NODE/>
                <NODE_ID>DYN_SCREEN</NODE_ID>
            </UseTemplate>

            <UseTemplate Name="FBW_ECAM_PAGE_SELECTION_Template">
                <POTENTIOMETER>85</POTENTIOMETER>
            </UseTemplate>

            <CameraTitle>ECAM</CameraTitle>
        </Component>

        <Component ID="Airbus_FDW">
            <DefaultTemplateParameters>
                <POTENTIOMETER>85</POTENTIOMETER>
                <TYPE>AIRBUS</TYPE>
            </DefaultTemplateParameters>
            <Component ID="Updater">
                <UseTemplate Name="FBW_AIRLINER_Audio_Panel_Updater">
                </UseTemplate>
            </Component>
            <Component ID="Radio_Left">
                <UseTemplate Name="FBW_RADIO_MANAGEMENT_PANEL_Template">
                    <SIDE>L</SIDE>
                    <!-- The left RMP is powered by the DC bus. -->
                    <ELEC_BUS>(L:DCPowerAvailable, boolean)</ELEC_BUS>
                </UseTemplate>
            </Component>
            <Component ID="Audio_Panel_Left">
                <UseTemplate Name="FBW_AIRLINER_Audio_Panel_Template">
                    <ID>1</ID>
                    <NODE_ID_RECEIVER_VHF_L>KNOB_AUDIOL_VHF1</NODE_ID_RECEIVER_VHF_L>
                    <NODE_ID_LIGHT_RECEIVER_VHF_L>PUSH_AUDIOL_VHF1_EMIS</NODE_ID_LIGHT_RECEIVER_VHF_L>
                    <ANIM_NAME_KNOB_RECEIVER_VHF_L>KNOB_AUDIOL_VHF1</ANIM_NAME_KNOB_RECEIVER_VHF_L>
                    <ANIM_NAME_PUSH_RECEIVER_VHF_L>PUSH_AUDIOL_VHF1</ANIM_NAME_PUSH_RECEIVER_VHF_L>
                    <NODE_ID_BUTTON_VHF_L>PUSH_AUDIOL_CALL1</NODE_ID_BUTTON_VHF_L>
                    <ANIM_NAME_BUTTON_VHF_L>PUSH_AUDIOL_CALL1</ANIM_NAME_BUTTON_VHF_L>
                    <NODE_ID_BUTTON_SEQ1_VHF_L>PUSH_AUDIOL_CALL1_SEQ1</NODE_ID_BUTTON_SEQ1_VHF_L>
                    <NODE_ID_BUTTON_SEQ2_VHF_L>PUSH_AUDIOL_CALL1_SEQ2</NODE_ID_BUTTON_SEQ2_VHF_L>
                    <NODE_ID_RECEIVER_VHF_C>KNOB_AUDIOL_VHF2</NODE_ID_RECEIVER_VHF_C>
                    <NODE_ID_LIGHT_RECEIVER_VHF_C>PUSH_AUDIOL_VHF2_EMIS</NODE_ID_LIGHT_RECEIVER_VHF_C>
                    <ANIM_NAME_KNOB_RECEIVER_VHF_C>KNOB_AUDIOL_VHF2</ANIM_NAME_KNOB_RECEIVER_VHF_C>
                    <ANIM_NAME_PUSH_RECEIVER_VHF_C>PUSH_AUDIOL_VHF2</ANIM_NAME_PUSH_RECEIVER_VHF_C>
                    <NODE_ID_BUTTON_VHF_C>PUSH_AUDIOL_CALL2</NODE_ID_BUTTON_VHF_C>
                    <ANIM_NAME_BUTTON_VHF_C>PUSH_AUDIOL_CALL2</ANIM_NAME_BUTTON_VHF_C>
                    <NODE_ID_BUTTON_SEQ1_VHF_C>PUSH_AUDIOL_CALL2_SEQ1</NODE_ID_BUTTON_SEQ1_VHF_C>
                    <NODE_ID_BUTTON_SEQ2_VHF_C>PUSH_AUDIOL_CALL2_SEQ2</NODE_ID_BUTTON_SEQ2_VHF_C>
                    <NODE_ID_RECEIVER_VHF_R>KNOB_AUDIOL_VHF3</NODE_ID_RECEIVER_VHF_R>
                    <NODE_ID_LIGHT_RECEIVER_VHF_R>PUSH_AUDIOL_VHF3_EMIS</NODE_ID_LIGHT_RECEIVER_VHF_R>
                    <ANIM_NAME_KNOB_RECEIVER_VHF_R>KNOB_AUDIOL_VHF3</ANIM_NAME_KNOB_RECEIVER_VHF_R>
                    <ANIM_NAME_PUSH_RECEIVER_VHF_R>PUSH_AUDIOL_VHF3</ANIM_NAME_PUSH_RECEIVER_VHF_R>
                    <NODE_ID_BUTTON_VHF_R>PUSH_AUDIOL_CALL3</NODE_ID_BUTTON_VHF_R>
                    <ANIM_NAME_BUTTON_VHF_R>PUSH_AUDIOL_CALL3</ANIM_NAME_BUTTON_VHF_R>
                    <NODE_ID_BUTTON_SEQ1_VHF_R>PUSH_AUDIOL_CALL3_SEQ1</NODE_ID_BUTTON_SEQ1_VHF_R>
                    <NODE_ID_BUTTON_SEQ2_VHF_R>PUSH_AUDIOL_CALL3_SEQ2</NODE_ID_BUTTON_SEQ2_VHF_R>
                </UseTemplate>
                <Component ID="Audio_Panel_Left_Dummies">
                    <OverrideTemplateParameters>
                        <SEQ1_EMISSIVE_CODE>(L:XMLVAR_SWITCH_OVHD_INTLT_ANNLT_Position) 0 ==</SEQ1_EMISSIVE_CODE>
                        <SEQ2_EMISSIVE_CODE>1</SEQ2_EMISSIVE_CODE>
                        <SEQ1_EMISSIVE_DRIVES_VISIBILITY>False</SEQ1_EMISSIVE_DRIVES_VISIBILITY>
                        <SEQ2_EMISSIVE_DRIVES_VISIBILITY>False</SEQ2_EMISSIVE_DRIVES_VISIBILITY>
                    </OverrideTemplateParameters>
                    <UseTemplate Name="FBW_AIRBUS_Push_Dummy_Template">
                        <NODE_ID>PUSH_AUDIOL_RESET</NODE_ID>
                        <NO_SEQ1/>
                    </UseTemplate>
                    <UseTemplate Name="FBW_AIRBUS_Push_Dummy_Template">
                        <NODE_ID>PUSH_AUDIOL_VOICE</NODE_ID>
                    </UseTemplate>
                    <UseTemplate Name="FBW_AIRBUS_Push_Dummy_Template">
                        <NODE_ID>PUSH_AUDIOL_PA</NODE_ID>
                        <NO_SEQ2/>
                    </UseTemplate>
                    <UseTemplate Name="FBW_AIRBUS_Push_Dummy_Template">
                        <NODE_ID>PUSH_AUDIOL_ATT</NODE_ID>
                    </UseTemplate>
                    <UseTemplate Name="FBW_AIRBUS_Push_Dummy_Template">
                        <NODE_ID>PUSH_AUDIOL_MECH</NODE_ID>
                    </UseTemplate>
                    <UseTemplate Name="FBW_AIRBUS_Push_Dummy_Template">
                        <NODE_ID>PUSH_AUDIOL_CALL4</NODE_ID>
                    </UseTemplate>
                    <UseTemplate Name="FBW_AIRBUS_Push_Dummy_Template">
                        <NODE_ID>PUSH_AUDIOL_CALL5</NODE_ID>
                    </UseTemplate>
                </Component>
                <Component ID="Audio_Panel_Left_Volume_Dummies">
                    <OverrideTemplateParameters>
                        <EMISSIVE_CODE>(L:XMLVAR_SWITCH_OVHD_INTLT_ANNLT_Position) 0 == 16 *</EMISSIVE_CODE>
                    </OverrideTemplateParameters>
                    <UseTemplate Name="A32NX_Audio_Panel_Volume_Dummy">
                        <NODE_ID>PUSH_AUDIOL_VOR1_EMIS</NODE_ID>
                    </UseTemplate>
                    <UseTemplate Name="A32NX_Audio_Panel_Volume_Dummy">
                        <NODE_ID>PUSH_AUDIOL_VOR2_EMIS</NODE_ID>
                    </UseTemplate>
                    <UseTemplate Name="A32NX_Audio_Panel_Volume_Dummy">
                        <NODE_ID>PUSH_AUDIOL_MKR_EMIS</NODE_ID>
                    </UseTemplate>
                    <UseTemplate Name="A32NX_Audio_Panel_Volume_Dummy">
                        <NODE_ID>PUSH_AUDIOL_ILS_EMIS</NODE_ID>
                    </UseTemplate>
                    <UseTemplate Name="A32NX_Audio_Panel_Volume_Dummy">
                        <NODE_ID>PUSH_AUDIOL_HF1_EMIS</NODE_ID>
                    </UseTemplate>
                    <UseTemplate Name="A32NX_Audio_Panel_Volume_Dummy">
                        <NODE_ID>PUSH_AUDIOL_MLS_EMIS</NODE_ID>
                    </UseTemplate>
                    <UseTemplate Name="A32NX_Audio_Panel_Volume_Dummy">
                        <NODE_ID>PUSH_AUDIOL_HF2_EMIS</NODE_ID>
                    </UseTemplate>
                    <UseTemplate Name="A32NX_Audio_Panel_Volume_Dummy">
                        <NODE_ID>PUSH_AUDIOL_ADF1_EMIS</NODE_ID>
                    </UseTemplate>
                    <UseTemplate Name="A32NX_Audio_Panel_Volume_Dummy">
                        <NODE_ID>PUSH_AUDIOL_INT_EMIS</NODE_ID>
                    </UseTemplate>
                    <UseTemplate Name="A32NX_Audio_Panel_Volume_Dummy">
                        <NODE_ID>PUSH_AUDIOL_ADF2_EMIS</NODE_ID>
                    </UseTemplate>
                    <UseTemplate Name="A32NX_Audio_Panel_Volume_Dummy">
                        <NODE_ID>PUSH_AUDIOL_CAB_EMIS</NODE_ID>
                    </UseTemplate>
                    <UseTemplate Name="A32NX_Audio_Panel_Volume_Dummy">
                        <NODE_ID>PUSH_AUDIOL_PA1_EMIS</NODE_ID>
                    </UseTemplate>
                </Component>
            </Component>

            <Component ID="Radio_Right">
                <UseTemplate Name="FBW_RADIO_MANAGEMENT_PANEL_Template">
                    <SIDE>R</SIDE>
                </UseTemplate>
            </Component>
            <Component ID="Audio_Panel_Right">
                <UseTemplate Name="FBW_AIRLINER_Audio_Panel_Template">
                    <ID>2</ID>
                    <NODE_ID_RECEIVER_VHF_L>KNOB_AUDIOR_VHF1</NODE_ID_RECEIVER_VHF_L>
                    <NODE_ID_LIGHT_RECEIVER_VHF_L>PUSH_AUDIOR_VHF1_EMIS</NODE_ID_LIGHT_RECEIVER_VHF_L>
                    <ANIM_NAME_KNOB_RECEIVER_VHF_L>KNOB_AUDIOR_VHF1</ANIM_NAME_KNOB_RECEIVER_VHF_L>
                    <ANIM_NAME_PUSH_RECEIVER_VHF_L>PUSH_AUDIOR_VHF1</ANIM_NAME_PUSH_RECEIVER_VHF_L>
                    <NODE_ID_BUTTON_VHF_L>PUSH_AUDIOR_CALL1</NODE_ID_BUTTON_VHF_L>
                    <ANIM_NAME_BUTTON_VHF_L>PUSH_AUDIOR_CALL1</ANIM_NAME_BUTTON_VHF_L>
                    <NODE_ID_BUTTON_SEQ1_VHF_L>PUSH_AUDIOR_CALL1_SEQ1</NODE_ID_BUTTON_SEQ1_VHF_L>
                    <NODE_ID_BUTTON_SEQ2_VHF_L>PUSH_AUDIOR_CALL1_SEQ2</NODE_ID_BUTTON_SEQ2_VHF_L>
                    <NODE_ID_RECEIVER_VHF_C>KNOB_AUDIOR_VHF2</NODE_ID_RECEIVER_VHF_C>
                    <NODE_ID_LIGHT_RECEIVER_VHF_C>PUSH_AUDIOR_VHF2_EMIS</NODE_ID_LIGHT_RECEIVER_VHF_C>
                    <ANIM_NAME_KNOB_RECEIVER_VHF_C>KNOB_AUDIOR_VHF2</ANIM_NAME_KNOB_RECEIVER_VHF_C>
                    <ANIM_NAME_PUSH_RECEIVER_VHF_C>PUSH_AUDIOR_VHF2</ANIM_NAME_PUSH_RECEIVER_VHF_C>
                    <NODE_ID_BUTTON_VHF_C>PUSH_AUDIOR_CALL2</NODE_ID_BUTTON_VHF_C>
                    <ANIM_NAME_BUTTON_VHF_C>PUSH_AUDIOR_CALL2</ANIM_NAME_BUTTON_VHF_C>
                    <NODE_ID_BUTTON_SEQ1_VHF_C>PUSH_AUDIOR_CALL2_SEQ1</NODE_ID_BUTTON_SEQ1_VHF_C>
                    <NODE_ID_BUTTON_SEQ2_VHF_C>PUSH_AUDIOR_CALL2_SEQ2</NODE_ID_BUTTON_SEQ2_VHF_C>
                    <NODE_ID_RECEIVER_VHF_R>KNOB_AUDIOR_VHF3</NODE_ID_RECEIVER_VHF_R>
                    <NODE_ID_LIGHT_RECEIVER_VHF_R>PUSH_AUDIOR_VHF3_EMIS</NODE_ID_LIGHT_RECEIVER_VHF_R>
                    <ANIM_NAME_KNOB_RECEIVER_VHF_R>KNOB_AUDIOR_VHF3</ANIM_NAME_KNOB_RECEIVER_VHF_R>
                    <ANIM_NAME_PUSH_RECEIVER_VHF_R>PUSH_AUDIOR_VHF3</ANIM_NAME_PUSH_RECEIVER_VHF_R>
                    <NODE_ID_BUTTON_VHF_R>PUSH_AUDIOR_CALL3</NODE_ID_BUTTON_VHF_R>
                    <ANIM_NAME_BUTTON_VHF_R>PUSH_AUDIOR_CALL3</ANIM_NAME_BUTTON_VHF_R>
                    <NODE_ID_BUTTON_SEQ1_VHF_R>PUSH_AUDIOR_CALL3_SEQ1</NODE_ID_BUTTON_SEQ1_VHF_R>
                    <NODE_ID_BUTTON_SEQ2_VHF_R>PUSH_AUDIOR_CALL3_SEQ2</NODE_ID_BUTTON_SEQ2_VHF_R>
                </UseTemplate>
                <Component ID="Audio_Panel_Right_Dummies">
                    <OverrideTemplateParameters>
                        <SEQ1_EMISSIVE_CODE>(L:XMLVAR_SWITCH_OVHD_INTLT_ANNLT_Position) 0 ==</SEQ1_EMISSIVE_CODE>
                        <SEQ2_EMISSIVE_CODE>1</SEQ2_EMISSIVE_CODE>
                        <SEQ1_EMISSIVE_DRIVES_VISIBILITY>False</SEQ1_EMISSIVE_DRIVES_VISIBILITY>
                        <SEQ2_EMISSIVE_DRIVES_VISIBILITY>False</SEQ2_EMISSIVE_DRIVES_VISIBILITY>
                    </OverrideTemplateParameters>
                    <UseTemplate Name="FBW_AIRBUS_Push_Dummy_Template">
                        <NODE_ID>PUSH_AUDIOR_RESET</NODE_ID>
                        <NO_SEQ1/>
                    </UseTemplate>
                    <UseTemplate Name="FBW_AIRBUS_Push_Dummy_Template">
                        <NODE_ID>PUSH_AUDIOR_VOICE</NODE_ID>
                    </UseTemplate>
                    <UseTemplate Name="FBW_AIRBUS_Push_Dummy_Template">
                        <NODE_ID>PUSH_AUDIOR_PA</NODE_ID>
                        <NO_SEQ2/>
                    </UseTemplate>
                    <UseTemplate Name="FBW_AIRBUS_Push_Dummy_Template">
                        <NODE_ID>PUSH_AUDIOR_ATT</NODE_ID>
                    </UseTemplate>
                    <UseTemplate Name="FBW_AIRBUS_Push_Dummy_Template">
                        <NODE_ID>PUSH_AUDIOR_MECH</NODE_ID>
                    </UseTemplate>
                    <UseTemplate Name="FBW_AIRBUS_Push_Dummy_Template">
                        <NODE_ID>PUSH_AUDIOR_CALL4</NODE_ID>
                    </UseTemplate>
                    <UseTemplate Name="FBW_AIRBUS_Push_Dummy_Template">
                        <NODE_ID>PUSH_AUDIOR_CALL5</NODE_ID>
                    </UseTemplate>
                </Component>
                <Component ID="Audio_Panel_Right_Volume_Dummies">
                    <OverrideTemplateParameters>
                        <EMISSIVE_CODE>(L:XMLVAR_SWITCH_OVHD_INTLT_ANNLT_Position) 0 == 16 *</EMISSIVE_CODE>
                    </OverrideTemplateParameters>
                    <UseTemplate Name="A32NX_Audio_Panel_Volume_Dummy">
                        <NODE_ID>PUSH_AUDIOR_VOR1_EMIS</NODE_ID>
                    </UseTemplate>
                    <UseTemplate Name="A32NX_Audio_Panel_Volume_Dummy">
                        <NODE_ID>PUSH_AUDIOR_VOR2_EMIS</NODE_ID>
                    </UseTemplate>
                    <UseTemplate Name="A32NX_Audio_Panel_Volume_Dummy">
                        <NODE_ID>PUSH_AUDIOR_MKR_EMIS</NODE_ID>
                    </UseTemplate>
                    <UseTemplate Name="A32NX_Audio_Panel_Volume_Dummy">
                        <NODE_ID>PUSH_AUDIOR_ILS_EMIS</NODE_ID>
                    </UseTemplate>
                    <UseTemplate Name="A32NX_Audio_Panel_Volume_Dummy">
                        <NODE_ID>PUSH_AUDIOR_HF1_EMIS</NODE_ID>
                    </UseTemplate>
                    <UseTemplate Name="A32NX_Audio_Panel_Volume_Dummy">
                        <NODE_ID>PUSH_AUDIOR_MLS_EMIS</NODE_ID>
                    </UseTemplate>
                    <UseTemplate Name="A32NX_Audio_Panel_Volume_Dummy">
                        <NODE_ID>PUSH_AUDIOR_HF2_EMIS</NODE_ID>
                    </UseTemplate>
                    <UseTemplate Name="A32NX_Audio_Panel_Volume_Dummy">
                        <NODE_ID>PUSH_AUDIOR_ADF1_EMIS</NODE_ID>
                    </UseTemplate>
                    <UseTemplate Name="A32NX_Audio_Panel_Volume_Dummy">
                        <NODE_ID>PUSH_AUDIOR_INT_EMIS</NODE_ID>
                    </UseTemplate>
                    <UseTemplate Name="A32NX_Audio_Panel_Volume_Dummy">
                        <NODE_ID>PUSH_AUDIOR_ADF2_EMIS</NODE_ID>
                    </UseTemplate>
                    <UseTemplate Name="A32NX_Audio_Panel_Volume_Dummy">
                        <NODE_ID>PUSH_AUDIOR_CAB_EMIS</NODE_ID>
                    </UseTemplate>
                    <UseTemplate Name="A32NX_Audio_Panel_Volume_Dummy">
                        <NODE_ID>PUSH_AUDIOR_PA1_EMIS</NODE_ID>
                    </UseTemplate>
                </Component>
            </Component>
        </Component>

        <Component ID="Airbus_ATC">
            <UseTemplate Name="ASOBO_AIRLINER_ATC_Template">
                <TYPE>AIRBUS</TYPE>
                <PUSH_BTN_PREFIX>PUSH_ATC_</PUSH_BTN_PREFIX>
                <POTENTIOMETER>85</POTENTIOMETER>
            </UseTemplate>
            <UseTemplate Name="ASOBO_GT_Component_Emissive_Gauge">
                <NODE_ID>PUSH_ATC_FAIL_SEQ2</NODE_ID>
                <EMISSIVE_CODE>(L:XMLVAR_LTS_Test)</EMISSIVE_CODE>
            </UseTemplate>
            <UseTemplate Name="FBW_Airbus_ATC_Panel_TARA">
                <Node_ID>KNOB_ATC_TARA</Node_ID>
                <ANIMTIP_0>Set TCAS to STBY</ANIMTIP_0>
                <ANIMTIP_1>Set TCAS to TA</ANIMTIP_1>
                <ANIMTIP_2>Set TCAS to TA/RA</ANIMTIP_2>
            </UseTemplate>
            <UseTemplate Name="FBW_Airbus_ATC_Panel_Traffic">
                <Node_ID>KNOB_ATC_THRT</Node_ID>
                <ANIMTIP_0>Set TCAS traffic to THRT</ANIMTIP_0>
                <ANIMTIP_1>Set TCAS traffic to ALL</ANIMTIP_1>
                <ANIMTIP_2>Set TCAS traffic to ABV</ANIMTIP_2>
                <ANIMTIP_3>Set TCAS traffic to BLW</ANIMTIP_3>
            </UseTemplate>
        </Component>

        <Component ID="Airbus_Pedestal_Radios">
            <Component ID="Switching_Panel">
                <UseTemplate Name="A32NX_AIRBUS_DATA_SWITCHING_TEMPLATE">
                    <Node_ID>KNOB_SWITCHING_1</Node_ID>
                    <ANIM_NAME>KNOB_SWITCHING_1</ANIM_NAME>
                    <ANIM_CODE>50</ANIM_CODE>
                    <ANIMTIP_0>Set ATT HDG to CAPT</ANIMTIP_0>
                    <ANIMTIP_1>Set ATT HDG to NORM</ANIMTIP_1>
                    <ANIMTIP_2>Set ATT HDG to F/O</ANIMTIP_2>
                </UseTemplate>
                <UseTemplate Name="A32NX_AIRBUS_DATA_SWITCHING_TEMPLATE">
                    <Node_ID>KNOB_SWITCHING_2</Node_ID>
                    <ANIM_NAME>KNOB_SWITCHING_2</ANIM_NAME>
                    <ANIM_CODE>50</ANIM_CODE>
                    <ANIMTIP_0>Set AIR DATA to CAPT</ANIMTIP_0>
                    <ANIMTIP_1>Set AIR DATA to NORM</ANIMTIP_1>
                    <ANIMTIP_2>Set AIR DATA to F/O</ANIMTIP_2>
                </UseTemplate>
                <UseTemplate Name="A32NX_AIRBUS_DATA_SWITCHING_TEMPLATE">
                    <Node_ID>KNOB_SWITCHING_3</Node_ID>
                    <ANIM_NAME>KNOB_SWITCHING_3</ANIM_NAME>
                    <ANIM_CODE>50</ANIM_CODE>
                    <ANIMTIP_0>Set EIS DMC to CAPT</ANIMTIP_0>
                    <ANIMTIP_1>Set EIS DMC to NORM</ANIMTIP_1>
                    <ANIMTIP_2>Set EIS DMC to F/O</ANIMTIP_2>
                </UseTemplate>
                <UseTemplate Name="A32NX_AIRBUS_DATA_SWITCHING_TEMPLATE">
                    <Node_ID>KNOB_SWITCHING_4</Node_ID>
                    <ANIM_NAME>KNOB_SWITCHING_4</ANIM_NAME>
                    <ANIM_CODE>50</ANIM_CODE>
                    <ANIMTIP_0>Set ECAM/ND XFR to CAPT</ANIMTIP_0>
                    <ANIMTIP_1>Set ECAM/ND XFR to NORM</ANIMTIP_1>
                    <ANIMTIP_2>Set ECAM/ND XFR to F/O</ANIMTIP_2>
                </UseTemplate>
            </Component>
        </Component>

        <Template Name="FBW_AUTOPILOT_Knob_Heading_Template">
            <DefaultTemplateParameters>
                <ID>1</ID>
            </DefaultTemplateParameters>

            <UseTemplate Name="ASOBO_GT_Helper_Suffix_ID_Appender">
                <TEMPLATE_TO_CALL>FBW_AUTOPILOT_Knob_Heading_SubTemplate</TEMPLATE_TO_CALL>
            </UseTemplate>
        </Template>

        <Template Name="FBW_AUTOPILOT_Knob_VerticalSpeed_Template">
            <DefaultTemplateParameters>
                <ID>1</ID>
            </DefaultTemplateParameters>
        </Template>

        <Component ID="SAFETY">
            <UseTemplate Name="ASOBO_SAFETY_Push_Template">
                <LEFT_SINGLE_CODE>0 (&gt;L:A32NX_MASTER_WARNING)</LEFT_SINGLE_CODE>
                <EMISSIVE_CODE>(L:Generic_Master_Warning_Active) (#VAR_SCOPE#:#VAR_NAME#) or (L:XMLVAR_SWITCH_OVHD_INTLT_ANNLT_Position) 0 == or</EMISSIVE_CODE>
                <TOOLTIPID>TT:COCKPIT.TOOLTIPS.MASTER_WARNING_ACKNOWLEDGE</TOOLTIPID>
                <VAR_SCOPE>L</VAR_SCOPE>
                <VAR_NAME>XMLVAR_LTS_Test</VAR_NAME>
                <NODE_ID>PUSH_AUTOPILOT_MASTERAWARN_L</NODE_ID>
                <NODE_ID_SEQ1>PUSH_AUTOPILOT_MASTERAWARN_L_SEQ1</NODE_ID_SEQ1>
                <NODE_ID_SEQ2>PUSH_AUTOPILOT_MASTERAWARN_L_SEQ2</NODE_ID_SEQ2>
                <ANIM_NAME>PUSH_AUTOPILOT_MASTERAWARN_L</ANIM_NAME>
                <AIRBUS_TYPE/>
                <NO_SEQ2/>
            </UseTemplate>
            <UseTemplate Name="ASOBO_SAFETY_Push_Template">
                <ID>Caution</ID>
                <LEFT_SINGLE_CODE>0 (&gt;L:A32NX_MASTER_CAUTION)</LEFT_SINGLE_CODE>
                <EMISSIVE_CODE>(L:Generic_Master_Caution_Active) (L:XMLVAR_SWITCH_OVHD_INTLT_ANNLT_Position) 0 == or</EMISSIVE_CODE>
                <TOOLTIPID>TT:COCKPIT.TOOLTIPS.MASTER_CAUTION_ACKNOWLEDGE</TOOLTIPID>
                <VAR_SCOPE>L</VAR_SCOPE>
                <VAR_NAME>XMLVAR_LTS_Test</VAR_NAME>
                <NODE_ID>PUSH_AUTOPILOT_MASTERCAUT_L</NODE_ID>
                <NODE_ID_SEQ1>PUSH_AUTOPILOT_MASTERCAUT_L_SEQ1</NODE_ID_SEQ1>
                <NODE_ID_SEQ2>PUSH_AUTOPILOT_MASTERCAUT_L_SEQ2</NODE_ID_SEQ2>
                <ANIM_NAME>PUSH_AUTOPILOT_MASTERCAUT_L</ANIM_NAME>
                <AIRBUS_TYPE/>
                <NO_SEQ2/>
            </UseTemplate>
            <UseTemplate Name="ASOBO_SAFETY_Push_Template">
                <LEFT_SINGLE_CODE>0 (&gt;L:A32NX_MASTER_WARNING)</LEFT_SINGLE_CODE>
                <EMISSIVE_CODE>(L:Generic_Master_Warning_Active) (#VAR_SCOPE#:#VAR_NAME#) or (L:XMLVAR_SWITCH_OVHD_INTLT_ANNLT_Position) 0 == or</EMISSIVE_CODE>
                <TOOLTIPID>TT:COCKPIT.TOOLTIPS.MASTER_WARNING_ACKNOWLEDGE</TOOLTIPID>
                <VAR_SCOPE>L</VAR_SCOPE>
                <VAR_NAME>XMLVAR_LTS_Test</VAR_NAME>
                <NODE_ID>PUSH_AUTOPILOT_MASTERAWARN_R</NODE_ID>
                <NODE_ID_SEQ1>PUSH_AUTOPILOT_MASTERAWARN_R_SEQ1</NODE_ID_SEQ1>
                <NODE_ID_SEQ2>PUSH_AUTOPILOT_MASTERAWARN_R_SEQ2</NODE_ID_SEQ2>
                <ANIM_NAME>PUSH_AUTOPILOT_MASTERAWARN_R</ANIM_NAME>
                <AIRBUS_TYPE/>
                <NO_SEQ2/>
            </UseTemplate>
            <UseTemplate Name="ASOBO_SAFETY_Push_Template">
                <ID>Caution</ID>
                <LEFT_SINGLE_CODE>0 (&gt;L:A32NX_MASTER_CAUTION)</LEFT_SINGLE_CODE>
                <EMISSIVE_CODE>(L:Generic_Master_Caution_Active) (L:XMLVAR_SWITCH_OVHD_INTLT_ANNLT_Position) 0 == or</EMISSIVE_CODE>
                <TOOLTIPID>TT:COCKPIT.TOOLTIPS.MASTER_CAUTION_ACKNOWLEDGE</TOOLTIPID>
                <VAR_SCOPE>L</VAR_SCOPE>
                <VAR_NAME>XMLVAR_LTS_Test</VAR_NAME>
                <NODE_ID>PUSH_AUTOPILOT_MASTERCAUT_R</NODE_ID>
                <NODE_ID_SEQ1>PUSH_AUTOPILOT_MASTERCAUT_R_SEQ1</NODE_ID_SEQ1>
                <NODE_ID_SEQ2>PUSH_AUTOPILOT_MASTERCAUT_R_SEQ2</NODE_ID_SEQ2>
                <ANIM_NAME>PUSH_AUTOPILOT_MASTERCAUT_R</ANIM_NAME>
                <AIRBUS_TYPE/>
                <NO_SEQ2/>
            </UseTemplate>
        </Component>

        <Component ID="DOOR_PANEL">
            <UseTemplate Name="A32NX_SWITCH_DOORPANEL_LOCK">
                <NODE_ID>SWITCH_DOORPANEL_LOCK</NODE_ID>
                <ANIM_NAME>SWITCH_DOORPANEL_LOCK</ANIM_NAME>
                <INVERT_ANIM>1</INVERT_ANIM>
            </UseTemplate>
            <UseTemplate Name="A32NX_PUSH_DOORPANEL_OPEN">
                <NODE_ID>PUSH_DOORPANEL_OPEN</NODE_ID>
                <ANIM_NAME>PUSH_DOORPANEL_OPEN</ANIM_NAME>
            </UseTemplate>
        </Component>

        <Component ID="Chronometer">
            <UseTemplate Name="FBW_AIRBUS_Chronometer_Button">
                <NODE_ID>PUSH_AUTOPILOT_CHRONO_L</NODE_ID>
                <ANIM_NAME>PUSH_AUTOPILOT_CHRONO_L</ANIM_NAME>
            </UseTemplate>
            <UseTemplate Name="FBW_AIRBUS_Chronometer_Button">
                <NODE_ID>PUSH_AUTOPILOT_CHRONO_R</NODE_ID>
                <ANIM_NAME>PUSH_AUTOPILOT_CHRONO_R</ANIM_NAME>
            </UseTemplate>

            <UseTemplate Name="FBW_AIRBUS_Chronometer_Button">
                <NODE_ID>PUSH_CHRONO_RST</NODE_ID>
                <TOOLTIPID>Reset Chronometer</TOOLTIPID>
                <ANIM_NAME>PUSH_CHRONO_RST</ANIM_NAME>
            </UseTemplate>

            <UseTemplate Name="FBW_AIRBUS_Chronometer_Button">
                <NODE_ID>PUSH_CHRONO_CHR</NODE_ID>
                <TOOLTIPID>%((L:PUSH_CHRONO_CHR, Bool) !)%{if}Start%{else}Stop%{end} Chronometer</TOOLTIPID>
                <ANIM_NAME>PUSH_CHRONO_CHR</ANIM_NAME>
            </UseTemplate>

            <UseTemplate Name="FBW_AIRBUS_Chronometer_Button">
                <NODE_ID>PUSH_CHRONO_SET</NODE_ID>
                <TOOLTIPID>Set chronometer to %((L:PUSH_CHRONO_SET, Bool) !)%{if}date%{else}time%{end}</TOOLTIPID>
                <ANIM_NAME>PUSH_CHRONO_SET</ANIM_NAME>
            </UseTemplate>

            <UseTemplate Name="ASOBO_GT_Interaction_Tooltip">
                <NODE_ID>KNOB_CHRONO_GPS</NODE_ID>
            </UseTemplate>

            <UseTemplate Name="ASOBO_GT_Interaction_Tooltip">
                <NODE_ID>KNOB_CHRONO_RUN</NODE_ID>
            </UseTemplate>

            <CameraTitle>ECAM</CameraTitle>
        </Component>

        <Component ID="Cockpit_Pilots">
            <Component ID="PILOT_0" Node="PILOT_0">
                <UseTemplate Name="ASOBO_GT_Visibility_Code">
                    <VISIBILITY_CODE>(L:A32NX_VIS_PILOT_0) (A:CAMERA STATE, Enum) 2 != or</VISIBILITY_CODE>
                </UseTemplate>
            </Component>
            <Component ID="PILOT_1" Node="PILOT_1">
                <UseTemplate Name="ASOBO_GT_Visibility_Code">
                    <VISIBILITY_CODE>(L:A32NX_VIS_PILOT_1) (A:CAMERA STATE, Enum) 2 != or</VISIBILITY_CODE>
                </UseTemplate>
            </Component>
            <Component ID="Seatbelt_L" Node="Seatbelt_L">
                <UseTemplate Name="ASOBO_GT_Visibility_Code">
                    <VISIBILITY_CODE>(L:A32NX_VIS_PILOT_0) !</VISIBILITY_CODE>
                </UseTemplate>
            </Component>
            <Component ID="Seatbelt_R" Node="Seatbelt_R">
                <UseTemplate Name="ASOBO_GT_Visibility_Code">
                    <VISIBILITY_CODE>(L:A32NX_VIS_PILOT_1) !</VISIBILITY_CODE>
                </UseTemplate>
            </Component>
        </Component>

        <Component ID="INOP">
            <UseTemplate Name="ASOBO_GT_Interaction_Tooltip">
                <NODE_ID>SWITCH_LEFT</NODE_ID>
            </UseTemplate>
            <UseTemplate Name="ASOBO_GT_Interaction_Tooltip">
                <NODE_ID>PUSH_AUTOPILOT_LL</NODE_ID>
            </UseTemplate>
            <UseTemplate Name="ASOBO_GT_Interaction_Tooltip">
                <NODE_ID>PUSH_AUTOPILOT_AUTOLAND_L</NODE_ID>
            </UseTemplate>
            <UseTemplate Name="ASOBO_GT_Interaction_Tooltip">
                <NODE_ID>PUSH_AUTOPILOT_SIDESTICK_L</NODE_ID>
            </UseTemplate>
            <UseTemplate Name="ASOBO_GT_Interaction_Tooltip">
                <NODE_ID>PUSH_AUTOPILOT_SIDESTICK_R</NODE_ID>
            </UseTemplate>
            <UseTemplate Name="ASOBO_GT_Interaction_Tooltip">
                <NODE_ID>PUSH_AUTOPILOT_AUTOLAND_R</NODE_ID>
            </UseTemplate>
            <UseTemplate Name="ASOBO_GT_Interaction_Tooltip">
                <NODE_ID>PUSH_AUTOPILOT_RR</NODE_ID>
            </UseTemplate>
            <UseTemplate Name="ASOBO_GT_Interaction_Tooltip">
                <NODE_ID>SWITCH_RIGHT</NODE_ID>
            </UseTemplate>
            <UseTemplate Name="ASOBO_GT_Interaction_Tooltip">
                <NODE_ID>KNOB_RIGHT</NODE_ID>
            </UseTemplate>
            <!-- Landing Light Indicators
        <UseTemplate Name="ASOBO_GT_Interaction_Tooltip">
            <NODE_ID>PUSH_AUTOBKR_LDGGEAR_1</NODE_ID>
        </UseTemplate>
        <UseTemplate Name="ASOBO_GT_Interaction_Tooltip">
            <NODE_ID>PUSH_AUTOBKR_LDGGEAR_2</NODE_ID>
        </UseTemplate>
        <UseTemplate Name="ASOBO_GT_Interaction_Tooltip">
            <NODE_ID>PUSH_AUTOBKR_LDGGEAR_3</NODE_ID>
        </UseTemplate>
         -->
            <UseTemplate Name="ASOBO_GT_Interaction_Tooltip">
                <NODE_ID>PUSH_EFIS_FO_PFD</NODE_ID>
            </UseTemplate>
            <UseTemplate Name="ASOBO_GT_Interaction_Tooltip">
                <NODE_ID>SWITCH_EFIS_FO_CONSOLE</NODE_ID>
            </UseTemplate>
            <UseTemplate Name="ASOBO_GT_Interaction_Tooltip">
                <NODE_ID>KNOB_EFIS_FO_LOUDSPKR</NODE_ID>
            </UseTemplate>
            <UseTemplate Name="ASOBO_GT_Interaction_Tooltip">
                <NODE_ID>LOCK_ECAM_EMERCANC</NODE_ID>
            </UseTemplate>
            <UseTemplate Name="ASOBO_GT_Interaction_Tooltip">
                <NODE_ID>PUSH_ECAM_EMERCANC</NODE_ID>
            </UseTemplate>
            <UseTemplate Name="ASOBO_GT_Interaction_Tooltip">
                <NODE_ID>PUSH_AUDIOL_RESET</NODE_ID>
            </UseTemplate>
            <UseTemplate Name="ASOBO_GT_Interaction_Tooltip">
                <NODE_ID>PUSH_AUDIOL_VOICE</NODE_ID>
            </UseTemplate>
            <UseTemplate Name="ASOBO_GT_Interaction_Tooltip">
                <NODE_ID>PUSH_AUDIOL_ADF2</NODE_ID>
            </UseTemplate>
            <UseTemplate Name="ASOBO_GT_Interaction_Tooltip">
                <NODE_ID>KNOB_AUDIOL_ADF2</NODE_ID>
            </UseTemplate>
            <UseTemplate Name="ASOBO_GT_Interaction_Tooltip">
                <NODE_ID>PUSH_AUDIOL_ADF1</NODE_ID>
            </UseTemplate>
            <UseTemplate Name="ASOBO_GT_Interaction_Tooltip">
                <NODE_ID>KNOB_AUDIOL_ADF1</NODE_ID>
            </UseTemplate>
            <UseTemplate Name="ASOBO_GT_Interaction_Tooltip">
                <NODE_ID>PUSH_AUDIOL_MLS</NODE_ID>
            </UseTemplate>
            <UseTemplate Name="ASOBO_GT_Interaction_Tooltip">
                <NODE_ID>KNOB_AUDIOL_MLS</NODE_ID>
            </UseTemplate>
            <UseTemplate Name="ASOBO_GT_Interaction_Tooltip">
                <NODE_ID>PUSH_AUDIOL_ILS</NODE_ID>
            </UseTemplate>
            <UseTemplate Name="ASOBO_GT_Interaction_Tooltip">
                <NODE_ID>KNOB_AUDIOL_ILS</NODE_ID>
            </UseTemplate>
            <UseTemplate Name="ASOBO_GT_Interaction_Tooltip">
                <NODE_ID>PUSH_AUDIOL_MKR</NODE_ID>
            </UseTemplate>
            <UseTemplate Name="ASOBO_GT_Interaction_Tooltip">
                <NODE_ID>KNOB_AUDIOL_MKR</NODE_ID>
            </UseTemplate>
            <UseTemplate Name="ASOBO_GT_Interaction_Tooltip">
                <NODE_ID>PUSH_AUDIOL_VOR1</NODE_ID>
            </UseTemplate>
            <UseTemplate Name="ASOBO_GT_Interaction_Tooltip">
                <NODE_ID>KNOB_AUDIOL_VOR1</NODE_ID>
            </UseTemplate>
            <UseTemplate Name="ASOBO_GT_Interaction_Tooltip">
                <NODE_ID>PUSH_AUDIOL_VOR2</NODE_ID>
            </UseTemplate>
            <UseTemplate Name="ASOBO_GT_Interaction_Tooltip">
                <NODE_ID>KNOB_AUDIOL_VOR2</NODE_ID>
            </UseTemplate>
            <UseTemplate Name="ASOBO_GT_Interaction_Tooltip">
                <NODE_ID>PUSH_AUDIOL_PA</NODE_ID>
            </UseTemplate>
            <UseTemplate Name="ASOBO_GT_Interaction_Tooltip">
                <NODE_ID>KNOB_AUDIOL_PA</NODE_ID>
            </UseTemplate>
            <UseTemplate Name="ASOBO_GT_Interaction_Tooltip">
                <NODE_ID>PUSH_AUDIOL_ATT</NODE_ID>
            </UseTemplate>
            <UseTemplate Name="ASOBO_GT_Interaction_Tooltip">
                <NODE_ID>KNOB_AUDIOL_CAB</NODE_ID>
            </UseTemplate>
            <UseTemplate Name="ASOBO_GT_Interaction_Tooltip">
                <NODE_ID>PUSH_AUDIOL_MECH</NODE_ID>
            </UseTemplate>
            <UseTemplate Name="ASOBO_GT_Interaction_Tooltip">
                <NODE_ID>KNOB_AUDIOL_INT</NODE_ID>
            </UseTemplate>
            <UseTemplate Name="ASOBO_GT_Interaction_Tooltip">
                <NODE_ID>PUSH_AUDIOL_CALL4</NODE_ID>
            </UseTemplate>
            <UseTemplate Name="ASOBO_GT_Interaction_Tooltip">
                <NODE_ID>KNOB_AUDIOL_HF1</NODE_ID>
            </UseTemplate>
            <UseTemplate Name="ASOBO_GT_Interaction_Tooltip">
                <NODE_ID>PUSH_AUDIOL_CALL5</NODE_ID>
            </UseTemplate>
            <UseTemplate Name="ASOBO_GT_Interaction_Tooltip">
                <NODE_ID>KNOB_AUDIOL_HF2</NODE_ID>
            </UseTemplate>
            <UseTemplate Name="ASOBO_GT_Interaction_Tooltip">
                <NODE_ID>PUSH_AUDIOR_RESET</NODE_ID>
            </UseTemplate>
            <UseTemplate Name="ASOBO_GT_Interaction_Tooltip">
                <NODE_ID>PUSH_AUDIOR_VOICE</NODE_ID>
            </UseTemplate>
            <UseTemplate Name="ASOBO_GT_Interaction_Tooltip">
                <NODE_ID>PUSH_AUDIOR_ADF2</NODE_ID>
            </UseTemplate>
            <UseTemplate Name="ASOBO_GT_Interaction_Tooltip">
                <NODE_ID>KNOB_AUDIOR_ADF2</NODE_ID>
            </UseTemplate>
            <UseTemplate Name="ASOBO_GT_Interaction_Tooltip">
                <NODE_ID>PUSH_AUDIOR_ADF1</NODE_ID>
            </UseTemplate>
            <UseTemplate Name="ASOBO_GT_Interaction_Tooltip">
                <NODE_ID>KNOB_AUDIOR_ADF1</NODE_ID>
            </UseTemplate>
            <UseTemplate Name="ASOBO_GT_Interaction_Tooltip">
                <NODE_ID>PUSH_AUDIOR_MLS</NODE_ID>
            </UseTemplate>
            <UseTemplate Name="ASOBO_GT_Interaction_Tooltip">
                <NODE_ID>KNOB_AUDIOR_MLS</NODE_ID>
            </UseTemplate>
            <UseTemplate Name="ASOBO_GT_Interaction_Tooltip">
                <NODE_ID>PUSH_AUDIOR_ILS</NODE_ID>
            </UseTemplate>
            <UseTemplate Name="ASOBO_GT_Interaction_Tooltip">
                <NODE_ID>KNOB_AUDIOR_ILS</NODE_ID>
            </UseTemplate>
            <UseTemplate Name="ASOBO_GT_Interaction_Tooltip">
                <NODE_ID>PUSH_AUDIOR_MKR</NODE_ID>
            </UseTemplate>
            <UseTemplate Name="ASOBO_GT_Interaction_Tooltip">
                <NODE_ID>KNOB_AUDIOR_MKR</NODE_ID>
            </UseTemplate>
            <UseTemplate Name="ASOBO_GT_Interaction_Tooltip">
                <NODE_ID>PUSH_AUDIOR_VOR1</NODE_ID>
            </UseTemplate>
            <UseTemplate Name="ASOBO_GT_Interaction_Tooltip">
                <NODE_ID>KNOB_AUDIOR_VOR1</NODE_ID>
            </UseTemplate>
            <UseTemplate Name="ASOBO_GT_Interaction_Tooltip">
                <NODE_ID>PUSH_AUDIOR_VOR2</NODE_ID>
            </UseTemplate>
            <UseTemplate Name="ASOBO_GT_Interaction_Tooltip">
                <NODE_ID>KNOB_AUDIOR_VOR2</NODE_ID>
            </UseTemplate>
            <UseTemplate Name="ASOBO_GT_Interaction_Tooltip">
                <NODE_ID>PUSH_AUDIOR_PA</NODE_ID>
            </UseTemplate>
            <UseTemplate Name="ASOBO_GT_Interaction_Tooltip">
                <NODE_ID>KNOB_AUDIOR_PA</NODE_ID>
            </UseTemplate>
            <UseTemplate Name="ASOBO_GT_Interaction_Tooltip">
                <NODE_ID>PUSH_AUDIOR_ATT</NODE_ID>
            </UseTemplate>
            <UseTemplate Name="ASOBO_GT_Interaction_Tooltip">
                <NODE_ID>KNOB_AUDIOR_CAB</NODE_ID>
            </UseTemplate>
            <UseTemplate Name="ASOBO_GT_Interaction_Tooltip">
                <NODE_ID>PUSH_AUDIOR_MECH</NODE_ID>
            </UseTemplate>
            <UseTemplate Name="ASOBO_GT_Interaction_Tooltip">
                <NODE_ID>KNOB_AUDIOR_INT</NODE_ID>
            </UseTemplate>
            <UseTemplate Name="ASOBO_GT_Interaction_Tooltip">
                <NODE_ID>PUSH_AUDIOR_CALL4</NODE_ID>
            </UseTemplate>
            <UseTemplate Name="ASOBO_GT_Interaction_Tooltip">
                <NODE_ID>KNOB_AUDIOR_HF1</NODE_ID>
            </UseTemplate>
            <UseTemplate Name="ASOBO_GT_Interaction_Tooltip">
                <NODE_ID>PUSH_AUDIOR_CALL5</NODE_ID>
            </UseTemplate>
            <UseTemplate Name="ASOBO_GT_Interaction_Tooltip">
                <NODE_ID>KNOB_AUDIOR_HF2</NODE_ID>
            </UseTemplate>
            <UseTemplate Name="ASOBO_GT_Interaction_Tooltip">
                <NODE_ID>SWITCH_AUDIOL_INT</NODE_ID>
            </UseTemplate>
            <UseTemplate Name="ASOBO_GT_Interaction_Tooltip">
                <NODE_ID>SWITCH_AUDIOR_INT</NODE_ID>
            </UseTemplate>
            <UseTemplate Name="ASOBO_GT_Interaction_Tooltip">
                <NODE_ID>KNOB_RADAR_GAIN</NODE_ID>
            </UseTemplate>
            <UseTemplate Name="ASOBO_GT_Interaction_Tooltip">
                <NODE_ID>SWITCH_RADAR_MULTISCAN</NODE_ID>
            </UseTemplate>
            <UseTemplate Name="ASOBO_GT_Interaction_Tooltip">
                <NODE_ID>SWITCH_RADAR_GCS</NODE_ID>
            </UseTemplate>
            <UseTemplate Name="ASOBO_GT_Interaction_Tooltip">
                <NODE_ID>KNOB_RADAR_TILT</NODE_ID>
            </UseTemplate>
            <UseTemplate Name="ASOBO_GT_Interaction_Tooltip">
                <NODE_ID>PUSH_PANELCS_AIDS</NODE_ID>
            </UseTemplate>
            <UseTemplate Name="ASOBO_GT_Interaction_Tooltip">
                <NODE_ID>PUSH_PANELCS_DFDR</NODE_ID>
            </UseTemplate>
            <UseTemplate Name="ASOBO_GT_Interaction_Tooltip">
                <NODE_ID>KNOB_ATC_1</NODE_ID>
            </UseTemplate>
            <UseTemplate Name="ASOBO_GT_Interaction_Tooltip">
                <NODE_ID>PUSH_HANDLE_LEFT_YOKE</NODE_ID>
            </UseTemplate>
            <UseTemplate Name="ASOBO_GT_Interaction_Tooltip">
                <NODE_ID>PUSH_HANDLE_RIGHT_YOKE</NODE_ID>
            </UseTemplate>
            <UseTemplate Name="ASOBO_GT_Interaction_Tooltip">
                <NODE_ID>HANDLE_LEFT_YOKE</NODE_ID>
            </UseTemplate>
            <UseTemplate Name="ASOBO_GT_Interaction_Tooltip">
                <NODE_ID>HANDLE_RIGHT_YOKE</NODE_ID>
            </UseTemplate>
            <UseTemplate Name="ASOBO_GT_Interaction_Tooltip">
                <NODE_ID>HANDLE_LEFT</NODE_ID>
            </UseTemplate>
            <UseTemplate Name="ASOBO_GT_Interaction_Tooltip">
                <NODE_ID>HANDLE_RIGHT</NODE_ID>
            </UseTemplate>
            <UseTemplate Name="ASOBO_GT_Interaction_Tooltip">
                <NODE_ID>PUSH_OVHD_PA</NODE_ID>
            </UseTemplate>
            <UseTemplate Name="ASOBO_GT_Interaction_Tooltip">
                <NODE_ID>PUSH_OVHD_ADIRS_1</NODE_ID>
            </UseTemplate>
            <UseTemplate Name="ASOBO_GT_Interaction_Tooltip">
                <NODE_ID>PUSH_OVHD_ADIRS_2</NODE_ID>
            </UseTemplate>
            <UseTemplate Name="ASOBO_GT_Interaction_Tooltip">
                <NODE_ID>PUSH_OVHD_ADIRS_3</NODE_ID>
            </UseTemplate>
            <UseTemplate Name="ASOBO_GT_Interaction_Tooltip">
                <NODE_ID>PUSH_OVHD_EMERELECPWR_EMERTEST</NODE_ID>
            </UseTemplate>
            <UseTemplate Name="ASOBO_GT_Interaction_Tooltip">
                <NODE_ID>PUSH_OVHD_EMERELECPWR_MANON</NODE_ID>
            </UseTemplate>
            <UseTemplate Name="ASOBO_GT_Interaction_Tooltip">
                <NODE_ID>PUSH_OVHD_RCDR_GNDCTL</NODE_ID>
            </UseTemplate>
            <UseTemplate Name="ASOBO_GT_Interaction_Tooltip">
                <NODE_ID>PUSH_OVHD_RCDR_ERASE</NODE_ID>
            </UseTemplate>
            <UseTemplate Name="ASOBO_GT_Interaction_Tooltip">
                <NODE_ID>PUSH_OVHD_RCDR_TEST</NODE_ID>
            </UseTemplate>
            <UseTemplate Name="ASOBO_GT_Interaction_Tooltip">
                <NODE_ID>LOCK_OVHD_OXYGEN_RATMANON</NODE_ID>
            </UseTemplate>
            <UseTemplate Name="ASOBO_GT_Interaction_Tooltip">
                <NODE_ID>PUSH_OVHD_OXYGEN_RATMANON</NODE_ID>
            </UseTemplate>
            <UseTemplate Name="ASOBO_GT_Interaction_Tooltip">
                <NODE_ID>PUSH_OVHD_RAINRPNLTR</NODE_ID>
            </UseTemplate>
            <UseTemplate Name="ASOBO_GT_Interaction_Tooltip">
                <NODE_ID>PUSH_OVHD_HYD_RATMANON</NODE_ID>
            </UseTemplate>
            <UseTemplate Name="ASOBO_GT_Interaction_Tooltip">
                <NODE_ID>PUSH_OVHD_FUEL_MODESEL</NODE_ID>
            </UseTemplate>
            <UseTemplate Name="ASOBO_GT_Interaction_Tooltip">
                <NODE_ID>PUSH_OVHD_CARGOVENT_AFTISOL</NODE_ID>
            </UseTemplate>
            <UseTemplate Name="ASOBO_GT_Interaction_Tooltip">
                <NODE_ID>LOCK_OVHD_ENGN1MODE_2</NODE_ID>
            </UseTemplate>
            <UseTemplate Name="ASOBO_GT_Interaction_Tooltip">
                <NODE_ID>PUSH_OVHD_ENGN1MODE_2</NODE_ID>
            </UseTemplate>
            <UseTemplate Name="ASOBO_GT_Interaction_Tooltip">
                <NODE_ID>LOCK_OVHD_ENGN1MODE_1</NODE_ID>
            </UseTemplate>
            <UseTemplate Name="ASOBO_GT_Interaction_Tooltip">
                <NODE_ID>PUSH_OVHD_ENGN1MODE_1</NODE_ID>
            </UseTemplate>
            <UseTemplate Name="ASOBO_GT_Interaction_Tooltip">
                <NODE_ID>PUSH_OVHD_RAINRPLNTL</NODE_ID>
            </UseTemplate>
            <UseTemplate Name="ASOBO_GT_Interaction_Tooltip">
                <NODE_ID>PUSH_OVHD_RADIO_VOR1</NODE_ID>
            </UseTemplate>
            <UseTemplate Name="ASOBO_GT_Interaction_Tooltip">
                <NODE_ID>PUSH_OVHD_RADIO_VOR2</NODE_ID>
            </UseTemplate>
            <UseTemplate Name="ASOBO_GT_Interaction_Tooltip">
                <NODE_ID>PUSH_OVHD_RADIO_MKR</NODE_ID>
            </UseTemplate>
            <UseTemplate Name="ASOBO_GT_Interaction_Tooltip">
                <NODE_ID>PUSH_OVHD_RADIO_ILS</NODE_ID>
            </UseTemplate>
            <UseTemplate Name="ASOBO_GT_Interaction_Tooltip">
                <NODE_ID>PUSH_OVHD_RADIO_MLS</NODE_ID>
            </UseTemplate>
            <UseTemplate Name="ASOBO_GT_Interaction_Tooltip">
                <NODE_ID>PUSH_OVHD_RADIO_ADF1</NODE_ID>
            </UseTemplate>
            <UseTemplate Name="ASOBO_GT_Interaction_Tooltip">
                <NODE_ID>PUSH_OVHD_RADIO_ADF2</NODE_ID>
            </UseTemplate>
            <UseTemplate Name="ASOBO_GT_Interaction_Tooltip">
                <NODE_ID>SWITCH_OVHD_RADIO_INT</NODE_ID>
            </UseTemplate>
            <UseTemplate Name="ASOBO_GT_Interaction_Tooltip">
                <NODE_ID>PUSH_OVHD_RADIO_VOICE</NODE_ID>
            </UseTemplate>
            <UseTemplate Name="ASOBO_GT_Interaction_Tooltip">
                <NODE_ID>PUSH_OVHD_RADIO_RESET</NODE_ID>
            </UseTemplate>
            <UseTemplate Name="ASOBO_GT_Interaction_Tooltip">
                <NODE_ID>PUSH_OVHD_RADIO_PA1</NODE_ID>
            </UseTemplate>
            <UseTemplate Name="ASOBO_GT_Interaction_Tooltip">
                <NODE_ID>PUSH_OVHD_RADIO_PA</NODE_ID>
            </UseTemplate>
            <UseTemplate Name="ASOBO_GT_Interaction_Tooltip">
                <NODE_ID>PUSH_OVHD_RADIO_VHF1</NODE_ID>
            </UseTemplate>
            <UseTemplate Name="ASOBO_GT_Interaction_Tooltip">
                <NODE_ID>PUSH_OVHD_RADIO_VHF2</NODE_ID>
            </UseTemplate>
            <UseTemplate Name="ASOBO_GT_Interaction_Tooltip">
                <NODE_ID>PUSH_OVHD_RADIO_VHF3</NODE_ID>
            </UseTemplate>
            <UseTemplate Name="ASOBO_GT_Interaction_Tooltip">
                <NODE_ID>PUSH_OVHD_RADIO_HF1</NODE_ID>
            </UseTemplate>
            <UseTemplate Name="ASOBO_GT_Interaction_Tooltip">
                <NODE_ID>PUSH_OVHD_RADIO_HF2</NODE_ID>
            </UseTemplate>
            <UseTemplate Name="ASOBO_GT_Interaction_Tooltip">
                <NODE_ID>PUSH_OVHD_RADIO_CAB</NODE_ID>
            </UseTemplate>
            <UseTemplate Name="ASOBO_GT_Interaction_Tooltip">
                <NODE_ID>PUSH_OVHD_RADIO_ATT</NODE_ID>
            </UseTemplate>
            <UseTemplate Name="ASOBO_GT_Interaction_Tooltip">
                <NODE_ID>PUSH_OVHD_RADIO_MECH</NODE_ID>
            </UseTemplate>
            <UseTemplate Name="ASOBO_GT_Interaction_Tooltip">
                <NODE_ID>PUSH_OVHD_RADIO_CALL5</NODE_ID>
            </UseTemplate>
            <UseTemplate Name="ASOBO_GT_Interaction_Tooltip">
                <NODE_ID>PUSH_OVHD_RADIO_CALL4</NODE_ID>
            </UseTemplate>
            <UseTemplate Name="ASOBO_GT_Interaction_Tooltip">
                <NODE_ID>PUSH_OVHD_RADIO_CALL3</NODE_ID>
            </UseTemplate>
            <UseTemplate Name="ASOBO_GT_Interaction_Tooltip">
                <NODE_ID>PUSH_OVHD_RADIO_CALL2</NODE_ID>
            </UseTemplate>
            <UseTemplate Name="ASOBO_GT_Interaction_Tooltip">
                <NODE_ID>PUSH_OVHD_RADIO_CALL1</NODE_ID>
            </UseTemplate>
            <UseTemplate Name="ASOBO_GT_Interaction_Tooltip">
                <NODE_ID>PUSH_OVHD_DLS_SELCTL</NODE_ID>
            </UseTemplate>
            <UseTemplate Name="ASOBO_GT_Interaction_Tooltip">
                <NODE_ID>PUSH_OVHD_DLS_PREV</NODE_ID>
            </UseTemplate>
            <UseTemplate Name="ASOBO_GT_Interaction_Tooltip">
                <NODE_ID>PUSH_OVHD_DLS_NEXT</NODE_ID>
            </UseTemplate>
            <UseTemplate Name="ASOBO_GT_Interaction_Tooltip">
                <NODE_ID>SWITCH_OVHD_DLS</NODE_ID>
            </UseTemplate>
            <!--            <UseTemplate Name="ASOBO_GT_Interaction_Tooltip">-->
            <!--                <NODE_ID>KNOB_OVHD_READINGLTR</NODE_ID>-->
            <!--            </UseTemplate>-->
            <!--            <UseTemplate Name="ASOBO_GT_Interaction_Tooltip">-->
            <!--                <NODE_ID>LOCK_OVHD_ENG_FADEC2</NODE_ID>-->
            <!--            </UseTemplate>-->
            <!--            <UseTemplate Name="ASOBO_GT_Interaction_Tooltip">-->
            <!--                <NODE_ID>PUSH_OVHD_ENG_FADEC2</NODE_ID>-->
            <!--            </UseTemplate>-->
            <!--            <UseTemplate Name="ASOBO_GT_Interaction_Tooltip">-->
            <!--                <NODE_ID>LOCK_OVHD_ENG_FADEC1</NODE_ID>-->
            <!--            </UseTemplate>-->
            <!--            <UseTemplate Name="ASOBO_GT_Interaction_Tooltip">-->
            <!--                <NODE_ID>PUSH_OVHD_ENG_FADEC1</NODE_ID>-->
            <!--            </UseTemplate>-->
            <UseTemplate Name="ASOBO_GT_Interaction_Tooltip">
                <NODE_ID>PUSH_OVHD_APU_AUTOEXITING_RESET</NODE_ID>
            </UseTemplate>
            <!--            <UseTemplate Name="ASOBO_GT_Interaction_Tooltip">-->
            <!--                <NODE_ID>PUSH_OVHD_APU_AUTOEXITING_TEST</NODE_ID>-->
            <!--            </UseTemplate>-->
            <!--            <UseTemplate Name="ASOBO_GT_Interaction_Tooltip">-->
            <!--                <NODE_ID>LOCK_OVHD_HYD_Y</NODE_ID>-->
            <!--            </UseTemplate>-->
            <!--            <UseTemplate Name="ASOBO_GT_Interaction_Tooltip">-->
            <!--                <NODE_ID>PUSH_OVHD_HYD_Y</NODE_ID>-->
            <!--            </UseTemplate>-->
            <!--            <UseTemplate Name="ASOBO_GT_Interaction_Tooltip">-->
            <!--                <NODE_ID>LOCK_OVHD_HYD_B</NODE_ID>-->
            <!--            </UseTemplate>-->
            <!--            <UseTemplate Name="ASOBO_GT_Interaction_Tooltip">-->
            <!--                <NODE_ID>PUSH_OVHD_HYD_B</NODE_ID>-->
            <!--            </UseTemplate>-->
            <!--            <UseTemplate Name="ASOBO_GT_Interaction_Tooltip">-->
            <!--                <NODE_ID>PUSH_OVHD_HYD_G</NODE_ID>-->
            <!--            </UseTemplate>-->
            <!--            <UseTemplate Name="ASOBO_GT_Interaction_Tooltip">-->
            <!--                <NODE_ID>LOCK_OVHD_HYD_G</NODE_ID>-->
            <!--            </UseTemplate>-->
            <!--            <UseTemplate Name="ASOBO_GT_Interaction_Tooltip">-->
            <!--                <NODE_ID>LOCK_OVHD_HYD_BLUEPUMPOVRD</NODE_ID>-->
            <!--            </UseTemplate>-->
            <UseTemplate Name="ASOBO_GT_Interaction_Tooltip">
                <NODE_ID>PUSH_OVHD_AVIONICS_COMPLT</NODE_ID>
            </UseTemplate>
            <UseTemplate Name="ASOBO_GT_Interaction_Tooltip">
                <NODE_ID>PUSH_OVHD_SVGEINT</NODE_ID>
            </UseTemplate>
            <UseTemplate Name="ASOBO_GT_Interaction_Tooltip">
                <NODE_ID>PUSH_OXYGEN_TWRRESET</NODE_ID>
            </UseTemplate>
            <UseTemplate Name="ASOBO_GT_Interaction_Tooltip">
                <NODE_ID>PUSH_CWRHEADSET</NODE_ID>
            </UseTemplate>
            <UseTemplate Name="ASOBO_GT_Interaction_Tooltip">
                <NODE_ID>PUSH_OVHD_TOLET</NODE_ID>
            </UseTemplate>
            <UseTemplate Name="ASOBO_GT_Interaction_Tooltip">
                <NODE_ID>PUSH_OVHD_CKPTDOOR_BOT</NODE_ID>
            </UseTemplate>
            <UseTemplate Name="ASOBO_GT_Interaction_Tooltip">
                <NODE_ID>PUSH_OVHD_CKPTDOOR_MID</NODE_ID>
            </UseTemplate>
            <UseTemplate Name="ASOBO_GT_Interaction_Tooltip">
                <NODE_ID>PUSH_OVHD_CKPTDOOR_TOP</NODE_ID>
            </UseTemplate>
            <UseTemplate Name="ASOBO_GT_Interaction_Tooltip">
                <NODE_ID>PUSH_OVHD_CKPTDOOR_LEFT</NODE_ID>
            </UseTemplate>
            <UseTemplate Name="ASOBO_GT_Interaction_Tooltip">
                <NODE_ID>PUSH_OVHD_CKPTDOOR_RIGHT</NODE_ID>
            </UseTemplate>
            <UseTemplate Name="ASOBO_GT_Interaction_Tooltip">
                <NODE_ID>PUSH_OVHD_CKPTDOOR_CHAN2</NODE_ID>
            </UseTemplate>
            <UseTemplate Name="ASOBO_GT_Interaction_Tooltip">
                <NODE_ID>PUSH_OVHD_CKPTDOOR_CHAN1</NODE_ID>
            </UseTemplate>
            <UseTemplate Name="ASOBO_GT_Interaction_Tooltip">
                <NODE_ID>PUSH_OVHD_ELT_TEST</NODE_ID>
            </UseTemplate>
            <UseTemplate Name="ASOBO_GT_Interaction_Tooltip">
                <NODE_ID>PUSH_OVHD_ELT_ON</NODE_ID>
            </UseTemplate>
        </Component>
    </Behaviors>
</ModelInfo><|MERGE_RESOLUTION|>--- conflicted
+++ resolved
@@ -2980,13 +2980,8 @@
                 <WWISE_EVENT_1>lswitch</WWISE_EVENT_1>
                 <WWISE_EVENT_2>lswitch</WWISE_EVENT_2>
             </UseTemplate>
-<<<<<<< HEAD
-            
+          
             <UseTemplate Name="ASOBO_LIGHTING_Potentiometer_Emissive_Template">
-=======
-
-            <UseTemplate Name="ASOBO_LIGHTING_Panel_Emissive_Template">
->>>>>>> 32f0fbe8
                 <NODE_ID>KNOB_AUTOPILOT_SELECTOR_ALT</NODE_ID>
                 <POTENTIOMETER>84</POTENTIOMETER>
                 <DONT_OVERRIDE_BASE_EMISSIVE>True</DONT_OVERRIDE_BASE_EMISSIVE>
