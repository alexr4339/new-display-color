<?xml version="1.0" encoding="utf-8" ?>
<!-- Copyright (c) Asobo Studio, All rights reserved. www.asobostudio.com -->

<SoundInfo Version="0.1">

    <WwisePackages>
        <MainPackage Name="Asobo_A320_NEO"/>
        <AdditionalPackage Name="Asobo_A320_NEO_Improved"/>
    </WwisePackages>

    <AcousticParameters>
        <Parameter Name="ReverberationPreset" ShareSetInside="rev_inside_default"/>
        <Parameter Name="Insulation_ExitClosed" Value="-22"/>
        <Parameter Name="Insulation_ExitOpen" Value="-12"/>
    </AcousticParameters>

    <!-- AlwaysPlaySounds ========================================================================================== -->

    <AlwaysPlaySounds>
        <Sound WwiseData="true" WwiseEvent="rattle_kinematic">
            <WwiseRTPC SimVar="ROTATION VELOCITY BODY X" Units="PERCENT" Index="0" RTPCName="SIMVAR_ROTATION_VELOCITY_BODY_X"/>
            <WwiseRTPC SimVar="ROTATION VELOCITY BODY Y" Units="PERCENT" Index="0" RTPCName="SIMVAR_ROTATION_VELOCITY_BODY_Y"/>
            <WwiseRTPC SimVar="ROTATION VELOCITY BODY Z" Units="PERCENT" Index="0" RTPCName="SIMVAR_ROTATION_VELOCITY_BODY_Z"/>
        </Sound>

        <Sound WwiseData="true" WwiseEvent="YOKE_MOVEMENT" ViewPoint="Inside" NodeName="YOKE_LEFT">
            <WwiseRTPC SimVar="YOKE X POSITION" Units="PERCENT" Index="0" Derived="true" RTPCName="SIMVAR_YOKE_X_POSITION_DERIVED"/>
            <WwiseRTPC SimVar="YOKE Y POSITION" Units="PERCENT" Index="0" Derived="true" RTPCName="SIMVAR_YOKE_Y_POSITION_DERIVED"/>
        </Sound>

    </AlwaysPlaySounds>

    <!-- TriggerSounds ========================================================================================== -->
    <WindSounds>
        <Sound WwiseEvent="wind_sound" WwiseData="true" />
    </WindSounds>

    <GroundSounds>



        <Sound WwiseEvent="CENTER_TOUCHDOWN" FadeOutType="2" FadeOutTime="0.5" WwiseData="true">
            <WwiseRTPC SimVar="WHEEL RPM" Units="RPM" Index="0" Derived="true" RTPCName="SIMVAR_WHEEL_RPM_DERIVED"/>
            <WwiseRTPC SimVar="VERTICAL SPEED" Units="FEET PER MINUTE" Derived="true" Index="0" RTPCName="SIMVAR_VERTICAL_SPEED_DERIVED" />
        </Sound>
        <Sound WwiseEvent="LEFT_TOUCHDOWN" FadeOutType="2" FadeOutTime="0.5" WwiseData="true">
            <WwiseRTPC SimVar="WHEEL RPM" Units="RPM" Index="1" Derived="true" RTPCName="SIMVAR_WHEEL_RPM_DERIVED"/>
            <WwiseRTPC SimVar="VERTICAL SPEED" Units="FEET PER MINUTE" Derived="true" Index="0" RTPCName="SIMVAR_VERTICAL_SPEED_DERIVED" />
        </Sound>
        <Sound WwiseEvent="RIGHT_TOUCHDOWN" FadeOutType="2" FadeOutTime="0.5" WwiseData="true">
            <WwiseRTPC SimVar="WHEEL RPM" Units="RPM" Index="2" Derived="true" RTPCName="SIMVAR_WHEEL_RPM_DERIVED"/>
            <WwiseRTPC SimVar="VERTICAL SPEED" Units="FEET PER MINUTE" Derived="true" Index="0" RTPCName="SIMVAR_VERTICAL_SPEED_DERIVED" />
        </Sound>

        <Sound WwiseEvent="LEFT_WING_SCRAPE" ContinuousStopDelay="0.25" FadeOutType="2" FadeOutTime="0.25" WwiseData="true" NodeName="AILERON_RIGHT001"/>
        <Sound WwiseEvent="RIGHT_WING_SCRAPE" ContinuousStopDelay="0.25" FadeOutType="2" FadeOutTime="0.25" WwiseData="true" NodeName="AILERON_RIGHT" />
        <Sound WwiseEvent="FUSELAGE_SCRAPE" ContinuousStopDelay="0.5" FadeOutType="1" FadeOutTime="0.1" WwiseData="true" />
    </GroundSounds>

    <MiscellaneousSounds>
        <Sound WwiseEvent="AP_PREFLIGHT_CHECK_OVER" ViewPoint="Inside" WwiseData="true" />
<<<<<<< HEAD




=======
>>>>>>> f9ae643c
    </MiscellaneousSounds>

    <!-- SimvarSounds ========================================================================================== -->

    <SimVarSounds>

        <Sound WwiseData="true" WwiseEvent="flapsleft" NodeName="WHEEL_LEFT" Continuous="true" FadeOutType="2" FadeOutTime="0.5" SimVar="ELECTRICAL MAIN BUS VOLTAGE" Units="VOLTS" Index="1">
            <Range LowerBound="0" />
            <WwiseRTPC SimVar="TRAILING EDGE FLAPS LEFT PERCENT" Units="PERCENT" Derived="true" Index="0" RTPCName="SIMVAR_TRAILING_EDGE_FLAPS_LEFT_PERCENT_DERIVED" />
        </Sound>

        <Sound WwiseData="true" WwiseEvent="flapsright" NodeName="WHEEL_RIGHT" Continuous="true" FadeOutType="2" FadeOutTime="0.5" SimVar="ELECTRICAL MAIN BUS VOLTAGE" Units="VOLTS" Index="1">
            <Range LowerBound="0" />
            <WwiseRTPC SimVar="TRAILING EDGE FLAPS RIGHT PERCENT" Units="PERCENT" Derived="true" Index="0" RTPCName="SIMVAR_TRAILING_EDGE_FLAPS_RIGHT_PERCENT_DERIVED" />
        </Sound>

        <!-- APU  =========================================================================  -->
        <Sound WwiseData="true" WwiseEvent="eng_apu" ConeHeading="180.0" NodeName="LIGHT_ASOBO_NAVIGATIONTAILRIGHT" SimVar="APU PCT RPM" Units="PERCENT" Index="0">
            <WwiseRTPC SimVar="APU PCT RPM" Units="PERCENT" Index="0" RTPCName="SIMVAR_APU_PCT_RPM" />
            <Range LowerBound="1.0" />
        </Sound>

        <Sound WwiseData="true" WwiseEvent="eng_apu_starter" ConeHeading="180.0" NodeName="LIGHT_ASOBO_NAVIGATIONTAILRIGHT" ViewPoint="Outside" BreakOnStop="true" SimVar="APU PCT STARTER" Units="PERCENT" Index="0">
            <Range LowerBound="1.0" />
        </Sound>

        <!-- COCKPIT LOOPS SOUNDS ========================================================================================== -->

        <Sound WwiseData="true" WwiseEvent="battery_on" SimVar="ELECTRICAL MAIN BUS VOLTAGE" NodeName="Fuses001" Units="VOLTS" Index="1">
            <WwiseRTPC SimVar="ELECTRICAL MAIN BUS VOLTAGE" Units="VOLTS" Index="1" RTPCName="SIMVAR_ELECTRICAL_MAIN_BUS_VOLTAGE_A4_R4" />
            <Range LowerBound="28" />
        </Sound>

        <Sound WwiseEvent="AVvent" WwiseData="true" BreakOnStop="true" NodeName="PEDALS_LEFT" Continuous="false" FadeOutType="1" FadeOutTime="1" ApplyCockpitReverb="true" SimVar="ELECTRICAL MAIN BUS VOLTAGE" Units="VOLTS" Index="1">
            <Range LowerBound="28" />
            <WwiseRTPC SimVar="ELECTRICAL MAIN BUS VOLTAGE" Units="VOLTS" Index="1" RTPCName="SIMVAR_ELECTRICAL_MAIN_BUS_VOLTAGE_A4_R4" />
            <Requires LocalVar="A32NX_AVIONICS_STARTUP_SOUNDS_INHIBIT" Units="Bool" Index="0">
                <Range UpperBound="0" />
            </Requires>
        </Sound>

        <Sound WwiseEvent="AVventloop" WwiseData="true" NodeName="PEDALS_LEFT" FadeOutType="2" FadeOutTime="4" SimVar="ELECTRICAL MAIN BUS VOLTAGE" Units="VOLTS" Index="1">
            <Range LowerBound="28" />
            <WwiseRTPC SimVar="ELECTRICAL MAIN BUS VOLTAGE" Units="VOLTS" Index="1" RTPCName="SIMVAR_ELECTRICAL_MAIN_BUS_VOLTAGE_A4_R4" />
        </Sound>

        <Sound WwiseData="true" WwiseEvent="apu_bleed_on" FadeOutType="2" FadeOutTime="3" SimVar="BLEED AIR APU" Units="BOOL" Index="0">
            <Range LowerBound="1.0" />
            <Requires SimVar="APU PCT RPM" Units="PERCENT" Index="0">
                <Range LowerBound="95" />
            </Requires>
        </Sound>

        <Sound WwiseData="true" WwiseEvent="ap_disengage_sound" Continuous="false" SimVar="AUTOPILOT MASTER" Units="BOOL" Index="0">
            <Range UpperBound="0" />
            <Requires SimVar="AUTOPILOT AVAILABLE" Index="0" Units="BOOL">
                <Range LowerBound="1" />
            </Requires>
        </Sound>

        <Sound WwiseData="true" WwiseEvent="APUnlock" NodeName="SCREEN_PFD_L" ViewPoint="Inside" Continuous="false" SimVar="AUTOPILOT MASTER" Units="BOOL" Index="0">
            <Range UpperBound="0" />
            <Requires SimVar="AUTOPILOT AVAILABLE" Index="0" Units="BOOL">
                <Range LowerBound="1" />
            </Requires>
        </Sound>

        <Sound WwiseData="true" WwiseEvent="APUnlock" NodeName="SCREEN_PFD_R" ViewPoint="Inside" Continuous="false" SimVar="AUTOPILOT MASTER" Units="BOOL" Index="0">
            <Range UpperBound="0" />
            <Requires SimVar="AUTOPILOT AVAILABLE" Index="0" Units="BOOL">
                <Range LowerBound="1" />
            </Requires>
        </Sound>

        <Sound WwiseData="true" WwiseEvent="APLock" NodeName="SCREEN_PFD_L" ViewPoint="Inside" Continuous="false" SimVar="AUTOPILOT MASTER" Units="BOOL" Index="0">
            <Range LowerBound="1" />
        </Sound>

        <Sound WwiseData="true" WwiseEvent="APLock" NodeName="SCREEN_PFD_R" ViewPoint="Inside" Continuous="false" SimVar="AUTOPILOT MASTER" Units="BOOL" Index="0">
            <Range LowerBound="1" />
        </Sound>

        <Sound WwiseEvent="CIDSchimes" WwiseData="true" NodeName="PUSH_OVHD_ELEC_BAT1" Continuous="false" ApplyCockpitReverb="true" SimVar="ELECTRICAL MAIN BUS VOLTAGE" Units="VOLTS" Index="1">
            <Range LowerBound="24" />
            <WwiseRTPC SimVar="ELECTRICAL MAIN BUS VOLTAGE" Units="VOLTS" Index="1" RTPCName="SIMVAR_ELECTRICAL_MAIN_BUS_VOLTAGE_A4_R4" />
            <Requires LocalVar="A32NX_AVIONICS_STARTUP_SOUNDS_INHIBIT" Units="Bool" Index="0">
                <Range UpperBound="0" />
            </Requires>
        </Sound>

        <Sound WwiseEvent="FMGCtest" WwiseData="true" NodeName="PUSH_OVHD_ELEC_BAT1" Continuous="false" ApplyCockpitReverb="true" SimVar="ELECTRICAL MAIN BUS VOLTAGE" Units="VOLTS" Index="1">
            <Range LowerBound="28" />
            <WwiseRTPC SimVar="ELECTRICAL MAIN BUS VOLTAGE" Units="VOLTS" Index="1" RTPCName="SIMVAR_ELECTRICAL_MAIN_BUS_VOLTAGE_A4_R4" />
            <Requires LocalVar="A32NX_AVIONICS_STARTUP_SOUNDS_INHIBIT" Units="Bool" Index="0">
                <Range UpperBound="0" />
            </Requires>
        </Sound>

        <Sound WwiseEvent="Loudrelay" WwiseData="true" NodeName="PUSH_OVHD_ELEC_BAT1" Continuous="false" ApplyCockpitReverb="true" SimVar="ELECTRICAL MAIN BUS VOLTAGE" Units="VOLTS" Index="1">
            <Range LowerBound="28" />
        </Sound>

        <Sound WwiseData="true" WwiseEvent="batteryrelay" Continuous="false" ViewPoint="Inside" NodeName="PUSH_OVHD_ELEC_BAT1" SimVar="ELECTRICAL MAIN BUS VOLTAGE" Units="VOLTS" Index="1">
            <Range LowerBound="24" />
            <WwiseRTPC SimVar="ELECTRICAL MAIN BUS VOLTAGE" Units="VOLTS" Index="1" RTPCName="SIMVAR_ELECTRICAL_MAIN_BUS_VOLTAGE" />
        </Sound>


        <Sound WwiseEvent="startbeep" WwiseData="true" Continuous="false" ApplyCockpitReverb="true" SimVar="ELECTRICAL MAIN BUS VOLTAGE" Units="VOLTS" Index="1">
            <Range LowerBound="28" />
            <WwiseRTPC SimVar="ELECTRICAL MAIN BUS VOLTAGE" Units="VOLTS" Index="1" RTPCName="SIMVAR_ELECTRICAL_MAIN_BUS_VOLTAGE_A4_R4" />
        </Sound>

        <Sound WwiseEvent="cargodoor" WwiseData="true" Continuous="true" SimVar="INTERACTIVE POINT OPEN" Units="PERCENT" Index="5">
            <Range LowerBound="0.01" />
        </Sound>

        <Sound WwiseEvent="cdoorclose" WwiseData="true" Continuous="false" SimVar="INTERACTIVE POINT OPEN" Units="PERCENT" Index="5">
            <Range UpperBound="1" />
        </Sound>

        <!-- ENGINE SOUNDS ======================================================================================== -->

        <Sound WwiseEvent="LSpool" WwiseData="true" NodeName="Engine_PIVOT_LEFT_2" SimVar="TURB ENG N1" Units="percent" Index="1" ViewPoint="Inside" Continuous="true">
            <Range LowerBound="1" />
            <WwiseRTPC SimVar="TURB ENG N1" Units="percent" Index="1" RTPCName="SIMVAR_TURB_ENG_N1" />
        </Sound>

        <Sound WwiseEvent="RSpool" WwiseData="true" NodeName="Engine_PIVOT_RIGHT_2" SimVar="TURB ENG N1" Units="percent" Index="2" ViewPoint="Inside" Continuous="true">
            <Range LowerBound="1" />
            <WwiseRTPC SimVar="TURB ENG N1" Units="percent" Index="2" RTPCName="SIMVAR_TURB_ENG_N1" />
        </Sound>

        <Sound WwiseEvent="ISpoolL" WwiseData="true" NodeName="Engine_PIVOT_LEFT_2" SimVar="TURB ENG N1" Units="percent" Index="1" ViewPoint="Inside" Continuous="true">
            <Range LowerBound="1" />
            <WwiseRTPC SimVar="TURB ENG N1" Units="percent" Index="1" RTPCName="SIMVAR_TURB_ENG_N1" />
        </Sound>

        <Sound WwiseEvent="ISpoolR" WwiseData="true" NodeName="Engine_PIVOT_RIGHT_2" SimVar="TURB ENG N1" Units="percent" Index="2" ViewPoint="Inside" Continuous="true">
            <Range LowerBound="1" />
            <WwiseRTPC SimVar="TURB ENG N1" Units="percent" Index="2" RTPCName="SIMVAR_TURB_ENG_N1" />
        </Sound>

        <Sound WwiseEvent="LWhine" WwiseData="true" NodeName="Engine_PIVOT_LEFT_2" SimVar="TURB ENG N1" Units="percent" Index="1" ViewPoint="Inside" Continuous="true">
            <Range LowerBound="1" />
            <WwiseRTPC SimVar="TURB ENG N1" Units="percent" Index="1" RTPCName="SIMVAR_TURB_ENG_N1" />
        </Sound>

        <Sound WwiseEvent="RWhine" WwiseData="true" NodeName="Engine_PIVOT_RIGHT_2" SimVar="TURB ENG N1" Units="percent" Index="2" ViewPoint="Inside" Continuous="true">
            <Range LowerBound="1" />
            <WwiseRTPC SimVar="TURB ENG N1" Units="percent" Index="2" RTPCName="SIMVAR_TURB_ENG_N1" />
        </Sound>

        <Sound WwiseEvent="BuzzL" WwiseData="true" NodeName="Engine_PIVOT_LEFT_2" SimVar="TURB ENG N1" Units="percent" Index="1" ViewPoint="Inside" Continuous="true">
            <Range LowerBound="1" />
            <WwiseRTPC SimVar="TURB ENG N1" Units="percent" Index="1" RTPCName="SIMVAR_TURB_ENG_N1" />
        </Sound>

        <Sound WwiseEvent="BuzzR" WwiseData="true" NodeName="Engine_PIVOT_RIGHT_2" SimVar="TURB ENG N1" Units="percent" Index="2" ViewPoint="Inside" Continuous="true">
            <Range LowerBound="1" />
            <WwiseRTPC SimVar="TURB ENG N1" Units="percent" Index="2" RTPCName="SIMVAR_TURB_ENG_N1" />
        </Sound>

        <Sound WwiseEvent="BuzzLEXT" WwiseData="true" NodeName="Engine_PIVOT_LEFT_2" SimVar="TURB ENG N1" Units="percent" Index="1" ViewPoint="Outside" Continuous="true">
            <Range LowerBound="1" />
            <WwiseRTPC SimVar="TURB ENG N1" Units="percent" Index="1" RTPCName="SIMVAR_TURB_ENG_N1" />
        </Sound>

        <Sound WwiseEvent="BuzzREXT" WwiseData="true" NodeName="Engine_PIVOT_RIGHT_2" SimVar="TURB ENG N1" Units="percent" Index="2" ViewPoint="Outside" Continuous="true">
            <Range LowerBound="1" />
            <WwiseRTPC SimVar="TURB ENG N1" Units="percent" Index="2" RTPCName="SIMVAR_TURB_ENG_N1" />
        </Sound>

        <Sound WwiseEvent="LWhineEXT" WwiseData="true" NodeName="Engine_PIVOT_LEFT_2" SimVar="TURB ENG N1" Units="percent" Index="1" ViewPoint="Outside" Continuous="true">
            <Range LowerBound="1" />
            <WwiseRTPC SimVar="TURB ENG N1" Units="percent" Index="1" RTPCName="SIMVAR_TURB_ENG_N1" />
        </Sound>

        <Sound WwiseEvent="RwhineEXT" WwiseData="true" NodeName="Engine_PIVOT_RIGHT_2" SimVar="TURB ENG N1" Units="percent" Index="2" ViewPoint="Outside" Continuous="true">
            <Range LowerBound="1" />
            <WwiseRTPC SimVar="TURB ENG N1" Units="percent" Index="2" RTPCName="SIMVAR_TURB_ENG_N1" />
        </Sound>

        <Sound WwiseEvent="LSpoolEXT" WwiseData="true" NodeName="Engine_PIVOT_LEFT_2" SimVar="TURB ENG N1" Units="percent" Index="1" ViewPoint="Outside" Continuous="true">
            <Range LowerBound="1" />
            <WwiseRTPC SimVar="TURB ENG N1" Units="percent" Index="1" RTPCName="SIMVAR_TURB_ENG_N1" />
        </Sound>

        <Sound WwiseEvent="RSpoolEXT" WwiseData="true" NodeName="Engine_PIVOT_RIGHT_2" SimVar="TURB ENG N1" Units="percent" Index="2" ViewPoint="Outside" Continuous="true">
            <Range LowerBound="1" />
            <WwiseRTPC SimVar="TURB ENG N1" Units="percent" Index="2" RTPCName="SIMVAR_TURB_ENG_N1" />
        </Sound>

        <Sound WwiseEvent="ISpoolLEXT" WwiseData="true" NodeName="Engine_PIVOT_LEFT_2" SimVar="TURB ENG N1" Units="percent" Index="1" ViewPoint="Outside" Continuous="true">
            <Range LowerBound="1" />
            <WwiseRTPC SimVar="TURB ENG N1" Units="percent" Index="1" RTPCName="SIMVAR_TURB_ENG_N1" />
        </Sound>

        <Sound WwiseEvent="ISpoolREXT" WwiseData="true" NodeName="Engine_PIVOT_RIGHT_2" SimVar="TURB ENG N1" Units="percent" Index="2" ViewPoint="Outside" Continuous="true">
            <Range LowerBound="1" />
            <WwiseRTPC SimVar="TURB ENG N1" Units="percent" Index="2" RTPCName="SIMVAR_TURB_ENG_N1" />
        </Sound>

        <Sound WwiseEvent="RumbleL" NodeName="Engine_PIVOT_LEFT_2" WwiseData="true" SimVar="TURB ENG N1" Units="percent" Index="1" Continuous="true">
            <Range LowerBound="1" />
            <WwiseRTPC SimVar="TURB ENG N1" Units="percent" Index="1" RTPCName="SIMVAR_TURB_ENG_N1" />
        </Sound>

        <Sound WwiseEvent="RumbleR" NodeName="Engine_PIVOT_RIGHT_2" WwiseData="true" SimVar="TURB ENG N1" Units="percent" Index="2" Continuous="true">
            <Range LowerBound="1" />
            <WwiseRTPC SimVar="TURB ENG N1" Units="percent" Index="2" RTPCName="SIMVAR_TURB_ENG_N1" />
        </Sound>

        <Sound WwiseEvent="ReverseL" NodeName="Engine_PIVOT_LEFT_2" WwiseData="true" SimVar="TURB ENG N1" Units="percent" Index="1" Continuous="true">
            <Range LowerBound="1" />
            <WwiseRTPC SimVar="TURB ENG REVERSE NOZZLE PERCENT" Units="percent" Index="2" RTPCName="SIMVAR_TURB_ENG_REVERSE_NOZZLE_PERCENT" />
        </Sound>

        <Sound WwiseEvent="ReverseR" NodeName="Engine_PIVOT_RIGHT_2" WwiseData="true" SimVar="TURB ENG N1" Units="percent" Index="2" Continuous="true">
            <Range LowerBound="1" />
            <WwiseRTPC SimVar="TURB ENG REVERSE NOZZLE PERCENT" Units="percent" Index="2" RTPCName="SIMVAR_TURB_ENG_REVERSE_NOZZLE_PERCENT" />
        </Sound>

        <Sound WwiseEvent="StartL" NodeName="Engine_PIVOT_LEFT_2" FadeOutType="1" FadeOutTime="1" WwiseData="true" SimVar="TURB ENG N2" Units="percent" ViewPoint="Inside" Index="1" Continuous="true">
            <Range LowerBound="1" />
            <WwiseRTPC SimVar="TURB ENG N2" Units="percent" Index="1" RTPCName="SIMVAR_TURB_ENG_N2" />
        </Sound>

        <Sound WwiseEvent="StartR" NodeName="Engine_PIVOT_RIGHT_2" FadeOutType="1" FadeOutTime="1" WwiseData="true" SimVar="TURB ENG N2" Units="percent" ViewPoint="Inside" Index="2" Continuous="true">
            <Range LowerBound="1" />
            <WwiseRTPC SimVar="TURB ENG N2" Units="percent" Index="2" RTPCName="SIMVAR_TURB_ENG_N2" />
        </Sound>

        <Sound WwiseEvent="FFlowL" WwiseData="true" NodeName="Engine_PIVOT_LEFT_2" SimVar="TURB ENG N2" Units="percent" ViewPoint="Inside" Index="1" ViewPoint="Inside" Continuous="true">
            <Range LowerBound="1" />
            <WwiseRTPC SimVar="TURB ENG N2" Units="percent" Index="1" RTPCName="SIMVAR_TURB_ENG_N2" />
            <Requires SimVar="TURB ENG FUEL FLOW PPH" Units="PPH" Index="1">
                <Range LowerBound="40" />
            </Requires>
        </Sound>

        <Sound WwiseEvent="FFlowR" WwiseData="true" NodeName="Engine_PIVOT_RIGHT_2" SimVar="TURB ENG N2" Units="percent" ViewPoint="Inside" Index="2" ViewPoint="Inside" Continuous="true">
            <Range LowerBound="1" />
            <WwiseRTPC SimVar="TURB ENG N2" Units="percent" Index="2" RTPCName="SIMVAR_TURB_ENG_N2" />
            <Requires SimVar="TURB ENG FUEL FLOW PPH" Units="PPH" Index="2">
                <Range LowerBound="40" />
            </Requires>
        </Sound>

        <Sound WwiseEvent="StartLEXT" NodeName="Engine_PIVOT_LEFT_2" FadeOutType="1" FadeOutTime="1" WwiseData="true" SimVar="TURB ENG N2" Units="percent" ViewPoint="Outside" Index="1" Continuous="true">
            <Range LowerBound="1" />
            <WwiseRTPC SimVar="TURB ENG N2" Units="percent" Index="1" RTPCName="SIMVAR_TURB_ENG_N2" />
        </Sound>

        <Sound WwiseEvent="StartREXT" NodeName="Engine_PIVOT_RIGHT_2" FadeOutType="1" FadeOutTime="1" WwiseData="true" SimVar="TURB ENG N2" Units="percent" ViewPoint="Outside" Index="2" Continuous="true">
            <Range LowerBound="1" />
            <WwiseRTPC SimVar="TURB ENG N2" Units="percent" Index="2" RTPCName="SIMVAR_TURB_ENG_N2" />
        </Sound>

        <Sound WwiseEvent="FFlowLEXT" WwiseData="true" NodeName="Engine_PIVOT_LEFT_2" SimVar="TURB ENG N2" Units="percent" ViewPoint="Outside" Index="1" ViewPoint="Inside" Continuous="true">
            <Range LowerBound="1" />
            <WwiseRTPC SimVar="TURB ENG N2" Units="percent" Index="1" RTPCName="SIMVAR_TURB_ENG_N2" />
            <Requires SimVar="TURB ENG FUEL FLOW PPH" Units="PPH" Index="1">
                <Range LowerBound="40" />
            </Requires>
        </Sound>

        <Sound WwiseEvent="FFlowREXT" WwiseData="true" NodeName="Engine_PIVOT_RIGHT_2" SimVar="TURB ENG N2" Units="percent" ViewPoint="Outside" Index="2" ViewPoint="Inside" Continuous="true">
            <Range LowerBound="1" />
            <WwiseRTPC SimVar="TURB ENG N2" Units="percent" Index="2" RTPCName="SIMVAR_TURB_ENG_N2" />
            <Requires SimVar="TURB ENG FUEL FLOW PPH" Units="PPH" Index="2">
                <Range LowerBound="40" />
            </Requires>
        </Sound>

        <Sound WwiseEvent="IdleWhineL" WwiseData="true" NodeName="Engine_PIVOT_LEFT_2" SimVar="TURB ENG N1" Units="percent" Index="1" ViewPoint="Outside" Continuous="true">
            <Range LowerBound="1" />
            <WwiseRTPC SimVar="TURB ENG N1" Units="percent" Index="1" RTPCName="SIMVAR_TURB_ENG_N1" />
        </Sound>

        <Sound WwiseEvent="IdleWhineR" WwiseData="true" NodeName="Engine_PIVOT_RIGHT_2" SimVar="TURB ENG N1" Units="percent" Index="2" ViewPoint="Outside" Continuous="true">
            <Range LowerBound="1" />
            <WwiseRTPC SimVar="TURB ENG N1" Units="percent" Index="2" RTPCName="SIMVAR_TURB_ENG_N1" />
        </Sound>

        <Sound WwiseEvent="ReverseLEXT" NodeName="Engine_PIVOT_LEFT_2" WwiseData="true" SimVar="TURB ENG N1" Units="percent" ViewPoint="outside" Index="1" Continuous="true">
            <Range LowerBound="1" />
            <WwiseRTPC SimVar="TURB ENG REVERSE NOZZLE PERCENT" Units="percent" Index="2" RTPCName="SIMVAR_TURB_ENG_REVERSE_NOZZLE_PERCENT" />
        </Sound>

        <Sound WwiseEvent="ReverseREXT" NodeName="Engine_PIVOT_RIGHT_2" WwiseData="true" SimVar="TURB ENG N1" Units="percent" ViewPoint="outside" Index="2" Continuous="true">
            <Range LowerBound="1" />
            <WwiseRTPC SimVar="TURB ENG REVERSE NOZZLE PERCENT" Units="percent" Index="2" RTPCName="SIMVAR_TURB_ENG_REVERSE_NOZZLE_PERCENT" />
        </Sound>

        <!-- FUEL PUMP SOUNDS ========================================================================================== -->

        <Sound WwiseEvent="Fuelpump" WwiseData="true" Continuous="true" NodeName="WING_BONE_LEFT_01" SimVar="FUELSYSTEM PUMP ACTIVE" Units="BOOL" Index="2">
            <Range LowerBound="1" />
            <WwiseRTPC SimVar="TURB ENG N1" Units="percent" Index="1" RTPCName="SIMVAR_TURB_ENG_N1" />
        </Sound>

        <Sound WwiseEvent="Fuelpump" WwiseData="true" Continuous="true" NodeName="WING_BONE_LEFT_01" SimVar="FUELSYSTEM PUMP ACTIVE" Units="BOOL" Index="3">
            <Range LowerBound="1" />
            <WwiseRTPC SimVar="TURB ENG N1" Units="percent" Index="1" RTPCName="SIMVAR_TURB_ENG_N1" />
        </Sound>

        <Sound WwiseEvent="Fuelpump" WwiseData="true" Continuous="true" NodeName="WING_BONE_RIGHT_01" SimVar="FUELSYSTEM PUMP ACTIVE" Units="BOOL" Index="5">
            <Range LowerBound="1" />
            <WwiseRTPC SimVar="TURB ENG N1" Units="percent" Index="2" RTPCName="SIMVAR_TURB_ENG_N1" />
        </Sound>

        <Sound WwiseEvent="Fuelpump" WwiseData="true" Continuous="true" NodeName="WING_BONE_RIGHT_01" SimVar="FUELSYSTEM PUMP ACTIVE" Units="BOOL" Index="6">
            <Range LowerBound="1" />
            <WwiseRTPC SimVar="TURB ENG N1" Units="percent" Index="2" RTPCName="SIMVAR_TURB_ENG_N1" />
        </Sound>

        <Sound WwiseEvent="Fuelpumpext" WwiseData="true" Continuous="true" NodeName="WING_BONE_LEFT_01" SimVar="FUELSYSTEM PUMP ACTIVE" Units="BOOL" Index="2">
            <Range LowerBound="1" />
            <WwiseRTPC SimVar="TURB ENG N1" Units="percent" Index="1" RTPCName="SIMVAR_TURB_ENG_N1" />
        </Sound>

        <Sound WwiseEvent="Fuelpumpext" WwiseData="true" Continuous="true" NodeName="WING_BONE_LEFT_01" SimVar="FUELSYSTEM PUMP ACTIVE" Units="BOOL" Index="3">
            <Range LowerBound="1" />
            <WwiseRTPC SimVar="TURB ENG N1" Units="percent" Index="1" RTPCName="SIMVAR_TURB_ENG_N1" />
        </Sound>

        <Sound WwiseEvent="Fuelpumpext" WwiseData="true" Continuous="true" NodeName="WING_BONE_RIGHT_01" SimVar="FUELSYSTEM PUMP ACTIVE" Units="BOOL" Index="5">
            <Range LowerBound="1" />
            <WwiseRTPC SimVar="TURB ENG N1" Units="percent" Index="1" RTPCName="SIMVAR_TURB_ENG_N1" />
        </Sound>

        <Sound WwiseEvent="Fuelpumpext" WwiseData="true" Continuous="true" NodeName="WING_BONE_RIGHT_01" SimVar="FUELSYSTEM PUMP ACTIVE" Units="BOOL" Index="6">
            <Range LowerBound="1" />
            <WwiseRTPC SimVar="TURB ENG N1" Units="percent" Index="1" RTPCName="SIMVAR_TURB_ENG_N1" />
        </Sound>

        <!-- GROUND ROLL AND RATTLES ========================================================================================== -->

        <Sound WwiseData="true" WwiseEvent="GROLL" ViewPoint="Inside" FadeOutType="2" FadeOutTime="1" SimVar="SIM ON GROUND" Units="BOOLEAN" Index="0">
            <Range LowerBound="1.0" />
            <Requires SimVar="GEAR TOTAL PCT EXTENDED" Units="PERCENT" Index="0">
                <Range LowerBound="1" />
            </Requires>
            <WwiseRTPC SimVar="GROUND VELOCITY" Units="KNOTS" Index="0" RTPCName="SIMVAR_GROUND_VELOCITY" />
        </Sound>

        <Sound WwiseData="true" WwiseEvent="ROLLRATTLE" ViewPoint="Inside" FadeOutType="2" FadeOutTime="1" SimVar="SIM ON GROUND" Units="BOOLEAN" Index="0">
            <Range LowerBound="1.0" />
            <Requires SimVar="GEAR TOTAL PCT EXTENDED" Units="PERCENT" Index="0">
                <Range LowerBound="1" />
            </Requires>
            <WwiseRTPC SimVar="GROUND VELOCITY" Units="KNOTS" Index="0" RTPCName="SIMVAR_GROUND_VELOCITY" />
        </Sound>

        <Sound WwiseData="true" WwiseEvent="NWheelSpinAboveGround" ViewPoint="Inside" Continuous="false" SimVar="GEAR ANIMATION POSITION" Units="PERCENT" Index="0">
            <Range UpperBound="50" />
            <Requires SimVar="WHEEL RPM" Units="RPM" Index="0">
                <Range LowerBound="1100" />
            </Requires>
        </Sound>

        <Sound WwiseData="true" WwiseEvent="taxirattle" ViewPoint="Inside" SimVar="SIM ON GROUND" Units="BOOLEAN" Index="0">
            <Range LowerBound="1.0" />
            <Requires SimVar="GEAR TOTAL PCT EXTENDED" Units="PERCENT" Index="0">
                <Range LowerBound="1" />
            </Requires>
            <WwiseRTPC SimVar="GROUND VELOCITY" Units="KNOTS" Index="0" RTPCName="SIMVAR_GROUND_VELOCITY" />
        </Sound>

        <Sound WwiseData="true" WwiseEvent="ROLLRATTLE2" ViewPoint="Inside" FadeOutType="2" FadeOutTime="1" SimVar="SIM ON GROUND" Units="BOOLEAN" Index="0">
            <Range LowerBound="1.0" />
            <Requires SimVar="GEAR TOTAL PCT EXTENDED" Units="PERCENT" Index="0">
                <Range LowerBound="1" />
            </Requires>
            <WwiseRTPC SimVar="GROUND VELOCITY" Units="KNOTS" Index="0" RTPCName="SIMVAR_GROUND_VELOCITY" />
        </Sound>

        <Sound WwiseData="true" WwiseEvent="Centerthump1" ViewPoint="Inside" SimVar="SIM ON GROUND" Units="BOOLEAN" Index="0">
            <Range LowerBound="1.0" />
            <Requires SimVar="GEAR TOTAL PCT EXTENDED" Units="PERCENT" Index="0">
                <Range LowerBound="1" />
            </Requires>
            <WwiseRTPC SimVar="GROUND VELOCITY" Units="KNOTS" Index="0" RTPCName="SIMVAR_GROUND_VELOCITY" />
        </Sound>

        <Sound WwiseData="true" WwiseEvent="Centerthump2" ViewPoint="Inside" FadeOutType="2" FadeOutTime="1" SimVar="SIM ON GROUND" Units="BOOLEAN" Index="0">
            <Range LowerBound="1.0" />
            <Requires SimVar="GEAR TOTAL PCT EXTENDED" Units="PERCENT" Index="0">
                <Range LowerBound="1" />
            </Requires>
            <WwiseRTPC SimVar="GROUND VELOCITY" Units="KNOTS" Index="0" RTPCName="SIMVAR_GROUND_VELOCITY" />
        </Sound>

        <Sound WwiseData="true" WwiseEvent="bumpslow" ViewPoint="Inside" FadeOutType="2" FadeOutTime="1" SimVar="SIM ON GROUND" Units="BOOLEAN" Index="0">
            <Range LowerBound="1.0" />
            <Requires SimVar="GEAR TOTAL PCT EXTENDED" Units="PERCENT" Index="0">
                <Range LowerBound="1" />
            </Requires>
            <WwiseRTPC SimVar="GROUND VELOCITY" Units="KNOTS" Index="0" RTPCName="SIMVAR_GROUND_VELOCITY" />
        </Sound>

        <Sound WwiseData="true" WwiseEvent="taxirumble" ViewPoint="Inside" FadeOutType="2" FadeOutTime="1" SimVar="SIM ON GROUND" Units="BOOLEAN" Index="0">
            <Range LowerBound="1.0" />
            <Requires SimVar="GEAR TOTAL PCT EXTENDED" Units="PERCENT" Index="0">
                <Range LowerBound="1" />
            </Requires>
            <WwiseRTPC SimVar="GROUND VELOCITY" Units="KNOTS" Index="0" RTPCName="SIMVAR_GROUND_VELOCITY" />
        </Sound>

        <Sound WwiseEvent="smoothtouch" FadeOutType="2" FadeOutTime="0.5" WwiseData="true" Continuous="false" SimVar="SIM ON GROUND" Units="BOOLEAN" Index="0">
            <Range LowerBound="1.0" />
            <Requires SimVar="VERTICAL SPEED" Units="FEET PER MINUTE" Index="0">
                <Range LowerBound="-100" UpperBound="-50" />
            </Requires>
        </Sound>

        <Sound WwiseEvent="medtouch" FadeOutType="2" FadeOutTime="0.5" WwiseData="true" Continuous="false" SimVar="SIM ON GROUND" Units="BOOLEAN" Index="0">
            <Range LowerBound="1.0" />
            <Requires SimVar="VERTICAL SPEED" Units="FEET PER MINUTE" Index="0">
                <Range LowerBound="-350" UpperBound="-101" />
            </Requires>
        </Sound>

        <Sound WwiseEvent="firmtouch" FadeOutType="2" FadeOutTime="0.5" WwiseData="true" Continuous="false" SimVar="SIM ON GROUND" Units="BOOLEAN" Index="0">
            <Range LowerBound="1.0" />
            <Requires SimVar="VERTICAL SPEED" Units="FEET PER MINUTE" Index="0">
                <Range UpperBound="-351" />
            </Requires>
        </Sound>

        <Sound WwiseEvent="nosetouch" WwiseData="true" Continuous="false" SimVar="GEAR POSITION ANIMATION" Units="PERCENT" Index="0">
            <Range LowerBound="60" />
        </Sound>

        <!-- BETTER WIND NOISES ========================================================================================== -->

        <Sound WwiseData="true" WwiseEvent="Betterwind" SimVar="AIRSPEED INDICATED" ViewPoint="Inside" NodeName="PEDALS_LEFT" Continuous="True" Units="KNOTS" Index="0" FadeOutType="2" FadeOutTime="1">
            <Range LowerBound="80" />
            <WwiseRTPC SimVar="AIRSPEED INDICATED" Units="KNOTS" Index="0" RTPCName="SIMVAR_AIRSPEED_INDICATED" />
        </Sound>

        <Sound WwiseData="true" WwiseEvent="Geardownwind" Continuous="true" ViewPoint="Inside" FadeOutType="2" FadeOutTime="0.5" SimVar="GEAR TOTAL PCT EXTENDED" Units="PERCENT" Index="0">
            <Range LowerBound="0.05" />
            <WwiseRTPC SimVar="AIRSPEED INDICATED" Units="KNOTS" Index="0" RTPCName="SIMVAR_AIRSPEED_INDICATED" />
        </Sound>

        <Sound WwiseData="true" WwiseEvent="splrleftwind" SimVar="AIRSPEED INDICATED" ViewPoint="Inside" NodeName="WING_BONE_LEFT_01" Continuous="True" Units="KNOTS" Index="0" FadeOutType="2" FadeOutTime="1">
            <Range LowerBound="100" />
            <WwiseRTPC SimVar="SPOILERS LEFT POSITION" Units="PERCENT" Index="0" RTPCName="SIMVAR_SPOILERS_LEFT_POSITION" />
        </Sound>

        <Sound WwiseData="true" WwiseEvent="splrrightwind" SimVar="AIRSPEED INDICATED" ViewPoint="Inside" NodeName="WING_BONE_RIGHT_01" Continuous="True" Units="KNOTS" Index="0" FadeOutType="2" FadeOutTime="1">
            <Range LowerBound="100" />
            <WwiseRTPC SimVar="SPOILERS RIGHT POSITION" Units="PERCENT" Index="0" RTPCName="SIMVAR_SPOILERS_RIGHT_POSITION" />
        </Sound>

        <!-- FLIGHT CONTROL SURFACES SOUNDS ===================================================================  -->

        <Sound WwiseData="true" WwiseEvent="aileron_left" NodeName="WING_AILERON_1_LEFT" ContinuousStopDelay="1.0" SimVar="AILERON POSITION" Units="PERCENT" Index="1">
            <WwiseRTPC SimVar="AILERON POSITION" Units="PERCENT" Index="1" RTPCName="SIMVAR_AILERON_POSITION" />
        </Sound>

        <Sound WwiseData="true" WwiseEvent="aileron_right" NodeName="WING_AILERON_1_RIGHT" ContinuousStopDelay="1.0" SimVar="AILERON POSITION" Units="PERCENT" Index="2">
            <WwiseRTPC SimVar="AILERON POSITION" Units="PERCENT" Index="2" RTPCName="SIMVAR_AILERON_POSITION" />
        </Sound>

        <Sound WwiseData="true" WwiseEvent="rudder" NodeName="TAIL_RUDDER" ContinuousStopDelay="1.0" SimVar="RUDDER POSITION" Units="PERCENT" Index="0">
            <WwiseRTPC SimVar="RUDDER POSITION" Units="PERCENT" Index="0" RTPCName="SIMVAR_RUDDER_POSITION" />
        </Sound>

        <Sound WwiseData="true" WwiseEvent="elevator" NodeName="TAIL_ELEVATOR_LEFT" ContinuousStopDelay="1.0" SimVar="ELEVATOR POSITION" Units="PERCENT" Index="0">
            <WwiseRTPC SimVar="ELEVATOR POSITION" Units="PERCENT" Index="0" RTPCName="SIMVAR_ELEVATOR_POSITION" />
        </Sound>

        <Sound WwiseData="true" WwiseEvent="elevator" NodeName="TAIL_ELEVATOR_TRIM_RIGHT" ContinuousStopDelay="1.0" SimVar="ELEVATOR POSITION" Units="PERCENT" Index="0">
            <WwiseRTPC SimVar="ELEVATOR POSITION" Units="PERCENT" Index="0" RTPCName="SIMVAR_ELEVATOR_POSITION" />
        </Sound>

        <Sound WwiseEvent="GEAR_MOVEMENT" WwiseData="true" FadeOutType="2" FadeOutTime="0.1" SimVar="GEAR TOTAL PCT EXTENDED" Units="PERCENT">
            <WwiseRTPC SimVar="GEAR TOTAL PCT EXTENDED" Units="PERCENT" Index="0" RTPCName="SIMVAR_GEAR_TOTAL_PCT_EXTENDED" />
            <WwiseRTPC SimVar="GEAR TOTAL PCT EXTENDED" Units="PERCENT" Derived="true" Index="0" RTPCName="SIMVAR_GEAR_TOTAL_PCT_EXTENDED_DERIVED" />
        </Sound>

        <Sound WwiseEvent="gdown" WwiseData="true" NodeName="WHEELS_C" FadeOutType="2" FadeOutTime="1" SimVar="GEAR TOTAL PCT EXTENDED" Units="PERCENT">
            <Range LowerBound="0.1" UpperBound="0.9" />
        </Sound>

        <!-- INSTRUMENTS FOLEYS  =========================================================================  -->

        <Sound WwiseData="true" WwiseEvent="FLAPS_LEVER" ViewPoint="Inside" NodeName="LEVER_FLAPS" SimVar="FLAPS HANDLE PERCENT" Units="PERCENT" Index="0">
            <WwiseRTPC SimVar="FLAPS HANDLE PERCENT" Units="PERCENT" Index="0" Derived="true" RTPCName="SIMVAR_FLAPS_HANDLE_PERCENT_DERIVED" />
            <WwiseRTPC SimVar="FLAPS HANDLE PERCENT" Units="PERCENT" Index="0" RTPCName="SIMVAR_FLAPS_HANDLE_PERCENT_DERIVED" />
        </Sound>

        <Sound WwiseData="true" WwiseEvent="lever_throttle_1" ViewPoint="Inside" NodeName="LEVER_THROTTLE_1" LocalVar="XMLVAR_Throttle1Position">
            <WwiseRTPC LocalVar="XMLVAR_Throttle1Position" Derived="true" RTPCName="LOCALVAR_GENERAL_ENG_THROTTLE1_LEVER_POSITION_DERIVED" />
            <WwiseRTPC LocalVar="XMLVAR_Throttle1Position" RTPCName="LOCALVAR_GENERAL_ENG_THROTTLE1_LEVER_POSITION" />
        </Sound>

        <Sound WwiseData="true" WwiseEvent="lever_throttle_2" ViewPoint="Inside" NodeName="LEVER_THROTTLE_2" LocalVFar="XMLVAR_Throttle2Position">
            <WwiseRTPC LocalVar="XMLVAR_Throttle2Position" Derived="true" RTPCName="LOCALVAR_GENERAL_ENG_THROTTLE2_LEVER_POSITION_DERIVED" />
            <WwiseRTPC LocalVar="XMLVAR_Throttle2Position" RTPCName="LOCALVAR_GENERAL_ENG_THROTTLE2_LEVER_POSITION" />
        </Sound>

        <Sound WwiseData="true" WwiseEvent="detent" Continuous="false" ViewPoint="Inside" NodeName="LEVER_THROTTLE_1" LocalVar="XMLVAR_Throttle1Position">
            <Range UpperBound="0" />
            <Range LowerBound="2.9" UpperBound="3.1" />
        </Sound>

        <Sound WwiseData="true" WwiseEvent="detent" Continuous="false" ViewPoint="Inside" NodeName="LEVER_THROTTLE_2" LocalVar="XMLVAR_Throttle2Position">
            <Range UpperBound="0" />
            <Range LowerBound="2.9" UpperBound="3.1" />
        </Sound>

        <Sound WwiseData="true" WwiseEvent="detent" Continuous="false" ViewPoint="Inside" NodeName="LEVER_THROTTLE_1" LocalVar="XMLVAR_Throttle1Position">
            <Range LowerBound="1.9" UpperBound="2.1" />
        </Sound>

        <Sound WwiseData="true" WwiseEvent="detent" Continuous="false" ViewPoint="Inside" NodeName="LEVER_THROTTLE_2" LocalVar="XMLVAR_Throttle2Position">
            <Range LowerBound="1.9" UpperBound="2.1" />
        </Sound>

        <Sound WwiseData="true" WwiseEvent="TOGAdetent" Continuous="false" ViewPoint="Inside" NodeName="LEVER_THROTTLE_1" LocalVar="XMLVAR_Throttle1Position">
            <Range LowerBound="3.9" />
        </Sound>

        <Sound WwiseData="true" WwiseEvent="TOGAdetent" Continuous="false" ViewPoint="Inside" NodeName="LEVER_THROTTLE_2" LocalVar="XMLVAR_Throttle2Position">
            <Range LowerBound="3.9" />
        </Sound>

        <Sound WwiseData="true" WwiseEvent="IdleDetent" Continuous="false" ViewPoint="Inside" NodeName="LEVER_THROTTLE_1" LocalVar="XMLVAR_Throttle1Position">
            <Range LowerBound="0.9" UpperBound="1.1" />
        </Sound>

        <Sound WwiseData="true" WwiseEvent="IdleDetent" Continuous="false" ViewPoint="Inside" NodeName="LEVER_THROTTLE_2" LocalVar="XMLVAR_Throttle2Position">
            <Range LowerBound="0.9" UpperBound="1.1" />
        </Sound>

        <Sound WwiseData="true" WwiseEvent="lever_trim_elevator" ViewPoint="Inside" NodeName="LEVER_ELEVATORTRIM_1" ContinuousStopDelay="1.0" SimVar="ELEVATOR TRIM POSITION" Units="PERCENT" Index="0">
            <WwiseRTPC SimVar="ELEVATOR TRIM POSITION" Units="PERCENT" Index="0" Derived="true" RTPCName="SIMVAR_ELEVATOR_TRIM_POSITION_DERIVED" />
        </Sound>

        <Sound WwiseData="true" WwiseEvent="pedal_movement" ViewPoint="Inside" NodeName="PEDALS_LEFT" ContinuousStopDelay="1.0" SimVar="RUDDER PEDAL POSITION" Units="PERCENT" Index="0">
            <WwiseRTPC SimVar="RUDDER PEDAL POSITION" Units="PERCENT" Index="0" Derived="true" RTPCName="SIMVAR_RUDDER_PEDAL_POSITION_DERIVED" />
        </Sound>

        <!-- RATTLES ==========================================================================================  -->

        <Sound WwiseData="true" WwiseEvent="rattle_ground" ViewPoint="Inside" FadeOutType="2" FadeOutTime="0.5" ContinuousStopDelay="0.5" SimVar="SIM ON GROUND" Units="BOOLEAN" Index="0">
            <Range LowerBound="1.0" />
            <Requires SimVar="GROUND VELOCITY" Units="METERS PER SECOND" Index="0">
                <Range LowerBound="0.1" />
            </Requires>
            <WwiseRTPC SimVar="GROUND VELOCITY" Units="METERS PER SECOND" Index="0" RTPCName="SIMVAR_GROUND_VELOCITY" />
            <WwiseRTPC SimVar="SURFACE TYPE" Units="ENUM" Index="0" RTPCName="SIMVAR_SURFACE_TYPE" />
            <WwiseRTPC SimVar="GENERAL ENG COMBUSTION SOUND PERCENT" Units="PERCENT OVER 100" Index="1" RTPCName="SIMVAR_GENERAL_ENG_COMBUSTION_SOUND_PERCENT" />
            <WwiseRTPC SimVar="GEAR TOTAL PCT EXTENDED" Units="PERCENT" Index="0" RTPCName="SIMVAR_GEAR_TOTAL_PCT_EXTENDED" />
        </Sound>

        <Sound WwiseData="true" WwiseEvent="rattle_overspeed" SimVar="AIRSPEED INDICATED" Units="KNOTS" Index="0">
            <WwiseRTPC SimVar="AIRSPEED INDICATED" Units="KNOTS" Index="0" RTPCName="SIMVAR_AIRSPEED_INDICATED" />
            <WwiseRTPC SimVar="ROTATION VELOCITY BODY X" Units="PERCENT" Index="0" RTPCName="SIMVAR_ROTATION_VELOCITY_BODY_X"/>
            <WwiseRTPC SimVar="ROTATION VELOCITY BODY Y" Units="PERCENT" Index="0" RTPCName="SIMVAR_ROTATION_VELOCITY_BODY_Y"/>
            <WwiseRTPC SimVar="ROTATION VELOCITY BODY Z" Units="PERCENT" Index="0" RTPCName="SIMVAR_ROTATION_VELOCITY_BODY_Z"/>
            <Range LowerBound="400" />
        </Sound>

        <!-- Miscellaneous ==========================================================================================  -->

        <Sound WwiseData="true" WwiseEvent="ptu_on" LocalVar="XMLVAR_PTU_ON" Continuous="false">
            <Requires SimVar="TURB ENG N1" Units="PERCENT" Index="1">
                <Range UpperBound="1" />
            </Requires>
        </Sound>

        <Sound WwiseData="true" WwiseEvent="ptu_on" LocalVar="XMLVAR_PTU_ON" Continuous="false">
            <Requires SimVar="TURB ENG N1" Units="PERCENT" Index="2">
                <Range UpperBound="1" />
            </Requires>
        </Sound>

        <Sound WwiseData="true" WwiseEvent="hydraulic_pump" FadeOutType="2" FadeOutTime="5" SimVar="ELECTRICAL MAIN BUS VOLTAGE" Units="VOLTS" Index="1">
            <Range LowerBound="28" />
        </Sound>

        <!-- Play sound whenever the seat belts switch position changes -->
        <Sound WwiseData="true" WwiseEvent="light_switch_seatbelt" LocalVar="XMLVAR_SWITCH_OVHD_INTLT_SEATBELT_Position" Continuous="false">
            <Requires SimVar="ELECTRICAL MAIN BUS VOLTAGE" Units="VOLTS" Index="1">
                <Range LowerBound="28" />
            </Requires>
        </Sound>

        <!-- Play sound whenever the no smoking ecam memo changes -->
        <Sound WwiseData="true" WwiseEvent="light_switch_seatbelt" LocalVar="A32NX_NO_SMOKING_MEMO" Continuous="false">
            <Requires SimVar="ELECTRICAL MAIN BUS VOLTAGE" Units="VOLTS" Index="1">
                <Range LowerBound="28" />
            </Requires>
        </Sound>

        <Sound WwiseData="true" WwiseEvent="cockpit_cabin_call_fwd" LocalVar="PUSH_OVHD_CALLS_FWD" Continuous="false">
            <Range LowerBound="1" />
            <Requires SimVar="ELECTRICAL MAIN BUS VOLTAGE" Units="VOLTS" Index="1">
                <Range LowerBound="28" />
            </Requires>
        </Sound>

        <Sound WwiseData="true" WwiseEvent="cockpit_cabin_call_fwd" LocalVar="PUSH_OVHD_CALLS_ALL" Continuous="false">
            <Range LowerBound="1" />
            <Requires SimVar="ELECTRICAL MAIN BUS VOLTAGE" Units="VOLTS" Index="1">
                <Range LowerBound="28" />
            </Requires>
        </Sound>

        <Sound WwiseData="true" WwiseEvent="cockpit_cabin_call_aft" LocalVar="PUSH_OVHD_CALLS_AFT" Continuous="false">
            <Range LowerBound="1" />
            <Requires SimVar="ELECTRICAL MAIN BUS VOLTAGE" Units="VOLTS" Index="1">
                <Range LowerBound="28" />
            </Requires>
        </Sound>

        <Sound WwiseData="true" WwiseEvent="emercabincall" NodeName="PUSH_OVHD_ELEC_BAT1" LocalVar="A32NX_CALLS_EMER_ON" Continuous="false">
            <Range LowerBound="1" />
            <Requires SimVar="ELECTRICAL MAIN BUS VOLTAGE" Units="VOLTS" Index="1">
                <Range LowerBound="28" />
            </Requires>
        </Sound>

        <Sound WwiseData="true" WwiseEvent="mechhorn" NodeName="WHEELS_C" LocalVar="PUSH_OVHD_CALLS_MECH" Continuous="true">
            <Range LowerBound="1" />
        </Sound>

        <Sound WwiseData="true" WwiseEvent="cabin_crew_seats_takeoff" LocalVar="A32NX_TO_CONFIG_NORMAL" Continuous="false">
            <Range LowerBound="1" />
            <Requires LocalVar="A32NX_CABIN_READY">
                <Range LowerBound="1" />
            </Requires>
        </Sound>

        <Sound WwiseData="true" WwiseEvent="evachorncockpit" NodeName="PUSH_OVHD_ELEC_BAT1" LocalVar="A32NX_EVAC_COMMAND_TOGGLE" Continuous="true">
            <Range UpperBound="0" />
            <Requires LocalVar="PUSH_OVHD_EVAC_HORN">
                <Range UpperBound="0" />
            </Requires>
        </Sound>

        <Sound WwiseData="true" WwiseEvent="cabin_crew_seats_landing" LocalVar="A32NX_CABIN_READY" Continuous="false">
            <Range LowerBound="1" />
            <Requires LocalVar="AIRLINER_FLIGHT_PHASE">
                <Range LowerBound="6" UpperBound="6" />
            </Requires>
        </Sound>

        <!-- RAIN ========================================================================================== -->

        <Sound WwiseData="true" WwiseEvent="rain_sound" SimVar="AMBIENT PRECIP RATE" Units="millimeters of water" Index="0">
            <Range LowerBound="0.1" />
            <WwiseRTPC SimVar="AMBIENT PRECIP RATE" Units="millimeters of water" Index="0" RTPCName="SIMVAR_AMBIENT_PRECIP_RATE"/>
            <WwiseRTPC SimVar="AIRSPEED TRUE" Units="KNOTS" Index="0" RTPCName="SIMVAR_AIRSPEED_TRUE"/>
        </Sound>

        <!-- CRC ==========================================================================================-->

        <Sound WwiseData="true" WwiseEvent="CRC" NodeName="WIPER_BASE_L" ViewPoint="Inside" LocalVar="A32NX_MASTER_WARNING">
            <Range LowerBound="0.5" />
            <Requires SimVar="ELECTRICAL MAIN BUS VOLTAGE" Units="VOLTS" Index="1">
                <Range LowerBound="28" />
            </Requires>
        </Sound>

    </SimVarSounds>

    <!-- AvionicSounds ========================================================================================== -->

    <AvionicSounds>
        <Sound WwiseData="true" WwiseEvent="improved_tone_caution" ViewPoint="Inside"/>
        <Sound WwiseData="true" WwiseEvent="tone_altitude_alert_default" ViewPoint="Inside"/>
        <Sound WwiseData="true" WwiseEvent="aural_stall" />
        <Sound WwiseData="true" WwiseEvent="aural_pull_up" />
        <Sound WwiseData="true" WwiseEvent="aural_overspeed" />
        <Sound WwiseData="true" WwiseEvent="aural_sink_rate" />
        <Sound WwiseData="true" WwiseEvent="aural_dont_sink" />
        <!-- <Sound WwiseData="true" WwiseEvent="aural_landing_gear" /> -->
        <Sound WwiseData="true" WwiseEvent="aural_too_low_gear" />
        <Sound WwiseData="true" WwiseEvent="aural_too_low_flaps" />
        <Sound WwiseData="true" WwiseEvent="aural_too_low_terrain" />
        <Sound WwiseData="true" WwiseEvent="aural_5ft" />
        <Sound WwiseData="true" WwiseEvent="aural_10ft" />
        <Sound WwiseData="true" WwiseEvent="aural_20ft" />
        <Sound WwiseData="true" WwiseEvent="aural_30ft" />
        <Sound WwiseData="true" WwiseEvent="aural_40ft" />
        <Sound WwiseData="true" WwiseEvent="aural_50ft" />
        <Sound WwiseData="true" WwiseEvent="aural_60ft" />
        <Sound WwiseData="true" WwiseEvent="aural_70ft" />
        <Sound WwiseData="true" WwiseEvent="aural_100ft" />
        <Sound WwiseData="true" WwiseEvent="aural_200ft" />
        <Sound WwiseData="true" WwiseEvent="aural_300ft" />
        <Sound WwiseData="true" WwiseEvent="aural_400ft" />
        <Sound WwiseData="true" WwiseEvent="aural_500ft" />
        <Sound WwiseData="true" WwiseEvent="aural_1000ft" />
        <Sound WwiseData="true" WwiseEvent="aural_2500ft" />
        <Sound WwiseData="true" WwiseEvent="aural_minimums" />
        <Sound WwiseData="true" WwiseEvent="aural_minimumnew" NodeName="WIPER_BASE_L" />
        <Sound WwiseData="true" WwiseEvent="aural_100above" NodeName="WIPER_BASE_L" />
        <Sound WwiseData="true" WwiseEvent="aural_retard" />
        <Sound WwiseData="true" WwiseEvent="aural_v1" />
    </AvionicSounds>

    <!-- AnimationSounds ========================================================================================== -->

    <AnimationSounds>

        <!-- GENERIC ==========================================================================================  -->
        <Sound WwiseData="true" WwiseEvent="button_switch_generic" ViewPoint="Inside"/>
        <!-- COMMON ==========================================================================================  -->

        <!-- MCDU ==========================================================================================  -->
        <Sound WwiseData="true" WwiseEvent="fmc_push_button_on" ViewPoint="Inside"/>
        <Sound WwiseData="true" WwiseEvent="fmc_push_button_off" ViewPoint="Inside"/>

        <!-- BRAKES ==========================================================================================  -->
        <Sound WwiseData="true" WwiseEvent="parking_brake_switch_on" ViewPoint="Inside"/>
        <Sound WwiseData="true" WwiseEvent="parking_brake_switch_off" ViewPoint="Inside"/>
        <Sound WwiseData="true" WwiseEvent="lever_speedbrakes" ViewPoint="Inside"/>

        <!--- SAFETY ==========================================================================================  -->
        <Sound WwiseData="true" WwiseEvent="safety_push_button_on" ViewPoint="Inside"/>
        <Sound WwiseData="true" WwiseEvent="safety_push_button_off" ViewPoint="Inside"/>

        <!-- HANDLING ==========================================================================================  -->
        <Sound WwiseData="true" WwiseEvent="autobrake_push_button_on" ViewPoint="Inside"/>
        <Sound WwiseData="true" WwiseEvent="autobrake_push_button_off" ViewPoint="Inside"/>
        <Sound WwiseData="true" WwiseEvent="antiskid_switch_on" ViewPoint="Inside"/>
        <Sound WwiseData="true" WwiseEvent="antiskid_switch_off" ViewPoint="Inside"/>
        <Sound WwiseData="true" WwiseEvent="yoke_push_button_on" ViewPoint="Inside"/>
        <Sound WwiseData="true" WwiseEvent="yoke_push_button_off" ViewPoint="Inside"/>
        <Sound WwiseData="true" WwiseEvent="rudder_trim_rest_push_button_on" ViewPoint="Inside"/>
        <Sound WwiseData="true" WwiseEvent="rudder_trim_rest_push_button_off" ViewPoint="Inside"/>
        <Sound WwiseData="true" WwiseEvent="rudder_trim_knob" ViewPoint="Inside"/>
        <Sound WwiseData="true" WwiseEvent="wipers_switch" ViewPoint="Inside"/>
        <Sound WwiseData="true" WwiseEvent="flaps_lever_button_on" ViewPoint="Inside"/>
        <Sound WwiseData="true" WwiseEvent="flaps_lever_button_off" ViewPoint="Inside"/>

        <!-- ENGINE ==========================================================================================  -->
        <Sound WwiseData="true" WwiseEvent="engine_master_switch_on" ViewPoint="Inside"/>
        <Sound WwiseData="true" WwiseEvent="engine_master_switch_off" ViewPoint="Inside"/>
        <Sound WwiseData="true" WwiseEvent="engine_mode_switch" ViewPoint="Inside"/>
        <Sound WwiseData="true" WwiseEvent="throttle_lever_lock_on" ViewPoint="Inside"/>
        <Sound WwiseData="true" WwiseEvent="throttle_lever_lock_off" ViewPoint="Inside"/>

        <!-- GEAR ==========================================================================================  -->
        <Sound WwiseData="true" WwiseEvent="gear_lever" ViewPoint="Inside"/>

        <!-- FUEL ==========================================================================================  -->
        <Sound WwiseData="true" WwiseEvent="fuel_pump_push_button_on" ViewPoint="Inside"/>
        <Sound WwiseData="true" WwiseEvent="fuel_pump_push_button_off" ViewPoint="Inside"/>

        <!-- ELECTRICALS ==========================================================================================  -->
        <Sound WwiseData="true" WwiseEvent="alternator_switch_on" ViewPoint="Inside"/>
        <Sound WwiseData="true" WwiseEvent="alternator_switch_off" ViewPoint="Inside"/>
        <Sound WwiseData="true" WwiseEvent="battery_switch_on" ViewPoint="Inside"/>
        <Sound WwiseData="true" WwiseEvent="battery_switch_off" ViewPoint="Inside"/>
        <Sound WwiseData="true" WwiseEvent="engine_bleed_switch_on" ViewPoint="Inside"/>
        <Sound WwiseData="true" WwiseEvent="engine_bleed_switch_off" ViewPoint="Inside"/>
        <Sound WwiseData="true" WwiseEvent="apu_bleed_switch_on" ViewPoint="Inside"/>
        <Sound WwiseData="true" WwiseEvent="apu_bleed_switch_off" ViewPoint="Inside"/>
        <Sound WwiseData="true" WwiseEvent="master_apu_switch_on" ViewPoint="Inside"/>
        <Sound WwiseData="true" WwiseEvent="master_apu_switch_off" ViewPoint="Inside"/>
        <Sound WwiseData="true" WwiseEvent="starter_apu_switch_on" ViewPoint="Inside"/>
        <Sound WwiseData="true" WwiseEvent="starter_apu_switch_off" ViewPoint="Inside"/>
        <Sound WwiseData="true" WwiseEvent="apu_generator_switch_on" ViewPoint="Inside"/>
        <Sound WwiseData="true" WwiseEvent="apu_generator_switch_off" ViewPoint="Inside"/>
        <Sound WwiseData="true" WwiseEvent="externalpower_push_button_on" ViewPoint="Inside"/>
        <Sound WwiseData="true" WwiseEvent="externalpower_push_button_off" ViewPoint="Inside"/>

        <!-- LIGHTS ==========================================================================================  -->
        <Sound WwiseData="true" WwiseEvent="light_switch_on" ViewPoint="Inside"/>
        <Sound WwiseData="true" WwiseEvent="light_switch_off" ViewPoint="Inside"/>
        <Sound WwiseData="true" WwiseEvent="strobe_light_switch_on" ViewPoint="Inside"/>
        <Sound WwiseData="true" WwiseEvent="strobe_light_switch_off" ViewPoint="Inside"/>
        <Sound WwiseData="true" WwiseEvent="beacon_light_switch_on" ViewPoint="Inside"/>
        <Sound WwiseData="true" WwiseEvent="beacon_light_switch_off" ViewPoint="Inside"/>
        <Sound WwiseData="true" WwiseEvent="wing_light_switch_on" ViewPoint="Inside"/>
        <Sound WwiseData="true" WwiseEvent="wing_light_switch_off" ViewPoint="Inside"/>
        <Sound WwiseData="true" WwiseEvent="landing_light_switch" ViewPoint="Inside"/>
        <Sound WwiseData="true" WwiseEvent="light_switch" ViewPoint="Inside"/>
        <Sound WwiseData="true" WwiseEvent="taxi_light_switch_on" ViewPoint="Inside"/>
        <Sound WwiseData="true" WwiseEvent="taxi_light_switch_off" ViewPoint="Inside"/>
        <Sound WwiseData="true" WwiseEvent="nav_light_switch_on" ViewPoint="Inside"/>
        <Sound WwiseData="true" WwiseEvent="nav_light_switch_off" ViewPoint="Inside"/>
        <Sound WwiseData="true" WwiseEvent="double_light_switch" ViewPoint="Inside"/>
        <Sound WwiseData="true" WwiseEvent="cabin_light_switch" ViewPoint="Inside"/>
        <Sound WwiseData="true" WwiseEvent="lighting_knob_generic" ViewPoint="Inside"/>

        <!-- pb1on and pb1off are push buttons that stay in, mpb1on and mpb1off are momentary push button, lswitch is the light switch -->

        <Sound WwiseData="true" WwiseEvent="pb1on" Continuous="false" ViewPoint="Inside"/>
        <Sound WwiseData="true" WwiseEvent="pb1off" Continuous="false" ViewPoint="Inside"/>
        <Sound WwiseData="true" WwiseEvent="mpb1on" Continuous="false" ViewPoint="Inside"/>
        <Sound WwiseData="true" WwiseEvent="mpb1off" Continuous="false" ViewPoint="Inside"/>
        <Sound WwiseData="true" WwiseEvent="lswitch" Continuous="false" ViewPoint="Inside"/>

        <!-- AUTOPILOT =======================================================================================  -->
        <Sound WwiseData="true" WwiseEvent="autopilot_knob_push_button_on" ViewPoint="Inside"/>
        <Sound WwiseData="true" WwiseEvent="autopilot_knob_push_button_off" ViewPoint="Inside"/>
        <Sound WwiseData="true" WwiseEvent="autopilot_push_button_on" ViewPoint="Inside"/>
        <Sound WwiseData="true" WwiseEvent="autopilot_push_button_off" ViewPoint="Inside"/>
        <Sound WwiseData="true" WwiseEvent="autopilot_push_button2_on" ViewPoint="Inside"/>
        <Sound WwiseData="true" WwiseEvent="autopilot_push_button2_off" ViewPoint="Inside"/>
        <Sound WwiseData="true" WwiseEvent="autopilot_knob" ViewPoint="Inside"/>
        <Sound WwiseData="true" WwiseEvent="autopilot_selector_knob" ViewPoint="Inside"/>
        <Sound WwiseData="true" WwiseEvent="autopilot_speed_knob" ViewPoint="Inside"/>
        <Sound WwiseData="true" WwiseEvent="autopilot_heading_knob" ViewPoint="Inside"/>
        <Sound WwiseData="true" WwiseEvent="autopilot_altitude_knob" ViewPoint="Inside"/>
        <Sound WwiseData="true" WwiseEvent="autopilot_verticalspeed_knob" ViewPoint="Inside"/>

        <!-- AIRLINER ========================================================================================  -->
        <Sound WwiseData="true" WwiseEvent="atc_transponder_push_button_on" ViewPoint="Inside"/>
        <Sound WwiseData="true" WwiseEvent="atc_transponder_push_button_off" ViewPoint="Inside"/>
        <Sound WwiseData="true" WwiseEvent="atc_transponder_knob" ViewPoint="Inside"/>
        <Sound WwiseData="true" WwiseEvent="autopilot_baro_selector_button_on" ViewPoint="Inside"/>
        <Sound WwiseData="true" WwiseEvent="autopilot_baro_selector_button_off" ViewPoint="Inside"/>


        <!-- AUDIORECEIVER ================================================================================================= -->
        <Sound WwiseData="true" WwiseEvent="audioreceiver_push_button_on" ViewPoint="Inside"/>
        <Sound WwiseData="true" WwiseEvent="audioreceiver_push_button_off" ViewPoint="Inside"/>
        <Sound WwiseData="true" WwiseEvent="audioreceiver_knob_push_button_on" ViewPoint="Inside"/>
        <Sound WwiseData="true" WwiseEvent="audioreceiver_knob_push_button_off" ViewPoint="Inside"/>
        <Sound WwiseData="true" WwiseEvent="audioreceiver_knob" ViewPoint="Inside"/>

        <!-- AIRBUS ==========================================================================================  -->
        <Sound WwiseData="true" WwiseEvent="radio_push_button_on" ViewPoint="Inside"/>
        <Sound WwiseData="true" WwiseEvent="radio_push_button_off" ViewPoint="Inside"/>
        <Sound WwiseData="true" WwiseEvent="radio_switch_on" ViewPoint="Inside"/>
        <Sound WwiseData="true" WwiseEvent="radio_switch_off" ViewPoint="Inside"/>
        <Sound WwiseData="true" WwiseEvent="radio_lock_on" ViewPoint="Inside"/>
        <Sound WwiseData="true" WwiseEvent="radio_lock_off" ViewPoint="Inside"/>
        <Sound WwiseData="true" WwiseEvent="atc_push_button_on" ViewPoint="Inside"/>
        <Sound WwiseData="true" WwiseEvent="atc_push_button_off" ViewPoint="Inside"/>
        <Sound WwiseData="true" WwiseEvent="elac_push_button_on" ViewPoint="Inside"/>
        <Sound WwiseData="true" WwiseEvent="elac_push_button_off" ViewPoint="Inside"/>
        <Sound WwiseData="true" WwiseEvent="transfer_push_button_on" ViewPoint="Inside"/>
        <Sound WwiseData="true" WwiseEvent="transfer_push_button_off" ViewPoint="Inside"/>
        <Sound WwiseData="true" WwiseEvent="nav_aid_switch" ViewPoint="Inside"/>
        <Sound WwiseData="true" WwiseEvent="radar_sys_switch_on" ViewPoint="Inside"/>
        <Sound WwiseData="true" WwiseEvent="radar_sys_switch_off" ViewPoint="Inside"/>
        <Sound WwiseData="true" WwiseEvent="radar_mode_knob" ViewPoint="Inside"/>
        <Sound WwiseData="true" WwiseEvent="radio_small_knob" ViewPoint="Inside"/>
        <Sound WwiseData="true" WwiseEvent="radio_big_knob" ViewPoint="Inside"/>

        <!-- DEICE ==========================================================================================  -->
        <Sound WwiseData="true" WwiseEvent="deice_engine_switch_on" ViewPoint="Inside"/>
        <Sound WwiseData="true" WwiseEvent="deice_engine_switch_off" ViewPoint="Inside"/>
        <Sound WwiseData="true" WwiseEvent="deice_airframe_switch_on" ViewPoint="Inside"/>
        <Sound WwiseData="true" WwiseEvent="deice_airframe_switch_off" ViewPoint="Inside"/>
        <Sound WwiseData="true" WwiseEvent="deice_windshield_switch_on" ViewPoint="Inside"/>
        <Sound WwiseData="true" WwiseEvent="deice_windshield_switch_off" ViewPoint="Inside"/>

        <!-- Exterior ========================================================================================== -->
        <Sound WwiseData="true" WwiseEvent="wipers_forward" NodeName="WIPER_BASE_L"/>
        <Sound WwiseData="true" WwiseEvent="wipers_backward" NodeName="WIPER_BASE_L"/>

    </AnimationSounds>

</SoundInfo><|MERGE_RESOLUTION|>--- conflicted
+++ resolved
@@ -59,13 +59,6 @@
 
     <MiscellaneousSounds>
         <Sound WwiseEvent="AP_PREFLIGHT_CHECK_OVER" ViewPoint="Inside" WwiseData="true" />
-<<<<<<< HEAD
-
-
-
-
-=======
->>>>>>> f9ae643c
     </MiscellaneousSounds>
 
     <!-- SimvarSounds ========================================================================================== -->
