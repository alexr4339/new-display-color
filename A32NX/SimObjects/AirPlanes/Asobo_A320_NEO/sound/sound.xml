--- conflicted
+++ resolved
@@ -108,11 +108,8 @@
             <WwiseRTPC SimVar="ELECTRICAL MAIN BUS VOLTAGE" Units="VOLTS" Index="1" RTPCName="SIMVAR_ELECTRICAL_MAIN_BUS_VOLTAGE_A4_R4" />
         </Sound>
 
-<<<<<<< HEAD
-        <Sound WwiseEvent="AVventloop" WwiseData="true" ApplyCockpitReverb="true" ViewPoint="Inside" FadeOutType="2" FadeOutTime="4" SimVar="ELECTRICAL MAIN BUS VOLTAGE" Units="VOLTS" Index="1">
-=======
+
         <Sound WwiseEvent="AVventloop" WwiseData="true" ApplyCockpitReverb="true" FadeOutType="2" FadeOutTime="4" SimVar="ELECTRICAL MAIN BUS VOLTAGE" Units="VOLTS" Index="1">
->>>>>>> b921c36f
             <Range LowerBound="28" />
             <WwiseRTPC SimVar="ELECTRICAL MAIN BUS VOLTAGE" Units="VOLTS" Index="1" RTPCName="SIMVAR_ELECTRICAL_MAIN_BUS_VOLTAGE_A4_R4" />
         </Sound>
