--- conflicted
+++ resolved
@@ -180,12 +180,9 @@
         this._cruiseFlightLevel = undefined;
         this._activeCruiseFlightLevel = undefined;
         this._activeCruiseFlightLevelDefaulToFcu = false;
-<<<<<<< HEAD
+        this.fmsUpdateThrottler = new UpdateThrottler(250);
         this.currentOrigin = "";
         this.currentDestination = "";
-=======
-        this.fmsUpdateThrottler = new UpdateThrottler(250);
->>>>>>> bbc7ec00
     }
 
     Init() {
@@ -314,15 +311,8 @@
         this.A32NXCore.update();
 
         this.updateAutopilot();
-<<<<<<< HEAD
-
-        this.updateGPSMessage();
-
-        this.updateDisplayedConstraints();
 
         this.updateDepartArrive();
-=======
->>>>>>> bbc7ec00
     }
 
     /**
