/*
 * A32NX
 * Copyright (C) 2020-2021 FlyByWire Simulations and its contributors
 *
 * This program is free software: you can redistribute it and/or modify
 * it under the terms of the GNU General Public License as published by
 * the Free Software Foundation, either version 3 of the License, or
 * (at your option) any later version.
 *
 * This program is distributed in the hope that it will be useful,
 * but WITHOUT ANY WARRANTY; without even the implied warranty of
 * MERCHANTABILITY or FITNESS FOR A PARTICULAR PURPOSE.  See the
 * GNU General Public License for more details.
 *
 * You should have received a copy of the GNU General Public License
 * along with this program.  If not, see <http://www.gnu.org/licenses/>.
 */

class FMCMainDisplay extends BaseAirliners {
    constructor() {
        super(...arguments);
        this.currentFlightPlanWaypointIndex = -1;
        this.costIndex = 0;
        this.costIndexSet = false;
        this.maxCruiseFL = 390;
        this.routeIndex = 0;
        this.coRoute = "";
        this.tmpOrigin = "";
        this.transitionAltitude = NaN;
        this.perfTOTemp = NaN;
        this._overridenFlapApproachSpeed = NaN;
        this._overridenSlatApproachSpeed = NaN;
        this._routeFinalFuelWeight = 0;
        this._routeFinalFuelTime = 30;
        this._routeFinalFuelTimeDefault = 30;
        this._routeReservedWeight = 0;
        this._routeReservedPercent = 5;
        this.takeOffWeight = NaN;
        this.landingWeight = NaN;
        this.averageWind = 0;
        this.perfApprQNH = NaN;
        this.perfApprTemp = NaN;
        this.perfApprWindHeading = NaN;
        this.perfApprWindSpeed = NaN;
        this.perfApprTransAlt = NaN;
        this._v1Checked = true;
        this._vRChecked = true;
        this._v2Checked = true;
        this._toFlexChecked = true;
        this.toRunway = "";
        this.vApp = NaN;
        this.perfApprMDA = NaN;
        this.perfApprDH = NaN;
        this.perfApprFlaps3 = false;
        this._lockConnectIls = false;
        this._apNavIndex = 1;
        this._apLocalizerOn = false;
        this._canSwitchToNav = false;
        this._vhf1Frequency = 0;
        this._vhf2Frequency = 0;
        this._vor1Frequency = 0;
        this._vor1Course = 0;
        this._vor2Frequency = 0;
        this._vor2Course = 0;
        this._ilsFrequency = 0;
        this._ilsFrequencyPilotEntered = false;
        this._ilsCourse = 0;
        this._adf1Frequency = 0;
        this._adf2Frequency = 0;
        this._rcl1Frequency = 0;
        this._pre2Frequency = 0;
        this._atc1Frequency = 0;
        this._radioNavOn = false;
        this._debug = 0;
        this._checkFlightPlan = 0;
        this.thrustReductionAltitude = NaN;
        this.thrustReductionAltitudeGoaround = NaN;
        this.thrustReductionAltitudeIsPilotEntered = false;
        this.accelerationAltitude = NaN;
        this.accelerationAltitudeGoaround = NaN;
        this.accelerationAltitudeIsPilotEntered = false;
        this.engineOutAccelerationAltitude = NaN;
        this.engineOutAccelerationAltitudeGoaround = NaN;
        this.engineOutAccelerationAltitudeIsPilotEntered = false;

        this._windDirections = {
            TAILWIND : "TL",
            HEADWIND : "HD"
        };
        this._fuelPlanningPhases = {
            PLANNING : 1,
            IN_PROGRESS : 2,
            COMPLETED : 3
        };
        this._zeroFuelWeightZFWCGEntered = false;
        this._taxiEntered = false;
        this._windDir = this._windDirections.HEADWIND;
        this._DistanceToAlt = 0;
        this._routeAltFuelWeight = 0;
        this._routeAltFuelTime = 0;
        this._routeTripFuelWeight = 0;
        this._routeTripTime = 0;
        this._defaultTaxiFuelWeight = 0.2;
        this._rteRsvPercentOOR = false;
        this._rteReservedEntered = false;
        this._rteFinalCoeffecient = 0;
        this._rteFinalEntered = false;
        this._routeAltFuelEntered = false;
        this._minDestFob = 0;
        this._minDestFobEntered = false;
        this._defaultRouteFinalTime = 45;
        this._fuelPredDone = false;
        this._fuelPlanningPhase = this._fuelPlanningPhases.PLANNING;
        this._blockFuelEntered = false;
        /* CPDLC Fields */
        this.tropo = "";
        this._destDataChecked = false;
        this._towerHeadwind = 0;
        this._conversionWeight = parseFloat(NXDataStore.get("CONFIG_USING_METRIC_UNIT", "1"));
        this._EfobBelowMinClr = false;
        this.simbrief = {
            route: "",
            cruiseAltitude: "",
            originIcao: "",
            destinationIcao: "",
            blockFuel: "",
            payload: undefined,
            estZfw: "",
            sendStatus: "READY",
            costIndex: "",
            navlog: [],
            icao_airline: "",
            flight_number: "",
            alternateIcao: "",
            avgTropopause: "",
            ete: "",
            blockTime: "",
            outTime: "",
            onTime: "",
            inTime: "",
            offTime: "",
            taxiFuel: "",
            tripFuel: ""
        };
        this.aocWeight = {
            blockFuel: undefined,
            estZfw: undefined,
            taxiFuel: undefined,
            tripFuel: undefined,
            payload: undefined
        };
        this.aocTimes = {
            doors: 0,
            off: 0,
            out: 0,
            on: 0,
            in: 0,
        };
        this.winds = {
            climb: [],
            cruise: [],
            des: [],
            alternate: null
        };
        this.approachSpeeds = undefined; // based on selected config, not current config
        this._cruiseEntered = false;
        this._blockFuelEntered = false;
        this.currentFlightPhase = FmgcFlightPhases.PREFLIGHT;
        this.constraintAlt = 0;
        this.constraintAltCached = 0;
        this.fcuSelAlt = 0;
        this._forceNextAltitudeUpdate = false;
        this._lastUpdateAPTime = NaN;
        this.updateAutopilotCooldown = 0;
        this._lastHasReachFlex = false;
        this._apMasterStatus = false;
        this._apCooldown = 500;
        this._lastRequestedFLCModeWaypointIndex = -1;
        this.flightPhaseUpdateThrottler = new UpdateThrottler(800);
<<<<<<< HEAD
        this.currentOrigin = "";
        this.currentDestination = "";
=======
        this._cruiseFlightLevel = undefined;
        this._activeCruiseFlightLevel = undefined;
        this._activeCruiseFlightLevelDefaulToFcu = false;
>>>>>>> 1743d5b8
    }

    Init() {
        super.Init();

        this.A32NXCore = new A32NX_Core();
        this.A32NXCore.init(this._lastTime);

        this.dataManager = new FMCDataManager(this);

<<<<<<< HEAD
        this.offlineTACore = new A32NX_TransitionAltitude();
=======
        this.flightPhaseManager = new A32NX_FlightPhaseManager(this);
>>>>>>> 1743d5b8

        this.tempCurve = new Avionics.Curve();
        this.tempCurve.interpolationFunction = Avionics.CurveTool.NumberInterpolation;
        this.tempCurve.add(-10 * 3.28084, 21.50);
        this.tempCurve.add(0, 15.00);
        this.tempCurve.add(10 * 3.28084, 8.50);
        this.tempCurve.add(20 * 3.28084, 2.00);
        this.tempCurve.add(30 * 3.28084, -4.49);
        this.tempCurve.add(40 * 3.28084, -10.98);
        this.tempCurve.add(50 * 3.28084, -17.47);
        this.tempCurve.add(60 * 3.28084, -23.96);
        this.tempCurve.add(70 * 3.28084, -30.45);
        this.tempCurve.add(80 * 3.28084, -36.94);
        this.tempCurve.add(90 * 3.28084, -43.42);
        this.tempCurve.add(100 * 3.28084, -49.90);
        this.tempCurve.add(150 * 3.28084, -56.50);
        this.tempCurve.add(200 * 3.28084, -56.50);
        this.tempCurve.add(250 * 3.28084, -51.60);
        this.tempCurve.add(300 * 3.28084, -46.64);
        this.tempCurve.add(400 * 3.28084, -22.80);
        this.tempCurve.add(500 * 3.28084, -2.5);
        this.tempCurve.add(600 * 3.28084, -26.13);
        this.tempCurve.add(700 * 3.28084, -53.57);
        this.tempCurve.add(800 * 3.28084, -74.51);

        this.cruiseFlightLevel = SimVar.GetGameVarValue("AIRCRAFT CRUISE ALTITUDE", "feet");
        this.cruiseFlightLevel /= 100;

        SimVar.SetSimVarValue("L:FLIGHTPLAN_USE_DECEL_WAYPOINT", "number", 1);

        SimVar.SetSimVarValue("L:AIRLINER_DECISION_HEIGHT", "feet", -1);

        this.flightPlanManager.onCurrentGameFlightLoaded(() => {
            this.flightPlanManager.updateFlightPlan(() => {
                this.flightPlanManager.updateCurrentApproach(() => {
                    const frequency = this.flightPlanManager.getApproachNavFrequency();
                    if (isFinite(frequency)) {
                        const freq = Math.round(frequency * 100) / 100;
                        if (this.connectIlsFrequency(freq)) {
                            this._ilsFrequencyPilotEntered = false;
                            SimVar.SetSimVarValue("L:FLIGHTPLAN_APPROACH_ILS", "number", freq);
                            const approach = this.flightPlanManager.getApproach();
                            if (approach && approach.name && approach.name.indexOf("ILS") !== -1) {
                                const runway = this.flightPlanManager.getApproachRunway();
                                if (runway) {
                                    SimVar.SetSimVarValue("L:FLIGHTPLAN_APPROACH_COURSE", "number", runway.direction);
                                }
                            }
                        }
                    }
                });
                const callback = () => {
                    this.flightPlanManager.createNewFlightPlan();
                    SimVar.SetSimVarValue("L:AIRLINER_V1_SPEED", "Knots", NaN);
                    SimVar.SetSimVarValue("L:AIRLINER_V2_SPEED", "Knots", NaN);
                    SimVar.SetSimVarValue("L:AIRLINER_VR_SPEED", "Knots", NaN);
                    const cruiseAlt = Math.floor(this.flightPlanManager.cruisingAltitude / 100);
                    console.log("FlightPlan Cruise Override. Cruising at FL" + cruiseAlt + " instead of default FL" + this.cruiseFlightLevel);
                    if (cruiseAlt > 0) {
                        this.cruiseFlightLevel = cruiseAlt;
                    }
                };
                const arrivalIndex = this.flightPlanManager.getArrivalProcIndex();
                if (arrivalIndex >= 0) {
                    this.flightPlanManager.setArrivalProcIndex(arrivalIndex, callback);
                } else {
                    callback();
                }
            });
        });

        this.updateFuelVars();

        CDUPerformancePage.UpdateThrRedAccFromOrigin(this, true, true);
        CDUPerformancePage.UpdateEngOutAccFromOrigin(this);
        SimVar.SetSimVarValue("L:AIRLINER_THR_RED_ALT", "Number", this.thrustReductionAltitude);

        // Start the check routine for system health and status
        setInterval(() => {
            if (this.currentFlightPhase === FmgcFlightPhases.CRUISE && !this._destDataChecked) {
                const dest = this.flightPlanManager.getDestination();
                if (dest && dest.liveDistanceTo < 180) {
                    this._destDataChecked = true;
                    this.checkDestData();
                }
            }
        }, 15000);
    }

    onUpdate(_deltaTime) {
        super.onUpdate(_deltaTime);

        if (this._debug++ > 180) {
            this._debug = 0;
        }
        const flightPhaseManagerDelta = this.flightPhaseUpdateThrottler.canUpdate(_deltaTime);
        if (flightPhaseManagerDelta !== -1) {
            this.flightPhaseManager.checkFlightPhase(flightPhaseManagerDelta);
        }
        this._checkFlightPlan--;
        if (this._checkFlightPlan <= 0) {
            this._checkFlightPlan = 120;
            this.flightPlanManager.updateFlightPlan();
            this.flightPlanManager.updateCurrentApproach();
        }
        if (this.currentFlightPhase === FmgcFlightPhases.APPROACH) {
            // Is this LVar used by anything? It doesn't look like it...
            //TODO: figure out usage
            // looks similar to usage in updateAutopilot
            SimVar.SetSimVarValue("L:AIRLINER_MANAGED_APPROACH_SPEED", "number", this.getAppManagedSpeed());
        }
        this.updateRadioNavState();

        this.A32NXCore.update();

        this.updateAutopilot();

        this.updateGPSMessage();

        this.updateDisplayedConstraints();

        this.updateDepartArrive();
    }

    /**
     * This method is called by the FlightPhaseManager after a flight phase change
     * This method initializes AP States, initiates CDUPerformancePage changes and other set other required states
     * @param _lastFlightPhase {FmgcFlightPhases} Previous FmgcFlightPhase
     * @param _curFlightPhase {FmgcFlightPhases} New FmgcFlightPhase
     */
    onFlightPhaseChanged(_lastFlightPhase, _curFlightPhase) {
        this.updateConstraints();

        SimVar.SetSimVarValue("L:A32NX_CABIN_READY", "Bool", 0);

        switch (_curFlightPhase) {
            case FmgcFlightPhases.TAKEOFF: {
                this._destDataChecked = false;

                if (this.page.Current === this.page.PerformancePageTakeoff) {
                    CDUPerformancePage.ShowTAKEOFFPage(this);
                } else if (this.page.Current === this.page.ProgressPage) {
                    CDUProgressPage.ShowPage(this);
                }

                break;
            }

            case FmgcFlightPhases.CLIMB: {
                //TODO: when react PFD move vspeed reset to done flight phase (currently needed to keep the PFD working)
                SimVar.SetSimVarValue("L:AIRLINER_V1_SPEED", "Knots", -1);
                SimVar.SetSimVarValue("L:AIRLINER_VR_SPEED", "Knots", -1);
                SimVar.SetSimVarValue("L:AIRLINER_V2_SPEED", "Knots", -1);

                this._destDataChecked = false;

                if (this.canShowNextPerfPage(_lastFlightPhase)) {
                    CDUPerformancePage.ShowCLBPage(this);
                } else if (this.page.Current === this.page.ProgressPage) {
                    CDUProgressPage.ShowPage(this);
                }

                let preSelectedClbSpeed = this.preSelectedClbSpeed;

                if (SimVar.GetSimVarValue("L:A32NX_GOAROUND_PASSED", "bool") === 1) {
                    preSelectedClbSpeed = this.computedVgd;
                }

                if (isFinite(preSelectedClbSpeed)) {
                    this.setAPSelectedSpeed(preSelectedClbSpeed, Aircraft.A320_NEO);
                    SimVar.SetSimVarValue("K:SPEED_SLOT_INDEX_SET", "number", 1);
                }

                SimVar.SetSimVarValue("L:A32NX_AUTOBRAKES_BRAKING", "Bool", 0);

                break;
            }

            case FmgcFlightPhases.CRUISE: {
                if (this.canShowNextPerfPage(_lastFlightPhase)) {
                    CDUPerformancePage.ShowCRZPage(this);
                } else if (this.page.Current === this.page.ProgressPage) {
                    CDUProgressPage.ShowPage(this);
                }

                SimVar.SetSimVarValue("L:A32NX_GOAROUND_PASSED", "bool", 0);
                Coherent.call("GENERAL_ENG_THROTTLE_MANAGED_MODE_SET", ThrottleMode.AUTO);

                if (isFinite(this.preSelectedCrzSpeed)) {
                    this.setAPSelectedSpeed(this.preSelectedCrzSpeed, Aircraft.A320_NEO);
                    SimVar.SetSimVarValue("K:SPEED_SLOT_INDEX_SET", "number", 1);
                }

                break;
            }

            case FmgcFlightPhases.DESCENT: {
                if (this.canShowNextPerfPage(_lastFlightPhase)) {
                    CDUPerformancePage.ShowDESPage(this);
                } else if (this.page.Current === this.page.ProgressPage) {
                    CDUProgressPage.ShowPage(this);
                }

                this.checkDestData();

                Coherent.call("GENERAL_ENG_THROTTLE_MANAGED_MODE_SET", ThrottleMode.AUTO);

                if (isFinite(this.preSelectedDesSpeed)) {
                    this.setAPSelectedSpeed(this.preSelectedDesSpeed, Aircraft.A320_NEO);
                    SimVar.SetSimVarValue("K:SPEED_SLOT_INDEX_SET", "number", 1);
                }

                break;
            }

            case FmgcFlightPhases.APPROACH: {
                if (this.canShowNextPerfPage(_lastFlightPhase)) {
                    CDUPerformancePage.ShowAPPRPage(this);
                } else if (this.page.Current === this.page.ProgressPage) {
                    CDUProgressPage.ShowPage(this);
                }

                this.connectIls();
                this.flightPlanManager.activateApproach();

                Coherent.call("GENERAL_ENG_THROTTLE_MANAGED_MODE_SET", ThrottleMode.AUTO);
                SimVar.SetSimVarValue("L:A32NX_GOAROUND_PASSED", "bool", 0);

                this.checkDestData();

                break;
            }

            case FmgcFlightPhases.GOAROUND: {
                SimVar.SetSimVarValue("L:A32NX_GOAROUND_GATRK_MODE", "bool", 0);
                SimVar.SetSimVarValue("L:A32NX_GOAROUND_HDG_MODE", "bool", 0);
                SimVar.SetSimVarValue("L:A32NX_GOAROUND_NAV_MODE", "bool", 0);
                SimVar.SetSimVarValue("L:A32NX_GOAROUND_INIT_SPEED", "number", Simplane.getIndicatedSpeed());
                SimVar.SetSimVarValue("L:A32NX_GOAROUND_INIT_APP_SPEED", "number", this.getVApp());
                //delete override logic when we have valid nav data -aka goaround path- after goaround!
                SimVar.SetSimVarValue("L:A32NX_GOAROUND_NAV_OVERRIDE", "bool", 0);

                if (SimVar.GetSimVarValue("AUTOPILOT MASTER", "Bool") === 1) {
                    SimVar.SetSimVarValue("K:AP_LOC_HOLD_ON", "number", 1); // Turns AP localizer hold !!ON/ARMED!! and glide-slope hold mode !!OFF!!
                    SimVar.SetSimVarValue("K:AP_LOC_HOLD_OFF", "number", 1); // Turns !!OFF!! localizer hold mode
                    SimVar.SetSimVarValue("K:AUTOPILOT_OFF", "number", 1);
                    SimVar.SetSimVarValue("K:AUTOPILOT_ON", "number", 1);
                    SimVar.SetSimVarValue("L:A32NX_AUTOPILOT_APPR_MODE", "bool", 0);
                    SimVar.SetSimVarValue("L:A32NX_AUTOPILOT_LOC_MODE", "bool", 0);
                } else if (SimVar.GetSimVarValue("AUTOPILOT MASTER", "Bool") === 0 && SimVar.GetSimVarValue("AUTOPILOT APPROACH HOLD", "boolean") === 1) {
                    SimVar.SetSimVarValue("AP_APR_HOLD_OFF", "number", 1);
                    SimVar.SetSimVarValue("L:A32NX_AUTOPILOT_APPR_MODE", "bool", 0);
                    SimVar.SetSimVarValue("L:A32NX_AUTOPILOT_LOC_MODE", "bool", 0);
                }

                const currentHeading = Simplane.getHeadingMagnetic();
                Coherent.call("HEADING_BUG_SET", 1, currentHeading);

                if (this.canShowNextPerfPage(_lastFlightPhase)) {
                    CDUPerformancePage.ShowGOAROUNDPage(this);
                } else if (this.page.Current === this.page.ProgressPage) {
                    CDUProgressPage.ShowPage(this);
                }

                break;
            }
        }
    }

    updateRadioNavState() {
        if (this.isPrimary) {
            const radioNavOn = this.isRadioNavActive();
            if (radioNavOn !== this._radioNavOn) {
                this._radioNavOn = radioNavOn;
                if (!radioNavOn) {
                    this.initRadioNav(false);
                }
                if (this.refreshPageCallback) {
                    this.refreshPageCallback();
                }
            }
            let apNavIndex = 1;
            let gpsDriven = true;
            const apprHold = SimVar.GetSimVarValue("AUTOPILOT APPROACH HOLD", "Bool");
            if (apprHold) {
                if (this.canSwitchToNav()) {
                    let navid = 0;
                    const ils = this.radioNav.getBestILSBeacon();
                    if (ils.id > 0) {
                        navid = ils.id;
                    } else {
                        const vor = this.radioNav.getBestVORBeacon();
                        if (vor.id > 0) {
                            navid = vor.id;
                        }
                    }
                    if (navid > 0) {
                        apNavIndex = navid;
                        const hasFlightplan = Simplane.getAutopilotGPSActive();
                        const apprCaptured = Simplane.getAutoPilotAPPRCaptured();
                        if (apprCaptured || !hasFlightplan) {
                            gpsDriven = false;
                        }
                    }
                }
            }
            if (apNavIndex !== this._apNavIndex) {
                SimVar.SetSimVarValue("K:AP_NAV_SELECT_SET", "number", apNavIndex);
                this._apNavIndex = apNavIndex;
            }
            const curState = SimVar.GetSimVarValue("GPS DRIVES NAV1", "Bool");
            if (!!curState !== gpsDriven) {
                SimVar.SetSimVarValue("K:TOGGLE_GPS_DRIVES_NAV1", "Bool", 0);
            }
        }
    }

    updateAutopilot() {
        const now = performance.now();
        const dt = now - this._lastUpdateAPTime;
        let apLogicOn = (this._apMasterStatus || Simplane.getAutoPilotFlightDirectorActive(1));
        this._lastUpdateAPTime = now;
        if (isFinite(dt)) {
            this.updateAutopilotCooldown -= dt;
        }
        if (SimVar.GetSimVarValue("L:AIRLINER_FMC_FORCE_NEXT_UPDATE", "number") === 1) {
            SimVar.SetSimVarValue("L:AIRLINER_FMC_FORCE_NEXT_UPDATE", "number", 0);
            this.updateAutopilotCooldown = -1;
        }
        if (apLogicOn && this.currentFlightPhase >= FmgcFlightPhases.TAKEOFF) {
            if (this.isHeadingManaged()) {
                const heading = SimVar.GetSimVarValue("GPS COURSE TO STEER", "degree", "FMC");
                if (isFinite(heading)) {
                    Coherent.call("HEADING_BUG_SET", 2, heading);
                }
            }
        }
        if (this.updateAutopilotCooldown < 0) {
            this.updatePerfSpeeds();
            const currentApMasterStatus = SimVar.GetSimVarValue("AUTOPILOT MASTER", "boolean");
            if (currentApMasterStatus !== this._apMasterStatus) {
                this._apMasterStatus = currentApMasterStatus;
                apLogicOn = (this._apMasterStatus || Simplane.getAutoPilotFlightDirectorActive(1));
                this._forceNextAltitudeUpdate = true;
                console.log("Enforce AP in Altitude Lock mode. Cause : AP Master Status has changed.");
                SimVar.SetSimVarValue("L:A320_NEO_FCU_FORCE_IDLE_VS", "Number", 1);
                if (this._apMasterStatus) {
                    if (this.flightPlanManager.getWaypointsCount() === 0) {
                        this._onModeSelectedAltitude();
                        this._onModeSelectedHeading();
                        this._onModeSelectedSpeed();
                    }
                }
            }
            if (apLogicOn) {
                if (!Simplane.getAutoPilotFLCActive() && !SimVar.GetSimVarValue("AUTOPILOT AIRSPEED HOLD", "Boolean")) {
                    SimVar.SetSimVarValue("K:AP_PANEL_SPEED_HOLD", "Number", 1);
                }
                if (!SimVar.GetSimVarValue("AUTOPILOT HEADING LOCK", "Boolean")) {
                    if (!SimVar.GetSimVarValue("AUTOPILOT APPROACH HOLD", "Boolean")) {
                        SimVar.SetSimVarValue("K:AP_PANEL_HEADING_HOLD", "Number", 1);
                    }
                }
            }
            const currentHasReachedFlex = Simplane.getEngineThrottleMode(0) >= ThrottleMode.FLEX_MCT && Simplane.getEngineThrottleMode(1) >= ThrottleMode.FLEX_MCT;
            if (currentHasReachedFlex !== this._lastHasReachFlex) {
                this._lastHasReachFlex = currentHasReachedFlex;
                console.log("Current Has Reached Flex = " + currentHasReachedFlex);
                if (currentHasReachedFlex) {
                    if (!SimVar.GetSimVarValue("AUTOPILOT THROTTLE ARM", "boolean")) {
                        SimVar.SetSimVarValue("K:AUTO_THROTTLE_ARM", "number", 1);
                    }
                }
            }
            const currentAltitude = Simplane.getAltitude();
            const groundSpeed = Simplane.getGroundSpeed();
            const apTargetAltitude = Simplane.getAutoPilotAltitudeLockValue("feet");
            let showTopOfClimb = false;
            let topOfClimbLlaHeading;
            const planeCoordinates = new LatLong(SimVar.GetSimVarValue("PLANE LATITUDE", "degree latitude"), SimVar.GetSimVarValue("PLANE LONGITUDE", "degree longitude"));
            if (apTargetAltitude > currentAltitude + 40) {
                const vSpeed = Simplane.getVerticalSpeed();
                const climbDuration = (apTargetAltitude - currentAltitude) / vSpeed / 60;
                const climbDistance = climbDuration * groundSpeed;
                if (climbDistance > 1) {
                    topOfClimbLlaHeading = this.flightPlanManager.getCoordinatesHeadingAtDistanceAlongFlightPlan(climbDistance);
                    if (topOfClimbLlaHeading) {
                        showTopOfClimb = true;
                    }
                }
            }
            if (showTopOfClimb) {
                SimVar.SetSimVarValue("L:AIRLINER_FMS_SHOW_TOP_CLIMB", "number", 1);
                SimVar.SetSimVarValue("L:AIRLINER_FMS_LAT_TOP_CLIMB", "number", topOfClimbLlaHeading.lla.lat);
                SimVar.SetSimVarValue("L:AIRLINER_FMS_LONG_TOP_CLIMB", "number", topOfClimbLlaHeading.lla.long);
                SimVar.SetSimVarValue("L:AIRLINER_FMS_HEADING_TOP_CLIMB", "number", topOfClimbLlaHeading.heading);
            } else {
                SimVar.SetSimVarValue("L:AIRLINER_FMS_SHOW_TOP_CLIMB", "number", 0);
            }
            SimVar.SetSimVarValue("SIMVAR_AUTOPILOT_AIRSPEED_MIN_CALCULATED", "knots", Simplane.getStallProtectionMinSpeed());
            SimVar.SetSimVarValue("SIMVAR_AUTOPILOT_AIRSPEED_MAX_CALCULATED", "knots", Simplane.getMaxSpeed(Aircraft.A320_NEO));
            if (this.isAltitudeManaged()) {
                const prevWaypoint = this.flightPlanManager.getPreviousActiveWaypoint();
                const nextWaypoint = this.flightPlanManager.getActiveWaypoint();
                if (prevWaypoint && nextWaypoint) {
                    let targetAltitude = nextWaypoint.legAltitude1;
                    if (nextWaypoint.legAltitudeDescription === 4) {
                        targetAltitude = Math.max(nextWaypoint.legAltitude1, nextWaypoint.legAltitude2);
                    }
                    let showTopOfDescent = false;
                    let topOfDescentLat;
                    let topOfDescentLong;
                    let topOfDescentHeading;
                    if (currentAltitude > targetAltitude + 40) {
                        let vSpeed = Math.abs(Math.min(0, Simplane.getVerticalSpeed()));
                        if (vSpeed < 200) {
                            vSpeed = 2000;
                        }
                        const descentDuration = Math.abs(targetAltitude - currentAltitude) / vSpeed / 60;
                        const descentDistance = descentDuration * groundSpeed;
                        const distanceToTarget = Avionics.Utils.computeGreatCircleDistance(prevWaypoint.infos.coordinates, nextWaypoint.infos.coordinates);
                        showTopOfDescent = true;
                        const f = 1 - descentDistance / distanceToTarget;
                        topOfDescentLat = Avionics.Utils.lerpAngle(prevWaypoint.infos.lat, nextWaypoint.infos.lat, f);
                        topOfDescentLong = Avionics.Utils.lerpAngle(prevWaypoint.infos.long, nextWaypoint.infos.long, f);
                        topOfDescentHeading = nextWaypoint.bearingInFP;
                    }
                    if (showTopOfDescent) {
                        SimVar.SetSimVarValue("L:AIRLINER_FMS_SHOW_TOP_DSCNT", "number", 1);
                        SimVar.SetSimVarValue("L:AIRLINER_FMS_LAT_TOP_DSCNT", "number", topOfDescentLat);
                        SimVar.SetSimVarValue("L:AIRLINER_FMS_LONG_TOP_DSCNT", "number", topOfDescentLong);
                        SimVar.SetSimVarValue("L:AIRLINER_FMS_HEADING_TOP_DSCNT", "number", topOfDescentHeading);
                    } else {
                        SimVar.SetSimVarValue("L:AIRLINER_FMS_SHOW_TOP_DSCNT", "number", 0);
                    }
                    const activeWpIdx = this.flightPlanManager.getActiveWaypointIndex();
                    if (activeWpIdx !== this.activeWpIdx) {
                        this.activeWpIdx = activeWpIdx;
                        this.updateConstraints();
                    }
                    if (this.constraintAlt) {
                        SimVar.SetSimVarValue("L:A32NX_AP_CSTN_ALT", "feet", this.constraintAlt);
                        Coherent.call("AP_ALT_VAR_SET_ENGLISH", 2, this.constraintAlt, this._forceNextAltitudeUpdate);
                        this._forceNextAltitudeUpdate = false;
                        SimVar.SetSimVarValue("L:AP_CURRENT_TARGET_ALTITUDE_IS_CONSTRAINT", "number", 1);
                    } else {
                        const altitude = Simplane.getAutoPilotSelectedAltitudeLockValue("feet");
                        if (isFinite(altitude)) {
                            Coherent.call("AP_ALT_VAR_SET_ENGLISH", 2, altitude, this._forceNextAltitudeUpdate);
                            this._forceNextAltitudeUpdate = false;
                            SimVar.SetSimVarValue("L:AP_CURRENT_TARGET_ALTITUDE_IS_CONSTRAINT", "number", 0);
                        }
                    }
                } else {
                    const altitude = Simplane.getAutoPilotSelectedAltitudeLockValue("feet");
                    if (isFinite(altitude)) {
                        Coherent.call("AP_ALT_VAR_SET_ENGLISH", 2, altitude, this._forceNextAltitudeUpdate);
                        this._forceNextAltitudeUpdate = false;
                        SimVar.SetSimVarValue("L:AP_CURRENT_TARGET_ALTITUDE_IS_CONSTRAINT", "number", 0);
                    }
                }
            }
            if (!this.flightPlanManager.isActiveApproach()) {
                const activeWaypoint = this.flightPlanManager.getActiveWaypoint();
                const nextActiveWaypoint = this.flightPlanManager.getNextActiveWaypoint();
                if (activeWaypoint && nextActiveWaypoint) {
                    let pathAngle = nextActiveWaypoint.bearingInFP - activeWaypoint.bearingInFP;
                    while (pathAngle < 180) {
                        pathAngle += 360;
                    }
                    while (pathAngle > 180) {
                        pathAngle -= 360;
                    }
                    const absPathAngle = 180 - Math.abs(pathAngle);
                    const airspeed = Simplane.getIndicatedSpeed();
                    if (airspeed < 400) {
                        const turnRadius = airspeed * 360 / (1091 * 0.36 / airspeed) / 3600 / 2 / Math.PI;
                        const activateDistance = Math.pow(90 / absPathAngle, 1.6) * turnRadius * 1.2;
                        const distanceToActive = Avionics.Utils.computeGreatCircleDistance(planeCoordinates, activeWaypoint.infos.coordinates);
                        if (distanceToActive < activateDistance) {
                            this.flightPlanManager.setActiveWaypointIndex(this.flightPlanManager.getActiveWaypointIndex() + 1);
                        }
                    }
                }
            }
            if (this.flightPlanManager.isLoadedApproach() && !this.flightPlanManager.isActiveApproach() && (this.flightPlanManager.getActiveWaypointIndex() === -1 || (this.flightPlanManager.getActiveWaypointIndex() > this.flightPlanManager.getLastIndexBeforeApproach()))) {
                if (SimVar.GetSimVarValue("L:FMC_FLIGHT_PLAN_IS_TEMPORARY", "number") !== 1) {
                    this.flightPlanManager.tryAutoActivateApproach();
                }
            }
            if (Simplane.getAutoPilotAltitudeManaged() && SimVar.GetSimVarValue("L:A320_NEO_FCU_STATE", "number") !== 1) {
                const currentWaypointIndex = this.flightPlanManager.getActiveWaypointIndex();
                if (currentWaypointIndex !== this._lastRequestedFLCModeWaypointIndex) {
                    this._lastRequestedFLCModeWaypointIndex = currentWaypointIndex;
                    setTimeout(() => {
                        if (Simplane.getAutoPilotAltitudeManaged()) {
                            this._onModeManagedAltitude();
                        }
                    }, 1000);
                }
            }
            if (this.currentFlightPhase === FmgcFlightPhases.TAKEOFF) {
                const n1 = this.getThrustTakeOffLimit() / 100;
                SimVar.SetSimVarValue("AUTOPILOT THROTTLE MAX THRUST", "number", n1);
                if (this.isAirspeedManaged()) {
                    // getCleanTakeOffSpeed is a final fallback and not truth to reality
                    const speed = isFinite(this.v2Speed) ? this.v2Speed + 10 : this.computedVgd;
                    this.setAPManagedSpeed(speed, Aircraft.A320_NEO);
                }

            } else if (this.currentFlightPhase === FmgcFlightPhases.CLIMB) {
                let speed;
                if (SimVar.GetSimVarValue("L:A32NX_GOAROUND_PASSED", "bool") === 1) {
                    speed = this.computedVgd;
                    //delete override logic when we have valid nav data -aka goaround path- after goaround!
                    if (SimVar.GetSimVarValue("L:A32NX_GOAROUND_NAV_OVERRIDE", "bool") === 0) {
                        console.log("only once per goaround override to HDG selected");
                        SimVar.SetSimVarValue("L:A32NX_GOAROUND_NAV_OVERRIDE", "bool", 1);
                        this._onModeSelectedHeading();
                    }
                } else {
                    speed = this.getClbManagedSpeed();
                }
                if (this.isAirspeedManaged()) {
                    this.setAPManagedSpeed(speed, Aircraft.A320_NEO);
                }
            } else if (this.currentFlightPhase === FmgcFlightPhases.CRUISE) {
                if (this.isAirspeedManaged()) {
                    const speed = this.getCrzManagedSpeed();
                    this.setAPManagedSpeed(speed, Aircraft.A320_NEO);
                }
            } else if (this.currentFlightPhase === FmgcFlightPhases.DESCENT) {
                if (this.isAirspeedManaged()) {
                    const speed = this.getDesManagedSpeed();
                    this.setAPManagedSpeed(speed, Aircraft.A320_NEO);
                }
            } else if (this.currentFlightPhase === FmgcFlightPhases.APPROACH) {
                if (this.isAirspeedManaged()) {
                    const ctn = this.getSpeedConstraint(false);
                    let speed = this.getAppManagedSpeed();
                    let vls = this.getVApp();
                    if (isFinite(this.perfApprWindSpeed) && isFinite(this.perfApprWindHeading)) {
                        vls = NXSpeedsUtils.getVtargetGSMini(vls, NXSpeedsUtils.getHeadWindDiff(this._towerHeadwind));
                    }
                    if (ctn !== Infinity) {
                        vls = Math.max(vls, ctn);
                        speed = Math.max(speed, ctn);
                    }
                    SimVar.SetSimVarValue("L:A32NX_AP_APPVLS", "knots", vls);
                    this.setAPManagedSpeed(Math.max(speed, vls), Aircraft.A320_NEO);
                }

                if (Simplane.getAltitudeAboveGround() < 1.5) {
                    if (this.landingAutoBrakeTimer == null) {
                        this.landingAutoBrakeTimer = SimVar.GetSimVarValue("L:XMLVAR_Autobrakes_Level", "Enum") === 1 ? 4 : 2;
                    }
                    this.landingAutoBrakeTimer -= dt / 1000;
                    if (this.landingAutoBrakeTimer <= 0) {
                        this.landingAutoBrakeTimer = null;
                        SimVar.SetSimVarValue("L:A32NX_AUTOBRAKES_BRAKING", "Bool", 1);
                    }
                } else {
                    //Reset timer to 30 when airborne in case of go around
                    this.landingAutoBrakeTimer = SimVar.GetSimVarValue("L:XMLVAR_Autobrakes_Level", "Enum") === 1 ? 4 : 2;
                }
            }
            if (this.currentFlightPhase === FmgcFlightPhases.GOAROUND) {
                if (this.isAirspeedManaged()) {
                    if (Simplane.getAltitude() > this.accelerationAltitudeGoaround) {
                        this.setAPManagedSpeed(this.computedVgd, Aircraft.A320_NEO);
                    } else {
                        const speed = Math.min(
                            this.computedVls + (this.isAllEngineOn() ? 25 : 15),
                            Math.max(
                                SimVar.GetSimVarValue("L:A32NX_GOAROUND_INIT_SPEED", "number"),
                                SimVar.GetSimVarValue("L:A32NX_GOAROUND_INIT_APP_SPEED", "number")
                            )
                        );

                        SimVar.SetSimVarValue("L:A32NX_TOGA_SPEED", "number", speed);

                        this.setAPManagedSpeed(speed, Aircraft.A320_NEO);
                    }
                }

                if (apLogicOn) {
                    //depending if on HDR/TRK or NAV mode, select appropriate Alt Mode (WIP)
                    //this._onModeManagedAltitude();
                    this._onModeSelectedAltitude();
                }
            }
            this.updateAutopilotCooldown = this._apCooldown;
        }
        if (this.currentFlightPhase === FmgcFlightPhases.APPROACH) {
            if (Simplane.getAltitudeAboveGround() < 1.5) {
                if (this.landingAutoBrakeTimer == null) {
                    this.landingAutoBrakeTimer = SimVar.GetSimVarValue("L:XMLVAR_Autobrakes_Level", "Enum") === 1 ? 4 : 2;
                }
                this.landingAutoBrakeTimer -= dt / 1000;
                if (this.landingAutoBrakeTimer <= 0) {
                    this.landingAutoBrakeTimer = null;
                    SimVar.SetSimVarValue("L:A32NX_AUTOBRAKES_BRAKING", "Bool", 1);
                }
            } else {
                //Reset timer to 30 when airborne in case of go around
                this.landingAutoBrakeTimer = SimVar.GetSimVarValue("L:XMLVAR_Autobrakes_Level", "Enum") === 1 ? 4 : 2;
            }
        }
    }

    /**
     * Updates performance speeds such as GD, F, S, Vls and approach speeds
     */
    updatePerfSpeeds() {
        this.computedVgd = SimVar.GetSimVarValue("L:A32NX_SPEEDS_GD", "number");
        this.computedVfs = SimVar.GetSimVarValue("L:A32NX_SPEEDS_F", "number");
        this.computedVss = SimVar.GetSimVarValue("L:A32NX_SPEEDS_S", "number");
        this.computedVls = SimVar.GetSimVarValue("L:A32NX_SPEEDS_VLS", "number");

        let weight = this.tryEstimateLandingWeight();
        // Actual weight is used during approach phase (FCOM bulletin 46/2), and we also assume during go-around
        // We also fall back to current weight when landing weight is unavailable
        if (this.currentFlightPhase >= FmgcFlightPhases.APPROACH || !isFinite(weight)) {
            weight = SimVar.GetSimVarValue("TOTAL WEIGHT", "kg") / 1000;
        }
        // if pilot has set approach wind in MCDU we use it, otherwise fall back to current measured wind
        if (isFinite(this.perfApprWindSpeed) && isFinite(this.perfApprWindHeading)) {
            this.approachSpeeds = new NXSpeedsApp(weight, this.perfApprFlaps3, this._towerHeadwind);
        } else {
            this.approachSpeeds = new NXSpeedsApp(weight, this.perfApprFlaps3);
        }
        this.approachSpeeds.valid = this.currentFlightPhase >= FmgcFlightPhases.APPROACH || isFinite(weight);
    }

    updateGPSMessage() {
        if (!SimVar.GetSimVarValue("L:GPSPrimaryAcknowledged", "Bool")) {
            if (SimVar.GetSimVarValue("L:GPSPrimary", "Bool")) {
                SimVar.SetSimVarValue("L:A32NX_GPS_PRIMARY_LOST_MSG", "Bool", 0);
                if (!SimVar.GetSimVarValue("L:GPSPrimaryMessageDisplayed", "Bool")) {
                    SimVar.SetSimVarValue("L:GPSPrimaryMessageDisplayed", "Bool", 1);
                    this.tryRemoveMessage(NXSystemMessages.gpsPrimaryLost.text);
                    this.addNewMessage(NXSystemMessages.gpsPrimary, () => {
                        SimVar.SetSimVarValue("L:GPSPrimaryAcknowledged", "Bool", 1);
                    });
                }
            } else {
                SimVar.SetSimVarValue("L:GPSPrimaryMessageDisplayed", "Bool", 0);
                if (!SimVar.GetSimVarValue("L:A32NX_GPS_PRIMARY_LOST_MSG", "Bool")) {
                    SimVar.SetSimVarValue("L:A32NX_GPS_PRIMARY_LOST_MSG", "Bool", 1);
                    this.tryRemoveMessage(NXSystemMessages.gpsPrimary.text);
                    this.addNewMessage(NXSystemMessages.gpsPrimaryLost, () => {
                        SimVar.SetSimVarValue("L:A32NX_GPS_PRIMARY_LOST_MSG", "Bool", 1);
                    });
                }
            }
        }
    }

    updateDisplayedConstraints(force = false) {
        const fcuSelAlt = Simplane.getAutoPilotDisplayedAltitudeLockValue("feet");
        if (!force && fcuSelAlt === this.fcuSelAlt) {
            return;
        }
        this.fcuSelAlt = fcuSelAlt;
        this.constraintAlt = A32NX_ConstraintManager.getDisplayedConstraintAltitude(
            this.currentFlightPhase,
            this.fcuSelAlt,
            this.constraintAltCached
        );
    }

    updateConstraints() {
        this.constraintAltCached = A32NX_ConstraintManager.getConstraintAltitude(
            this.currentFlightPhase,
            this.flightPlanManager,
            this.constraintAltCached,
            this._cruiseFlightLevel * 100
        );
        this.updateDisplayedConstraints(true);
    }

    getSpeedConstraint() {
        if (this.flightPlanManager.getIsDirectTo()) {
            return Infinity;
        }
        const wpt = this.flightPlanManager.getActiveWaypoint();
        if (typeof wpt === 'undefined' || !isFinite(wpt.speedConstraint) || wpt.speedConstraint < 100) {
            return Infinity;
        }
        return wpt.speedConstraint;
    }

    getThrustTakeOffLimit() {
        if (this.perfTOTemp <= 10) {
            return 92.8;
        }
        if (this.perfTOTemp <= 40) {
            return 92.8;
        }
        if (this.perfTOTemp <= 45) {
            return 92.2;
        }
        if (this.perfTOTemp <= 50) {
            return 90.5;
        }
        if (this.perfTOTemp <= 55) {
            return 88.8;
        }
        return 88.4;
    }

    getClbManagedSpeed() {
        let maxSpeed = Infinity;
        if (isFinite(this.v2Speed)) {
            const altitude = Simplane.getAltitude();
            if (altitude < this.thrustReductionAltitude) {
                maxSpeed = this.v2Speed + 50;
            } else {
                maxSpeed = this.getSpeedConstraint();
            }
        }
        const dCI = (this.costIndex / 999) ** 2;
        let speed = 290 * (1 - dCI) + 330 * dCI;
        if (SimVar.GetSimVarValue("PLANE ALTITUDE", "feet") < 10000) {
            speed = Math.min(speed, 250);
        }
        return Math.min(maxSpeed, speed);
    }

    getCrzManagedSpeed() {
        const dCI = (this.costIndex / 999) ** 2;
        let speed = 290 * (1 - dCI) + 310 * dCI;
        if (SimVar.GetSimVarValue("PLANE ALTITUDE", "feet") < 10000) {
            speed = Math.min(speed, 250);
        }
        return speed;
    }

    getDesManagedSpeed() {
        const dCI = this.costIndex / 999;
        const flapsHandleIndex = Simplane.getFlapsHandleIndex();
        if (flapsHandleIndex !== 0) {
            return flapsHandleIndex === 1 ? this.computedVss : this.computedVfs;
        }
        let speed = 288 * (1 - dCI) + 300 * dCI;
        if (SimVar.GetSimVarValue("PLANE ALTITUDE", "feet") < 10000) {
            speed = Math.min(speed, 250);
        }
        return Math.min(speed, this.getSpeedConstraint());
    }

    getAppManagedSpeed() {
        switch (Simplane.getFlapsHandleIndex()) {
            case 0: return this.computedVgd;
            case 1: return this.computedVss;
            case 3: return this.perfApprFlaps3 ? this.getVApp() : this.computedVfs;
            case 4: return this.getVApp();
            default: return this.computedVfs;
        }
    }

    setAPSelectedSpeed(_speed, _aircraft) {
        if (isFinite(_speed)) {
            if (Simplane.getAutoPilotMachModeActive()) {
                const mach = SimVar.GetGameVarValue("FROM KIAS TO MACH", "number", _speed);
                Coherent.call("AP_MACH_VAR_SET", 1, mach);
                SimVar.SetSimVarValue("K:AP_MANAGED_SPEED_IN_MACH_ON", "number", 1);
                return;
            }
            Coherent.call("AP_SPD_VAR_SET", 1, _speed);
            SimVar.SetSimVarValue("K:AP_MANAGED_SPEED_IN_MACH_OFF", "number", 1);
        }
    }

    setAPManagedSpeed(_speed, _aircraft) {
        if (isFinite(_speed)) {
            if (Simplane.getAutoPilotMachModeActive()) {
                let mach = SimVar.GetGameVarValue("FROM KIAS TO MACH", "number", _speed);
                const cruiseMach = SimVar.GetGameVarValue("AIRCRAFT CRUISE MACH", "mach");
                mach = Math.min(mach, cruiseMach);
                Coherent.call("AP_MACH_VAR_SET", 2, mach);
                SimVar.SetSimVarValue("K:AP_MANAGED_SPEED_IN_MACH_ON", "number", 1);
                return;
            }
            Coherent.call("AP_SPD_VAR_SET", 2, _speed);
            SimVar.SetSimVarValue("K:AP_MANAGED_SPEED_IN_MACH_OFF", "number", 1);
        }
    }

    /* FMS EVENTS */

    onPowerOn() {
        super.onPowerOn();
        const gpsDriven = SimVar.GetSimVarValue("GPS DRIVES NAV1", "Bool");
        if (!gpsDriven) {
            SimVar.SetSimVarValue("K:TOGGLE_GPS_DRIVES_NAV1", "Bool", 0);
        }
        this.initRadioNav(true);

        if (Simplane.getAutoPilotAirspeedManaged()) {
            this._onModeManagedSpeed();
        } else if (Simplane.getAutoPilotAirspeedSelected()) {
            this._onModeSelectedSpeed();
        }
        this._onModeManagedHeading();
        this._onModeManagedAltitude();

        CDUPerformancePage.UpdateThrRedAccFromOrigin(this);
        CDUPerformancePage.UpdateThrRedAccFromDestination(this);

        SimVar.SetSimVarValue("K:VS_SLOT_INDEX_SET", "number", 1);

        this.taxiFuelWeight = 0.2;
        CDUInitPage.updateTowIfNeeded(this);
    }

    onEvent(_event) {
        if (_event === "MODE_SELECTED_SPEED") {
            this._onModeSelectedSpeed();
        }
        if (_event === "MODE_MANAGED_SPEED") {
            if (this.flightPlanManager.getWaypointsCount() === 0) {
                return;
            }
            this._onModeManagedSpeed();
        }
        if (_event === "MODE_SELECTED_HEADING") {
            SimVar.SetSimVarValue("L:A32NX_GOAROUND_HDG_MODE", "bool", 1);
            SimVar.SetSimVarValue("L:A32NX_GOAROUND_NAV_MODE", "bool", 0);
            if (Simplane.getAutoPilotHeadingManaged()) {
                if (SimVar.GetSimVarValue("L:A320_FCU_SHOW_SELECTED_HEADING", "number") === 0) {
                    const currentHeading = Simplane.getHeadingMagnetic();
                    Coherent.call("HEADING_BUG_SET", 1, currentHeading);
                }
            }
            this._onModeSelectedHeading();
        }
        if (_event === "MODE_MANAGED_HEADING") {
            SimVar.SetSimVarValue("L:A32NX_GOAROUND_HDG_MODE", "bool", 0);
            SimVar.SetSimVarValue("L:A32NX_GOAROUND_NAV_MODE", "bool", 1);
            if (this.flightPlanManager.getWaypointsCount() === 0) {
                return;
            }
            this._onModeManagedHeading();
        }
        if (_event === "MODE_SELECTED_ALTITUDE") {
            this.flightPhaseManager.handleFcuInput();
            this._onModeSelectedAltitude();

            if (this.currentFlightPhase === FmgcFlightPhases.CRUISE) {
                this._onStepClimb(Simplane.getAutoPilotDisplayedAltitudeLockValue() / 100);
            }
        }
        if (_event === "MODE_MANAGED_ALTITUDE") {
            this.flightPhaseManager.handleFcuInput();
            this._onModeManagedAltitude();

            if (this.currentFlightPhase === FmgcFlightPhases.CRUISE) {
                this._onStepClimb(Simplane.getAutoPilotDisplayedAltitudeLockValue() / 100);
            }
        }
        if (_event === "AP_DEC_ALT" || _event === "AP_INC_ALT") {
            if (this.currentFlightPhase === FmgcFlightPhases.CLIMB) {
                const fcuFl = Simplane.getAutoPilotDisplayedAltitudeLockValue() / 100;
                if (this._activeCruiseFlightLevelDefaulToFcu || fcuFl >= this._cruiseFlightLevel) {
                    this.cruiseFlightLevel = fcuFl;
                    if (this.page.Current === this.page.ProgressPage) {
                        CDUProgressPage.ShowPage(this);
                    }
                }
            }
        }
        if (_event === "AP_DEC_SPEED" || _event === "AP_INC_SPEED") {
            if (SimVar.GetSimVarValue("L:A320_FCU_SHOW_SELECTED_SPEED", "number") === 0) {
                const currentSpeed = Simplane.getIndicatedSpeed();
                this.setAPSelectedSpeed(currentSpeed, Aircraft.A320_NEO);
            }
            SimVar.SetSimVarValue("L:A320_FCU_SHOW_SELECTED_SPEED", "number", 1);
        }
        if (_event === "AP_DEC_HEADING" || _event === "AP_INC_HEADING") {
            if (SimVar.GetSimVarValue("L:A320_FCU_SHOW_SELECTED_HEADING", "number") === 0) {
                const currentHeading = Simplane.getHeadingMagnetic();
                Coherent.call("HEADING_BUG_SET", 1, currentHeading);
            }
            SimVar.SetSimVarValue("L:A320_FCU_SHOW_SELECTED_HEADING", "number", 1);
        }
    }

    _onModeSelectedSpeed() {
        if (SimVar.GetSimVarValue("L:A320_FCU_SHOW_SELECTED_SPEED", "number") === 0) {
            const currentSpeed = Simplane.getIndicatedSpeed();
            this.setAPSelectedSpeed(currentSpeed, Aircraft.A320_NEO);
        }
        SimVar.SetSimVarValue("K:SPEED_SLOT_INDEX_SET", "number", 1);
    }

    _onModeManagedSpeed() {
        SimVar.SetSimVarValue("K:SPEED_SLOT_INDEX_SET", "number", 2);
        SimVar.SetSimVarValue("L:A320_FCU_SHOW_SELECTED_SPEED", "number", 0);
    }

    _onModeSelectedHeading() {
        if (SimVar.GetSimVarValue("AUTOPILOT APPROACH HOLD", "boolean")) {
            return;
        }
        if (!SimVar.GetSimVarValue("AUTOPILOT HEADING LOCK", "Boolean")) {
            SimVar.SetSimVarValue("K:AP_PANEL_HEADING_HOLD", "Number", 1);
        }
        SimVar.SetSimVarValue("K:HEADING_SLOT_INDEX_SET", "number", 1);
        SimVar.SetSimVarValue("L:A32NX_GOAROUND_HDG_MODE", "bool", 1);
    }

    _onModeManagedHeading() {
        if (SimVar.GetSimVarValue("AUTOPILOT APPROACH HOLD", "boolean")) {
            return;
        }
        if (!SimVar.GetSimVarValue("AUTOPILOT HEADING LOCK", "Boolean")) {
            SimVar.SetSimVarValue("K:AP_PANEL_HEADING_HOLD", "Number", 1);
        }
        SimVar.SetSimVarValue("K:HEADING_SLOT_INDEX_SET", "number", 2);
        SimVar.SetSimVarValue("L:A320_FCU_SHOW_SELECTED_HEADING", "number", 0);
    }

    _onModeSelectedAltitude() {
        if (!Simplane.getAutoPilotGlideslopeHold()) {
            SimVar.SetSimVarValue("L:A320_NEO_FCU_FORCE_IDLE_VS", "Number", 1);
        }
        SimVar.SetSimVarValue("K:ALTITUDE_SLOT_INDEX_SET", "number", 1);
        Coherent.call("AP_ALT_VAR_SET_ENGLISH", 1, Simplane.getAutoPilotDisplayedAltitudeLockValue(), this._forceNextAltitudeUpdate);
    }

    _onModeManagedAltitude() {
        SimVar.SetSimVarValue("K:ALTITUDE_SLOT_INDEX_SET", "number", 2);
        Coherent.call("AP_ALT_VAR_SET_ENGLISH", 1, Simplane.getAutoPilotDisplayedAltitudeLockValue(), this._forceNextAltitudeUpdate);
        Coherent.call("AP_ALT_VAR_SET_ENGLISH", 2, Simplane.getAutoPilotDisplayedAltitudeLockValue(), this._forceNextAltitudeUpdate);
        if (!Simplane.getAutoPilotGlideslopeHold()) {
            this.requestCall(() => {
                SimVar.SetSimVarValue("L:A320_NEO_FCU_FORCE_IDLE_VS", "Number", 1);
            });
        }
    }

    _onStepClimb(_targetFl) {
        this.cruiseFlightLevel = _targetFl;
        this._cruiseFlightLevel = _targetFl;
        const msg = NXSystemMessages.newCrzAlt;
        this.addNewMessage({text: msg.text + _targetFl * 100, isAmber: msg.isAmber, isTypeTwo: msg.isTypeTwo});
    }

    /* END OF FMS EVENTS */
    /* FMS CHECK ROUTINE */

    checkDestData() {
        if (!isFinite(this.perfApprQNH) || !isFinite(this.perfApprTemp) || !isFinite(this.perfApprWindHeading) || !isFinite(this.perfApprWindSpeed)) {
            this.addNewMessage(NXSystemMessages.enterDestData, () => {
                return isFinite(this.perfApprQNH) && isFinite(this.perfApprTemp) && isFinite(this.perfApprWindHeading) && isFinite(this.perfApprWindSpeed);
            });
        }
    }

    /* END OF FMS CHECK ROUTINE */
    /* MCDU GET/SET METHODS */

    get cruiseFlightLevel() {
        return this._activeCruiseFlightLevel;
    }

    set cruiseFlightLevel(fl) {
        this._activeCruiseFlightLevel = Math.round(fl);
        SimVar.SetSimVarValue("L:AIRLINER_CRUISE_ALTITUDE", "number", this._activeCruiseFlightLevel * 100);
    }

    setCruiseFlightLevelAndTemperature(input) {
        if (input === FMCMainDisplay.clrValue) {
            this.cruiseFlightLevel = undefined;
            this._cruiseFlightLevel = undefined;
            this.cruiseTemperature = undefined;
            return true;
        }
        const flString = input.split("/")[0].replace("FL", "");
        const tempString = input.split("/")[1];
        const onlyTemp = flString.length === 0;

        if (!!flString && !onlyTemp && this.trySetCruiseFl(parseFloat(flString))) {
            if (SimVar.GetSimVarValue("L:A32NX_CRZ_ALT_SET_INITIAL", "bool") === 1 && SimVar.GetSimVarValue("L:A32NX_GOAROUND_PASSED", "bool") === 1) {
                SimVar.SetSimVarValue("L:A32NX_NEW_CRZ_ALT", "number", this.cruiseFlightLevel);
            } else {
                SimVar.SetSimVarValue("L:A32NX_CRZ_ALT_SET_INITIAL", "bool", 1);
            }
            if (!tempString) {
                return true;
            }
        }
        if (!!tempString) {
            const temp = parseInt(tempString.replace("M", "-"));
            console.log("tS: " + tempString);
            console.log("ti: " + temp);
            if (isFinite(temp) && this._cruiseEntered) {
                if (temp > -270 && temp < 100) {
                    this.cruiseTemperature = temp;
                    return true;
                } else {
                    this.addNewMessage(NXSystemMessages.entryOutOfRange);
                    return false;
                }
            } else {
                this.addNewMessage(NXSystemMessages.notAllowed);
                return false;
            }
        }
        this.addNewMessage(NXSystemMessages.formatError);
        return false;
    }

    tryUpdateCostIndex(costIndex) {
        const value = parseInt(costIndex);
        if (isFinite(value)) {
            if (value >= 0) {
                if (value < 1000) {
                    this.costIndex = value;
                    this.costIndexSet = true;
                    return true;
                } else {
                    this.addNewMessage(NXSystemMessages.entryOutOfRange);
                    return false;
                }
            }
        }
        this.addNewMessage(NXSystemMessages.notAllowed);
        return false;
    }

    /**
     * Any tropopause altitude up to 60,000 ft is able to be entered
     * @param {string | number} tropo Format: NNNN or NNNNN Leading 0’s must be included. Entry is rounded to the nearest 10 ft
     * @return {boolean} Whether tropopause could be set or not
     */
    tryUpdateTropo(tropo) {
        const _tropo = typeof tropo === 'number' ? tropo.toString() : tropo;
        if (_tropo.match(/^(?=(\D*\d){4,5}\D*$)/g)) {
            const value = parseInt(_tropo.padEnd(5, '0'));
            if (isFinite(value)) {
                if (value >= 0 && value <= 60000) {
                    const valueRounded = Math.round(value / 10) * 10;
                    this.tropo = valueRounded.toString();
                    return true;
                }
            }
        }
        this.addNewMessage(NXSystemMessages.notAllowed);
        return false;
    }

    ensureCurrentFlightPlanIsTemporary(callback = EmptyCallback.Boolean) {
        if (this.flightPlanManager.getCurrentFlightPlanIndex() === 0) {
            this.flightPlanManager.copyCurrentFlightPlanInto(1, () => {
                this.flightPlanManager.setCurrentFlightPlanIndex(1, (result) => {
                    SimVar.SetSimVarValue("L:FMC_FLIGHT_PLAN_IS_TEMPORARY", "number", 1);
                    SimVar.SetSimVarValue("L:MAP_SHOW_TEMPORARY_FLIGHT_PLAN", "number", 1);
                    callback(result);
                });
            });
        } else {
            callback(true);
        }
    }

    tryUpdateFromTo(fromTo, callback = EmptyCallback.Boolean) {
        if (fromTo === FMCMainDisplay.clrValue) {
            this.addNewMessage(NXSystemMessages.notAllowed);
            return callback(false);
        }
        const from = fromTo.split("/")[0];
        const to = fromTo.split("/")[1];
        this.dataManager.GetAirportByIdent(from).then((airportFrom) => {
            if (airportFrom) {
                this.dataManager.GetAirportByIdent(to).then((airportTo) => {
                    if (airportTo) {
                        this.eraseTemporaryFlightPlan(() => {
                            this.flightPlanManager.clearFlightPlan(() => {
                                this.flightPlanManager.setOrigin(airportFrom.icao, () => {
                                    this.tmpOrigin = airportFrom.ident;
                                    this.flightPlanManager.setDestination(airportTo.icao, () => {
                                        this.tmpOrigin = airportTo.ident;
                                        callback(true);
                                    });
                                });
                            });
                        });
                    } else {
                        this.addNewMessage(NXSystemMessages.notInDatabase);
                        callback(false);
                    }
                });
            } else {
                this.addNewMessage(NXSystemMessages.notInDatabase);
                callback(false);
            }
        });
    }

    /**
     * Computes distance between destination and alternate destination
     */
    tryUpdateDistanceToAlt() {
        this._DistanceToAlt = Avionics.Utils.computeGreatCircleDistance(
            this.flightPlanManager.getDestination().infos.coordinates,
            this.altDestination.infos.coordinates);
    }

    // only used by trySetRouteAlternateFuel
    isAltFuelInRange(fuel) {
        return 0 < fuel && fuel < (this.blockFuel - this._routeTripFuelWeight);
    }

    async trySetRouteAlternateFuel(altFuel) {
        if (altFuel === FMCMainDisplay.clrValue) {
            this._routeAltFuelEntered = false;
            return true;
        }
        const value = parseFloat(altFuel) * this._conversionWeight;
        if (isFinite(value)) {
            if (this.isAltFuelInRange(value)) {
                this._routeAltFuelEntered = true;
                this._routeAltFuelWeight = value;
                this._routeAltFuelTime = FMCMainDisplay.minutesTohhmm(A32NX_FuelPred.computeUserAltTime(this._routeAltFuelWeight * 1000, 290));
                return true;
            } else {
                this.addNewMessage(NXSystemMessages.entryOutOfRange);
                return false;
            }
        }
        this.addNewMessage(NXSystemMessages.formatError);
        return false;
    }

    async trySetMinDestFob(fuel) {
        if (fuel === FMCMainDisplay.clrValue) {
            this._minDestFobEntered = false;
            return true;
        }
        const value = parseFloat(fuel) * this._conversionWeight;
        if (isFinite(value)) {
            if (this.isMinDestFobInRange(value)) {
                this._minDestFobEntered = true;
                if (value < this._minDestFob) {
                    this.addNewMessage(NXSystemMessages.checkMinDestFob);
                }
                this._minDestFob = value;
                return true;
            } else {
                this.addNewMessage(NXSystemMessages.entryOutOfRange);
            }
        }
        this.addNewMessage(NXSystemMessages.formatError);
        return false;
    }

    async tryUpdateAltDestination(altDestIdent) {
        if (altDestIdent === "NONE" || altDestIdent === FMCMainDisplay.clrValue) {
            this.altDestination = undefined;
            this._DistanceToAlt = 0;
            return true;
        }
        const airportAltDest = await this.dataManager.GetAirportByIdent(altDestIdent);
        if (airportAltDest) {
            this.altDestination = airportAltDest;
            this.tryUpdateDistanceToAlt();
            return true;
        }
        this.addNewMessage(NXSystemMessages.notInDatabase);
        return false;
    }

    /**
     * Updates the Fuel weight cell to tons. Uses a place holder FL120 for 30 min
     */
    tryUpdateRouteFinalFuel() {
        if (this._routeFinalFuelTime <= 0) {
            this._routeFinalFuelTime = this._defaultRouteFinalTime;
        }
        this._routeFinalFuelWeight = A32NX_FuelPred.computeHoldingTrackFF(this.zeroFuelWeight, 120) / 1000;
        this._rteFinalCoeffecient = A32NX_FuelPred.computeHoldingTrackFF(this.zeroFuelWeight, 120) / 30;
    }

    /**
     * Updates the alternate fuel and time values using a place holder FL of 330 until that can be set
     */
    tryUpdateRouteAlternate() {
        if (this._DistanceToAlt < 20) {
            this._routeAltFuelWeight = 0;
            this._routeAltFuelTime = 0;
        } else {
            const placeholderFl = 120;
            let airDistance = 0;
            if (this._windDir === this._windDirections.TAILWIND) {
                airDistance = A32NX_FuelPred.computeAirDistance(Math.round(this._DistanceToAlt), this.averageWind);
            } else if (this._windDir === this._windDirections.HEADWIND) {
                airDistance = A32NX_FuelPred.computeAirDistance(Math.round(this._DistanceToAlt), -this.averageWind);
            }

            const deviation = (this.zeroFuelWeight + this._routeFinalFuelWeight - A32NX_FuelPred.refWeight) * A32NX_FuelPred.computeNumbers(airDistance, placeholderFl, A32NX_FuelPred.computations.CORRECTIONS, true);
            if ((20 < airDistance && airDistance < 200) && (100 < placeholderFl && placeholderFl < 290)) { //This will always be true until we can setup alternate routes
                this._routeAltFuelWeight = (A32NX_FuelPred.computeNumbers(airDistance, placeholderFl, A32NX_FuelPred.computations.FUEL, true) + deviation) / 1000;
                this._routeAltFuelTime = A32NX_FuelPred.computeNumbers(airDistance, placeholderFl, A32NX_FuelPred.computations.TIME, true);
            }
        }
    }

    /**
     * Attempts to calculate trip information. Is dynamic in that it will use liveDistanceTo the destination rather than a
     * static distance. Works down to 20NM airDistance and FL100 Up to 3100NM airDistance and FL390, anything out of those ranges and values
     * won't be updated.
     */
    tryUpdateRouteTrip(dynamic = false) {
        let airDistance = 0;
        const groundDistance = dynamic ? this.flightPlanManager.getDestination().liveDistanceTo : this.flightPlanManager.getDestination().cumulativeDistanceInFP;
        if (this._windDir === this._windDirections.TAILWIND) {
            airDistance = A32NX_FuelPred.computeAirDistance(groundDistance, this.averageWind);
        } else if (this._windDir === this._windDirections.HEADWIND) {
            airDistance = A32NX_FuelPred.computeAirDistance(groundDistance, -this.averageWind);
        }

        let altToUse = this.cruiseFlightLevel;
        // Use the cruise level for calculations otherwise after cruise use descent altitude down to 10,000 feet.
        if (this.currentFlightPhase >= FmgcFlightPhases.DESCENT) {
            altToUse = SimVar.GetSimVarValue("PLANE ALTITUDE", 'Feet') / 100;
        }

        if ((20 <= airDistance && airDistance <= 3100) && (100 <= altToUse && altToUse <= 390)) {
            const deviation = (this.zeroFuelWeight + this._routeFinalFuelWeight + this._routeAltFuelWeight - A32NX_FuelPred.refWeight) * A32NX_FuelPred.computeNumbers(airDistance, altToUse, A32NX_FuelPred.computations.CORRECTIONS, false);

            this._routeTripFuelWeight = (A32NX_FuelPred.computeNumbers(airDistance, altToUse, A32NX_FuelPred.computations.FUEL, false) + deviation) / 1000;
            this._routeTripTime = A32NX_FuelPred.computeNumbers(airDistance, altToUse, A32NX_FuelPred.computations.TIME, false);
        }
    }

    tryUpdateMinDestFob() {
        this._minDestFob = this._routeAltFuelWeight + this.getRouteFinalFuelWeight();
    }

    tryUpdateTOW() {
        this.takeOffWeight = this.getGW() - this.taxiFuelWeight;
    }

    tryUpdateLW() {
        this.landingWeight = this.takeOffWeight - this._routeTripFuelWeight;
    }

    /**
     * Computes extra fuel
     * @param {boolean}useFOB - States whether to use the FOB rather than block fuel when computing extra fuel
     * @returns {number}
     */
    tryGetExtraFuel(useFOB = false) {
        if (useFOB) {
            return this.getFOB() - this.getTotalTripFuelCons() - this._minDestFob - this.taxiFuelWeight;
        } else {
            return this.blockFuel - this.getTotalTripFuelCons() - this._minDestFob - this.taxiFuelWeight;
        }
    }

    /**
     * EXPERIMENTAL
     * Attempts to calculate the extra time
     */
    tryGetExtraTime(useFOB = false) {
        if (this.tryGetExtraFuel(useFOB) <= 0) {
            return 0;
        }
        const tempWeight = this.getGW() - this._minDestFob;
        const tempFFCoefficient = A32NX_FuelPred.computeHoldingTrackFF(tempWeight, 180) / 30;
        return (this.tryGetExtraFuel(useFOB) * 1000) / tempFFCoefficient;
    }

    getRouteAltFuelWeight() {
        return this._routeAltFuelWeight;
    }

    getRouteAltFuelTime() {
        return this._routeAltFuelTime;
    }

    setOriginRunwayIndex(runwayIndex, callback = EmptyCallback.Boolean) {
        this.ensureCurrentFlightPlanIsTemporary(() => {
            this.flightPlanManager.setDepartureProcIndex(-1, () => {
                this.flightPlanManager.setOriginRunwayIndex(runwayIndex, () => {
                    return callback(true);
                });
            });
        });
    }

    setRunwayIndex(runwayIndex, callback = EmptyCallback.Boolean) {
        this.ensureCurrentFlightPlanIsTemporary(() => {
            const routeOriginInfo = this.flightPlanManager.getOrigin().infos;
            if (!this.flightPlanManager.getOrigin()) {
                this.addNewMessage(NXFictionalMessages.noOriginSet);
                return callback(false);
            } else if (runwayIndex === -1) {
                this.flightPlanManager.setDepartureRunwayIndex(-1, () => {
                    this.flightPlanManager.setOriginRunwayIndex(-1, () => {
                        return callback(true);
                    });
                });
            } else if (routeOriginInfo instanceof AirportInfo) {
                if (routeOriginInfo.oneWayRunways[runwayIndex]) {
                    this.flightPlanManager.setDepartureRunwayIndex(runwayIndex, () => {
                        return callback(true);
                    });
                }
            } else {
                this.addNewMessage(NXSystemMessages.notInDatabase);
                callback(false);
            }
        });
    }

    setDepartureIndex(departureIndex, callback = EmptyCallback.Boolean) {
        this.ensureCurrentFlightPlanIsTemporary(() => {
            const currentRunway = this.flightPlanManager.getDepartureRunway();
            this.flightPlanManager.setDepartureProcIndex(departureIndex, () => {
                if (currentRunway) {
                    const departure = this.flightPlanManager.getDeparture();
                    const departureRunwayIndex = departure.runwayTransitions.findIndex(t => {
                        return t.name.indexOf(currentRunway.designation) !== -1;
                    });
                    if (departureRunwayIndex >= -1) {
                        return this.flightPlanManager.setDepartureRunwayIndex(departureRunwayIndex, () => {
                            return callback(true);
                        });
                    }
                }
                return callback(true);
            });
        });
    }

    setApproachTransitionIndex(transitionIndex, callback = EmptyCallback.Boolean) {
        const arrivalIndex = this.flightPlanManager.getArrivalProcIndex();
        this.ensureCurrentFlightPlanIsTemporary(() => {
            this.flightPlanManager.setApproachTransitionIndex(transitionIndex, () => {
                this.flightPlanManager.setArrivalProcIndex(arrivalIndex, () => {
                    callback(true);
                });
            });
        });
    }

    setArrivalProcIndex(arrivalIndex, callback = EmptyCallback.Boolean) {
        this.ensureCurrentFlightPlanIsTemporary(() => {
            this.flightPlanManager.setArrivalProcIndex(arrivalIndex, () => {
                callback(true);
            });
        });
    }

    setArrivalIndex(arrivalIndex, transitionIndex, callback = EmptyCallback.Boolean) {
        this.ensureCurrentFlightPlanIsTemporary(() => {
            this.flightPlanManager.setArrivalEnRouteTransitionIndex(transitionIndex, () => {
                this.flightPlanManager.setArrivalProcIndex(arrivalIndex, () => {
                    callback(true);
                });
            });
        });
    }

    setApproachIndex(approachIndex, callback = EmptyCallback.Boolean) {
        this.ensureCurrentFlightPlanIsTemporary(() => {
            this.flightPlanManager.setApproachIndex(approachIndex, () => {
                const frequency = this.flightPlanManager.getApproachNavFrequency();
                if (isFinite(frequency)) {
                    const freq = Math.round(frequency * 100) / 100;
                    if (this.connectIlsFrequency(freq)) {
                        this._ilsFrequencyPilotEntered = false;
                        SimVar.SetSimVarValue("L:FLIGHTPLAN_APPROACH_ILS", "number", freq);
                        const approach = this.flightPlanManager.getApproach();
                        if (approach && approach.name && approach.name.indexOf("ILS") !== -1) {
                            const runway = this.flightPlanManager.getApproachRunway();
                            if (runway) {
                                SimVar.SetSimVarValue("L:FLIGHTPLAN_APPROACH_COURSE", "number", runway.direction);
                            }
                        }
                    }
                }
                callback(true);
            });
        });
    }

    updateFlightNo(flightNo, callback = EmptyCallback.Boolean) {
        if (flightNo.length > 7) {
            this.addNewMessage(NXSystemMessages.notAllowed);
            return callback(false);
        }

        SimVar.SetSimVarValue("ATC FLIGHT NUMBER", "string", flightNo, "FMC").then(() => {
            NXApi.connectTelex(flightNo)
                .then(() => {
                    callback(true);
                })
                .catch((err) => {
                    if (err !== NXApi.disabledError) {
                        this.addNewMessage(NXFictionalMessages.fltNbrInUse);
                        return callback(false);
                    }

                    return callback(true);
                });
        });
    }

    updateCoRoute(coRoute, callback = EmptyCallback.Boolean) {
        if (coRoute.length > 2) {
            if (coRoute.length < 10) {
                if (coRoute === "NONE") {
                    this.coRoute = undefined;
                } else {
                    this.coRoute = coRoute;
                }
                return callback(true);
            }
        }
        this.addNewMessage(NXSystemMessages.notAllowed);
        return callback(false);
    }

    getTotalTripTime() {
        return this._routeTripTime;
    }

    getTotalTripFuelCons() {
        return this._routeTripFuelWeight;
    }

    getOrSelectVORsByIdent(ident, callback) {
        this.dataManager.GetVORsByIdent(ident).then((navaids) => {
            if (!navaids || navaids.length === 0) {
                this.addNewMessage(NXSystemMessages.notInDatabase);
                return callback(undefined);
            }
            if (navaids.length === 1) {
                return callback(navaids[0]);
            }
            A320_Neo_CDU_SelectWptPage.ShowPage(this, navaids, callback);
        });
    }
    getOrSelectNDBsByIdent(ident, callback) {
        this.dataManager.GetNDBsByIdent(ident).then((navaids) => {
            if (!navaids || navaids.length === 0) {
                this.addNewMessage(NXSystemMessages.notInDatabase);
                return callback(undefined);
            }
            if (navaids.length === 1) {
                return callback(navaids[0]);
            }
            A320_Neo_CDU_SelectWptPage.ShowPage(this, navaids, callback);
        });
    }

    getOrSelectWaypointByIdent(ident, callback) {
        this.dataManager.GetWaypointsByIdent(ident).then((waypoints) => {
            if (!waypoints || waypoints.length === 0) {
                return callback(undefined);
            }
            if (waypoints.length === 1) {
                return callback(waypoints[0]);
            }
            A320_Neo_CDU_SelectWptPage.ShowPage(this, waypoints, callback);
        });
    }

    insertWaypoint(newWaypointTo, index, callback = EmptyCallback.Boolean) {
        this.ensureCurrentFlightPlanIsTemporary(async () => {
            this.getOrSelectWaypointByIdent(newWaypointTo, (waypoint) => {
                if (!waypoint) {
                    this.addNewMessage(NXSystemMessages.notInDatabase);
                    return callback(false);
                }
                this.flightPlanManager.addWaypoint(waypoint.icao, index, () => {
                    return callback(true);
                });
            });
        });
    }

    activateDirectToWaypoint(waypoint, callback = EmptyCallback.Void) {
        const waypoints = this.flightPlanManager.getWaypoints();
        const indexInFlightPlan = waypoints.findIndex(w => {
            return w.icao === waypoint.icao;
        });
        let i = 1;
        const removeWaypointMethod = (callback = EmptyCallback.Void) => {
            if (i < indexInFlightPlan) {
                this.flightPlanManager.removeWaypoint(1, i === indexInFlightPlan - 1, () => {
                    i++;
                    removeWaypointMethod(callback);
                });
            } else {
                callback();
            }
        };
        removeWaypointMethod(() => {
            this.flightPlanManager.activateDirectTo(waypoint.infos.icao, callback);
        });
    }

    async insertWaypointsAlongAirway(lastWaypointIdent, index, airwayName, callback = EmptyCallback.Boolean) {
        const referenceWaypoint = this.flightPlanManager.getWaypoint(index - 1);
        const lastWaypointIdentPadEnd = lastWaypointIdent.padEnd(5, " ");
        if (referenceWaypoint) {
            const infos = referenceWaypoint.infos;
            if (infos instanceof WayPointInfo) {
                await referenceWaypoint.infos.UpdateAirway(airwayName); // Sometimes the waypoint is initialized without waiting to the airways array to be filled
                const airway = infos.airways.find(a => {
                    return a.name === airwayName;
                });
                if (airway) {
                    const firstIndex = airway.icaos.indexOf(referenceWaypoint.icao);
                    const lastWaypointIcao = airway.icaos.find(icao => icao.substring(7, 12) === lastWaypointIdentPadEnd);
                    const lastIndex = airway.icaos.indexOf(lastWaypointIcao);
                    if (firstIndex >= 0) {
                        if (lastIndex >= 0) {
                            let inc = 1;
                            if (lastIndex < firstIndex) {
                                inc = -1;
                            }
                            index -= 1;
                            const count = Math.abs(lastIndex - firstIndex);
                            for (let i = 1; i < count + 1; i++) { // 9 -> 6
                                const syncInsertWaypointByIcao = async (icao, idx) => {
                                    return new Promise(resolve => {
                                        console.log("add icao:" + icao + " @ " + idx);
                                        this.flightPlanManager.addWaypoint(icao, idx, () => {
                                            const waypoint = this.flightPlanManager.getWaypoint(idx);
                                            waypoint.infos.airwayIn = airwayName;
                                            if (i < count) {
                                                waypoint.infos.airwayOut = airwayName;
                                            }
                                            console.log("icao:" + icao + " added");
                                            resolve();
                                        });
                                    });
                                };

                                await syncInsertWaypointByIcao(airway.icaos[firstIndex + i * inc], index + i);
                            }
                            callback(true);
                            return;
                        }
                        this.addNewMessage(NXFictionalMessages.secondIndexNotFound);
                        return callback(false);
                    }
                    this.addNewMessage(NXFictionalMessages.firstIndexNotFound);
                    return callback(false);
                }
                this.addNewMessage(NXFictionalMessages.noRefWpt);
                return callback(false);
            }
            this.addNewMessage(NXFictionalMessages.noWptInfos);
            return callback(false);
        }
        this.addNewMessage(NXFictionalMessages.noRefWpt);
        return callback(false);
    }

    // Copy airway selections from temporary to active flightplan
    async copyAirwaySelections() {
        const temporaryFPWaypoints = this.flightPlanManager.getWaypoints(1);
        const activeFPWaypoints = this.flightPlanManager.getWaypoints(0);
        for (let i = 0; i < activeFPWaypoints.length; i++) {
            if (activeFPWaypoints[i].infos && temporaryFPWaypoints[i] && activeFPWaypoints[i].icao === temporaryFPWaypoints[i].icao && temporaryFPWaypoints[i].infos) {
                activeFPWaypoints[i].infos.airwayIn = temporaryFPWaypoints[i].infos.airwayIn;
                activeFPWaypoints[i].infos.airwayOut = temporaryFPWaypoints[i].infos.airwayOut;
            }
        }
    }

    removeWaypoint(index, callback = EmptyCallback.Void) {
        this.ensureCurrentFlightPlanIsTemporary(() => {
            this.flightPlanManager.removeWaypoint(index, true, callback);
        });
    }

    eraseTemporaryFlightPlan(callback = EmptyCallback.Void) {
        this.flightPlanManager.setCurrentFlightPlanIndex(0, () => {
            SimVar.SetSimVarValue("L:FMC_FLIGHT_PLAN_IS_TEMPORARY", "number", 0);
            SimVar.SetSimVarValue("L:MAP_SHOW_TEMPORARY_FLIGHT_PLAN", "number", 0);
            callback();
        });
    }

    insertTemporaryFlightPlan(callback = EmptyCallback.Void) {
        if (this.flightPlanManager.getCurrentFlightPlanIndex() === 1) {
            this.flightPlanManager.copyCurrentFlightPlanInto(0, () => {
                this.flightPlanManager.setCurrentFlightPlanIndex(0, () => {
                    SimVar.SetSimVarValue("L:FMC_FLIGHT_PLAN_IS_TEMPORARY", "number", 0);
                    SimVar.SetSimVarValue("L:MAP_SHOW_TEMPORARY_FLIGHT_PLAN", "number", 0);
                    callback();
                });
            });
        }
    }

    vSpeedsValid() {
        return this._v1Checked && this._vRChecked && this._v2Checked ? (
            (!!this.v1Speed && !!this.vRSpeed ? this.v1Speed <= this.vRSpeed : true)
            && (!!this.vRSpeed && !!this.v2Speed ? this.vRSpeed <= this.v2Speed : true)
            && (!!this.v1Speed && !!this.v2Speed ? this.v1Speed <= this.v2Speed : true)
        ) : true;
    }

    vSpeedDisagreeCheck() {
        if (!this.vSpeedsValid()) {
            this.addNewMessage(NXSystemMessages.vToDisagree, this.vSpeedsValid.bind(this));
        }
    }

    //Needs PR Merge #3082
    trySetV1Speed(s) {
        if (s === FMCMainDisplay.clrValue) {
            this.addNewMessage(NXSystemMessages.notAllowed);
            return false;
        }
        const v = parseInt(s);
        if (!isFinite(v) || !/^\d{2,3}$/.test(s)) {
            this.addNewMessage(NXSystemMessages.formatError);
            return false;
        }
        if (v < 90 || v > 350) {
            this.addNewMessage(NXSystemMessages.entryOutOfRange);
            return false;
        }
        this.tryRemoveMessage(NXSystemMessages.checkToData.text);
        this._v1Checked = true;
        this.v1Speed = v;
        SimVar.SetSimVarValue("L:AIRLINER_V1_SPEED", "Knots", this.v1Speed).then(() => {
            this.vSpeedDisagreeCheck();
        });
        return true;
    }

    //Needs PR Merge #3082
    trySetVRSpeed(s) {
        if (s === FMCMainDisplay.clrValue) {
            this.addNewMessage(NXSystemMessages.notAllowed);
            return false;
        }
        const v = parseInt(s);
        if (!isFinite(v) || !/^\d{2,3}$/.test(s)) {
            this.addNewMessage(NXSystemMessages.formatError);
            return false;
        }
        if (v < 90 || v > 350) {
            this.addNewMessage(NXSystemMessages.entryOutOfRange);
            return false;
        }
        this.tryRemoveMessage(NXSystemMessages.checkToData.text);
        this._vRChecked = true;
        this.vRSpeed = v;
        SimVar.SetSimVarValue("L:AIRLINER_VR_SPEED", "Knots", this.vRSpeed).then(() => {
            this.vSpeedDisagreeCheck();
        });
        return true;
    }

    //Needs PR Merge #3082
    trySetV2Speed(s) {
        if (s === FMCMainDisplay.clrValue) {
            this.addNewMessage(NXSystemMessages.notAllowed);
            return false;
        }
        const v = parseInt(s);
        if (!isFinite(v) || !/^\d{2,3}$/.test(s)) {
            this.addNewMessage(NXSystemMessages.formatError);
            return false;
        }
        if (v < 90 || v > 350) {
            this.addNewMessage(NXSystemMessages.entryOutOfRange);
            return false;
        }
        this.tryRemoveMessage(NXSystemMessages.checkToData.text);
        this._v2Checked = true;
        this.v2Speed = v;
        SimVar.SetSimVarValue("L:AIRLINER_V2_SPEED", "Knots", this.v2Speed).then(() => {
            this.vSpeedDisagreeCheck();
        });
        return true;
    }

    trySetTakeOffTransAltitude(s) {
        if (s === FMCMainDisplay.clrValue) {
            this.transitionAltitude = NaN;
            this.transitionAltitudeIsPilotEntered = false;
            SimVar.SetSimVarValue("L:AIRLINER_TRANS_ALT", "Number", 0);
            return true;
        }

        let value = parseInt(s);
        if (!isFinite(value) || !/^\d{4,5}$/.test(s)) {
            this.addNewMessage(NXSystemMessages.formatError);
            return false;
        }

        value = Math.round(value / 10) * 10;
        if (value < 1000 || value > 45000) {
            this.addNewMessage(NXSystemMessages.entryOutOfRange);
            return false;
        }

        this.transitionAltitude = value;
        this.transitionAltitudeIsPilotEntered = true;
        SimVar.SetSimVarValue("L:AIRLINER_TRANS_ALT", "Number", value);
        return true;
    }

    //Needs PR Merge #3082
    trySetThrustReductionAccelerationAltitude(s) {
        if (s === FMCMainDisplay.clrValue) {
            CDUPerformancePage.UpdateThrRedAccFromOrigin(this);
            return true;
        }

        const origin = this.flightPlanManager.getOrigin();
        const elevation = origin ? origin.altitudeinFP : 0;
        const minimumAltitude = elevation + 400;

        let newThrRedAlt = null;
        let newAccAlt = null;

        let [thrRedAlt, accAlt] = s.split("/");

        if (thrRedAlt && thrRedAlt.length > 0) {
            if (!/^\d{4,5}$/.test(thrRedAlt)) {
                this.addNewMessage(NXSystemMessages.formatError);
                return false;
            }

            thrRedAlt = parseInt(thrRedAlt);
            thrRedAlt = Math.round(thrRedAlt / 10) * 10;
            if (thrRedAlt < minimumAltitude || thrRedAlt > 45000) {
                this.addNewMessage(NXSystemMessages.entryOutOfRange);
                return false;
            }

            newThrRedAlt = thrRedAlt;
        }

        if (accAlt && accAlt.length > 0) {
            if (!/^\d{4,5}$/.test(accAlt)) {
                this.addNewMessage(NXSystemMessages.formatError);
                return false;
            }

            accAlt = parseInt(accAlt);
            accAlt = Math.round(accAlt / 10) * 10;
            if (accAlt < minimumAltitude || accAlt > 45000) {
                this.addNewMessage(NXSystemMessages.entryOutOfRange);
                return false;
            }

            newAccAlt = accAlt;
        }

        if (newThrRedAlt !== null) {
            this.thrustReductionAltitude = newThrRedAlt;
            this.thrustReductionAltitudeIsPilotEntered = true;
            SimVar.SetSimVarValue("L:AIRLINER_THR_RED_ALT", "Number", newThrRedAlt);
        }
        if (newAccAlt !== null) {
            this.accelerationAltitude = newAccAlt;
            this.accelerationAltitudeIsPilotEntered = true;
            SimVar.SetSimVarValue("L:AIRLINER_ACC_ALT", "Number", newAccAlt);
        }
        return true;
    }

    trySetEngineOutAcceleration(s) {
        if (s === FMCMainDisplay.clrValue) {
            CDUPerformancePage.UpdateEngOutAccFromOrigin(this);
            return true;
        }

        if (!/^\d{4,5}$/.test(s)) {
            this.addNewMessage(NXSystemMessages.formatError);
            return false;
        }

        const origin = this.flightPlanManager.getOrigin();
        const elevation = origin ? origin.altitudeinFP : 0;
        const minimumAltitude = elevation + 400;

        let engineOutAccAlt = parseInt(s);
        engineOutAccAlt = Math.round(engineOutAccAlt / 10) * 10;
        if (engineOutAccAlt < minimumAltitude || engineOutAccAlt > 45000) {
            this.addNewMessage(NXSystemMessages.entryOutOfRange);
            return false;
        }

        this.engineOutAccelerationAltitude = engineOutAccAlt;
        this.engineOutAccelerationAltitudeIsPilotEntered = true;
        SimVar.SetSimVarValue("L:A32NX_ENG_OUT_ACC_ALT", "feet", engineOutAccAlt);
        return true;
    }

    //Needs PR Merge #3082
    trySetThrustReductionAccelerationAltitudeGoaround(s) {
        let thrRed = NaN;
        let accAlt = NaN;
        if (s) {
            const sSplit = s.split("/");
            thrRed = parseInt(sSplit[0]);
            accAlt = parseInt(sSplit[1]);
        }
        if ((isFinite(thrRed) || isFinite(accAlt)) && thrRed <= accAlt) {
            if (isFinite(thrRed)) {
                this.thrustReductionAltitudeGoaround = thrRed;
                SimVar.SetSimVarValue("L:AIRLINER_THR_RED_ALT_GOAROUND", "Number", this.thrustReductionAltitudeGoaround);
            }
            if (isFinite(accAlt)) {
                this.accelerationAltitudeGoaround = accAlt;
                SimVar.SetSimVarValue("L:AIRLINER_ACC_ALT_GOAROUND", "Number", this.accelerationAltitudeGoaround);
            }
            return true;
        }
        this.addNewMessage(NXSystemMessages.notAllowed);
        return false;
    }

    trySetengineOutAccelerationAltitudeGoaround(s) {
        const engOutAcc = parseInt(s);
        if (isFinite(engOutAcc)) {
            this.engineOutAccelerationAltitudeGoaround = engOutAcc;
            SimVar.SetSimVarValue("L:AIRLINER_ENG_OUT_ACC_ALT_GOAROUND", "Number", this.engineOutAccelerationAltitudeGoaround);
            return true;
        }
        this.addNewMessage(NXSystemMessages.notAllowed);
        return false;
    }

    //Needs PR Merge #3082
    //TODO: with FADEC no longer needed
    setPerfTOFlexTemp(s) {
        if (s === FMCMainDisplay.clrValue) {
            this.perfTOTemp = NaN;
            // In future we probably want a better way of checking this, as 0 is
            // in the valid flex temperature range (-99 to 99).
            SimVar.SetSimVarValue("L:AIRLINER_TO_FLEX_TEMP", "Number", 0);
            return true;
        }
        let value = parseInt(s);
        if (!isFinite(value) || !/^[+\-]?\d{1,2}$/.test(s)) {
            this.addNewMessage(NXSystemMessages.formatError);
            return false;
        }
        if (value < -99 || value > 99) {
            this.addNewMessage(NXSystemMessages.entryOutOfRange);
            return false;
        }
        // As the sim uses 0 as a sentinel value to detect that no flex
        // temperature is set, we'll just use 0.1 as the actual value for flex 0
        // and make sure we never display it with decimals.
        if (value === 0) {
            value = 0.1;
        }
        this.perfTOTemp = value;
        SimVar.SetSimVarValue("L:AIRLINER_TO_FLEX_TEMP", "Number", value);
        return true;
    }

    /**
     * Attempts to predict required block fuel for trip
     * @returns {boolean}
     */
    //TODO: maybe make this part of an update routine?
    tryFuelPlanning() {
        if (this._fuelPlanningPhase === this._fuelPlanningPhases.IN_PROGRESS) {
            this._blockFuelEntered = true;
            this._fuelPlanningPhase = this._fuelPlanningPhases.COMPLETED;
            return true;
        }
        const tempRouteFinalFuelTime = this._routeFinalFuelTime;
        this.tryUpdateRouteFinalFuel();
        this.tryUpdateRouteAlternate();
        this.tryUpdateRouteTrip();
        this.tryUpdateMinDestFob();

        this._routeFinalFuelTime = tempRouteFinalFuelTime;
        this._routeFinalFuelWeight = (this._routeFinalFuelTime * this._rteFinalCoeffecient) / 1000;

        this.blockFuel = this.getTotalTripFuelCons() + this._minDestFob + this.taxiFuelWeight;
        this._fuelPlanningPhase = this._fuelPlanningPhases.IN_PROGRESS;
        return true;
    }

    trySetTaxiFuelWeight(s) {
        if (s === FMCMainDisplay.clrValue) {
            this.taxiFuelWeight = this._defaultTaxiFuelWeight;
            this._taxiEntered = false;
            return true;
        }
        if (!/[0-9]+(\.[0-9][0-9]?)?/.test(s)) {
            this.addNewMessage(NXSystemMessages.formatError);
            return false;
        }
        const value = parseFloat(s) * this._conversionWeight;
        if (isFinite(value) && value >= 0) {
            if (this.isTaxiFuelInRange(value)) {
                this._taxiEntered = true;
                this.taxiFuelWeight = value;
                return true;
            } else {
                this.addNewMessage(NXSystemMessages.entryOutOfRange);
                return false;
            }
        }
        this.addNewMessage(NXSystemMessages.notAllowed);
        return false;
    }

    getRouteFinalFuelWeight() {
        if (isFinite(this._routeFinalFuelWeight)) {
            this._routeFinalFuelWeight = (this._routeFinalFuelTime * this._rteFinalCoeffecient) / 1000;
            return this._routeFinalFuelWeight;
        }
    }

    getRouteFinalFuelTime() {
        return this._routeFinalFuelTime;
    }

    /**
     * This method is used to set initial Final Time for when INIT B is making predictions
     * @param {String} s - containing time value
     * @returns {boolean}
     */
    async trySetRouteFinalTime(s) {
        if (s) {
            if (s === FMCMainDisplay.clrValue) {
                this._routeFinalFuelTime = this._routeFinalFuelTimeDefault;
                return true;
            }
            const rteFinalTime = s.split("/")[1];
            if (rteFinalTime !== undefined) {
                if (this.isFinalTimeInRange(rteFinalTime)) {
                    this._routeFinalFuelTime = FMCMainDisplay.hhmmToMinutes(rteFinalTime.padStart(4,"0"));
                    return true;
                } else {
                    this.addNewMessage(NXSystemMessages.entryOutOfRange);
                    return false;
                }
            }
        }
        this.addNewMessage(NXSystemMessages.notAllowed);
        return false;
    }

    /**
     *
     * @param {string} s
     * @returns {Promise<boolean>}
     */
    async trySetRouteFinalFuel(s) {
        if (s === FMCMainDisplay.clrValue) {
            this._routeFinalFuelTime = this._routeFinalFuelTimeDefault;
            this._rteFinalEntered = false;
            return true;
        }
        if (s) {
            this._rteFinalEntered = true;
            const rteFinalWeight = parseFloat(s.split("/")[0]) / this._conversionWeight;
            const rteFinalTime = s.split("/")[1];
            if (rteFinalTime === undefined) {
                if (this.isFinalFuelInRange(rteFinalWeight)) {
                    this._routeFinalFuelWeight = rteFinalWeight;
                    this._routeFinalFuelTime = (rteFinalWeight * 1000) / this._rteFinalCoeffecient;
                    return true;
                } else {
                    this.addNewMessage(NXSystemMessages.entryOutOfRange);
                    return false;
                }
            } else {
                if (this.isFinalTimeInRange(rteFinalTime)) {
                    this._routeFinalFuelTime = FMCMainDisplay.hhmmToMinutes(rteFinalTime.padStart(4,"0"));
                    this._routeFinalFuelWeight = (this._routeFinalFuelTime * this._rteFinalCoeffecient) / 1000;
                    return true;
                } else {
                    this.addNewMessage(NXSystemMessages.entryOutOfRange);
                    return false;
                }
            }
        }
        this.addNewMessage(NXSystemMessages.notAllowed);
        return false;
    }

    getRouteReservedWeight() {
        if (isFinite(this._routeReservedWeight) && this._routeReservedWeight !== 0) {
            return this._routeReservedWeight;
        } else {
            return this._routeReservedPercent * this.blockFuel / 100;
        }
    }

    getRouteReservedPercent() {
        if (isFinite(this._routeReservedWeight) && isFinite(this.blockFuel) && this._routeReservedWeight !== 0) {
            return this._routeReservedWeight / this.blockFuel * 100;
        }
        return this._routeReservedPercent;
    }

    trySetRouteReservedPercent(s) {
        if (s) {
            if (s === FMCMainDisplay.clrValue) {
                this._rteReservedEntered = false;
                this._routeReservedWeight = 0;
                this._routeReservedPercent = 5;
                return true;
            }
            const rteRsvPercent = parseFloat(s.split("/")[1]);
            if (!this.isRteRsvPercentInRange(rteRsvPercent)) {
                this._rteRsvPercentOOR = true;
                this.addNewMessage(NXSystemMessages.notAllowed);
                return false;
            }
            this._rteRsvPercentOOR = false;
            if (isFinite(rteRsvPercent)) {
                this._routeReservedWeight = NaN;
                this._routeReservedPercent = rteRsvPercent;
                return true;
            }
            this.addNewMessage(NXSystemMessages.notAllowed);
            return false;
        }
        this.addNewMessage(NXSystemMessages.notAllowed);
        return false;
    }

    /**
     * Checks input and passes to trySetCruiseFl()
     * @param input
     * @returns {boolean} input passed checks
     */
    trySetCruiseFlCheckInput(input) {
        if (input === FMCMainDisplay.clrValue) {
            this.addNewMessage(NXSystemMessages.notAllowed);
            return false;
        }
        const flString = input.replace("FL", "");
        if (!flString) {
            this.addNewMessage(NXSystemMessages.notAllowed);
            return false;
        }
        return this.trySetCruiseFl(parseFloat(flString));
    }

    /**
     * Sets new Cruise FL if all conditions good
     * @param fl {number} Altitude or FL
     * @returns {boolean} input passed checks
     */
    trySetCruiseFl(fl) {
        if (!isFinite(fl)) {
            this.addNewMessage(NXSystemMessages.notAllowed);
            return false;
        }
        if (fl >= 1000) {
            fl = Math.floor(fl / 100);
        }
        if (fl > this.maxCruiseFL) {
            this.addNewMessage(NXSystemMessages.entryOutOfRange);
            return false;
        }
        const phase = this.currentFlightPhase;
        const selFl = Math.floor(Math.max(0, Simplane.getAutoPilotSelectedAltitudeLockValue("feet")) / 100);
        if (fl < selFl && (phase === FmgcFlightPhases.CLIMB || phase === FmgcFlightPhases.APPROACH || phase === FmgcFlightPhases.GOAROUND)) {
            this.addNewMessage(NXSystemMessages.entryOutOfRange);
            return false;
        }
        if (fl > Math.floor(Simplane.getAltitude() / 100) && phase === FmgcFlightPhases.DESCENT) {
            this.addNewMessage(NXSystemMessages.entryOutOfRange);
            return false;
        }

        if (fl <= 0 || fl > this.maxCruiseFL) {
            this.addNewMessage(NXSystemMessages.entryOutOfRange);
            return false;
        }

        this.cruiseFlightLevel = fl;
        this._cruiseFlightLevel = fl;
        this._cruiseEntered = true;
        this._activeCruiseFlightLevelDefaulToFcu = false;
        this.cruiseTemperature = undefined;
        this.updateConstraints();

        if (phase === FmgcFlightPhases.APPROACH || phase === FmgcFlightPhases.GOAROUND) {
            this.flightPhaseManager.changeFlightPhase(FmgcFlightPhases.CLIMB);
        }

        return true;
    }

    trySetRouteReservedFuel(s) {
        if (s) {
            if (s === FMCMainDisplay.clrValue) {
                this._rteReservedEntered = false;
                this._routeReservedWeight = 0;
                this._routeReservedPercent = 5;
                this._rteRsvPercentOOR = false;
                return true;
            }
            const rteRsvWeight = parseFloat(s.split("/")[0]) / this._conversionWeight;
            const rteRsvPercent = parseFloat(s.split("/")[1]);
            if (!this.isRteRsvPercentInRange(rteRsvPercent)) {
                this._rteRsvPercentOOR = true;
                return true;
            }
            this._rteRsvPercentOOR = false;
            this._rteReservedEntered = true;
            if (isFinite(rteRsvWeight)) {
                this._routeReservedWeight = rteRsvWeight;
                this._routeReservedPercent = 0;
                if (this.isRteRsvPercentInRange(this.getRouteReservedPercent())) { // Bit of a hacky method due previous tight coupling of weight and percentage calculations
                    return true;
                } else {
                    this.trySetRouteReservedFuel(FMCMainDisplay.clrValue);
                    this._rteRsvPercentOOR = true;
                    return false;
                }
            } else if (isFinite(rteRsvPercent)) {
                this._routeReservedWeight = NaN;
                this._routeReservedPercent = rteRsvPercent;
                return true;
            }
        }
        this.addNewMessage(NXSystemMessages.notAllowed);
        return false;
    }

    trySetZeroFuelWeightZFWCG(s) {
        if (s) {
            if (s.includes("/")) {
                const sSplit = s.split("/");
                const zfw = parseFloat(sSplit[0]) / this._conversionWeight;
                const zfwcg = parseFloat(sSplit[1]);
                if (isFinite(zfw) && isFinite(zfwcg)) {
                    if (this.isZFWInRange(zfw) && this.isZFWCGInRange(zfwcg)) {
                        this._zeroFuelWeightZFWCGEntered = true;
                        this.zeroFuelWeight = zfw;
                        this.zeroFuelWeightMassCenter = zfwcg;
                        return true;
                    }
                    this.addNewMessage(NXSystemMessages.entryOutOfRange);
                    return false;
                }
                if (!this._zeroFuelWeightZFWCGEntered) {
                    this.addNewMessage(NXSystemMessages.notAllowed);
                    return false;
                }
                if (this.isZFWInRange(zfw)) {
                    this.zeroFuelWeight = zfw;
                    return true;
                }
                if (this.isZFWCGInRange(zfwcg)) {
                    this.zeroFuelWeightMassCenter = zfwcg;
                    return true;
                }
                this.addNewMessage(NXSystemMessages.entryOutOfRange);
                return false;
            }
            if (!this._zeroFuelWeightZFWCGEntered) {
                this.addNewMessage(NXSystemMessages.notAllowed);
                return false;
            }
            const zfw = parseFloat(s) / this._conversionWeight;
            if (this.isZFWInRange(zfw)) {
                this.zeroFuelWeight = zfw;
                return true;
            }
            this.addNewMessage(NXSystemMessages.entryOutOfRange);
            return false;
        }
        this.addNewMessage(NXSystemMessages.formatError);
        return false;
    }

    /**
     *
     * @returns {number} Returns estimated fuel on board when arriving at the destination
     */
    getDestEFOB(useFOB = false) {
        return (useFOB ? this.getFOB() : this.blockFuel) - this._routeTripFuelWeight - this.taxiFuelWeight;
    }

    /**
     * @returns {number} Returns EFOB when arriving at the alternate dest
     */
    getAltEFOB(useFOB = false) {
        return this.getDestEFOB(useFOB) - this._routeAltFuelWeight;
    }

    trySetBlockFuel(s) {
        if (s === FMCMainDisplay.clrValue) {
            this.blockFuel = 0.0;
            this._blockFuelEntered = false;
            this._fuelPredDone = false;
            this._fuelPlanningPhase = this._fuelPlanningPhases.PLANNING;
            return true;
        }
        const value = parseFloat(s) / this._conversionWeight;
        if (isFinite(value) && this.isBlockFuelInRange(value)) {
            if (this.isBlockFuelInRange(value)) {
                this.blockFuel = value;
                this._blockFuelEntered = true;
                return true;
            } else {
                this.addNewMessage(NXSystemMessages.entryOutOfRange);
                return false;
            }
        }
        this.addNewMessage(NXSystemMessages.notAllowed);
        return false;
    }

    async trySetAverageWind(s) {
        const validDelims = ["TL", "T", "+", "HD", "H", "-"];
        const matchedIndex = validDelims.findIndex(element => s.startsWith(element));
        const digits = matchedIndex >= 0 ? s.replace(validDelims[matchedIndex], "") : s;
        const isNum = /^\d+$/.test(digits);
        if (!isNum) {
            this.addNewMessage(NXSystemMessages.formatError);
            return false;
        }
        const wind = parseInt(digits);
        this._windDir = matchedIndex <= 2 ? this._windDirections.TAILWIND : this._windDirections.HEADWIND;
        if (wind > 250) {
            this.addNewMessage(NXSystemMessages.entryOutOfRange);
            return false;
        }
        this.averageWind = wind;
        return true;
    }

    //TODO: fix this functionality
    trySetPreSelectedClimbSpeed(s) {
        const v = parseFloat(s);
        if (isFinite(v)) {
            this.preSelectedClbSpeed = v;
            return true;
        }
        this.addNewMessage(NXSystemMessages.notAllowed);
        return false;
    }

    //TODO: fix this functionality
    trySetPreSelectedCruiseSpeed(s) {
        const v = parseFloat(s);
        if (isFinite(v)) {
            this.preSelectedCrzSpeed = v;
            return true;
        }
        this.addNewMessage(NXSystemMessages.notAllowed);
        return false;
    }

    //TODO: fix this functionality
    trySetPreSelectedDescentSpeed(s) {
        const v = parseFloat(s);
        if (isFinite(v)) {
            this.preSelectedDesSpeed = v;
            return true;
        }
        this.addNewMessage(NXSystemMessages.notAllowed);
        return false;
    }

    setPerfApprQNH(s) {
        const value = parseFloat(s);
        const QNH_REGEX = /[0-9]{2}.[0-9]{2}/;

        if (QNH_REGEX.test(value)) {
            this.perfApprQNH = value;
            return true;
        } else if (isFinite(value)) {
            this.perfApprQNH = value;
            return true;
        }
        this.addNewMessage(NXSystemMessages.notAllowed);
        return false;
    }

    setPerfApprTemp(s) {
        const value = parseFloat(s);
        if (isFinite(value) && value > -270 && value < 150) {
            this.perfApprTemp = value;
            return true;
        }
        this.addNewMessage(NXSystemMessages.notAllowed);
        return false;
    }

    setPerfApprWind(s) {
        let heading = NaN;
        let speed = NaN;
        if (s) {
            const sSplit = s.split("/");
            heading = parseFloat(sSplit[0]);
            speed = parseFloat(sSplit[1]);
        }
        if ((isFinite(heading) && heading >= 0 && heading < 360) || (isFinite(speed) && speed > 0)) {
            if (isFinite(heading)) {
                this.perfApprWindHeading = heading;
            }
            if (isFinite(speed)) {
                this.perfApprWindSpeed = speed;
            }
            return true;
        }
        this.addNewMessage(NXSystemMessages.notAllowed);
        return false;
    }

    trySetPerfApprTransAlt(input) {
        if (input === FMCMainDisplay.clrValue) {
            this.transitionArrivalAltitude = NaN;
            this.transitionArrivalAltitudeIsPilotEntered = false;
            SimVar.SetSimVarValue("L:AIRLINER_APPR_TRANS_ALT", "Number", 0);
            return true;
        }

        let value = parseInt(input);
        if (!isFinite(value) || !/^\d{4,5}$/.test(input)) {
            this.addNewMessage(NXSystemMessages.formatError);
            return false;
        }
        value = Math.round(value / 10) * 10;
        if (value < 1000 || value > 45000) {
            this.addNewMessage(NXSystemMessages.entryOutOfRange);
            return false;
        }
        this.transitionArrivalAltitude = value;
        this.transitionArrivalAltitudeIsPilotEntered = true;
        SimVar.SetSimVarValue("L:AIRLINER_APPR_TRANS_ALT", "Number", value);
        return true;
    }

    /**
     * VApp for _selected_ landing config
     */
    getVApp() {
        if (isFinite(this.vApp)) {
            return this.vApp;
        }
        return this.approachSpeeds.vapp;
    }

    //Needs PR Merge #3154
    setPerfApprVApp(s) {
        if (s === FMCMainDisplay.clrValue) {
            if (isFinite(this.vApp)) {
                this.vApp = NaN;
                return true;
            }
        } else {
            if (s.includes(".")) {
                this.addNewMessage(NXSystemMessages.formatError);
                return false;
            }
            const value = parseInt(s);
            if (isFinite(value) && value >= 90 && value <= 350) {
                this.vApp = value;
                return true;
            }
            this.addNewMessage(NXSystemMessages.entryOutOfRange);
            return false;
        }
        this.addNewMessage(NXSystemMessages.notAllowed);
        return false;
    }

    /**
     * Tries to estimate the landing weight at destination
     * NaN on failure
     */
    tryEstimateLandingWeight() {
        const altActive = false;
        const landingWeight = this.zeroFuelWeight + (altActive ? this.getAltEFOB(true) : this.getDestEFOB(true));
        return isFinite(landingWeight) ? landingWeight : NaN;
    }

    setPerfApprMDA(s) {
        if (s === FMCMainDisplay.clrValue) {
            this.perfApprMDA = NaN;
            SimVar.SetSimVarValue("L:AIRLINER_MINIMUM_DESCENT_ALTITUDE", "feet", 0);
            return true;
        } else {
            const value = parseFloat(s);
            if (isFinite(value)) {
                this.perfApprMDA = value;
                SimVar.SetSimVarValue("L:AIRLINER_MINIMUM_DESCENT_ALTITUDE", "feet", this.perfApprMDA);
                return true;
            }
            this.addNewMessage(NXSystemMessages.notAllowed);
            return false;
        }
    }

    setPerfApprDH(s) {
        if (s === FMCMainDisplay.clrValue) {
            this.perfApprDH = NaN;
            SimVar.SetSimVarValue("L:AIRLINER_DECISION_HEIGHT", "feet", -1);
            return true;
        } else if (s === "NO" || s === "NO DH" || s === "NODH") {
            if (Simplane.getAutoPilotApproachType() === 4) {
                this.perfApprDH = "NO DH";
                SimVar.SetSimVarValue("L:AIRLINER_DECISION_HEIGHT", "feet", -2);
                return true;
            } else {
                this.addNewMessage(NXSystemMessages.notAllowed);
                return false;
            }
        } else {
            const value = parseFloat(s);
            if (isFinite(value)) {
                if (value >= 0 && value <= 700) {
                    this.perfApprDH = value;
                    SimVar.SetSimVarValue("L:AIRLINER_DECISION_HEIGHT", "feet", this.perfApprDH);
                    return true;
                } else {
                    this.addNewMessage(NXSystemMessages.entryOutOfRange);
                    return false;
                }
            }
            this.addNewMessage(NXSystemMessages.notAllowed);
            return false;
        }
    }

    setPerfApprFlaps3(s) {
        this.perfApprFlaps3 = s;
        SimVar.SetSimVarValue("L:A32NX_SPEEDS_LANDING_CONF3", "boolean", s);
    }

    getIsFlying() {
        return this.currentFlightPhase >= FmgcFlightPhases.TAKEOFF;
    }

    tryGoInApproachPhase() {
        if (this.currentFlightPhase === FmgcFlightPhases.CLIMB) {
            this.flightPhaseManager.changeFlightPhase(FmgcFlightPhases.APPROACH);
            Coherent.call("GENERAL_ENG_THROTTLE_MANAGED_MODE_SET", ThrottleMode.AUTO);
            SimVar.SetSimVarValue("L:A32NX_GOAROUND_PASSED", "bool", 0);
            return true;
        }
        if (this.currentFlightPhase === FmgcFlightPhases.CRUISE) {
            this.flightPhaseManager.changeFlightPhase(FmgcFlightPhases.APPROACH);
            Coherent.call("GENERAL_ENG_THROTTLE_MANAGED_MODE_SET", ThrottleMode.AUTO);
            SimVar.SetSimVarValue("L:A32NX_GOAROUND_PASSED", "bool", 0);
            return true;
        }
        if (this.currentFlightPhase === FmgcFlightPhases.DESCENT) {
            this.flightPhaseManager.changeFlightPhase(FmgcFlightPhases.APPROACH);
            Coherent.call("GENERAL_ENG_THROTTLE_MANAGED_MODE_SET", ThrottleMode.AUTO);
            SimVar.SetSimVarValue("L:A32NX_GOAROUND_PASSED", "bool", 0);
            return true;
        }
        if (this.currentFlightPhase === FmgcFlightPhases.GOAROUND) {
            this.flightPhaseManager.changeFlightPhase(FmgcFlightPhases.APPROACH);
            Coherent.call("GENERAL_ENG_THROTTLE_MANAGED_MODE_SET", ThrottleMode.AUTO);
            SimVar.SetSimVarValue("L:A32NX_GOAROUND_PASSED", "bool", 0);
            return true;
        }
        if (this.currentFlightPhase === FmgcFlightPhases.APPROACH) {
            SimVar.SetSimVarValue("L:A32NX_GOAROUND_PASSED", "bool", 0);
            return true;
        }
        return false;
    }

    connectIlsFrequency(_freq) {
        if (_freq >= 108 && _freq <= 111.95 && RadioNav.isHz50Compliant(_freq)) {
            switch (this.radioNav.mode) {
                case NavMode.FOUR_SLOTS: {
                    this.ilsFrequency = _freq;
                    break;
                }
                case NavMode.TWO_SLOTS: {
                    this.vor1Frequency = _freq;
                    break;
                }
            }
            this.connectIls();
            return true;
        }
        return false;
    }

    connectIls() {
        if (this.isRadioNavActive()) {
            return;
        }
        if (this._lockConnectIls) {
            return;
        }
        this._lockConnectIls = true;
        setTimeout(() => {
            this._lockConnectIls = false;
        }, 1000);
        switch (this.radioNav.mode) {
            case NavMode.FOUR_SLOTS: {
                if (Math.abs(this.radioNav.getILSActiveFrequency(1) - this.ilsFrequency) > 0.005) {
                    this.radioNav.setILSActiveFrequency(1, this.ilsFrequency);
                }
                break;
            }
            case NavMode.TWO_SLOTS: {
                if (Math.abs(this.radioNav.getVORActiveFrequency(1) - this.vor1Frequency) > 0.005) {
                    this.radioNav.setVORActiveFrequency(1, this.vor1Frequency);
                }
                break;
            }
            default:
                console.error("Unknown RadioNav operating mode");
                break;
        }
    }

    setIlsFrequency(s) {
        if (s === FMCMainDisplay.clrValue) {
            this.ilsFrequency = 0;
            this.radioNav.setILSActiveFrequency(1, 0);
            this._ilsFrequencyPilotEntered = false;
            return true;
        }
        const v = parseFloat(s);
        if (isFinite(v)) {
            const freq = Math.round(v * 100) / 100;
            if (this.connectIlsFrequency(freq)) {
                this._ilsFrequencyPilotEntered = true;
                return true;
            }
            this.addNewMessage(NXSystemMessages.entryOutOfRange);
            return false;
        }
        this.addNewMessage(NXSystemMessages.notAllowed);
        return false;
    }

    initRadioNav(_boot) {
        if (this.isPrimary) {
            console.log("Init RadioNav");
            {
                if (_boot) {
                    this.vhf1Frequency = this.radioNav.getVHFActiveFrequency(this.instrumentIndex, 1);
                    this.vhf2Frequency = this.radioNav.getVHFActiveFrequency(this.instrumentIndex, 2);
                } else {
                    if (Math.abs(this.radioNav.getVHFActiveFrequency(this.instrumentIndex, 1) - this.vhf1Frequency) > 0.005) {
                        this.radioNav.setVHFActiveFrequency(this.instrumentIndex, 1, this.vhf1Frequency);
                    }
                    if (Math.abs(this.radioNav.getVHFActiveFrequency(this.instrumentIndex, 2) - this.vhf2Frequency) > 0.005) {
                        this.radioNav.setVHFActiveFrequency(this.instrumentIndex, 2, this.vhf2Frequency);
                    }
                }
            }
            {
                if (Math.abs(this.radioNav.getVORActiveFrequency(1) - this.vor1Frequency) > 0.005) {
                    this.radioNav.setVORActiveFrequency(1, this.vor1Frequency);
                }
                if (this.vor1Course >= 0) {
                    SimVar.SetSimVarValue("K:VOR1_SET", "number", this.vor1Course);
                }
                this.connectIls();
            }
            {
                if (Math.abs(this.radioNav.getVORActiveFrequency(2) - this.vor2Frequency) > 0.005) {
                    this.radioNav.setVORActiveFrequency(2, this.vor2Frequency);
                }
                if (this.vor2Course >= 0) {
                    SimVar.SetSimVarValue("K:VOR2_SET", "number", this.vor2Course);
                }
                if (Math.abs(this.radioNav.getILSActiveFrequency(2) - 0) > 0.005) {
                    this.radioNav.setILSActiveFrequency(2, 0);
                }
            }
            {
                if (_boot) {
                    this.adf1Frequency = this.radioNav.getADFActiveFrequency(1);
                    this.adf2Frequency = this.radioNav.getADFActiveFrequency(2);
                } else {
                    if (Math.abs(this.radioNav.getADFActiveFrequency(1) - this.adf1Frequency) > 0.005) {
                        SimVar.SetSimVarValue("K:ADF_COMPLETE_SET", "Frequency ADF BCD32", Avionics.Utils.make_adf_bcd32(this.adf1Frequency * 1000)).then(() => {
                        });
                    }
                    if (Math.abs(this.radioNav.getADFActiveFrequency(2) - this.adf2Frequency) > 0.005) {
                        SimVar.SetSimVarValue("K:ADF2_COMPLETE_SET", "Frequency ADF BCD32", Avionics.Utils.make_adf_bcd32(this.adf2Frequency * 1000)).then(() => {
                        });
                    }
                }
            }
            {
                if (this.atc1Frequency > 0) {
                    SimVar.SetSimVarValue("K:XPNDR_SET", "Frequency BCD16", Avionics.Utils.make_xpndr_bcd16(this.atc1Frequency));
                } else {
                    this.atc1Frequency = SimVar.GetSimVarValue("TRANSPONDER CODE:1", "number");
                }
            }
        }
    }

    canSwitchToNav() {
        if (!this._canSwitchToNav) {
            const altitude = Simplane.getAltitudeAboveGround();
            if (altitude >= 500) {
                this._canSwitchToNav = true;
            }
        }
        return this._canSwitchToNav;
    }

    isRadioNavActive() {
        return this.radioNav.getRADIONAVActive((this.isPrimary) ? 1 : 2);
    }

    get vhf1Frequency() {
        return this._vhf1Frequency;
    }

    get vhf2Frequency() {
        return this._vhf2Frequency;
    }

    get vor1Frequency() {
        return this._vor1Frequency;
    }

    get vor1Course() {
        return this._vor1Course;
    }

    get vor2Frequency() {
        return this._vor2Frequency;
    }

    get vor2Course() {
        return this._vor2Course;
    }

    get ilsFrequency() {
        return this._ilsFrequency;
    }

    get ilsCourse() {
        return this._ilsCourse;
    }

    get adf1Frequency() {
        return this._adf1Frequency;
    }

    get adf2Frequency() {
        return this._adf2Frequency;
    }

    get rcl1Frequency() {
        return this._rcl1Frequency;
    }

    get pre2Frequency() {
        return this._pre2Frequency;
    }

    get atc1Frequency() {
        return this._atc1Frequency;
    }

    set vhf1Frequency(_frq) {
        this._vhf1Frequency = _frq;
    }

    set vhf2Frequency(_frq) {
        this._vhf2Frequency = _frq;
    }

    set vor1Frequency(_frq) {
        this._vor1Frequency = _frq;
        SimVar.SetSimVarValue("L:FMC_VOR_FREQUENCY:1", "Hz", _frq * 1000000);
    }

    set vor1Course(_crs) {
        this._vor1Course = _crs;
    }

    set vor2Frequency(_frq) {
        this._vor2Frequency = _frq;
        SimVar.SetSimVarValue("L:FMC_VOR_FREQUENCY:2", "Hz", _frq * 1000000);
    }

    set vor2Course(_crs) {
        this._vor2Course = _crs;
    }

    set ilsFrequency(_frq) {
        this._ilsFrequency = _frq;
    }

    set ilsCourse(_crs) {
        this._ilsCourse = _crs;
    }

    set adf1Frequency(_frq) {
        this._adf1Frequency = _frq;
    }

    set adf2Frequency(_frq) {
        this._adf2Frequency = _frq;
    }

    set rcl1Frequency(_frq) {
        this._rcl1Frequency = _frq;
    }

    set pre2Frequency(_frq) {
        this._pre2Frequency = _frq;
    }

    set atc1Frequency(_frq) {
        this._atc1Frequency = _frq;
    }

    updateZfwVars() {
        const totalWeight = SimVar.GetSimVarValue("TOTAL WEIGHT", "kilograms") / 1000;
        const blockFuel = SimVar.GetSimVarValue("FUEL TOTAL QUANTITY", "gallons") * SimVar.GetSimVarValue("FUEL WEIGHT PER GALLON", "kilograms") / 1000;
        this.zeroFuelWeight = totalWeight - blockFuel;
        this.zeroFuelWeightMassCenter = SimVar.GetSimVarValue("CG PERCENT", "percent");
    }

    updateFuelVars() {
        this.blockFuel = SimVar.GetSimVarValue("FUEL TOTAL QUANTITY", "gallons") * SimVar.GetSimVarValue("FUEL WEIGHT PER GALLON", "kilograms") / 1000;
        this.updateZfwVars();
    }

    trySetFlapsTHS(s) {
        if (s === FMCMainDisplay.clrValue) {
            this.flaps = NaN;
            this.ths = NaN;
            SimVar.SetSimVarValue("L:A32NX_TO_CONFIG_FLAPS", "number", 0);
            SimVar.SetSimVarValue("L:A32NX_TO_CONFIG_FLAPS_ENTERED", "bool", false);
            SimVar.SetSimVarValue("L:A32NX_TO_CONFIG_THS", "degree", 0);
            SimVar.SetSimVarValue("L:A32NX_TO_CONFIG_THS_ENTERED", "bool", false);
            this.tryCheckToData();
            return true;
        }

        let newFlaps = null;
        let newThs = null;

        let [flaps, ths] = s.split("/");

        if (flaps && flaps.length > 0) {
            if (!/^\d$/.test(flaps)) {
                this.addNewMessage(NXSystemMessages.formatError);
                return false;
            }

            flaps = parseInt(flaps);
            if (flaps < 0 || flaps > 3) {
                this.addNewMessage(NXSystemMessages.entryOutOfRange);
                return false;
            }

            newFlaps = flaps;
        }

        if (ths && ths.length > 0) {
            // allow AAN.N and N.NAA, where AA is UP or DN
            if (!/^(UP|DN)(\d|\d?\.\d|\d\.\d?)|(\d|\d?\.\d|\d\.\d?)(UP|DN)$/.test(ths)) {
                this.addNewMessage(NXSystemMessages.formatError);
                return false;
            }

            let direction = null;
            ths = ths.replace(/(UP|DN)/g, (substr) => {
                direction = substr;
                return "";
            });

            if (direction) {
                ths = parseFloat(ths);
                if (direction === "DN") {
                    // Note that 0 *= -1 will result in -0, which is strictly
                    // the same as 0 (that is +0 === -0) and doesn't make a
                    // difference for the calculation itself. However, in order
                    // to differentiate between DN0.0 and UP0.0 we'll do check
                    // later when displaying this value using Object.is to
                    // determine whether the pilot entered DN0.0 or UP0.0.
                    ths *= -1;
                }
                if (!isFinite(ths) || ths < -5 || ths > 7) {
                    this.addNewMessage(NXSystemMessages.entryOutOfRange);
                    return false;
                }
                newThs = ths;
            }
        }

        if (newFlaps !== null) {
            if (!isNaN(this.flaps)) {
                this.tryCheckToData();
            }
            this.flaps = newFlaps;
            SimVar.SetSimVarValue("L:A32NX_TO_CONFIG_FLAPS", "number", newFlaps);
            SimVar.SetSimVarValue("L:A32NX_TO_CONFIG_FLAPS_ENTERED", "bool", true);
        }
        if (newThs !== null) {
            if (!isNaN(this.ths)) {
                this.tryCheckToData();
            }
            this.ths = newThs;
            SimVar.SetSimVarValue("L:A32NX_TO_CONFIG_THS", "degree", newThs);
            SimVar.SetSimVarValue("L:A32NX_TO_CONFIG_THS_ENTERED", "bool", true);
        }
        return true;
    }

    checkEFOBBelowMin() {
        if (!this._minDestFobEntered) {
            this.tryUpdateMinDestFob();
        }
        const EFOBBelMin = this.isAnEngineOn() ? this.getDestEFOB(true) : this.getDestEFOB(false);

        if (EFOBBelMin < this._minDestFob) {
            if (this.isAnEngineOn()) {
                setTimeout(() => {
                    this.addNewMessage(NXSystemMessages.destEfobBelowMin, () => {
                        return this._EfobBelowMinClr === false;
                    }, () => {
                        this._EfobBelowMinClr = true;
                    });
                }, 180000);
            } else {
                this.addNewMessage(NXSystemMessages.destEfobBelowMin, () => {
                    return this._EfobBelowMinClr === false;
                }, () => {
                    this._EfobBelowMinClr = true;
                });
            }
        }
    }

    updateTowerHeadwind() {
        if (isFinite(this.perfApprWindSpeed) && isFinite(this.perfApprWindHeading)) {
            const rwy = this.flightPlanManager.getApproachRunway();
            if (rwy) {
                this._towerHeadwind = NXSpeedsUtils.getHeadwind(this.perfApprWindSpeed, this.perfApprWindHeading, rwy.direction);
            }
        }
    }

    _getV1Speed() {
        return (new NXSpeedsTo(SimVar.GetSimVarValue("TOTAL WEIGHT", "kg") / 1000, this.flaps, Simplane.getAltitude())).v1;
    }

    _getVRSpeed() {
        return (new NXSpeedsTo(SimVar.GetSimVarValue("TOTAL WEIGHT", "kg") / 1000, this.flaps, Simplane.getAltitude())).vr;
    }

    _getV2Speed() {
        return (new NXSpeedsTo(SimVar.GetSimVarValue("TOTAL WEIGHT", "kg") / 1000, this.flaps, Simplane.getAltitude())).v2;
    }

    /**
     * Called after Flaps or THS change
     */
    tryCheckToData() {
        if (isFinite(this.v1Speed) || isFinite(this.vRSpeed) || isFinite(this.v2Speed)) {
            this.addNewMessage(NXSystemMessages.checkToData);
        }
    }

    /**
     * Called after runway change
     * - Sets confirmation prompt state for every entry whether it is defined or not
     * - Adds message when at least one entry needs to be confirmed
     * Additional:
     *   Only prompt the confirmation of FLEX TEMP when the TO runway was changed, not on initial insertion of the runway
     */
    onToRwyChanged() {
        const selectedRunway = this.flightPlanManager.getDepartureRunway();
        if (!!selectedRunway) {
            const toRunway = Avionics.Utils.formatRunway(selectedRunway.designation);
            if (toRunway === this.toRunway) {
                return;
            }
            if (!!this.toRunway) {
                this.toRunway = toRunway;
                this._toFlexChecked = !isFinite(this.perfTOTemp);
                this._v1Checked = !isFinite(this.v1Speed);
                this._vRChecked = !isFinite(this.vRSpeed);
                this._v2Checked = !isFinite(this.v2Speed);

                if (this._v1Checked && this._vRChecked && this._v2Checked && this._toFlexChecked) {
                    return;
                }
                this.addNewMessage(NXSystemMessages.checkToData, (mcdu) => {
                    return mcdu._v1Checked && mcdu._vRChecked && mcdu._v2Checked && mcdu._toFlexChecked;
                });
            }
            this.toRunway = toRunway;
        }
    }

    /**
     * Evaluates whether or not the shown performance page can be updated with the one corresponding to the new flight phase
     * This function is in place to ensure only switching the performance page when the one currently showing is the one linked to the previous flight phase
     * @param _lastFlightPhase {FmgcFlightPhases}
     * @returns {boolean}
     */
    canShowNextPerfPage(_lastFlightPhase) {
        switch (_lastFlightPhase) {
            case FmgcFlightPhases.TAKEOFF: return this.page.Current === this.page.PerformancePageTakeoff;
            case FmgcFlightPhases.CLIMB: return this.page.Current === this.page.PerformancePageClb;
            case FmgcFlightPhases.CRUISE: return this.page.Current === this.page.PerformancePageCrz;
            case FmgcFlightPhases.DESCENT: return this.page.Current === this.page.PerformancePageDes;
            case FmgcFlightPhases.APPROACH: return this.page.Current === this.page.PerformancePageAppr;
            case FmgcFlightPhases.GOAROUND: return this.page.Current === this.page.PerformancePageGoAround;

            default: return false;
        }
    }

    /* END OF MCDU GET/SET METHODS */
    /* UNSORTED CODE BELOW */

    //TODO: can this be util?
    static secondsToUTC(seconds) {
        const h = Math.floor(seconds / 3600);
        const m = Math.floor((seconds - h * 3600) / 60);
        return (h % 24).toFixed(0).padStart(2, "0") + m.toFixed(0).padStart(2, "0");
    }
    //TODO: can this be util?
    static secondsTohhmm(seconds) {
        const h = Math.floor(seconds / 3600);
        const m = Math.floor((seconds - h * 3600) / 60);
        return h.toFixed(0).padStart(2, "0") + m.toFixed(0).padStart(2, "0");
    }

    //TODO: can this be util?
    static minuteToSeconds(minutes) {
        return minutes * 60;
    }

    //TODO: can this be util?
    static hhmmToSeconds(hhmm) {
        if (!hhmm) {
            return NaN;
        }
        const h = parseInt(hhmm.substring(0, 2));
        const m = parseInt(hhmm.substring(2, 4));
        return h * 3600 + m * 60;
    }

    /**
     * Computes hour and minutes when given minutes
     * @param {number} minutes - minutes used to make the conversion
     * @returns {string} A string in the format "HHMM" e.g "0235"
     */
    //TODO: can this be util?
    static minutesTohhmm(minutes) {
        const h = Math.floor(minutes / 60);
        const m = minutes - h * 60;
        return h.toFixed(0).padStart(2,"0") + m.toFixed(0).padStart(2, "0");
    }

    /**
     * computes minutes when given hour and minutes
     * @param {string} hhmm - string used ot make the conversion
     * @returns {number} numbers in minutes form
     */
    //TODO: can this be util?
    static hhmmToMinutes(hhmm) {
        if (!hhmm) {
            return NaN;
        }
        const h = parseInt(hhmm.substring(0, 2));
        const m = parseInt(hhmm.substring(2, 4));
        return h * 60 + m;
    }

    //TODO: can this be util?
    getNavDataDateRange() {
        return SimVar.GetGameVarValue("FLIGHT NAVDATA DATE RANGE", "string");
    }

    /**
     * Returns true if an engine is running (FF > 0)
     * @returns {boolean}
     */
    //TODO: can this be an util?
    isAnEngineOn() {
        return Simplane.getEngineActive(0) || Simplane.getEngineActive(1);
    }

    /**
     * Returns true if all engines are running (FF > 0)
     * @returns {boolean}
     */
    //TODO: can this be an util?
    isAllEngineOn() {
        return Simplane.getEngineActive(0) && Simplane.getEngineActive(1);
    }

    /**
     * Returns the ISA temperature for a given altitude
     * @param alt {number} altitude in ft
     * @returns {number} ISA temp in C°
     */
    //TODO: can this be an util?
    getIsaTemp(alt = Simplane.getAltitude()) {
        return alt / 1000 * (-1.98) + 15;
    }

    /**
     * Returns the deviation from ISA temperature and OAT at given altitude
     * @param alt {number} altitude in ft
     * @returns {number} ISA temp deviation from OAT in C°
     */
    //TODO: can this be an util?
    getIsaTempDeviation(alt = Simplane.getAltitude()) {
        return SimVar.GetSimVarValue("AMBIENT TEMPERATURE", "celsius") - this.getIsaTemp(alt);
    }

    /**
     * Returns the maximum cruise FL for ISA temp and GW
     * @param temp {number} ISA in C°
     * @param gw {number} GW in t
     * @returns {number} MAX FL
     */
    //TODO: can this be an util?
    getMaxFL(temp = this.getIsaTempDeviation(), gw = SimVar.GetSimVarValue("TOTAL WEIGHT", "kg") / 1000) {
        return Math.round(temp <= 10 ? -2.778 * gw + 578.667 : (temp * (-0.039) - 2.389) * gw + temp * (-0.667) + 585.334);
    }

    /**
     * Returns the maximum allowed cruise FL considering max service FL
     * @param fl {number} FL to check
     * @returns {number} maximum allowed cruise FL
     */
    //TODO: can this be an util?
    getMaxFlCorrected(fl = this.getMaxFL()) {
        return fl >= this.maxCruiseFL ? this.maxCruiseFL : fl;
    }

    // only used by trySetMinDestFob
    //TODO: Can this be util?
    isMinDestFobInRange(fuel) {
        return 0 <= fuel && fuel <= 80.0;
    }

    //TODO: Can this be util?
    isTaxiFuelInRange(taxi) {
        return 0 <= taxi && taxi <= 9.9;
    }

    //TODO: Can this be util?
    isFinalFuelInRange(fuel) {
        return 0 <= fuel && fuel <= 100;
    }

    //TODO: Can this be util?
    isFinalTimeInRange(time) {
        const convertedTime = FMCMainDisplay.hhmmToMinutes(time.padStart(4,"0"));
        return 0 <= convertedTime && convertedTime <= 90;
    }

    //TODO: Can this be util?
    isRteRsvPercentInRange(value) {
        return value > 0 && value < 15;
    }

    //TODO: Can this be util?
    isZFWInRange(zfw) {
        return 35.0 <= zfw && zfw <= 80.0;
    }

    //TODO: Can this be util?
    isZFWCGInRange(zfwcg) {
        return (8.0 <= zfwcg && zfwcg <= 50.0);
    }

    //TODO: Can this be util?
    isBlockFuelInRange(fuel) {
        return 0 <= fuel && fuel <= 80;
    }

    /**
     *
     * @returns {*}
     */
    //TODO: Can this be util?
    getFOB() {
        return (SimVar.GetSimVarValue("FUEL TOTAL QUANTITY WEIGHT", "pound") * 0.453592) / 1000;
    }

    /**
     * retrieves GW in Tons
     * @returns {number}
     */
    //TODO: Can this be util?
    getGW() {
        return (SimVar.GetSimVarValue("TOTAL WEIGHT", "Pounds") * 0.45359237) / 1000;
    }

    //TODO: Can this be util?
    getCG() {
        return SimVar.GetSimVarValue("CG PERCENT", "Percent over 100") * 100;
    }

    //TODO: make this util or local var?
    isAirspeedManaged() {
        return SimVar.GetSimVarValue("AUTOPILOT SPEED SLOT INDEX", "number") === 2;
    }

    //TODO: make this util or local var?
    isHeadingManaged() {
        return SimVar.GetSimVarValue("AUTOPILOT HEADING SLOT INDEX", "number") === 2;
    }

    //TODO: make this util or local var?
    isAltitudeManaged() {
        return SimVar.GetSimVarValue("AUTOPILOT ALTITUDE SLOT INDEX", "number") === 2;
    }

    getTransitionAltitude(icao, phase) {
        NXApi.getAirport(icao)
            .then((data) => {
                this.transitionAltitude = data.transAlt;
                if (this.transitionAltitude === -1) {
                    if (phase === "origin") {
                        SimVar.SetSimVarValue("L:AIRLINER_TRANS_ALT", "Number", 18000);
                        return;
                    }
                    if (phase === "destination") {
                        SimVar.SetSimVarValue("L:AIRLINER_APPR_TRANS_ALT", "Number", 18000);
                        return;
                    }
                } else {
                    if (phase === "origin") {
                        SimVar.SetSimVarValue("L:AIRLINER_TRANS_ALT", "Number", this.transitionAltitude);
                        return;
                    }
                    if (phase === "destination") {
                        SimVar.SetSimVarValue("L:AIRLINER_APPR_TRANS_ALT", "Number", this.transitionAltitude);
                        return;
                    }
                }
            });
    }

    // Only update when changing origin & destination airport
    updateDepartArrive() {
        if (this.flightPlanManager.getOrigin() && this.flightPlanManager.getOrigin().ident) {
            if (this.flightPlanManager.getDestination() && this.flightPlanManager.getDestination().ident) {
                const originAirport = this.flightPlanManager.getOrigin().ident;
                const destinationAirport = this.flightPlanManager.getDestination().ident;
                if (this.offlineTACore.offline !== true) {
                    if (this.currentOrigin !== originAirport) {
                        NXDataStore.set("PLAN_ORIGIN", originAirport);
                        this.getTransitionAltitude(originAirport, "origin");
                        this.currentOrigin = originAirport;
                    }
                    if (this.currentDestination !== destinationAirport) {
                        NXDataStore.set("PLAN_DESTINATION", destinationAirport);
                        this.getTransitionAltitude(destinationAirport, "destination");
                        this.currentDestination = destinationAirport;
                    }
                }
                if (this.offlineTACore.offline === true) {
                    if (this.currentOrigin !== originAirport) {
                        this.offlineTACore.transitionAltitude(originAirport, "origin");
                        this.currentOrigin = originAirport;
                    }
                    if (this.currentDestination !== destinationAirport) {
                        this.offlineTACore.transitionAltitude(destinationAirport, "destination");
                        this.currentDestination = destinationAirport;
                    }
                }
            }
        }
    }
}

FMCMainDisplay.clrValue = "\xa0\xa0\xa0\xa0\xa0CLR";
FMCMainDisplay._AvailableKeys = "ABCDEFGHIJKLMNOPQRSTUVWXYZ0123456789";<|MERGE_RESOLUTION|>--- conflicted
+++ resolved
@@ -177,14 +177,11 @@
         this._apCooldown = 500;
         this._lastRequestedFLCModeWaypointIndex = -1;
         this.flightPhaseUpdateThrottler = new UpdateThrottler(800);
-<<<<<<< HEAD
-        this.currentOrigin = "";
-        this.currentDestination = "";
-=======
         this._cruiseFlightLevel = undefined;
         this._activeCruiseFlightLevel = undefined;
         this._activeCruiseFlightLevelDefaulToFcu = false;
->>>>>>> 1743d5b8
+        this.currentOrigin = "";
+        this.currentDestination = "";
     }
 
     Init() {
@@ -195,11 +192,9 @@
 
         this.dataManager = new FMCDataManager(this);
 
-<<<<<<< HEAD
+        this.flightPhaseManager = new A32NX_FlightPhaseManager(this);
+
         this.offlineTACore = new A32NX_TransitionAltitude();
-=======
-        this.flightPhaseManager = new A32NX_FlightPhaseManager(this);
->>>>>>> 1743d5b8
 
         this.tempCurve = new Avionics.Curve();
         this.tempCurve.interpolationFunction = Avionics.CurveTool.NumberInterpolation;
