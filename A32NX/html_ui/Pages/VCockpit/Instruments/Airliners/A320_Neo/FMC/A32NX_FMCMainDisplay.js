class FMCMainDisplay extends BaseAirliners {
    constructor() {
        super(...arguments);
        this.defaultInputErrorMessage = "INVALID ENTRY";
        this.currentFlightPlanWaypointIndex = -1;
        this._title = undefined;
        this._pageCurrent = undefined;
        this._pageCount = undefined;
        this._labels = [];
        this._lines = [];
        this._inOut = undefined;
        this.onLeftInput = [];
        this.onRightInput = [];
        this.lastPos = "";
        this.costIndex = 0;
        this.lastUserInput = "";
        this.isDisplayingErrorMessage = false;
        this.maxCruiseFL = 390;
        this.routeIndex = 0;
        this.coRoute = "";
        this.routeIsSelected = false;
        this.routePageCurrent = 1;
        this.routePageCount = 2;
        this.tmpOrigin = "";
        this.tmpDestination = "";
        this.transitionAltitude = 10000;
        this.perfTOTemp = 20;
        this._overridenFlapApproachSpeed = NaN;
        this._overridenSlatApproachSpeed = NaN;
        this._routeFinalFuelWeight = NaN;
        this._routeFinalFuelTime = NaN;
        this._routeReservedWeight = NaN;
        this._routeReservedPercent = 0;
        this._takeOffFlap = -1;
        this.takeOffWeight = NaN;
        this.landingWeight = NaN;
        this.averageWind = NaN;
        this.perfCrzWindHeading = NaN;
        this.perfCrzWindSpeed = NaN;
        this.perfApprQNH = NaN;
        this.perfApprTemp = NaN;
        this.perfApprWindHeading = NaN;
        this.perfApprWindSpeed = NaN;
        this.perfApprTransAlt = NaN;
        this.vApp = NaN;
        this.perfApprMDA = NaN;
        this.perfApprDH = NaN;
        this._flightPhases = ["PREFLIGHT", "TAXI", "TAKEOFF", "CLIMB", "CRUISE", "DESCENT", "APPROACH", "GOAROUND"];
        this.currentFlightPhase = FlightPhase.FLIGHT_PHASE_TAKEOFF;
        this._lockConnectIls = false;
        this._apNavIndex = 1;
        this._apLocalizerOn = false;
        this._canSwitchToNav = false;
        this._vhf1Frequency = 0;
        this._vhf2Frequency = 0;
        this._vor1Frequency = 0;
        this._vor1Course = 0;
        this._vor2Frequency = 0;
        this._vor2Course = 0;
        this._ilsFrequency = 0;
        this._ilsCourse = 0;
        this._adf1Frequency = 0;
        this._adf2Frequency = 0;
        this._rcl1Frequency = 0;
        this._pre2Frequency = 0;
        this._atc1Frequency = 0;
        this._radioNavOn = false;
        this._debug = 0;
        this._checkFlightPlan = 0;
        this._smoothedTargetHeading = NaN;
        this._smootherTargetPitch = NaN;

        this._zeroFuelWeightZFWCGEntered = false;
        this._taxiEntered = false;
        this._windDir = "HD";
    }

    static approachTypeStringToIndex(approachType) {
        approachType = approachType.trim();
        const index = FMCMainDisplay.approachTypes.indexOf(approachType);
        if (isFinite(index) && index > 0) {
            return index;
        }
        return 0;
    }

    getTitle() {
        if (this._title === undefined) {
            this._title = this._titleElement.textContent;
        }
        return this._title;
    }

    setTitle(content) {
        let color = content.split("[color]")[1];
        if (!color) {
            color = "white";
        }
        this._title = content.split("[color]")[0];
        this._titleElement.classList.remove("white", "blue", "yellow", "green", "red", "magenta", "inop");
        this._titleElement.classList.add(color);
        this._titleElement.textContent = this._title;
    }

    getPageCurrent() {
        if (this._pageCurrent === undefined) {
            this._pageCurrent = parseInt(this._pageCurrentElement.textContent);
        }
        return this._pageCurrent;
    }

    setPageCurrent(value) {
        if (typeof (value) === "number") {
            this._pageCurrent = value;
        } else if (typeof (value) === "string") {
            this._pageCurrent = parseInt(value);
        }
        this._pageCurrentElement.textContent = (this._pageCurrent > 0 ? this._pageCurrent : "") + "";
    }

    getPageCount() {
        if (this._pageCount === undefined) {
            this._pageCount = parseInt(this._pageCountElement.textContent);
        }
        return this._pageCount;
    }

    setPageCount(value) {
        if (typeof (value) === "number") {
            this._pageCount = value;
        } else if (typeof (value) === "string") {
            this._pageCount = parseInt(value);
        }
        this._pageCountElement.textContent = (this._pageCount > 0 ? this._pageCount : "") + "";
        if (this._pageCount === 0) {
            this.getChildById("page-slash").textContent = "";
        } else {
            this.getChildById("page-slash").textContent = "/";
        }
    }

    getLabel(row, col = 0) {
        if (!this._labels[row]) {
            this._labels[row] = [];
        }
        return this._labels[row][col];
    }

    setLabel(label, row, col = -1) {
        if (col >= this._labelElements[row].length) {
            return;
        }
        if (!this._labels[row]) {
            this._labels[row] = [];
        }
        if (!label) {
            label = "";
        }
        if (col === -1) {
            for (let i = 0; i < this._labelElements[row].length; i++) {
                this._labels[row][i] = "";
                this._labelElements[row][i].textContent = "";
            }
            col = 0;
        }
        if (label === "__FMCSEPARATOR") {
            label = "------------------------";
        }
        if (label !== "") {
            if (label.indexOf("[b-text]") !== -1) {
                label = label.replace("[b-text]", "");
                this._lineElements[row][col].classList.remove("s-text");
                this._lineElements[row][col].classList.add("msg-text");
            } else {
                this._lineElements[row][col].classList.remove("msg-text");
            }

            let color = label.split("[color]")[1];
            if (!color) {
                color = "white";
            }
            const e = this._labelElements[row][col];
            e.classList.remove("white", "blue", "yellow", "green", "red", "magenta", "inop");
            e.classList.add(color);
            label = label.split("[color]")[0];
        }
        this._labels[row][col] = label;
        this._labelElements[row][col].textContent = label;
    }

    getLine(row, col = 0) {
        if (!this._lines[row]) {
            this._lines[row] = [];
        }
        return this._lines[row][col];
    }

    setLine(content, row, col = -1) {
        if (col >= this._lineElements[row].length) {
            return;
        }
        if (!content) {
            content = "";
        }
        if (!this._lines[row]) {
            this._lines[row] = [];
        }
        if (col === -1) {
            for (let i = 0; i < this._lineElements[row].length; i++) {
                this._lines[row][i] = "";
                this._lineElements[row][i].textContent = "";
            }
            col = 0;
        }
        if (content === "__FMCSEPARATOR") {
            content = "------------------------";
        }
        if (content !== "") {
            if (content.indexOf("[s-text]") !== -1) {
                content = content.replace("[s-text]", "");
                this._lineElements[row][col].classList.add("s-text");
            } else {
                this._lineElements[row][col].classList.remove("s-text");
            }
            let color = content.split("[color]")[1];
            if (!color) {
                color = "white";
            }
            const e = this._lineElements[row][col];
            e.classList.remove("white", "blue", "yellow", "green", "red", "magenta", "inop");
            e.classList.add(color);
            content = content.split("[color]")[0];
        }
        this._lines[row][col] = content;
        this._lineElements[row][col].textContent = this._lines[row][col];
    }

    get inOut() {
        return this.getInOut();
    }

    getInOut() {
        if (this._inOut === undefined) {
            this._inOut = this._inOutElement.textContent;
        }
        return this._inOut;
    }

    set inOut(v) {
        this.setInOut(v);
    }

    setInOut(content) {
        this._inOut = content;
        this._inOutElement.textContent = this._inOut;
        if (content === FMCMainDisplay.clrValue) {
            this._inOutElement.style.paddingLeft = "8%";
        } else {
            this._inOutElement.style.paddingLeft = "";
        }
    }

    setTemplate(template, large = false) {
        if (template[0]) {
            this.setTitle(template[0][0]);
            this.setPageCurrent(template[0][1]);
            this.setPageCount(template[0][2]);
        }
        for (let i = 0; i < 6; i++) {
            let tIndex = 2 * i + 1;
            if (template[tIndex]) {
                if (large) {
                    if (template[tIndex][1] !== undefined) {
                        this.setLine(template[tIndex][0], i, 0);
                        this.setLine(template[tIndex][1], i, 1);
                        this.setLine(template[tIndex][2], i, 2);
                        this.setLine(template[tIndex][3], i, 3);
                    } else {
                        this.setLine(template[tIndex][0], i, -1);
                    }
                } else {
                    if (template[tIndex][1] !== undefined) {
                        this.setLabel(template[tIndex][0], i, 0);
                        this.setLabel(template[tIndex][1], i, 1);
                        this.setLabel(template[tIndex][2], i, 2);
                        this.setLabel(template[tIndex][3], i, 3);
                    } else {
                        this.setLabel(template[tIndex][0], i, -1);
                    }
                }
            }
            tIndex = 2 * i + 2;
            if (template[tIndex]) {
                if (template[tIndex][1] !== undefined) {
                    this.setLine(template[tIndex][0], i, 0);
                    this.setLine(template[tIndex][1], i, 1);
                    this.setLine(template[tIndex][2], i, 2);
                    this.setLine(template[tIndex][3], i, 3);
                } else {
                    this.setLine(template[tIndex][0], i, -1);
                }
            }
        }
        if (template[13]) {
            this.setInOut(template[13][0]);
        }
        SimVar.SetSimVarValue("L:AIRLINER_MCDU_CURRENT_FPLN_WAYPOINT", "number", this.currentFlightPlanWaypointIndex);
    }
    getNavDataDateRange() {
        return SimVar.GetGameVarValue("FLIGHT NAVDATA DATE RANGE", "string");
    }

    get cruiseFlightLevel() {
        return this._cruiseFlightLevel;
    }

    set cruiseFlightLevel(fl) {
        this._cruiseFlightLevel = Math.round(fl);
        SimVar.SetSimVarValue("L:AIRLINER_CRUISE_ALTITUDE", "number", this._cruiseFlightLevel * 100);
    }

    clearUserInput() {
        if (!this.isDisplayingErrorMessage) {
            this.lastUserInput = this.inOut;
        }
        this.inOut = "";
        this._inOutElement.style.color = "#ffffff";
    }

    showErrorMessage(message, color = "#ffffff") {
        if (!this.isDisplayingErrorMessage) {
            this.lastUserInput = this.inOut;
        }
        this.isDisplayingErrorMessage = true;
        this.inOut = message;
        this._inOutElement.style.color = color;
    }

    /**
<<<<<<< HEAD
     * Returns true if an engine is running (FF > 0)
     * @returns {number}
     */
    isAnEngineOn() {
        return Simplane.getEngineActive(0) || Simplane.getEngineActive(1);
=======
     * Returns true if all engine is are running (FF > 0)
     * @returns {number}
     */
    isAllEngineOn() {
        return Simplane.getEngineActive(0) && Simplane.getEngineActive(1);
    }

    /**
     * Returns the ISA temperature for a given altitude
     * @param alt {number} altitude in ft
     * @returns {number} ISA temp in C°
     */
    getIsaTemp(alt = Simplane.getAltitude()) {
        return alt / 1000 * (-1.98) + 15;
    }

    /**
     * Returns the deviation from ISA temperature and OAT at given altitude
     * @param alt {number} altitude in ft
     * @returns {number} ISA temp deviation from OAT in C°
     */
    getIsaTempDeviation(alt = Simplane.getAltitude()) {
        return SimVar.GetSimVarValue("AMBIENT TEMPERATURE", "celsius") - this.getIsaTemp(alt);
    }

    /**
     * Returns the maximum cruise FL for ISA temp and GW
     * @param temp {number} ISA in C°
     * @param gw {number} GW in t
     * @returns {number} MAX FL
     */
    getMaxFL(temp = this.getIsaTempDeviation(), gw = SimVar.GetSimVarValue("TOTAL WEIGHT", "kg") / 1000) {
        return Math.round(temp <= 10 ? -2.778 * gw + 578.667 : (temp * (-0.039) - 2.389) * gw + temp * (-0.667) + 585.334);
    }

    /**
     * Returns the maximum allowed cruise FL considering max service FL
     * @param fl {number} FL to check
     * @returns {number} maximum allowed cruise FL
     */
    getMaxFlCorrected(fl = this.getMaxFL()) {
        return fl >= this.maxCruiseFL ? this.maxCruiseFL : fl;
>>>>>>> 839cfdac
    }

    async tryUpdateRefAirport(airportIdent) {
        const airport = await this.dataManager.GetAirportByIdent(airportIdent);
        if (!airport) {
            this.showErrorMessage("NOT IN DATABASE");
            return false;
        }
        this.refAirport = airport;
        return true;
    }

    tryUpdateGate(gate) {
        if (gate.length > 6) {
            this.showErrorMessage(this.defaultInputErrorMessage);
            return false;
        }
        this.refGate = gate;
        return true;
    }

    tryUpdateHeading(heading) {
        let nHeading = parseInt(heading);
        if (isNaN(nHeading)) {
            this.showErrorMessage(this.defaultInputErrorMessage);
            return false;
        }
        nHeading = Math.round(nHeading) % 360;
        this.refHeading = nHeading;
        return true;
    }

    async tryUpdateIrsCoordinatesDisplay(newIrsCoordinatesDisplay) {
        if (!this.dataManager.IsValidLatLon(newIrsCoordinatesDisplay)) {
            this.showErrorMessage(this.defaultInputErrorMessage);
            return false;
        }
        this.initCoordinates = newIrsCoordinatesDisplay;
        this.lastPos = this.initCoordinates;
        return true;
    }

    setCruiseFlightLevelAndTemperature(input) {
        if (input === FMCMainDisplay.clrValue) {
            this.cruiseFlightLevel = undefined;
            this.cruiseTemperature = undefined;
            return true;
        }
        const flString = input.split("/")[0].replace("FL", "");
        const tempString = input.split("/")[1];
        const onlyTemp = flString.length === 0;

        if (tempString) {
            const temp = parseFloat(tempString);
            if (isFinite(temp)) {
                if (temp > -270 && temp < 100) {
                    this.cruiseTemperature = temp;
                } else {
                    if (onlyTemp) {
                        this.showErrorMessage("ENTRY OUT OF RANGE");
                        return false;
                    }
                }
            } else {
                if (onlyTemp) {
                    this.showErrorMessage(this.defaultInputErrorMessage);
                    return false;
                }
            }
        }
        if (flString) {
            return this.trySetCruiseFl(parseFloat(flString));
        }
        this.showErrorMessage(this.defaultInputErrorMessage);
        return false;
    }

    trySetGroundTemperature(groundTemperature) {
        const value = parseInt(groundTemperature);
        if (isFinite(value)) {
            this.groundTemperature = value;
            return true;
        }
        this.showErrorMessage(this.defaultInputErrorMessage);
        return false;
    }

    tryUpdateCostIndex(costIndex) {
        const value = parseInt(costIndex);
        if (isFinite(value)) {
            if (value >= 0) {
                if (value < 1000) {
                    this.costIndex = value;
                    return true;
                }
            }
        }
        this.showErrorMessage(this.defaultInputErrorMessage);
        return false;
    }

    ensureCurrentFlightPlanIsTemporary(callback = EmptyCallback.Boolean) {
        if (this.flightPlanManager.getCurrentFlightPlanIndex() === 0) {
            this.flightPlanManager.copyCurrentFlightPlanInto(1, () => {
                this.flightPlanManager.setCurrentFlightPlanIndex(1, (result) => {
                    SimVar.SetSimVarValue("L:FMC_FLIGHT_PLAN_IS_TEMPORARY", "number", 1);
                    SimVar.SetSimVarValue("L:MAP_SHOW_TEMPORARY_FLIGHT_PLAN", "number", 1);
                    callback(result);
                });
            });
        } else {
            callback(true);
        }
    }

    tryUpdateFromTo(fromTo, callback = EmptyCallback.Boolean) {
        if (fromTo === FMCMainDisplay.clrValue) {
            this.showErrorMessage("NOT ALLOWED");
            return callback(false);
        }
        const from = fromTo.split("/")[0];
        const to = fromTo.split("/")[1];
        this.dataManager.GetAirportByIdent(from).then((airportFrom) => {
            if (airportFrom) {
                this.dataManager.GetAirportByIdent(to).then((airportTo) => {
                    if (airportTo) {
                        this.eraseTemporaryFlightPlan(() => {
                            this.flightPlanManager.clearFlightPlan(() => {
                                this.flightPlanManager.setOrigin(airportFrom.icao, () => {
                                    this.tmpOrigin = airportFrom.ident;
                                    this.flightPlanManager.setDestination(airportTo.icao, () => {
                                        this.tmpOrigin = airportTo.ident;
                                        this.currentFlightPhase = FlightPhase.FLIGHT_PHASE_TAKEOFF;
                                        callback(true);
                                    });
                                });
                            });
                        });
                    } else {
                        this.showErrorMessage("NOT IN DATABASE");
                        callback(false);
                    }
                });
            } else {
                this.showErrorMessage("NOT IN DATABASE");
                callback(false);
            }
        });
    }

    async tryUpdateAltDestination(altDestIdent) {
        if (altDestIdent === "NONE") {
            this.altDestination = undefined;
            return true;
        }
        const airportAltDest = await this.dataManager.GetAirportByIdent(altDestIdent);
        if (airportAltDest) {
            this.altDestination = airportAltDest;
            return true;
        }
        this.showErrorMessage("NOT IN DATABASE");
        return false;
    }

    updateRouteOrigin(newRouteOrigin, callback = EmptyCallback.Boolean) {
        this.dataManager.GetAirportByIdent(newRouteOrigin).then(airport => {
            if (!airport) {
                this.showErrorMessage("NOT IN DATABASE");
                return callback(false);
            }
            this.flightPlanManager.setOrigin(airport.icao, () => {
                this.tmpOrigin = airport.ident;
                callback(true);
            });
        });
    }

    updateRouteDestination(routeDestination, callback = EmptyCallback.Boolean) {
        this.dataManager.GetAirportByIdent(routeDestination).then(airport => {
            if (!airport) {
                this.showErrorMessage("NOT IN DATABASE");
                return callback(false);
            }
            this.flightPlanManager.setDestination(airport.icao, () => {
                this.tmpDestination = airport.ident;
                callback(true);
            });
        });
    }

    setOriginRunway(runwayName, callback = EmptyCallback.Boolean) {
        const origin = this.flightPlanManager.getOrigin();
        if (origin && origin.infos instanceof AirportInfo) {
            const runwayIndex = origin.infos.oneWayRunways.findIndex(r => {
                return Avionics.Utils.formatRunway(r.designation) === Avionics.Utils.formatRunway(runwayName);
            });
            if (runwayIndex >= 0) {
                this.ensureCurrentFlightPlanIsTemporary(() => {
                    this.flightPlanManager.setOriginRunwayIndex(runwayIndex, () => {
                        return callback(true);
                    });
                });
            } else {
                this.showErrorMessage("NOT IN DATABASE");
                return callback(false);
            }
        } else {
            this.showErrorMessage("NO ORIGIN AIRPORT");
            return callback(false);
        }
    }

    setOriginRunwayIndex(runwayIndex, callback = EmptyCallback.Boolean) {
        this.ensureCurrentFlightPlanIsTemporary(() => {
            this.flightPlanManager.setDepartureProcIndex(-1, () => {
                this.flightPlanManager.setOriginRunwayIndex(runwayIndex, () => {
                    return callback(true);
                });
            });
        });
    }

    setRunwayIndex(runwayIndex, callback = EmptyCallback.Boolean) {
        this.ensureCurrentFlightPlanIsTemporary(() => {
            const routeOriginInfo = this.flightPlanManager.getOrigin().infos;
            if (!this.flightPlanManager.getOrigin()) {
                this.showErrorMessage("NO ORIGIN SET");
                return callback(false);
            } else if (runwayIndex === -1) {
                this.flightPlanManager.setDepartureRunwayIndex(-1, () => {
                    this.flightPlanManager.setOriginRunwayIndex(-1, () => {
                        return callback(true);
                    });
                });
            } else if (routeOriginInfo instanceof AirportInfo) {
                if (routeOriginInfo.oneWayRunways[runwayIndex]) {
                    this.flightPlanManager.setDepartureRunwayIndex(runwayIndex, () => {
                        return callback(true);
                    });
                }
            } else {
                this.showErrorMessage("NOT IN DATABASE");
                callback(false);
            }
        });
    }

    setDepartureIndex(departureIndex, callback = EmptyCallback.Boolean) {
        this.ensureCurrentFlightPlanIsTemporary(() => {
            const currentRunway = this.flightPlanManager.getDepartureRunway();
            this.flightPlanManager.setDepartureProcIndex(departureIndex, () => {
                if (currentRunway) {
                    const departure = this.flightPlanManager.getDeparture();
                    const departureRunwayIndex = departure.runwayTransitions.findIndex(t => {
                        return t.name.indexOf(currentRunway.designation) != -1;
                    });
                    if (departureRunwayIndex >= -1) {
                        return this.flightPlanManager.setDepartureRunwayIndex(departureRunwayIndex, () => {
                            return callback(true);
                        });
                    }
                }
                return callback(true);
            });
        });
    }

    removeDeparture() {
        this.flightPlanManager.removeDeparture();
        return true;
    }

    setApproachTransitionIndex(transitionIndex, callback = EmptyCallback.Boolean) {
        const arrivalIndex = this.flightPlanManager.getArrivalProcIndex();
        this.ensureCurrentFlightPlanIsTemporary(() => {
            this.flightPlanManager.setApproachTransitionIndex(transitionIndex, () => {
                this.flightPlanManager.setArrivalProcIndex(arrivalIndex, () => {
                    callback(true);
                });
            });
        });
    }

    setArrivalProcIndex(arrivalIndex, callback = EmptyCallback.Boolean) {
        this.ensureCurrentFlightPlanIsTemporary(() => {
            this.flightPlanManager.setArrivalProcIndex(arrivalIndex, () => {
                callback(true);
            });
        });
    }

    setArrivalIndex(arrivalIndex, transitionIndex, callback = EmptyCallback.Boolean) {
        this.ensureCurrentFlightPlanIsTemporary(() => {
            this.flightPlanManager.setArrivalEnRouteTransitionIndex(transitionIndex, () => {
                this.flightPlanManager.setArrivalProcIndex(arrivalIndex, () => {
                    callback(true);
                });
            });
        });
    }

    removeArrival() {
        this.flightPlanManager.removeDeparture();
        return true;
    }

    setApproachIndex(approachIndex, callback = EmptyCallback.Boolean) {
        this.ensureCurrentFlightPlanIsTemporary(() => {
            this.flightPlanManager.setApproachIndex(approachIndex, () => {
                const frequency = this.flightPlanManager.getApproachNavFrequency();
                if (isFinite(frequency)) {
                    const freq = Math.round(frequency * 100) / 100;
                    if (this.connectIlsFrequency(freq)) {
                        SimVar.SetSimVarValue("L:FLIGHTPLAN_APPROACH_ILS", "number", freq);
                        const approach = this.flightPlanManager.getApproach();
                        if (approach && approach.name && approach.name.indexOf("ILS") !== -1) {
                            const runway = this.flightPlanManager.getApproachRunway();
                            if (runway) {
                                SimVar.SetSimVarValue("L:FLIGHTPLAN_APPROACH_COURSE", "number", runway.direction);
                            }
                        }
                    }
                }
                callback(true);
            });
        });
    }

    updateFlightNo(flightNo, callback = EmptyCallback.Boolean) {
        if (flightNo.length > 7) {
            this.showErrorMessage(this.defaultInputErrorMessage);
            return callback(false);
        }

        const storedTelexStatus = NXDataStore.get("CONFIG_TELEX_STATUS", "DISABLED");

        let connectSuccess = true;
        SimVar.SetSimVarValue("ATC FLIGHT NUMBER", "string", flightNo, "FMC").then(() => {
            if (storedTelexStatus === "ENABLED") {
                const initTelexServer = async () => {
                    NXApi.connectTelex(flightNo)
                        .catch((err) => {
                            if (err !== NXApi.disconnectedError) {
                                this.showErrorMessage("FLT NBR IN USE");
                            }

                            connectSuccess = false;
                        });
                };

                initTelexServer();
            }
            return callback(connectSuccess);
        });
    }

    updateCoRoute(coRoute, callback = EmptyCallback.Boolean) {
        if (coRoute.length > 2) {
            if (coRoute.length < 10) {
                if (coRoute === "NONE") {
                    this.coRoute = undefined;
                } else {
                    this.coRoute = coRoute;
                }
                return callback(true);
            }
        }
        this.showErrorMessage(this.defaultInputErrorMessage);
        return callback(false);
    }

    getTotalTripTime() {
        if (this.flightPlanManager.getOrigin()) {
            return this.flightPlanManager.getOrigin().infos.totalTimeInFP;
        }
        return NaN;
    }

    getTotalTripFuelCons() {
        if (this.flightPlanManager.getOrigin()) {
            return this.flightPlanManager.getOrigin().infos.totalFuelConsInFP;
        }
        return NaN;
    }

    getOrSelectWaypointByIdent(ident, callback) {
        this.dataManager.GetWaypointsByIdent(ident).then((waypoints) => {
            if (!waypoints || waypoints.length === 0) {
                return callback(undefined);
            }
            return callback(waypoints[0]);
        });
    }

    async tryAddNextAirway(newAirway) {
        this.showErrorMessage("NOT IMPLEMENTED");
        return false;
    }

    async tryAddNextWaypoint(newWaypointTo) {
        const waypoints = await this.dataManager.GetWaypointsByIdent(newWaypointTo);
        if (waypoints.length === 0) {
            this.showErrorMessage("NOT IN DATABASE");
            return false;
        }
        if (waypoints.length === 1) {
            this.flightPlanManager.addWaypoint(waypoints[0].icao);
            this.routeIsSelected = false;
            return true;
        }
        return false;
    }

    activateDirectToWaypointIdent(waypointIdent, callback = EmptyCallback.Void) {
        this.getOrSelectWaypointByIdent(waypointIdent, (w) => {
            if (w) {
                return this.activateDirectToWaypoint(w, callback);
            }
            return callback();
        });
    }

    activateDirectToWaypoint(waypoint, callback = EmptyCallback.Void) {
        const waypoints = this.flightPlanManager.getWaypoints();
        const indexInFlightPlan = waypoints.findIndex(w => {
            return w.icao === waypoint.icao;
        });
        let i = 1;
        const removeWaypointMethod = (callback = EmptyCallback.Void) => {
            if (i < indexInFlightPlan) {
                this.flightPlanManager.removeWaypoint(1, i === indexInFlightPlan - 1, () => {
                    i++;
                    removeWaypointMethod(callback);
                });
            } else {
                callback();
            }
        };
        removeWaypointMethod(() => {
            this.flightPlanManager.activateDirectTo(waypoint.infos.icao, callback);
        });
    }

    insertWaypointNextTo(newWaypointTo, referenceWaypoint, callback = EmptyCallback.Boolean) {
        const referenceWaypointIndex = this.flightPlanManager.indexOfWaypoint(referenceWaypoint);
        if (referenceWaypointIndex >= 0) {
            return this.insertWaypoint(newWaypointTo, referenceWaypointIndex + 1, callback);
        }
        this.showErrorMessage("NOT IN DATABASE");
        callback(false);
    }

    insertWaypoint(newWaypointTo, index, callback = EmptyCallback.Boolean) {
        this.ensureCurrentFlightPlanIsTemporary(async () => {
            this.getOrSelectWaypointByIdent(newWaypointTo, (waypoint) => {
                if (!waypoint) {
                    this.showErrorMessage("NOT IN DATABASE");
                    return callback(false);
                }
                this.flightPlanManager.addWaypoint(waypoint.icao, index, () => {
                    return callback(true);
                });
            });
        });
    }

    async insertWaypointsAlongAirway(lastWaypointIdent, index, airwayName, callback = EmptyCallback.Boolean) {
        const referenceWaypoint = this.flightPlanManager.getWaypoint(index - 1);
        const lastWaypointIdentPadEnd = lastWaypointIdent.padEnd(5, " ");
        if (referenceWaypoint) {
            const infos = referenceWaypoint.infos;
            if (infos instanceof WayPointInfo) {
                const airway = infos.airways.find(a => {
                    return a.name === airwayName;
                });
                if (airway) {
                    const firstIndex = airway.icaos.indexOf(referenceWaypoint.icao);
                    const lastWaypointIcao = airway.icaos.find(icao => icao.substring(7, 12) === lastWaypointIdentPadEnd);
                    const lastIndex = airway.icaos.indexOf(lastWaypointIcao);
                    if (firstIndex >= 0) {
                        if (lastIndex >= 0) {
                            let inc = 1;
                            if (lastIndex < firstIndex) {
                                inc = -1;
                            }
                            index -= 1;
                            const count = Math.abs(lastIndex - firstIndex);
                            for (let i = 1; i < count + 1; i++) { // 9 -> 6
                                const syncInsertWaypointByIcao = async (icao, idx) => {
                                    return new Promise(resolve => {
                                        console.log("add icao:" + icao + " @ " + idx);
                                        this.flightPlanManager.addWaypoint(icao, idx, () => {
                                            const waypoint = this.flightPlanManager.getWaypoint(idx);
                                            waypoint.infos.airwayIn = airwayName;
                                            if (i < count) {
                                                waypoint.infos.airwayOut = airwayName;
                                            }
                                            console.log("icao:" + icao + " added");
                                            resolve();
                                        });
                                    });
                                };

                                await syncInsertWaypointByIcao(airway.icaos[firstIndex + i * inc], index + i);
                            }
                            callback(true);
                            return;
                        }
                        this.showErrorMessage("2ND INDEX NOT FOUND");
                        return callback(false);
                    }
                    this.showErrorMessage("1ST INDEX NOT FOUND");
                    return callback(false);
                }
                this.showErrorMessage("NO REF WAYPOINT");
                return callback(false);
            }
            this.showErrorMessage("NO WAYPOINT INFOS");
            return callback(false);
        }
        this.showErrorMessage("NO REF WAYPOINT");
        return callback(false);
    }

    // Copy airway selections from temporary to active flightplan
    async copyAirwaySelections() {
        const temporaryFPWaypoints = this.flightPlanManager.getWaypoints(1);
        const activeFPWaypoints = this.flightPlanManager.getWaypoints(0);
        for (let i = 0; i < activeFPWaypoints.length; i++) {
            if (activeFPWaypoints[i].infos && temporaryFPWaypoints[i] && activeFPWaypoints[i].icao === temporaryFPWaypoints[i].icao && temporaryFPWaypoints[i].infos) {
                activeFPWaypoints[i].infos.airwayIn = temporaryFPWaypoints[i].infos.airwayIn;
                activeFPWaypoints[i].infos.airwayOut = temporaryFPWaypoints[i].infos.airwayOut;
            }
        }
    }

    async tryInsertAirwayByWaypointIdent(newWaypointIdent, from) {
        this.showErrorMessage("NOT IMPLEMENTED");
        return false;
    }

    async tryInsertAirway(newAirway, from) {
        this.showErrorMessage("NOT IMPLEMENTED");
        return false;
    }

    removeWaypoint(index, callback = EmptyCallback.Void) {
        this.ensureCurrentFlightPlanIsTemporary(() => {
            this.flightPlanManager.removeWaypoint(index, true, callback);
        });
    }

    async tryUpdateWaypointVia(via, waypointIndex) {
        this.showErrorMessage("NOT IMPLEMENTED");
        return false;
    }

    clearDepartureDiscontinuity(callback = EmptyCallback.Void) {
        this.flightPlanManager.clearDepartureDiscontinuity(callback);
    }

    clearArrivalDiscontinuity(callback = EmptyCallback.Void) {
        this.flightPlanManager.clearArrivalDiscontinuity(callback);
    }

    eraseTemporaryFlightPlan(callback = EmptyCallback.Void) {
        this.flightPlanManager.setCurrentFlightPlanIndex(0, () => {
            SimVar.SetSimVarValue("L:FMC_FLIGHT_PLAN_IS_TEMPORARY", "number", 0);
            SimVar.SetSimVarValue("L:MAP_SHOW_TEMPORARY_FLIGHT_PLAN", "number", 0);
            callback();
        });
    }

    insertTemporaryFlightPlan(callback = EmptyCallback.Void) {
        if (this.flightPlanManager.getCurrentFlightPlanIndex() === 1) {
            this.flightPlanManager.copyCurrentFlightPlanInto(0, () => {
                this.flightPlanManager.setCurrentFlightPlanIndex(0, () => {
                    SimVar.SetSimVarValue("L:FMC_FLIGHT_PLAN_IS_TEMPORARY", "number", 0);
                    SimVar.SetSimVarValue("L:MAP_SHOW_TEMPORARY_FLIGHT_PLAN", "number", 0);
                    callback();
                });
            });
        }
    }

    _computeV1Speed() {
        this.v1Speed = 120;
    }

    _computeVRSpeed() {
        this.vRSpeed = 130;
    }

    _computeV2Speed() {
        this.v2Speed = 140;
    }

    trySetV1Speed(s) {
        if (!/^\d+$/.test(s)) {
            this.showErrorMessage("FORMAT ERROR");
            return false;
        }
        const v = parseInt(s);
        if (isFinite(v)) {
            if (v > 0 && v < 1000) {
                this.v1Speed = v;
                SimVar.SetSimVarValue("L:AIRLINER_V1_SPEED", "Knots", this.v1Speed);
                return true;
            }
            this.showErrorMessage("ENTRY OUT OF RANGE");
            return false;
        }
        this.showErrorMessage(this.defaultInputErrorMessage);
        return false;
    }

    trySetVRSpeed(s) {
        if (!/^\d+$/.test(s)) {
            this.showErrorMessage("FORMAT ERROR");
            return false;
        }
        const v = parseInt(s);
        if (isFinite(v)) {
            if (v > 0 && v < 1000) {
                this.vRSpeed = v;
                SimVar.SetSimVarValue("L:AIRLINER_VR_SPEED", "Knots", this.vRSpeed);
                return true;
            }
            this.showErrorMessage("ENTRY OUT OF RANGE");
            return false;
        }
        this.showErrorMessage(this.defaultInputErrorMessage);
        return false;
    }

    trySetV2Speed(s) {
        if (!/^\d+$/.test(s)) {
            this.showErrorMessage("FORMAT ERROR");
            return false;
        }
        const v = parseInt(s);
        if (isFinite(v)) {
            if (v > 0 && v < 1000) {
                this.v2Speed = v;
                SimVar.SetSimVarValue("L:AIRLINER_V2_SPEED", "Knots", this.v2Speed);
                return true;
            }
            this.showErrorMessage("ENTRY OUT OF RANGE");
            return false;
        }
        this.showErrorMessage(this.defaultInputErrorMessage);
        return false;
    }

    trySetTransAltitude(s) {
        if (!/^\d+$/.test(s)) {
            this.showErrorMessage("FORMAT ERROR");
            return false;
        }
        const v = parseInt(s);
        if (isFinite(v) && v > 0) {
            this.transitionAltitude = v;
            SimVar.SetSimVarValue("L:AIRLINER_TRANS_ALT", "Number", this.v2Speed);
            return true;
        }
        this.showErrorMessage(this.defaultInputErrorMessage);
        return false;
    }

    trySetThrustReductionAccelerationAltitude(s) {
        let thrRed = NaN;
        let accAlt = NaN;
        if (s) {
            const sSplit = s.split("/");
            thrRed = parseInt(sSplit[0]);
            accAlt = parseInt(sSplit[1]);
        }
        if (isFinite(thrRed) || isFinite(accAlt)) {
            if (isFinite(thrRed)) {
                this.thrustReductionAltitude = thrRed;
                SimVar.SetSimVarValue("L:AIRLINER_THR_RED_ALT", "Number", this.thrustReductionAltitude);
            }
            if (isFinite(accAlt)) {
                this.accelerationAltitude = accAlt;
                SimVar.SetSimVarValue("L:AIRLINER_ACC_ALT", "Number", this.accelerationAltitude);
            }
            return true;
        }
        this.showErrorMessage(this.defaultInputErrorMessage);
        return false;
    }

    trySetFlapsTHS(s) {
        if (s) {
            const flaps = s.split("/")[0];
            let validEntry = false;
            if (!/^\d+$/.test(flaps)) {
                this.showErrorMessage("FORMAT ERROR");
                return false;
            }
            const vFlaps = parseInt(flaps);
            if (isFinite(vFlaps)) {
                this.flaps = vFlaps;
                validEntry = true;
            }
            const vThs = s.split("/")[1];
            if (vThs) {
                if (vThs.substr(0, 2) === "UP" || vThs.substr(0, 2) === "DN") {
                    if (isFinite(parseFloat(vThs.substr(2)))) {
                        this.ths = vThs;
                        validEntry = true;
                    }
                }
            }
            if (validEntry) {
                return true;
            }
        }
        this.showErrorMessage(this.defaultInputErrorMessage);
        return false;
    }

    getFlapSpeed() {
        const phase = Simplane.getCurrentFlightPhase();
        const flapsHandleIndex = Simplane.getFlapsHandleIndex();
        let flapSpeed = 100;
        if (flapsHandleIndex == 1) {
            let slatSpeed = 0;
            if (phase == FlightPhase.FLIGHT_PHASE_TAKEOFF || phase == FlightPhase.FLIGHT_PHASE_CLIMB || phase == FlightPhase.FLIGHT_PHASE_GOAROUND) {
                slatSpeed = Simplane.getStallSpeedPredicted(flapsHandleIndex - 1) * 1.25;
            } else if (phase == FlightPhase.FLIGHT_PHASE_DESCENT || phase == FlightPhase.FLIGHT_PHASE_APPROACH) {
                slatSpeed = this.getSlatApproachSpeed();
            }
            return slatSpeed;
        }
        if (flapsHandleIndex == 2 || flapsHandleIndex == 3) {
            if (phase == FlightPhase.FLIGHT_PHASE_TAKEOFF || phase == FlightPhase.FLIGHT_PHASE_CLIMB || phase == FlightPhase.FLIGHT_PHASE_GOAROUND) {
                flapSpeed = Simplane.getStallSpeedPredicted(flapsHandleIndex - 1) * 1.26;
            } else if (phase == FlightPhase.FLIGHT_PHASE_DESCENT || phase == FlightPhase.FLIGHT_PHASE_APPROACH) {
                flapSpeed = this.getFlapApproachSpeed();
            }
        }
        return flapSpeed;
    }

    getFlapTakeOffSpeed() {
        const dWeight = (this.getWeight() - 42) / (75 - 42);
        return 134 + 40 * dWeight;
    }

    getSlatTakeOffSpeed() {
        const dWeight = (this.getWeight() - 42) / (75 - 42);
        return 183 + 40 * dWeight;
    }

    getCleanTakeOffSpeed() {
        const dWeight = (this.getWeight() - 42) / (75 - 42);
        return 204 + 40 * dWeight;
    }

    updateCleanTakeOffSpeed() {
        const toGreenDotSpeed = this.getCleanTakeOffSpeed();
        if (isFinite(toGreenDotSpeed)) {
            SimVar.SetSimVarValue("L:AIRLINER_TO_GREEN_DOT_SPD", "Number", toGreenDotSpeed);
        }
    }

    setPerfTOFlexTemp(s) {
        const value = parseFloat(s);
        if (isFinite(value) && value > -270 && value < 150) {
            this.perfTOTemp = value;
            SimVar.SetSimVarValue("L:AIRLINER_TO_FLEX_TEMP", "Number", this.perfTOTemp);
            return true;
        }
        this.showErrorMessage(this.defaultInputErrorMessage);
        return false;
    }

    getClbManagedSpeed() {
        const dCI = this.costIndex / 999;
        const flapsHandleIndex = Simplane.getFlapsHandleIndex();
        if (flapsHandleIndex != 0) {
            return this.getFlapSpeed();
        }
        let speed = 220 * (1 - dCI) + 280 * dCI;
        if (SimVar.GetSimVarValue("PLANE ALTITUDE", "feet") < 10000) {
            speed = Math.min(speed, 250);
        }
        return speed;
    }

    getCrzManagedSpeed() {
        let dCI = this.costIndex / 999;
        dCI = dCI * dCI;
        const flapsHandleIndex = SimVar.GetSimVarValue("FLAPS HANDLE INDEX", "Number");
        if (flapsHandleIndex != 0) {
            return this.getFlapSpeed();
        }
        let speed = 290 * (1 - dCI) + 310 * dCI;
        if (SimVar.GetSimVarValue("PLANE ALTITUDE", "feet") < 10000) {
            speed = Math.min(speed, 250);
        }
        return speed;
    }

    getDesManagedSpeed() {
        const dCI = this.costIndex / 999;
        const flapsHandleIndex = Simplane.getFlapsHandleIndex();
        if (flapsHandleIndex != 0) {
            return this.getFlapSpeed();
        }
        let speed = 288 * (1 - dCI) + 260 * dCI;
        if (SimVar.GetSimVarValue("PLANE ALTITUDE", "feet") < 10000) {
            speed = Math.min(speed, 250);
        }
        return speed;
    }

    getFlapApproachSpeed(useCurrentWeight = true) {
        if (isFinite(this._overridenFlapApproachSpeed)) {
            return this._overridenFlapApproachSpeed;
        }
        const dWeight = SimVar.GetSimVarValue("TOTAL WEIGHT", "kilograms") / 1000;
        switch (true) {
            case (dWeight <= 50):
                return 131;
            case (dWeight <= 55):
                return Math.ceil(131 + 1.2 * (dWeight - 50));
            case (dWeight <= 60):
                return Math.ceil(137 + 1.4 * (dWeight - 55));
            case (dWeight <= 65):
                return Math.ceil(144 + dWeight - 60);
            case (dWeight <= 70):
                return Math.ceil(149 + 1.2 * (dWeight - 65));
            case (dWeight <= 75):
                return Math.ceil(155 + dWeight - 70);
            default:
                return Math.ceil(160 + 1.20 * (dWeight - 75));
        }
    }

    setFlapApproachSpeed(s) {
        if (s === FMCMainDisplay.clrValue) {
            this._overridenFlapApproachSpeed = NaN;
            return true;
        }
        const v = parseFloat(s);
        if (isFinite(v)) {
            if (v > 0 && v < 300) {
                this._overridenFlapApproachSpeed = v;
                return true;
            }
        }
        this.showErrorMessage(this.defaultInputErrorMessage);
        return false;
    }

    getSlatApproachSpeed(useCurrentWeight = true) {
        if (isFinite(this._overridenSlatApproachSpeed)) {
            return this._overridenSlatApproachSpeed;
        }
        const dWeight = SimVar.GetSimVarValue("TOTAL WEIGHT", "kilograms") / 1000;
        switch (true) {
            case (dWeight <= 45):
                return Math.ceil(152 + 1.8 * (dWeight - 40));
            case (dWeight <= 50):
                return Math.ceil(161 + 1.6 * (dWeight - 45));
            case (dWeight <= 55):
                return Math.ceil(169 + 1.8 * (dWeight - 50));
            case (dWeight <= 60):
                return Math.ceil(178 + 1.6 * (dWeight - 55));
            default:
                return Math.ceil(186 + 1.4 * (dWeight - 60));
        }
    }

    setSlatApproachSpeed(s) {
        if (s === FMCMainDisplay.clrValue) {
            this._overridenSlatApproachSpeed = NaN;
            return true;
        }
        const v = parseFloat(s);
        if (isFinite(v)) {
            if (v > 0 && v < 300) {
                this._overridenSlatApproachSpeed = v;
                return true;
            }
        }
        this.showErrorMessage(this.defaultInputErrorMessage);
        return false;
    }

    getCleanApproachSpeed() {
        let dWeight = (this.getWeight() - 42) / (75 - 42);
        dWeight = Math.min(Math.max(dWeight, 0), 1);
        const base = Math.max(172, this.getVLS() + 5);
        return base + 40 * dWeight;
    }

    // Overridden by getManagedApproachSpeedMcdu in A320_Neo_CDU_MainDisplay
    // Not sure what to do with this
    getManagedApproachSpeed(flapsHandleIndex = NaN) {
        switch (((isNaN(flapsHandleIndex)) ? Simplane.getFlapsHandleIndex() : flapsHandleIndex)) {
            case 0:
                return this.getCleanApproachSpeed();
            case 1:
                return this.getSlatApproachSpeed();
            case 4:
                return this.getVApp();
            default:
                return this.getFlapApproachSpeed();
        }
    }

    updateCleanApproachSpeed() {
        const apprGreenDotSpeed = this.getCleanApproachSpeed();
        if (isFinite(apprGreenDotSpeed)) {
            SimVar.SetSimVarValue("L:AIRLINER_APPR_GREEN_DOT_SPD", "Number", apprGreenDotSpeed);
        }
    }

    async trySetTaxiFuelWeight(s) {
        if (!/[0-9]+(\.[0-9][0-9]?)?/.test(s)) {
            this.showErrorMessage("FORMAT ERROR");
            return false;
        }
        this._taxiEntered = true;
        const value = parseFloat(s);
        if (isFinite(value) && value >= 0) {
            this.taxiFuelWeight = value;
            return true;
        }
        this.showErrorMessage(this.defaultInputErrorMessage);
        return false;
    }

    getRouteFinalFuelWeight() {
        if (isFinite(this._routeFinalFuelWeight)) {
            return this._routeFinalFuelWeight;
        } else if (isFinite(this._routeFinalFuelTime)) {
            return this.getTotalTripFuelCons() / this.getTotalTripTime() * this._routeFinalFuelTime;
        }
        return NaN;
    }

    getRouteFinalFuelTime() {
        if (isFinite(this._routeFinalFuelTime)) {
            return this._routeFinalFuelTime;
        } else if (isFinite(this._routeFinalFuelWeight)) {
            return this.getTotalTripTime() / this.getTotalTripFuelCons() * this._routeFinalFuelWeight;
        }
        return NaN;
    }

    async trySetRouteFinalFuel(s) {
        if (s) {
            const rteFinalWeight = parseFloat(s.split("/")[0]);
            const rteFinalTime = FMCMainDisplay.hhmmToSeconds(s.split("/")[1]);
            if (isFinite(rteFinalWeight)) {
                this._routeFinalFuelWeight = rteFinalWeight;
                this._routeFinalFuelTime = NaN;
                return true;
            } else if (isFinite(rteFinalTime)) {
                this._routeFinalFuelWeight = NaN;
                this._routeFinalFuelTime = rteFinalTime;
                return true;
            }
        }
        this.showErrorMessage(this.defaultInputErrorMessage);
        return false;
    }

    getRouteReservedWeight() {
        if (isFinite(this._routeReservedWeight)) {
            return this._routeReservedWeight;
        } else {
            return this._routeReservedPercent * this.blockFuel / 100;
        }
    }

    getRouteReservedPercent() {
        if (isFinite(this._routeReservedWeight) && isFinite(this.blockFuel)) {
            return this._routeReservedWeight / this.blockFuel * 100;
        }
        return this._routeReservedPercent;
    }

    /**
     * Checks input and passes to trySetCruiseFl()
     * @param input
     * @returns {boolean} input passed checks
     */
    trySetCruiseFlCheckInput(input) {
        if (input === FMCMainDisplay.clrValue) {
            this.showErrorMessage(this.defaultInputErrorMessage);
            return false;
        }
        const flString = input.replace("FL", "");
        if (!flString) {
            this.showErrorMessage(this.defaultInputErrorMessage);
            return false;
        }
        return this.trySetCruiseFl(parseFloat(flString));
    }

    /**
     * Sets new Cruise FL if all conditions good
     * @param fl {number} Altitude or FL
     * @returns {boolean} input passed checks
     */
    trySetCruiseFl(fl) {
        if (!isFinite(fl)) {
            this.showErrorMessage(this.defaultInputErrorMessage);
            return false;
        }
        if (fl >= 1000) {
            fl = Math.floor(fl / 100);
        }
        if (fl > this.maxCruiseFL) {
            this.showErrorMessage(this.defaultInputErrorMessage);
            return false;
        }
        const phase = Simplane.getCurrentFlightPhase();
        if (fl < Math.floor(Math.max(0, Simplane.getAutoPilotDisplayedAltitudeLockValue()) / 100) && phase === FlightPhase.FLIGHT_PHASE_CRUISE) {
            this.showErrorMessage(this.defaultInputErrorMessage);
            return false;
        }
        if (fl > Math.floor(Simplane.getAltitude() / 100) && phase > FlightPhase.FLIGHT_PHASE_CRUISE) {
            this.showErrorMessage("ENTRY OUT OF RANGE");
            return false;
        }
        if (fl > 0 && fl <= this.maxCruiseFL) {
            this.cruiseFlightLevel = fl;
            this._cruiseEntered = true;
            return true;
        }
        this.showErrorMessage("ENTRY OUT OF RANGE");
        return false;
    }

    trySetRouteReservedFuel(s) {
        if (s) {
            const rteRsvWeight = parseFloat(s.split("/")[0]);
            const rteRsvPercent = parseFloat(s.split("/")[1]);
            if (isFinite(rteRsvWeight)) {
                this._routeReservedWeight = rteRsvWeight;
                this._routeReservedPercent = 0;
                return true;
            } else if (isFinite(rteRsvPercent)) {
                this._routeReservedWeight = NaN;
                this._routeReservedPercent = rteRsvPercent;
                return true;
            }
        }
        this.showErrorMessage(this.defaultInputErrorMessage);
        return false;
    }

    updateTakeOffTrim() {
        let d = (this.zeroFuelWeightMassCenter - 13) / (33 - 13);
        d = Math.min(Math.max(d, -0.5), 1);
        let dW = (this.getWeight(true) - 400) / (800 - 400);
        dW = Math.min(Math.max(dW, 0), 1);
        const minTrim = 3.5 * dW + 1.5 * (1 - dW);
        const maxTrim = 8.6 * dW + 4.3 * (1 - dW);
        this.takeOffTrim = minTrim * d + maxTrim * (1 - d);
    }

    getTakeOffFlap() {
        return this._takeOffFlap;
    }

    setTakeOffFlap(s) {
        const value = Number.parseInt(s);
        if (isFinite(value)) {
            if (value >= 0 && value <= 30) {
                this._takeOffFlap = value;
                return true;
            }
        }
        this.showErrorMessage(this.defaultInputErrorMessage);
        return false;
    }

    getZeroFuelWeight(useLbs = false) {
        if (useLbs) {
            return this.zeroFuelWeight * 2.204623;
        }
        return this.zeroFuelWeight;
    }

    getApproachWeight(useLbs = false) {
        return this.getWeight(useLbs) * 0.25 + this.getZeroFuelWeight(useLbs) * 0.75;
    }

    setZeroFuelWeight(s, callback = EmptyCallback.Boolean, useLbs = false) {
        let value = parseFloat(s);
        if (isFinite(value)) {
            if (useLbs) {
                value = value / 2.204623;
            }
            this.zeroFuelWeight = value;
            this.updateTakeOffTrim();
            return callback(true);
        }
        this.showErrorMessage(this.defaultInputErrorMessage);
        callback(false);
    }

    setZeroFuelCG(s, callback = EmptyCallback.Boolean) {
        const value = parseFloat(s);
        if (isFinite(value) && value > 0 && value < 100) {
            this.zeroFuelWeightMassCenter = value;
            this.updateTakeOffTrim();
            return callback(true);
        }
        this.showErrorMessage(this.defaultInputErrorMessage);
        callback(false);
    }

    async trySetZeroFuelWeightZFWCG(s, useLbs = false) {
        let zfw = 0;
        let zfwcg = 0;
        if (s) {
            if (s.includes("/")) {
                const sSplit = s.split("/");
                zfw = parseFloat(sSplit[0]);
                zfwcg = parseFloat(sSplit[1]);
            } else {
                zfw = parseFloat(s);
            }
        }
        if (zfw > 0 && zfwcg > 0) {
            this._zeroFuelWeightZFWCGEntered = true;
            if (useLbs) {
                zfw = zfw / 2.204623;
            }

            this.setZeroFuelWeight(zfw.toString());
            this.setZeroFuelCG(zfwcg.toString());

            this.updateTakeOffTrim();
            this.updateCleanTakeOffSpeed();
            this.updateCleanApproachSpeed();
            return true;
        }
        if (this._zeroFuelWeightZFWCGEntered) {
            if (zfw > 0) {
                if (useLbs) {
                    zfw = zfw / 2.204623;
                }
                this.setZeroFuelWeight(zfw.toString());
            } else if (zfwcg > 0) {
                this.setZeroFuelCG(zfwcg.toString());
            }

            this.updateTakeOffTrim();
            this.updateCleanTakeOffSpeed();
            this.updateCleanApproachSpeed();
            return true;
        } else {
            this.showErrorMessage("FORMAT ERROR");
            return false;
        }
    }

    getBlockFuel(useLbs = false) {
        if (useLbs) {
            return this.blockFuel * 2.204623;
        }
        return this.blockFuel;
    }

    trySetBlockFuel(s, useLbs = false) {
        let value = parseFloat(s);
        if (isFinite(value)) {
            if (useLbs) {
                value = value / 2.204623;
            }
            this.blockFuel = value;
            this.updateTakeOffTrim();
            return true;
        }
        this.showErrorMessage(this.defaultInputErrorMessage);
        return false;
    }

    getWeight(useLbs = false) {
        let w = this.zeroFuelWeight + this.blockFuel;
        if (useLbs) {
            w *= 2.204623;
        }
        return w;
    }

    setWeight(a, callback = EmptyCallback.Boolean, useLbs = false) {
        let v = NaN;
        if (typeof (a) === "number") {
            v = a;
        } else if (typeof (a) === "string") {
            v = parseFloat(a);
        }
        if (isFinite(v)) {
            if (useLbs) {
                v = v / 2.204623;
            }
            if (isFinite(this.zeroFuelWeight)) {
                if (v - this.zeroFuelWeight > 0) {
                    this.blockFuel = v - this.zeroFuelWeight;
                    return callback(true);
                }
            } else {
                this.showErrorMessage("ZFW NOT SET");
                return callback(false);
            }
        }
        this.showErrorMessage(this.defaultInputErrorMessage);
        return callback(false);
    }

    async trySetTakeOffWeightLandingWeight(s) {
        let tow = NaN;
        let lw = NaN;
        if (s) {
            const sSplit = s.split("/");
            tow = parseFloat(sSplit[0]);
            lw = parseFloat(sSplit[1]);
        }
        if (isFinite(tow) || isFinite(lw)) {
            if (isFinite(tow)) {
                this.takeOffWeight = tow;
            }
            if (isFinite(lw)) {
                this.landingWeight = lw;
            }
            return true;
        }
        this.showErrorMessage(this.defaultInputErrorMessage);
        return false;
    }

    // If anyone wants to refactor this please do
    async trySetAverageWind(s) {
        let wind;
        if (s.includes("HD")) {
            wind = parseFloat(s.split("HD")[1]);
            this._windDir = "HD";
            if (isFinite(wind)) {
                this.averageWind = wind;
                return true;
            } else {
                this.showErrorMessage("FORMAT ERROR");
                return false;
            }
        } else if (s.includes("H")) {
            wind = parseFloat(s.split("H")[1]);
            this._windDir = "HD";
            if (isFinite(wind)) {
                this.averageWind = wind;
                return true;
            } else {
                this.showErrorMessage("FORMAT ERROR");
                return false;
            }
        } else if (s.includes("-")) {
            wind = parseFloat(s.split("-")[1]);
            this._windDir = "HD";
            if (isFinite(wind)) {
                this.averageWind = wind;
                return true;
            } else {
                this.showErrorMessage("FORMAT ERROR");
                return false;
            }
        } else if (s.includes("TL")) {
            wind = parseFloat(s.split("TL")[1]);
            this._windDir = "TL";
            if (isFinite(wind)) {
                this.averageWind = wind;
                return true;
            } else {
                this.showErrorMessage("FORMAT ERROR");
                return false;
            }
        } else if (s.includes("T")) {
            wind = parseFloat(s.split("T")[1]);
            this._windDir = "TL";
            if (isFinite(wind)) {
                this.averageWind = wind;
                return true;
            } else {
                this.showErrorMessage("FORMAT ERROR");
                return false;
            }
        } else if (s.includes("+")) { // Until the +- button on the MCDU actually shows a plus sign
            wind = parseFloat(s);
            this._windDir = "TL";
            if (isFinite(wind)) {
                this.averageWind = wind;
                return true;
            } else {
                this.showErrorMessage("FORMAT ERROR");
                return false;
            }
        }
    }

    setPerfCrzWind(s) {
        let heading = NaN;
        let speed = NaN;
        if (s) {
            const sSplit = s.split("/");
            heading = parseFloat(sSplit[0]);
            speed = parseFloat(sSplit[1]);
        }
        if ((isFinite(heading) && heading >= 0 && heading < 360) || (isFinite(speed) && speed > 0)) {
            if (isFinite(heading)) {
                this.perfCrzWindHeading = heading;
            }
            if (isFinite(speed)) {
                this.perfCrzWindSpeed = speed;
            }
            return true;
        }
        this.showErrorMessage(this.defaultInputErrorMessage);
        return false;
    }

    trySetPreSelectedClimbSpeed(s) {
        const v = parseFloat(s);
        if (isFinite(v)) {
            this.preSelectedClbSpeed = v;
            return true;
        }
        this.showErrorMessage(this.defaultInputErrorMessage);
        return false;
    }

    trySetPreSelectedCruiseSpeed(s) {
        const v = parseFloat(s);
        if (isFinite(v)) {
            this.preSelectedCrzSpeed = v;
            return true;
        }
        this.showErrorMessage(this.defaultInputErrorMessage);
        return false;
    }

    trySetPreSelectedDescentSpeed(s) {
        const v = parseFloat(s);
        if (isFinite(v)) {
            this.preSelectedDesSpeed = v;
            return true;
        }
        this.showErrorMessage(this.defaultInputErrorMessage);
        return false;
    }

    setPerfApprQNH(s) {
        const value = parseFloat(s);
        if (isFinite(value)) {
            this.perfApprQNH = value;
            return true;
        }
        this.showErrorMessage(this.defaultInputErrorMessage);
        return false;
    }

    setPerfApprTemp(s) {
        const value = parseFloat(s);
        if (isFinite(value) && value > -270 && value < 150) {
            this.perfApprTemp = value;
            return true;
        }
        this.showErrorMessage(this.defaultInputErrorMessage);
        return false;
    }

    setPerfApprWind(s) {
        let heading = NaN;
        let speed = NaN;
        if (s) {
            const sSplit = s.split("/");
            heading = parseFloat(sSplit[0]);
            speed = parseFloat(sSplit[1]);
        }
        if ((isFinite(heading) && heading >= 0 && heading < 360) || (isFinite(speed) && speed > 0)) {
            if (isFinite(heading)) {
                this.perfApprWindHeading = heading;
            }
            if (isFinite(speed)) {
                this.perfApprWindSpeed = speed;
            }
            return true;
        }
        this.showErrorMessage(this.defaultInputErrorMessage);
        return false;
    }

    setPerfApprTransAlt(s) {
        const value = parseFloat(s);
        if (isFinite(value) && value > 0 && value < 60000) {
            this.perfApprTransAlt = value;
            return true;
        }
        this.showErrorMessage(this.defaultInputErrorMessage);
        return false;
    }

    getVApp() {
        if (isFinite(this.vApp)) {
            return this.vApp;
        }
        let windComp = SimVar.GetSimVarValue("AIRCRAFT WIND Z", "knots") / 3;
        windComp = Math.max(windComp, 5);
        return Math.ceil(this.getVLS() + windComp);
    }

    setPerfApprVApp(s) {
        if (s === FMCMainDisplay.clrValue) {
            this.vApp = NaN;
        }
        const value = parseFloat(s);
        if (isFinite(value) && value > 0) {
            this.vApp = value;
            return true;
        }
        this.showErrorMessage(this.defaultInputErrorMessage);
        return false;
    }

    getVLS() {
        // for this to be implemented a FLAPS 3 landing logic is needed.
        /*const flapsHandleIndex = Simplane.getFlapsHandleIndex();
        if (flapsHandleIndex === 3) {
            const dWeight = SimVar.GetSimVarValue("TOTAL WEIGHT", "kilograms") / 1000;
            let cg = this.zeroFuelWeightMassCenter;
            if (((isNaN(cg)) ? 24 : cg)) < 25) {
                switch (true) {
                    case (dWeight <= 40): return 116;
                    case (dWeight <= 45): return Math.ceil(116 + 0.4 * (dWeight - 40));
                    case (dWeight <= 60): return Math.ceil(118 + 1.2 * (dWeight - 45));
                    case (dWeight <= 75): return Math.ceil(136 + dWeight - 60);
                    default: return Math.ceil(150 + dWeight - 75);
                }
            }
            switch (true) {
                case (dWeight <= 45): return 116;
                case (dWeight <= 50): return Math.ceil(116 + 1.4 * (dWeight - 45));
                case (dWeight <= 55): return Math.ceil(123 + 1.2 * (dWeight - 50));
                case (dWeight <= 60): return Math.ceil(129 + dWeight - 55);
                case (dWeight <= 65): return Math.ceil(134 + 1.2 * (dWeight - 60));
                default: Math.ceil(140 + dWeight - 65);
            }
        }*/
        const dWeight = SimVar.GetSimVarValue("TOTAL WEIGHT", "kilograms") / 1000;
        const cg = this.zeroFuelWeightMassCenter;
        if (((isNaN(cg)) ? 24 : cg) < 25) {
            switch (true) {
                case (dWeight <= 50):
                    return 116;
                case (dWeight >= 75):
                    return Math.ceil(139 + .8 * (dWeight - 75));
                case (dWeight <= 55):
                    return Math.ceil(116 + .8 * (dWeight - 50));
                case (dWeight <= 70):
                    return Math.ceil(120 + dWeight - 55);
                default:
                    return Math.ceil(135 + .8 * (dWeight - 70));
            }
        }
        switch (true) {
            case (dWeight <= 50):
                return 116;
            case (dWeight >= 75):
                return Math.ceil(139 + .8 * (dWeight - 75));
            case (dWeight <= 55):
                return Math.ceil(116 + .6 * (dWeight - 50));
            default:
                return Math.ceil(119 + dWeight - 55);
        }
    }

    setPerfApprMDA(s) {
        if (s === FMCMainDisplay.clrValue) {
            this.perfApprMDA = NaN;
            SimVar.SetSimVarValue("L:AIRLINER_MINIMUM_DESCENT_ALTITUDE", "number", 0);
            return true;
        } else {
            const value = parseFloat(s);
            if (isFinite(value)) {
                this.perfApprMDA = value;
                SimVar.SetSimVarValue("L:AIRLINER_MINIMUM_DESCENT_ALTITUDE", "number", this.perfApprMDA);
                return true;
            }
            this.showErrorMessage(this.defaultInputErrorMessage);
            return false;
        }
    }

    setPerfApprDH(s) {
        if (s === FMCMainDisplay.clrValue) {
            this.perfApprDH = NaN;
            SimVar.SetSimVarValue("L:AIRLINER_DECISION_HEIGHT", "number", -1);
            return true;
        } else if (s === "NO" || s === "NO DH" || s === "NODH") {
            if (Simplane.getAutoPilotApproachType() === 4) {
                this.perfApprDH = "NO DH";
                SimVar.SetSimVarValue("L:AIRLINER_DECISION_HEIGHT", "number", -1);
                return true;
            } else {
                this.showErrorMessage("NOT ALLOWED");
                return false;
            }
        } else {
            const value = parseFloat(s);
            if (isFinite(value)) {
                if (value >= 0 && value <= 700) {
                    this.perfApprDH = value;
                    SimVar.SetSimVarValue("L:AIRLINER_DECISION_HEIGHT", "number", this.perfApprDH);
                    return true;
                } else {
                    this.showErrorMessage("ENTRY OUT OF RANGE");
                    return false;
                }
            }
            this.showErrorMessage(this.defaultInputErrorMessage);
            return false;
        }
    }

    getIsFlying() {
        return this.currentFlightPhase >= FlightPhase.FLIGHT_PHASE_TAKEOFF;
    }

    async tryGoInApproachPhase() {
        if (this.currentFlightPhase === FlightPhase.FLIGHT_PHASE_CLIMB) {
            this.currentFlightPhase = FlightPhase.FLIGHT_PHASE_APPROACH;
            Coherent.call("GENERAL_ENG_THROTTLE_MANAGED_MODE_SET", ThrottleMode.AUTO);
            return true;
        }
        if (this.currentFlightPhase === FlightPhase.FLIGHT_PHASE_CRUISE) {
            this.currentFlightPhase = FlightPhase.FLIGHT_PHASE_APPROACH;
            Coherent.call("GENERAL_ENG_THROTTLE_MANAGED_MODE_SET", ThrottleMode.AUTO);
            return true;
        }
        if (this.currentFlightPhase === FlightPhase.FLIGHT_PHASE_DESCENT) {
            this.currentFlightPhase = FlightPhase.FLIGHT_PHASE_APPROACH;
            Coherent.call("GENERAL_ENG_THROTTLE_MANAGED_MODE_SET", ThrottleMode.AUTO);
            return true;
        }
        if (this.currentFlightPhase === FlightPhase.FLIGHT_PHASE_APPROACH) {
            return true;
        }
        return false;
    }

    checkUpdateFlightPhase() {
        const airSpeed = SimVar.GetSimVarValue("AIRSPEED TRUE", "knots");
        if (airSpeed > 10) {
            if (this.currentFlightPhase === 0) {
                this.currentFlightPhase = FlightPhase.FLIGHT_PHASE_TAKEOFF;
            }
            if (this.currentFlightPhase === FlightPhase.FLIGHT_PHASE_TAKEOFF) {
                const toTakeOffSpeed = this.getCleanTakeOffSpeed();
                if (isFinite(toTakeOffSpeed)) {
                    if (airSpeed >= 0.95 * toTakeOffSpeed) {
                        this.currentFlightPhase = FlightPhase.FLIGHT_PHASE_CLIMB;
                    }
                }
                const agl = Simplane.getAltitudeAboveGround();
                if (agl > 50) {
                    this.currentFlightPhase = FlightPhase.FLIGHT_PHASE_CLIMB;
                }
            }
            if (this.currentFlightPhase === FlightPhase.FLIGHT_PHASE_CLIMB) {
                const altitude = SimVar.GetSimVarValue("PLANE ALTITUDE", "feet");
                const cruiseFlightLevel = this.cruiseFlightLevel * 100;
                if (isFinite(cruiseFlightLevel)) {
                    if (altitude >= 0.96 * cruiseFlightLevel) {
                        this.currentFlightPhase = FlightPhase.FLIGHT_PHASE_CRUISE;
                        Coherent.call("GENERAL_ENG_THROTTLE_MANAGED_MODE_SET", ThrottleMode.AUTO);
                    }
                }
            }
            if (this.currentFlightPhase === FlightPhase.FLIGHT_PHASE_CRUISE) {
                const altitude = SimVar.GetSimVarValue("PLANE ALTITUDE", "feet");
                const cruiseFlightLevel = this.cruiseFlightLevel;
                if (isFinite(cruiseFlightLevel)) {
                    if (altitude < 0.94 * cruiseFlightLevel) {
                        this.currentFlightPhase = FlightPhase.FLIGHT_PHASE_DESCENT;
                        Coherent.call("GENERAL_ENG_THROTTLE_MANAGED_MODE_SET", ThrottleMode.AUTO);
                    }
                }
            }
            if (this.flightPlanManager.getActiveWaypoint() === this.flightPlanManager.getDestination()) {
                if (SimVar.GetSimVarValue("L:FLIGHTPLAN_USE_DECEL_WAYPOINT", "number") != 1) {
                    const lat = SimVar.GetSimVarValue("PLANE LATITUDE", "degree latitude");
                    const long = SimVar.GetSimVarValue("PLANE LONGITUDE", "degree longitude");
                    const planeLla = new LatLongAlt(lat, long);
                    const dist = Avionics.Utils.computeGreatCircleDistance(planeLla, this.flightPlanManager.getDestination().infos.coordinates);
                    if (dist < 40) {
                        this.connectIls();
                        this.flightPlanManager.activateApproach();
                        if (this.currentFlightPhase != FlightPhase.FLIGHT_PHASE_APPROACH) {
                            this.tryGoInApproachPhase();
                        }
                    }
                }
            }
            if (SimVar.GetSimVarValue("L:FLIGHTPLAN_USE_DECEL_WAYPOINT", "number") === 1) {
                if (this.currentFlightPhase != FlightPhase.FLIGHT_PHASE_APPROACH) {
                    if (this.flightPlanManager.decelWaypoint) {
                        const lat = SimVar.GetSimVarValue("PLANE LATITUDE", "degree latitude");
                        const long = SimVar.GetSimVarValue("PLANE LONGITUDE", "degree longitude");
                        const planeLla = new LatLongAlt(lat, long);
                        const dist = Avionics.Utils.computeGreatCircleDistance(this.flightPlanManager.decelWaypoint.infos.coordinates, planeLla);
                        if (dist < 3) {
                            console.log("Switching into approach. DECEL lat : " + lat + " long " + long);
                            this.tryGoInApproachPhase();
                        }
                    }
                }
            }
        }
        if (SimVar.GetSimVarValue("L:AIRLINER_FLIGHT_PHASE", "number") != this.currentFlightPhase) {
            SimVar.SetSimVarValue("L:AIRLINER_FLIGHT_PHASE", "number", this.currentFlightPhase);
            this.onFlightPhaseChanged();
        }
    }

    onFlightPhaseChanged() {
    }

    connectIlsFrequency(_freq) {
        if (_freq >= 108 && _freq <= 111.95 && RadioNav.isHz50Compliant(_freq)) {
            switch (this.radioNav.mode) {
                case NavMode.FOUR_SLOTS: {
                    this.ilsFrequency = _freq;
                    break;
                }
                case NavMode.TWO_SLOTS: {
                    this.vor1Frequency = _freq;
                    break;
                }
            }
            this.connectIls();
            return true;
        }
        return false;
    }

    connectIls() {
        if (this.isRadioNavActive()) {
            return;
        }
        if (this._lockConnectIls) {
            return;
        }
        this._lockConnectIls = true;
        setTimeout(() => {
            this._lockConnectIls = false;
        }, 1000);
        switch (this.radioNav.mode) {
            case NavMode.FOUR_SLOTS: {
                if (Math.abs(this.radioNav.getILSActiveFrequency(1) - this.ilsFrequency) > 0.005) {
                    this.radioNav.setILSActiveFrequency(1, this.ilsFrequency);
                }
                break;
            }
            case NavMode.TWO_SLOTS: {
                if (Math.abs(this.radioNav.getVORActiveFrequency(1) - this.vor1Frequency) > 0.005) {
                    this.radioNav.setVORActiveFrequency(1, this.vor1Frequency);
                }
                break;
            }
            default:
                console.error("Unknown RadioNav operating mode");
                break;
        }
    }

    setIlsFrequency(s) {
        if (s === FMCMainDisplay.clrValue) {
            this.ilsFrequency = 0;
            return true;
        }
        const v = parseFloat(s);
        if (isFinite(v)) {
            const freq = Math.round(v * 100) / 100;
            if (this.connectIlsFrequency(freq)) {
                return true;
            }
            this.showErrorMessage("OUT OF RANGE");
            return false;
        }
        this.showErrorMessage(this.defaultInputErrorMessage);
        return false;
    }

    initRadioNav(_boot) {
        if (this.isPrimary) {
            console.log("Init RadioNav");
            {
                if (_boot) {
                    this.vhf1Frequency = this.radioNav.getVHFActiveFrequency(this.instrumentIndex, 1);
                    this.vhf2Frequency = this.radioNav.getVHFActiveFrequency(this.instrumentIndex, 2);
                } else {
                    if (Math.abs(this.radioNav.getVHFActiveFrequency(this.instrumentIndex, 1) - this.vhf1Frequency) > 0.005) {
                        this.radioNav.setVHFActiveFrequency(this.instrumentIndex, 1, this.vhf1Frequency);
                    }
                    if (Math.abs(this.radioNav.getVHFActiveFrequency(this.instrumentIndex, 2) - this.vhf2Frequency) > 0.005) {
                        this.radioNav.setVHFActiveFrequency(this.instrumentIndex, 2, this.vhf2Frequency);
                    }
                }
            }
            {
                if (Math.abs(this.radioNav.getVORActiveFrequency(1) - this.vor1Frequency) > 0.005) {
                    this.radioNav.setVORActiveFrequency(1, this.vor1Frequency);
                }
                if (this.vor1Course >= 0) {
                    SimVar.SetSimVarValue("K:VOR1_SET", "number", this.vor1Course);
                }
                this.connectIls();
            }
            {
                if (Math.abs(this.radioNav.getVORActiveFrequency(2) - this.vor2Frequency) > 0.005) {
                    this.radioNav.setVORActiveFrequency(2, this.vor2Frequency);
                }
                if (this.vor2Course >= 0) {
                    SimVar.SetSimVarValue("K:VOR2_SET", "number", this.vor2Course);
                }
                if (Math.abs(this.radioNav.getILSActiveFrequency(2) - 0) > 0.005) {
                    this.radioNav.setILSActiveFrequency(2, 0);
                }
            }
            {
                if (_boot) {
                    this.adf1Frequency = this.radioNav.getADFActiveFrequency(1);
                    this.adf2Frequency = this.radioNav.getADFActiveFrequency(2);
                } else {
                    if (Math.abs(this.radioNav.getADFActiveFrequency(1) - this.adf1Frequency) > 0.005) {
                        SimVar.SetSimVarValue("K:ADF_COMPLETE_SET", "Frequency ADF BCD32", Avionics.Utils.make_adf_bcd32(this.adf1Frequency * 1000)).then(() => {
                        });
                    }
                    if (Math.abs(this.radioNav.getADFActiveFrequency(2) - this.adf2Frequency) > 0.005) {
                        SimVar.SetSimVarValue("K:ADF2_COMPLETE_SET", "Frequency ADF BCD32", Avionics.Utils.make_adf_bcd32(this.adf2Frequency * 1000)).then(() => {
                        });
                    }
                }
            }
            {
                if (this.atc1Frequency > 0) {
                    SimVar.SetSimVarValue("K:XPNDR_SET", "Frequency BCD16", Avionics.Utils.make_xpndr_bcd16(this.atc1Frequency));
                } else {
                    this.atc1Frequency = SimVar.GetSimVarValue("TRANSPONDER CODE:1", "number");
                }
            }
        }
    }

    updateRadioNavState() {
        if (this.isPrimary) {
            const radioNavOn = this.isRadioNavActive();
            if (radioNavOn != this._radioNavOn) {
                this._radioNavOn = radioNavOn;
                if (!radioNavOn) {
                    this.initRadioNav(false);
                }
                if (this.refreshPageCallback) {
                    this.refreshPageCallback();
                }
            }
            let apNavIndex = 1;
            let gpsDriven = true;
            const apprHold = SimVar.GetSimVarValue("AUTOPILOT APPROACH HOLD", "Bool");
            if (apprHold) {
                if (this.canSwitchToNav()) {
                    let navid = 0;
                    const ils = this.radioNav.getBestILSBeacon();
                    if (ils.id > 0) {
                        navid = ils.id;
                    } else {
                        const vor = this.radioNav.getBestVORBeacon();
                        if (vor.id > 0) {
                            navid = vor.id;
                        }
                    }
                    if (navid > 0) {
                        apNavIndex = navid;
                        const hasFlightplan = Simplane.getAutopilotGPSActive();
                        const apprCaptured = Simplane.getAutoPilotAPPRCaptured();
                        if (apprCaptured || !hasFlightplan) {
                            gpsDriven = false;
                        }
                    }
                }
            }
            if (apNavIndex != this._apNavIndex) {
                SimVar.SetSimVarValue("K:AP_NAV_SELECT_SET", "number", apNavIndex);
                this._apNavIndex = apNavIndex;
            }
            const curState = SimVar.GetSimVarValue("GPS DRIVES NAV1", "Bool");
            if (curState != gpsDriven) {
                SimVar.SetSimVarValue("K:TOGGLE_GPS_DRIVES_NAV1", "Bool", 0);
            }
        }
    }

    canSwitchToNav() {
        if (!this._canSwitchToNav) {
            const altitude = Simplane.getAltitudeAboveGround();
            if (altitude >= 500) {
                this._canSwitchToNav = true;
            }
        }
        return this._canSwitchToNav;
    }

    isRadioNavActive() {
        return this.radioNav.getRADIONAVActive((this.isPrimary) ? 1 : 2);
    }

    get vhf1Frequency() {
        return this._vhf1Frequency;
    }

    get vhf2Frequency() {
        return this._vhf2Frequency;
    }

    get vor1Frequency() {
        return this._vor1Frequency;
    }

    get vor1Course() {
        return this._vor1Course;
    }

    get vor2Frequency() {
        return this._vor2Frequency;
    }

    get vor2Course() {
        return this._vor2Course;
    }

    get ilsFrequency() {
        return this._ilsFrequency;
    }

    get ilsCourse() {
        return this._ilsCourse;
    }

    get adf1Frequency() {
        return this._adf1Frequency;
    }

    get adf2Frequency() {
        return this._adf2Frequency;
    }

    get rcl1Frequency() {
        return this._rcl1Frequency;
    }

    get pre2Frequency() {
        return this._pre2Frequency;
    }

    get atc1Frequency() {
        return this._atc1Frequency;
    }

    set vhf1Frequency(_frq) {
        this._vhf1Frequency = _frq;
    }

    set vhf2Frequency(_frq) {
        this._vhf2Frequency = _frq;
    }

    set vor1Frequency(_frq) {
        this._vor1Frequency = _frq;
        SimVar.SetSimVarValue("L:FMC_VOR_FREQUENCY:1", "Hz", _frq * 1000000);
    }

    set vor1Course(_crs) {
        this._vor1Course = _crs;
    }

    set vor2Frequency(_frq) {
        this._vor2Frequency = _frq;
        SimVar.SetSimVarValue("L:FMC_VOR_FREQUENCY:2", "Hz", _frq * 1000000);
    }

    set vor2Course(_crs) {
        this._vor2Course = _crs;
    }

    set ilsFrequency(_frq) {
        this._ilsFrequency = _frq;
    }

    set ilsCourse(_crs) {
        this._ilsCourse = _crs;
    }

    set adf1Frequency(_frq) {
        this._adf1Frequency = _frq;
    }

    set adf2Frequency(_frq) {
        this._adf2Frequency = _frq;
    }

    set rcl1Frequency(_frq) {
        this._rcl1Frequency = _frq;
    }

    set pre2Frequency(_frq) {
        this._pre2Frequency = _frq;
    }

    set atc1Frequency(_frq) {
        this._atc1Frequency = _frq;
    }

    handlePreviousInputState() {
        if (this.inOut === FMCMainDisplay.clrValue) {
            this.inOut = "";
        }
        if (this.isDisplayingErrorMessage) {
            this.inOut = this.lastUserInput;
            this._inOutElement.style.color = "#ffffff";
            this.isDisplayingErrorMessage = false;
        }
    }

    Init() {
        super.Init();
        this.dataManager = new FMCDataManager(this);
        this.tempCurve = new Avionics.Curve();
        this.tempCurve.interpolationFunction = Avionics.CurveTool.NumberInterpolation;
        this.tempCurve.add(-10 * 3.28084, 21.50);
        this.tempCurve.add(0 * 3.28084, 15.00);
        this.tempCurve.add(10 * 3.28084, 8.50);
        this.tempCurve.add(20 * 3.28084, 2.00);
        this.tempCurve.add(30 * 3.28084, -4.49);
        this.tempCurve.add(40 * 3.28084, -10.98);
        this.tempCurve.add(50 * 3.28084, -17.47);
        this.tempCurve.add(60 * 3.28084, -23.96);
        this.tempCurve.add(70 * 3.28084, -30.45);
        this.tempCurve.add(80 * 3.28084, -36.94);
        this.tempCurve.add(90 * 3.28084, -43.42);
        this.tempCurve.add(100 * 3.28084, -49.90);
        this.tempCurve.add(150 * 3.28084, -56.50);
        this.tempCurve.add(200 * 3.28084, -56.50);
        this.tempCurve.add(250 * 3.28084, -51.60);
        this.tempCurve.add(300 * 3.28084, -46.64);
        this.tempCurve.add(400 * 3.28084, -22.80);
        this.tempCurve.add(500 * 3.28084, -2.5);
        this.tempCurve.add(600 * 3.28084, -26.13);
        this.tempCurve.add(700 * 3.28084, -53.57);
        this.tempCurve.add(800 * 3.28084, -74.51);
        let mainFrame = this.getChildById("Electricity");
        if (mainFrame == null) {
            mainFrame = this;
        }
        this.generateHTMLLayout(mainFrame);
        this._titleElement = this.getChildById("title");
        this._pageCurrentElement = this.getChildById("page-current");
        this._pageCountElement = this.getChildById("page-count");
        this._labelElements = [];
        this._lineElements = [];
        for (let i = 0; i < 6; i++) {
            this._labelElements[i] = [
                this.getChildById("label-" + i + "-left"),
                this.getChildById("label-" + i + "-right"),
                this.getChildById("label-" + i + "-center")
            ];
            this._lineElements[i] = [
                this.getChildById("line-" + i + "-left"),
                this.getChildById("line-" + i + "-right"),
                this.getChildById("line-" + i + "-center")
            ];
        }
        this._inOutElement = this.getChildById("in-out");
        this.onMenu = () => {
            FMCMainDisplayPages.MenuPage(this);
        };
        this.onLetterInput = (l) => {
            this.handlePreviousInputState();
            this.inOut += l;
        };
        this.onSp = () => {
            this.handlePreviousInputState();
            this.inOut += " ";
        };
        this.onDel = () => {
            this.handlePreviousInputState();
            if (this.inOut.length > 0) {
                this.inOut = this.inOut.slice(0, -1);
            }
        };
        this.onDiv = () => {
            this.handlePreviousInputState();
            this.inOut += "/";
        };
        this.onClr = () => {
            if (this.inOut === "") {
                this.inOut = FMCMainDisplay.clrValue;
            } else if (this.inOut === FMCMainDisplay.clrValue) {
                this.inOut = "";
            } else if (this.isDisplayingErrorMessage) {
                this.inOut = this.lastUserInput;
                this._inOutElement.style.color = "#ffffff";
                this.isDisplayingErrorMessage = false;
            } else {
                this.inOut = this.inOut.slice(0, -1);
            }
        };
        this.cruiseFlightLevel = SimVar.GetGameVarValue("AIRCRAFT CRUISE ALTITUDE", "feet");
        this.cruiseFlightLevel /= 100;
        SimVar.SetSimVarValue("L:FLIGHTPLAN_USE_DECEL_WAYPOINT", "number", 1);
        this.flightPlanManager.onCurrentGameFlightLoaded(() => {
            this.flightPlanManager.updateFlightPlan(() => {
                this.flightPlanManager.updateCurrentApproach(() => {
                    const frequency = this.flightPlanManager.getApproachNavFrequency();
                    if (isFinite(frequency)) {
                        const freq = Math.round(frequency * 100) / 100;
                        if (this.connectIlsFrequency(freq)) {
                            SimVar.SetSimVarValue("L:FLIGHTPLAN_APPROACH_ILS", "number", freq);
                            const approach = this.flightPlanManager.getApproach();
                            if (approach && approach.name && approach.name.indexOf("ILS") !== -1) {
                                const runway = this.flightPlanManager.getApproachRunway();
                                if (runway) {
                                    SimVar.SetSimVarValue("L:FLIGHTPLAN_APPROACH_COURSE", "number", runway.direction);
                                }
                            }
                        }
                    }
                });
                const callback = () => {
                    this.flightPlanManager.createNewFlightPlan();
                    this._computeV1Speed();
                    this._computeVRSpeed();
                    this._computeV2Speed();
                    SimVar.SetSimVarValue("L:AIRLINER_V1_SPEED", "Knots", this.v1Speed);
                    SimVar.SetSimVarValue("L:AIRLINER_V2_SPEED", "Knots", this.v2Speed);
                    SimVar.SetSimVarValue("L:AIRLINER_VR_SPEED", "Knots", this.vRSpeed);
                    const cruiseAlt = Math.floor(this.flightPlanManager.cruisingAltitude / 100);
                    console.log("FlightPlan Cruise Override. Cruising at FL" + cruiseAlt + " instead of default FL" + this.cruiseFlightLevel);
                    if (cruiseAlt > 0) {
                        this.cruiseFlightLevel = cruiseAlt;
                    }
                };
                const arrivalIndex = this.flightPlanManager.getArrivalProcIndex();
                if (arrivalIndex >= 0) {
                    this.flightPlanManager.setArrivalProcIndex(arrivalIndex, callback);
                } else {
                    callback();
                }
            });
        });
        this.updateFuelVars();
        this.thrustReductionAltitude = 1500;
        SimVar.SetSimVarValue("L:AIRLINER_THR_RED_ALT", "Number", this.thrustReductionAltitude);
        this.PageTimeout = {
            Prog: 5000
        };
        this.page = {
            SelfPtr: false,
            Current: 0,
            Clear: 0,
            AirportsMonitor: 1,
            AirwaysFromWaypointPage: 2,
            // AirwaysFromWaypointPageGetAllRows: 3,
            AvailableArrivalsPage: 4,
            AvailableArrivalsPageVias: 5,
            AvailableDeparturesPage: 6,
            AvailableFlightPlanPage: 7,
            DataIndexPage1: 8,
            DataIndexPage2: 9,
            DirectToPage: 10,
            FlightPlanPage: 11,
            FuelPredPage: 12,
            GPSMonitor: 13,
            HoldAtPage: 14,
            IdentPage: 15,
            InitPageA: 16,
            InitPageB: 17,
            IRSInit: 18,
            IRSMonitor: 19,
            IRSStatus: 20,
            IRSStatusFrozen: 21,
            LateralRevisionPage: 22,
            MenuPage: 23,
            NavaidPage: 24,
            NavRadioPage: 25,
            NewWaypoint: 26,
            PerformancePageTakeoff: 27,
            PerformancePageClb: 28,
            PerformancePageCrz: 29,
            PerformancePageDes: 30,
            PerformancePageAppr: 31,
            PerformancePageGoAround: 32,
            PilotsWaypoint: 33,
            PosFrozen: 34,
            PositionMonitorPage: 35,
            ProgressPage: 36,
            ProgressPageReport: 37,
            ProgressPagePredictiveGPS: 38,
            SelectedNavaids: 39,
            SelectWptPage: 40,
            VerticalRevisionPage: 41,
            WaypointPage: 42
        };
    }

    /**
     * Used for switching pages
     * @returns {number} delay in ms between 150 and 200
     */
    getDelaySwitchPage() {
        return 150 + 50 * Math.random();
    }

    /**
     * Used for basic inputs e.g. alternate airport, ci, fl, temp, constraints, ...
     * @returns {number} delay in ms between 300 and 400
     */
    getDelayBasic() {
        return 300 + 100 * Math.random();
    }

    /**
     * Used for e.g. loading time fore pages
     * @returns {number} delay in ms between 600 and 800
     */
    getDelayMedium() {
        return 600 + 200 * Math.random();
    }

    /**
     * Used for intense calculation
     * @returns {number} delay in ms between 900 and 12000
     */
    getDelayHigh() {
        return 900 + 300 * Math.random();
    }

    /**
     * Used for changes to the flight plan
     * @returns {number} dynamic delay in ms between ~300 and up to +2000 (depending on additional conditions)
     */
    getDelayRouteChange() {
        if (this._zeroFuelWeightZFWCGEntered && this._blockFuelEntered) {
            return Math.pow(this.flightPlanManager.getWaypointsCount(), 2) + (this.flightPlanManager.getDestination().cumulativeDistanceInFP) / 10 + Math.random() * 300;
        } else {
            return 300 + this.flightPlanManager.getWaypointsCount() * Math.random() + this.flightPlanManager.getDestination().cumulativeDistanceInFP * Math.random();
        }
    }

    /**
     * Used for calculation time for fuel pred page
     * @returns {number} dynamic delay in ms between 2000ms and 400ms
     */
    getDelayFuelPred() {
        return Math.pow(this.flightPlanManager.getWaypointsCount(), 2) + (this.flightPlanManager.getDestination().cumulativeDistanceInFP) / 10 + Math.random() * 300;
    }

    /**
     * Used to load wind data into fms
     * @returns {number} dynamic delay in ms dependent on amount of waypoints
     */
    getDelayWindLoad() {
        return Math.pow(this.flightPlanManager.getWaypointsCount(), 2);
    }

    /**
     * Tries to delete a pages timeout
     */
    tryDeleteTimeout() {
        if (this.page.SelfPtr) {
            clearTimeout(this.page.SelfPtr);
            this.page.SelfPtr = false;
        }
    }

    onPowerOn() {
        super.onPowerOn();
        const gpsDriven = SimVar.GetSimVarValue("GPS DRIVES NAV1", "Bool");
        if (!gpsDriven) {
            SimVar.SetSimVarValue("K:TOGGLE_GPS_DRIVES_NAV1", "Bool", 0);
        }
        this.initRadioNav(true);
    }

    updateFuelVars() {
        const totalWeight = SimVar.GetSimVarValue("TOTAL WEIGHT", "kilograms") / 1000;
        this.blockFuel = SimVar.GetSimVarValue("FUEL TOTAL QUANTITY", "gallons") * SimVar.GetSimVarValue("FUEL WEIGHT PER GALLON", "kilograms") / 1000;
        this.zeroFuelWeight = totalWeight - this.blockFuel;
        this.zeroFuelWeightMassCenter = SimVar.GetSimVarValue("CG PERCENT", "percent");
    }

    updateVSpeeds() {
        this.updateFuelVars();
        this._computeV1Speed();
        this._computeVRSpeed();
        this._computeV2Speed();
    }

    onUpdate(_deltaTime) {
        super.onUpdate(_deltaTime);
        if (this._debug++ > 180) {
            this._debug = 0;
        }
        this.checkUpdateFlightPhase();
        this._checkFlightPlan--;
        if (this._checkFlightPlan <= 0) {
            this._checkFlightPlan = 120;
            this.flightPlanManager.updateFlightPlan();
            this.flightPlanManager.updateCurrentApproach();
        }
        if (this.pageUpdate) {
            this.pageUpdate();
        }
        if (SimVar.GetSimVarValue("L:FMC_UPDATE_CURRENT_PAGE", "number") === 1) {
            SimVar.SetSimVarValue("L:FMC_UPDATE_CURRENT_PAGE", "number", 0);
            if (this.refreshPageCallback) {
                this.refreshPageCallback();
            }
        }
        if (this.currentFlightPhase === FlightPhase.FLIGHT_PHASE_APPROACH) {
            // Is this LVar used by anything? It doesn't look like it...
            SimVar.SetSimVarValue("L:AIRLINER_MANAGED_APPROACH_SPEED", "number", this.getManagedApproachSpeed());
        }
        this.updateRadioNavState();
    }

    onEvent(_event) {
        if (_event.indexOf("1_BTN_") !== -1 || _event.indexOf("BTN_") !== -1) {
            const input = _event.replace("1_BTN_", "").replace("BTN_", "");
            if (this.onInputAircraftSpecific(input)) {
                return;
            }
            if (input === "INIT") {
                this.onInit();
            } else if (input === "DEPARR") {
                this.onDepArr();
            } else if (input === "ATC") {
                this.onAtc();
            } else if (input === "FIX") {
                this.onFix();
            } else if (input === "HOLD") {
                this.onHold();
            } else if (input === "FMCCOMM") {
                this.onFmcComm();
            } else if (input === "PROG") {
                this.onProg();
            } else if (input === "MENU") {
                this.onMenu();
            } else if (input === "NAVRAD") {
                this.onRad();
            } else if (input === "PREVPAGE") {
                this.onPrevPage();
            } else if (input === "NEXTPAGE") {
                this.onNextPage();
            } else if (input === "SP") {
                this.onSp();
            } else if (input === "DEL") {
                this.onDel();
            } else if (input === "CLR") {
                this.onClr();
            } else if (input === "DIV") {
                this.onDiv();
            } else if (input === "DOT") {
                this.inOut += ".";
            } else if (input === "PLUSMINUS") {
                const val = this.inOut;
                if (val === "") {
                    this.inOut = "-";
                } else if (val !== FMCMainDisplay.clrValue && !this.isDisplayingErrorMessage) {
                    if (val.slice(-1) === "-") {
                        this.inOut = this.inOut.slice(0, -1) + "+";
                    } else if (val.slice(-1) === "+") {
                        this.inOut = this.inOut.slice(0, -1) + "-";
                    } else {
                        this.inOut += "-";
                    }
                }
            } else if (input === "Localizer") {
                this._apLocalizerOn = !this._apLocalizerOn;
            } else if (input.length === 2 && input[0] === "L") {
                const v = parseInt(input[1]);
                if (isFinite(v)) {
                    if (this.onLeftInput[v - 1]) {
                        this.onLeftInput[v - 1]();
                    }
                }
            } else if (input.length === 2 && input[0] === "R") {
                const v = parseInt(input[1]);
                if (isFinite(v)) {
                    if (this.onRightInput[v - 1]) {
                        this.onRightInput[v - 1]();
                    }
                }
            } else if (input.length === 1 && FMCMainDisplay._AvailableKeys.indexOf(input) !== -1) {
                this.onLetterInput(input);
            } else {
                console.log("'" + input + "'");
            }
        }
    }

    clearDisplay() {
        this.setTitle("UNTITLED");
        this.setPageCurrent(0);
        this.setPageCount(0);
        for (let i = 0; i < 6; i++) {
            this.setLabel("", i, -1);
        }
        for (let i = 0; i < 6; i++) {
            this.setLine("", i, -1);
        }
        this.onLeftInput = [];
        this.onRightInput = [];
        this.onPrevPage = undefined;
        this.onNextPage = undefined;
        this.pageUpdate = undefined;
        this.refreshPageCallback = undefined;
        this.page.Current = this.page.Clear;
        this.tryDeleteTimeout();
    }

    generateHTMLLayout(parent) {
        while (parent.children.length > 0) {
            parent.removeChild(parent.children[0]);
        }
        const header = document.createElement("div");
        header.id = "header";
        const title = document.createElement("span");
        title.id = "title";
        header.appendChild(title);
        parent.appendChild(header);
        const page = document.createElement("div");
        page.id = "page-info";
        page.classList.add("s-text");
        const pageCurrent = document.createElement("span");
        pageCurrent.id = "page-current";
        const pageSlash = document.createElement("span");
        pageSlash.id = "page-slash";
        pageSlash.textContent = "/";
        const pageCount = document.createElement("span");
        pageCount.id = "page-count";
        page.appendChild(pageCurrent);
        page.appendChild(pageSlash);
        page.appendChild(pageCount);
        parent.appendChild(page);
        for (let i = 0; i < 6; i++) {
            const label = document.createElement("div");
            label.classList.add("label", "s-text");
            const labelLeft = document.createElement("span");
            labelLeft.id = "label-" + i + "-left";
            labelLeft.classList.add("fmc-block", "label", "label-left");
            const labelRight = document.createElement("span");
            labelRight.id = "label-" + i + "-right";
            labelRight.classList.add("fmc-block", "label", "label-right");
            const labelCenter = document.createElement("span");
            labelCenter.id = "label-" + i + "-center";
            labelCenter.classList.add("fmc-block", "label", "label-center");
            label.appendChild(labelLeft);
            label.appendChild(labelRight);
            label.appendChild(labelCenter);
            parent.appendChild(label);
            const line = document.createElement("div");
            line.classList.add("line");
            const lineLeft = document.createElement("span");
            lineLeft.id = "line-" + i + "-left";
            lineLeft.classList.add("fmc-block", "line", "line-left");
            const lineRight = document.createElement("span");
            lineRight.id = "line-" + i + "-right";
            lineRight.classList.add("fmc-block", "line", "line-right");
            const lineCenter = document.createElement("span");
            lineCenter.id = "line-" + i + "-center";
            lineCenter.classList.add("fmc-block", "line", "line-center");
            line.appendChild(lineLeft);
            line.appendChild(lineRight);
            line.appendChild(lineCenter);
            parent.appendChild(line);
        }
        const footer = document.createElement("div");
        footer.classList.add("line");
        const inout = document.createElement("span");
        inout.id = "in-out";
        footer.appendChild(inout);
        parent.appendChild(footer);
    }
    static secondsToUTC(seconds) {
        const h = Math.floor(seconds / 3600);
        seconds -= h * 3600;
        const m = Math.floor(seconds / 60);
        return (h % 24).toFixed(0).padStart(2, "0") + m.toFixed(0).padStart(2, "0");
    }
    static secondsTohhmm(seconds) {
        const h = Math.floor(seconds / 3600);
        seconds -= h * 3600;
        const m = Math.floor(seconds / 60);
        return h.toFixed(0).padStart(2, "0") + m.toFixed(0).padStart(2, "0");
    }

    static hhmmToSeconds(hhmm) {
        if (!hhmm) {
            return NaN;
        }
        const h = parseInt(hhmm.substring(0, 2));
        const m = parseInt(hhmm.substring(2, 4));
        return h * 3600 + m * 60;
    }

    setAPSelectedSpeed(_speed, _aircraft) {
        if (isFinite(_speed)) {
            if (Simplane.getAutoPilotMachModeActive()) {
                const mach = SimVar.GetGameVarValue("FROM KIAS TO MACH", "number", _speed);
                Coherent.call("AP_MACH_VAR_SET", 1, mach);
                SimVar.SetSimVarValue("K:AP_MANAGED_SPEED_IN_MACH_ON", "number", 1);
                return;
            }
            Coherent.call("AP_SPD_VAR_SET", 1, _speed);
            SimVar.SetSimVarValue("K:AP_MANAGED_SPEED_IN_MACH_OFF", "number", 1);
        }
    }

    setAPManagedSpeed(_speed, _aircraft) {
        if (isFinite(_speed)) {
            if (Simplane.getAutoPilotMachModeActive()) {
                let mach = SimVar.GetGameVarValue("FROM KIAS TO MACH", "number", _speed);
                const cruiseMach = SimVar.GetGameVarValue("AIRCRAFT CRUISE MACH", "mach");
                mach = Math.min(mach, cruiseMach);
                Coherent.call("AP_MACH_VAR_SET", 2, mach);
                SimVar.SetSimVarValue("K:AP_MANAGED_SPEED_IN_MACH_ON", "number", 1);
                return;
            }
            Coherent.call("AP_SPD_VAR_SET", 2, _speed);
            SimVar.SetSimVarValue("K:AP_MANAGED_SPEED_IN_MACH_OFF", "number", 1);
        }
    }
}

FMCMainDisplay.approachTypes = [
    "UNKNOWN",
    "VFR",
    "HEL",
    "TACAN",
    "NDB",
    "LORAN",
    "RNAV",
    "VOR",
    "GPS",
    "SDF",
    "LDA",
    "LOC",
    "MLS",
    "ILS"
];
FMCMainDisplay.clrValue = " CLR ";
FMCMainDisplay._AvailableKeys = "ABCDEFGHIJKLMNOPQRSTUVWXYZ0123456789";
//# sourceMappingURL=FMCMainDisplay.js.map<|MERGE_RESOLUTION|>--- conflicted
+++ resolved
@@ -337,14 +337,15 @@
     }
 
     /**
-<<<<<<< HEAD
      * Returns true if an engine is running (FF > 0)
      * @returns {number}
      */
     isAnEngineOn() {
         return Simplane.getEngineActive(0) || Simplane.getEngineActive(1);
-=======
-     * Returns true if all engine is are running (FF > 0)
+    }
+  
+    /**
+     * Returns true if all engines are running (FF > 0)
      * @returns {number}
      */
     isAllEngineOn() {
@@ -386,7 +387,6 @@
      */
     getMaxFlCorrected(fl = this.getMaxFL()) {
         return fl >= this.maxCruiseFL ? this.maxCruiseFL : fl;
->>>>>>> 839cfdac
     }
 
     async tryUpdateRefAirport(airportIdent) {
