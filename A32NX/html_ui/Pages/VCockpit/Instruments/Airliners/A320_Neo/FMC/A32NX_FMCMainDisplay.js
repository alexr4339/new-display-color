--- conflicted
+++ resolved
@@ -2711,142 +2711,6 @@
         return false;
     }
 
-<<<<<<< HEAD
-    checkUpdateFlightPhase() {
-        const airSpeed = SimVar.GetSimVarValue("AIRSPEED TRUE", "knots");
-        const flapsHandlePercent = Simplane.getFlapsHandlePercent();
-        const leftThrottleDetent = Simplane.getEngineThrottleMode(0);
-        const rightThrottleDetent = Simplane.getEngineThrottleMode(1);
-        const highestThrottleDetent = (leftThrottleDetent >= rightThrottleDetent) ? leftThrottleDetent : rightThrottleDetent;
-        if (airSpeed > 10) {
-            if (this.currentFlightPhase === 0) {
-                this.currentFlightPhase = FlightPhase.FLIGHT_PHASE_TAKEOFF;
-            }
-            if (this.currentFlightPhase === FlightPhase.FLIGHT_PHASE_TAKEOFF) {
-                const toTakeOffSpeed = this.getCleanTakeOffSpeed();
-                if (isFinite(toTakeOffSpeed)) {
-                    if (airSpeed >= 0.95 * toTakeOffSpeed) {
-                        this.currentFlightPhase = FlightPhase.FLIGHT_PHASE_CLIMB;
-                    }
-                }
-                const agl = Simplane.getAltitudeAboveGround();
-                if (agl > 50) {
-                    this.currentFlightPhase = FlightPhase.FLIGHT_PHASE_CLIMB;
-                }
-            }
-            if (this.currentFlightPhase === FlightPhase.FLIGHT_PHASE_CLIMB) {
-                let remainInClimb = false;
-                if (SimVar.GetSimVarValue("L:A32NX_GOAROUND_PASSED", "bool") === 1) {
-                    if (SimVar.GetSimVarValue("L:A32NX_CRZ_ALT_SET_INITIAL", "bool") !== 1) {
-                        remainInClimb = true;
-                    }
-                }
-                const altitude = SimVar.GetSimVarValue("PLANE ALTITUDE", "feet");
-                const cruiseFlightLevel = this.cruiseFlightLevel * 100;
-                if (isFinite(cruiseFlightLevel)) {
-                    if (altitude >= 0.96 * cruiseFlightLevel) {
-                        if (!remainInClimb) {
-                            this.currentFlightPhase = FlightPhase.FLIGHT_PHASE_CRUISE;
-                            SimVar.SetSimVarValue("L:A32NX_GOAROUND_PASSED", "bool", 0);
-                            Coherent.call("GENERAL_ENG_THROTTLE_MANAGED_MODE_SET", ThrottleMode.AUTO);
-                        }
-                    }
-                }
-            }
-            if (this.currentFlightPhase === FlightPhase.FLIGHT_PHASE_CRUISE) {
-                const altitude = SimVar.GetSimVarValue("PLANE ALTITUDE", "feet");
-                const cruiseFlightLevel = this.cruiseFlightLevel;
-                if (isFinite(cruiseFlightLevel)) {
-                    if (altitude < 0.94 * cruiseFlightLevel) {
-                        this.currentFlightPhase = FlightPhase.FLIGHT_PHASE_DESCENT;
-                        Coherent.call("GENERAL_ENG_THROTTLE_MANAGED_MODE_SET", ThrottleMode.AUTO);
-                    }
-                }
-            }
-            if (this.flightPlanManager.getActiveWaypoint() === this.flightPlanManager.getDestination()) {
-                if (SimVar.GetSimVarValue("L:FLIGHTPLAN_USE_DECEL_WAYPOINT", "number") != 1) {
-                    const lat = SimVar.GetSimVarValue("PLANE LATITUDE", "degree latitude");
-                    const long = SimVar.GetSimVarValue("PLANE LONGITUDE", "degree longitude");
-                    const planeLla = new LatLongAlt(lat, long);
-                    const dist = Avionics.Utils.computeGreatCircleDistance(planeLla, this.flightPlanManager.getDestination().infos.coordinates);
-                    if (dist < 40 && this.currentFlightPhase != FlightPhase.FLIGHT_PHASE_GOAROUND) {
-                        this.connectIls();
-                        this.flightPlanManager.activateApproach();
-                        if (this.currentFlightPhase != FlightPhase.FLIGHT_PHASE_APPROACH) {
-                            this.tryGoInApproachPhase();
-                        }
-                    }
-                }
-            }
-            if (SimVar.GetSimVarValue("L:FLIGHTPLAN_USE_DECEL_WAYPOINT", "number") === 1) {
-                if (this.currentFlightPhase != FlightPhase.FLIGHT_PHASE_APPROACH) {
-                    if (this.flightPlanManager.decelWaypoint) {
-                        const lat = SimVar.GetSimVarValue("PLANE LATITUDE", "degree latitude");
-                        const long = SimVar.GetSimVarValue("PLANE LONGITUDE", "degree longitude");
-                        const planeLla = new LatLongAlt(lat, long);
-                        const dist = Avionics.Utils.computeGreatCircleDistance(this.flightPlanManager.decelWaypoint.infos.coordinates, planeLla);
-                        if (dist < 3 && this.currentFlightPhase != FlightPhase.FLIGHT_PHASE_GOAROUND) {
-                            console.log("Switching into approach. DECEL lat : " + lat + " long " + long);
-                            this.tryGoInApproachPhase();
-                        }
-                    }
-                }
-            }
-
-            //Logic to switch from APPR to GOAROUND
-            //another condition getIsGrounded < 30sec
-            if (this.currentFlightPhase == FlightPhase.FLIGHT_PHASE_APPROACH && highestThrottleDetent == ThrottleMode.TOGA && flapsHandlePercent != 0 && !Simplane.getAutoPilotThrottleActive() && SimVar.GetSimVarValue("RADIO HEIGHT", "feets") < 2000) {
-
-                this.currentFlightPhase = FlightPhase.FLIGHT_PHASE_GOAROUND;
-                SimVar.SetSimVarValue("L:A32NX_GOAROUND_GATRK_MODE", "bool", 0);
-                SimVar.SetSimVarValue("L:A32NX_GOAROUND_HDG_MODE", "bool", 0);
-                SimVar.SetSimVarValue("L:A32NX_GOAROUND_NAV_MODE", "bool", 0);
-                SimVar.SetSimVarValue("L:A32NX_GOAROUND_INIT_SPEED", "number", this.kcas);
-                SimVar.SetSimVarValue("L:A32NX_GOAROUND_INIT_APP_SPEED", "number", this.getVApp());
-                //delete override logic when we have valid nav data -aka goaround path- after goaround!
-                SimVar.SetSimVarValue("L:A32NX_GOAROUND_NAV_OVERRIDE", "bool", 0);
-
-                if (SimVar.GetSimVarValue("AUTOPILOT MASTER", "Bool") === 1) {
-                    SimVar.SetSimVarValue("K:AP_LOC_HOLD_ON", "number", 1); // Turns AP localizer hold !!ON/ARMED!! and glide-slope hold mode !!OFF!!
-                    SimVar.SetSimVarValue("K:AP_LOC_HOLD_OFF", "number", 1); // Turns !!OFF!! localizer hold mode
-                    SimVar.SetSimVarValue("K:AUTOPILOT_OFF", "number", 1);
-                    SimVar.SetSimVarValue("K:AUTOPILOT_ON", "number", 1);
-                    SimVar.SetSimVarValue("L:A32NX_AUTOPILOT_APPR_MODE", "bool", 0);
-                    SimVar.SetSimVarValue("L:A32NX_AUTOPILOT_LOC_MODE", "bool", 0);
-                } else if (SimVar.GetSimVarValue("AUTOPILOT MASTER", "Bool") === 0 && SimVar.GetSimVarValue("AUTOPILOT APPROACH HOLD", "boolean") === 1) {
-                    SimVar.SetSimVarValue("AP_APR_HOLD_OFF", "number", 1);
-                    SimVar.SetSimVarValue("L:A32NX_AUTOPILOT_APPR_MODE", "bool", 0);
-                    SimVar.SetSimVarValue("L:A32NX_AUTOPILOT_LOC_MODE", "bool", 0);
-                }
-
-                CDUPerformancePage.ShowGOAROUNDPage(this);
-            }
-
-            //Logic to switch back from GOAROUND to CLB/CRZ
-            //When missed approach or sec fpl are implemented this needs rework
-            //Exit Scenario after successful GOAROUND
-            if (this.currentFlightPhase == FlightPhase.FLIGHT_PHASE_GOAROUND) {
-
-                const planeAltitudeMsl = Simplane.getAltitude();
-                const accelerationAltitudeMsl = this.accelerationAltitudeGoaround;
-
-                if (planeAltitudeMsl > accelerationAltitudeMsl) {
-                    this.currentFlightPhase = FlightPhase.FLIGHT_PHASE_CLIMB;
-                    SimVar.SetSimVarValue("L:A32NX_GOAROUND_PASSED", "bool", 1);
-                }
-            }
-        }
-        if (SimVar.GetSimVarValue("L:AIRLINER_FLIGHT_PHASE", "number") != this.currentFlightPhase) {
-            SimVar.SetSimVarValue("L:AIRLINER_FLIGHT_PHASE", "number", this.currentFlightPhase);
-            this.onFlightPhaseChanged();
-        }
-    }
-
-    onFlightPhaseChanged() {
-    }
-
-=======
->>>>>>> 4355e195
     connectIlsFrequency(_freq) {
         if (_freq >= 108 && _freq <= 111.95 && RadioNav.isHz50Compliant(_freq)) {
             switch (this.radioNav.mode) {
@@ -3337,34 +3201,6 @@
         return h * 60 + m;
     }
 
-<<<<<<< HEAD
-    setAPSelectedSpeed(_speed, _aircraft) {
-        if (isFinite(_speed)) {
-            if (Simplane.getAutoPilotMachModeActive()) {
-                const mach = NXSpeedsUtils.convertKCasToMach(_speed);
-                Coherent.call("AP_MACH_VAR_SET", 1, mach);
-                SimVar.SetSimVarValue("K:AP_MANAGED_SPEED_IN_MACH_ON", "number", 1);
-                return;
-            }
-            Coherent.call("AP_SPD_VAR_SET", 1, _speed + this.athrDiff);
-            SimVar.SetSimVarValue("K:AP_MANAGED_SPEED_IN_MACH_OFF", "number", 1);
-        }
-    }
-
-    setAPManagedSpeed(_speed, _aircraft) {
-        if (isFinite(_speed)) {
-            if (Simplane.getAutoPilotMachModeActive()) {
-                let mach = NXSpeedsUtils.convertKCasToMach(_speed);
-                const cruiseMach = SimVar.GetGameVarValue("AIRCRAFT CRUISE MACH", "mach");
-                mach = Math.min(mach, cruiseMach);
-                Coherent.call("AP_MACH_VAR_SET", 2, mach);
-                SimVar.SetSimVarValue("K:AP_MANAGED_SPEED_IN_MACH_ON", "number", 1);
-                return;
-            }
-            Coherent.call("AP_SPD_VAR_SET", 2, _speed + this.athrDiff);
-            SimVar.SetSimVarValue("K:AP_MANAGED_SPEED_IN_MACH_OFF", "number", 1);
-        }
-=======
     //TODO: can this be util?
     getNavDataDateRange() {
         return SimVar.GetGameVarValue("FLIGHT NAVDATA DATE RANGE", "string");
@@ -3507,7 +3343,6 @@
     //TODO: make this util or local var?
     isAltitudeManaged() {
         return SimVar.GetSimVarValue("AUTOPILOT ALTITUDE SLOT INDEX", "number") === 2;
->>>>>>> 4355e195
     }
 }
 
