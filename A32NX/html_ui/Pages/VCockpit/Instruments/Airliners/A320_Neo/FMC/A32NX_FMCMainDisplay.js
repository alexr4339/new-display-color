class FMCMainDisplay extends BaseAirliners {
    constructor() {
        super(...arguments);
        this.defaultInputErrorMessage = "INVALID ENTRY";
        this.currentFlightPlanWaypointIndex = -1;
        this._title = undefined;
        this._pageCurrent = undefined;
        this._pageCount = undefined;
        this._labels = [];
        this._lines = [];
        this._inOut = undefined;
        this.onLeftInput = [];
        this.onRightInput = [];
        this.lastPos = "";
        this.costIndex = 0;
        this.lastUserInput = "";
        this.isDisplayingErrorMessage = false;
        this.maxCruiseFL = 390;
        this.routeIndex = 0;
        this.coRoute = "";
        this.routeIsSelected = false;
        this.routePageCurrent = 1;
        this.routePageCount = 2;
        this.tmpOrigin = "";
        this.tmpDestination = "";
        this.transitionAltitude = 10000;
        this.perfTOTemp = 20;
        this._overridenFlapApproachSpeed = NaN;
        this._overridenSlatApproachSpeed = NaN;
        this._routeFinalFuelWeight = NaN;
        this._routeFinalFuelTime = NaN;
        this._routeReservedWeight = NaN;
        this._routeReservedPercent = 0;
        this._takeOffFlap = -1;
        this.takeOffWeight = NaN;
        this.landingWeight = NaN;
        this.averageWind = NaN;
        this.perfCrzWindHeading = NaN;
        this.perfCrzWindSpeed = NaN;
        this.perfApprQNH = NaN;
        this.perfApprTemp = NaN;
        this.perfApprWindHeading = NaN;
        this.perfApprWindSpeed = NaN;
        this.perfApprTransAlt = NaN;
        this.vApp = NaN;
        this.perfApprMDA = NaN;
        this.perfApprDH = NaN;
        this._flightPhases = ["PREFLIGHT", "TAXI", "TAKEOFF", "CLIMB", "CRUISE", "DESCENT", "APPROACH", "GOAROUND"];
        this.currentFlightPhase = FlightPhase.FLIGHT_PHASE_TAKEOFF;
        this._lockConnectIls = false;
        this._apNavIndex = 1;
        this._apLocalizerOn = false;
        this._canSwitchToNav = false;
        this._vhf1Frequency = 0;
        this._vhf2Frequency = 0;
        this._vor1Frequency = 0;
        this._vor1Course = 0;
        this._vor2Frequency = 0;
        this._vor2Course = 0;
        this._ilsFrequency = 0;
        this._ilsCourse = 0;
        this._adf1Frequency = 0;
        this._adf2Frequency = 0;
        this._rcl1Frequency = 0;
        this._pre2Frequency = 0;
        this._atc1Frequency = 0;
        this._radioNavOn = false;
        this._debug = 0;
        this._checkFlightPlan = 0;
        this._smoothedTargetHeading = NaN;
        this._smootherTargetPitch = NaN;

        this._zeroFuelWeightZFWCGEntered = false;
        this._taxiEntered = false;
        this._windDir = "HD";
    }
    static approachTypeStringToIndex(approachType) {
        approachType = approachType.trim();
        const index = FMCMainDisplay.approachTypes.indexOf(approachType);
        if (isFinite(index) && index > 0) {
            return index;
        }
        return 0;
    }
    getTitle() {
        if (this._title === undefined) {
            this._title = this._titleElement.textContent;
        }
        return this._title;
    }
    setTitle(content) {
        let color = content.split("[color]")[1];
        if (!color) {
            color = "white";
        }
        this._title = content.split("[color]")[0];
        this._titleElement.classList.remove("white", "blue", "yellow", "green", "red", "magenta");
        this._titleElement.classList.add(color);
        this._titleElement.textContent = this._title;
    }
    getPageCurrent() {
        if (this._pageCurrent === undefined) {
            this._pageCurrent = parseInt(this._pageCurrentElement.textContent);
        }
        return this._pageCurrent;
    }
    setPageCurrent(value) {
        if (typeof (value) === "number") {
            this._pageCurrent = value;
        } else if (typeof (value) === "string") {
            this._pageCurrent = parseInt(value);
        }
        this._pageCurrentElement.textContent = (this._pageCurrent > 0 ? this._pageCurrent : "") + "";
    }
    getPageCount() {
        if (this._pageCount === undefined) {
            this._pageCount = parseInt(this._pageCountElement.textContent);
        }
        return this._pageCount;
    }
    setPageCount(value) {
        if (typeof (value) === "number") {
            this._pageCount = value;
        } else if (typeof (value) === "string") {
            this._pageCount = parseInt(value);
        }
        this._pageCountElement.textContent = (this._pageCount > 0 ? this._pageCount : "") + "";
        if (this._pageCount === 0) {
            this.getChildById("page-slash").textContent = "";
        } else {
            this.getChildById("page-slash").textContent = "/";
        }
    }
    getLabel(row, col = 0) {
        if (!this._labels[row]) {
            this._labels[row] = [];
        }
        return this._labels[row][col];
    }
    setLabel(label, row, col = -1) {
        if (col >= this._labelElements[row].length) {
            return;
        }
        if (!this._labels[row]) {
            this._labels[row] = [];
        }
        if (!label) {
            label = "";
        }
        if (col === -1) {
            for (let i = 0; i < this._labelElements[row].length; i++) {
                this._labels[row][i] = "";
                this._labelElements[row][i].textContent = "";
            }
            col = 0;
        }
        if (label === "__FMCSEPARATOR") {
            label = "------------------------";
        }
        if (label !== "") {
            let color = label.split("[color]")[1];
            if (!color) {
                color = "white";
            }
            const e = this._labelElements[row][col];
            e.classList.remove("white", "blue", "yellow", "green", "red", "magenta");
            e.classList.add(color);
            label = label.split("[color]")[0];
        }
        this._labels[row][col] = label;
        this._labelElements[row][col].textContent = label;
    }
    getLine(row, col = 0) {
        if (!this._lines[row]) {
            this._lines[row] = [];
        }
        return this._lines[row][col];
    }
    setLine(content, row, col = -1) {
        if (col >= this._lineElements[row].length) {
            return;
        }
        if (!content) {
            content = "";
        }
        if (!this._lines[row]) {
            this._lines[row] = [];
        }
        if (col === -1) {
            for (let i = 0; i < this._lineElements[row].length; i++) {
                this._lines[row][i] = "";
                this._lineElements[row][i].textContent = "";
            }
            col = 0;
        }
        if (content === "__FMCSEPARATOR") {
            content = "------------------------";
        }
        if (content !== "") {
            if (content.indexOf("[s-text]") !== -1) {
                content = content.replace("[s-text]", "");
                this._lineElements[row][col].classList.add("s-text");
            } else {
                this._lineElements[row][col].classList.remove("s-text");
            }
            let color = content.split("[color]")[1];
            if (!color) {
                color = "white";
            }
            const e = this._lineElements[row][col];
            e.classList.remove("white", "blue", "yellow", "green", "red", "magenta");
            e.classList.add(color);
            content = content.split("[color]")[0];
        }
        this._lines[row][col] = content;
        this._lineElements[row][col].textContent = this._lines[row][col];
    }
    get inOut() {
        return this.getInOut();
    }
    getInOut() {
        if (this._inOut === undefined) {
            this._inOut = this._inOutElement.textContent;
        }
        return this._inOut;
    }
    set inOut(v) {
        this.setInOut(v);
    }
    setInOut(content) {
        this._inOut = content;
        this._inOutElement.textContent = this._inOut;
        if (content === FMCMainDisplay.clrValue) {
            this._inOutElement.style.paddingLeft = "8%";
        } else {
            this._inOutElement.style.paddingLeft = "";
        }
    }
    setTemplate(template) {
        if (template[0]) {
            this.setTitle(template[0][0]);
            this.setPageCurrent(template[0][1]);
            this.setPageCount(template[0][2]);
        }
        for (let i = 0; i < 6; i++) {
            let tIndex = 2 * i + 1;
            if (template[tIndex]) {
                if (template[tIndex][1] !== undefined) {
                    this.setLabel(template[tIndex][0], i, 0);
                    this.setLabel(template[tIndex][1], i, 1);
                    this.setLabel(template[tIndex][2], i, 2);
                    this.setLabel(template[tIndex][3], i, 3);
                } else {
                    this.setLabel(template[tIndex][0], i, -1);
                }
            }
            tIndex = 2 * i + 2;
            if (template[tIndex]) {
                if (template[tIndex][1] !== undefined) {
                    this.setLine(template[tIndex][0], i, 0);
                    this.setLine(template[tIndex][1], i, 1);
                    this.setLine(template[tIndex][2], i, 2);
                    this.setLine(template[tIndex][3], i, 3);
                } else {
                    this.setLine(template[tIndex][0], i, -1);
                }
            }
        }
        if (template[13]) {
            this.setInOut(template[13][0]);
        }
        SimVar.SetSimVarValue("L:AIRLINER_MCDU_CURRENT_FPLN_WAYPOINT", "number", this.currentFlightPlanWaypointIndex);
    }
    get cruiseFlightLevel() {
        return this._cruiseFlightLevel;
    }
    set cruiseFlightLevel(fl) {
        this._cruiseFlightLevel = Math.round(fl / 5) * 5;
        SimVar.SetSimVarValue("L:AIRLINER_CRUISE_ALTITUDE", "number", this._cruiseFlightLevel * 100);
    }
    clearUserInput() {
        if (!this.isDisplayingErrorMessage) {
            this.lastUserInput = this.inOut;
        }
        this.inOut = "";
    }
    showErrorMessage(message) {
        this.isDisplayingErrorMessage = true;
        this.inOut = message;
    }
    async tryUpdateRefAirport(airportIdent) {
        const airport = await this.dataManager.GetAirportByIdent(airportIdent);
        if (!airport) {
            this.showErrorMessage("NOT IN DATABASE");
            return false;
        }
        this.refAirport = airport;
        return true;
    }
    tryUpdateGate(gate) {
        if (gate.length > 6) {
            this.showErrorMessage(this.defaultInputErrorMessage);
            return false;
        }
        this.refGate = gate;
        return true;
    }
    tryUpdateHeading(heading) {
        let nHeading = parseInt(heading);
        if (isNaN(nHeading)) {
            this.showErrorMessage(this.defaultInputErrorMessage);
            return false;
        }
        nHeading = Math.round(nHeading) % 360;
        this.refHeading = nHeading;
        return true;
    }
    async tryUpdateIrsCoordinatesDisplay(newIrsCoordinatesDisplay) {
        if (!this.dataManager.IsValidLatLon(newIrsCoordinatesDisplay)) {
            this.showErrorMessage(this.defaultInputErrorMessage);
            return false;
        }
        this.initCoordinates = newIrsCoordinatesDisplay;
        this.lastPos = this.initCoordinates;
        return true;
    }
    setCruiseFlightLevelAndTemperature(input) {
        if (input === FMCMainDisplay.clrValue) {
            this.cruiseFlightLevel = undefined;
            this.cruiseTemperature = undefined;
            return true;
        }
        const flString = input.split("/")[0].replace("FL", "");
        const tempString = input.split("/")[1];
        const onlyTemp = flString.length === 0;
        if (tempString) {
            const temp = parseFloat(tempString);
            if (isFinite(temp)) {
                if (temp > -270 && temp < 100) {
                    this.cruiseTemperature = temp;
                } else {
                    if (onlyTemp) {
                        this.showErrorMessage("ENTRY OUT OF RANGE");
                        return false;
                    }
                }
            } else {
                if (onlyTemp) {
                    this.showErrorMessage(this.defaultInputErrorMessage);
                    return false;
                }
            }
        }
        if (flString) {
            const fl = parseFloat(flString);
            if (isFinite(fl)) {
                if (fl > 0 && fl <= this.maxCruiseFL) {
                    this.cruiseFlightLevel = fl;
                    return true;
                } else if (fl >= 1000 && fl <= this.maxCruiseFL * 100) {
                    this.cruiseFlightLevel = Math.floor(fl / 100);
                    return true;
                }
                this.showErrorMessage("ENTRY OUT OF RANGE");
                return false;
            }
        }
        this.showErrorMessage(this.defaultInputErrorMessage);
        return false;
    }
    trySetGroundTemperature(groundTemperature) {
        const value = parseInt(groundTemperature);
        if (isFinite(value)) {
            this.groundTemperature = value;
            return true;
        }
        this.showErrorMessage(this.defaultInputErrorMessage);
        return false;
    }
    tryUpdateCostIndex(costIndex) {
        const value = parseInt(costIndex);
        if (isFinite(value)) {
            if (value >= 0) {
                if (value < 1000) {
                    this.costIndex = value;
                    return true;
                }
            }
        }
        this.showErrorMessage(this.defaultInputErrorMessage);
        return false;
    }
    ensureCurrentFlightPlanIsTemporary(callback = EmptyCallback.Boolean) {
        if (this.flightPlanManager.getCurrentFlightPlanIndex() === 0) {
            this.flightPlanManager.copyCurrentFlightPlanInto(1, () => {
                this.flightPlanManager.setCurrentFlightPlanIndex(1, (result) => {
                    SimVar.SetSimVarValue("L:FMC_FLIGHT_PLAN_IS_TEMPORARY", "number", 1);
                    SimVar.SetSimVarValue("L:MAP_SHOW_TEMPORARY_FLIGHT_PLAN", "number", 1);
                    callback(result);
                });
            });
        } else {
            callback(true);
        }
    }
    tryUpdateFromTo(fromTo, callback = EmptyCallback.Boolean) {
        if (fromTo === FMCMainDisplay.clrValue) {
            this.showErrorMessage("NOT ALLOWED");
            return callback(false);
        }
        const from = fromTo.split("/")[0];
        const to = fromTo.split("/")[1];
        this.dataManager.GetAirportByIdent(from).then((airportFrom) => {
            if (airportFrom) {
                this.dataManager.GetAirportByIdent(to).then((airportTo) => {
                    if (airportTo) {
                        this.eraseTemporaryFlightPlan(() => {
                            this.flightPlanManager.clearFlightPlan(() => {
                                this.flightPlanManager.setOrigin(airportFrom.icao, () => {
                                    this.tmpOrigin = airportFrom.ident;
                                    this.flightPlanManager.setDestination(airportTo.icao, () => {
                                        this.tmpOrigin = airportTo.ident;
                                        callback(true);
                                    });
                                });
                            });
                        });
                    } else {
                        this.showErrorMessage("NOT IN DATABASE");
                        callback(false);
                    }
                });
            } else {
                this.showErrorMessage("NOT IN DATABASE");
                callback(false);
            }
        });
    }
    async tryUpdateAltDestination(altDestIdent) {
        if (altDestIdent === "NONE") {
            this.altDestination = undefined;
            return true;
        }
        const airportAltDest = await this.dataManager.GetAirportByIdent(altDestIdent);
        if (airportAltDest) {
            this.altDestination = airportAltDest;
            return true;
        }
        this.showErrorMessage("NOT IN DATABASE");
        return false;
    }
    updateRouteOrigin(newRouteOrigin, callback = EmptyCallback.Boolean) {
        this.dataManager.GetAirportByIdent(newRouteOrigin).then(airport => {
            if (!airport) {
                this.showErrorMessage("NOT IN DATABASE");
                return callback(false);
            }
            this.flightPlanManager.setOrigin(airport.icao, () => {
                this.tmpOrigin = airport.ident;
                callback(true);
            });
        });
    }
    updateRouteDestination(routeDestination, callback = EmptyCallback.Boolean) {
        this.dataManager.GetAirportByIdent(routeDestination).then(airport => {
            if (!airport) {
                this.showErrorMessage("NOT IN DATABASE");
                return callback(false);
            }
            this.flightPlanManager.setDestination(airport.icao, () => {
                this.tmpDestination = airport.ident;
                callback(true);
            });
        });
    }
    setOriginRunway(runwayName, callback = EmptyCallback.Boolean) {
        const origin = this.flightPlanManager.getOrigin();
        if (origin && origin.infos instanceof AirportInfo) {
            const runwayIndex = origin.infos.oneWayRunways.findIndex(r => {
                return Avionics.Utils.formatRunway(r.designation) === Avionics.Utils.formatRunway(runwayName);
            });
            if (runwayIndex >= 0) {
                this.ensureCurrentFlightPlanIsTemporary(() => {
                    this.flightPlanManager.setOriginRunwayIndex(runwayIndex, () => {
                        return callback(true);
                    });
                });
            } else {
                this.showErrorMessage("NOT IN DATABASE");
                return callback(false);
            }
        } else {
            this.showErrorMessage("NO ORIGIN AIRPORT");
            return callback(false);
        }
    }
    setOriginRunwayIndex(runwayIndex, callback = EmptyCallback.Boolean) {
        this.ensureCurrentFlightPlanIsTemporary(() => {
            this.flightPlanManager.setDepartureProcIndex(-1, () => {
                this.flightPlanManager.setOriginRunwayIndex(runwayIndex, () => {
                    return callback(true);
                });
            });
        });
    }
    setRunwayIndex(runwayIndex, callback = EmptyCallback.Boolean) {
        this.ensureCurrentFlightPlanIsTemporary(() => {
            const routeOriginInfo = this.flightPlanManager.getOrigin().infos;
            if (!this.flightPlanManager.getOrigin()) {
                this.showErrorMessage("NO ORIGIN SET");
                return callback(false);
            } else if (runwayIndex === -1) {
                this.flightPlanManager.setDepartureRunwayIndex(-1, () => {
                    this.flightPlanManager.setOriginRunwayIndex(-1, () => {
                        return callback(true);
                    });
                });
            } else if (routeOriginInfo instanceof AirportInfo) {
                if (routeOriginInfo.oneWayRunways[runwayIndex]) {
                    this.flightPlanManager.setDepartureRunwayIndex(runwayIndex, () => {
                        return callback(true);
                    });
                }
            } else {
                this.showErrorMessage("NOT IN DATABASE");
                callback(false);
            }
        });
    }
    setDepartureIndex(departureIndex, callback = EmptyCallback.Boolean) {
        this.ensureCurrentFlightPlanIsTemporary(() => {
            const currentRunway = this.flightPlanManager.getDepartureRunway();
            this.flightPlanManager.setDepartureProcIndex(departureIndex, () => {
                if (currentRunway) {
                    const departure = this.flightPlanManager.getDeparture();
                    const departureRunwayIndex = departure.runwayTransitions.findIndex(t => {
                        return t.name.indexOf(currentRunway.designation) != -1;
                    });
                    if (departureRunwayIndex >= -1) {
                        return this.flightPlanManager.setDepartureRunwayIndex(departureRunwayIndex, () => {
                            return callback(true);
                        });
                    }
                }
                return callback(true);
            });
        });
    }
    removeDeparture() {
        this.flightPlanManager.removeDeparture();
        return true;
    }
    setApproachTransitionIndex(transitionIndex, callback = EmptyCallback.Boolean) {
        const arrivalIndex = this.flightPlanManager.getArrivalProcIndex();
        this.ensureCurrentFlightPlanIsTemporary(() => {
            this.flightPlanManager.setApproachTransitionIndex(transitionIndex, () => {
                this.flightPlanManager.setArrivalProcIndex(arrivalIndex, () => {
                    callback(true);
                });
            });
        });
    }
    setArrivalProcIndex(arrivalIndex, callback = EmptyCallback.Boolean) {
        this.ensureCurrentFlightPlanIsTemporary(() => {
            this.flightPlanManager.setArrivalProcIndex(arrivalIndex, () => {
                callback(true);
            });
        });
    }
    setArrivalIndex(arrivalIndex, transitionIndex, callback = EmptyCallback.Boolean) {
        this.ensureCurrentFlightPlanIsTemporary(() => {
            this.flightPlanManager.setArrivalEnRouteTransitionIndex(transitionIndex, () => {
                this.flightPlanManager.setArrivalProcIndex(arrivalIndex, () => {
                    callback(true);
                });
            });
        });
    }
    removeArrival() {
        this.flightPlanManager.removeDeparture();
        return true;
    }
    setApproachIndex(approachIndex, callback = EmptyCallback.Boolean) {
        this.ensureCurrentFlightPlanIsTemporary(() => {
            this.flightPlanManager.setApproachIndex(approachIndex, () => {
                const frequency = this.flightPlanManager.getApproachNavFrequency();
                if (isFinite(frequency)) {
                    const freq = Math.round(frequency * 100) / 100;
                    if (this.connectIlsFrequency(freq)) {
                        SimVar.SetSimVarValue("L:FLIGHTPLAN_APPROACH_ILS", "number", freq);
                        const approach = this.flightPlanManager.getApproach();
                        if (approach && approach.name && approach.name.indexOf("ILS") !== -1) {
                            const runway = this.flightPlanManager.getApproachRunway();
                            if (runway) {
                                SimVar.SetSimVarValue("L:FLIGHTPLAN_APPROACH_COURSE", "number", runway.direction);
                            }
                        }
                    }
                }
                callback(true);
            });
        });
    }
    updateFlightNo(flightNo, callback = EmptyCallback.Boolean) {
        if (flightNo.length > 7) {
            this.showErrorMessage(this.defaultInputErrorMessage);
            return callback(false);
        }
        SimVar.SetSimVarValue("ATC FLIGHT NUMBER", "string", flightNo, "FMC").then(() => {
            return callback(true);
        });
    }
    updateCoRoute(coRoute, callback = EmptyCallback.Boolean) {
        if (coRoute.length > 2) {
            if (coRoute.length < 10) {
                if (coRoute === "NONE") {
                    this.coRoute = undefined;
                } else {
                    this.coRoute = coRoute;
                }
                return callback(true);
            }
        }
        this.showErrorMessage(this.defaultInputErrorMessage);
        return callback(false);
    }
    getTotalTripTime() {
        if (this.flightPlanManager.getOrigin()) {
            return this.flightPlanManager.getOrigin().infos.totalTimeInFP;
        }
        return NaN;
    }
    getTotalTripFuelCons() {
        if (this.flightPlanManager.getOrigin()) {
            return this.flightPlanManager.getOrigin().infos.totalFuelConsInFP;
        }
        return NaN;
    }
    getOrSelectWaypointByIdent(ident, callback) {
        this.dataManager.GetWaypointsByIdent(ident).then((waypoints) => {
            if (!waypoints || waypoints.length === 0) {
                return callback(undefined);
            }
            return callback(waypoints[0]);
        });
    }
    async tryAddNextAirway(newAirway) {
        this.showErrorMessage("NOT IMPLEMENTED");
        return false;
    }
    async tryAddNextWaypoint(newWaypointTo) {
        const waypoints = await this.dataManager.GetWaypointsByIdent(newWaypointTo);
        if (waypoints.length === 0) {
            this.showErrorMessage("NOT IN DATABASE");
            return false;
        }
        if (waypoints.length === 1) {
            this.flightPlanManager.addWaypoint(waypoints[0].icao);
            this.routeIsSelected = false;
            return true;
        }
        return false;
    }
    activateDirectToWaypointIdent(waypointIdent, callback = EmptyCallback.Void) {
        this.getOrSelectWaypointByIdent(waypointIdent, (w) => {
            if (w) {
                return this.activateDirectToWaypoint(w, callback);
            }
            return callback();
        });
    }
    activateDirectToWaypoint(waypoint, callback = EmptyCallback.Void) {
        const waypoints = this.flightPlanManager.getWaypoints();
        const indexInFlightPlan = waypoints.findIndex(w => {
            return w.icao === waypoint.icao;
        });
        let i = 1;
        const removeWaypointMethod = (callback = EmptyCallback.Void) => {
            if (i < indexInFlightPlan) {
                this.flightPlanManager.removeWaypoint(1, i === indexInFlightPlan - 1, () => {
                    i++;
                    removeWaypointMethod(callback);
                });
            } else {
                callback();
            }
        };
        removeWaypointMethod(() => {
            this.flightPlanManager.activateDirectTo(waypoint.infos.icao, callback);
        });
    }
    insertWaypointNextTo(newWaypointTo, referenceWaypoint, callback = EmptyCallback.Boolean) {
        const referenceWaypointIndex = this.flightPlanManager.indexOfWaypoint(referenceWaypoint);
        if (referenceWaypointIndex >= 0) {
            return this.insertWaypoint(newWaypointTo, referenceWaypointIndex + 1, callback);
        }
        this.showErrorMessage("NOT IN DATABASE");
        callback(false);
    }
    insertWaypoint(newWaypointTo, index, callback = EmptyCallback.Boolean) {
        this.ensureCurrentFlightPlanIsTemporary(async () => {
            this.getOrSelectWaypointByIdent(newWaypointTo, (waypoint) => {
                if (!waypoint) {
                    this.showErrorMessage("NOT IN DATABASE");
                    return callback(false);
                }
                this.flightPlanManager.addWaypoint(waypoint.icao, index, () => {
                    return callback(true);
                });
            });
        });
    }
    insertWaypointsAlongAirway(lastWaypointIdent, index, airwayName, callback = EmptyCallback.Boolean) {
        const referenceWaypoint = this.flightPlanManager.getWaypoint(index - 1);
        if (referenceWaypoint) {
            const infos = referenceWaypoint.infos;
            if (infos instanceof WayPointInfo) {
                const airway = infos.airways.find(a => {
                    return a.name === airwayName;
                });
                if (airway) {
                    const firstIndex = airway.icaos.indexOf(referenceWaypoint.icao);
                    const lastWaypointIcao = airway.icaos.find(icao => {
                        return icao.indexOf(lastWaypointIdent) !== -1;
                    });
                    const lastIndex = airway.icaos.indexOf(lastWaypointIcao);
                    if (firstIndex >= 0) {
                        if (lastIndex >= 0) {
                            let inc = 1;
                            if (lastIndex < firstIndex) {
                                inc = -1;
                            }
                            const count = Math.abs(lastIndex - firstIndex);
                            const asyncInsertWaypointByIcao = async (icao, index) => {
                                return new Promise(resolve => {
                                    this.flightPlanManager.addWaypoint(icao, index, () => {
                                        resolve();
                                    });
                                });
                            };
                            const outOfSync = async () => {
                                await asyncInsertWaypointByIcao(airway.icaos[firstIndex + count * inc], index);
                                callback(true);
                            };
                            outOfSync();
                            return;
                        }
                        this.showErrorMessage("2ND INDEX NOT FOUND");
                        return callback(false);
                    }
                    this.showErrorMessage("1ST INDEX NOT FOUND");
                    return callback(false);
                }
                this.showErrorMessage("NO REF WAYPOINT");
                return callback(false);
            }
            this.showErrorMessage("NO WAYPOINT INFOS");
            return callback(false);
        }
        this.showErrorMessage("NO REF WAYPOINT");
        return callback(false);
    }
    async tryInsertAirwayByWaypointIdent(newWaypointIdent, from) {
        this.showErrorMessage("NOT IMPLEMENTED");
        return false;
    }
    async tryInsertAirway(newAirway, from) {
        this.showErrorMessage("NOT IMPLEMENTED");
        return false;
    }
    removeWaypoint(index, callback = EmptyCallback.Void) {
        this.ensureCurrentFlightPlanIsTemporary(() => {
            this.flightPlanManager.removeWaypoint(index, true, callback);
        });
    }
    async tryUpdateWaypointVia(via, waypointIndex) {
        this.showErrorMessage("NOT IMPLEMENTED");
        return false;
    }
    clearDepartureDiscontinuity(callback = EmptyCallback.Void) {
        this.flightPlanManager.clearDepartureDiscontinuity(callback);
    }
    clearArrivalDiscontinuity(callback = EmptyCallback.Void) {
        this.flightPlanManager.clearArrivalDiscontinuity(callback);
    }
    eraseTemporaryFlightPlan(callback = EmptyCallback.Void) {
        this.flightPlanManager.setCurrentFlightPlanIndex(0, () => {
            SimVar.SetSimVarValue("L:FMC_FLIGHT_PLAN_IS_TEMPORARY", "number", 0);
            SimVar.SetSimVarValue("L:MAP_SHOW_TEMPORARY_FLIGHT_PLAN", "number", 0);
            callback();
        });
    }
    insertTemporaryFlightPlan(callback = EmptyCallback.Void) {
        if (this.flightPlanManager.getCurrentFlightPlanIndex() === 1) {
            this.flightPlanManager.copyCurrentFlightPlanInto(0, () => {
                this.flightPlanManager.setCurrentFlightPlanIndex(0, () => {
                    SimVar.SetSimVarValue("L:FMC_FLIGHT_PLAN_IS_TEMPORARY", "number", 0);
                    SimVar.SetSimVarValue("L:MAP_SHOW_TEMPORARY_FLIGHT_PLAN", "number", 0);
                    callback();
                });
            });
        }
    }
    _computeV1Speed() {
        this.v1Speed = 120;
    }
    _computeVRSpeed() {
        this.vRSpeed = 130;
    }
    _computeV2Speed() {
        this.v2Speed = 140;
    }
    trySetV1Speed(s) {
        if (!/^\d+$/.test(s)) {
            this.showErrorMessage("FORMAT ERROR");
            return false;
        }
        const v = parseInt(s);
        if (isFinite(v)) {
            if (v > 0 && v < 1000) {
                this.v1Speed = v;
                SimVar.SetSimVarValue("L:AIRLINER_V1_SPEED", "Knots", this.v1Speed);
                return true;
            }
            this.showErrorMessage("ENTRY OUT OF RANGE");
            return false;
        }
        this.showErrorMessage(this.defaultInputErrorMessage);
        return false;
    }
    trySetVRSpeed(s) {
        if (!/^\d+$/.test(s)) {
            this.showErrorMessage("FORMAT ERROR");
            return false;
        }
        const v = parseInt(s);
        if (isFinite(v)) {
            if (v > 0 && v < 1000) {
                this.vRSpeed = v;
                SimVar.SetSimVarValue("L:AIRLINER_VR_SPEED", "Knots", this.vRSpeed);
                return true;
            }
            this.showErrorMessage("ENTRY OUT OF RANGE");
            return false;
        }
        this.showErrorMessage(this.defaultInputErrorMessage);
        return false;
    }
    trySetV2Speed(s) {
        if (!/^\d+$/.test(s)) {
            this.showErrorMessage("FORMAT ERROR");
            return false;
        }
        const v = parseInt(s);
        if (isFinite(v)) {
            if (v > 0 && v < 1000) {
                this.v2Speed = v;
                SimVar.SetSimVarValue("L:AIRLINER_V2_SPEED", "Knots", this.v2Speed);
                return true;
            }
            this.showErrorMessage("ENTRY OUT OF RANGE");
            return false;
        }
        this.showErrorMessage(this.defaultInputErrorMessage);
        return false;
    }
    trySetTransAltitude(s) {
        if (!/^\d+$/.test(s)) {
            this.showErrorMessage("FORMAT ERROR");
            return false;
        }
        const v = parseInt(s);
        if (isFinite(v) && v > 0) {
            this.transitionAltitude = v;
            SimVar.SetSimVarValue("L:AIRLINER_TRANS_ALT", "Number", this.v2Speed);
            return true;
        }
        this.showErrorMessage(this.defaultInputErrorMessage);
        return false;
    }
    trySetThrustReductionAccelerationAltitude(s) {
        let thrRed = NaN;
        let accAlt = NaN;
        if (s) {
            const sSplit = s.split("/");
            thrRed = parseInt(sSplit[0]);
            accAlt = parseInt(sSplit[1]);
        }
        if (isFinite(thrRed) || isFinite(accAlt)) {
            if (isFinite(thrRed)) {
                this.thrustReductionAltitude = thrRed;
                SimVar.SetSimVarValue("L:AIRLINER_THR_RED_ALT", "Number", this.thrustReductionAltitude);
            }
            if (isFinite(accAlt)) {
                this.accelerationAltitude = accAlt;
                SimVar.SetSimVarValue("L:AIRLINER_ACC_ALT", "Number", this.accelerationAltitude);
            }
            return true;
        }
        this.showErrorMessage(this.defaultInputErrorMessage);
        return false;
    }
    trySetFlapsTHS(s) {
        if (s) {
            const flaps = s.split("/")[0];
            let validEntry = false;
            if (!/^\d+$/.test(flaps)) {
                this.showErrorMessage("FORMAT ERROR");
                return false;
            }
            const vFlaps = parseInt(flaps);
            if (isFinite(vFlaps)) {
                this.flaps = vFlaps;
                validEntry = true;
            }
            const vThs = s.split("/")[1];
            if (vThs) {
                if (vThs.substr(0, 2) === "UP" || vThs.substr(0, 2) === "DN") {
                    if (isFinite(parseFloat(vThs.substr(2)))) {
                        this.ths = vThs;
                        validEntry = true;
                    }
                }
            }
            if (validEntry) {
                return true;
            }
        }
        this.showErrorMessage(this.defaultInputErrorMessage);
        return false;
    }
    getFlapSpeed() {
        const phase = Simplane.getCurrentFlightPhase();
        const flapsHandleIndex = Simplane.getFlapsHandleIndex();
        let flapSpeed = 100;
        if (flapsHandleIndex == 1) {
            let slatSpeed = 0;
            if (phase == FlightPhase.FLIGHT_PHASE_TAKEOFF || phase == FlightPhase.FLIGHT_PHASE_CLIMB || phase == FlightPhase.FLIGHT_PHASE_GOAROUND) {
                slatSpeed = Simplane.getStallSpeedPredicted(flapsHandleIndex - 1) * 1.25;
            } else if (phase == FlightPhase.FLIGHT_PHASE_DESCENT || phase == FlightPhase.FLIGHT_PHASE_APPROACH) {
                slatSpeed = Simplane.getStallSpeedPredicted(flapsHandleIndex + 1) * 1.23;
            }
            return slatSpeed;
        }
        if (flapsHandleIndex == 2 || flapsHandleIndex == 3) {
            if (phase == FlightPhase.FLIGHT_PHASE_TAKEOFF || phase == FlightPhase.FLIGHT_PHASE_CLIMB || phase == FlightPhase.FLIGHT_PHASE_GOAROUND) {
                flapSpeed = Simplane.getStallSpeedPredicted(flapsHandleIndex - 1) * 1.26;
            } else if (phase == FlightPhase.FLIGHT_PHASE_DESCENT || phase == FlightPhase.FLIGHT_PHASE_APPROACH) {
                if (flapsHandleIndex == 2) {
                    flapSpeed = Simplane.getStallSpeedPredicted(flapsHandleIndex + 1) * 1.47;
                } else {
                    flapSpeed = Simplane.getStallSpeedPredicted(flapsHandleIndex + 1) * 1.36;
                }
            }
        }
        return flapSpeed;
    }
    getFlapTakeOffSpeed() {
        const dWeight = (this.getWeight() - 42) / (75 - 42);
        return 134 + 40 * dWeight;
    }
    getSlatTakeOffSpeed() {
        const dWeight = (this.getWeight() - 42) / (75 - 42);
        return 183 + 40 * dWeight;
    }
    getCleanTakeOffSpeed() {
        const dWeight = (this.getWeight() - 42) / (75 - 42);
        return 204 + 40 * dWeight;
    }
    updateCleanTakeOffSpeed() {
        const toGreenDotSpeed = this.getCleanTakeOffSpeed();
        if (isFinite(toGreenDotSpeed)) {
            SimVar.SetSimVarValue("L:AIRLINER_TO_GREEN_DOT_SPD", "Number", toGreenDotSpeed);
        }
    }
    setPerfTOFlexTemp(s) {
        const value = parseFloat(s);
        if (isFinite(value) && value > -270 && value < 150) {
            this.perfTOTemp = value;
            SimVar.SetSimVarValue("L:AIRLINER_TO_FLEX_TEMP", "Number", this.perfTOTemp);
            return true;
        }
        this.showErrorMessage(this.defaultInputErrorMessage);
        return false;
    }
    getClbManagedSpeed() {
        const dCI = this.costIndex / 999;
        const flapsHandleIndex = Simplane.getFlapsHandleIndex();
        if (flapsHandleIndex != 0) {
            return this.getFlapSpeed();
        }
        let speed = 220 * (1 - dCI) + 280 * dCI;
        if (SimVar.GetSimVarValue("PLANE ALTITUDE", "feets") < 10000) {
            speed = Math.min(speed, 250);
        }
        return speed;
    }
    getCrzManagedSpeed() {
        let dCI = this.costIndex / 999;
        dCI = dCI * dCI;
        const flapsHandleIndex = SimVar.GetSimVarValue("FLAPS HANDLE INDEX", "Number");
        if (flapsHandleIndex != 0) {
            return this.getFlapSpeed();
        }
        let speed = 285 * (1 - dCI) + 310 * dCI;
        if (SimVar.GetSimVarValue("PLANE ALTITUDE", "feets") < 10000) {
            speed = Math.min(speed, 250);
        }
        return speed;
    }
    getDesManagedSpeed() {
        const dCI = this.costIndex / 999;
        const flapsHandleIndex = Simplane.getFlapsHandleIndex();
        if (flapsHandleIndex != 0) {
            return this.getFlapSpeed();
        }
        let speed = 240 * (1 - dCI) + 260 * dCI;
        if (SimVar.GetSimVarValue("PLANE ALTITUDE", "feets") < 10000) {
            speed = Math.min(speed, 250);
        }
        return speed;
    }
    getFlapApproachSpeed(useCurrentWeight = true) {
        if (isFinite(this._overridenFlapApproachSpeed)) {
            return this._overridenFlapApproachSpeed;
        }
        let dWeight = ((useCurrentWeight ? this.getWeight() : this.zeroFuelWeight) - 42) / (75 - 42);
        dWeight = Math.min(Math.max(dWeight, 0), 1);
        const base = Math.max(150, this.getVLS() + 5);
        return base + 40 * dWeight;
    }
    setFlapApproachSpeed(s) {
        if (s === FMCMainDisplay.clrValue) {
            this._overridenFlapApproachSpeed = NaN;
            return true;
        }
        const v = parseFloat(s);
        if (isFinite(v)) {
            if (v > 0 && v < 300) {
                this._overridenFlapApproachSpeed = v;
                return true;
            }
        }
        this.showErrorMessage(this.defaultInputErrorMessage);
        return false;
    }
    getSlatApproachSpeed(useCurrentWeight = true) {
        if (isFinite(this._overridenSlatApproachSpeed)) {
            return this._overridenSlatApproachSpeed;
        }
        let dWeight = ((useCurrentWeight ? this.getWeight() : this.zeroFuelWeight) - 42) / (75 - 42);
        dWeight = Math.min(Math.max(dWeight, 0), 1);
        const base = Math.max(157, this.getVLS() + 5);
        return base + 40 * dWeight;
    }
    setSlatApproachSpeed(s) {
        if (s === FMCMainDisplay.clrValue) {
            this._overridenSlatApproachSpeed = NaN;
            return true;
        }
        const v = parseFloat(s);
        if (isFinite(v)) {
            if (v > 0 && v < 300) {
                this._overridenSlatApproachSpeed = v;
                return true;
            }
        }
        this.showErrorMessage(this.defaultInputErrorMessage);
        return false;
    }
    getCleanApproachSpeed() {
        let dWeight = (this.getWeight() - 42) / (75 - 42);
        dWeight = Math.min(Math.max(dWeight, 0), 1);
        const base = Math.max(172, this.getVLS() + 5);
        return base + 40 * dWeight;
    }
    // Overridden by getManagedApproachSpeedMcdu in A320_Neo_CDU_MainDisplay
    // Not sure what to do with this
    getManagedApproachSpeed(flapsHandleIndex = NaN) {
        if (isNaN(flapsHandleIndex)) {
            flapsHandleIndex = Simplane.getFlapsHandleIndex();
        }
        if (flapsHandleIndex === 0) {
            return this.getCleanApproachSpeed();
        } else if (flapsHandleIndex === 1) {
            return this.getSlatApproachSpeed();
        } else if (flapsHandleIndex === 2) {
            return this.getFlapApproachSpeed();
        } else {
            return this.getVApp();
        }
    }
    updateCleanApproachSpeed() {
        const apprGreenDotSpeed = this.getCleanApproachSpeed();
        if (isFinite(apprGreenDotSpeed)) {
            SimVar.SetSimVarValue("L:AIRLINER_APPR_GREEN_DOT_SPD", "Number", apprGreenDotSpeed);
        }
    }
    async trySetTaxiFuelWeight(s) {
        if (!/[0-9]+(\.[0-9][0-9]?)?/.test(s)) {
            this.showErrorMessage("FORMAT ERROR");
            return false;
        }
        this._taxiEntered = true;
        const value = parseFloat(s);
        if (isFinite(value) && value >= 0) {
            this.taxiFuelWeight = value;
            return true;
        }
        this.showErrorMessage(this.defaultInputErrorMessage);
        return false;
    }
    getRouteFinalFuelWeight() {
        if (isFinite(this._routeFinalFuelWeight)) {
            return this._routeFinalFuelWeight;
        } else if (isFinite(this._routeFinalFuelTime)) {
            return this.getTotalTripFuelCons() / this.getTotalTripTime() * this._routeFinalFuelTime;
        }
        return NaN;
    }
    getRouteFinalFuelTime() {
        if (isFinite(this._routeFinalFuelTime)) {
            return this._routeFinalFuelTime;
        } else if (isFinite(this._routeFinalFuelWeight)) {
            return this.getTotalTripTime() / this.getTotalTripFuelCons() * this._routeFinalFuelWeight;
        }
        return NaN;
    }
    async trySetRouteFinalFuel(s) {
        if (s) {
            const rteFinalWeight = parseFloat(s.split("/")[0]);
            const rteFinalTime = FMCMainDisplay.hhmmToSeconds(s.split("/")[1]);
            if (isFinite(rteFinalWeight)) {
                this._routeFinalFuelWeight = rteFinalWeight;
                this._routeFinalFuelTime = NaN;
                return true;
            } else if (isFinite(rteFinalTime)) {
                this._routeFinalFuelWeight = NaN;
                this._routeFinalFuelTime = rteFinalTime;
                return true;
            }
        }
        this.showErrorMessage(this.defaultInputErrorMessage);
        return false;
    }
    getRouteReservedWeight() {
        if (isFinite(this._routeReservedWeight)) {
            return this._routeReservedWeight;
        } else {
            return this._routeReservedPercent * this.blockFuel / 100;
        }
    }
    getRouteReservedPercent() {
        if (isFinite(this._routeReservedWeight) && isFinite(this.blockFuel)) {
            return this._routeReservedWeight / this.blockFuel * 100;
        }
        return this._routeReservedPercent;
    }
    trySetRouteReservedFuel(s) {
        if (s) {
            const rteRsvWeight = parseFloat(s.split("/")[0]);
            const rteRsvPercent = parseFloat(s.split("/")[1]);
            if (isFinite(rteRsvWeight)) {
                this._routeReservedWeight = rteRsvWeight;
                this._routeReservedPercent = 0;
                return true;
            } else if (isFinite(rteRsvPercent)) {
                this._routeReservedWeight = NaN;
                this._routeReservedPercent = rteRsvPercent;
                return true;
            }
        }
        this.showErrorMessage(this.defaultInputErrorMessage);
        return false;
    }
    updateTakeOffTrim() {
        let d = (this.zeroFuelWeightMassCenter - 13) / (33 - 13);
        d = Math.min(Math.max(d, -0.5), 1);
        let dW = (this.getWeight(true) - 400) / (800 - 400);
        dW = Math.min(Math.max(dW, 0), 1);
        const minTrim = 3.5 * dW + 1.5 * (1 - dW);
        const maxTrim = 8.6 * dW + 4.3 * (1 - dW);
        this.takeOffTrim = minTrim * d + maxTrim * (1 - d);
    }
    getTakeOffFlap() {
        return this._takeOffFlap;
    }
    setTakeOffFlap(s) {
        const value = Number.parseInt(s);
        if (isFinite(value)) {
            if (value >= 0 && value <= 30) {
                this._takeOffFlap = value;
                return true;
            }
        }
        this.showErrorMessage(this.defaultInputErrorMessage);
        return false;
    }
    getZeroFuelWeight(useLbs = false) {
        if (useLbs) {
            return this.zeroFuelWeight * 2.204623;
        }
        return this.zeroFuelWeight;
    }
    getApproachWeight(useLbs = false) {
        return this.getWeight(useLbs) * 0.25 + this.getZeroFuelWeight(useLbs) * 0.75;
    }
    setZeroFuelWeight(s, callback = EmptyCallback.Boolean, useLbs = false) {
        let value = parseFloat(s);
        if (isFinite(value)) {
            if (useLbs) {
                value = value / 2.204623;
            }
            this.zeroFuelWeight = value;
            this.updateTakeOffTrim();
            return callback(true);
        }
        this.showErrorMessage(this.defaultInputErrorMessage);
        callback(false);
    }
    setZeroFuelCG(s, callback = EmptyCallback.Boolean) {
        const value = parseFloat(s);
        if (isFinite(value) && value > 0 && value < 100) {
            this.zeroFuelWeightMassCenter = value;
            this.updateTakeOffTrim();
            return callback(true);
        }
        this.showErrorMessage(this.defaultInputErrorMessage);
        callback(false);
    }
    async trySetZeroFuelWeightZFWCG(s, useLbs = false) {
        let zfw = 0;
        let zfwcg = 0;
        if (s) {
<<<<<<< HEAD
            if (s.includes("")) {
=======
            if (s.includes("/")) {
>>>>>>> 8675df0e
                const sSplit = s.split("/");
                zfw = parseFloat(sSplit[0]);
                zfwcg = parseFloat(sSplit[1]);
            } else {
                zfw = parseFloat(s);
            }
        }
        if (zfw > 0 && zfwcg > 0) {
            this._zeroFuelWeightZFWCGEntered = true;
            if (useLbs) {
                zfw = zfw / 2.204623;
            }

            this.setZeroFuelWeight(zfw.toString());
            this.setZeroFuelCG(zfwcg.toString());

            this.updateTakeOffTrim();
            this.updateCleanTakeOffSpeed();
            this.updateCleanApproachSpeed();
            return true;
        }
        if (this._zeroFuelWeightZFWCGEntered) {
            if (zfw > 0) {
                if (useLbs) {
                    zfw = zfw / 2.204623;
                }
                this.setZeroFuelWeight(zfw.toString());
            } else if (zfwcg > 0) {
                this.setZeroFuelCG(zfwcg.toString());
            }

            this.updateTakeOffTrim();
            this.updateCleanTakeOffSpeed();
            this.updateCleanApproachSpeed();
            return true;
        } else {
            this.showErrorMessage("FORMAT ERROR");
            return false;
        }
    }
    getBlockFuel(useLbs = false) {
        if (useLbs) {
            return this.blockFuel * 2.204623;
        }
        return this.blockFuel;
    }
    trySetBlockFuel(s, useLbs = false) {
        let value = parseFloat(s);
        if (isFinite(value)) {
            if (useLbs) {
                value = value / 2.204623;
            }
            this.blockFuel = value;
            this.updateTakeOffTrim();
            return true;
        }
        this.showErrorMessage(this.defaultInputErrorMessage);
        return false;
    }
    getWeight(useLbs = false) {
        let w = this.zeroFuelWeight + this.blockFuel;
        if (useLbs) {
            w *= 2.204623;
        }
        return w;
    }
    setWeight(a, callback = EmptyCallback.Boolean, useLbs = false) {
        let v = NaN;
        if (typeof (a) === "number") {
            v = a;
        } else if (typeof (a) === "string") {
            v = parseFloat(a);
        }
        if (isFinite(v)) {
            if (useLbs) {
                v = v / 2.204623;
            }
            if (isFinite(this.zeroFuelWeight)) {
                if (v - this.zeroFuelWeight > 0) {
                    this.blockFuel = v - this.zeroFuelWeight;
                    return callback(true);
                }
            } else {
                this.showErrorMessage("ZFW NOT SET");
                return callback(false);
            }
        }
        this.showErrorMessage(this.defaultInputErrorMessage);
        return callback(false);
    }
    async trySetTakeOffWeightLandingWeight(s) {
        let tow = NaN;
        let lw = NaN;
        if (s) {
            const sSplit = s.split("/");
            tow = parseFloat(sSplit[0]);
            lw = parseFloat(sSplit[1]);
        }
        if (isFinite(tow) || isFinite(lw)) {
            if (isFinite(tow)) {
                this.takeOffWeight = tow;
            }
            if (isFinite(lw)) {
                this.landingWeight = lw;
            }
            return true;
        }
        this.showErrorMessage(this.defaultInputErrorMessage);
        return false;
    }
    // If anyone wants to refactor this please do
    async trySetAverageWind(s) {
        let wind;
        if (s.includes("HD")) {
            wind = parseFloat(s.split("HD")[1]);
            this._windDir = "HD";
            if (isFinite(wind)) {
                this.averageWind = wind;
                return true;
            } else {
                this.showErrorMessage("FORMAT ERROR");
                return false;
            }
        } else if (s.includes("H")) {
            wind = parseFloat(s.split("H")[1]);
            this._windDir = "HD";
            if (isFinite(wind)) {
                this.averageWind = wind;
                return true;
            } else {
                this.showErrorMessage("FORMAT ERROR");
                return false;
            }
        } else if (s.includes("-")) {
            wind = parseFloat(s.split("-")[1]);
            this._windDir = "HD";
            if (isFinite(wind)) {
                this.averageWind = wind;
                return true;
            } else {
                this.showErrorMessage("FORMAT ERROR");
                return false;
            }
        } else if (s.includes("TL")) {
            wind = parseFloat(s.split("TL")[1]);
            this._windDir = "TL";
            if (isFinite(wind)) {
                this.averageWind = wind;
                return true;
            } else {
                this.showErrorMessage("FORMAT ERROR");
                return false;
            }
        } else if (s.includes("T")) {
            wind = parseFloat(s.split("T")[1]);
            this._windDir = "TL";
            if (isFinite(wind)) {
                this.averageWind = wind;
                return true;
            } else {
                this.showErrorMessage("FORMAT ERROR");
                return false;
            }
        } else if (s.includes("+")) { // Until the +- button on the MCDU actually shows a plus sign
            wind = parseFloat(s);
            this._windDir = "TL";
            if (isFinite(wind)) {
                this.averageWind = wind;
                return true;
            } else {
                this.showErrorMessage("FORMAT ERROR");
                return false;
            }
        }
    }
    setPerfCrzWind(s) {
        let heading = NaN;
        let speed = NaN;
        if (s) {
            const sSplit = s.split("/");
            heading = parseFloat(sSplit[0]);
            speed = parseFloat(sSplit[1]);
        }
        if ((isFinite(heading) && heading >= 0 && heading < 360) || (isFinite(speed) && speed > 0)) {
            if (isFinite(heading)) {
                this.perfCrzWindHeading = heading;
            }
            if (isFinite(speed)) {
                this.perfCrzWindSpeed = speed;
            }
            return true;
        }
        this.showErrorMessage(this.defaultInputErrorMessage);
        return false;
    }
    trySetPreSelectedClimbSpeed(s) {
        const v = parseFloat(s);
        if (isFinite(v)) {
            this.preSelectedClbSpeed = v;
            return true;
        }
        this.showErrorMessage(this.defaultInputErrorMessage);
        return false;
    }
    trySetPreSelectedCruiseSpeed(s) {
        const v = parseFloat(s);
        if (isFinite(v)) {
            this.preSelectedCrzSpeed = v;
            return true;
        }
        this.showErrorMessage(this.defaultInputErrorMessage);
        return false;
    }
    trySetPreSelectedDescentSpeed(s) {
        const v = parseFloat(s);
        if (isFinite(v)) {
            this.preSelectedDesSpeed = v;
            return true;
        }
        this.showErrorMessage(this.defaultInputErrorMessage);
        return false;
    }
    setPerfApprQNH(s) {
        const value = parseFloat(s);
        if (isFinite(value)) {
            this.perfApprQNH = value;
            return true;
        }
        this.showErrorMessage(this.defaultInputErrorMessage);
        return false;
    }
    setPerfApprTemp(s) {
        const value = parseFloat(s);
        if (isFinite(value) && value > -270 && value < 150) {
            this.perfApprTemp = value;
            return true;
        }
        this.showErrorMessage(this.defaultInputErrorMessage);
        return false;
    }
    setPerfApprWind(s) {
        let heading = NaN;
        let speed = NaN;
        if (s) {
            const sSplit = s.split("/");
            heading = parseFloat(sSplit[0]);
            speed = parseFloat(sSplit[1]);
        }
        if ((isFinite(heading) && heading >= 0 && heading < 360) || (isFinite(speed) && speed > 0)) {
            if (isFinite(heading)) {
                this.perfApprWindHeading = heading;
            }
            if (isFinite(speed)) {
                this.perfApprWindSpeed = speed;
            }
            return true;
        }
        this.showErrorMessage(this.defaultInputErrorMessage);
        return false;
    }
    setPerfApprTransAlt(s) {
        const value = parseFloat(s);
        if (isFinite(value) && value > 0 && value < 60000) {
            this.perfApprTransAlt = value;
            return true;
        }
        this.showErrorMessage(this.defaultInputErrorMessage);
        return false;
    }
    getVApp() {
        if (isFinite(this.vApp)) {
            return this.vApp;
        }
        let windComp = SimVar.GetSimVarValue("AIRCRAFT WIND Z", "knots") / 3;
        windComp = Math.max(windComp, 5);
        return this.getVLS() + windComp;
    }
    setPerfApprVApp(s) {
        if (s === FMCMainDisplay.clrValue) {
            this.vApp = NaN;
        }
        const value = parseFloat(s);
        if (isFinite(value) && value > 0) {
            this.vApp = value;
            return true;
        }
        this.showErrorMessage(this.defaultInputErrorMessage);
        return false;
    }
    getVLS() {
        const flapsHandleIndex = Simplane.getFlapsHandleIndex();
        if (flapsHandleIndex === 4) {
            const dWeight = (this.getWeight() - 61.4) / (82.5 - 61.4);
            return 141 + 20 * dWeight;
        } else {
            const dWeight = (this.getWeight() - 61.4) / (82.5 - 61.4);
            return 146 + 21 * dWeight;
        }
    }
    setPerfApprMDA(s) {
        const value = parseFloat(s);
        if (isFinite(value)) {
            this.perfApprMDA = value;
            SimVar.SetSimVarValue("L:AIRLINER_MINIMUM_DESCENT_ALTITUDE", "number", this.perfApprMDA);
            return true;
        }
        this.showErrorMessage(this.defaultInputErrorMessage);
        return false;
    }
    setPerfApprDH(s) {
        const value = parseFloat(s);
        if (isFinite(value)) {
            this.perfApprDH = value;
            SimVar.SetSimVarValue("L:AIRLINER_DECISION_HEIGHT", "number", this.perfApprDH);
            return true;
        }
        this.showErrorMessage(this.defaultInputErrorMessage);
        return false;
    }
    getIsFlying() {
        return this.currentFlightPhase >= FlightPhase.FLIGHT_PHASE_TAKEOFF;
    }
    async tryGoInApproachPhase() {
        if (this.currentFlightPhase === FlightPhase.FLIGHT_PHASE_CLIMB) {
            this.currentFlightPhase = FlightPhase.FLIGHT_PHASE_APPROACH;
            Coherent.call("GENERAL_ENG_THROTTLE_MANAGED_MODE_SET", ThrottleMode.AUTO);
            return true;
        }
        if (this.currentFlightPhase === FlightPhase.FLIGHT_PHASE_CRUISE) {
            this.currentFlightPhase = FlightPhase.FLIGHT_PHASE_APPROACH;
            Coherent.call("GENERAL_ENG_THROTTLE_MANAGED_MODE_SET", ThrottleMode.AUTO);
            return true;
        }
        if (this.currentFlightPhase === FlightPhase.FLIGHT_PHASE_DESCENT) {
            this.currentFlightPhase = FlightPhase.FLIGHT_PHASE_APPROACH;
            Coherent.call("GENERAL_ENG_THROTTLE_MANAGED_MODE_SET", ThrottleMode.AUTO);
            return true;
        }
        if (this.currentFlightPhase === FlightPhase.FLIGHT_PHASE_APPROACH) {
            return true;
        }
        return false;
    }
    checkUpdateFlightPhase() {
        const airSpeed = SimVar.GetSimVarValue("AIRSPEED TRUE", "knots");
        if (airSpeed > 10) {
            if (this.currentFlightPhase === 0) {
                this.currentFlightPhase = FlightPhase.FLIGHT_PHASE_TAKEOFF;
            }
            if (this.currentFlightPhase === FlightPhase.FLIGHT_PHASE_TAKEOFF) {
                const toTakeOffSpeed = this.getCleanTakeOffSpeed();
                if (isFinite(toTakeOffSpeed)) {
                    if (airSpeed >= 0.95 * toTakeOffSpeed) {
                        this.currentFlightPhase = FlightPhase.FLIGHT_PHASE_CLIMB;
                    }
                }
                const agl = Simplane.getAltitudeAboveGround();
                if (agl > 50) {
                    this.currentFlightPhase = FlightPhase.FLIGHT_PHASE_CLIMB;
                }
            }
            if (this.currentFlightPhase === FlightPhase.FLIGHT_PHASE_CLIMB) {
                const altitude = SimVar.GetSimVarValue("PLANE ALTITUDE", "feets");
                const cruiseFlightLevel = this.cruiseFlightLevel * 100;
                if (isFinite(cruiseFlightLevel)) {
                    if (altitude >= 0.96 * cruiseFlightLevel) {
                        this.currentFlightPhase = FlightPhase.FLIGHT_PHASE_CRUISE;
                        Coherent.call("GENERAL_ENG_THROTTLE_MANAGED_MODE_SET", ThrottleMode.AUTO);
                    }
                }
            }
            if (this.currentFlightPhase === FlightPhase.FLIGHT_PHASE_CRUISE) {
                const altitude = SimVar.GetSimVarValue("PLANE ALTITUDE", "feets");
                const cruiseFlightLevel = this.cruiseFlightLevel;
                if (isFinite(cruiseFlightLevel)) {
                    if (altitude < 0.94 * cruiseFlightLevel) {
                        this.currentFlightPhase = FlightPhase.FLIGHT_PHASE_DESCENT;
                        Coherent.call("GENERAL_ENG_THROTTLE_MANAGED_MODE_SET", ThrottleMode.AUTO);
                    }
                }
            }
            if (this.flightPlanManager.getActiveWaypoint() === this.flightPlanManager.getDestination()) {
                if (SimVar.GetSimVarValue("L:FLIGHTPLAN_USE_DECEL_WAYPOINT", "number") != 1) {
                    const lat = SimVar.GetSimVarValue("PLANE LATITUDE", "degree latitude");
                    const long = SimVar.GetSimVarValue("PLANE LONGITUDE", "degree longitude");
                    const planeLla = new LatLongAlt(lat, long);
                    const dist = Avionics.Utils.computeGreatCircleDistance(planeLla, this.flightPlanManager.getDestination().infos.coordinates);
                    if (dist < 40) {
                        this.connectIls();
                        this.flightPlanManager.activateApproach();
                        if (this.currentFlightPhase != FlightPhase.FLIGHT_PHASE_APPROACH) {
                            this.tryGoInApproachPhase();
                        }
                    }
                }
            }
            if (SimVar.GetSimVarValue("L:FLIGHTPLAN_USE_DECEL_WAYPOINT", "number") === 1) {
                if (this.currentFlightPhase != FlightPhase.FLIGHT_PHASE_APPROACH) {
                    if (this.flightPlanManager.decelWaypoint) {
                        const lat = SimVar.GetSimVarValue("PLANE LATITUDE", "degree latitude");
                        const long = SimVar.GetSimVarValue("PLANE LONGITUDE", "degree longitude");
                        const planeLla = new LatLongAlt(lat, long);
                        const dist = Avionics.Utils.computeGreatCircleDistance(this.flightPlanManager.decelWaypoint.infos.coordinates, planeLla);
                        if (dist < 3) {
                            console.log("Switching into approach. DECEL lat : " + lat + " long " + long);
                            this.tryGoInApproachPhase();
                        }
                    }
                }
            }
        }
        if (SimVar.GetSimVarValue("L:AIRLINER_FLIGHT_PHASE", "number") != this.currentFlightPhase) {
            SimVar.SetSimVarValue("L:AIRLINER_FLIGHT_PHASE", "number", this.currentFlightPhase);
            this.onFlightPhaseChanged();
        }
    }
    onFlightPhaseChanged() {
    }
    connectIlsFrequency(_freq) {
        if (_freq >= 108 && _freq <= 111.95 && RadioNav.isHz50Compliant(_freq)) {
            switch (this.radioNav.mode) {
                case NavMode.FOUR_SLOTS:
                {
                    this.ilsFrequency = _freq;
                    break;
                }
                case NavMode.TWO_SLOTS:
                {
                    this.vor1Frequency = _freq;
                    break;
                }
            }
            this.connectIls();
            return true;
        }
        return false;
    }
    connectIls() {
        if (this.isRadioNavActive()) {
            return;
        }
        if (this._lockConnectIls) {
            return;
        }
        this._lockConnectIls = true;
        setTimeout(() => {
            this._lockConnectIls = false;
        }, 1000);
        switch (this.radioNav.mode) {
            case NavMode.FOUR_SLOTS:
            {
                if (Math.abs(this.radioNav.getILSActiveFrequency(1) - this.ilsFrequency) > 0.005) {
                    this.radioNav.setILSActiveFrequency(1, this.ilsFrequency);
                }
                break;
            }
            case NavMode.TWO_SLOTS:
            {
                if (Math.abs(this.radioNav.getVORActiveFrequency(1) - this.vor1Frequency) > 0.005) {
                    this.radioNav.setVORActiveFrequency(1, this.vor1Frequency);
                }
                break;
            }
            default:
                console.error("Unknown RadioNav operating mode");
                break;
        }
    }
    setIlsFrequency(s) {
        if (s === FMCMainDisplay.clrValue) {
            this.ilsFrequency = 0;
            return true;
        }
        const v = parseFloat(s);
        if (isFinite(v)) {
            const freq = Math.round(v * 100) / 100;
            if (this.connectIlsFrequency(freq)) {
                return true;
            }
            this.showErrorMessage("OUT OF RANGE");
            return false;
        }
        this.showErrorMessage(this.defaultInputErrorMessage);
        return false;
    }
    initRadioNav(_boot) {
        if (this.isPrimary) {
            console.log("Init RadioNav");
            {
                if (_boot) {
                    this.vhf1Frequency = this.radioNav.getVHFActiveFrequency(this.instrumentIndex, 1);
                    this.vhf2Frequency = this.radioNav.getVHFActiveFrequency(this.instrumentIndex, 2);
                } else {
                    if (Math.abs(this.radioNav.getVHFActiveFrequency(this.instrumentIndex, 1) - this.vhf1Frequency) > 0.005) {
                        this.radioNav.setVHFActiveFrequency(this.instrumentIndex, 1, this.vhf1Frequency);
                    }
                    if (Math.abs(this.radioNav.getVHFActiveFrequency(this.instrumentIndex, 2) - this.vhf2Frequency) > 0.005) {
                        this.radioNav.setVHFActiveFrequency(this.instrumentIndex, 2, this.vhf2Frequency);
                    }
                }
            }
            {
                if (Math.abs(this.radioNav.getVORActiveFrequency(1) - this.vor1Frequency) > 0.005) {
                    this.radioNav.setVORActiveFrequency(1, this.vor1Frequency);
                }
                if (this.vor1Course >= 0) {
                    SimVar.SetSimVarValue("K:VOR1_SET", "number", this.vor1Course);
                }
                this.connectIls();
            }
            {
                if (Math.abs(this.radioNav.getVORActiveFrequency(2) - this.vor2Frequency) > 0.005) {
                    this.radioNav.setVORActiveFrequency(2, this.vor2Frequency);
                }
                if (this.vor2Course >= 0) {
                    SimVar.SetSimVarValue("K:VOR2_SET", "number", this.vor2Course);
                }
                if (Math.abs(this.radioNav.getILSActiveFrequency(2) - 0) > 0.005) {
                    this.radioNav.setILSActiveFrequency(2, 0);
                }
            }
            {
                if (_boot) {
                    this.adf1Frequency = this.radioNav.getADFActiveFrequency(1);
                    this.adf2Frequency = this.radioNav.getADFActiveFrequency(2);
                } else {
                    if (Math.abs(this.radioNav.getADFActiveFrequency(1) - this.adf1Frequency) > 0.005) {
                        SimVar.SetSimVarValue("K:ADF_COMPLETE_SET", "Frequency ADF BCD32", Avionics.Utils.make_adf_bcd32(this.adf1Frequency * 1000)).then(() => {
                        });
                    }
                    if (Math.abs(this.radioNav.getADFActiveFrequency(2) - this.adf2Frequency) > 0.005) {
                        SimVar.SetSimVarValue("K:ADF2_COMPLETE_SET", "Frequency ADF BCD32", Avionics.Utils.make_adf_bcd32(this.adf2Frequency * 1000)).then(() => {
                        });
                    }
                }
            }
            {
                if (this.atc1Frequency > 0) {
                    SimVar.SetSimVarValue("K:XPNDR_SET", "Frequency BCD16", Avionics.Utils.make_xpndr_bcd16(this.atc1Frequency));
                } else {
                    this.atc1Frequency = SimVar.GetSimVarValue("TRANSPONDER CODE:1", "number");
                }
            }
        }
    }
    updateRadioNavState() {
        if (this.isPrimary) {
            const radioNavOn = this.isRadioNavActive();
            if (radioNavOn != this._radioNavOn) {
                this._radioNavOn = radioNavOn;
                if (!radioNavOn) {
                    this.initRadioNav(false);
                }
                if (this.refreshPageCallback) {
                    this.refreshPageCallback();
                }
            }
            let apNavIndex = 1;
            let gpsDriven = true;
            const apprHold = SimVar.GetSimVarValue("AUTOPILOT APPROACH HOLD", "Bool");
            if (apprHold) {
                if (this.canSwitchToNav()) {
                    let navid = 0;
                    const ils = this.radioNav.getBestILSBeacon();
                    if (ils.id > 0) {
                        navid = ils.id;
                    } else {
                        const vor = this.radioNav.getBestVORBeacon();
                        if (vor.id > 0) {
                            navid = vor.id;
                        }
                    }
                    if (navid > 0) {
                        apNavIndex = navid;
                        const hasFlightplan = Simplane.getAutopilotGPSActive();
                        const apprCaptured = Simplane.getAutoPilotAPPRCaptured();
                        if (apprCaptured || !hasFlightplan) {
                            gpsDriven = false;
                        }
                    }
                }
            }
            if (apNavIndex != this._apNavIndex) {
                SimVar.SetSimVarValue("K:AP_NAV_SELECT_SET", "number", apNavIndex);
                this._apNavIndex = apNavIndex;
            }
            const curState = SimVar.GetSimVarValue("GPS DRIVES NAV1", "Bool");
            if (curState != gpsDriven) {
                SimVar.SetSimVarValue("K:TOGGLE_GPS_DRIVES_NAV1", "Bool", 0);
            }
        }
    }
    canSwitchToNav() {
        if (!this._canSwitchToNav) {
            const altitude = Simplane.getAltitudeAboveGround();
            if (altitude >= 500) {
                this._canSwitchToNav = true;
            }
        }
        return this._canSwitchToNav;
    }
    isRadioNavActive() {
        return this.radioNav.getRADIONAVActive((this.isPrimary) ? 1 : 2);
    }
    get vhf1Frequency() {
        return this._vhf1Frequency;
    }
    get vhf2Frequency() {
        return this._vhf2Frequency;
    }
    get vor1Frequency() {
        return this._vor1Frequency;
    }
    get vor1Course() {
        return this._vor1Course;
    }
    get vor2Frequency() {
        return this._vor2Frequency;
    }
    get vor2Course() {
        return this._vor2Course;
    }
    get ilsFrequency() {
        return this._ilsFrequency;
    }
    get ilsCourse() {
        return this._ilsCourse;
    }
    get adf1Frequency() {
        return this._adf1Frequency;
    }
    get adf2Frequency() {
        return this._adf2Frequency;
    }
    get rcl1Frequency() {
        return this._rcl1Frequency;
    }
    get pre2Frequency() {
        return this._pre2Frequency;
    }
    get atc1Frequency() {
        return this._atc1Frequency;
    }
    set vhf1Frequency(_frq) {
        this._vhf1Frequency = _frq;
    }
    set vhf2Frequency(_frq) {
        this._vhf2Frequency = _frq;
    }
    set vor1Frequency(_frq) {
        this._vor1Frequency = _frq; SimVar.SetSimVarValue("L:FMC_VOR_FREQUENCY:1", "Hz", _frq * 1000000);
    }
    set vor1Course(_crs) {
        this._vor1Course = _crs;
    }
    set vor2Frequency(_frq) {
        this._vor2Frequency = _frq; SimVar.SetSimVarValue("L:FMC_VOR_FREQUENCY:2", "Hz", _frq * 1000000);
    }
    set vor2Course(_crs) {
        this._vor2Course = _crs;
    }
    set ilsFrequency(_frq) {
        this._ilsFrequency = _frq;
    }
    set ilsCourse(_crs) {
        this._ilsCourse = _crs;
    }
    set adf1Frequency(_frq) {
        this._adf1Frequency = _frq;
    }
    set adf2Frequency(_frq) {
        this._adf2Frequency = _frq;
    }
    set rcl1Frequency(_frq) {
        this._rcl1Frequency = _frq;
    }
    set pre2Frequency(_frq) {
        this._pre2Frequency = _frq;
    }
    set atc1Frequency(_frq) {
        this._atc1Frequency = _frq;
    }
    Init() {
        super.Init();
        this.dataManager = new FMCDataManager(this);
        this.tempCurve = new Avionics.Curve();
        this.tempCurve.interpolationFunction = Avionics.CurveTool.NumberInterpolation;
        this.tempCurve.add(-10 * 3.28084, 21.50);
        this.tempCurve.add(0 * 3.28084, 15.00);
        this.tempCurve.add(10 * 3.28084, 8.50);
        this.tempCurve.add(20 * 3.28084, 2.00);
        this.tempCurve.add(30 * 3.28084, -4.49);
        this.tempCurve.add(40 * 3.28084, -10.98);
        this.tempCurve.add(50 * 3.28084, -17.47);
        this.tempCurve.add(60 * 3.28084, -23.96);
        this.tempCurve.add(70 * 3.28084, -30.45);
        this.tempCurve.add(80 * 3.28084, -36.94);
        this.tempCurve.add(90 * 3.28084, -43.42);
        this.tempCurve.add(100 * 3.28084, -49.90);
        this.tempCurve.add(150 * 3.28084, -56.50);
        this.tempCurve.add(200 * 3.28084, -56.50);
        this.tempCurve.add(250 * 3.28084, -51.60);
        this.tempCurve.add(300 * 3.28084, -46.64);
        this.tempCurve.add(400 * 3.28084, -22.80);
        this.tempCurve.add(500 * 3.28084, -2.5);
        this.tempCurve.add(600 * 3.28084, -26.13);
        this.tempCurve.add(700 * 3.28084, -53.57);
        this.tempCurve.add(800 * 3.28084, -74.51);
        let mainFrame = this.getChildById("Electricity");
        if (mainFrame == null) {
            mainFrame = this;
        }
        this.generateHTMLLayout(mainFrame);
        this._titleElement = this.getChildById("title");
        this._pageCurrentElement = this.getChildById("page-current");
        this._pageCountElement = this.getChildById("page-count");
        this._labelElements = [];
        this._lineElements = [];
        for (let i = 0; i < 6; i++) {
            this._labelElements[i] = [
                this.getChildById("label-" + i + "-left"),
                this.getChildById("label-" + i + "-right"),
                this.getChildById("label-" + i + "-center")
            ];
            this._lineElements[i] = [
                this.getChildById("line-" + i + "-left"),
                this.getChildById("line-" + i + "-right"),
                this.getChildById("line-" + i + "-center")
            ];
        }
        this._inOutElement = this.getChildById("in-out");
        this.onMenu = () => {
            FMCMainDisplayPages.MenuPage(this);
        };
        this.onLetterInput = (l) => {
            if (this.inOut === FMCMainDisplay.clrValue) {
                this.inOut = "";
            }
            if (this.isDisplayingErrorMessage) {
                this.inOut = this.lastUserInput;
                this.isDisplayingErrorMessage = false;
            }
            this.inOut += l;
        };
        this.onSp = () => {
            if (this.inOut === FMCMainDisplay.clrValue) {
                this.inOut = "";
            }
            if (this.isDisplayingErrorMessage) {
                this.inOut = this.lastUserInput;
                this.isDisplayingErrorMessage = false;
            }
            this.inOut += " ";
        };
        this.onDel = () => {
            if (this.inOut.length > 0) {
                this.inOut = this.inOut.slice(0, this.inOut.length - 1);
            }
        };
        this.onDiv = () => {
            if (this.inOut === FMCMainDisplay.clrValue) {
                this.inOut = "";
            }
            if (this.isDisplayingErrorMessage) {
                this.inOut = this.lastUserInput;
                this.isDisplayingErrorMessage = false;
            }
            this.inOut += "/";
        };
        this.onClr = () => {
            if (this.inOut === "") {
                this.inOut = FMCMainDisplay.clrValue;
            } else if (this.inOut === FMCMainDisplay.clrValue) {
                this.inOut = "";
            } else {
                if (this.isDisplayingErrorMessage) {
                    this.inOut = this.lastUserInput;
                    this.isDisplayingErrorMessage = false;
                } else if (this.inOut.length > 0) {
                    this.inOut = this.inOut.substr(0, this.inOut.length - 1);
                }
            }
        };
        this.cruiseFlightLevel = SimVar.GetGameVarValue("AIRCRAFT CRUISE ALTITUDE", "feets");
        this.cruiseFlightLevel /= 100;
        if (!this.flightPlanManager) {
            this.flightPlanManager = new FlightPlanManager(this);
            SimVar.SetSimVarValue("L:FLIGHTPLAN_USE_DECEL_WAYPOINT", "number", 1);
            this.flightPlanManager.registerListener();
            this.flightPlanManager.onCurrentGameFlightLoaded = () => {
                this.flightPlanManager.updateFlightPlan(() => {
                    this.flightPlanManager.updateCurrentApproach(() => {
                        const frequency = this.flightPlanManager.getApproachNavFrequency();
                        if (isFinite(frequency)) {
                            const freq = Math.round(frequency * 100) / 100;
                            if (this.connectIlsFrequency(freq)) {
                                SimVar.SetSimVarValue("L:FLIGHTPLAN_APPROACH_ILS", "number", freq);
                                const approach = this.flightPlanManager.getApproach();
                                if (approach && approach.name && approach.name.indexOf("ILS") !== -1) {
                                    const runway = this.flightPlanManager.getApproachRunway();
                                    if (runway) {
                                        SimVar.SetSimVarValue("L:FLIGHTPLAN_APPROACH_COURSE", "number", runway.direction);
                                    }
                                }
                            }
                        }
                    });
                    const callback = () => {
                        this.flightPlanManager.createNewFlightPlan();
                        this._computeV1Speed();
                        this._computeVRSpeed();
                        this._computeV2Speed();
                        SimVar.SetSimVarValue("L:AIRLINER_V1_SPEED", "Knots", this.v1Speed);
                        SimVar.SetSimVarValue("L:AIRLINER_V2_SPEED", "Knots", this.v2Speed);
                        SimVar.SetSimVarValue("L:AIRLINER_VR_SPEED", "Knots", this.vRSpeed);
                        const cruiseAlt = Math.floor(this.flightPlanManager.cruisingAltitude / 100);
                        console.log("FlightPlan Cruise Override. Cruising at FL" + cruiseAlt + " instead of default FL" + this.cruiseFlightLevel);
                        if (cruiseAlt > 0) {
                            this.cruiseFlightLevel = cruiseAlt;
                        }
                    };
                    const arrivalIndex = this.flightPlanManager.getArrivalProcIndex();
                    if (arrivalIndex >= 0) {
                        this.flightPlanManager.setArrivalProcIndex(arrivalIndex, callback);
                    } else {
                        callback();
                    }
                });
            };
        }
        this.updateFuelVars();
        this.thrustReductionAltitude = 1500;
        SimVar.SetSimVarValue("L:AIRLINER_THR_RED_ALT", "Number", this.thrustReductionAltitude);
    }
    onPowerOn() {
        super.onPowerOn();
        const gpsDriven = SimVar.GetSimVarValue("GPS DRIVES NAV1", "Bool");
        if (!gpsDriven) {
            SimVar.SetSimVarValue("K:TOGGLE_GPS_DRIVES_NAV1", "Bool", 0);
        }
        this.initRadioNav(true);
    }
    updateFuelVars() {
        const totalWeight = SimVar.GetSimVarValue("TOTAL WEIGHT", "kilograms") / 1000;
        this.blockFuel = SimVar.GetSimVarValue("FUEL TOTAL QUANTITY", "gallons") * SimVar.GetSimVarValue("FUEL WEIGHT PER GALLON", "kilograms") / 1000;
        this.zeroFuelWeight = totalWeight - this.blockFuel;
        this.zeroFuelWeightMassCenter = SimVar.GetSimVarValue("CG PERCENT", "percent");
    }
    updateVSpeeds() {
        this.updateFuelVars();
        this._computeV1Speed();
        this._computeVRSpeed();
        this._computeV2Speed();
    }
    onUpdate(_deltaTime) {
        super.onUpdate(_deltaTime);
        if (this._debug++ > 180) {
            this._debug = 0;
        }
        this.checkUpdateFlightPhase();
        this._checkFlightPlan--;
        if (this._checkFlightPlan <= 0) {
            this._checkFlightPlan = 120;
            this.flightPlanManager.updateFlightPlan();
            this.flightPlanManager.updateCurrentApproach();
        }
        if (this.pageUpdate) {
            this.pageUpdate();
        }
        if (SimVar.GetSimVarValue("L:FMC_UPDATE_CURRENT_PAGE", "number") === 1) {
            SimVar.SetSimVarValue("L:FMC_UPDATE_CURRENT_PAGE", "number", 0);
            if (this.refreshPageCallback) {
                this.refreshPageCallback();
            }
        }
        if (this.currentFlightPhase === FlightPhase.FLIGHT_PHASE_APPROACH) {
            // Is this LVar used by anything? It doesn't look like it...
            SimVar.SetSimVarValue("L:AIRLINER_MANAGED_APPROACH_SPEED", "number", this.getManagedApproachSpeed());
        }
        this.updateRadioNavState();
    }
    onEvent(_event) {
        if (_event.indexOf("1_BTN_") !== -1 || _event.indexOf("BTN_") !== -1) {
            const input = _event.replace("1_BTN_", "").replace("BTN_", "");
            if (this.onInputAircraftSpecific(input)) {
                return;
            }
            if (input === "INIT") {
                this.onInit();
            } else if (input === "DEPARR") {
                this.onDepArr();
            } else if (input === "ATC") {
                this.onAtc();
            } else if (input === "FIX") {
                this.onFix();
            } else if (input === "HOLD") {
                this.onHold();
            } else if (input === "FMCCOMM") {
                this.onFmcComm();
            } else if (input === "PROG") {
                this.onProg();
            } else if (input === "MENU") {
                this.onMenu();
            } else if (input === "NAVRAD") {
                this.onRad();
            } else if (input === "PREVPAGE") {
                this.onPrevPage();
            } else if (input === "NEXTPAGE") {
                this.onNextPage();
            } else if (input === "SP") {
                this.onSp();
            } else if (input === "DEL") {
                this.onDel();
            } else if (input === "CLR") {
                this.onClr();
            } else if (input === "DIV") {
                this.onDiv();
            } else if (input === "DOT") {
                this.inOut += ".";
            } else if (input === "PLUSMINUS") {
                const val = this.inOut;
                if (val === "") {
                    this.inOut = "-";
                } else if (val === "-") {
                    this.inOut = "+";
                } else if (val === "+") {
                    this.inOut = "-";
                }
            } else if (input === "Localizer") {
                this._apLocalizerOn = !this._apLocalizerOn;
            } else if (input.length === 2 && input[0] === "L") {
                const v = parseInt(input[1]);
                if (isFinite(v)) {
                    if (this.onLeftInput[v - 1]) {
                        this.onLeftInput[v - 1]();
                    }
                }
            } else if (input.length === 2 && input[0] === "R") {
                const v = parseInt(input[1]);
                if (isFinite(v)) {
                    if (this.onRightInput[v - 1]) {
                        this.onRightInput[v - 1]();
                    }
                }
            } else if (input.length === 1 && FMCMainDisplay._AvailableKeys.indexOf(input) !== -1) {
                this.onLetterInput(input);
            } else {
                console.log("'" + input + "'");
            }
        }
    }
    clearDisplay() {
        this.setTitle("UNTITLED");
        this.setPageCurrent(0);
        this.setPageCount(0);
        for (let i = 0; i < 6; i++) {
            this.setLabel("", i, -1);
        }
        for (let i = 0; i < 6; i++) {
            this.setLine("", i, -1);
        }
        this.onLeftInput = [];
        this.onRightInput = [];
        this.onPrevPage = undefined;
        this.onNextPage = undefined;
        this.pageUpdate = undefined;
        this.refreshPageCallback = undefined;
    }
    generateHTMLLayout(parent) {
        while (parent.children.length > 0) {
            parent.removeChild(parent.children[0]);
        }
        const header = document.createElement("div");
        header.id = "header";
        const title = document.createElement("span");
        title.id = "title";
        header.appendChild(title);
        parent.appendChild(header);
        const page = document.createElement("div");
        page.id = "page-info";
        page.classList.add("s-text");
        const pageCurrent = document.createElement("span");
        pageCurrent.id = "page-current";
        const pageSlash = document.createElement("span");
        pageSlash.id = "page-slash";
        pageSlash.textContent = "/";
        const pageCount = document.createElement("span");
        pageCount.id = "page-count";
        page.appendChild(pageCurrent);
        page.appendChild(pageSlash);
        page.appendChild(pageCount);
        parent.appendChild(page);
        for (let i = 0; i < 6; i++) {
            const label = document.createElement("div");
            label.classList.add("label", "s-text");
            const labelLeft = document.createElement("span");
            labelLeft.id = "label-" + i + "-left";
            labelLeft.classList.add("fmc-block", "label", "label-left");
            const labelRight = document.createElement("span");
            labelRight.id = "label-" + i + "-right";
            labelRight.classList.add("fmc-block", "label", "label-right");
            const labelCenter = document.createElement("span");
            labelCenter.id = "label-" + i + "-center";
            labelCenter.classList.add("fmc-block", "label", "label-center");
            label.appendChild(labelLeft);
            label.appendChild(labelRight);
            label.appendChild(labelCenter);
            parent.appendChild(label);
            const line = document.createElement("div");
            line.classList.add("line");
            const lineLeft = document.createElement("span");
            lineLeft.id = "line-" + i + "-left";
            lineLeft.classList.add("fmc-block", "line", "line-left");
            const lineRight = document.createElement("span");
            lineRight.id = "line-" + i + "-right";
            lineRight.classList.add("fmc-block", "line", "line-right");
            const lineCenter = document.createElement("span");
            lineCenter.id = "line-" + i + "-center";
            lineCenter.classList.add("fmc-block", "line", "line-center");
            line.appendChild(lineLeft);
            line.appendChild(lineRight);
            line.appendChild(lineCenter);
            parent.appendChild(line);
        }
        const footer = document.createElement("div");
        footer.classList.add("line");
        const inout = document.createElement("span");
        inout.id = "in-out";
        footer.appendChild(inout);
        parent.appendChild(footer);
    }
    static secondsTohhmm(seconds) {
        const h = Math.floor(seconds / 3600);
        seconds -= h * 3600;
        const m = Math.floor(seconds / 60);
        return h.toFixed(0).padStart(2, "0") + m.toFixed(0).padStart(2, "0");
    }
    static hhmmToSeconds(hhmm) {
        if (!hhmm) {
            return NaN;
        }
        const h = parseInt(hhmm.substring(0, 2));
        const m = parseInt(hhmm.substring(2, 4));
        return h * 3600 + m * 60;
    }
    setAPSelectedSpeed(_speed, _aircraft) {
        if (isFinite(_speed)) {
            if (Simplane.getAutoPilotMachModeActive()) {
                const mach = SimVar.GetGameVarValue("FROM KIAS TO MACH", "number", _speed);
                Coherent.call("AP_MACH_VAR_SET", 1, mach);
                SimVar.SetSimVarValue("K:AP_MANAGED_SPEED_IN_MACH_ON", "number", 1);
                return;
            }
            Coherent.call("AP_SPD_VAR_SET", 1, _speed);
            SimVar.SetSimVarValue("K:AP_MANAGED_SPEED_IN_MACH_OFF", "number", 1);
        }
    }
    setAPManagedSpeed(_speed, _aircraft) {
        if (isFinite(_speed)) {
            if (Simplane.getAutoPilotMachModeActive()) {
                let mach = SimVar.GetGameVarValue("FROM KIAS TO MACH", "number", _speed);
                const cruiseMach = SimVar.GetGameVarValue("AIRCRAFT CRUISE MACH", "mach");
                mach = Math.min(mach, cruiseMach);
                Coherent.call("AP_MACH_VAR_SET", 2, mach);
                SimVar.SetSimVarValue("K:AP_MANAGED_SPEED_IN_MACH_ON", "number", 1);
                return;
            }
            Coherent.call("AP_SPD_VAR_SET", 2, _speed);
            SimVar.SetSimVarValue("K:AP_MANAGED_SPEED_IN_MACH_OFF", "number", 1);
        }
    }
}
FMCMainDisplay.approachTypes = [
    "UNKNOWN",
    "VFR",
    "HEL",
    "TACAN",
    "NDB",
    "LORAN",
    "RNAV",
    "VOR",
    "GPS",
    "SDF",
    "LDA",
    "LOC",
    "MLS",
    "ILS"
];
FMCMainDisplay.clrValue = " CLR ";
FMCMainDisplay._AvailableKeys = "ABCDEFGHIJKLMNOPQRSTUVWXYZ0123456789";
//# sourceMappingURL=FMCMainDisplay.js.map<|MERGE_RESOLUTION|>--- conflicted
+++ resolved
@@ -1232,11 +1232,7 @@
         let zfw = 0;
         let zfwcg = 0;
         if (s) {
-<<<<<<< HEAD
-            if (s.includes("")) {
-=======
             if (s.includes("/")) {
->>>>>>> 8675df0e
                 const sSplit = s.split("/");
                 zfw = parseFloat(sSplit[0]);
                 zfwcg = parseFloat(sSplit[1]);
