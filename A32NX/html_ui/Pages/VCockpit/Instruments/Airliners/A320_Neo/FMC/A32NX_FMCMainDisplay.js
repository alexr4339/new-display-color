/*
 * A32NX
 * Copyright (C) 2020-2021 FlyByWire Simulations and its contributors
 *
 * This program is free software: you can redistribute it and/or modify
 * it under the terms of the GNU General Public License as published by
 * the Free Software Foundation, either version 3 of the License, or
 * (at your option) any later version.
 *
 * This program is distributed in the hope that it will be useful,
 * but WITHOUT ANY WARRANTY; without even the implied warranty of
 * MERCHANTABILITY or FITNESS FOR A PARTICULAR PURPOSE.  See the
 * GNU General Public License for more details.
 *
 * You should have received a copy of the GNU General Public License
 * along with this program.  If not, see <http://www.gnu.org/licenses/>.
 */

class FMCMainDisplay extends BaseAirliners {
    constructor() {
        super(...arguments);
        this.currentFlightPlanWaypointIndex = -1;
        this._title = undefined;
        this._pageCurrent = undefined;
        this._pageCount = undefined;
        this._labels = [];
        this._lines = [];
        this._inOut = undefined;
        this.onLeftInput = [];
        this.onRightInput = [];
        this.leftInputDelay = [];
        this.rightInputDelay = [];
        this.costIndex = 0;
        this.lastUserInput = "";
        this.isDisplayingErrorMessage = false;
        this.isDisplayingTypeTwoMessage = false;
        this.maxCruiseFL = 390;
        this.routeIndex = 0;
        this.coRoute = "";
        this.tmpOrigin = "";
        this.transitionAltitude = 10000;
        this.perfTOTemp = 20;
        this._routeFinalFuelWeight = 0;
        this._routeFinalFuelTime = 30;
        this._routeFinalFuelTimeDefault = 30;
        this._routeReservedWeight = 0;
        this._routeReservedPercent = 5;
        this.takeOffWeight = NaN;
        this.landingWeight = NaN;
        this.averageWind = 0;
        this.perfCrzWindHeading = NaN;
        this.perfCrzWindSpeed = NaN;
        this.perfApprQNH = NaN;
        this.perfApprTemp = NaN;
        this.perfApprWindHeading = NaN;
        this.perfApprWindSpeed = NaN;
        this.perfApprTransAlt = NaN;
        this.vApp = NaN;
        this.perfApprMDA = NaN;
        this.perfApprDH = NaN;
        this.perfApprFlaps3 = false;
        this.currentFlightPhase = FlightPhase.FLIGHT_PHASE_TAKEOFF;
        this._lockConnectIls = false;
        this._apNavIndex = 1;
        this._apLocalizerOn = false;
        this._canSwitchToNav = false;
        this._vhf1Frequency = 0;
        this._vhf2Frequency = 0;
        this._vor1Frequency = 0;
        this._vor1Course = 0;
        this._vor2Frequency = 0;
        this._vor2Course = 0;
        this._ilsFrequency = 0;
        this._ilsFrequencyPilotEntered = false;
        this._ilsCourse = 0;
        this._adf1Frequency = 0;
        this._adf2Frequency = 0;
        this._rcl1Frequency = 0;
        this._pre2Frequency = 0;
        this._atc1Frequency = 0;
        this._radioNavOn = false;
        this._debug = 0;
        this._checkFlightPlan = 0;

        this._windDirections = {
            TAILWIND : "TL",
            HEADWIND : "HD"
        };
        this._fuelPlanningPhases = {
            PLANNING : 1,
            IN_PROGRESS : 2,
            COMPLETED : 3
        };
        this._zeroFuelWeightZFWCGEntered = false;
        this._taxiEntered = false;
        this._windDir = this._windDirections.HEADWIND;
        this._DistanceToAlt = 0;
        this._routeAltFuelWeight = 0;
        this._routeAltFuelTime = 0;
        this._routeTripFuelWeight = 0;
        this._routeTripTime = 0;
        this._defaultTaxiFuelWeight = 0.2;
        this._rteRsvPercentOOR = false;
        this._rteReservedEntered = false;
        this._rteFinalCoeffecient = 0;
        this._rteFinalEntered = false;
        this._routeAltFuelEntered = false;
        this._minDestFob = 0;
        this._minDestFobEntered = false;
        this._defaultRouteFinalTime = 45;
        this._fuelPredDone = false;
        this._fuelPlanningPhase = this._fuelPlanningPhases.PLANNING;
        this._blockFuelEntered = false;
        /* CPDLC Fields */
        this.tropo = "";
    }

    //TODO: this is mcdu stuff
    getTitle() {
        if (this._title === undefined) {
            this._title = this._titleElement.textContent;
        }
        return this._title;
    }

    //TODO: this is mcdu stuff
    setTitle(content) {
        let color = content.split("[color]")[1];
        if (!color) {
            color = "white";
        }
        this._title = content.split("[color]")[0];
        this._titleElement.classList.remove("white", "cyan", "yellow", "green", "amber", "red", "magenta", "inop");
        this._titleElement.classList.add(color);
        this._titleElement.textContent = this._title;
    }

    //TODO: this is mcdu stuff
    setTitleLeft(content) {
        if (!content) {
            this._titleLeftElement.textContent = "";
            return;
        }
        let color = content.split("[color]")[1];
        if (!color) {
            color = "white";
        }
        this._titleLeft = content.split("[color]")[0];
        this._titleLeftElement.classList.remove("white", "blue", "yellow", "green", "red", "magenta", "inop");
        this._titleLeftElement.classList.add(color);
        this._titleLeftElement.textContent = this._titleLeft;
    }

    //TODO: this is mcdu stuff
    setPageCurrent(value) {
        if (typeof (value) === "number") {
            this._pageCurrent = value;
        } else if (typeof (value) === "string") {
            this._pageCurrent = parseInt(value);
        }
        this._pageCurrentElement.textContent = (this._pageCurrent > 0 ? this._pageCurrent : "") + "";
    }

    //TODO: this is mcdu stuff
    setPageCount(value) {
        if (typeof (value) === "number") {
            this._pageCount = value;
        } else if (typeof (value) === "string") {
            this._pageCount = parseInt(value);
        }
        this._pageCountElement.textContent = (this._pageCount > 0 ? this._pageCount : "") + "";
        if (this._pageCount === 0) {
            this.getChildById("page-slash").textContent = "";
        } else {
            this.getChildById("page-slash").textContent = "/";
        }
    }

    //TODO: this is mcdu stuff
    setLabel(label, row, col = -1) {
        if (col >= this._labelElements[row].length) {
            return;
        }
        if (!this._labels[row]) {
            this._labels[row] = [];
        }
        if (!label) {
            label = "";
        }
        if (col === -1) {
            for (let i = 0; i < this._labelElements[row].length; i++) {
                this._labels[row][i] = "";
                this._labelElements[row][i].textContent = "";
            }
            col = 0;
        }
        if (label === "__FMCSEPARATOR") {
            label = "------------------------";
        }
        if (label !== "") {
            if (label.indexOf("[b-text]") !== -1) {
                label = label.replace("[b-text]", "");
                this._lineElements[row][col].classList.remove("s-text");
                this._lineElements[row][col].classList.add("msg-text");
            } else {
                this._lineElements[row][col].classList.remove("msg-text");
            }

            let color = label.split("[color]")[1];
            if (!color) {
                color = "white";
            }
            const e = this._labelElements[row][col];
            e.classList.remove("white", "cyan", "yellow", "green", "amber", "red", "magenta", "inop");
            e.classList.add(color);
            label = label.split("[color]")[0];
        }
        this._labels[row][col] = label;
        this._labelElements[row][col].textContent = label;
    }

    //TODO: this is mcdu stuff
    setLine(content, row, col = -1) {
        if (col >= this._lineElements[row].length) {
            return;
        }
        if (!content) {
            content = "";
        }
        if (!this._lines[row]) {
            this._lines[row] = [];
        }
        if (col === -1) {
            for (let i = 0; i < this._lineElements[row].length; i++) {
                this._lines[row][i] = "";
                this._lineElements[row][i].textContent = "";
            }
            col = 0;
        }
        if (content === "__FMCSEPARATOR") {
            content = "------------------------";
        }
        if (content !== "") {
            if (content.indexOf("[s-text]") !== -1) {
                content = content.replace("[s-text]", "");
                this._lineElements[row][col].classList.add("s-text");
            } else {
                this._lineElements[row][col].classList.remove("s-text");
            }
            let color = content.split("[color]")[1];
            if (!color) {
                color = "white";
            }
            const e = this._lineElements[row][col];
            e.classList.remove("white", "cyan", "yellow", "green", "amber", "red", "magenta", "inop");
            e.classList.add(color);
            content = content.split("[color]")[0];
        }
        this._lines[row][col] = content;
        this._lineElements[row][col].textContent = this._lines[row][col];
    }

    //TODO: this is mcdu stuff
    get inOut() {
        return this.getInOut();
    }

    //TODO: this is mcdu stuff
    getInOut() {
        if (this._inOut === undefined) {
            this._inOut = this._inOutElement.textContent;
        }
        return this._inOut;
    }

    //TODO: this is mcdu stuff
    set inOut(v) {
        this.setInOut(v);
    }

    //TODO: this is mcdu stuff
    setInOut(content) {
        this._inOut = content;
        this._inOutElement.textContent = this._inOut;
    }

    //TODO: this is mcdu stuff
    setTemplate(template, large = false) {
        if (template[0]) {
            this.setTitle(template[0][0]);
            this.setPageCurrent(template[0][1]);
            this.setPageCount(template[0][2]);
            this.setTitleLeft(template[0][3]);
        }
        for (let i = 0; i < 6; i++) {
            let tIndex = 2 * i + 1;
            if (template[tIndex]) {
                if (large) {
                    if (template[tIndex][1] !== undefined) {
                        this.setLine(template[tIndex][0], i, 0);
                        this.setLine(template[tIndex][1], i, 1);
                        this.setLine(template[tIndex][2], i, 2);
                        this.setLine(template[tIndex][3], i, 3);
                    } else {
                        this.setLine(template[tIndex][0], i, -1);
                    }
                } else {
                    if (template[tIndex][1] !== undefined) {
                        this.setLabel(template[tIndex][0], i, 0);
                        this.setLabel(template[tIndex][1], i, 1);
                        this.setLabel(template[tIndex][2], i, 2);
                        this.setLabel(template[tIndex][3], i, 3);
                    } else {
                        this.setLabel(template[tIndex][0], i, -1);
                    }
                }
            }
            tIndex = 2 * i + 2;
            if (template[tIndex]) {
                if (template[tIndex][1] !== undefined) {
                    this.setLine(template[tIndex][0], i, 0);
                    this.setLine(template[tIndex][1], i, 1);
                    this.setLine(template[tIndex][2], i, 2);
                    this.setLine(template[tIndex][3], i, 3);
                } else {
                    this.setLine(template[tIndex][0], i, -1);
                }
            }
        }
        if (template[13]) {
            this.setInOut(template[13][0]);
        }
        SimVar.SetSimVarValue("L:AIRLINER_MCDU_CURRENT_FPLN_WAYPOINT", "number", this.currentFlightPlanWaypointIndex);
    }

    /**
     * Sets what arrows will be displayed in the corner of the screen. Arrows are removed when clearDisplay() is called.
     * @param {boolean} up - whether the up arrow will be displayed
     * @param {boolean} down - whether the down arrow will be displayed
     * @param {boolean} left - whether the left arrow will be displayed
     * @param {boolean} right - whether the right arrow will be displayed
     */
    //TODO: this is mcdu stuff
    setArrows(up, down, left, right) {
        this.arrowHorizontal.style.opacity = (left || right) ? "1" : "0";
        this.arrowVertical.style.opacity = (up || down) ? "1" : "0";
        if (up && down) {
            this.arrowVertical.innerHTML = "↓↑\xa0";
        } else if (up) {
            this.arrowVertical.innerHTML = "↑\xa0";
        } else {
            this.arrowVertical.innerHTML = "↓\xa0\xa0";
        }
        if (left && right) {
            this.arrowHorizontal.innerHTML = "←→\xa0";
        } else if (right) {
            this.arrowHorizontal.innerHTML = "→\xa0";
        } else {
            this.arrowHorizontal.innerHTML = "←\xa0\xa0";
        }
    }

    getNavDataDateRange() {
        return SimVar.GetGameVarValue("FLIGHT NAVDATA DATE RANGE", "string");
    }

    get cruiseFlightLevel() {
        return this._cruiseFlightLevel;
    }

    set cruiseFlightLevel(fl) {
        this._cruiseFlightLevel = Math.round(fl);
        SimVar.SetSimVarValue("L:AIRLINER_CRUISE_ALTITUDE", "number", this._cruiseFlightLevel * 100);
    }

    //TODO: this is mcdu stuff
    lastUserInputToScratchpad() {
        this.inOut = this.lastUserInput;
        this.lastUserInput = "";
    }

    //TODO: this is mcdu stuff
    clearUserInput() {
        if (!this.isDisplayingErrorMessage && !this.isDisplayingTypeTwoMessage) {
            this.lastUserInput = this.inOut;
            this.inOut = "";
            this._inOutElement.className = "white";
        }
        return this.lastUserInput;
    }

    //TODO: this is mcdu stuff
    tryClearOldUserInput() {
        if (!this.isDisplayingErrorMessage && !this.isDisplayingTypeTwoMessage) {
            this.lastUserInput = "";
        }
        this.tryShowMessage();
    }

    /**
     * Returns true if an engine is running (FF > 0)
     * @returns {boolean}
     */
    //TODO: can this be an util?
    isAnEngineOn() {
        return Simplane.getEngineActive(0) || Simplane.getEngineActive(1);
    }

    /**
     * Returns true if all engines are running (FF > 0)
     * @returns {boolean}
     */
    //TODO: can this be an util?
    isAllEngineOn() {
        return Simplane.getEngineActive(0) && Simplane.getEngineActive(1);
    }

    /**
     * Returns the ISA temperature for a given altitude
     * @param alt {number} altitude in ft
     * @returns {number} ISA temp in C°
     */
    //TODO: can this be an util?
    getIsaTemp(alt = Simplane.getAltitude()) {
        return alt / 1000 * (-1.98) + 15;
    }

    /**
     * Returns the deviation from ISA temperature and OAT at given altitude
     * @param alt {number} altitude in ft
     * @returns {number} ISA temp deviation from OAT in C°
     */
    //TODO: can this be an util?
    getIsaTempDeviation(alt = Simplane.getAltitude()) {
        return SimVar.GetSimVarValue("AMBIENT TEMPERATURE", "celsius") - this.getIsaTemp(alt);
    }

    /**
     * Returns the maximum cruise FL for ISA temp and GW
     * @param temp {number} ISA in C°
     * @param gw {number} GW in t
     * @returns {number} MAX FL
     */
    //TODO: can this be an util?
    getMaxFL(temp = this.getIsaTempDeviation(), gw = SimVar.GetSimVarValue("TOTAL WEIGHT", "kg") / 1000) {
        return Math.round(temp <= 10 ? -2.778 * gw + 578.667 : (temp * (-0.039) - 2.389) * gw + temp * (-0.667) + 585.334);
    }

    /**
     * Returns the maximum allowed cruise FL considering max service FL
     * @param fl {number} FL to check
     * @returns {number} maximum allowed cruise FL
     */
    //TODO: can this be an util?
    getMaxFlCorrected(fl = this.getMaxFL()) {
        return fl >= this.maxCruiseFL ? this.maxCruiseFL : fl;
    }

    //TODO: MCDU action
    setCruiseFlightLevelAndTemperature(input) {
        if (input === FMCMainDisplay.clrValue) {
            this.cruiseFlightLevel = undefined;
            this.cruiseTemperature = undefined;
            return true;
        }
        const flString = input.split("/")[0].replace("FL", "");
        const tempString = input.split("/")[1];
        const onlyTemp = flString.length === 0;

        if (!!flString && !onlyTemp && this.trySetCruiseFl(parseFloat(flString))) {
            if (SimVar.GetSimVarValue("L:A32NX_CRZ_ALT_SET_INITIAL", "bool") === 1 && SimVar.GetSimVarValue("L:A32NX_GOAROUND_PASSED", "bool") === 1) {
                SimVar.SetSimVarValue("L:A32NX_NEW_CRZ_ALT", "number", this.cruiseFlightLevel);
            } else {
                SimVar.SetSimVarValue("L:A32NX_CRZ_ALT_SET_INITIAL", "bool", 1);
            }
            if (!tempString) {
                return true;
            }
        }
        if (!!tempString) {
            const temp = parseInt(tempString.replace("M", "-"));
            console.log("tS: " + tempString);
            console.log("ti: " + temp);
            if (isFinite(temp) && this._cruiseEntered) {
                if (temp > -270 && temp < 100) {
                    this.cruiseTemperature = temp;
                    return true;
                } else {
                    this.addNewMessage(NXSystemMessages.entryOutOfRange);
                    return false;
                }
            } else {
                this.addNewMessage(NXSystemMessages.notAllowed);
                return false;
            }
        }
        this.addNewMessage(NXSystemMessages.formatError);
        return false;
    }

    //TODO: MCDU action
    tryUpdateCostIndex(costIndex) {
        const value = parseInt(costIndex);
        if (isFinite(value)) {
            if (value >= 0) {
                if (value < 1000) {
                    this.costIndex = value;
                    return true;
                } else {
                    this.addNewMessage(NXSystemMessages.entryOutOfRange);
                    return false;
                }
            }
        }
        this.addNewMessage(NXSystemMessages.notAllowed);
        return false;
    }

    /**
     * Any tropopause altitude up to 60,000 ft is able to be entered
     * @param {string | number} tropo Format: NNNN or NNNNN Leading 0’s must be included. Entry is rounded to the nearest 10 ft
     * @return {boolean} Whether tropopause could be set or not
     */
    //TODO: MCDU action
    tryUpdateTropo(tropo) {
        const _tropo = typeof tropo === 'number' ? tropo.toString() : tropo;
        if (_tropo.match(/^(?=(\D*\d){4,5}\D*$)/g)) {
            const value = parseInt(_tropo.padEnd(5, '0'));
            if (isFinite(value)) {
                if (value >= 0 && value <= 60000) {
                    const valueRounded = Math.round(value / 10) * 10;
                    this.tropo = valueRounded.toString();
                    return true;
                }
            }
        }
        this.addNewMessage(NXSystemMessages.notAllowed);
        return false;
    }

    //TODO: somewhat MCDU action (also simbrief)
    ensureCurrentFlightPlanIsTemporary(callback = EmptyCallback.Boolean) {
        if (this.flightPlanManager.getCurrentFlightPlanIndex() === 0) {
            this.flightPlanManager.copyCurrentFlightPlanInto(1, () => {
                this.flightPlanManager.setCurrentFlightPlanIndex(1, (result) => {
                    SimVar.SetSimVarValue("L:FMC_FLIGHT_PLAN_IS_TEMPORARY", "number", 1);
                    SimVar.SetSimVarValue("L:MAP_SHOW_TEMPORARY_FLIGHT_PLAN", "number", 1);
                    callback(result);
                });
            });
        } else {
            callback(true);
        }
    }

    //TODO: MCDU action
    tryUpdateFromTo(fromTo, callback = EmptyCallback.Boolean) {
        if (fromTo === FMCMainDisplay.clrValue) {
            this.addNewMessage(NXSystemMessages.notAllowed);
            return callback(false);
        }
        const from = fromTo.split("/")[0];
        const to = fromTo.split("/")[1];
        this.dataManager.GetAirportByIdent(from).then((airportFrom) => {
            if (airportFrom) {
                this.dataManager.GetAirportByIdent(to).then((airportTo) => {
                    if (airportTo) {
                        this.eraseTemporaryFlightPlan(() => {
                            this.flightPlanManager.clearFlightPlan(() => {
                                this.flightPlanManager.setOrigin(airportFrom.icao, () => {
                                    this.tmpOrigin = airportFrom.ident;
                                    this.flightPlanManager.setDestination(airportTo.icao, () => {
                                        this.tmpOrigin = airportTo.ident;
                                        callback(true);
                                    });
                                });
                            });
                        });
                    } else {
                        this.addNewMessage(NXSystemMessages.notInDatabase);
                        callback(false);
                    }
                });
            } else {
                this.addNewMessage(NXSystemMessages.notInDatabase);
                callback(false);
            }
        });
    }

    /**
     * Computes distance between destination and alternate destination
     */
    tryUpdateDistanceToAlt() {
        this._DistanceToAlt = Avionics.Utils.computeGreatCircleDistance(
            this.flightPlanManager.getDestination().infos.coordinates,
            this.altDestination.infos.coordinates);
    }

    // only used by trySetRouteAlternateFuel
    isAltFuelInRange(fuel) {
        return 0 < fuel && fuel < (this.blockFuel - this._routeTripFuelWeight);
    }

    //TODO: MCDU action
    async trySetRouteAlternateFuel(altFuel) {
        if (altFuel === FMCMainDisplay.clrValue) {
            this._routeAltFuelEntered = false;
            return true;
        }
        const value = parseFloat(altFuel) * this._conversionWeight;
        if (isFinite(value)) {
            if (this.isAltFuelInRange(value)) {
                this._routeAltFuelEntered = true;
                this._routeAltFuelWeight = value;
                this._routeAltFuelTime = FMCMainDisplay.minutesTohhmm(A32NX_FuelPred.computeUserAltTime(this._routeAltFuelWeight * 1000, 290));
                return true;
            } else {
                this.addNewMessage(NXSystemMessages.entryOutOfRange);
                return false;
            }
        }
        this.addNewMessage(NXSystemMessages.formatError);
        return false;
    }

    // only used by trySetMinDestFob
    isMinDestFobInRange(fuel) {
        return 0 <= fuel && fuel <= 80.0;
    }

    //TODO: MCDU action
    async trySetMinDestFob(fuel) {
        if (fuel === FMCMainDisplay.clrValue) {
            this._minDestFobEntered = false;
            return true;
        }
        const value = parseFloat(fuel) * this._conversionWeight;
        if (isFinite(value)) {
            if (this.isMinDestFobInRange(value)) {
                this._minDestFobEntered = true;
                if (value < this._minDestFob) {
                    this.addNewMessage(NXSystemMessages.checkMinDestFob);
                }
                this._minDestFob = value;
                return true;
            } else {
                this.addNewMessage(NXSystemMessages.entryOutOfRange);
            }
        }
        this.addNewMessage(NXSystemMessages.formatError);
        return false;
    }

    //TODO: MCDU action
    async tryUpdateAltDestination(altDestIdent) {
        if (altDestIdent === "NONE" || altDestIdent === FMCMainDisplay.clrValue) {
            this.altDestination = undefined;
            this._DistanceToAlt = 0;
            return true;
        }
        const airportAltDest = await this.dataManager.GetAirportByIdent(altDestIdent);
        if (airportAltDest) {
            this.altDestination = airportAltDest;
            this.tryUpdateDistanceToAlt();
            return true;
        }
        this.addNewMessage(NXSystemMessages.notInDatabase);
        return false;
    }

    /**
     * Updates the Fuel weight cell to tons. Uses a place holder FL120 for 30 min
     */
    //TODO: MCDU action (also called by tryFuelPlanning)
    tryUpdateRouteFinalFuel() {
        if (this._routeFinalFuelTime <= 0) {
            this._routeFinalFuelTime = this._defaultRouteFinalTime;
        }
        this._routeFinalFuelWeight = A32NX_FuelPred.computeHoldingTrackFF(this.zeroFuelWeight, 120) / 1000;
        this._rteFinalCoeffecient = A32NX_FuelPred.computeHoldingTrackFF(this.zeroFuelWeight, 120) / 30;
    }

    /**
     * Updates the alternate fuel and time values using a place holder FL of 330 until that can be set
     */
    //TODO: MCDU action (also called by tryFuelPlanning)
    tryUpdateRouteAlternate() {
        if (this._DistanceToAlt < 20) {
            this._routeAltFuelWeight = 0;
            this._routeAltFuelTime = 0;
        } else {
            const placeholderFl = 120;
            let airDistance = 0;
            if (this._windDir === this._windDirections.TAILWIND) {
                airDistance = A32NX_FuelPred.computeAirDistance(Math.round(this._DistanceToAlt), this.averageWind);
            } else if (this._windDir === this._windDirections.HEADWIND) {
                airDistance = A32NX_FuelPred.computeAirDistance(Math.round(this._DistanceToAlt), -this.averageWind);
            }

            const deviation = (this.zeroFuelWeight + this._routeFinalFuelWeight - A32NX_FuelPred.refWeight) * A32NX_FuelPred.computeNumbers(airDistance, placeholderFl, A32NX_FuelPred.computations.CORRECTIONS, true);
            if ((20 < airDistance && airDistance < 200) && (100 < placeholderFl && placeholderFl < 290)) { //This will always be true until we can setup alternate routes
                this._routeAltFuelWeight = (A32NX_FuelPred.computeNumbers(airDistance, placeholderFl, A32NX_FuelPred.computations.FUEL, true) + deviation) / 1000;
                this._routeAltFuelTime = A32NX_FuelPred.computeNumbers(airDistance, placeholderFl, A32NX_FuelPred.computations.TIME, true);
            }
        }
    }

    /**
     * Attempts to calculate trip information. Is dynamic in that it will use liveDistanceTo the destination rather than a
     * static distance. Works down to 20NM airDistance and FL100 Up to 3100NM airDistance and FL390, anything out of those ranges and values
     * won't be updated.
     */
    //TODO: MCDU action (also called by tryFuelPlanning)
    tryUpdateRouteTrip(dynamic = false) {
        let airDistance = 0;
        const groundDistance = dynamic ? this.flightPlanManager.getDestination().liveDistanceTo : this.flightPlanManager.getDestination().cumulativeDistanceInFP;
        if (this._windDir === this._windDirections.TAILWIND) {
            airDistance = A32NX_FuelPred.computeAirDistance(groundDistance, this.averageWind);
        } else if (this._windDir === this._windDirections.HEADWIND) {
            airDistance = A32NX_FuelPred.computeAirDistance(groundDistance, -this.averageWind);
        }

        let altToUse = this.cruiseFlightLevel;
        // Use the cruise level for calculations otherwise after cruise use descent altitude down to 10,000 feet.
        if (this.currentFlightPhase >= FlightPhase.FLIGHT_PHASE_DESCENT) {
            altToUse = SimVar.GetSimVarValue("PLANE ALTITUDE", 'Feet') / 100;
        }

        if ((20 <= airDistance && airDistance <= 3100) && (100 <= altToUse && altToUse <= 390)) {
            const deviation = (this.zeroFuelWeight + this._routeFinalFuelWeight + this._routeAltFuelWeight - A32NX_FuelPred.refWeight) * A32NX_FuelPred.computeNumbers(airDistance, altToUse, A32NX_FuelPred.computations.CORRECTIONS, false);

            this._routeTripFuelWeight = (A32NX_FuelPred.computeNumbers(airDistance, altToUse, A32NX_FuelPred.computations.FUEL, false) + deviation) / 1000;
            this._routeTripTime = A32NX_FuelPred.computeNumbers(airDistance, altToUse, A32NX_FuelPred.computations.TIME, false);
        }
    }

    //TODO: MCDU action
    tryUpdateMinDestFob() {
        this._minDestFob = this._routeAltFuelWeight + this.getRouteFinalFuelWeight();
    }

    //TODO: MCDU action
    tryUpdateTOW() {
        this.takeOffWeight = this.getGW() - this.taxiFuelWeight;
    }

    //TODO: MCDU action
    tryUpdateLW() {
        this.landingWeight = this.takeOffWeight - this._routeTripFuelWeight;
    }

    /**
     * Computes extra fuel
     * @param {boolean}useFOB - States whether to use the FOB rather than block fuel when computing extra fuel
     * @returns {number}
     */
    //TODO: MCDU action
    tryGetExtraFuel(useFOB = false) {
        if (useFOB) {
            return this.getFOB() - this.getTotalTripFuelCons() - this._minDestFob - this.taxiFuelWeight;
        } else {
            return this.blockFuel - this.getTotalTripFuelCons() - this._minDestFob - this.taxiFuelWeight;
        }
    }

    /**
     * EXPERIMENTAL
     * Attempts to calculate the extra time
     */
    //TODO: MCDU action
    tryGetExtraTime(useFOB = false) {
        if (this.tryGetExtraFuel(useFOB) <= 0) {
            return 0;
        }
        const tempWeight = this.getGW() - this._minDestFob;
        const tempFFCoefficient = A32NX_FuelPred.computeHoldingTrackFF(tempWeight, 180) / 30;
        return (this.tryGetExtraFuel(useFOB) * 1000) / tempFFCoefficient;
    }

    //TODO: MCDU action
    getRouteAltFuelWeight() {
        return this._routeAltFuelWeight;
    }

    //TODO: MCDU action
    getRouteAltFuelTime() {
        return this._routeAltFuelTime;
    }

    //TODO: MCDU action
    setOriginRunwayIndex(runwayIndex, callback = EmptyCallback.Boolean) {
        this.ensureCurrentFlightPlanIsTemporary(() => {
            this.flightPlanManager.setDepartureProcIndex(-1, () => {
                this.flightPlanManager.setOriginRunwayIndex(runwayIndex, () => {
                    return callback(true);
                });
            });
        });
    }

    //TODO: MCDU action
    setRunwayIndex(runwayIndex, callback = EmptyCallback.Boolean) {
        this.ensureCurrentFlightPlanIsTemporary(() => {
            const routeOriginInfo = this.flightPlanManager.getOrigin().infos;
            if (!this.flightPlanManager.getOrigin()) {
                this.addNewMessage(NXFictionalMessages.noOriginSet);
                return callback(false);
            } else if (runwayIndex === -1) {
                this.flightPlanManager.setDepartureRunwayIndex(-1, () => {
                    this.flightPlanManager.setOriginRunwayIndex(-1, () => {
                        return callback(true);
                    });
                });
            } else if (routeOriginInfo instanceof AirportInfo) {
                if (routeOriginInfo.oneWayRunways[runwayIndex]) {
                    this.flightPlanManager.setDepartureRunwayIndex(runwayIndex, () => {
                        return callback(true);
                    });
                }
            } else {
                this.addNewMessage(NXSystemMessages.notInDatabase);
                callback(false);
            }
        });
    }

    //TODO: MCDU action
    setDepartureIndex(departureIndex, callback = EmptyCallback.Boolean) {
        this.ensureCurrentFlightPlanIsTemporary(() => {
            const currentRunway = this.flightPlanManager.getDepartureRunway();
            this.flightPlanManager.setDepartureProcIndex(departureIndex, () => {
                if (currentRunway) {
                    const departure = this.flightPlanManager.getDeparture();
                    const departureRunwayIndex = departure.runwayTransitions.findIndex(t => {
                        return t.name.indexOf(currentRunway.designation) !== -1;
                    });
                    if (departureRunwayIndex >= -1) {
                        return this.flightPlanManager.setDepartureRunwayIndex(departureRunwayIndex, () => {
                            return callback(true);
                        });
                    }
                }
                return callback(true);
            });
        });
    }

    //TODO: MCDU action
    setApproachTransitionIndex(transitionIndex, callback = EmptyCallback.Boolean) {
        const arrivalIndex = this.flightPlanManager.getArrivalProcIndex();
        this.ensureCurrentFlightPlanIsTemporary(() => {
            this.flightPlanManager.setApproachTransitionIndex(transitionIndex, () => {
                this.flightPlanManager.setArrivalProcIndex(arrivalIndex, () => {
                    callback(true);
                });
            });
        });
    }

    //TODO: MCDU action
    setArrivalProcIndex(arrivalIndex, callback = EmptyCallback.Boolean) {
        this.ensureCurrentFlightPlanIsTemporary(() => {
            this.flightPlanManager.setArrivalProcIndex(arrivalIndex, () => {
                callback(true);
            });
        });
    }

    //TODO: MCDU action
    setArrivalIndex(arrivalIndex, transitionIndex, callback = EmptyCallback.Boolean) {
        this.ensureCurrentFlightPlanIsTemporary(() => {
            this.flightPlanManager.setArrivalEnRouteTransitionIndex(transitionIndex, () => {
                this.flightPlanManager.setArrivalProcIndex(arrivalIndex, () => {
                    callback(true);
                });
            });
        });
    }

    //TODO: MCDU action
    setApproachIndex(approachIndex, callback = EmptyCallback.Boolean) {
        this.ensureCurrentFlightPlanIsTemporary(() => {
            this.flightPlanManager.setApproachIndex(approachIndex, () => {
                const frequency = this.flightPlanManager.getApproachNavFrequency();
                if (isFinite(frequency)) {
                    const freq = Math.round(frequency * 100) / 100;
                    if (this.connectIlsFrequency(freq)) {
                        this._ilsFrequencyPilotEntered = false;
                        SimVar.SetSimVarValue("L:FLIGHTPLAN_APPROACH_ILS", "number", freq);
                        const approach = this.flightPlanManager.getApproach();
                        if (approach && approach.name && approach.name.indexOf("ILS") !== -1) {
                            const runway = this.flightPlanManager.getApproachRunway();
                            if (runway) {
                                SimVar.SetSimVarValue("L:FLIGHTPLAN_APPROACH_COURSE", "number", runway.direction);
                            }
                        }
                    }
                }
                callback(true);
            });
        });
    }

    //TODO: MCDU action
    updateFlightNo(flightNo, callback = EmptyCallback.Boolean) {
        if (flightNo.length > 7) {
            this.addNewMessage(NXSystemMessages.notAllowed);
            return callback(false);
        }

        SimVar.SetSimVarValue("ATC FLIGHT NUMBER", "string", flightNo, "FMC").then(() => {
            NXApi.connectTelex(flightNo)
                .then(() => {
                    callback(true);
                })
                .catch((err) => {
                    if (err !== NXApi.disabledError) {
                        this.addNewMessage(NXFictionalMessages.fltNbrInUse);
                        return callback(false);
                    }

                    return callback(true);
                });
        });
    }

    //TODO: MCDU action
    updateCoRoute(coRoute, callback = EmptyCallback.Boolean) {
        if (coRoute.length > 2) {
            if (coRoute.length < 10) {
                if (coRoute === "NONE") {
                    this.coRoute = undefined;
                } else {
                    this.coRoute = coRoute;
                }
                return callback(true);
            }
        }
        this.addNewMessage(NXSystemMessages.notAllowed);
        return callback(false);
    }

    //TODO: MCDU action
    getTotalTripTime() {
        return this._routeTripTime;
    }

    //TODO: MCDU action, partial user may become routine
    getTotalTripFuelCons() {
        return this._routeTripFuelWeight;
    }

    //TODO: MCDU action
    getOrSelectVORsByIdent(ident, callback) {
        this.dataManager.GetVORsByIdent(ident).then((navaids) => {
            if (!navaids || navaids.length === 0) {
                this.addNewMessage(NXSystemMessages.notInDatabase);
                return callback(undefined);
            }
            if (navaids.length === 1) {
                return callback(navaids[0]);
            }
            A320_Neo_CDU_SelectWptPage.ShowPage(this, navaids, callback);
        });
    }
    //TODO: MCDU action
    getOrSelectNDBsByIdent(ident, callback) {
        this.dataManager.GetNDBsByIdent(ident).then((navaids) => {
            if (!navaids || navaids.length === 0) {
                this.addNewMessage(NXSystemMessages.notInDatabase);
                return callback(undefined);
            }
            if (navaids.length === 1) {
                return callback(navaids[0]);
            }
            A320_Neo_CDU_SelectWptPage.ShowPage(this, navaids, callback);
        });
    }

    //TODO: MCDU action
    getOrSelectWaypointByIdent(ident, callback) {
        this.dataManager.GetWaypointsByIdent(ident).then((waypoints) => {
            if (!waypoints || waypoints.length === 0) {
                return callback(undefined);
            }
            if (waypoints.length === 1) {
                return callback(waypoints[0]);
            }
            A320_Neo_CDU_SelectWptPage.ShowPage(this, waypoints, callback);
        });
    }

    //TODO: MCDU action
    insertWaypoint(newWaypointTo, index, callback = EmptyCallback.Boolean) {
        this.ensureCurrentFlightPlanIsTemporary(async () => {
            this.getOrSelectWaypointByIdent(newWaypointTo, (waypoint) => {
                if (!waypoint) {
                    this.addNewMessage(NXSystemMessages.notInDatabase);
                    return callback(false);
                }
                this.flightPlanManager.addWaypoint(waypoint.icao, index, () => {
                    return callback(true);
                });
            });
        });
    }

    //TODO: MCDU action
    activateDirectToWaypoint(waypoint, callback = EmptyCallback.Void) {
        const waypoints = this.flightPlanManager.getWaypoints();
        const indexInFlightPlan = waypoints.findIndex(w => {
            return w.icao === waypoint.icao;
        });
        let i = 1;
        const removeWaypointMethod = (callback = EmptyCallback.Void) => {
            if (i < indexInFlightPlan) {
                this.flightPlanManager.removeWaypoint(1, i === indexInFlightPlan - 1, () => {
                    i++;
                    removeWaypointMethod(callback);
                });
            } else {
                callback();
            }
        };
        removeWaypointMethod(() => {
            this.flightPlanManager.activateDirectTo(waypoint.infos.icao, callback);
        });
    }

    //TODO: MCDU action
    async insertWaypointsAlongAirway(lastWaypointIdent, index, airwayName, callback = EmptyCallback.Boolean) {
        const referenceWaypoint = this.flightPlanManager.getWaypoint(index - 1);
        const lastWaypointIdentPadEnd = lastWaypointIdent.padEnd(5, " ");
        if (referenceWaypoint) {
            const infos = referenceWaypoint.infos;
            if (infos instanceof WayPointInfo) {
                await referenceWaypoint.infos.UpdateAirways(); // Sometimes the waypoint is initialized without waiting to the airways array to be filled
                const airway = infos.airways.find(a => {
                    return a.name === airwayName;
                });
                if (airway) {
                    const firstIndex = airway.icaos.indexOf(referenceWaypoint.icao);
                    const lastWaypointIcao = airway.icaos.find(icao => icao.substring(7, 12) === lastWaypointIdentPadEnd);
                    const lastIndex = airway.icaos.indexOf(lastWaypointIcao);
                    if (firstIndex >= 0) {
                        if (lastIndex >= 0) {
                            let inc = 1;
                            if (lastIndex < firstIndex) {
                                inc = -1;
                            }
                            index -= 1;
                            const count = Math.abs(lastIndex - firstIndex);
                            for (let i = 1; i < count + 1; i++) { // 9 -> 6
                                const syncInsertWaypointByIcao = async (icao, idx) => {
                                    return new Promise(resolve => {
                                        console.log("add icao:" + icao + " @ " + idx);
                                        this.flightPlanManager.addWaypoint(icao, idx, () => {
                                            const waypoint = this.flightPlanManager.getWaypoint(idx);
                                            waypoint.infos.airwayIn = airwayName;
                                            if (i < count) {
                                                waypoint.infos.airwayOut = airwayName;
                                            }
                                            console.log("icao:" + icao + " added");
                                            resolve();
                                        });
                                    });
                                };

                                await syncInsertWaypointByIcao(airway.icaos[firstIndex + i * inc], index + i);
                            }
                            callback(true);
                            return;
                        }
                        this.addNewMessage(NXFictionalMessages.secondIndexNotFound);
                        return callback(false);
                    }
                    this.addNewMessage(NXFictionalMessages.firstIndexNotFound);
                    return callback(false);
                }
                this.addNewMessage(NXFictionalMessages.noRefWpt);
                return callback(false);
            }
            this.addNewMessage(NXFictionalMessages.noWptInfos);
            return callback(false);
        }
        this.addNewMessage(NXFictionalMessages.noRefWpt);
        return callback(false);
    }

    //TODO: MCDU action
    // Copy airway selections from temporary to active flightplan
    async copyAirwaySelections() {
        const temporaryFPWaypoints = this.flightPlanManager.getWaypoints(1);
        const activeFPWaypoints = this.flightPlanManager.getWaypoints(0);
        for (let i = 0; i < activeFPWaypoints.length; i++) {
            if (activeFPWaypoints[i].infos && temporaryFPWaypoints[i] && activeFPWaypoints[i].icao === temporaryFPWaypoints[i].icao && temporaryFPWaypoints[i].infos) {
                activeFPWaypoints[i].infos.airwayIn = temporaryFPWaypoints[i].infos.airwayIn;
                activeFPWaypoints[i].infos.airwayOut = temporaryFPWaypoints[i].infos.airwayOut;
            }
        }
    }

    //TODO: MCDU action
    removeWaypoint(index, callback = EmptyCallback.Void) {
        this.ensureCurrentFlightPlanIsTemporary(() => {
            this.flightPlanManager.removeWaypoint(index, true, callback);
        });
    }

    //TODO: MCDU action
    eraseTemporaryFlightPlan(callback = EmptyCallback.Void) {
        this.flightPlanManager.setCurrentFlightPlanIndex(0, () => {
            SimVar.SetSimVarValue("L:FMC_FLIGHT_PLAN_IS_TEMPORARY", "number", 0);
            SimVar.SetSimVarValue("L:MAP_SHOW_TEMPORARY_FLIGHT_PLAN", "number", 0);
            callback();
        });
    }

    //TODO: MCDU action
    insertTemporaryFlightPlan(callback = EmptyCallback.Void) {
        if (this.flightPlanManager.getCurrentFlightPlanIndex() === 1) {
            this.flightPlanManager.copyCurrentFlightPlanInto(0, () => {
                this.flightPlanManager.setCurrentFlightPlanIndex(0, () => {
                    SimVar.SetSimVarValue("L:FMC_FLIGHT_PLAN_IS_TEMPORARY", "number", 0);
                    SimVar.SetSimVarValue("L:MAP_SHOW_TEMPORARY_FLIGHT_PLAN", "number", 0);
                    callback();
                });
            });
        }
    }

    //TODO: Message system validity check
    vSpeedsValid() {
        return (!!this.v1Speed && !!this.vRSpeed ? this.v1Speed <= this.vRSpeed : true)
            && (!!this.vRSpeed && !!this.v2Speed ? this.vRSpeed <= this.v2Speed : true)
            && (!!this.v1Speed && !!this.v2Speed ? this.v1Speed <= this.v2Speed : true);
    }

    //TODO: MCDU action
    vSpeedDisagreeCheck() {
        if (!this.vSpeedsValid()) {
            this.addNewMessage(NXSystemMessages.vToDisagree, this.vSpeedsValid.bind(this));
        }
    }

    //TODO: MCDU action
    trySetV1Speed(s) {
        if (!/^\d+$/.test(s)) {
            this.addNewMessage(NXSystemMessages.formatError);
            return false;
        }
        const v = parseInt(s);
        if (isFinite(v)) {
            if (v >= 90 && v < 1000) {
                this.v1Speed = v;
                SimVar.SetSimVarValue("L:AIRLINER_V1_SPEED", "Knots", this.v1Speed).then(() => {
                    this.vSpeedDisagreeCheck();
                });
                return true;
            }
            this.addNewMessage(NXSystemMessages.entryOutOfRange);
            return false;
        }
        this.addNewMessage(NXSystemMessages.notAllowed);
        return false;
    }

    //TODO: MCDU action
    trySetVRSpeed(s) {
        if (!/^\d+$/.test(s)) {
            this.addNewMessage(NXSystemMessages.formatError);
            return false;
        }
        const v = parseInt(s);
        if (isFinite(v)) {
            if (v >= 90 && v < 1000) {
                this.vRSpeed = v;
                SimVar.SetSimVarValue("L:AIRLINER_VR_SPEED", "Knots", this.vRSpeed).then(() => {
                    this.vSpeedDisagreeCheck();
                });
                return true;
            }
            this.addNewMessage(NXSystemMessages.entryOutOfRange);
            return false;
        }
        this.addNewMessage(NXSystemMessages.notAllowed);
        return false;
    }

    //TODO: MCDU action
    trySetV2Speed(s) {
        if (!/^\d+$/.test(s)) {
            this.addNewMessage(NXSystemMessages.formatError);
            return false;
        }
        const v = parseInt(s);
        if (isFinite(v)) {
            if (v >= 90 && v < 1000) {
                this.v2Speed = v;
                SimVar.SetSimVarValue("L:AIRLINER_V2_SPEED", "Knots", this.v2Speed).then(() => {
                    this.vSpeedDisagreeCheck();
                });
                return true;
            }
            this.addNewMessage(NXSystemMessages.entryOutOfRange);
            return false;
        }
        this.addNewMessage(NXSystemMessages.notAllowed);
        return false;
    }

    //TODO: MCDU action
    trySetTransAltitude(s) {
        if (!/^\d+$/.test(s)) {
            this.addNewMessage(NXSystemMessages.formatError);
            return false;
        }
        const v = parseInt(s);
        if (isFinite(v) && v > 0) {
            this.transitionAltitude = v;
            SimVar.SetSimVarValue("L:AIRLINER_TRANS_ALT", "Number", v);
            return true;
        }
        this.addNewMessage(NXSystemMessages.notAllowed);
        return false;
    }

    //TODO: MCDU action
    trySetThrustReductionAccelerationAltitude(s) {
        let thrRed = NaN;
        let accAlt = NaN;
        if (s) {
            const sSplit = s.split("/");
            thrRed = parseInt(sSplit[0]);
            accAlt = parseInt(sSplit[1]);
        }
        if (isFinite(thrRed) || isFinite(accAlt)) {
            if (isFinite(thrRed)) {
                this.thrustReductionAltitude = thrRed;
                SimVar.SetSimVarValue("L:AIRLINER_THR_RED_ALT", "Number", this.thrustReductionAltitude);
            }
            if (isFinite(accAlt)) {
                this.accelerationAltitude = accAlt;
                SimVar.SetSimVarValue("L:AIRLINER_ACC_ALT", "Number", this.accelerationAltitude);
            }
            return true;
        }
        this.addNewMessage(NXSystemMessages.notAllowed);
        return false;
    }

    //TODO: MCDU action
    trySetThrustReductionAccelerationAltitudeGoaround(s) {
        let thrRed = NaN;
        let accAlt = NaN;
        if (s) {
            const sSplit = s.split("/");
            thrRed = parseInt(sSplit[0]);
            accAlt = parseInt(sSplit[1]);
        }
        if ((isFinite(thrRed) || isFinite(accAlt)) && thrRed <= accAlt) {
            if (isFinite(thrRed)) {
                this.thrustReductionAltitudeGoaround = thrRed;
                SimVar.SetSimVarValue("L:AIRLINER_THR_RED_ALT_GOAROUND", "Number", this.thrustReductionAltitudeGoaround);
            }
            if (isFinite(accAlt)) {
                this.accelerationAltitudeGoaround = accAlt;
                SimVar.SetSimVarValue("L:AIRLINER_ACC_ALT_GOAROUND", "Number", this.accelerationAltitudeGoaround);
            }
            return true;
        }
        this.addNewMessage(NXSystemMessages.notAllowed);
        return false;
    }

    //TODO: MCDU action
    trySetEngineOutAcceleration(s) {
        const engOutAcc = parseInt(s);
        if (isFinite(engOutAcc)) {
            this.engineOutAccelerationGoaround = engOutAcc;
            SimVar.SetSimVarValue("L:AIRLINER_ENG_OUT_ACC_ALT_GOAROUND", "Number", this.engineOutAccelerationGoaround);
            return true;
        }
        this.addNewMessage(NXSystemMessages.notAllowed);
        return false;
    }

    //TODO: MCDU action
    updateCleanSpeed() {
        if (isFinite(this.computedVgd)) {
            SimVar.SetSimVarValue("L:AIRLINER_TO_GREEN_DOT_SPD", "Number", this.computedVgd);
        }
    }

    //TODO: with FADEC no longer needed
    setPerfTOFlexTemp(s) {
        const value = parseFloat(s);
        if (isFinite(value) && value > -270 && value < 150) {
            this.perfTOTemp = value;
            SimVar.SetSimVarValue("L:AIRLINER_TO_FLEX_TEMP", "Number", this.perfTOTemp);
            return true;
        }
        this.addNewMessage(NXSystemMessages.notAllowed);
        return false;
    }

    getClbManagedSpeed() {
        let maxSpeed = Infinity;
        if (isFinite(this.v2Speed)) {
            const altitude = Simplane.getAltitude();
            if (altitude < this.thrustReductionAltitude) {
                maxSpeed = this.v2Speed + 50;
            } else {
                maxSpeed = this.getSpeedConstraint();
            }
        }
        const dCI = (this.costIndex / 999) ** 2;
        let speed = 290 * (1 - dCI) + 330 * dCI;
        if (SimVar.GetSimVarValue("PLANE ALTITUDE", "feet") < 10000) {
            speed = Math.min(speed, 250);
        }
        return Math.min(maxSpeed, speed);
    }

    getCrzManagedSpeed() {
        const dCI = (this.costIndex / 999) ** 2;
        let speed = 290 * (1 - dCI) + 310 * dCI;
        if (SimVar.GetSimVarValue("PLANE ALTITUDE", "feet") < 10000) {
            speed = Math.min(speed, 250);
        }
        return speed;
    }

    getDesManagedSpeed() {
        const dCI = this.costIndex / 999;
        const flapsHandleIndex = Simplane.getFlapsHandleIndex();
        if (flapsHandleIndex !== 0) {
            return flapsHandleIndex === 1 ? this.this.computedVss : this.computedVfs;
        }
        let speed = 288 * (1 - dCI) + 300 * dCI;
        if (SimVar.GetSimVarValue("PLANE ALTITUDE", "feet") < 10000) {
            speed = Math.min(speed, 250);
        }
        return Math.min(speed, this.getSpeedConstraint());
    }

    getAppManagedSpeed() {
        switch (Simplane.getFlapsHandleIndex()) {
            case 0: return this.computedVgd;
            case 1: return this.computedVss;
            case 4: return this.getVApp();
            default: return this.computedVfs;
        }
<<<<<<< HEAD
    }

    //TODO: MCDU action
=======
        const dWeight = SimVar.GetSimVarValue("TOTAL WEIGHT", "kilograms") / 1000;
        switch (true) {
            case (dWeight <= 50):
                return 131;
            case (dWeight <= 55):
                return Math.ceil(131 + 1.2 * (dWeight - 50));
            case (dWeight <= 60):
                return Math.ceil(137 + 1.4 * (dWeight - 55));
            case (dWeight <= 65):
                return Math.ceil(144 + dWeight - 60);
            case (dWeight <= 70):
                return Math.ceil(149 + 1.2 * (dWeight - 65));
            case (dWeight <= 75):
                return Math.ceil(155 + dWeight - 70);
            default:
                return Math.ceil(160 + 1.20 * (dWeight - 75));
        }
    }

    getSlatApproachSpeed() {
        if (isFinite(this._overridenSlatApproachSpeed)) {
            return this._overridenSlatApproachSpeed;
        }
        const dWeight = SimVar.GetSimVarValue("TOTAL WEIGHT", "kilograms") / 1000;
        switch (true) {
            case (dWeight <= 45):
                return Math.ceil(152 + 1.8 * (dWeight - 40));
            case (dWeight <= 50):
                return Math.ceil(161 + 1.6 * (dWeight - 45));
            case (dWeight <= 55):
                return Math.ceil(169 + 1.8 * (dWeight - 50));
            case (dWeight <= 60):
                return Math.ceil(178 + 1.6 * (dWeight - 55));
            default:
                return Math.ceil(186 + 1.4 * (dWeight - 60));
        }
    }

    updateCleanApproachSpeed() {
        const apprGreenDotSpeed = this.getPerfGreenDotSpeed();
        if (isFinite(apprGreenDotSpeed)) {
            SimVar.SetSimVarValue("L:AIRLINER_APPR_GREEN_DOT_SPD", "Number", apprGreenDotSpeed);
        }
    }
>>>>>>> 76d63b2f
    isTaxiFuelInRange(taxi) {
        return 0 <= taxi && taxi <= 9.9;
    }

    /**
     * Attempts to predict required block fuel for trip
     * @returns {boolean}
     */
    //TODO: MCDU action (maybe make this part of an update routine?)
    tryFuelPlanning() {
        if (this._fuelPlanningPhase === this._fuelPlanningPhases.IN_PROGRESS) {
            this._blockFuelEntered = true;
            this._fuelPlanningPhase = this._fuelPlanningPhases.COMPLETED;
            return true;
        }
        const tempRouteFinalFuelTime = this._routeFinalFuelTime;
        this.tryUpdateRouteFinalFuel();
        this.tryUpdateRouteAlternate();
        this.tryUpdateRouteTrip();
        this.tryUpdateMinDestFob();

        this._routeFinalFuelTime = tempRouteFinalFuelTime;
        this._routeFinalFuelWeight = (this._routeFinalFuelTime * this._rteFinalCoeffecient) / 1000;

        this.blockFuel = this.getTotalTripFuelCons() + this._minDestFob + this.taxiFuelWeight;
        this._fuelPlanningPhase = this._fuelPlanningPhases.IN_PROGRESS;
        return true;
    }
    //TODO: MCDU action
    async trySetTaxiFuelWeight(s) {
        if (s === FMCMainDisplay.clrValue) {
            this.taxiFuelWeight = this._defaultTaxiFuelWeight;
            this._taxiEntered = false;
            return true;
        }
        if (!/[0-9]+(\.[0-9][0-9]?)?/.test(s)) {
            this.addNewMessage(NXSystemMessages.formatError);
            return false;
        }
        const value = parseFloat(s) * this._conversionWeight;
        if (isFinite(value) && value >= 0) {
            if (this.isTaxiFuelInRange(value)) {
                this._taxiEntered = true;
                this.taxiFuelWeight = value;
                return true;
            } else {
                this.addNewMessage(NXSystemMessages.entryOutOfRange);
                return false;
            }
        }
        this.addNewMessage(NXSystemMessages.notAllowed);
        return false;
    }

    //TODO: MCDU action
    getRouteFinalFuelWeight() {
        if (isFinite(this._routeFinalFuelWeight)) {
            this._routeFinalFuelWeight = (this._routeFinalFuelTime * this._rteFinalCoeffecient) / 1000;
            return this._routeFinalFuelWeight;
        }
    }

    //TODO: MCDU action
    getRouteFinalFuelTime() {
        return this._routeFinalFuelTime;
    }

    //TODO: MCDU action
    isFinalFuelInRange(fuel) {
        return 0 <= fuel && fuel <= 100;
    }

    //TODO: MCDU action
    isFinalTimeInRange(time) {
        const convertedTime = FMCMainDisplay.hhmmToMinutes(time.padStart(4,"0"));
        return 0 <= convertedTime && convertedTime <= 90;
    }

    /**
     * This method is used to set initial Final Time for when INIT B is making predictions
     * @param {String} s - containing time value
     * @returns {boolean}
     */
    //TODO: MCDU action
    async trySetRouteFinalTime(s) {
        if (s) {
            if (s === FMCMainDisplay.clrValue) {
                this._routeFinalFuelTime = this._routeFinalFuelTimeDefault;
                return true;
            }
            const rteFinalTime = s.split("/")[1];
            if (rteFinalTime !== undefined) {
                if (this.isFinalTimeInRange(rteFinalTime)) {
                    this._routeFinalFuelTime = FMCMainDisplay.hhmmToMinutes(rteFinalTime.padStart(4,"0"));
                    return true;
                } else {
                    this.addNewMessage(NXSystemMessages.entryOutOfRange);
                    return false;
                }
            }
        }
        this.addNewMessage(NXSystemMessages.notAllowed);
        return false;
    }

    /**
     *
     * @param {string} s
     * @returns {Promise<boolean>}
     */
    //TODO: MCDU action
    async trySetRouteFinalFuel(s) {
        if (s === FMCMainDisplay.clrValue) {
            this._routeFinalFuelTime = this._routeFinalFuelTimeDefault;
            this._rteFinalEntered = false;
            return true;
        }
        if (s) {
            this._rteFinalEntered = true;
            const rteFinalWeight = parseFloat(s.split("/")[0]) / this._conversionWeight;
            const rteFinalTime = s.split("/")[1];
            if (rteFinalTime === undefined) {
                if (this.isFinalFuelInRange(rteFinalWeight)) {
                    this._routeFinalFuelWeight = rteFinalWeight;
                    this._routeFinalFuelTime = (rteFinalWeight * 1000) / this._rteFinalCoeffecient;
                    return true;
                } else {
                    this.addNewMessage(NXSystemMessages.entryOutOfRange);
                    return false;
                }
            } else {
                if (this.isFinalTimeInRange(rteFinalTime)) {
                    this._routeFinalFuelTime = FMCMainDisplay.hhmmToMinutes(rteFinalTime.padStart(4,"0"));
                    this._routeFinalFuelWeight = (this._routeFinalFuelTime * this._rteFinalCoeffecient) / 1000;
                    return true;
                } else {
                    this.addNewMessage(NXSystemMessages.entryOutOfRange);
                    return false;
                }
            }
        }
        this.addNewMessage(NXSystemMessages.notAllowed);
        return false;
    }

    //TODO: MCDU action
    getRouteReservedWeight() {
        if (isFinite(this._routeReservedWeight) && this._routeReservedWeight !== 0) {
            return this._routeReservedWeight;
        } else {
            return this._routeReservedPercent * this.blockFuel / 100;
        }
    }

    //TODO: MCDU action
    getRouteReservedPercent() {
        if (isFinite(this._routeReservedWeight) && isFinite(this.blockFuel) && this._routeReservedWeight !== 0) {
            return this._routeReservedWeight / this.blockFuel * 100;
        }
        return this._routeReservedPercent;
    }
    //TODO: MCDU action
    trySetRouteReservedPercent(s) {
        if (s) {
            if (s === FMCMainDisplay.clrValue) {
                this._rteReservedEntered = false;
                this._routeReservedWeight = 0;
                this._routeReservedPercent = 5;
                return true;
            }
            const rteRsvPercent = parseFloat(s.split("/")[1]);
            if (!this.isRteRsvPercentInRange(rteRsvPercent)) {
                this._rteRsvPercentOOR = true;
                this.addNewMessage(NXSystemMessages.notAllowed);
                return false;
            }
            this._rteRsvPercentOOR = false;
            if (isFinite(rteRsvPercent)) {
                this._routeReservedWeight = NaN;
                this._routeReservedPercent = rteRsvPercent;
                return true;
            }
            this.addNewMessage(NXSystemMessages.notAllowed);
            return false;
        }
        this.addNewMessage(NXSystemMessages.notAllowed);
        return false;
    }

    /**
     * Checks input and passes to trySetCruiseFl()
     * @param input
     * @returns {boolean} input passed checks
     */
    //TODO: MCDU action
    trySetCruiseFlCheckInput(input) {
        if (input === FMCMainDisplay.clrValue) {
            this.addNewMessage(NXSystemMessages.notAllowed);
            return false;
        }
        const flString = input.replace("FL", "");
        if (!flString) {
            this.addNewMessage(NXSystemMessages.notAllowed);
            return false;
        }
        return this.trySetCruiseFl(parseFloat(flString));
    }

    /**
     * Sets new Cruise FL if all conditions good
     * @param fl {number} Altitude or FL
     * @returns {boolean} input passed checks
     */
    //TODO: MCDU action
    trySetCruiseFl(fl) {
        if (!isFinite(fl)) {
            this.addNewMessage(NXSystemMessages.notAllowed);
            return false;
        }
        if (fl >= 1000) {
            fl = Math.floor(fl / 100);
        }
        if (fl > this.maxCruiseFL) {
            this.addNewMessage(NXSystemMessages.entryOutOfRange);
            return false;
        }
        const phase = Simplane.getCurrentFlightPhase();
        const selFl = Math.floor(Math.max(0, Simplane.getAutoPilotSelectedAltitudeLockValue("feet")) / 100);
        if (fl < selFl && phase === FlightPhase.FLIGHT_PHASE_CLIMB) {
            this.addNewMessage(NXSystemMessages.entryOutOfRange);
            return false;
        }
        if (fl > Math.floor(Simplane.getAltitude() / 100) && phase > FlightPhase.FLIGHT_PHASE_CRUISE) {
            this.addNewMessage(NXSystemMessages.entryOutOfRange);
            return false;
        }
        if (fl < selFl && fl < 10 && phase === FlightPhase.FLIGHT_PHASE_CLIMB || phase === FlightPhase.FLIGHT_PHASE_CRUISE) {
            this.cruiseFlightLevel = selFl;
            this._cruiseEntered = true;
            this.cruiseTemperature = undefined;
            this.updateConstraints();
            return true;
        }
        if (fl > 0 && fl <= this.maxCruiseFL) {
            this.cruiseFlightLevel = fl;
            this._cruiseEntered = true;
            this.cruiseTemperature = undefined;
            this.updateConstraints();
            return true;
        }
        this.addNewMessage(NXSystemMessages.entryOutOfRange);
        return false;
    }

    //TODO: MCDU action
    isRteRsvPercentInRange(value) {
        return value > 0 && value < 15;
    }

    //TODO: MCDU action
    trySetRouteReservedFuel(s) {
        if (s) {
            if (s === FMCMainDisplay.clrValue) {
                this._rteReservedEntered = false;
                this._routeReservedWeight = 0;
                this._routeReservedPercent = 5;
                this._rteRsvPercentOOR = false;
                return true;
            }
            const rteRsvWeight = parseFloat(s.split("/")[0]) / this._conversionWeight;
            const rteRsvPercent = parseFloat(s.split("/")[1]);
            if (!this.isRteRsvPercentInRange(rteRsvPercent)) {
                this._rteRsvPercentOOR = true;
                return true;
            }
            this._rteRsvPercentOOR = false;
            this._rteReservedEntered = true;
            if (isFinite(rteRsvWeight)) {
                this._routeReservedWeight = rteRsvWeight;
                this._routeReservedPercent = 0;
                if (this.isRteRsvPercentInRange(this.getRouteReservedPercent())) { // Bit of a hacky method due previous tight coupling of weight and percentage calculations
                    return true;
                } else {
                    this.trySetRouteReservedFuel(FMCMainDisplay.clrValue);
                    this._rteRsvPercentOOR = true;
                    return false;
                }
            } else if (isFinite(rteRsvPercent)) {
                this._routeReservedWeight = NaN;
                this._routeReservedPercent = rteRsvPercent;
                return true;
            }
        }
        this.addNewMessage(NXSystemMessages.notAllowed);
        return false;
    }

    //TODO: MCDU action
    //TODO: refactor/remove useLbs
    setZeroFuelWeight(s, callback = EmptyCallback.Boolean, useLbs = false) {
        let value = parseFloat(s);
        if (isFinite(value)) {
            if (useLbs) {
                value = value / 2.204623;
            }
            this.zeroFuelWeight = value;
            return callback(true);
        }
        this.addNewMessage(NXSystemMessages.notAllowed);
        callback(false);
    }

    //TODO: MCDU action
    setZeroFuelCG(s, callback = EmptyCallback.Boolean) {
        const value = parseFloat(s);
        if (isFinite(value) && value > 0 && value < 100) {
            this.zeroFuelWeightMassCenter = value;
            return callback(true);
        }
        this.addNewMessage(NXSystemMessages.notAllowed);
        callback(false);
    }

    //TODO: MCDU action
    isZFWInRange(zfw) {
        return 35.0 <= zfw && zfw <= 80.0;
    }

    //TODO: MCDU action
    isZFWCGInRange(zfwcg) {
        return (8.0 <= zfwcg && zfwcg <= 50.0);
    }

    //TODO: MCDU action
    //TODO: refactor/remove useLbs
    tryEditZeroFuelWeightZFWCG(zfw = 0, zfwcg = 0, useLbs = false) {
        if (zfw > 0) {
            if (this.isZFWInRange(zfw)) {
                if (useLbs) {
                    zfw = zfw / 2.204623;
                }
                this.setZeroFuelWeight(zfw.toString());
            } else {
                this.addNewMessage(NXSystemMessages.entryOutOfRange);
                return false;
            }
        }
        if (zfwcg > 0) {
            if (this.isZFWCGInRange(zfwcg)) {
                this.setZeroFuelCG(zfwcg.toString());
            } else {
                this.addNewMessage(NXSystemMessages.entryOutOfRange);
                return false;
            }
        }
        this.updateCleanSpeed();
        return true;
    }

    //TODO: MCDU action
    //TODO: refactor/remove useLbs
    async trySetZeroFuelWeightZFWCG(s, useLbs = false) {
        let zfw = 0;
        let zfwcg = 0;
        if (s) {
            if (s.includes("/")) {
                const sSplit = s.split("/");
                zfw = parseFloat(sSplit[0]) / this._conversionWeight;
                zfwcg = parseFloat(sSplit[1]);
            } else {
                zfw = parseFloat(s) / this._conversionWeight;
            }
        }
        if (zfw > 0 && zfwcg > 0) {
            if (this.isZFWInRange(zfw) && this.isZFWCGInRange(zfwcg)) {
                this._zeroFuelWeightZFWCGEntered = true;
                if (useLbs) {
                    zfw = zfw / 2.204623;
                }

                this.setZeroFuelWeight(zfw.toString());
                this.setZeroFuelCG(zfwcg.toString());

                this.updateCleanSpeed();
                return true;
            } else {
                this.addNewMessage(NXSystemMessages.entryOutOfRange);
                return false;
            }
        }
        if (this._zeroFuelWeightZFWCGEntered) {
            return this.tryEditZeroFuelWeightZFWCG(zfw, zfwcg, useLbs);
        }
        this.addNewMessage(NXSystemMessages.formatError);
        return false;
    }

    /**
     *
     * @param useLbs states whether to return the weight back in tons or pounds
     * @returns {*}
     */
    //TODO: MCDU action
    //TODO: refactor/remove useLbs
    getFOB(useLbs = false) {
        if (useLbs) {
            return SimVar.GetSimVarValue("FUEL TOTAL QUANTITY WEIGHT", "pound");
        } else {
            return (SimVar.GetSimVarValue("FUEL TOTAL QUANTITY WEIGHT", "pound") * 0.453592) / 1000;
        }
    }

    /**
     * retrieves GW in Tons
     * @returns {number}
     */
    //TODO: users are MCDU action
    getGW() {
        return (SimVar.GetSimVarValue("TOTAL WEIGHT", "Pounds") * 0.45359237) / 1000;
    }

    //TODO: users are MCDU action
    getCG() {
        return SimVar.GetSimVarValue("CG PERCENT", "Percent over 100") * 100;
    }

    /**
     *
     * @returns {number} Returns estimated fuel on board when arriving at the destination
     */
    //TODO: users are MCDU action
    getDestEFOB(useFOB = false) {
        if (useFOB) {
            return this.getFOB() - this._routeTripFuelWeight - this.taxiFuelWeight;
        } else {
            return this.blockFuel - this._routeTripFuelWeight - this.taxiFuelWeight;
        }
    }

    /**
     * @returns {number} Returns EFOB when arriving at the alternate dest
     */
    //TODO: MCDU action
    getAltEFOB(useFOB = false) {
        return this.getDestEFOB(useFOB) - this._routeAltFuelWeight;
    }

    //TODO: users are MCDU action
    isBlockFuelInRange(fuel) {
        return 0 <= fuel && fuel <= 80;
    }

    //TODO: MCDU action
    //TODO: refactor/remove useLbs
    trySetBlockFuel(s, useLbs = false) {
        if (s === FMCMainDisplay.clrValue) {
            this.blockFuel = 0.0;
            this._blockFuelEntered = false;
            this._fuelPredDone = false;
            this._fuelPlanningPhase = this._fuelPlanningPhases.PLANNING;
            return true;
        }
        let value = parseFloat(s) / this._conversionWeight;
        if (isFinite(value) && this.isBlockFuelInRange(value)) {
            if (this.isBlockFuelInRange(value)) {
                if (useLbs) {
                    value = value / 2.204623;
                }
                this.blockFuel = value;
                this._blockFuelEntered = true;
                return true;
            } else {
                this.addNewMessage(NXSystemMessages.entryOutOfRange);
                return false;
            }

        }
        this.addNewMessage(NXSystemMessages.notAllowed);
        return false;
    }

    //TODO: user is MCDU action
    //TODO: refactor/remove useLbs
    getWeight(useLbs = false) {
        let w = this.zeroFuelWeight + this.blockFuel;
        if (useLbs) {
            w *= 2.204623;
        }
        return w;
    }

    //TODO: MCDU action
    async trySetTakeOffWeightLandingWeight(s) {
        let tow = NaN;
        let lw = NaN;
        if (s) {
            const sSplit = s.split("/");
            tow = parseFloat(sSplit[0]);
            lw = parseFloat(sSplit[1]);
        }
        if (isFinite(tow) || isFinite(lw)) {
            if (isFinite(tow)) {
                this.takeOffWeight = tow;
            }
            if (isFinite(lw)) {
                this.landingWeight = lw;
            }
            return true;
        }
        this.addNewMessage(NXSystemMessages.notAllowed);
        return false;
    }

    //TODO: MCDU action
    isAvgWindInRange(wind) {
        return 0 <= wind && wind <= 250;
    }

    //TODO: MCDU action
    async trySetAverageWind(s) {
        const validDelims = ["HD", "H", "-", "TL", "T", "+", ""]; // Based on arrays being iterated, it will check values like "23" last
        const matchedIndex = validDelims.findIndex(element => s.includes(element));

        if (matchedIndex >= 0) {
            const wind = parseFloat(s.split(validDelims[matchedIndex])[1]);

            this._windDir = matchedIndex <= 2 ? this._windDirections.HEADWIND : this._windDirections.TAILWIND;

            if (isFinite(wind)) {
                if (this.isAvgWindInRange(wind)) {
                    this.averageWind = wind;
                    return true;
                } else {
                    this.addNewMessage(NXSystemMessages.entryOutOfRange);
                    return false;
                }
            } else {
                this.addNewMessage(NXSystemMessages.formatError);
                return false;
            }
        } else {
            this.addNewMessage(NXSystemMessages.formatError);
            return false;
        }
    }

    //TODO: MCDU action
    trySetPreSelectedClimbSpeed(s) {
        const v = parseFloat(s);
        if (isFinite(v)) {
            this.preSelectedClbSpeed = v;
            return true;
        }
        this.addNewMessage(NXSystemMessages.notAllowed);
        return false;
    }

    //TODO: MCDU action
    trySetPreSelectedCruiseSpeed(s) {
        const v = parseFloat(s);
        if (isFinite(v)) {
            this.preSelectedCrzSpeed = v;
            return true;
        }
        this.addNewMessage(NXSystemMessages.notAllowed);
        return false;
    }

    //TODO: MCDU action
    trySetPreSelectedDescentSpeed(s) {
        const v = parseFloat(s);
        if (isFinite(v)) {
            this.preSelectedDesSpeed = v;
            return true;
        }
        this.addNewMessage(NXSystemMessages.notAllowed);
        return false;
    }

    //TODO: MCDU action
    setPerfApprQNH(s) {
        const value = parseFloat(s);
        const QNH_REGEX = /[0-9]{2}.[0-9]{2}/;

        if (QNH_REGEX.test(value)) {
            this.perfApprQNH = value;
            return true;
        } else if (isFinite(value)) {
            this.perfApprQNH = value;
            return true;
        }
        this.addNewMessage(NXSystemMessages.notAllowed);
        return false;
    }

    //TODO: MCDU action
    setPerfApprTemp(s) {
        const value = parseFloat(s);
        if (isFinite(value) && value > -270 && value < 150) {
            this.perfApprTemp = value;
            return true;
        }
        this.addNewMessage(NXSystemMessages.notAllowed);
        return false;
    }

    //TODO: MCDU action
    setPerfApprWind(s) {
        let heading = NaN;
        let speed = NaN;
        if (s) {
            const sSplit = s.split("/");
            heading = parseFloat(sSplit[0]);
            speed = parseFloat(sSplit[1]);
        }
        if ((isFinite(heading) && heading >= 0 && heading < 360) || (isFinite(speed) && speed > 0)) {
            if (isFinite(heading)) {
                this.perfApprWindHeading = heading;
            }
            if (isFinite(speed)) {
                this.perfApprWindSpeed = speed;
            }
            return true;
        }
        this.addNewMessage(NXSystemMessages.notAllowed);
        return false;
    }

    //TODO: MCDU action
    setPerfApprTransAlt(s) {
        if (!/^\d+$/.test(s)) {
            this.addNewMessage(NXSystemMessages.formatError);
            return false;
        }
        const v = parseInt(s);
        if (isFinite(v) && v > 0) {
            this.perfApprTransAlt = v;
            SimVar.SetSimVarValue("L:AIRLINER_APPR_TRANS_ALT", "Number", v);
            return true;
        }
        this.addNewMessage(NXSystemMessages.notAllowed);
        return false;
    }

<<<<<<< HEAD
    //TODO: improve usage
=======
    /**
     * VApp for _selected_ landing config
     */
>>>>>>> 76d63b2f
    getVApp() {
        if (isFinite(this.vApp)) {
            return this.vApp;
        }
        return this.approachSpeeds.vapp;
    }

    //TODO: MCDU action
    setPerfApprVApp(s) {
        if (s === FMCMainDisplay.clrValue) {
            this.vApp = NaN;
        }
        const value = parseFloat(s);
        if (isFinite(value) && value > 0) {
            this.vApp = value;
            return true;
        }
        this.addNewMessage(NXSystemMessages.notAllowed);
        return false;
    }

<<<<<<< HEAD
    //TODO: improve usage
    //TODO: wait for pr merge
=======
    /**
     * VLS for current config (not selected landing config!)
     */
>>>>>>> 76d63b2f
    getVLS() {
        return SimVar.GetSimVarValue("L:A32NX_SPEEDS_VLS", "Number");
    }

    /**
     * Tries to estimate the landing weight at destination
     * NaN on failure
     */
    tryEstimateLandingWeight() {
        let landingWeight;
        if (false /* TODO alt active */) {
            landingWeight = this.getAltEFOB(true) + this.zeroFuelWeight;
        } else {
            landingWeight = this.getDestEFOB(true) + this.zeroFuelWeight;
        }
        return isFinite(landingWeight) ? landingWeight : NaN;
    }

    //TODO: MCDU action
    setPerfApprMDA(s) {
        if (s === FMCMainDisplay.clrValue) {
            this.perfApprMDA = NaN;
            SimVar.SetSimVarValue("L:AIRLINER_MINIMUM_DESCENT_ALTITUDE", "feet", 0);
            return true;
        } else {
            const value = parseFloat(s);
            if (isFinite(value)) {
                this.perfApprMDA = value;
                SimVar.SetSimVarValue("L:AIRLINER_MINIMUM_DESCENT_ALTITUDE", "feet", this.perfApprMDA);
                return true;
            }
            this.addNewMessage(NXSystemMessages.notAllowed);
            return false;
        }
    }

    //TODO: MCDU action
    setPerfApprDH(s) {
        if (s === FMCMainDisplay.clrValue) {
            this.perfApprDH = NaN;
            SimVar.SetSimVarValue("L:AIRLINER_DECISION_HEIGHT", "feet", -1);
            return true;
        } else if (s === "NO" || s === "NO DH" || s === "NODH") {
            if (Simplane.getAutoPilotApproachType() === 4) {
                this.perfApprDH = "NO DH";
                SimVar.SetSimVarValue("L:AIRLINER_DECISION_HEIGHT", "feet", -2);
                return true;
            } else {
                this.addNewMessage(NXSystemMessages.notAllowed);
                return false;
            }
        } else {
            const value = parseFloat(s);
            if (isFinite(value)) {
                if (value >= 0 && value <= 700) {
                    this.perfApprDH = value;
                    SimVar.SetSimVarValue("L:AIRLINER_DECISION_HEIGHT", "feet", this.perfApprDH);
                    return true;
                } else {
                    this.addNewMessage(NXSystemMessages.entryOutOfRange);
                    return false;
                }
            }
            this.addNewMessage(NXSystemMessages.notAllowed);
            return false;
        }
    }

<<<<<<< HEAD
    //TODO: MCDU action
=======
    setPerfApprFlaps3(s) {
        this.perfApprFlaps3 = s;
        SimVar.SetSimVarValue("L:A32NX_SPEEDS_LANDING_CONF3", "boolean", s);
    }
>>>>>>> 76d63b2f
    getIsFlying() {
        return this.currentFlightPhase >= FlightPhase.FLIGHT_PHASE_TAKEOFF;
    }

    async tryGoInApproachPhase() {
        if (this.currentFlightPhase === FlightPhase.FLIGHT_PHASE_CLIMB) {
            this.currentFlightPhase = FlightPhase.FLIGHT_PHASE_APPROACH;
            Coherent.call("GENERAL_ENG_THROTTLE_MANAGED_MODE_SET", ThrottleMode.AUTO);
            SimVar.SetSimVarValue("L:A32NX_GOAROUND_PASSED", "bool", 0);
            return true;
        }
        if (this.currentFlightPhase === FlightPhase.FLIGHT_PHASE_CRUISE) {
            this.currentFlightPhase = FlightPhase.FLIGHT_PHASE_APPROACH;
            Coherent.call("GENERAL_ENG_THROTTLE_MANAGED_MODE_SET", ThrottleMode.AUTO);
            SimVar.SetSimVarValue("L:A32NX_GOAROUND_PASSED", "bool", 0);
            return true;
        }
        if (this.currentFlightPhase === FlightPhase.FLIGHT_PHASE_DESCENT) {
            this.currentFlightPhase = FlightPhase.FLIGHT_PHASE_APPROACH;
            Coherent.call("GENERAL_ENG_THROTTLE_MANAGED_MODE_SET", ThrottleMode.AUTO);
            SimVar.SetSimVarValue("L:A32NX_GOAROUND_PASSED", "bool", 0);
            return true;
        }
        if (this.currentFlightPhase === FlightPhase.FLIGHT_PHASE_GOAROUND) {
            this.currentFlightPhase = FlightPhase.FLIGHT_PHASE_APPROACH;
            Coherent.call("GENERAL_ENG_THROTTLE_MANAGED_MODE_SET", ThrottleMode.AUTO);
            SimVar.SetSimVarValue("L:A32NX_GOAROUND_PASSED", "bool", 0);
            return true;
        }
        if (this.currentFlightPhase === FlightPhase.FLIGHT_PHASE_APPROACH) {
            SimVar.SetSimVarValue("L:A32NX_GOAROUND_PASSED", "bool", 0);
            return true;
        }
        return false;
    }

    //TODO: check for similar methods/functionalities/checks
    // only called by FMCMainDisplay.onUpdate()
    // after updating flight phase, calls CDU_MainDisplay.onFlightPhaseChanged()
    // later: for independence introduce new simvar for current flight phase "L:A32NX_FLIGHT_PHASE_CURRENT"
    checkUpdateFlightPhase() {
        const airSpeed = SimVar.GetSimVarValue("AIRSPEED TRUE", "knots");
        const flapsHandlePercent = Simplane.getFlapsHandlePercent();
        const leftThrottleDetent = Simplane.getEngineThrottleMode(0);
        const rightThrottleDetent = Simplane.getEngineThrottleMode(1);
        const highestThrottleDetent = (leftThrottleDetent >= rightThrottleDetent) ? leftThrottleDetent : rightThrottleDetent;

        if (this.currentFlightPhase <= FlightPhase.FLIGHT_PHASE_TAKEOFF) {
            const isAirborne = !Simplane.getIsGrounded(); // TODO replace with proper flight mode in future
            const isTogaFlex = highestThrottleDetent === ThrottleMode.TOGA || highestThrottleDetent === ThrottleMode.FLEX_MCT;
            const flapsSlatsRetracted = (
                SimVar.GetSimVarValue("TRAILING EDGE FLAPS LEFT ANGLE", "degrees") === 0 &&
                SimVar.GetSimVarValue("TRAILING EDGE FLAPS RIGHT ANGLE", "degrees") === 0 &&
                SimVar.GetSimVarValue("LEADING EDGE FLAPS LEFT ANGLE", "degrees") === 0 &&
                SimVar.GetSimVarValue("LEADING EDGE FLAPS RIGHT ANGLE", "degrees") === 0
            );
            const pitchTakeoffEngaged = !isAirborne && isFinite(this.v2Speed) && isTogaFlex && !flapsSlatsRetracted;
            const isTakeOffValid = pitchTakeoffEngaged ||
                SimVar.GetSimVarValue("GPS GROUND SPEED", "knots") > 90 ||
                (
                    SimVar.GetSimVarValue("ENG N1 RPM:1", "Percent") >= 85 &&
                    SimVar.GetSimVarValue("ENG N1 RPM:2", "Percent") >= 85
                );

            //End preflight when takeoff power is applied and engines are running
            if (this.currentFlightPhase < FlightPhase.FLIGHT_PHASE_TAKEOFF && isTakeOffValid) {
                this.currentFlightPhase = FlightPhase.FLIGHT_PHASE_TAKEOFF;
            }

            //Reset to preflight in case of RTO
            if (this.currentFlightPhase === FlightPhase.FLIGHT_PHASE_TAKEOFF && !isTakeOffValid) {
                this.currentFlightPhase = FlightPhase.FLIGHT_PHASE_PREFLIGHT;
                this.climbTransitionGroundAltitude = null;
            }
        }

        //Changes to climb phase when acceleration altitude is reached
        if (this.currentFlightPhase === FlightPhase.FLIGHT_PHASE_TAKEOFF && airSpeed > 80) {
            const planeAltitudeMsl = Simplane.getAltitude();
            let accelerationAltitudeMsl = (this.accelerationAltitude || this.thrustReductionAltitude);

            if (!accelerationAltitudeMsl) {
                if (!this.climbTransitionGroundAltitude) {
                    const origin = this.flightPlanManager.getOrigin();
                    if (origin) {
                        this.climbTransitionGroundAltitude = origin.altitudeinFP;
                    }

                    if (!this.climbTransitionGroundAltitude) {
                        this.climbTransitionGroundAltitude = (parseInt(SimVar.GetSimVarValue("GROUND ALTITUDE", "feet")) || 0);
                    }
                }

                accelerationAltitudeMsl = this.climbTransitionGroundAltitude + parseInt(NXDataStore.get("CONFIG_ACCEL_ALT", "1500"));
            }

            if (planeAltitudeMsl > accelerationAltitudeMsl) {
                this.currentFlightPhase = FlightPhase.FLIGHT_PHASE_CLIMB;
                this.climbTransitionGroundAltitude = null;
            }
        }

        //(Mostly) Default Asobo logic
        if (this.currentFlightPhase === FlightPhase.FLIGHT_PHASE_CLIMB) {
            let remainInClimb = false;
            if (SimVar.GetSimVarValue("L:A32NX_GOAROUND_PASSED", "bool") === 1) {
                if (SimVar.GetSimVarValue("L:A32NX_CRZ_ALT_SET_INITIAL", "bool") !== 1) {
                    remainInClimb = true;
                }
            }
            const altitude = SimVar.GetSimVarValue("PLANE ALTITUDE", "feet");
            const cruiseFlightLevel = this.cruiseFlightLevel * 100;
            if (isFinite(cruiseFlightLevel)) {
                if (altitude >= 0.96 * cruiseFlightLevel) {
                    if (!remainInClimb) {
                        this.currentFlightPhase = FlightPhase.FLIGHT_PHASE_CRUISE;
                        SimVar.SetSimVarValue("L:A32NX_GOAROUND_PASSED", "bool", 0);
                        Coherent.call("GENERAL_ENG_THROTTLE_MANAGED_MODE_SET", ThrottleMode.AUTO);
                    }
                }
            }
        }
        //(Mostly) Default Asobo logic
        if (this.currentFlightPhase === FlightPhase.FLIGHT_PHASE_CRUISE) {
            const altitude = SimVar.GetSimVarValue("PLANE ALTITUDE", "feets");
            const cruiseFlightLevel = this.cruiseFlightLevel * 100;
            if (isFinite(cruiseFlightLevel)) {
                if (altitude < 0.94 * cruiseFlightLevel) {
                    this.currentFlightPhase = FlightPhase.FLIGHT_PHASE_DESCENT;
                    Coherent.call("GENERAL_ENG_THROTTLE_MANAGED_MODE_SET", ThrottleMode.AUTO);
                }
            }
        }
        //Default Asobo logic
        // Switches from any phase to APPR if less than 40 distance(?) from DEST
        if (this.flightPlanManager.getActiveWaypoint() === this.flightPlanManager.getDestination()) {
            if (SimVar.GetSimVarValue("L:FLIGHTPLAN_USE_DECEL_WAYPOINT", "number") !== 1) {
                const lat = SimVar.GetSimVarValue("PLANE LATITUDE", "degree latitude");
                const long = SimVar.GetSimVarValue("PLANE LONGITUDE", "degree longitude");
                const planeLla = new LatLongAlt(lat, long);
                const dist = Avionics.Utils.computeGreatCircleDistance(planeLla, this.flightPlanManager.getDestination().infos.coordinates);
                if (dist < 40 && this.currentFlightPhase !== FlightPhase.FLIGHT_PHASE_GOAROUND) {
                    this.connectIls();
                    this.flightPlanManager.activateApproach();
                    if (this.currentFlightPhase !== FlightPhase.FLIGHT_PHASE_APPROACH) {
                        console.log('switching to tryGoInApproachPhase: ' + JSON.stringify({lat, long, dist, prevPhase: this.currentFlightPhase}, null, 2));
                        this.tryGoInApproachPhase();
                    }
                }
            }
        }
        //Default Asobo logic
        // Switches from any phase to APPR if less than 3 distance(?) from DECEL
        if (SimVar.GetSimVarValue("L:FLIGHTPLAN_USE_DECEL_WAYPOINT", "number") === 1) {
            if (this.currentFlightPhase !== FlightPhase.FLIGHT_PHASE_APPROACH) {
                if (this.flightPlanManager.decelWaypoint) {
                    const lat = SimVar.GetSimVarValue("PLANE LATITUDE", "degree latitude");
                    const long = SimVar.GetSimVarValue("PLANE LONGITUDE", "degree longitude");
                    const planeLla = new LatLongAlt(lat, long);
                    const dist = Avionics.Utils.computeGreatCircleDistance(this.flightPlanManager.decelWaypoint.infos.coordinates, planeLla);
                    if (dist < 3 && this.currentFlightPhase !== FlightPhase.FLIGHT_PHASE_GOAROUND) {
                        this.flightPlanManager._decelReached = true;
                        this._waypointReachedAt = SimVar.GetGlobalVarValue("ZULU TIME", "seconds");
                        if (Simplane.getAltitudeAboveGround() < 9500) {
                            this.tryGoInApproachPhase();
                        }
                    }
                }
            }
        }
        //Logic to switch from APPR to GOAROUND
        //another condition getIsGrounded < 30sec
        if (this.currentFlightPhase === FlightPhase.FLIGHT_PHASE_APPROACH && highestThrottleDetent === ThrottleMode.TOGA && flapsHandlePercent !== 0 && !Simplane.getAutoPilotThrottleActive() && SimVar.GetSimVarValue("RADIO HEIGHT", "feets") < 2000) {

            this.currentFlightPhase = FlightPhase.FLIGHT_PHASE_GOAROUND;
            SimVar.SetSimVarValue("L:A32NX_GOAROUND_GATRK_MODE", "bool", 0);
            SimVar.SetSimVarValue("L:A32NX_GOAROUND_HDG_MODE", "bool", 0);
            SimVar.SetSimVarValue("L:A32NX_GOAROUND_NAV_MODE", "bool", 0);
            SimVar.SetSimVarValue("L:A32NX_GOAROUND_INIT_SPEED", "number", Simplane.getIndicatedSpeed());
            SimVar.SetSimVarValue("L:A32NX_GOAROUND_INIT_APP_SPEED", "number", this.getVApp());
            //delete override logic when we have valid nav data -aka goaround path- after goaround!
            SimVar.SetSimVarValue("L:A32NX_GOAROUND_NAV_OVERRIDE", "bool", 0);

            if (SimVar.GetSimVarValue("AUTOPILOT MASTER", "Bool") === 1) {
                SimVar.SetSimVarValue("K:AP_LOC_HOLD_ON", "number", 1); // Turns AP localizer hold !!ON/ARMED!! and glide-slope hold mode !!OFF!!
                SimVar.SetSimVarValue("K:AP_LOC_HOLD_OFF", "number", 1); // Turns !!OFF!! localizer hold mode
                SimVar.SetSimVarValue("K:AUTOPILOT_OFF", "number", 1);
                SimVar.SetSimVarValue("K:AUTOPILOT_ON", "number", 1);
                SimVar.SetSimVarValue("L:A32NX_AUTOPILOT_APPR_MODE", "bool", 0);
                SimVar.SetSimVarValue("L:A32NX_AUTOPILOT_LOC_MODE", "bool", 0);
            } else if (SimVar.GetSimVarValue("AUTOPILOT MASTER", "Bool") === 0 && SimVar.GetSimVarValue("AUTOPILOT APPROACH HOLD", "boolean") === 1) {
                SimVar.SetSimVarValue("AP_APR_HOLD_OFF", "number", 1);
                SimVar.SetSimVarValue("L:A32NX_AUTOPILOT_APPR_MODE", "bool", 0);
                SimVar.SetSimVarValue("L:A32NX_AUTOPILOT_LOC_MODE", "bool", 0);
            }

            const currentHeading = Simplane.getHeadingMagnetic();
            Coherent.call("HEADING_BUG_SET", 1, currentHeading);

            CDUPerformancePage.ShowGOAROUNDPage(this);
        }

        //Logic to switch back from GOAROUND to CLB/CRZ
        //When missed approach or sec fpl are implemented this needs rework
        //Exit Scenario after successful GOAROUND
        if (this.currentFlightPhase === FlightPhase.FLIGHT_PHASE_GOAROUND) {
            if (highestThrottleDetent === ThrottleMode.FLEX_MCT) {
                SimVar.SetSimVarValue("L:A32NX_GOAROUND_NAV_MODE", "bool", 1);
            }

            const planeAltitudeMsl = Simplane.getAltitude();
            const accelerationAltitudeMsl = this.accelerationAltitudeGoaround;

            if (planeAltitudeMsl > accelerationAltitudeMsl) {
                this.currentFlightPhase = FlightPhase.FLIGHT_PHASE_CLIMB;
                SimVar.SetSimVarValue("L:A32NX_GOAROUND_PASSED", "bool", 1);
            }
        }

        //Resets flight phase to preflight 30 seconds after touchdown
        if (this.currentFlightPhase === FlightPhase.FLIGHT_PHASE_APPROACH && Simplane.getAltitudeAboveGround() < 1.5) {
            if (this.landingResetTimer == null) {
                this.landingResetTimer = 30;
            }
            if (this.landingAutoBrakeTimer == null) {
                this.landingAutoBrakeTimer = SimVar.GetSimVarValue("L:XMLVAR_Autobrakes_Level", "Enum") === 1 ? 4 : 2;
            }
            if (this.lastPhaseUpdateTime == null) {
                this.lastPhaseUpdateTime = Date.now();
            }
            const deltaTime = Date.now() - this.lastPhaseUpdateTime;
            const deltaQuotient = deltaTime / 1000;
            this.lastPhaseUpdateTime = Date.now();
            this.landingResetTimer -= deltaQuotient;
            this.landingAutoBrakeTimer -= deltaQuotient;
            if (this.landingAutoBrakeTimer <= 0) {
                this.landingAutoBrakeTimer = null;
                SimVar.SetSimVarValue("L:A32NX_AUTOBRAKES_BRAKING", "Bool", 1);
            }
            if (this.landingResetTimer <= 0) {
                this.landingResetTimer = null;
                this.currentFlightPhase = FlightPhase.FLIGHT_PHASE_PREFLIGHT;
                SimVar.SetSimVarValue("L:A32NX_TO_CONFIG_NORMAL", "Bool", 0);
                CDUIdentPage.ShowPage(this);
            }
        } else {
            //Reset timer to 30 when airborne in case of go around
            this.landingResetTimer = 30;
            this.landingAutoBrakeTimer = SimVar.GetSimVarValue("L:XMLVAR_Autobrakes_Level", "Enum") === 1 ? 4 : 2;
        }

        if (SimVar.GetSimVarValue("L:AIRLINER_FLIGHT_PHASE", "number") !== this.currentFlightPhase) {
            this.landingAutoBrakeTimer = null;
            SimVar.SetSimVarValue("L:AIRLINER_FLIGHT_PHASE", "number", this.currentFlightPhase);
            this.onFlightPhaseChanged();
            SimVar.SetSimVarValue("L:A32NX_CABIN_READY", "Bool", 0);
        }
    }

    //TODO: MCDU action
    connectIlsFrequency(_freq) {
        if (_freq >= 108 && _freq <= 111.95 && RadioNav.isHz50Compliant(_freq)) {
            switch (this.radioNav.mode) {
                case NavMode.FOUR_SLOTS: {
                    this.ilsFrequency = _freq;
                    break;
                }
                case NavMode.TWO_SLOTS: {
                    this.vor1Frequency = _freq;
                    break;
                }
            }
            this.connectIls();
            return true;
        }
        return false;
    }

    //TODO: MCDU action AND checkUpdateFlightPhase routine
    connectIls() {
        if (this.isRadioNavActive()) {
            return;
        }
        if (this._lockConnectIls) {
            return;
        }
        this._lockConnectIls = true;
        setTimeout(() => {
            this._lockConnectIls = false;
        }, 1000);
        switch (this.radioNav.mode) {
            case NavMode.FOUR_SLOTS: {
                if (Math.abs(this.radioNav.getILSActiveFrequency(1) - this.ilsFrequency) > 0.005) {
                    this.radioNav.setILSActiveFrequency(1, this.ilsFrequency);
                }
                break;
            }
            case NavMode.TWO_SLOTS: {
                if (Math.abs(this.radioNav.getVORActiveFrequency(1) - this.vor1Frequency) > 0.005) {
                    this.radioNav.setVORActiveFrequency(1, this.vor1Frequency);
                }
                break;
            }
            default:
                console.error("Unknown RadioNav operating mode");
                break;
        }
    }

    //TODO: MCDU action
    setIlsFrequency(s) {
        if (s === FMCMainDisplay.clrValue) {
            this.ilsFrequency = 0;
            this.radioNav.setILSActiveFrequency(1, 0);
            this._ilsFrequencyPilotEntered = false;
            return true;
        }
        const v = parseFloat(s);
        if (isFinite(v)) {
            const freq = Math.round(v * 100) / 100;
            if (this.connectIlsFrequency(freq)) {
                this._ilsFrequencyPilotEntered = true;
                return true;
            }
            this.addNewMessage(NXSystemMessages.entryOutOfRange);
            return false;
        }
        this.addNewMessage(NXSystemMessages.notAllowed);
        return false;
    }

    initRadioNav(_boot) {
        if (this.isPrimary) {
            console.log("Init RadioNav");
            {
                if (_boot) {
                    this.vhf1Frequency = this.radioNav.getVHFActiveFrequency(this.instrumentIndex, 1);
                    this.vhf2Frequency = this.radioNav.getVHFActiveFrequency(this.instrumentIndex, 2);
                } else {
                    if (Math.abs(this.radioNav.getVHFActiveFrequency(this.instrumentIndex, 1) - this.vhf1Frequency) > 0.005) {
                        this.radioNav.setVHFActiveFrequency(this.instrumentIndex, 1, this.vhf1Frequency);
                    }
                    if (Math.abs(this.radioNav.getVHFActiveFrequency(this.instrumentIndex, 2) - this.vhf2Frequency) > 0.005) {
                        this.radioNav.setVHFActiveFrequency(this.instrumentIndex, 2, this.vhf2Frequency);
                    }
                }
            }
            {
                if (Math.abs(this.radioNav.getVORActiveFrequency(1) - this.vor1Frequency) > 0.005) {
                    this.radioNav.setVORActiveFrequency(1, this.vor1Frequency);
                }
                if (this.vor1Course >= 0) {
                    SimVar.SetSimVarValue("K:VOR1_SET", "number", this.vor1Course);
                }
                this.connectIls();
            }
            {
                if (Math.abs(this.radioNav.getVORActiveFrequency(2) - this.vor2Frequency) > 0.005) {
                    this.radioNav.setVORActiveFrequency(2, this.vor2Frequency);
                }
                if (this.vor2Course >= 0) {
                    SimVar.SetSimVarValue("K:VOR2_SET", "number", this.vor2Course);
                }
                if (Math.abs(this.radioNav.getILSActiveFrequency(2) - 0) > 0.005) {
                    this.radioNav.setILSActiveFrequency(2, 0);
                }
            }
            {
                if (_boot) {
                    this.adf1Frequency = this.radioNav.getADFActiveFrequency(1);
                    this.adf2Frequency = this.radioNav.getADFActiveFrequency(2);
                } else {
                    if (Math.abs(this.radioNav.getADFActiveFrequency(1) - this.adf1Frequency) > 0.005) {
                        SimVar.SetSimVarValue("K:ADF_COMPLETE_SET", "Frequency ADF BCD32", Avionics.Utils.make_adf_bcd32(this.adf1Frequency * 1000)).then(() => {
                        });
                    }
                    if (Math.abs(this.radioNav.getADFActiveFrequency(2) - this.adf2Frequency) > 0.005) {
                        SimVar.SetSimVarValue("K:ADF2_COMPLETE_SET", "Frequency ADF BCD32", Avionics.Utils.make_adf_bcd32(this.adf2Frequency * 1000)).then(() => {
                        });
                    }
                }
            }
            {
                if (this.atc1Frequency > 0) {
                    SimVar.SetSimVarValue("K:XPNDR_SET", "Frequency BCD16", Avionics.Utils.make_xpndr_bcd16(this.atc1Frequency));
                } else {
                    this.atc1Frequency = SimVar.GetSimVarValue("TRANSPONDER CODE:1", "number");
                }
            }
        }
    }

    updateRadioNavState() {
        if (this.isPrimary) {
            const radioNavOn = this.isRadioNavActive();
            if (radioNavOn !== this._radioNavOn) {
                this._radioNavOn = radioNavOn;
                if (!radioNavOn) {
                    this.initRadioNav(false);
                }
                if (this.refreshPageCallback) {
                    this.refreshPageCallback();
                }
            }
            let apNavIndex = 1;
            let gpsDriven = true;
            const apprHold = SimVar.GetSimVarValue("AUTOPILOT APPROACH HOLD", "Bool");
            if (apprHold) {
                if (this.canSwitchToNav()) {
                    let navid = 0;
                    const ils = this.radioNav.getBestILSBeacon();
                    if (ils.id > 0) {
                        navid = ils.id;
                    } else {
                        const vor = this.radioNav.getBestVORBeacon();
                        if (vor.id > 0) {
                            navid = vor.id;
                        }
                    }
                    if (navid > 0) {
                        apNavIndex = navid;
                        const hasFlightplan = Simplane.getAutopilotGPSActive();
                        const apprCaptured = Simplane.getAutoPilotAPPRCaptured();
                        if (apprCaptured || !hasFlightplan) {
                            gpsDriven = false;
                        }
                    }
                }
            }
            if (apNavIndex !== this._apNavIndex) {
                SimVar.SetSimVarValue("K:AP_NAV_SELECT_SET", "number", apNavIndex);
                this._apNavIndex = apNavIndex;
            }
            const curState = SimVar.GetSimVarValue("GPS DRIVES NAV1", "Bool");
            if (curState !== gpsDriven) {
                SimVar.SetSimVarValue("K:TOGGLE_GPS_DRIVES_NAV1", "Bool", 0);
            }
        }
    }

    canSwitchToNav() {
        if (!this._canSwitchToNav) {
            const altitude = Simplane.getAltitudeAboveGround();
            if (altitude >= 500) {
                this._canSwitchToNav = true;
            }
        }
        return this._canSwitchToNav;
    }

    isRadioNavActive() {
        return this.radioNav.getRADIONAVActive((this.isPrimary) ? 1 : 2);
    }

    get vhf1Frequency() {
        return this._vhf1Frequency;
    }

    get vhf2Frequency() {
        return this._vhf2Frequency;
    }

    get vor1Frequency() {
        return this._vor1Frequency;
    }

    get vor1Course() {
        return this._vor1Course;
    }

    get vor2Frequency() {
        return this._vor2Frequency;
    }

    get vor2Course() {
        return this._vor2Course;
    }

    get ilsFrequency() {
        return this._ilsFrequency;
    }

    get ilsCourse() {
        return this._ilsCourse;
    }

    get adf1Frequency() {
        return this._adf1Frequency;
    }

    get adf2Frequency() {
        return this._adf2Frequency;
    }

    get rcl1Frequency() {
        return this._rcl1Frequency;
    }

    get pre2Frequency() {
        return this._pre2Frequency;
    }

    get atc1Frequency() {
        return this._atc1Frequency;
    }

    set vhf1Frequency(_frq) {
        this._vhf1Frequency = _frq;
    }

    set vhf2Frequency(_frq) {
        this._vhf2Frequency = _frq;
    }

    set vor1Frequency(_frq) {
        this._vor1Frequency = _frq;
        SimVar.SetSimVarValue("L:FMC_VOR_FREQUENCY:1", "Hz", _frq * 1000000);
    }

    set vor1Course(_crs) {
        this._vor1Course = _crs;
    }

    set vor2Frequency(_frq) {
        this._vor2Frequency = _frq;
        SimVar.SetSimVarValue("L:FMC_VOR_FREQUENCY:2", "Hz", _frq * 1000000);
    }

    set vor2Course(_crs) {
        this._vor2Course = _crs;
    }

    set ilsFrequency(_frq) {
        this._ilsFrequency = _frq;
    }

    set ilsCourse(_crs) {
        this._ilsCourse = _crs;
    }

    set adf1Frequency(_frq) {
        this._adf1Frequency = _frq;
    }

    set adf2Frequency(_frq) {
        this._adf2Frequency = _frq;
    }

    set rcl1Frequency(_frq) {
        this._rcl1Frequency = _frq;
    }

    set pre2Frequency(_frq) {
        this._pre2Frequency = _frq;
    }

    set atc1Frequency(_frq) {
        this._atc1Frequency = _frq;
    }

    //TODO: MCDU action
    handlePreviousInputState() {
        if (this.inOut === FMCMainDisplay.clrValue) {
            this.inOut = "";
        }
        if (this.isDisplayingErrorMessage || this.isDisplayingTypeTwoMessage) {
            this.lastUserInputToScratchpad();
            this._inOutElement.className = "white";
            this.isDisplayingErrorMessage = false;
            this.isDisplayingTypeTwoMessage = false;
        }
    }

    //TODO: Figure out how to solve mcdu usages
    Init() {
        super.Init();
        this.dataManager = new FMCDataManager(this);
        this.tempCurve = new Avionics.Curve();
        this.tempCurve.interpolationFunction = Avionics.CurveTool.NumberInterpolation;
        this.tempCurve.add(-10 * 3.28084, 21.50);
        this.tempCurve.add(0, 15.00);
        this.tempCurve.add(10 * 3.28084, 8.50);
        this.tempCurve.add(20 * 3.28084, 2.00);
        this.tempCurve.add(30 * 3.28084, -4.49);
        this.tempCurve.add(40 * 3.28084, -10.98);
        this.tempCurve.add(50 * 3.28084, -17.47);
        this.tempCurve.add(60 * 3.28084, -23.96);
        this.tempCurve.add(70 * 3.28084, -30.45);
        this.tempCurve.add(80 * 3.28084, -36.94);
        this.tempCurve.add(90 * 3.28084, -43.42);
        this.tempCurve.add(100 * 3.28084, -49.90);
        this.tempCurve.add(150 * 3.28084, -56.50);
        this.tempCurve.add(200 * 3.28084, -56.50);
        this.tempCurve.add(250 * 3.28084, -51.60);
        this.tempCurve.add(300 * 3.28084, -46.64);
        this.tempCurve.add(400 * 3.28084, -22.80);
        this.tempCurve.add(500 * 3.28084, -2.5);
        this.tempCurve.add(600 * 3.28084, -26.13);
        this.tempCurve.add(700 * 3.28084, -53.57);
        this.tempCurve.add(800 * 3.28084, -74.51);
        let mainFrame = this.getChildById("Electricity");
        if (mainFrame == null) {
            mainFrame = this;
        }
        this.generateHTMLLayout(mainFrame);
        this._titleLeftElement = this.getChildById("title-left");
        this._titleElement = this.getChildById("title");
        this._pageCurrentElement = this.getChildById("page-current");
        this._pageCountElement = this.getChildById("page-count");
        this._labelElements = [];
        this._lineElements = [];
        for (let i = 0; i < 6; i++) {
            this._labelElements[i] = [
                this.getChildById("label-" + i + "-left"),
                this.getChildById("label-" + i + "-right"),
                this.getChildById("label-" + i + "-center")
            ];
            this._lineElements[i] = [
                this.getChildById("line-" + i + "-left"),
                this.getChildById("line-" + i + "-right"),
                this.getChildById("line-" + i + "-center")
            ];
        }
        this._inOutElement = this.getChildById("in-out");
        this._inOutElement.style.removeProperty("color");
        this._inOutElement.className = "white";
        this.onMenu = () => {
            FMCMainDisplayPages.MenuPage(this);
        };
        this.onLetterInput = (l) => {
            this.handlePreviousInputState();
            this.inOut += l;
        };
        this.onSp = () => {
            this.handlePreviousInputState();
            this.inOut += " ";
        };
        this.onDel = () => {
            this.handlePreviousInputState();
            if (this.inOut.length > 0) {
                this.inOut = this.inOut.slice(0, -1);
            }
        };
        this.onDiv = () => {
            this.handlePreviousInputState();
            this.inOut += "/";
        };
        this.onClr = () => {
            if (this.inOut === "") {
                this.inOut = FMCMainDisplay.clrValue;
            } else if (this.inOut === FMCMainDisplay.clrValue) {
                this.inOut = "";
            } else if (this.isDisplayingErrorMessage || this.isDisplayingTypeTwoMessage) {
                this.tryRemoveMessage();
                this.lastUserInputToScratchpad();
                this._inOutElement.className = "white";
                this.isDisplayingErrorMessage = false;
                this.isDisplayingTypeTwoMessage = false;
            } else {
                this.inOut = this.inOut.slice(0, -1);
            }
            this.tryShowMessage();
        };
        this.cruiseFlightLevel = SimVar.GetGameVarValue("AIRCRAFT CRUISE ALTITUDE", "feet");
        this.cruiseFlightLevel /= 100;
        SimVar.SetSimVarValue("L:FLIGHTPLAN_USE_DECEL_WAYPOINT", "number", 1);
        this.flightPlanManager.onCurrentGameFlightLoaded(() => {
            this.flightPlanManager.updateFlightPlan(() => {
                this.flightPlanManager.updateCurrentApproach(() => {
                    const frequency = this.flightPlanManager.getApproachNavFrequency();
                    if (isFinite(frequency)) {
                        const freq = Math.round(frequency * 100) / 100;
                        if (this.connectIlsFrequency(freq)) {
                            this._ilsFrequencyPilotEntered = false;
                            SimVar.SetSimVarValue("L:FLIGHTPLAN_APPROACH_ILS", "number", freq);
                            const approach = this.flightPlanManager.getApproach();
                            if (approach && approach.name && approach.name.indexOf("ILS") !== -1) {
                                const runway = this.flightPlanManager.getApproachRunway();
                                if (runway) {
                                    SimVar.SetSimVarValue("L:FLIGHTPLAN_APPROACH_COURSE", "number", runway.direction);
                                }
                            }
                        }
                    }
                });
                const callback = () => {
                    this.flightPlanManager.createNewFlightPlan();
                    SimVar.SetSimVarValue("L:AIRLINER_V1_SPEED", "Knots", NaN);
                    SimVar.SetSimVarValue("L:AIRLINER_V2_SPEED", "Knots", NaN);
                    SimVar.SetSimVarValue("L:AIRLINER_VR_SPEED", "Knots", NaN);
                    const cruiseAlt = Math.floor(this.flightPlanManager.cruisingAltitude / 100);
                    console.log("FlightPlan Cruise Override. Cruising at FL" + cruiseAlt + " instead of default FL" + this.cruiseFlightLevel);
                    if (cruiseAlt > 0) {
                        this.cruiseFlightLevel = cruiseAlt;
                    }
                };
                const arrivalIndex = this.flightPlanManager.getArrivalProcIndex();
                if (arrivalIndex >= 0) {
                    this.flightPlanManager.setArrivalProcIndex(arrivalIndex, callback);
                } else {
                    callback();
                }
            });
        });
        this.updateFuelVars();
        this.thrustReductionAltitude = 1500;
        SimVar.SetSimVarValue("L:AIRLINER_THR_RED_ALT", "Number", this.thrustReductionAltitude);
        this.PageTimeout = {
            Prog: 5000,
            Dyn: 1500
        };
        this.page = {
            SelfPtr: false,
            Current: 0,
            Clear: 0,
            AirportsMonitor: 1,
            AirwaysFromWaypointPage: 2,
            // AirwaysFromWaypointPageGetAllRows: 3,
            AvailableArrivalsPage: 4,
            AvailableArrivalsPageVias: 5,
            AvailableDeparturesPage: 6,
            AvailableFlightPlanPage: 7,
            DataIndexPage1: 8,
            DataIndexPage2: 9,
            DirectToPage: 10,
            FlightPlanPage: 11,
            FuelPredPage: 12,
            GPSMonitor: 13,
            HoldAtPage: 14,
            IdentPage: 15,
            InitPageA: 16,
            InitPageB: 17,
            IRSInit: 18,
            IRSMonitor: 19,
            IRSStatus: 20,
            IRSStatusFrozen: 21,
            LateralRevisionPage: 22,
            MenuPage: 23,
            NavaidPage: 24,
            NavRadioPage: 25,
            NewWaypoint: 26,
            PerformancePageTakeoff: 27,
            PerformancePageClb: 28,
            PerformancePageCrz: 29,
            PerformancePageDes: 30,
            PerformancePageAppr: 31,
            PerformancePageGoAround: 32,
            PilotsWaypoint: 33,
            PosFrozen: 34,
            PositionMonitorPage: 35,
            ProgressPage: 36,
            ProgressPageReport: 37,
            ProgressPagePredictiveGPS: 38,
            SelectedNavaids: 39,
            SelectWptPage: 40,
            VerticalRevisionPage: 41,
            WaypointPage: 42,
            AOCInit: 43,
            AOCInit2: 44,
            AOCOfpData: 45,
            AOCOfpData2: 46,
            ClimbWind: 47,
            CruiseWind: 48,
            DescentWind: 49,
        };
    }

    /**
     * Used for switching pages
     * @returns {number} delay in ms between 150 and 200
     */
    //TODO: MCDU action
    getDelaySwitchPage() {
        return 150 + 50 * Math.random();
    }

    /**
     * Used for basic inputs e.g. alternate airport, ci, fl, temp, constraints, ...
     * @returns {number} delay in ms between 300 and 400
     */
    //TODO: MCDU action
    getDelayBasic() {
        return 300 + 100 * Math.random();
    }

    /**
     * Used for e.g. loading time fore pages
     * @returns {number} delay in ms between 600 and 800
     */
    //TODO: MCDU action
    getDelayMedium() {
        return 600 + 200 * Math.random();
    }

    /**
     * Used for intense calculation
     * @returns {number} delay in ms between 900 and 12000
     */
    //TODO: MCDU action
    getDelayHigh() {
        return 900 + 300 * Math.random();
    }

    /**
     * Used for changes to the flight plan
     * @returns {number} dynamic delay in ms between ~300 and up to +2000 (depending on additional conditions)
     */
    //TODO: MCDU action
    getDelayRouteChange() {
        if (this._zeroFuelWeightZFWCGEntered && this._blockFuelEntered) {
            return Math.pow(this.flightPlanManager.getWaypointsCount(), 2) + (this.flightPlanManager.getDestination().cumulativeDistanceInFP) / 10 + Math.random() * 300;
        } else {
            return 300 + this.flightPlanManager.getWaypointsCount() * Math.random() + this.flightPlanManager.getDestination().cumulativeDistanceInFP * Math.random();
        }
    }

    /**
     * Used for calculation time for fuel pred page
     * @returns {number} dynamic delay in ms between 2000ms and 4000ms
     */
    //TODO: MCDU action
    getDelayFuelPred() {
        return 225 * this.flightPlanManager.getWaypointsCount() + (this.flightPlanManager.getDestination().cumulativeDistanceInFP / 2);
    }

    /**
     * Used to load wind data into fms
     * @returns {number} dynamic delay in ms dependent on amount of waypoints
     */
    //TODO: MCDU action
    getDelayWindLoad() {
        return Math.pow(this.flightPlanManager.getWaypointsCount(), 2);
    }

    /**
     * Tries to delete a pages timeout
     */
    //TODO: MCDU action
    tryDeleteTimeout() {
        if (this.page.SelfPtr) {
            clearTimeout(this.page.SelfPtr);
            this.page.SelfPtr = false;
        }
    }

    onPowerOn() {
        super.onPowerOn();
        const gpsDriven = SimVar.GetSimVarValue("GPS DRIVES NAV1", "Bool");
        if (!gpsDriven) {
            SimVar.SetSimVarValue("K:TOGGLE_GPS_DRIVES_NAV1", "Bool", 0);
        }
        this.initRadioNav(true);
    }

    //TODO: MCDU action
    updateZfwVars() {
        const totalWeight = SimVar.GetSimVarValue("TOTAL WEIGHT", "kilograms") / 1000;
        const blockFuel = SimVar.GetSimVarValue("FUEL TOTAL QUANTITY", "gallons") * SimVar.GetSimVarValue("FUEL WEIGHT PER GALLON", "kilograms") / 1000;
        this.zeroFuelWeight = totalWeight - blockFuel;
        this.zeroFuelWeightMassCenter = SimVar.GetSimVarValue("CG PERCENT", "percent");
    }

    //TODO: MCDU action
    updateFuelVars() {
        this.blockFuel = SimVar.GetSimVarValue("FUEL TOTAL QUANTITY", "gallons") * SimVar.GetSimVarValue("FUEL WEIGHT PER GALLON", "kilograms") / 1000;
        this.updateZfwVars();
    }

    onUpdate(_deltaTime) {
        super.onUpdate(_deltaTime);
        if (this._debug++ > 180) {
            this._debug = 0;
        }
        this.checkUpdateFlightPhase();
        this._checkFlightPlan--;
        if (this._checkFlightPlan <= 0) {
            this._checkFlightPlan = 120;
            this.flightPlanManager.updateFlightPlan();
            this.flightPlanManager.updateCurrentApproach();
        }
        if (this.pageUpdate) {
            this.pageUpdate();
        }
        if (SimVar.GetSimVarValue("L:FMC_UPDATE_CURRENT_PAGE", "number") === 1) {
            SimVar.SetSimVarValue("L:FMC_UPDATE_CURRENT_PAGE", "number", 0);
            if (this.refreshPageCallback) {
                this.refreshPageCallback();
            }
        }
        if (this.currentFlightPhase === FlightPhase.FLIGHT_PHASE_APPROACH) {
            // Is this LVar used by anything? It doesn't look like it...
<<<<<<< HEAD
            //TODO: figure out usage
            // looks similar to usage in updateAutopilot
            SimVar.SetSimVarValue("L:AIRLINER_MANAGED_APPROACH_SPEED", "number", this.getAppManagedSpeed());
=======
            SimVar.SetSimVarValue("L:AIRLINER_MANAGED_APPROACH_SPEED", "number", this.getManagedApproachSpeedMcdu());
>>>>>>> 76d63b2f
        }
        this.updateRadioNavState();
    }

    //TODO: MCDU action
    onEvent(_event) {
        if (_event.indexOf("1_BTN_") !== -1 || _event.indexOf("2_BTN_") !== -1 || _event.indexOf("BTN_") !== -1) {
            const input = _event.replace("1_BTN_", "").replace("2_BTN_", "").replace("BTN_", "");
            if (this.onInputAircraftSpecific(input)) {
                return;
            }
            if (input === "INIT") {
                this.onInit();
            } else if (input === "DEPARR") {
                this.onDepArr();
            } else if (input === "ATC") {
                this.onAtc();
            } else if (input === "FIX") {
                this.onFix();
            } else if (input === "HOLD") {
                this.onHold();
            } else if (input === "FMCCOMM") {
                this.onFmcComm();
            } else if (input === "PROG") {
                this.onProg();
            } else if (input === "MENU") {
                this.onMenu();
            } else if (input === "NAVRAD") {
                this.onRad();
            } else if (input === "PREVPAGE") {
                const cur = this.page.Current;
                setTimeout(() => {
                    if (this.page.Current === cur) {
                        this.onPrevPage();
                    }
                }, this.getDelaySwitchPage());
            } else if (input === "NEXTPAGE") {
                const cur = this.page.Current;
                setTimeout(() => {
                    if (this.page.Current === cur) {
                        this.onNextPage();
                    }
                }, this.getDelaySwitchPage());
            } else if (input === "SP") {
                setTimeout(() => {
                    this.onSp();
                }, this.getDelaySwitchPage());
            } else if (input === "DEL") {
                setTimeout(() => {
                    this.onDel();
                }, this.getDelaySwitchPage());
            } else if (input === "CLR") {
                setTimeout(() => {
                    this.onClr();
                }, this.getDelaySwitchPage());
            } else if (input === "DIV") {
                setTimeout(() => {
                    this.onDiv();
                }, this.getDelaySwitchPage());
            } else if (input === "DOT") {
                setTimeout(() => {
                    this.handlePreviousInputState();
                    this.inOut += ".";
                }, this.getDelaySwitchPage());
            } else if (input === "PLUSMINUS") {
                setTimeout(() => {
                    this.handlePreviousInputState();
                    const val = this.inOut;
                    if (val === "") {
                        this.inOut = "-";
                    } else if (val !== FMCMainDisplay.clrValue && (!this.isDisplayingErrorMessage || !this.isDisplayingTypeTwoMessage)) {
                        if (val.slice(-1) === "-") {
                            this.inOut = this.inOut.slice(0, -1) + "+";
                        } else if (val.slice(-1) === "+") {
                            this.inOut = this.inOut.slice(0, -1) + "-";
                        } else {
                            this.inOut += "-";
                        }
                    }
                }, this.getDelaySwitchPage());
            } else if (input === "Localizer") {
                this._apLocalizerOn = !this._apLocalizerOn;
            } else if (input.length === 2 && input[0] === "L") {
                const v = parseInt(input[1]);
                if (isFinite(v)) {
                    if (this.onLeftInput[v - 1]) {
                        const value = this.clearUserInput();
                        const cur = this.page.Current;
                        setTimeout(() => {
                            if (this.page.Current === cur) {
                                this.onLeftInput[v - 1](value);
                                this.tryClearOldUserInput();
                            }
                        }, this.leftInputDelay[v - 1] ? this.leftInputDelay[v - 1](value) : this.getDelayBasic());
                    }
                }
            } else if (input.length === 2 && input[0] === "R") {
                const v = parseInt(input[1]);
                if (isFinite(v)) {
                    if (this.onRightInput[v - 1]) {
                        const value = this.clearUserInput();
                        const cur = this.page.Current;
                        setTimeout(() => {
                            if (this.page.Current === cur) {
                                this.onRightInput[v - 1](value);
                                this.tryClearOldUserInput();
                            }
                        }, this.rightInputDelay[v - 1] ? this.rightInputDelay[v - 1]() : this.getDelayBasic());
                    }
                }
            } else if (input.length === 1 && FMCMainDisplay._AvailableKeys.indexOf(input) !== -1) {
                setTimeout(() => {
                    this.onLetterInput(input);
                }, this.getDelaySwitchPage());
            } else {
                console.log("'" + input + "'");
            }
        }
    }

    //TODO: MCDU action
    clearDisplay() {
        this.setTitle("UNTITLED");
        this.setPageCurrent(0);
        this.setPageCount(0);
        for (let i = 0; i < 6; i++) {
            this.setLabel("", i, -1);
        }
        for (let i = 0; i < 6; i++) {
            this.setLine("", i, -1);
        }
        this.onLeftInput = [];
        this.onRightInput = [];
        this.leftInputDelay = [];
        this.rightInputDelay = [];
        this.onPrevPage = () => {};
        this.onNextPage = () => {};
        this.pageUpdate = () => {};
        this.refreshPageCallback = undefined;
        if (this.page.Current === this.page.MenuPage) {
            this.forceClearScratchpad();
        }
        this.page.Current = this.page.Clear;
        this.setArrows(false, false);
        this.tryDeleteTimeout();
    }

    //TODO: MCDU action
    generateHTMLLayout(parent) {
        while (parent.children.length > 0) {
            parent.removeChild(parent.children[0]);
        }
        const header = document.createElement("div");
        header.id = "header";

        const titleLeft = document.createElement("div");
        titleLeft.classList.add("s-text");
        titleLeft.id = "title-left";
        parent.appendChild(titleLeft);

        const title = document.createElement("span");
        title.id = "title";
        header.appendChild(title);

        this.arrowHorizontal = document.createElement("span");
        this.arrowHorizontal.id = "arrow-horizontal";
        this.arrowHorizontal.innerHTML = "←→\xa0";
        header.appendChild(this.arrowHorizontal);

        parent.appendChild(header);

        const page = document.createElement("div");
        page.id = "page-info";
        page.classList.add("s-text");

        const pageCurrent = document.createElement("span");
        pageCurrent.id = "page-current";

        const pageSlash = document.createElement("span");
        pageSlash.id = "page-slash";
        pageSlash.textContent = "/";

        const pageCount = document.createElement("span");
        pageCount.id = "page-count";

        page.appendChild(pageCurrent);
        page.appendChild(pageSlash);
        page.appendChild(pageCount);
        parent.appendChild(page);

        for (let i = 0; i < 6; i++) {
            const label = document.createElement("div");
            label.classList.add("label", "s-text");
            const labelLeft = document.createElement("span");
            labelLeft.id = "label-" + i + "-left";
            labelLeft.classList.add("fmc-block", "label", "label-left");
            const labelRight = document.createElement("span");
            labelRight.id = "label-" + i + "-right";
            labelRight.classList.add("fmc-block", "label", "label-right");
            const labelCenter = document.createElement("span");
            labelCenter.id = "label-" + i + "-center";
            labelCenter.classList.add("fmc-block", "label", "label-center");
            label.appendChild(labelLeft);
            label.appendChild(labelRight);
            label.appendChild(labelCenter);
            parent.appendChild(label);
            const line = document.createElement("div");
            line.classList.add("line");
            const lineLeft = document.createElement("span");
            lineLeft.id = "line-" + i + "-left";
            lineLeft.classList.add("fmc-block", "line", "line-left");
            const lineRight = document.createElement("span");
            lineRight.id = "line-" + i + "-right";
            lineRight.classList.add("fmc-block", "line", "line-right");
            const lineCenter = document.createElement("span");
            lineCenter.id = "line-" + i + "-center";
            lineCenter.classList.add("fmc-block", "line", "line-center");
            line.appendChild(lineLeft);
            line.appendChild(lineRight);
            line.appendChild(lineCenter);
            parent.appendChild(line);
        }
        const footer = document.createElement("div");
        footer.classList.add("line");
        const inout = document.createElement("span");
        inout.id = "in-out";

        this.arrowVertical = document.createElement("span");
        this.arrowVertical.id = "arrow-vertical";
        this.arrowVertical.innerHTML = "↓↑\xa0";

        footer.appendChild(inout);
        footer.appendChild(this.arrowVertical);
        parent.appendChild(footer);
    }
    //TODO: can this be util?
    static secondsToUTC(seconds) {
        const h = Math.floor(seconds / 3600);
        const m = Math.floor((seconds - h * 3600) / 60);
        return (h % 24).toFixed(0).padStart(2, "0") + m.toFixed(0).padStart(2, "0");
    }
    //TODO: can this be util?
    static secondsTohhmm(seconds) {
        const h = Math.floor(seconds / 3600);
        const m = Math.floor((seconds - h * 3600) / 60);
        return h.toFixed(0).padStart(2, "0") + m.toFixed(0).padStart(2, "0");
    }

    //TODO: can this be util?
    static minuteToSeconds(minutes) {
        return minutes * 60;
    }

    //TODO: can this be util?
    static hhmmToSeconds(hhmm) {
        if (!hhmm) {
            return NaN;
        }
        const h = parseInt(hhmm.substring(0, 2));
        const m = parseInt(hhmm.substring(2, 4));
        return h * 3600 + m * 60;
    }

    /**
     * Computes hour and minutes when given minutes
     * @param {number} minutes - minutes used to make the conversion
     * @returns {string} A string in the format "HHMM" e.g "0235"
     */
    //TODO: can this be util?
    static minutesTohhmm(minutes) {
        const h = Math.floor(minutes / 60);
        const m = minutes - h * 60;
        return h.toFixed(0).padStart(2,"0") + m.toFixed(0).padStart(2, "0");
    }

    /**
     * computes minutes when given hour and minutes
     * @param {string} hhmm - string used ot make the conversion
     * @returns {number} numbers in minutes form
     */
    //TODO: can this be util?
    static hhmmToMinutes(hhmm) {
        if (!hhmm) {
            return NaN;
        }
        const h = parseInt(hhmm.substring(0, 2));
        const m = parseInt(hhmm.substring(2, 4));
        return h * 60 + m;
    }

    setAPSelectedSpeed(_speed, _aircraft) {
        if (isFinite(_speed)) {
            if (Simplane.getAutoPilotMachModeActive()) {
                const mach = SimVar.GetGameVarValue("FROM KIAS TO MACH", "number", _speed);
                Coherent.call("AP_MACH_VAR_SET", 1, mach);
                SimVar.SetSimVarValue("K:AP_MANAGED_SPEED_IN_MACH_ON", "number", 1);
                return;
            }
            Coherent.call("AP_SPD_VAR_SET", 1, _speed);
            SimVar.SetSimVarValue("K:AP_MANAGED_SPEED_IN_MACH_OFF", "number", 1);
        }
    }

    setAPManagedSpeed(_speed, _aircraft) {
        if (isFinite(_speed)) {
            if (Simplane.getAutoPilotMachModeActive()) {
                let mach = SimVar.GetGameVarValue("FROM KIAS TO MACH", "number", _speed);
                const cruiseMach = SimVar.GetGameVarValue("AIRCRAFT CRUISE MACH", "mach");
                mach = Math.min(mach, cruiseMach);
                Coherent.call("AP_MACH_VAR_SET", 2, mach);
                SimVar.SetSimVarValue("K:AP_MANAGED_SPEED_IN_MACH_ON", "number", 1);
                return;
            }
            Coherent.call("AP_SPD_VAR_SET", 2, _speed);
            SimVar.SetSimVarValue("K:AP_MANAGED_SPEED_IN_MACH_OFF", "number", 1);
        }
    }
}

FMCMainDisplay.clrValue = "\xa0\xa0\xa0\xa0\xa0CLR";
FMCMainDisplay._AvailableKeys = "ABCDEFGHIJKLMNOPQRSTUVWXYZ0123456789";<|MERGE_RESOLUTION|>--- conflicted
+++ resolved
@@ -1349,59 +1349,13 @@
         switch (Simplane.getFlapsHandleIndex()) {
             case 0: return this.computedVgd;
             case 1: return this.computedVss;
+            case 3: return this.perfApprFlaps3 ? this.getVApp() : this.computedVfs;
             case 4: return this.getVApp();
             default: return this.computedVfs;
         }
-<<<<<<< HEAD
-    }
-
-    //TODO: MCDU action
-=======
-        const dWeight = SimVar.GetSimVarValue("TOTAL WEIGHT", "kilograms") / 1000;
-        switch (true) {
-            case (dWeight <= 50):
-                return 131;
-            case (dWeight <= 55):
-                return Math.ceil(131 + 1.2 * (dWeight - 50));
-            case (dWeight <= 60):
-                return Math.ceil(137 + 1.4 * (dWeight - 55));
-            case (dWeight <= 65):
-                return Math.ceil(144 + dWeight - 60);
-            case (dWeight <= 70):
-                return Math.ceil(149 + 1.2 * (dWeight - 65));
-            case (dWeight <= 75):
-                return Math.ceil(155 + dWeight - 70);
-            default:
-                return Math.ceil(160 + 1.20 * (dWeight - 75));
-        }
-    }
-
-    getSlatApproachSpeed() {
-        if (isFinite(this._overridenSlatApproachSpeed)) {
-            return this._overridenSlatApproachSpeed;
-        }
-        const dWeight = SimVar.GetSimVarValue("TOTAL WEIGHT", "kilograms") / 1000;
-        switch (true) {
-            case (dWeight <= 45):
-                return Math.ceil(152 + 1.8 * (dWeight - 40));
-            case (dWeight <= 50):
-                return Math.ceil(161 + 1.6 * (dWeight - 45));
-            case (dWeight <= 55):
-                return Math.ceil(169 + 1.8 * (dWeight - 50));
-            case (dWeight <= 60):
-                return Math.ceil(178 + 1.6 * (dWeight - 55));
-            default:
-                return Math.ceil(186 + 1.4 * (dWeight - 60));
-        }
-    }
-
-    updateCleanApproachSpeed() {
-        const apprGreenDotSpeed = this.getPerfGreenDotSpeed();
-        if (isFinite(apprGreenDotSpeed)) {
-            SimVar.SetSimVarValue("L:AIRLINER_APPR_GREEN_DOT_SPD", "Number", apprGreenDotSpeed);
-        }
-    }
->>>>>>> 76d63b2f
+    }
+
+    //TODO: MCDU action
     isTaxiFuelInRange(taxi) {
         return 0 <= taxi && taxi <= 9.9;
     }
@@ -2046,13 +2000,10 @@
         return false;
     }
 
-<<<<<<< HEAD
     //TODO: improve usage
-=======
     /**
      * VApp for _selected_ landing config
      */
->>>>>>> 76d63b2f
     getVApp() {
         if (isFinite(this.vApp)) {
             return this.vApp;
@@ -2074,14 +2025,11 @@
         return false;
     }
 
-<<<<<<< HEAD
     //TODO: improve usage
     //TODO: wait for pr merge
-=======
     /**
      * VLS for current config (not selected landing config!)
      */
->>>>>>> 76d63b2f
     getVLS() {
         return SimVar.GetSimVarValue("L:A32NX_SPEEDS_VLS", "Number");
     }
@@ -2150,14 +2098,13 @@
         }
     }
 
-<<<<<<< HEAD
-    //TODO: MCDU action
-=======
+    //TODO: MCDU action
     setPerfApprFlaps3(s) {
         this.perfApprFlaps3 = s;
         SimVar.SetSimVarValue("L:A32NX_SPEEDS_LANDING_CONF3", "boolean", s);
     }
->>>>>>> 76d63b2f
+
+    //TODO: MCDU action
     getIsFlying() {
         return this.currentFlightPhase >= FlightPhase.FLIGHT_PHASE_TAKEOFF;
     }
@@ -3049,13 +2996,9 @@
         }
         if (this.currentFlightPhase === FlightPhase.FLIGHT_PHASE_APPROACH) {
             // Is this LVar used by anything? It doesn't look like it...
-<<<<<<< HEAD
             //TODO: figure out usage
             // looks similar to usage in updateAutopilot
             SimVar.SetSimVarValue("L:AIRLINER_MANAGED_APPROACH_SPEED", "number", this.getAppManagedSpeed());
-=======
-            SimVar.SetSimVarValue("L:AIRLINER_MANAGED_APPROACH_SPEED", "number", this.getManagedApproachSpeedMcdu());
->>>>>>> 76d63b2f
         }
         this.updateRadioNavState();
     }
