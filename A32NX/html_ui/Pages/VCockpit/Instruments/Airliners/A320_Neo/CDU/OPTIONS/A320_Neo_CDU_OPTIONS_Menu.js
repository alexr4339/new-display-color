--- conflicted
+++ resolved
@@ -3,36 +3,12 @@
         mcdu.clearDisplay();
         mcdu.activeSystem = 'MAINT';
 
-<<<<<<< HEAD
-        mcdu.setTemplate([
-            ["A32NX OPTIONS"],
-=======
-        const storedTelexStatus = NXDataStore.get("CONFIG_ONLINE_FEATURES_STATUS", "DISABLED");
-        const storedAccelAlt = parseInt(NXDataStore.get("CONFIG_ACCEL_ALT", "1500"));
-        const storedDMCTestTime = parseInt(NXDataStore.get("CONFIG_SELF_TEST_TIME", "15"));
-        const storedInitBaroUnit = NXDataStore.get("CONFIG_INIT_BARO_UNIT", "IN HG");
         const storedUsingMetric = parseInt(NXDataStore.get("CONFIG_USING_METRIC_UNIT", "1"));
-
-        let telexStatus;
-        if (storedTelexStatus == "ENABLED") {
-            telexStatus = "<DISABLE";
-        } else {
-            telexStatus = "<ENABLE";
-        }
+          
+        // `${storedUsingMetric === 1 ? "KG" : "LBS"}>[color]cyan`
 
         mcdu.setTemplate([
             ["A32NX OPTIONS"],
-            ["AOC[color]green", "ADIRS[color]green"],
-            ["<ATIS SRC", "ALIGN TIME>"],
-            ["AOC[color]green", "ACCEL ALT[color]green"],
-            ["<METAR SRC", `${storedAccelAlt} FT.>[color]cyan`],
-            ["AOC[color]green", "DMC SELF-TEST[color]green"],
-            ["<SIGMET SRC[color]inop", `${storedDMCTestTime} SEC.>[color]cyan`],
-            ["AOC[color]green", "INIT BARO[color]green"],
-            ["<TAF SRC", `${storedInitBaroUnit}>[color]cyan`],
-            ["FREE TEXT[color]green", "WEIGHT UNIT[color]green"],
-            [telexStatus, `${storedUsingMetric === 1 ? "KG" : "LBS"}>[color]cyan`],
->>>>>>> 74497b53
             [""],
             ["<AOC", "REALISM>"],
             [""],
@@ -75,19 +51,7 @@
         mcdu.leftInputDelay[5] = () => {
             return mcdu.getDelaySwitchPage();
         };
-<<<<<<< HEAD
-=======
-        mcdu.onRightInput[3] = (value) => {
-            if (value != "") {
-                mcdu.showErrorMessage("NOT ALLOWED");
-            } else {
-                // We'll go from AUTO -> HPA -> IN HG -> AUTO.
-                const newInitBaroUnit = storedInitBaroUnit === "AUTO" ? "HPA" :
-                    storedInitBaroUnit === "HPA" ? "IN HG" : "AUTO";
-                NXDataStore.set("CONFIG_INIT_BARO_UNIT", newInitBaroUnit);
-            }
-            CDU_OPTIONS_MainMenu.ShowPage(mcdu);
-        };
+
         mcdu.rightInputDelay[4] = () => {
             return mcdu.getDelaySwitchPage();
         };
@@ -99,6 +63,5 @@
             }
             CDU_OPTIONS_MainMenu.ShowPage(mcdu);
         };
->>>>>>> 74497b53
     }
 }