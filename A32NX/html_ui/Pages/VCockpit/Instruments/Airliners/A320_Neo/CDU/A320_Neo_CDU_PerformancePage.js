/*
 * A32NX
 * Copyright (C) 2020-2021 FlyByWire Simulations and its contributors
 *
 * This program is free software: you can redistribute it and/or modify
 * it under the terms of the GNU General Public License as published by
 * the Free Software Foundation, either version 3 of the License, or
 * (at your option) any later version.
 *
 * This program is distributed in the hope that it will be useful,
 * but WITHOUT ANY WARRANTY; without even the implied warranty of
 * MERCHANTABILITY or FITNESS FOR A PARTICULAR PURPOSE.  See the
 * GNU General Public License for more details.
 *
 * You should have received a copy of the GNU General Public License
 * along with this program.  If not, see <http://www.gnu.org/licenses/>.
 */

class CDUPerformancePage {
    static ShowPage(mcdu) {
        mcdu.activeSystem = 'FMGC';
        if (mcdu.currentFlightPhase <= FlightPhase.FLIGHT_PHASE_TAKEOFF) {
            CDUPerformancePage.ShowTAKEOFFPage(mcdu);
        } else if (mcdu.currentFlightPhase === FlightPhase.FLIGHT_PHASE_CLIMB) {
            CDUPerformancePage.ShowCLBPage(mcdu);
        } else if (mcdu.currentFlightPhase === FlightPhase.FLIGHT_PHASE_CRUISE) {
            CDUPerformancePage.ShowCRZPage(mcdu);
        } else if (mcdu.currentFlightPhase === FlightPhase.FLIGHT_PHASE_DESCENT) {
            CDUPerformancePage.ShowDESPage(mcdu);
        } else if (mcdu.currentFlightPhase === FlightPhase.FLIGHT_PHASE_APPROACH) {
            CDUPerformancePage.ShowAPPRPage(mcdu);
        } else if (mcdu.currentFlightPhase === FlightPhase.FLIGHT_PHASE_GOAROUND) {
            CDUPerformancePage.ShowGOAROUNDPage(mcdu);
        }
    }
    static ShowTAKEOFFPage(mcdu) {
        mcdu.clearDisplay();
        mcdu.page.Current = mcdu.page.PerformancePageTakeoff;
        CDUPerformancePage._timer = 0;
        CDUPerformancePage._lastPhase = mcdu.currentFlightPhase;
        mcdu.pageUpdate = () => {
            CDUPerformancePage._timer++;
            if (CDUPerformancePage._timer >= 15) {
                if (mcdu.currentFlightPhase === CDUPerformancePage._lastPhase) {
                    CDUPerformancePage.ShowTAKEOFFPage(mcdu);
                } else {
                    CDUPerformancePage.ShowPage(mcdu);
                }
            }
        };

        let titleColor = "white";
        if (mcdu.currentFlightPhase === FlightPhase.FLIGHT_PHASE_TAKEOFF) {
            titleColor = "green";
        }

        // check if we even have an airport
        const hasOrigin = !!mcdu.flightPlanManager.getOrigin();

        // runway
        let runway = "";
        let hasRunway = false;
        if (hasOrigin) {
            const runwayObj = mcdu.flightPlanManager.getDepartureRunway();
            if (runwayObj) {
                runway = `{green}${Avionics.Utils.formatRunway(runwayObj.designation)}{end}`;
                hasRunway = true;
            }
        }

        // v speeds
        let v1 = "---";
        let vR = "---";
        let v2 = "---";
        if (mcdu.currentFlightPhase < FlightPhase.FLIGHT_PHASE_TAKEOFF) {
            v1 = "{amber}___{end}";
            if (mcdu.v1Speed) {
                v1 = `{cyan}${("" + mcdu.v1Speed).padEnd(3)}{end}`;
            }
            mcdu.onLeftInput[0] = (value) => {
                if (value === "") {
                    // not real: v-speed helper
                    mcdu.sendDataToScratchpad(mcdu._getV1Speed().toString());
                    CDUPerformancePage.ShowTAKEOFFPage(mcdu);
                } else {
                    if (mcdu.trySetV1Speed(value)) {
                        CDUPerformancePage.ShowTAKEOFFPage(mcdu);
                    }
                }
            };
            vR = "{amber}___{end}";
            if (mcdu.vRSpeed) {
                vR = `{cyan}${("" + mcdu.vRSpeed).padEnd(3)}{end}`;
            }
            mcdu.onLeftInput[1] = (value) => {
                if (value === "") {
                    mcdu.sendDataToScratchpad(mcdu._getVRSpeed().toString());
                    CDUPerformancePage.ShowTAKEOFFPage(mcdu);
                } else {
                    if (mcdu.trySetVRSpeed(value)) {
                        CDUPerformancePage.ShowTAKEOFFPage(mcdu);
                    }
                }
            };
            v2 = "{amber}___{end}";
            if (mcdu.v2Speed) {
                v2 = `{cyan}${("" + mcdu.v2Speed).padEnd(3)}{end}`;
            }
            mcdu.onLeftInput[2] = (value) => {
                if (value === "") {
                    mcdu.sendDataToScratchpad(mcdu._getV2Speed().toString());
                    CDUPerformancePage.ShowTAKEOFFPage(mcdu);
                } else {
                    if (mcdu.trySetV2Speed(value)) {
                        CDUPerformancePage.ShowTAKEOFFPage(mcdu);
                    }
                }
            };
        } else {
            v1 = "\xa0\xa0\xa0";
            vR = "\xa0\xa0\xa0";
            v2 = "\xa0\xa0\xa0";
            if (mcdu.v1Speed) {
                v1 = `{green}${("" + mcdu.v1Speed).padEnd(3)}{end}`;
            }
<<<<<<< HEAD
        };
        let transAlt = "---[color]cyan";
        const departTransAlt = SimVar.GetSimVarValue("L:AIRLINER_TRANS_ALT", "Number");
        if (departTransAlt > 0) {
            transAlt = departTransAlt + "[color]cyan";
        }
        mcdu.onLeftInput[3] = (value) => {
            if (mcdu.trySetTransAltitude(value)) {
                CDUPerformancePage.ShowTAKEOFFPage(mcdu);
=======
            if (mcdu.vRSpeed) {
                vR = `{green}${("" + mcdu.vRSpeed).padEnd(3)}{end}`;
>>>>>>> 997cbd8f
            }
            if (mcdu.v2Speed) {
                v2 = `{green}${("" + mcdu.v2Speed).padEnd(3)}{end}`;
            }
            mcdu.onLeftInput[0] = (value) => {
                if (value !== "") {
                    mcdu.addNewMessage(NXSystemMessages.notAllowed);
                }
            };
            mcdu.onLeftInput[1] = (value) => {
                if (value !== "") {
                    mcdu.addNewMessage(NXSystemMessages.notAllowed);
                }
            };
            mcdu.onLeftInput[2] = (value) => {
                if (value !== "") {
                    mcdu.addNewMessage(NXSystemMessages.notAllowed);
                }
            };
        }

        // transition altitude - remains editable during take off
        let transAltCell = "";
        if (hasOrigin) {
            const transAltitude = mcdu.getTransitionAltitude();
            if (isFinite(transAltitude)) {
                transAltCell = `{cyan}${transAltitude}{end}`;
                if (!mcdu.transitionAltitudeIsPilotEntered) {
                    transAltCell += "[s-text]";
                }
            } else {
                transAltCell = "{cyan}[]{end}";
            }
            mcdu.onLeftInput[3] = (value) => {
                if (mcdu.trySetTakeOffTransAltitude(value)) {
                    CDUPerformancePage.ShowTAKEOFFPage(mcdu);
                }
            };
        }

        // thrust reduction / acceleration altitude
        let thrRedAcc = "-----/-----";
        if (hasOrigin) {
            if (mcdu.currentFlightPhase < FlightPhase.FLIGHT_PHASE_TAKEOFF) {
                let thrRed = "[\xa0]";
                if (isFinite(mcdu.thrustReductionAltitude)) {
                    thrRed = ("" + mcdu.thrustReductionAltitude.toFixed(0)).padStart(5, "\xa0");
                }
                if (!mcdu.thrustReductionAltitudeIsPilotEntered) {
                    thrRed = `{small}${thrRed}{end}`;
                }
                let acc = "[\xa0]";
                if (isFinite(mcdu.accelerationAltitude)) {
                    acc = mcdu.accelerationAltitude.toFixed(0);
                }
                acc = "/" + acc;
                if (!mcdu.accelerationAltitudeIsPilotEntered) {
                    acc = `{small}${acc}{end}`;
                }
                thrRedAcc = `${thrRed}${acc}[color]cyan`;
                mcdu.onLeftInput[4] = (value) => {
                    if (mcdu.trySetThrustReductionAccelerationAltitude(value)) {
                        CDUPerformancePage.ShowTAKEOFFPage(mcdu);
                    }
                };
            } else {
                let thrRed = "-----";
                if (isFinite(mcdu.thrustReductionAltitude)) {
                    thrRed = ("" + mcdu.thrustReductionAltitude.toFixed(0)).padStart(5, "\xa0");
                }
                if (!mcdu.thrustReductionAltitudeIsPilotEntered) {
                    thrRed = `{small}${thrRed}{end}`;
                }
                let acc = "-----";
                if (isFinite(mcdu.accelerationAltitude)) {
                    acc = mcdu.accelerationAltitude.toFixed(0);
                }
                acc = "/" + acc;
                if (!mcdu.accelerationAltitudeIsPilotEntered) {
                    acc = `{small}${acc}{end}`;
                }
                thrRedAcc = `${thrRed}${acc}[color]green`;
            }
        } else if (mcdu.currentFlightPhase >= FlightPhase.FLIGHT_PHASE_TAKEOFF) {
            thrRedAcc = "";
        }

        // center column
        let flpRetrCell = "---";
        let sltRetrCell = "---";
        let cleanCell = "---";
        const flapSpeed = SimVar.GetSimVarValue("L:A32NX_SPEEDS_F", "number");
        if (flapSpeed !== 0) {
            flpRetrCell = `{green}${flapSpeed.toFixed(0)}{end}`;
        }
        const slatSpeed = SimVar.GetSimVarValue("L:A32NX_SPEEDS_S", "number");
        if (slatSpeed !== 0) {
            sltRetrCell = `{green}${slatSpeed.toFixed(0)}{end}`;
        }
        const cleanSpeed = SimVar.GetSimVarValue("L:A32NX_SPEEDS_GD", "number");
        if (cleanSpeed !== 0) {
            cleanCell = `{green}${cleanSpeed.toFixed(0)}{end}`;
        }

        // takeoff shift
        let toShiftCell = "{inop}----{end}\xa0";
        if (hasOrigin && hasRunway) {
            toShiftCell = "{inop}{small}[M]{end}[\xa0\xa0]*{end}";
            // TODO store and show TO SHIFT
        }

        // flaps / trim horizontal stabilizer
        let flapsThs = "[]/[\xa0\xa0\xa0][color]cyan";
        // The following line uses a special Javascript concept that is signed
        // zeroes. In Javascript -0 is strictly equal to 0, so for most cases we
        // don't care about that difference. But here, we use that fact to show
        // the pilot the precise value they entered: DN0.0 or UP0.0. The only
        // way to figure that difference out is using Object.is, as
        // Object.is(+0, -0) returns false. Alternatively we could use a helper
        // variable (yuck) or encode it using a very small, but negative value
        // such as -0.001.
        const formattedThs = !isNaN(mcdu.ths)
            ? (mcdu.ths >= 0 && !Object.is(mcdu.ths, -0) ? `UP${Math.abs(mcdu.ths).toFixed(1)}` : `DN${Math.abs(mcdu.ths).toFixed(1)}`)
            : '';
        if (mcdu.currentFlightPhase < FlightPhase.FLIGHT_PHASE_TAKEOFF) {
            const flaps = !isNaN(mcdu.flaps) ? mcdu.flaps : "[]";
            const ths = formattedThs ? formattedThs : "[\xa0\xa0\xa0]";
            flapsThs = `${flaps}/${ths}[color]cyan`;
            mcdu.onRightInput[2] = (value) => {
                if (mcdu.trySetFlapsTHS(value)) {
                    CDUPerformancePage.ShowTAKEOFFPage(mcdu);
                }
            };
        } else {
            const flaps = !isNaN(mcdu.flaps) ? mcdu.flaps : "";
            const ths = formattedThs ? formattedThs : "\xa0\xa0\xa0\xa0\xa0";
            flapsThs = `${flaps}/${ths}[color]green`;
        }

        // flex takeoff temperature
        let flexTakeOffTempCell = "[\xa0\xa0]°[color]cyan";
        if (mcdu.currentFlightPhase < FlightPhase.FLIGHT_PHASE_TAKEOFF) {
            if (isFinite(mcdu.perfTOTemp)) {
                flexTakeOffTempCell = `${mcdu.perfTOTemp.toFixed(0)}°[color]cyan`;
            }
            mcdu.onRightInput[3] = (value) => {
                if (mcdu.setPerfTOFlexTemp(value)) {
                    CDUPerformancePage.ShowTAKEOFFPage(mcdu);
                }
            };
        } else {
            if (isFinite(mcdu.perfTOTemp)) {
                flexTakeOffTempCell = `${mcdu.perfTOTemp.toFixed(0)}°[color]green`;
            } else {
                flexTakeOffTempCell = "";
            }
        }

        // eng out acceleration altitude
        let engOutAcc = "-----";
        if (hasOrigin) {
            if (mcdu.currentFlightPhase < FlightPhase.FLIGHT_PHASE_TAKEOFF) {
                if (isFinite(mcdu.engineOutAccelerationAltitude)) {
                    engOutAcc = mcdu.engineOutAccelerationAltitude.toFixed(0);
                    if (mcdu.engineOutAccelerationAltitudeIsPilotEntered) {
                        engOutAcc = `${engOutAcc}[color]cyan`;
                    } else {
                        engOutAcc = `${engOutAcc}[s-text][color]cyan`;
                    }
                } else {
                    engOutAcc = "[][color]cyan";
                }
                mcdu.onRightInput[4] = (value) => {
                    if (mcdu.trySetEngineOutAcceleration(value)) {
                        CDUPerformancePage.ShowTAKEOFFPage(mcdu);
                    }
                };
            } else if (isFinite(mcdu.engineOutAccelerationAltitude)) {
                if (mcdu.engineOutAccelerationAltitudeIsPilotEntered) {
                    engOutAcc = `${mcdu.engineOutAccelerationAltitude}[color]green`;
                } else {
                    engOutAcc = `${mcdu.engineOutAccelerationAltitude}[s-text][color]green`;
                }
            }
        } else if (mcdu.currentFlightPhase >= FlightPhase.FLIGHT_PHASE_TAKEOFF) {
            engOutAcc = "";
        }

        mcdu.setTemplate([
            ["TAKE OFF RWY " + runway.padStart(3, "\xa0") + "[color]" + titleColor],
            ["\xa0V1\xa0\xa0\xa0\xa0FLP RETR", ""],
            [v1 + "\xa0\xa0\xa0\xa0\xa0F=" + flpRetrCell, ""],
            ["\xa0VR\xa0\xa0\xa0\xa0SLT RETR", "TO SHIFT\xa0"],
            [vR + "\xa0\xa0\xa0\xa0\xa0S=" + sltRetrCell, toShiftCell],
            ["\xa0V2\xa0\xa0\xa0\xa0\xa0\xa0\xa0CLEAN", "FLAPS/THS"],
            [v2 + "\xa0\xa0\xa0\xa0\xa0O=" + cleanCell, flapsThs],
            ["TRANS ALT", "FLEX TO TEMP"],
            [transAltCell, flexTakeOffTempCell],
            ["THR RED/ACC", "ENG OUT ACC"],
            [thrRedAcc, engOutAcc],
            ["\xa0UPLINK[color]inop", "NEXT\xa0"],
            ["<TO DATA[color]inop", "PHASE>"]
        ]);

        mcdu.rightInputDelay[5] = () => {
            return mcdu.getDelaySwitchPage();
        };
        mcdu.onRightInput[5] = (value) => {
            CDUPerformancePage.ShowCLBPage(mcdu);
        };
    }
    static ShowCLBPage(mcdu, confirmAppr = false) {
        mcdu.clearDisplay();
        mcdu.page.Current = mcdu.page.PerformancePageClb;
        CDUPerformancePage._timer = 0;
        CDUPerformancePage._lastPhase = mcdu.currentFlightPhase;
        mcdu.pageUpdate = () => {
            CDUPerformancePage._timer++;
            if (CDUPerformancePage._timer >= 100) {
                if (mcdu.currentFlightPhase === CDUPerformancePage._lastPhase) {
                    CDUPerformancePage.ShowCLBPage(mcdu);
                } else {
                    CDUPerformancePage.ShowPage(mcdu);
                }
            }
        };
        let titleColor = "white";
        if (mcdu.currentFlightPhase === FlightPhase.FLIGHT_PHASE_CLIMB) {
            titleColor = "green";
        }
        const isFlying = mcdu.getIsFlying();
        let actModeCell = "SELECTED";
        if (mcdu.isAirspeedManaged()) {
            actModeCell = "MANAGED";
        }
        let costIndexCell = "[][color]cyan";
        if (isFinite(mcdu.costIndex)) {
            costIndexCell = mcdu.costIndex.toFixed(0) + "[color]cyan";
        }
        let managedSpeedCell = "";
        let managedSpeed;
        if (SimVar.GetSimVarValue("L:A32NX_GOAROUND_PASSED", "bool") === 1) {
            managedSpeed = mcdu.getPerfGreenDotSpeed();
        } else {
            managedSpeed = mcdu.getClbManagedSpeed();
        }
        if (isFinite(managedSpeed)) {
            managedSpeedCell = managedSpeed.toFixed(0);
        }
        let selectedSpeedCell = "";
        if (isFinite(mcdu.preSelectedClbSpeed)) {
            selectedSpeedCell = mcdu.preSelectedClbSpeed.toFixed(0);
        } else {
            selectedSpeedCell = "[]";
        }
        mcdu.onLeftInput[1] = (value) => {
            if (mcdu.tryUpdateCostIndex(value)) {
                CDUPerformancePage.ShowCLBPage(mcdu);
            }
        };
        mcdu.onLeftInput[3] = (value) => {
            if (mcdu.trySetPreSelectedClimbSpeed(value)) {
                CDUPerformancePage.ShowCLBPage(mcdu);
            }
        };
        let timeLabel = "TIME";
        if (isFlying) {
            timeLabel = "UTC";
        }
        const bottomRowLabels = ["\xa0PREV", "NEXT\xa0"];
        const bottomRowCells = ["<PHASE", "PHASE>"];
        mcdu.leftInputDelay[5] = () => {
            return mcdu.getDelaySwitchPage();
        };
        if (mcdu.currentFlightPhase === FlightPhase.FLIGHT_PHASE_CLIMB) {
            if (confirmAppr) {
                bottomRowLabels[0] = "\xa0CONFIRM[color]amber";
                bottomRowCells[0] = "*APPR PHASE[color]amber";
                mcdu.onLeftInput[5] = async () => {
                    if (await mcdu.tryGoInApproachPhase()) {
                        CDUPerformancePage.ShowAPPRPage(mcdu);
                    }
                };
            } else {
                bottomRowLabels[0] = "\xa0ACTIVATE[color]cyan";
                bottomRowCells[0] = "{APPR PHASE[color]cyan";
                mcdu.onLeftInput[5] = () => {
                    CDUPerformancePage.ShowCLBPage(mcdu, true);
                };
            }
        } else {
            mcdu.onLeftInput[5] = () => {
                CDUPerformancePage.ShowTAKEOFFPage(mcdu);
            };
        }
        mcdu.rightInputDelay[5] = () => {
            return mcdu.getDelaySwitchPage();
        };
        mcdu.onRightInput[5] = () => {
            CDUPerformancePage.ShowCRZPage(mcdu);
        };
        mcdu.setTemplate([
            ["CLB[color]" + titleColor],
            ["ACT MODE", "EFOB", timeLabel],
            [actModeCell + "[color]green", "6.0[color]green", "----[color]green"],
            ["CI"],
            [costIndexCell + "[color]cyan"],
            ["MANAGED"],
            ["*" + managedSpeedCell + "[color]green"],
            ["SELECTED"],
            [selectedSpeedCell + "[color]green"],
            [""],
            [""],
            bottomRowLabels,
            bottomRowCells
        ]);
    }
    static ShowCRZPage(mcdu, confirmAppr = false) {
        mcdu.clearDisplay();
        mcdu.page.Current = mcdu.page.PerformancePageCrz;
        CDUPerformancePage._timer = 0;
        CDUPerformancePage._lastPhase = mcdu.currentFlightPhase;
        mcdu.pageUpdate = () => {
            CDUPerformancePage._timer++;
            if (CDUPerformancePage._timer >= 100) {
                if (mcdu.currentFlightPhase === CDUPerformancePage._lastPhase) {
                    CDUPerformancePage.ShowCRZPage(mcdu);
                } else {
                    CDUPerformancePage.ShowPage(mcdu);
                }
            }
        };
        let titleColor = "white";
        if (mcdu.currentFlightPhase === FlightPhase.FLIGHT_PHASE_CRUISE) {
            titleColor = "green";
        }
        const isFlying = false;
        let actModeCell = "SELECTED";
        if (mcdu.isAirspeedManaged()) {
            actModeCell = "MANAGED";
        }
        let costIndexCell = "[][color]cyan";
        if (isFinite(mcdu.costIndex)) {
            costIndexCell = mcdu.costIndex.toFixed(0) + "[color]cyan";
        }
        let managedSpeedCell = "";
        const managedSpeed = mcdu.getCrzManagedSpeed();
        if (isFinite(managedSpeed)) {
            managedSpeedCell = managedSpeed.toFixed(0);
        }
        let selectedSpeedCell = "";
        if (isFinite(mcdu.preSelectedCrzSpeed)) {
            selectedSpeedCell = mcdu.preSelectedCrzSpeed.toFixed(0);
        } else {
            selectedSpeedCell = "[]";
        }
        mcdu.onLeftInput[1] = (value) => {
            if (mcdu.tryUpdateCostIndex(value)) {
                CDUPerformancePage.ShowCLBPage(mcdu);
            }
        };
        mcdu.onLeftInput[3] = (value) => {
            if (mcdu.trySetPreSelectedCruiseSpeed(value)) {
                CDUPerformancePage.ShowCRZPage(mcdu);
            }
        };
        let timeLabel = "TIME";
        if (isFlying) {
            timeLabel = "UTC";
        }
        const bottomRowLabels = ["\xa0PREV", "NEXT\xa0"];
        const bottomRowCells = ["<PHASE", "PHASE>"];
        mcdu.leftInputDelay[5] = () => {
            return mcdu.getDelaySwitchPage();
        };
        if (mcdu.currentFlightPhase === FlightPhase.FLIGHT_PHASE_CRUISE) {
            if (confirmAppr) {
                bottomRowLabels[0] = "\xa0CONFIRM[color]amber";
                bottomRowCells[0] = "*APPR PHASE[color]amber";
                mcdu.onLeftInput[5] = async () => {
                    if (await mcdu.tryGoInApproachPhase()) {
                        CDUPerformancePage.ShowAPPRPage(mcdu);
                    }
                };
            } else {
                bottomRowLabels[0] = "\xa0ACTIVATE[color]cyan";
                bottomRowCells[0] = "{APPR PHASE[color]cyan";
                mcdu.onLeftInput[5] = () => {
                    CDUPerformancePage.ShowCRZPage(mcdu, true);
                };
            }
        } else {
            mcdu.onLeftInput[5] = () => {
                CDUPerformancePage.ShowCLBPage(mcdu);
            };
        }
        mcdu.rightInputDelay[5] = () => {
            return mcdu.getDelaySwitchPage();
        };
        mcdu.onRightInput[5] = () => {
            CDUPerformancePage.ShowDESPage(mcdu);
        };
        mcdu.setTemplate([
            ["CRZ[color]" + titleColor],
            ["ACT MODE", "EFOB", timeLabel],
            [actModeCell + "[color]green", "6.0[color]green", "----[color]green"],
            ["CI"],
            [costIndexCell + "[color]cyan"],
            ["MANAGED"],
            ["*" + managedSpeedCell + "[color]green"],
            ["SELECTED"],
            [selectedSpeedCell + "[color]cyan"],
            ["", "DES CABIN RATE>"],
            ["", "-350FT/MIN[color]green"],
            bottomRowLabels,
            bottomRowCells
        ]);
    }
    static ShowDESPage(mcdu, confirmAppr = false) {
        mcdu.clearDisplay();
        mcdu.page.Current = mcdu.page.PerformancePageDes;
        CDUPerformancePage._timer = 0;
        CDUPerformancePage._lastPhase = mcdu.currentFlightPhase;
        mcdu.pageUpdate = () => {
            CDUPerformancePage._timer++;
            if (CDUPerformancePage._timer >= 100) {
                if (mcdu.currentFlightPhase === CDUPerformancePage._lastPhase) {
                    CDUPerformancePage.ShowDESPage(mcdu);
                } else {
                    CDUPerformancePage.ShowPage(mcdu);
                }
            }
        };
        let titleColor = "white";
        if (mcdu.currentFlightPhase === FlightPhase.FLIGHT_PHASE_DESCENT) {
            titleColor = "green";
        }
        const isFlying = false;
        let actModeCell = "SELECTED";
        if (mcdu.isAirspeedManaged()) {
            actModeCell = "MANAGED";
        }
        let costIndexCell = "[][color]cyan";
        if (isFinite(mcdu.costIndex)) {
            costIndexCell = mcdu.costIndex.toFixed(0) + "[color]cyan";
        }
        let managedSpeedCell = "";
        const managedSpeed = mcdu.getDesManagedSpeed();
        if (isFinite(managedSpeed)) {
            managedSpeedCell = managedSpeed.toFixed(0);
        }
        let selectedSpeedCell = "";
        if (isFinite(mcdu.preSelectedDesSpeed)) {
            selectedSpeedCell = mcdu.preSelectedDesSpeed.toFixed(0);
        } else {
            selectedSpeedCell = "[]";
        }
        mcdu.onLeftInput[3] = (value) => {
            if (mcdu.trySetPreSelectedDescentSpeed(value)) {
                CDUPerformancePage.ShowDESPage(mcdu);
            }
        };
        let timeLabel = "TIME";
        if (isFlying) {
            timeLabel = "UTC";
        }
        const bottomRowLabels = ["\xa0PREV", "NEXT\xa0"];
        const bottomRowCells = ["<PHASE", "PHASE>"];
        mcdu.leftInputDelay[5] = () => {
            return mcdu.getDelaySwitchPage();
        };
        if (mcdu.currentFlightPhase === FlightPhase.FLIGHT_PHASE_DESCENT) {
            if (confirmAppr) {
                bottomRowLabels[0] = "\xa0CONFIRM[color]amber";
                bottomRowCells[0] = "*APPR PHASE[color]amber";
                mcdu.onLeftInput[5] = async () => {
                    if (await mcdu.tryGoInApproachPhase()) {
                        CDUPerformancePage.ShowAPPRPage(mcdu);
                    }
                };
            } else {
                bottomRowLabels[0] = "\xa0ACTIVATE[color]cyan";
                bottomRowCells[0] = "{APPR PHASE[color]cyan";
                mcdu.onLeftInput[5] = () => {
                    CDUPerformancePage.ShowDESPage(mcdu, true);
                };
            }
        } else {
            mcdu.onLeftInput[5] = () => {
                CDUPerformancePage.ShowCRZPage(mcdu);
            };
        }
        mcdu.onLeftInput[1] = (value) => {
            if (mcdu.tryUpdateCostIndex(value)) {
                CDUPerformancePage.ShowCLBPage(mcdu);
            }
        };
        mcdu.rightInputDelay[5] = () => {
            return mcdu.getDelaySwitchPage();
        };
        mcdu.onRightInput[5] = () => {
            CDUPerformancePage.ShowAPPRPage(mcdu);
        };
        mcdu.setTemplate([
            ["DES[color]" + titleColor],
            ["ACT MODE", "EFOB", timeLabel],
            [actModeCell + "[color]green", "6.0[color]green", "----[color]green"],
            ["CI"],
            [costIndexCell + "[color]cyan"],
            ["MANAGED"],
            ["*" + managedSpeedCell + "[color]green"],
            ["SELECTED"],
            [selectedSpeedCell + "[color]cyan"],
            [""],
            [""],
            bottomRowLabels,
            bottomRowCells
        ]);
    }
    static ShowAPPRPage(mcdu) {
        mcdu.clearDisplay();
        mcdu.page.Current = mcdu.page.PerformancePageAppr;
        CDUPerformancePage._timer = 0;
        CDUPerformancePage._lastPhase = mcdu.currentFlightPhase;
        mcdu.pageUpdate = () => {
            CDUPerformancePage._timer++;
            if (CDUPerformancePage._timer >= 100) {
                if (mcdu.currentFlightPhase === CDUPerformancePage._lastPhase) {
                    CDUPerformancePage.ShowAPPRPage(mcdu);
                }
            }
        };
        let titleColor = "white";
        if (mcdu.currentFlightPhase === FlightPhase.FLIGHT_PHASE_APPROACH) {
            titleColor = "green";
        }
        let qnhCell = "[ ]";
        const QNH_REGEX = /[0-9]{2}.[0-9]{2}/;
        if (isFinite(mcdu.perfApprQNH) || QNH_REGEX.test(mcdu.perfApprQNH)) {
            qnhCell = mcdu.perfApprQNH;
        }
        mcdu.onLeftInput[0] = (value) => {
            if (mcdu.setPerfApprQNH(value)) {
                CDUPerformancePage.ShowAPPRPage(mcdu);
            }
        };
        let tempCell = "[ ]";
        if (isFinite(mcdu.perfApprTemp)) {
            tempCell = mcdu.perfApprTemp.toFixed(0);
        }
        mcdu.onLeftInput[1] = (value) => {
            if (mcdu.setPerfApprTemp(value)) {
                CDUPerformancePage.ShowAPPRPage(mcdu);
            }
        };
        let magWindHeadingCell = "[ ]";
        if (isFinite(mcdu.perfApprWindHeading)) {
            magWindHeadingCell = mcdu.perfApprWindHeading.toFixed(0);
        }
        let magWindSpeedCell = "[ ]";
        if (isFinite(mcdu.perfApprWindSpeed)) {
            magWindSpeedCell = mcdu.perfApprWindSpeed.toFixed(0);
        }
        mcdu.onLeftInput[2] = (value) => {
            if (mcdu.setPerfApprWind(value)) {
                mcdu.updateTowerHeadwind();
                mcdu.updateApproachSpeeds();
                CDUPerformancePage.ShowAPPRPage(mcdu);
            }
        };
        let transAltCell = "---";
        const arrivalTransAlt = SimVar.GetSimVarValue("L:AIRLINER_APPR_TRANS_ALT", "Number");
        if (arrivalTransAlt > 0) {
            transAltCell = arrivalTransAlt + "[color]cyan";
        }
        mcdu.onLeftInput[3] = (value) => {
            if (mcdu.setPerfApprTransAlt(value)) {
                CDUPerformancePage.ShowAPPRPage(mcdu);
            }
        };

        let vappCell = "---";
        let vlsCell = "---";
        let flpRetrCell = "---";
        let sltRetrCell = "---";
        let cleanCell = "---";
        if (mcdu.approachSpeeds && mcdu.approachSpeeds.valid) {
            vappCell = mcdu.approachSpeeds.vapp.toFixed(0) + "[s-text]";
            vlsCell = mcdu.approachSpeeds.vls.toFixed(0);
            flpRetrCell = mcdu.approachSpeeds.f.toFixed(0) + "[color]green";
            sltRetrCell = mcdu.approachSpeeds.s.toFixed(0) + "[color]green";
            cleanCell = mcdu.approachSpeeds.gd.toFixed(0) + "[color]green";
        }
        if (isFinite(mcdu.vApp)) { // pilot override
            vappCell = mcdu.vApp.toFixed(0);
        }
        mcdu.onLeftInput[4] = (value) => {
            if (mcdu.setPerfApprVApp(value)) {
                CDUPerformancePage.ShowAPPRPage(mcdu);
            }
        };
        mcdu.onRightInput[3] = () => {
            mcdu.setPerfApprFlaps3(true);
            mcdu.updateApproachSpeeds();
            CDUPerformancePage.ShowAPPRPage(mcdu);
        };
        mcdu.onRightInput[4] = () => {
            mcdu.setPerfApprFlaps3(false);
            mcdu.updateApproachSpeeds();
            CDUPerformancePage.ShowAPPRPage(mcdu);
        };
        let finalCell = "-----";
        const approach = mcdu.flightPlanManager.getApproach();
        if (approach && approach.name) {
            finalCell = Avionics.Utils.formatRunway(approach.name);
        }
        let mdaCell = "[ ]";
        if (isFinite(mcdu.perfApprMDA)) {
            mdaCell = mcdu.perfApprMDA.toFixed(0);
        }
        mcdu.onRightInput[1] = (value) => {
            if (mcdu.setPerfApprMDA(value) && mcdu.setPerfApprDH(FMCMainDisplay.clrValue)) {
                CDUPerformancePage.ShowAPPRPage(mcdu);
            }
        };
        let dhCell = "[ ]";
        if (isFinite(mcdu.perfApprDH)) {
            dhCell = mcdu.perfApprDH.toFixed(0);
        } else if (mcdu.perfApprDH === "NO DH") {
            dhCell = "NO DH";
        }
        mcdu.onRightInput[2] = (value) => {
            if (mcdu.setPerfApprDH(value) && mcdu.setPerfApprMDA(FMCMainDisplay.clrValue)) {
                CDUPerformancePage.ShowAPPRPage(mcdu);
            }
        };

        const bottomRowLabels = ["\xa0PREV", "NEXT\xa0"];
        const bottomRowCells = ["<PHASE", "PHASE>"];
        if (mcdu.currentFlightPhase === FlightPhase.FLIGHT_PHASE_APPROACH) {
            bottomRowLabels[0] = "";
            bottomRowCells[0] = "";
        } else {
            if (mcdu.currentFlightPhase === FlightPhase.FLIGHT_PHASE_GOAROUND) {
                mcdu.leftInputDelay[5] = () => {
                    return mcdu.getDelaySwitchPage();
                };
                mcdu.onLeftInput[5] = (value) => {
                    CDUPerformancePage.ShowGOAROUNDPage(mcdu);
                };
            } else {
                mcdu.leftInputDelay[5] = () => {
                    return mcdu.getDelaySwitchPage();
                };
                mcdu.onLeftInput[5] = (value) => {
                    CDUPerformancePage.ShowDESPage(mcdu);
                };
            }
        }
        if (mcdu.currentFlightPhase === FlightPhase.FLIGHT_PHASE_GOAROUND) {
            bottomRowLabels[1] = "";
            bottomRowCells[1] = "";
        } else {
            mcdu.rightInputDelay[5] = () => {
                return mcdu.getDelaySwitchPage();
            };
            mcdu.onRightInput[5] = (value) => {
                CDUPerformancePage.ShowGOAROUNDPage(mcdu);
            };
        }

        mcdu.setTemplate([
            ["APPR[color]" + titleColor],
            ["QNH", "FINAL", "FLP RETR"],
            [qnhCell + "[color]cyan", finalCell + "[color]green", "F=" + flpRetrCell + "[color]green"],
            ["TEMP", "MDA", "SLT RETR"],
            [tempCell + "°[color]cyan", mdaCell + "[color]cyan", "S=" + sltRetrCell + "[color]green"],
            ["MAG WIND", "DH", "CLEAN"],
            [magWindHeadingCell + "°/" + magWindSpeedCell + "[color]cyan", dhCell + "[color]cyan", "0=" + cleanCell + "[color]green"],
            ["TRANS ALT", "LDG CONF"],
            [transAltCell + "[color]cyan", mcdu.perfApprFlaps3 ? "CONF3[color]cyan" : "[s-text]CONF3*[color]cyan"],
            ["VAPP", "", "VLS"],
            [vappCell + "[color]cyan", mcdu.perfApprFlaps3 ? "[s-text]FULL*[color]cyan" : "FULL[color]cyan", vlsCell + "[color]green"],
            bottomRowLabels,
            bottomRowCells,
        ]);
    }
    static ShowGOAROUNDPage(mcdu, confirmAppr = false) {
        mcdu.clearDisplay();
        mcdu.page.Current = mcdu.page.PerformancePageGoAround;
        CDUPerformancePage._timer = 0;
        CDUPerformancePage._lastPhase = mcdu.currentFlightPhase;
        mcdu.pageUpdate = () => {
            CDUPerformancePage._timer++;
            if (CDUPerformancePage._timer >= 100) {
                if (mcdu.currentFlightPhase === CDUPerformancePage._lastPhase) {
                    CDUPerformancePage.ShowGOAROUNDPage(mcdu);
                } else {
                    CDUPerformancePage.ShowPage(mcdu);
                }
            }
        };

        let titleColor = "white";
        if (mcdu.currentFlightPhase === FlightPhase.FLIGHT_PHASE_GOAROUND) {
            titleColor = "green";
        }
        let thrRedAcc = "---";
        if (isFinite(mcdu.thrustReductionAltitudeGoaround) && mcdu.thrustReductionAltitudeGoaround != 0) {
            thrRedAcc = mcdu.thrustReductionAltitudeGoaround.toFixed(0);
        }

        thrRedAcc += "/";

        if (isFinite(mcdu.accelerationAltitudeGoaround && mcdu.accelerationAltitudeGoaround != 0)) {
            thrRedAcc += mcdu.accelerationAltitudeGoaround.toFixed(0);
        } else {
            thrRedAcc += "---";
        }
        thrRedAcc += "[color]cyan";

        mcdu.onLeftInput[4] = (value) => {
            if (mcdu.trySetThrustReductionAccelerationAltitudeGoaround(value)) {
                CDUPerformancePage.ShowGOAROUNDPage(mcdu);
            }
        };

        let engOut = "---";
        if (isFinite(mcdu.engineOutAccelerationGoaround) && mcdu.engineOutAccelerationGoaround != 0) {
            engOut = mcdu.engineOutAccelerationGoaround.toFixed(0);
        } else if (isFinite(mcdu.thrustReductionAltitudeGoaround) && mcdu.thrustReductionAltitudeGoaround != 0) {
            engOut = mcdu.thrustReductionAltitudeGoaround.toFixed(0);
        }
        engOut += "[color]cyan";

        mcdu.onRightInput[4] = (value) => {
            if (mcdu.trySetEngineOutAccelerationGoaround(value)) {
                CDUPerformancePage.ShowGOAROUNDPage(mcdu);
            }
        };
        let flpRetrCell = "---";
        const flapSpeed = mcdu.getFlapTakeOffSpeed();
        if (isFinite(flapSpeed)) {
            flpRetrCell = flapSpeed.toFixed(0) + "[color]green";
        }
        let sltRetrCell = "---";
        const slatSpeed = mcdu.getSlatTakeOffSpeed();
        if (isFinite(slatSpeed)) {
            sltRetrCell = slatSpeed.toFixed(0) + "[color]green";
        }
        let cleanCell = "---";
        const cleanSpeed = mcdu.getPerfGreenDotSpeed();
        if (isFinite(cleanSpeed)) {
            cleanCell = cleanSpeed.toFixed(0) + "[color]green";
        }

        const bottomRowLabels = ["", ""];
        const bottomRowCells = ["", ""];
        if (mcdu.currentFlightPhase === FlightPhase.FLIGHT_PHASE_GOAROUND) {
            if (confirmAppr) {
                bottomRowLabels[0] = "\xa0CONFIRM[color]amber";
                bottomRowCells[0] = "*APPR PHASE[color]amber";
                mcdu.leftInputDelay[5] = () => {
                    return mcdu.getDelaySwitchPage();
                };
                mcdu.onLeftInput[5] = async () => {
                    if (await mcdu.tryGoInApproachPhase()) {
                        CDUPerformancePage.ShowAPPRPage(mcdu);
                    }
                };
            } else {
                bottomRowLabels[0] = "\xa0ACTIVATE[color]cyan";
                bottomRowCells[0] = "{APPR PHASE[color]cyan";
                mcdu.leftInputDelay[5] = () => {
                    return mcdu.getDelaySwitchPage();
                };
                mcdu.onLeftInput[5] = () => {
                    CDUPerformancePage.ShowGOAROUNDPage(mcdu, true);
                };
            }
            bottomRowLabels[1] = "NEXT\xa0";
            bottomRowCells[1] = "PHASE>";
            mcdu.rightInputDelay[5] = () => {
                return mcdu.getDelaySwitchPage();
            };
            mcdu.onRightInput[5] = () => {
                CDUPerformancePage.ShowAPPRPage(mcdu);
            };
        } else {
            bottomRowLabels[0] = "\xa0PREV";
            bottomRowCells[0] = "<PHASE";
            mcdu.leftInputDelay[5] = () => {
                return mcdu.getDelaySwitchPage();
            };
            mcdu.onLeftInput[5] = () => {
                CDUPerformancePage.ShowAPPRPage(mcdu);
            };
        }
        mcdu.setTemplate([
            ["GO AROUND[color]" + titleColor],
            ["", "", "FLP RETR"],
            ["", "", "F=" + flpRetrCell + "[color]green"],
            ["", "", "SLT RETR"],
            ["", "", "S=" + sltRetrCell + "[color]green"],
            ["", "", "CLEAN"],
            ["", "", "0=" + cleanCell + "[color]green"],
            [""],
            [""],
            ["THR RED/ACC", "ENG OUT ACC"],
            [thrRedAcc + "[color]cyan", engOut + "[color]cyan]"],
            bottomRowLabels,
            bottomRowCells,
        ]);
    }
    static UpdateThrRedAccFromOrigin(mcdu, updateThrRedAlt = true, updateAccAlt = true) {
        const origin = mcdu.flightPlanManager.getOrigin();
        const elevation = origin ? origin.altitudeinFP : 0;

        if (updateThrRedAlt) {
            const thrRedOffset = +NXDataStore.get("CONFIG_THR_RED_ALT", "1500");
            const thrRedAltitude = Math.round((elevation + thrRedOffset) / 10) * 10;

            mcdu.thrustReductionAltitude = thrRedAltitude;
            mcdu.thrustReductionAltitudeIsPilotEntered = false;
            SimVar.SetSimVarValue("L:AIRLINER_THR_RED_ALT", "Number", thrRedAltitude);
        }

        if (updateAccAlt) {
            const accOffset = +NXDataStore.get("CONFIG_ACCEL_ALT", "1500");
            const accAlt = Math.round((elevation + accOffset) / 10) * 10;

            mcdu.accelerationAltitude = accAlt;
            mcdu.accelerationAltitudeIsPilotEntered = false;
            SimVar.SetSimVarValue("L:AIRLINER_ACC_ALT", "Number", accAlt);
        }
    }
    static UpdateEngOutAccFromOrigin(mcdu) {
        const origin = mcdu.flightPlanManager.getOrigin();
        const elevation = origin ? origin.altitudeinFP : 0;

        const offset = +NXDataStore.get("CONFIG_ENG_OUT_ACCEL_ALT", "1500");
        const alt = Math.round((elevation + offset) / 10) * 10;

        mcdu.engineOutAccelerationAltitude = alt;
        mcdu.engineOutAccelerationAltitudeIsPilotEntered = false;
        SimVar.SetSimVarValue("L:A32NX_ENG_OUT_ACC_ALT", "feet", alt);
    }
    static UpdateThrRedAccFromDestination(mcdu) {
        const destination = mcdu.flightPlanManager.getDestination();
        const thrRedAccAltitude = destination && destination.altitudeinFP
            ? Math.round((origin.altitudeinFP + 800) / 10) * 10
            : undefined;

        mcdu.thrustReductionAltitudeGoaround = thrRedAccAltitude;
        mcdu.accelerationAltitudeGoaround = thrRedAccAltitude;
        mcdu.engineOutAccelerationGoaround = thrRedAccAltitude;

        SimVar.SetSimVarValue("L:AIRLINER_THR_RED_ALT_GOAROUND", "Number", thrRedAccAltitude || 0);
        SimVar.SetSimVarValue("L:AIRLINER_ACC_ALT_GOAROUND", "Number", thrRedAccAltitude || 0);
        SimVar.SetSimVarValue("L:AIRLINER_ENG_OUT_ACC_ALT_GOAROUND", "Number", thrRedAccAltitude || 0);
    }
}
CDUPerformancePage._timer = 0;<|MERGE_RESOLUTION|>--- conflicted
+++ resolved
@@ -123,20 +123,8 @@
             if (mcdu.v1Speed) {
                 v1 = `{green}${("" + mcdu.v1Speed).padEnd(3)}{end}`;
             }
-<<<<<<< HEAD
-        };
-        let transAlt = "---[color]cyan";
-        const departTransAlt = SimVar.GetSimVarValue("L:AIRLINER_TRANS_ALT", "Number");
-        if (departTransAlt > 0) {
-            transAlt = departTransAlt + "[color]cyan";
-        }
-        mcdu.onLeftInput[3] = (value) => {
-            if (mcdu.trySetTransAltitude(value)) {
-                CDUPerformancePage.ShowTAKEOFFPage(mcdu);
-=======
             if (mcdu.vRSpeed) {
                 vR = `{green}${("" + mcdu.vRSpeed).padEnd(3)}{end}`;
->>>>>>> 997cbd8f
             }
             if (mcdu.v2Speed) {
                 v2 = `{green}${("" + mcdu.v2Speed).padEnd(3)}{end}`;
