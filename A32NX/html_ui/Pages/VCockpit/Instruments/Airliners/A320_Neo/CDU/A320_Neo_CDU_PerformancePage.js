/*
 * A32NX
 * Copyright (C) 2020-2021 FlyByWire Simulations and its contributors
 *
 * This program is free software: you can redistribute it and/or modify
 * it under the terms of the GNU General Public License as published by
 * the Free Software Foundation, either version 3 of the License, or
 * (at your option) any later version.
 *
 * This program is distributed in the hope that it will be useful,
 * but WITHOUT ANY WARRANTY; without even the implied warranty of
 * MERCHANTABILITY or FITNESS FOR A PARTICULAR PURPOSE.  See the
 * GNU General Public License for more details.
 *
 * You should have received a copy of the GNU General Public License
 * along with this program.  If not, see <http://www.gnu.org/licenses/>.
 */

class CDUPerformancePage {
    static ShowPage(mcdu) {
        mcdu.activeSystem = 'FMGC';
        if (mcdu.currentFlightPhase <= FmgcFlightPhases.TAKEOFF) {
            CDUPerformancePage.ShowTAKEOFFPage(mcdu);
        } else if (mcdu.currentFlightPhase === FmgcFlightPhases.CLIMB) {
            CDUPerformancePage.ShowCLBPage(mcdu);
        } else if (mcdu.currentFlightPhase === FmgcFlightPhases.CRUISE) {
            CDUPerformancePage.ShowCRZPage(mcdu);
        } else if (mcdu.currentFlightPhase === FmgcFlightPhases.DESCENT) {
            CDUPerformancePage.ShowDESPage(mcdu);
        } else if (mcdu.currentFlightPhase === FmgcFlightPhases.APPROACH) {
            CDUPerformancePage.ShowAPPRPage(mcdu);
        } else if (mcdu.currentFlightPhase === FmgcFlightPhases.GOAROUND) {
            CDUPerformancePage.ShowGOAROUNDPage(mcdu);
        }
    }
    static ShowTAKEOFFPage(mcdu) {
        mcdu.clearDisplay();
        mcdu.page.Current = mcdu.page.PerformancePageTakeoff;
        CDUPerformancePage._timer = 0;
        CDUPerformancePage._lastPhase = mcdu.currentFlightPhase;
        mcdu.pageUpdate = () => {
            CDUPerformancePage._timer++;
            if (CDUPerformancePage._timer >= 15) {
                if (mcdu.currentFlightPhase === CDUPerformancePage._lastPhase) {
                    CDUPerformancePage.ShowTAKEOFFPage(mcdu);
                } else {
                    CDUPerformancePage.ShowPage(mcdu);
                }
            }
        };

        let titleColor = "white";
        if (mcdu.currentFlightPhase === FmgcFlightPhases.TAKEOFF) {
            titleColor = "green";
        }

        // check if we even have an airport
        const hasOrigin = !!mcdu.flightPlanManager.getOrigin();

        // runway
        let runway = "";
        let hasRunway = false;
        if (hasOrigin) {
            const runwayObj = mcdu.flightPlanManager.getDepartureRunway();
            if (runwayObj) {
                runway = Avionics.Utils.formatRunway(runwayObj.designation);
                hasRunway = true;
            }
        }

        // v speeds
        let v1 = "---";
        let vR = "---";
        let v2 = "---";
        let v1Check = "{small}\xa0\xa0\xa0{end}";
        let vRCheck = "{small}\xa0\xa0\xa0{end}";
        let v2Check = "{small}\xa0\xa0\xa0{end}";
        if (mcdu.currentFlightPhase < FmgcFlightPhases.TAKEOFF) {
            v1 = "{amber}___{end}";
            if (mcdu.v1Speed) {
                if (mcdu._v1Checked) {
                    v1 = `{cyan}${("" + mcdu.v1Speed).padEnd(3)}{end}`;
                } else {
                    v1Check = `{small}{cyan}${("" + mcdu.v1Speed).padEnd(3)}{end}{end}`;
                }
            }
            mcdu.onLeftInput[0] = (value) => {
                if (value === "") {
                    if (mcdu._v1Checked) {
                        // not real: v-speed helper
                        mcdu.sendDataToScratchpad(mcdu._getV1Speed().toString());
                    } else {
                        mcdu._v1Checked = true;
                        mcdu.tryRemoveMessage(NXSystemMessages.checkToData.text);
                        mcdu.vSpeedDisagreeCheck();
                    }
                    CDUPerformancePage.ShowTAKEOFFPage(mcdu);
                } else {
                    if (mcdu.trySetV1Speed(value)) {
                        CDUPerformancePage.ShowTAKEOFFPage(mcdu);
                    }
                }
            };
            vR = "{amber}___{end}";
            if (mcdu.vRSpeed) {
                if (mcdu._vRChecked) {
                    vR = `{cyan}${("" + mcdu.vRSpeed).padEnd(3)}{end}`;
                } else {
                    vRCheck = `{small}{cyan}${("" + mcdu.vRSpeed).padEnd(3)}{end}{end}`;
                }
            }
            mcdu.onLeftInput[1] = (value) => {
                if (value === "") {
                    if (mcdu._vRChecked) {
                        mcdu.sendDataToScratchpad(mcdu._getVRSpeed().toString());
                    } else {
                        mcdu._vRChecked = true;
                        mcdu.tryRemoveMessage(NXSystemMessages.checkToData.text);
                        mcdu.vSpeedDisagreeCheck();
                    }
                    CDUPerformancePage.ShowTAKEOFFPage(mcdu);
                } else {
                    if (mcdu.trySetVRSpeed(value)) {
                        CDUPerformancePage.ShowTAKEOFFPage(mcdu);
                    }
                }
            };
            v2 = "{amber}___{end}";
            if (mcdu.v2Speed) {
                if (mcdu._v2Checked) {
                    v2 = `{cyan}${("" + mcdu.v2Speed).padEnd(3)}{end}`;
                } else {
                    v2Check = `{small}{cyan}${("" + mcdu.v2Speed).padEnd(3)}{end}{end}`;
                }
            }
            mcdu.onLeftInput[2] = (value) => {
                if (value === "") {
                    if (mcdu._v2Checked) {
                        mcdu.sendDataToScratchpad(mcdu._getV2Speed().toString());
                    } else {
                        mcdu._v2Checked = true;
                        mcdu.tryRemoveMessage(NXSystemMessages.checkToData.text);
                        mcdu.vSpeedDisagreeCheck();
                    }
                    CDUPerformancePage.ShowTAKEOFFPage(mcdu);
                } else {
                    if (mcdu.trySetV2Speed(value)) {
                        CDUPerformancePage.ShowTAKEOFFPage(mcdu);
                    }
                }
            };
        } else {
            v1 = "\xa0\xa0\xa0";
            vR = "\xa0\xa0\xa0";
            v2 = "\xa0\xa0\xa0";
            if (mcdu.v1Speed) {
                v1 = `{green}${("" + mcdu.v1Speed).padEnd(3)}{end}`;
            }
            if (mcdu.vRSpeed) {
                vR = `{green}${("" + mcdu.vRSpeed).padEnd(3)}{end}`;
            }
            if (mcdu.v2Speed) {
                v2 = `{green}${("" + mcdu.v2Speed).padEnd(3)}{end}`;
            }
            mcdu.onLeftInput[0] = (value) => {
                if (value !== "") {
                    mcdu.addNewMessage(NXSystemMessages.notAllowed);
                }
            };
            mcdu.onLeftInput[1] = (value) => {
                if (value !== "") {
                    mcdu.addNewMessage(NXSystemMessages.notAllowed);
                }
            };
            mcdu.onLeftInput[2] = (value) => {
                if (value !== "") {
                    mcdu.addNewMessage(NXSystemMessages.notAllowed);
                }
            };
        }

        // transition altitude - remains editable during take off
        let transAltCell = "";
        if (hasOrigin) {
            const transAltitude = mcdu.getTransitionAltitude();
            if (isFinite(transAltitude)) {
                transAltCell = `{cyan}${transAltitude}{end}`;
                if (!mcdu.transitionAltitudeIsPilotEntered) {
                    transAltCell += "[s-text]";
                }
            } else {
                transAltCell = "{cyan}[]{end}";
            }
            mcdu.onLeftInput[3] = (value) => {
                if (mcdu.trySetTakeOffTransAltitude(value)) {
                    CDUPerformancePage.ShowTAKEOFFPage(mcdu);
                }
            };
        }

        // thrust reduction / acceleration altitude
        let thrRedAcc = "-----/-----";
        if (hasOrigin) {
            if (mcdu.currentFlightPhase < FmgcFlightPhases.TAKEOFF) {
                let thrRed = "[\xa0]";
                if (isFinite(mcdu.thrustReductionAltitude)) {
                    thrRed = ("" + mcdu.thrustReductionAltitude.toFixed(0)).padStart(5, "\xa0");
                }
                if (!mcdu.thrustReductionAltitudeIsPilotEntered) {
                    thrRed = `{small}${thrRed}{end}`;
                }
                let acc = "[\xa0]";
                if (isFinite(mcdu.accelerationAltitude)) {
                    acc = mcdu.accelerationAltitude.toFixed(0);
                }
                acc = "/" + acc;
                if (!mcdu.accelerationAltitudeIsPilotEntered) {
                    acc = `{small}${acc}{end}`;
                }
                thrRedAcc = `${thrRed}${acc}[color]cyan`;
                mcdu.onLeftInput[4] = (value) => {
                    if (mcdu.trySetThrustReductionAccelerationAltitude(value)) {
                        CDUPerformancePage.ShowTAKEOFFPage(mcdu);
                    }
                };
            } else {
                let thrRed = "-----";
                if (isFinite(mcdu.thrustReductionAltitude)) {
                    thrRed = ("" + mcdu.thrustReductionAltitude.toFixed(0)).padStart(5, "\xa0");
                }
                if (!mcdu.thrustReductionAltitudeIsPilotEntered) {
                    thrRed = `{small}${thrRed}{end}`;
                }
                let acc = "-----";
                if (isFinite(mcdu.accelerationAltitude)) {
                    acc = mcdu.accelerationAltitude.toFixed(0);
                }
                acc = "/" + acc;
                if (!mcdu.accelerationAltitudeIsPilotEntered) {
                    acc = `{small}${acc}{end}`;
                }
                thrRedAcc = `${thrRed}${acc}[color]green`;
            }
        } else if (mcdu.currentFlightPhase >= FmgcFlightPhases.TAKEOFF) {
            thrRedAcc = "";
        }

        // center column
        let flpRetrCell = "---";
        let sltRetrCell = "---";
        let cleanCell = "---";
        const flapSpeed = mcdu.computedVfs;
        if (flapSpeed !== 0) {
            flpRetrCell = `{green}${flapSpeed.toFixed(0)}{end}`;
        }
        const slatSpeed = mcdu.computedVss;
        if (slatSpeed !== 0) {
            sltRetrCell = `{green}${slatSpeed.toFixed(0)}{end}`;
        }
        const cleanSpeed = mcdu.computedVgd;
        if (cleanSpeed !== 0) {
            cleanCell = `{green}${cleanSpeed.toFixed(0)}{end}`;
        }

        // takeoff shift
        let toShiftCell = "{inop}----{end}\xa0";
        if (hasOrigin && hasRunway) {
            toShiftCell = "{inop}{small}[M]{end}[\xa0\xa0]*{end}";
            // TODO store and show TO SHIFT
        }

        // flaps / trim horizontal stabilizer
        let flapsThs = "[]/[\xa0\xa0\xa0][color]cyan";
        // The following line uses a special Javascript concept that is signed
        // zeroes. In Javascript -0 is strictly equal to 0, so for most cases we
        // don't care about that difference. But here, we use that fact to show
        // the pilot the precise value they entered: DN0.0 or UP0.0. The only
        // way to figure that difference out is using Object.is, as
        // Object.is(+0, -0) returns false. Alternatively we could use a helper
        // variable (yuck) or encode it using a very small, but negative value
        // such as -0.001.
        const formattedThs = !isNaN(mcdu.ths)
            ? (mcdu.ths >= 0 && !Object.is(mcdu.ths, -0) ? `UP${Math.abs(mcdu.ths).toFixed(1)}` : `DN${Math.abs(mcdu.ths).toFixed(1)}`)
            : '';
        if (mcdu.currentFlightPhase < FmgcFlightPhases.TAKEOFF) {
            const flaps = !isNaN(mcdu.flaps) ? mcdu.flaps : "[]";
            const ths = formattedThs ? formattedThs : "[\xa0\xa0\xa0]";
            flapsThs = `${flaps}/${ths}[color]cyan`;
            mcdu.onRightInput[2] = (value) => {
                if (mcdu.trySetFlapsTHS(value)) {
                    CDUPerformancePage.ShowTAKEOFFPage(mcdu);
                }
            };
        } else {
            const flaps = !isNaN(mcdu.flaps) ? mcdu.flaps : "";
            const ths = formattedThs ? formattedThs : "\xa0\xa0\xa0\xa0\xa0";
            flapsThs = `${flaps}/${ths}[color]green`;
        }

        // flex takeoff temperature
        let flexTakeOffTempCell = "[\xa0\xa0]°[color]cyan";
        if (mcdu.currentFlightPhase < FmgcFlightPhases.TAKEOFF) {
            if (isFinite(mcdu.perfTOTemp)) {
                if (mcdu._toFlexChecked) {
                    flexTakeOffTempCell = `${mcdu.perfTOTemp.toFixed(0)}°[color]cyan`;
                } else {
                    flexTakeOffTempCell = `{small}${mcdu.perfTOTemp.toFixed(0)}{end}${flexTakeOffTempCell}[color]cyan`;
                }
            }
            mcdu.onRightInput[3] = (value) => {
                if (mcdu._toFlexChecked) {
                    if (mcdu.setPerfTOFlexTemp(value)) {
                        CDUPerformancePage.ShowTAKEOFFPage(mcdu);
                    }
                } else {
                    if (value === "" || mcdu.setPerfTOFlexTemp(value)) {
                        mcdu._toFlexChecked = true;
                        CDUPerformancePage.ShowTAKEOFFPage(mcdu);
                    }
                }
            };
        } else {
            if (isFinite(mcdu.perfTOTemp)) {
                flexTakeOffTempCell = `${mcdu.perfTOTemp.toFixed(0)}°[color]green`;
            } else {
                flexTakeOffTempCell = "";
            }
        }

        // eng out acceleration altitude
        let engOutAcc = "-----";
        if (hasOrigin) {
            if (mcdu.currentFlightPhase < FmgcFlightPhases.TAKEOFF) {
                if (isFinite(mcdu.engineOutAccelerationAltitude)) {
                    engOutAcc = mcdu.engineOutAccelerationAltitude.toFixed(0);
                    if (mcdu.engineOutAccelerationAltitudeIsPilotEntered) {
                        engOutAcc = `${engOutAcc}[color]cyan`;
                    } else {
                        engOutAcc = `${engOutAcc}[s-text][color]cyan`;
                    }
                } else {
                    engOutAcc = "[][color]cyan";
                }
                mcdu.onRightInput[4] = (value) => {
                    if (mcdu.trySetEngineOutAcceleration(value)) {
                        CDUPerformancePage.ShowTAKEOFFPage(mcdu);
                    }
                };
            } else if (isFinite(mcdu.engineOutAccelerationAltitude)) {
                if (mcdu.engineOutAccelerationAltitudeIsPilotEntered) {
                    engOutAcc = `${mcdu.engineOutAccelerationAltitude}[color]green`;
                } else {
                    engOutAcc = `${mcdu.engineOutAccelerationAltitude}[s-text][color]green`;
                }
            }
        } else if (mcdu.currentFlightPhase >= FmgcFlightPhases.TAKEOFF) {
            engOutAcc = "";
        }

        let next = "NEXT\xa0";
        let nextPhase = "PHASE>";
<<<<<<< HEAD
        if ((!mcdu._v1Checked || !mcdu._vRChecked || !mcdu._v2Checked) && mcdu.currentFlightPhase < FmgcFlightPhases.TAKEOFF) {
=======
        if (!(mcdu._v1Checked && mcdu._vRChecked && mcdu._v2Checked && mcdu._toFlexChecked) && mcdu.currentFlightPhase < FlightPhase.FLIGHT_PHASE_TAKEOFF) {
>>>>>>> 869a68e8
            next = "CONFIRM\xa0";
            nextPhase = "TO DATA*";
            mcdu.onRightInput[5] = (value) => {
                mcdu._v1Checked = true;
                mcdu._vRChecked = true;
                mcdu._v2Checked = true;
                mcdu._toFlexChecked = true;
                mcdu.vSpeedDisagreeCheck();
                CDUPerformancePage.ShowTAKEOFFPage(mcdu);
            };
        } else {
            mcdu.rightInputDelay[5] = () => {
                return mcdu.getDelaySwitchPage();
            };
            mcdu.onRightInput[5] = (value) => {
                CDUPerformancePage.ShowCLBPage(mcdu);
            };
        }

        mcdu.setTemplate([
            ["TAKE OFF RWY\xa0{green}" + runway.padStart(3, "\xa0") + "{end}[color]" + titleColor],
            ["\xa0V1\xa0\xa0FLP RETR", ""],
            [v1 + v1Check + "\xa0F=" + flpRetrCell, ""],
            ["\xa0VR\xa0\xa0SLT RETR", "TO SHIFT\xa0"],
            [vR + vRCheck + "\xa0S=" + sltRetrCell, toShiftCell],
            ["\xa0V2\xa0\xa0\xa0\xa0\xa0CLEAN", "FLAPS/THS"],
            [v2 + v2Check + "\xa0O=" + cleanCell, flapsThs],
            ["TRANS ALT", "FLEX TO TEMP"],
            [transAltCell, flexTakeOffTempCell],
            ["THR RED/ACC", "ENG OUT ACC"],
            [thrRedAcc, engOutAcc],
            ["\xa0UPLINK[color]inop", next],
            ["<TO DATA[color]inop", nextPhase]
        ]);
    }
    static ShowCLBPage(mcdu, confirmAppr = false) {
        mcdu.clearDisplay();
        mcdu.page.Current = mcdu.page.PerformancePageClb;
        CDUPerformancePage._timer = 0;
        CDUPerformancePage._lastPhase = mcdu.currentFlightPhase;
        mcdu.pageUpdate = () => {
            CDUPerformancePage._timer++;
            if (CDUPerformancePage._timer >= 100) {
                if (mcdu.currentFlightPhase === CDUPerformancePage._lastPhase) {
                    CDUPerformancePage.ShowCLBPage(mcdu);
                } else {
                    CDUPerformancePage.ShowPage(mcdu);
                }
            }
        };
        let titleColor = "white";
        if (mcdu.currentFlightPhase === FmgcFlightPhases.CLIMB) {
            titleColor = "green";
        }
        const isFlying = mcdu.getIsFlying();
        let actModeCell = "SELECTED";
        if (mcdu.isAirspeedManaged()) {
            actModeCell = "MANAGED";
        }
        let costIndexCell = "[][color]cyan";
        if (isFinite(mcdu.costIndex)) {
            costIndexCell = mcdu.costIndex.toFixed(0) + "[color]cyan";
        }
        let managedSpeedCell = "";
        let managedSpeed;
        if (SimVar.GetSimVarValue("L:A32NX_GOAROUND_PASSED", "bool") === 1) {
            managedSpeed = mcdu.computedVgd;
        } else {
            managedSpeed = mcdu.getClbManagedSpeed();
        }
        if (isFinite(managedSpeed)) {
            managedSpeedCell = managedSpeed.toFixed(0);
        }
        let selectedSpeedCell = "";
        if (isFinite(mcdu.preSelectedClbSpeed)) {
            selectedSpeedCell = mcdu.preSelectedClbSpeed.toFixed(0);
        } else {
            selectedSpeedCell = "[]";
        }
        mcdu.onLeftInput[1] = (value) => {
            if (mcdu.tryUpdateCostIndex(value)) {
                CDUPerformancePage.ShowCLBPage(mcdu);
            }
        };
        mcdu.onLeftInput[3] = (value) => {
            if (mcdu.trySetPreSelectedClimbSpeed(value)) {
                CDUPerformancePage.ShowCLBPage(mcdu);
            }
        };
        let timeLabel = "TIME";
        if (isFlying) {
            timeLabel = "UTC";
        }
        const bottomRowLabels = ["\xa0PREV", "NEXT\xa0"];
        const bottomRowCells = ["<PHASE", "PHASE>"];
        mcdu.leftInputDelay[5] = () => {
            return mcdu.getDelaySwitchPage();
        };
        if (mcdu.currentFlightPhase === FmgcFlightPhases.CLIMB) {
            if (confirmAppr) {
                bottomRowLabels[0] = "\xa0CONFIRM[color]amber";
                bottomRowCells[0] = "*APPR PHASE[color]amber";
                mcdu.onLeftInput[5] = async () => {
                    if (mcdu.tryGoInApproachPhase()) {
                        CDUPerformancePage.ShowAPPRPage(mcdu);
                    }
                };
            } else {
                bottomRowLabels[0] = "\xa0ACTIVATE[color]cyan";
                bottomRowCells[0] = "{APPR PHASE[color]cyan";
                mcdu.onLeftInput[5] = () => {
                    CDUPerformancePage.ShowCLBPage(mcdu, true);
                };
            }
        } else {
            mcdu.onLeftInput[5] = () => {
                CDUPerformancePage.ShowTAKEOFFPage(mcdu);
            };
        }
        mcdu.rightInputDelay[5] = () => {
            return mcdu.getDelaySwitchPage();
        };
        mcdu.onRightInput[5] = () => {
            CDUPerformancePage.ShowCRZPage(mcdu);
        };
        mcdu.setTemplate([
            ["CLB[color]" + titleColor],
            ["ACT MODE", "EFOB", timeLabel],
            [actModeCell + "[color]green", "6.0[color]green", "----[color]green"],
            ["CI"],
            [costIndexCell + "[color]cyan"],
            ["MANAGED"],
            ["*" + managedSpeedCell + "[color]green"],
            ["SELECTED"],
            [selectedSpeedCell + "[color]green"],
            [""],
            [""],
            bottomRowLabels,
            bottomRowCells
        ]);
    }
    static ShowCRZPage(mcdu, confirmAppr = false) {
        mcdu.clearDisplay();
        mcdu.page.Current = mcdu.page.PerformancePageCrz;
        CDUPerformancePage._timer = 0;
        CDUPerformancePage._lastPhase = mcdu.currentFlightPhase;
        mcdu.pageUpdate = () => {
            CDUPerformancePage._timer++;
            if (CDUPerformancePage._timer >= 100) {
                if (mcdu.currentFlightPhase === CDUPerformancePage._lastPhase) {
                    CDUPerformancePage.ShowCRZPage(mcdu);
                } else {
                    CDUPerformancePage.ShowPage(mcdu);
                }
            }
        };
        let titleColor = "white";
        if (mcdu.currentFlightPhase === FmgcFlightPhases.CRUISE) {
            titleColor = "green";
        }
        const isFlying = false;
        let actModeCell = "SELECTED";
        if (mcdu.isAirspeedManaged()) {
            actModeCell = "MANAGED";
        }
        let costIndexCell = "[][color]cyan";
        if (isFinite(mcdu.costIndex)) {
            costIndexCell = mcdu.costIndex.toFixed(0) + "[color]cyan";
        }
        let managedSpeedCell = "";
        const managedSpeed = mcdu.getCrzManagedSpeed();
        if (isFinite(managedSpeed)) {
            managedSpeedCell = managedSpeed.toFixed(0);
        }
        let selectedSpeedCell = "";
        if (isFinite(mcdu.preSelectedCrzSpeed)) {
            selectedSpeedCell = mcdu.preSelectedCrzSpeed.toFixed(0);
        } else {
            selectedSpeedCell = "[]";
        }
        mcdu.onLeftInput[1] = (value) => {
            if (mcdu.tryUpdateCostIndex(value)) {
                CDUPerformancePage.ShowCRZPage(mcdu);
            }
        };
        mcdu.onLeftInput[3] = (value) => {
            if (mcdu.trySetPreSelectedCruiseSpeed(value)) {
                CDUPerformancePage.ShowCRZPage(mcdu);
            }
        };
        let timeLabel = "TIME";
        if (isFlying) {
            timeLabel = "UTC";
        }
        const bottomRowLabels = ["\xa0PREV", "NEXT\xa0"];
        const bottomRowCells = ["<PHASE", "PHASE>"];
        mcdu.leftInputDelay[5] = () => {
            return mcdu.getDelaySwitchPage();
        };
        if (mcdu.currentFlightPhase === FmgcFlightPhases.CRUISE) {
            if (confirmAppr) {
                bottomRowLabels[0] = "\xa0CONFIRM[color]amber";
                bottomRowCells[0] = "*APPR PHASE[color]amber";
                mcdu.onLeftInput[5] = async () => {
                    if (mcdu.tryGoInApproachPhase()) {
                        CDUPerformancePage.ShowAPPRPage(mcdu);
                    }
                };
            } else {
                bottomRowLabels[0] = "\xa0ACTIVATE[color]cyan";
                bottomRowCells[0] = "{APPR PHASE[color]cyan";
                mcdu.onLeftInput[5] = () => {
                    CDUPerformancePage.ShowCRZPage(mcdu, true);
                };
            }
        } else {
            mcdu.onLeftInput[5] = () => {
                CDUPerformancePage.ShowCLBPage(mcdu);
            };
        }
        mcdu.rightInputDelay[5] = () => {
            return mcdu.getDelaySwitchPage();
        };
        mcdu.onRightInput[5] = () => {
            CDUPerformancePage.ShowDESPage(mcdu);
        };
        mcdu.setTemplate([
            ["CRZ[color]" + titleColor],
            ["ACT MODE", "EFOB", timeLabel],
            [actModeCell + "[color]green", "6.0[color]green", "----[color]green"],
            ["CI"],
            [costIndexCell + "[color]cyan"],
            ["MANAGED"],
            ["*" + managedSpeedCell + "[color]green"],
            ["SELECTED"],
            [selectedSpeedCell + "[color]cyan"],
            ["", "DES CABIN RATE>"],
            ["", "-350FT/MIN[color]green"],
            bottomRowLabels,
            bottomRowCells
        ]);
    }
    static ShowDESPage(mcdu, confirmAppr = false) {
        mcdu.clearDisplay();
        mcdu.page.Current = mcdu.page.PerformancePageDes;
        CDUPerformancePage._timer = 0;
        CDUPerformancePage._lastPhase = mcdu.currentFlightPhase;
        mcdu.pageUpdate = () => {
            CDUPerformancePage._timer++;
            if (CDUPerformancePage._timer >= 100) {
                if (mcdu.currentFlightPhase === CDUPerformancePage._lastPhase) {
                    CDUPerformancePage.ShowDESPage(mcdu);
                } else {
                    CDUPerformancePage.ShowPage(mcdu);
                }
            }
        };
        let titleColor = "white";
        if (mcdu.currentFlightPhase === FmgcFlightPhases.DESCENT) {
            titleColor = "green";
        }
        const isFlying = false;
        let actModeCell = "SELECTED";
        if (mcdu.isAirspeedManaged()) {
            actModeCell = "MANAGED";
        }
        let costIndexCell = "[][color]cyan";
        if (isFinite(mcdu.costIndex)) {
            costIndexCell = mcdu.costIndex.toFixed(0) + "[color]cyan";
        }
        let managedSpeedCell = "";
        const managedSpeed = mcdu.getDesManagedSpeed();
        if (isFinite(managedSpeed)) {
            managedSpeedCell = managedSpeed.toFixed(0);
        }
        let selectedSpeedCell = "";
        if (isFinite(mcdu.preSelectedDesSpeed)) {
            selectedSpeedCell = mcdu.preSelectedDesSpeed.toFixed(0);
        } else {
            selectedSpeedCell = "[]";
        }
        mcdu.onLeftInput[3] = (value) => {
            if (mcdu.trySetPreSelectedDescentSpeed(value)) {
                CDUPerformancePage.ShowDESPage(mcdu);
            }
        };
        let timeLabel = "TIME";
        if (isFlying) {
            timeLabel = "UTC";
        }
        const bottomRowLabels = ["\xa0PREV", "NEXT\xa0"];
        const bottomRowCells = ["<PHASE", "PHASE>"];
        mcdu.leftInputDelay[5] = () => {
            return mcdu.getDelaySwitchPage();
        };
        if (mcdu.currentFlightPhase === FmgcFlightPhases.DESCENT) {
            if (confirmAppr) {
                bottomRowLabels[0] = "\xa0CONFIRM[color]amber";
                bottomRowCells[0] = "*APPR PHASE[color]amber";
                mcdu.onLeftInput[5] = async () => {
                    if (mcdu.tryGoInApproachPhase()) {
                        CDUPerformancePage.ShowAPPRPage(mcdu);
                    }
                };
            } else {
                bottomRowLabels[0] = "\xa0ACTIVATE[color]cyan";
                bottomRowCells[0] = "{APPR PHASE[color]cyan";
                mcdu.onLeftInput[5] = () => {
                    CDUPerformancePage.ShowDESPage(mcdu, true);
                };
            }
        } else {
            mcdu.onLeftInput[5] = () => {
                CDUPerformancePage.ShowCRZPage(mcdu);
            };
        }
        mcdu.onLeftInput[1] = (value) => {
            if (mcdu.tryUpdateCostIndex(value)) {
                CDUPerformancePage.ShowDESPage(mcdu);
            }
        };
        mcdu.rightInputDelay[5] = () => {
            return mcdu.getDelaySwitchPage();
        };
        mcdu.onRightInput[5] = () => {
            CDUPerformancePage.ShowAPPRPage(mcdu);
        };
        mcdu.setTemplate([
            ["DES[color]" + titleColor],
            ["ACT MODE", "EFOB", timeLabel],
            [actModeCell + "[color]green", "6.0[color]green", "----[color]green"],
            ["CI"],
            [costIndexCell + "[color]cyan"],
            ["MANAGED"],
            ["*" + managedSpeedCell + "[color]green"],
            ["SELECTED"],
            [selectedSpeedCell + "[color]cyan"],
            [""],
            [""],
            bottomRowLabels,
            bottomRowCells
        ]);
    }
    static ShowAPPRPage(mcdu) {
        mcdu.clearDisplay();
        mcdu.page.Current = mcdu.page.PerformancePageAppr;
        CDUPerformancePage._timer = 0;
        CDUPerformancePage._lastPhase = mcdu.currentFlightPhase;
        mcdu.pageUpdate = () => {
            CDUPerformancePage._timer++;
            if (CDUPerformancePage._timer >= 100) {
                if (mcdu.currentFlightPhase === CDUPerformancePage._lastPhase) {
                    CDUPerformancePage.ShowAPPRPage(mcdu);
                }
            }
        };
        let titleColor = "white";
        if (mcdu.currentFlightPhase === FmgcFlightPhases.APPROACH) {
            titleColor = "green";
        }
        let qnhCell = "[ ]";
        const QNH_REGEX = /[0-9]{2}.[0-9]{2}/;
        if (isFinite(mcdu.perfApprQNH) || QNH_REGEX.test(mcdu.perfApprQNH)) {
            qnhCell = mcdu.perfApprQNH;
        }
        mcdu.onLeftInput[0] = (value) => {
            if (mcdu.setPerfApprQNH(value)) {
                CDUPerformancePage.ShowAPPRPage(mcdu);
            }
        };
        let tempCell = "[ ]";
        if (isFinite(mcdu.perfApprTemp)) {
            tempCell = mcdu.perfApprTemp.toFixed(0);
        }
        mcdu.onLeftInput[1] = (value) => {
            if (mcdu.setPerfApprTemp(value)) {
                CDUPerformancePage.ShowAPPRPage(mcdu);
            }
        };
        let magWindHeadingCell = "[ ]";
        if (isFinite(mcdu.perfApprWindHeading)) {
            magWindHeadingCell = mcdu.perfApprWindHeading.toFixed(0);
        }
        let magWindSpeedCell = "[ ]";
        if (isFinite(mcdu.perfApprWindSpeed)) {
            magWindSpeedCell = mcdu.perfApprWindSpeed.toFixed(0);
        }
        mcdu.onLeftInput[2] = (value) => {
            if (mcdu.setPerfApprWind(value)) {
                mcdu.updateTowerHeadwind();
                mcdu.updatePerfSpeeds();
                CDUPerformancePage.ShowAPPRPage(mcdu);
            }
        };
        let transAltCell = "---";
        if (isFinite(mcdu.perfApprTransAlt)) {
            transAltCell = mcdu.perfApprTransAlt.toFixed(0);
        }
        mcdu.onLeftInput[3] = (value) => {
            if (mcdu.setPerfApprTransAlt(value)) {
                CDUPerformancePage.ShowAPPRPage(mcdu);
            }
        };

        let vappCell = "---";
        let vlsCell = "---";
        let flpRetrCell = "---";
        let sltRetrCell = "---";
        let cleanCell = "---";
        if (mcdu.approachSpeeds && mcdu.approachSpeeds.valid) {
            vappCell = mcdu.approachSpeeds.vapp.toFixed(0) + "[s-text]";
            vlsCell = mcdu.approachSpeeds.vls.toFixed(0);
            flpRetrCell = mcdu.approachSpeeds.f.toFixed(0) + "[color]green";
            sltRetrCell = mcdu.approachSpeeds.s.toFixed(0) + "[color]green";
            cleanCell = mcdu.approachSpeeds.gd.toFixed(0) + "[color]green";
        }
        if (isFinite(mcdu.vApp)) { // pilot override
            vappCell = mcdu.vApp.toFixed(0);
        }
        mcdu.onLeftInput[4] = (value) => {
            if (mcdu.setPerfApprVApp(value)) {
                CDUPerformancePage.ShowAPPRPage(mcdu);
            }
        };
        mcdu.onRightInput[3] = () => {
            mcdu.setPerfApprFlaps3(true);
            mcdu.updatePerfSpeeds();
            CDUPerformancePage.ShowAPPRPage(mcdu);
        };
        mcdu.onRightInput[4] = () => {
            mcdu.setPerfApprFlaps3(false);
            mcdu.updatePerfSpeeds();
            CDUPerformancePage.ShowAPPRPage(mcdu);
        };
        let finalCell = "-----";
        const approach = mcdu.flightPlanManager.getApproach();
        if (approach && approach.name) {
            finalCell = Avionics.Utils.formatRunway(approach.name);
        }
        let mdaCell = "[ ]";
        if (isFinite(mcdu.perfApprMDA)) {
            mdaCell = mcdu.perfApprMDA.toFixed(0);
        }
        mcdu.onRightInput[1] = (value) => {
            if (mcdu.setPerfApprMDA(value) && mcdu.setPerfApprDH(FMCMainDisplay.clrValue)) {
                CDUPerformancePage.ShowAPPRPage(mcdu);
            }
        };
        let dhCell = "[ ]";
        if (isFinite(mcdu.perfApprDH)) {
            dhCell = mcdu.perfApprDH.toFixed(0);
        } else if (mcdu.perfApprDH === "NO DH") {
            dhCell = "NO DH";
        }
        mcdu.onRightInput[2] = (value) => {
            if (mcdu.setPerfApprDH(value) && mcdu.setPerfApprMDA(FMCMainDisplay.clrValue)) {
                CDUPerformancePage.ShowAPPRPage(mcdu);
            }
        };

        const bottomRowLabels = ["\xa0PREV", "NEXT\xa0"];
        const bottomRowCells = ["<PHASE", "PHASE>"];
        if (mcdu.currentFlightPhase === FmgcFlightPhases.APPROACH) {
            bottomRowLabels[0] = "";
            bottomRowCells[0] = "";
        } else {
            if (mcdu.currentFlightPhase === FmgcFlightPhases.GOAROUND) {
                mcdu.leftInputDelay[5] = () => {
                    return mcdu.getDelaySwitchPage();
                };
                mcdu.onLeftInput[5] = (value) => {
                    CDUPerformancePage.ShowGOAROUNDPage(mcdu);
                };
            } else {
                mcdu.leftInputDelay[5] = () => {
                    return mcdu.getDelaySwitchPage();
                };
                mcdu.onLeftInput[5] = (value) => {
                    CDUPerformancePage.ShowDESPage(mcdu);
                };
            }
        }
        if (mcdu.currentFlightPhase === FmgcFlightPhases.GOAROUND) {
            bottomRowLabels[1] = "";
            bottomRowCells[1] = "";
        } else {
            mcdu.rightInputDelay[5] = () => {
                return mcdu.getDelaySwitchPage();
            };
            mcdu.onRightInput[5] = (value) => {
                CDUPerformancePage.ShowGOAROUNDPage(mcdu);
            };
        }

        mcdu.setTemplate([
            ["APPR[color]" + titleColor],
            ["QNH", "FINAL", "FLP RETR{sp}"],
            [qnhCell + "[color]cyan", finalCell + "[color]green", "F=" + flpRetrCell + "[color]green"],
            ["TEMP", "MDA", "SLT RETR{sp}"],
            [tempCell + "°[color]cyan", mdaCell + "[color]cyan", "S=" + sltRetrCell + "[color]green"],
            ["MAG WIND", "DH", "{sp}{sp}CLEAN"],
            [magWindHeadingCell + "°/" + magWindSpeedCell + "[color]cyan", dhCell + "[color]cyan", "O=" + cleanCell + "[color]green"],
            ["TRANS ALT", "LDG CONF"],
            [transAltCell + "[color]cyan", mcdu.perfApprFlaps3 ? "CONF3[color]cyan" : "[s-text]CONF3*[color]cyan"],
            ["VAPP", "", "VLS"],
            [vappCell + "[color]cyan", mcdu.perfApprFlaps3 ? "[s-text]FULL*[color]cyan" : "FULL[color]cyan", vlsCell + "[color]green"],
            bottomRowLabels,
            bottomRowCells,
        ]);
    }
    static ShowGOAROUNDPage(mcdu, confirmAppr = false) {
        mcdu.clearDisplay();
        mcdu.page.Current = mcdu.page.PerformancePageGoAround;
        CDUPerformancePage._timer = 0;
        CDUPerformancePage._lastPhase = mcdu.currentFlightPhase;
        mcdu.pageUpdate = () => {
            CDUPerformancePage._timer++;
            if (CDUPerformancePage._timer >= 100) {
                if (mcdu.currentFlightPhase === CDUPerformancePage._lastPhase) {
                    CDUPerformancePage.ShowGOAROUNDPage(mcdu);
                } else {
                    CDUPerformancePage.ShowPage(mcdu);
                }
            }
        };

        let titleColor = "white";
        if (mcdu.currentFlightPhase === FmgcFlightPhases.GOAROUND) {
            titleColor = "green";
        }
        let thrRedAcc = "---";
        if (isFinite(mcdu.thrustReductionAltitudeGoaround) && mcdu.thrustReductionAltitudeGoaround != 0) {
            thrRedAcc = mcdu.thrustReductionAltitudeGoaround.toFixed(0);
        }

        thrRedAcc += "/";

        if (isFinite(mcdu.accelerationAltitudeGoaround && mcdu.accelerationAltitudeGoaround != 0)) {
            thrRedAcc += mcdu.accelerationAltitudeGoaround.toFixed(0);
        } else {
            thrRedAcc += "---";
        }
        thrRedAcc += "[color]cyan";

        mcdu.onLeftInput[4] = (value) => {
            if (mcdu.trySetThrustReductionAccelerationAltitudeGoaround(value)) {
                CDUPerformancePage.ShowGOAROUNDPage(mcdu);
            }
        };

        let engOut = "---";
        if (isFinite(mcdu.engineOutAccelerationAltitudeGoaround) && mcdu.engineOutAccelerationAltitudeGoaround != 0) {
            engOut = mcdu.engineOutAccelerationAltitudeGoaround.toFixed(0);
        } else if (isFinite(mcdu.thrustReductionAltitudeGoaround) && mcdu.thrustReductionAltitudeGoaround != 0) {
            engOut = mcdu.thrustReductionAltitudeGoaround.toFixed(0);
        }
        engOut += "[color]cyan";

        mcdu.onRightInput[4] = (value) => {
            if (mcdu.trySetengineOutAccelerationAltitudeGoaround(value)) {
                CDUPerformancePage.ShowGOAROUNDPage(mcdu);
            }
        };
        let flpRetrCell = "---";
        const flapSpeed = mcdu.computedVfs;
        if (isFinite(flapSpeed)) {
            flpRetrCell = flapSpeed.toFixed(0) + "[color]green";
        }
        let sltRetrCell = "---";
        const slatSpeed = mcdu.computedVss;
        if (isFinite(slatSpeed)) {
            sltRetrCell = slatSpeed.toFixed(0) + "[color]green";
        }
        let cleanCell = "---";
        const cleanSpeed = mcdu.computedVgd;
        if (isFinite(cleanSpeed)) {
            cleanCell = cleanSpeed.toFixed(0) + "[color]green";
        }

        const bottomRowLabels = ["", ""];
        const bottomRowCells = ["", ""];
        if (mcdu.currentFlightPhase === FmgcFlightPhases.GOAROUND) {
            if (confirmAppr) {
                bottomRowLabels[0] = "\xa0CONFIRM[color]amber";
                bottomRowCells[0] = "*APPR PHASE[color]amber";
                mcdu.leftInputDelay[5] = () => {
                    return mcdu.getDelaySwitchPage();
                };
                mcdu.onLeftInput[5] = async () => {
                    if (mcdu.tryGoInApproachPhase()) {
                        CDUPerformancePage.ShowAPPRPage(mcdu);
                    }
                };
            } else {
                bottomRowLabels[0] = "\xa0ACTIVATE[color]cyan";
                bottomRowCells[0] = "{APPR PHASE[color]cyan";
                mcdu.leftInputDelay[5] = () => {
                    return mcdu.getDelaySwitchPage();
                };
                mcdu.onLeftInput[5] = () => {
                    CDUPerformancePage.ShowGOAROUNDPage(mcdu, true);
                };
            }
            bottomRowLabels[1] = "NEXT\xa0";
            bottomRowCells[1] = "PHASE>";
            mcdu.rightInputDelay[5] = () => {
                return mcdu.getDelaySwitchPage();
            };
            mcdu.onRightInput[5] = () => {
                CDUPerformancePage.ShowAPPRPage(mcdu);
            };
        } else {
            bottomRowLabels[0] = "\xa0PREV";
            bottomRowCells[0] = "<PHASE";
            mcdu.leftInputDelay[5] = () => {
                return mcdu.getDelaySwitchPage();
            };
            mcdu.onLeftInput[5] = () => {
                CDUPerformancePage.ShowAPPRPage(mcdu);
            };
        }
        mcdu.setTemplate([
            ["GO AROUND[color]" + titleColor],
            ["", "", "FLP RETR{sp}"],
            ["", "", "F=" + flpRetrCell + "[color]green"],
            ["", "", "SLT RETR{sp}"],
            ["", "", "S=" + sltRetrCell + "[color]green"],
            ["", "", "{sp}{sp}CLEAN"],
            ["", "", "O=" + cleanCell + "[color]green"],
            [""],
            [""],
            ["THR RED/ACC", "ENG OUT ACC"],
            [thrRedAcc + "[color]cyan", engOut + "[color]cyan]"],
            bottomRowLabels,
            bottomRowCells,
        ]);
    }
    static UpdateThrRedAccFromOrigin(mcdu, updateThrRedAlt = true, updateAccAlt = true) {
        const origin = mcdu.flightPlanManager.getOrigin();
        const elevation = origin ? origin.altitudeinFP : 0;

        if (updateThrRedAlt && !mcdu.thrustReductionAltitudeIsPilotEntered) {
            const thrRedOffset = +NXDataStore.get("CONFIG_THR_RED_ALT", "1500");
            const thrRedAltitude = Math.round((elevation + thrRedOffset) / 10) * 10;

            mcdu.thrustReductionAltitude = thrRedAltitude;
            mcdu.thrustReductionAltitudeIsPilotEntered = false;
            SimVar.SetSimVarValue("L:AIRLINER_THR_RED_ALT", "Number", thrRedAltitude);
        }

        if (updateAccAlt && !mcdu.accelerationAltitudeIsPilotEntered) {
            const accOffset = +NXDataStore.get("CONFIG_ACCEL_ALT", "1500");
            const accAlt = Math.round((elevation + accOffset) / 10) * 10;

            mcdu.accelerationAltitude = accAlt;
            mcdu.accelerationAltitudeIsPilotEntered = false;
            SimVar.SetSimVarValue("L:AIRLINER_ACC_ALT", "Number", accAlt);
        }
    }
    static UpdateEngOutAccFromOrigin(mcdu) {
        if (mcdu.engineOutAccelerationAltitudeIsPilotEntered) {
            return;
        }
        const origin = mcdu.flightPlanManager.getOrigin();
        const elevation = origin ? origin.altitudeinFP : 0;

        const offset = +NXDataStore.get("CONFIG_ENG_OUT_ACCEL_ALT", "1500");
        const alt = Math.round((elevation + offset) / 10) * 10;

        mcdu.engineOutAccelerationAltitude = alt;
        mcdu.engineOutAccelerationAltitudeIsPilotEntered = false;
        SimVar.SetSimVarValue("L:A32NX_ENG_OUT_ACC_ALT", "feet", alt);
    }
    static UpdateThrRedAccFromDestination(mcdu) {
        const destination = mcdu.flightPlanManager.getDestination();
        const elevation = destination ? destination.altitudeinFP : 0;

        const offset = +NXDataStore.get("CONFIG_ENG_OUT_ACCEL_ALT", "1500");
        const alt = Math.round((elevation + offset) / 10) * 10;

        mcdu.thrustReductionAltitudeGoaround = alt;
        mcdu.accelerationAltitudeGoaround = alt;
        mcdu.engineOutAccelerationAltitudeGoaround = alt;

        SimVar.SetSimVarValue("L:AIRLINER_THR_RED_ALT_GOAROUND", "Number", alt);
        SimVar.SetSimVarValue("L:AIRLINER_ACC_ALT_GOAROUND", "Number", alt);
        SimVar.SetSimVarValue("L:AIRLINER_ENG_OUT_ACC_ALT_GOAROUND", "Number", alt);
    }
}
CDUPerformancePage._timer = 0;<|MERGE_RESOLUTION|>--- conflicted
+++ resolved
@@ -359,11 +359,7 @@
 
         let next = "NEXT\xa0";
         let nextPhase = "PHASE>";
-<<<<<<< HEAD
-        if ((!mcdu._v1Checked || !mcdu._vRChecked || !mcdu._v2Checked) && mcdu.currentFlightPhase < FmgcFlightPhases.TAKEOFF) {
-=======
-        if (!(mcdu._v1Checked && mcdu._vRChecked && mcdu._v2Checked && mcdu._toFlexChecked) && mcdu.currentFlightPhase < FlightPhase.FLIGHT_PHASE_TAKEOFF) {
->>>>>>> 869a68e8
+        if (!(mcdu._v1Checked && mcdu._vRChecked && mcdu._v2Checked && mcdu._toFlexChecked) && mcdu.currentFlightPhase < FmgcFlightPhases.TAKEOFF) {
             next = "CONFIRM\xa0";
             nextPhase = "TO DATA*";
             mcdu.onRightInput[5] = (value) => {
