/*
 * A32NX
 * Copyright (C) 2020-2021 FlyByWire Simulations and its contributors
 *
 * This program is free software: you can redistribute it and/or modify
 * it under the terms of the GNU General Public License as published by
 * the Free Software Foundation, either version 3 of the License, or
 * (at your option) any later version.
 *
 * This program is distributed in the hope that it will be useful,
 * but WITHOUT ANY WARRANTY; without even the implied warranty of
 * MERCHANTABILITY or FITNESS FOR A PARTICULAR PURPOSE.  See the
 * GNU General Public License for more details.
 *
 * You should have received a copy of the GNU General Public License
 * along with this program.  If not, see <http://www.gnu.org/licenses/>.
 */

class CDUInitPage {
    static ShowPage1(mcdu, resetFlightNo = false) {
        mcdu.clearDisplay();
        mcdu.page.Current = mcdu.page.InitPageA;
        mcdu.activeSystem = 'FMGC';

        let fromTo = "____|____[color]amber";
        let coRoute = "__________[color]amber";
        let flightNo = "________[color]amber";
        let altDest = "----|----------";
        let costIndex = "---";
        let cruiseFlTemp = "-----|---°";
        let alignOption;
        let tropo = "{small}36090{end}[color]cyan";
        let requestButton = "REQUEST*[color]amber";
        let requestButtonLabel = "INIT [color]amber";
        let requestEnable = true;

        if (mcdu.simbrief.sendStatus === "REQUESTING") {
            requestEnable = false;
            requestButton = "REQUEST [color]amber";
        }

        if (mcdu.flightPlanManager.getOrigin() && mcdu.flightPlanManager.getOrigin().ident) {
            if (mcdu.flightPlanManager.getDestination() && mcdu.flightPlanManager.getDestination().ident) {
                fromTo = mcdu.flightPlanManager.getOrigin().ident + "/" + mcdu.flightPlanManager.getDestination().ident + "[color]cyan";
                if (coRoute.includes("__________[color]amber")) {
                    coRoute = "";
                }

                //Need code to set the SimVarValue if user inputs FlNo
                if (SimVar.GetSimVarValue("ATC FLIGHT NUMBER", "string", "FMC")) {
                    flightNo = SimVar.GetSimVarValue("ATC FLIGHT NUMBER", "string", "FMC") + "[color]cyan";
                }

                // If an active SimBrief OFP matches the FP, hide the request option
                // This allows loading a new OFP via INIT/REVIEW loading a different orig/dest to the current one
                if (mcdu.simbrief.sendStatus != "DONE" ||
                    (mcdu.simbrief["originIcao"] === mcdu.flightPlanManager.getOrigin().ident && mcdu.simbrief["destinationIcao"] === mcdu.flightPlanManager.getDestination().ident)) {
                    requestEnable = false;
                    requestButtonLabel = "";
                    requestButton = "";
                }

                if (resetFlightNo) {
                    flightNo = "________[color]amber";
                }

                costIndex = "___[color]amber";
                if (mcdu.costIndex) {
                    costIndex = mcdu.costIndex + "[color]cyan";
                }

                // Cost index
                mcdu.onLeftInput[4] = (value) => {
                    if (mcdu.tryUpdateCostIndex(value)) {
                        CDUInitPage.ShowPage1(mcdu);
                    }
                };

                cruiseFlTemp = "_____|____[color]amber";
                //This is done so pilot enters a FL first, rather than using the computed one
                if (mcdu._cruiseEntered && mcdu.cruiseFlightLevel) {
                    cruiseFlTemp =
                        "{cyan}FL" + mcdu.cruiseFlightLevel.toFixed(0).padStart(3, "0") + "/" +
                        (!!mcdu.cruiseTemperature ? mcdu.cruiseTemperature.toFixed(0) + "°" : "{small}" + mcdu.tempCurve.evaluate(mcdu.cruiseFlightLevel).toFixed(0) + "°{end}") +
                        "{end}";
                }

                // CRZ FL / FLX TEMP
                mcdu.onLeftInput[5] = (value) => {
                    if (mcdu.setCruiseFlightLevelAndTemperature(value)) {
                        CDUInitPage.ShowPage1(mcdu);
                    }
                };

                if (mcdu.flightPlanManager.getOrigin()) {
                    alignOption = "IRS INIT>";
                }

                // Since CoRte isn't implemented, AltDest defaults to None Ref: Ares's documents
                altDest = "NONE[color]cyan";
                if (mcdu.altDestination) {
                    altDest = mcdu.altDestination.ident + "[color]cyan";
                } else {
                    altDest = "NONE" + "[color]cyan";
                }
                mcdu.onLeftInput[1] = async (value) => {
                    switch (altDest) {
                        case "NONE":
                            if (value === "") {
                                CDUAvailableFlightPlanPage.ShowPage(mcdu);
                            } else {
                                if (await mcdu.tryUpdateAltDestination(value)) {
                                    CDUInitPage.ShowPage1(mcdu);
                                }
                            }
                            break;
                        default:
                            if (value === "") {
                                CDUAvailableFlightPlanPage.ShowPage(mcdu);
                            } else {
                                if (await mcdu.tryUpdateAltDestination(value)) {
                                    CDUInitPage.ShowPage1(mcdu);
                                }
                            }
                            break;
                    }
                };
            }
        }

        if (mcdu.coRoute) {
            coRoute = mcdu.coRoute + "[color]cyan";
        }
        mcdu.onLeftInput[0] = (value) => {
            mcdu.updateCoRoute(value, (result) => {
                if (result) {
                    CDUInitPage.ShowPage1(mcdu);
                }
            });
        };

        if (mcdu.tropo) {
            tropo = mcdu.tropo + "[color]cyan";
        }
        mcdu.onRightInput[4] = (value) => {
            if (mcdu.tryUpdateTropo(value)) {
                CDUInitPage.ShowPage1(mcdu);
            }
        };

        /**
         * If scratchpad is filled, attempt to update city pair
         * else show route selection pair if city pair is displayed
         * Ref: FCOM 4.03.20 P6
         */
        mcdu.onRightInput[0] = (value) => {
            if (value !== "") {
                mcdu.tryUpdateFromTo(value, (result) => {
                    if (result) {
                        CDUPerformancePage.UpdateThrRedAccFromOrigin(mcdu);
                        CDUPerformancePage.UpdateEngOutAccFromOrigin(mcdu);
                        CDUPerformancePage.UpdateThrRedAccFromDestination(mcdu);
                        CDUAvailableFlightPlanPage.ShowPage(mcdu);
                    }
                });
            } else if (mcdu.flightPlanManager.getOrigin() && mcdu.flightPlanManager.getOrigin().ident) {
                if (mcdu.flightPlanManager.getDestination() && mcdu.flightPlanManager.getDestination().ident) {
                    CDUAvailableFlightPlanPage.ShowPage(mcdu);
                }
            }
        };
        mcdu.onRightInput[1] = () => {
            if (requestEnable) {
                getSimBriefOfp(mcdu, () => {
                    if (mcdu.page.Current === mcdu.page.InitPageA) {
                        CDUInitPage.ShowPage1(mcdu);
                    }
                })
                    .then(() => {
                        insertUplink(mcdu);
                    });
            }
        };
        mcdu.rightInputDelay[2] = () => {
            return mcdu.getDelaySwitchPage();
        };
        mcdu.onRightInput[2] = () => {
            if (alignOption) {
                CDUIRSInit.ShowPage(mcdu);
            }
        };
        mcdu.onLeftInput[2] = (value) => {
            mcdu.updateFlightNo(value, (result) => {
                if (result) {
                    CDUInitPage.ShowPage1(mcdu);
                }
            });
        };

        mcdu.setTemplate([
            ["INIT"],
            ["\xa0CO RTE", "FROM/TO\xa0\xa0\xa0"],
            [coRoute, fromTo],
            ["ALTN/CO RTE", requestButtonLabel],
            [altDest, requestButton],
            ["FLT NBR"],
            [flightNo + "[color]cyan", alignOption],
            [""],
            ["", "WIND/TEMP>"],
            ["COST INDEX", "TROPO"],
            [costIndex, tropo],
            ["CRZ FL/TEMP", "GND TEMP"],
            [cruiseFlTemp, "---°[color]inop"],
        ]);

        mcdu.setArrows(false, false, true, true);

        mcdu.onPrevPage = () => {
            if (mcdu.isAnEngineOn()) {
                CDUFuelPredPage.ShowPage(mcdu);
            } else {
                CDUInitPage.ShowPage2(mcdu);
            }
        };
        mcdu.onNextPage = () => {
            if (mcdu.isAnEngineOn()) {
                CDUFuelPredPage.ShowPage(mcdu);
            } else {
                CDUInitPage.ShowPage2(mcdu);
            }
        };

        mcdu.onRightInput[3] = () => {
            CDUWindPage.Return = () => {
                CDUInitPage.ShowPage1(mcdu);
            };
            CDUWindPage.ShowPage(mcdu);
        };

        mcdu.onUp = () => {};
        Coherent.trigger("AP_ALT_VAL_SET", 4200);
        Coherent.trigger("AP_VS_VAL_SET", 300);
        Coherent.trigger("AP_HDG_VAL_SET", 180);
    }
    // Does not refresh page so that other things can be performed first as necessary
    static updateTowIfNeeded(mcdu) {
        if (isFinite(mcdu.taxiFuelWeight) && isFinite(mcdu.zeroFuelWeight) && isFinite(mcdu.blockFuel)) {
<<<<<<< HEAD
            mcdu.onToDataChanged();
            const tow = mcdu.zeroFuelWeight + mcdu.blockFuel - mcdu.taxiFuelWeight;
            mcdu.trySetTakeOffWeightLandingWeight(tow.toFixed(1));
=======
            mcdu.takeOffWeight = mcdu.zeroFuelWeight + mcdu.blockFuel - mcdu.taxiFuelWeight;
>>>>>>> 09900bc2
        }
    }
    static fuelPredConditionsMet(mcdu) {
        return isFinite(mcdu.blockFuel) &&
            isFinite(mcdu.zeroFuelWeightMassCenter) &&
            isFinite(mcdu.zeroFuelWeight) &&
            mcdu.cruiseFlightLevel &&
            mcdu.flightPlanManager.getWaypointsCount() > 0 &&
            mcdu._zeroFuelWeightZFWCGEntered &&
            mcdu._blockFuelEntered;
    }
    static trySetFuelPred(mcdu) {
        if (CDUInitPage.fuelPredConditionsMet(mcdu) && !mcdu._fuelPredDone) {
            setTimeout(() => {
                if (CDUInitPage.fuelPredConditionsMet(mcdu) && !mcdu._fuelPredDone) { //Double check as user can clear block fuel during timeout
                    mcdu._fuelPredDone = true;
                    if (mcdu.page.Current === mcdu.page.InitPageB) {
                        CDUInitPage.ShowPage2(mcdu);
                    }
                }
            }, mcdu.getDelayFuelPred());
        }
    }
    static ShowPage2(mcdu) {
        mcdu.clearDisplay();
        mcdu.page.Current = mcdu.page.InitPageB;

        let initBTitle = "INIT";

        let zfwColor = "[color]amber";
        let zfwCell = "___._";
        let zfwCgCell = "__._";
        if (mcdu._zeroFuelWeightZFWCGEntered) {
            if (isFinite(mcdu.zeroFuelWeight)) {
                zfwCell = (mcdu.zeroFuelWeight * mcdu._conversionWeight).toFixed(1);
                zfwColor = "[color]cyan";
            }
            if (isFinite(mcdu.zeroFuelWeightMassCenter)) {
                zfwCgCell = mcdu.zeroFuelWeightMassCenter.toFixed(1);
            }
            if (isFinite(mcdu.zeroFuelWeight) && isFinite(mcdu.zeroFuelWeightMassCenter)) {
                zfwColor = "[color]cyan";
            }
        }
        mcdu.onRightInput[0] = async (value) => {
            if (value === "") {
                mcdu.updateZfwVars();
                mcdu.sendDataToScratchpad(
                    (isFinite(mcdu.zeroFuelWeight) ? (mcdu.zeroFuelWeight * mcdu._conversionWeight).toFixed(1) : "") +
                    "/" +
                    (isFinite(mcdu.zeroFuelWeightMassCenter) ? mcdu.zeroFuelWeightMassCenter.toFixed(1) : ""));
            } else if (mcdu.trySetZeroFuelWeightZFWCG(value)) {
                CDUInitPage.updateTowIfNeeded(mcdu);
                CDUInitPage.ShowPage2(mcdu);
                CDUInitPage.trySetFuelPred(mcdu);
            }
        };

        let blockFuel = "__._";
        let blockFuelColor = "[color]amber";
        if (mcdu._blockFuelEntered || mcdu._fuelPlanningPhase === mcdu._fuelPlanningPhases.IN_PROGRESS) {
            if (isFinite(mcdu.blockFuel)) {
                blockFuel = (mcdu.blockFuel * mcdu._conversionWeight).toFixed(1);
                blockFuelColor = "[color]cyan";
            }
        }
        mcdu.onRightInput[1] = async (value) => {
            if (mcdu._zeroFuelWeightZFWCGEntered && value !== mcdu.clrValue) { //Simulate delay if calculating trip data
                if (await mcdu.trySetBlockFuel(value)) {
                    CDUInitPage.updateTowIfNeeded(mcdu);
                    CDUInitPage.ShowPage2(mcdu);
                    CDUInitPage.trySetFuelPred(mcdu);
                }
            } else {
                if (await mcdu.trySetBlockFuel(value)) {
                    CDUInitPage.updateTowIfNeeded(mcdu);
                    CDUInitPage.ShowPage2(mcdu);
                }
            }

        };

        let fuelPlanTopTitle = "";
        let fuelPlanBottomTitle = "";
        let fuelPlanColor = "[color]amber";
        if (mcdu._zeroFuelWeightZFWCGEntered && !mcdu._blockFuelEntered) {
            fuelPlanTopTitle = "FUEL ";
            fuelPlanBottomTitle = "PLANNING }";
            mcdu.onRightInput[2] = async () => {
                if (await mcdu.tryFuelPlanning()) {
                    CDUInitPage.updateTowIfNeeded(mcdu);
                    CDUInitPage.ShowPage2(mcdu);
                }
            };
        }
        if (mcdu._fuelPlanningPhase === mcdu._fuelPlanningPhases.IN_PROGRESS) {
            initBTitle = "INIT FUEL PLANNING";
            fuelPlanTopTitle = "BLOCK ";
            fuelPlanBottomTitle = "CONFIRM";
            fuelPlanColor = "[color]green";
            mcdu.onRightInput[2] = async () => {
                if (await mcdu.tryFuelPlanning()) {
                    CDUInitPage.updateTowIfNeeded(mcdu);
                    CDUInitPage.ShowPage2(mcdu);
                    CDUInitPage.trySetFuelPred(mcdu);
                }
            };
        }

        let towCell = "---.-";
        let lwCell = "---.-";
        let towLwColor = "[color]white";

        let taxiFuelCell = "{small}0.4{end}";
        if (isFinite(mcdu.taxiFuelWeight)) {
            if (mcdu._taxiEntered) {
                taxiFuelCell = (mcdu.taxiFuelWeight * mcdu._conversionWeight).toFixed(1);
            } else {
                taxiFuelCell = "{small}" + (mcdu.taxiFuelWeight * mcdu._conversionWeight).toFixed(1) + "{end}";
            }
        }
        mcdu.onLeftInput[0] = async (value) => {
            if (mcdu._fuelPredDone) {
                setTimeout(async () => {
                    if (mcdu.trySetTaxiFuelWeight(value)) {
                        CDUInitPage.updateTowIfNeeded(mcdu);
                        if (mcdu.page.Current === mcdu.page.InitPageB) {
                            CDUInitPage.ShowPage2(mcdu);
                        }
                    }
                }, mcdu.getDelayHigh());
            } else {
                if (mcdu.trySetTaxiFuelWeight(value)) {
                    CDUInitPage.updateTowIfNeeded(mcdu);
                    CDUInitPage.ShowPage2(mcdu);
                }
            }
        };

        let tripWeightCell = "---.-";
        let tripTimeCell = "----";
        let tripColor = "[color]white";

        let rteRsvWeightCell = "---.-";
        let rteRsvPercentCell = "{cyan}5.0{end}";
        let rteRsvColor = "[color]white";
        if (isFinite(mcdu.getRouteReservedPercent())) {
            rteRsvPercentCell = "{cyan}" + mcdu.getRouteReservedPercent().toFixed(1) + "{end}";
        }
        mcdu.onLeftInput[2] = async (value) => {
            if (await mcdu.trySetRouteReservedPercent(value)) {
                CDUInitPage.ShowPage2(mcdu);
            }
        };

        let altnWeightCell = "---.-";
        let altnTimeCell = "----";
        let altnColor = "[color]white";

        let finalWeightCell = "---.-";
        let finalTimeCell = "----";
        let finalColor = "[color]white";
        if (mcdu.getRouteFinalFuelTime() > 0) {
            finalTimeCell = "{cyan}" + FMCMainDisplay.minutesTohhmm(mcdu.getRouteFinalFuelTime()) + "{end}";
        }
        mcdu.onLeftInput[4] = async (value) => {
            if (await mcdu.trySetRouteFinalTime(value)) {
                CDUInitPage.ShowPage2(mcdu);
            }
        };

        let extraWeightCell = "---.-";
        let extraTimeCell = "----";
        let extraColor = "[color]white";

        let minDestFob = "---.-";
        let minDestFobColor = "[color]white";

        let tripWindColor = "[color]cyan";
        let tripWindCell = "{small}" + mcdu._windDir + mcdu.averageWind.toFixed(0).padStart(3, "0") + "{end}";
        mcdu.onRightInput[4] = async (value) => {
            if (await mcdu.trySetAverageWind(value)) {
                CDUInitPage.ShowPage2(mcdu);
            }
        };

        if (CDUInitPage.fuelPredConditionsMet(mcdu)) {
            initBTitle = "INIT FUEL PREDICTION{sp}";
            fuelPlanTopTitle = "";
            fuelPlanBottomTitle = "";

            mcdu.tryUpdateTOW();
            if (isFinite(mcdu.takeOffWeight)) {
                towCell = "{small}" + (mcdu.takeOffWeight * mcdu._conversionWeight).toFixed(1);
                towLwColor = "[color]green";
            }

            if (mcdu._fuelPredDone) {

                if (mcdu._rteFinalEntered) {
                    if (isFinite(mcdu.getRouteFinalFuelWeight())) {
                        finalWeightCell = "{sp}{sp}" + (mcdu.getRouteFinalFuelWeight() * mcdu._conversionWeight).toFixed(1);
                        finalTimeCell = FMCMainDisplay.minutesTohhmm(mcdu.getRouteFinalFuelTime());
                        finalColor = "[color]cyan";
                    }
                } else {
                    mcdu.tryUpdateRouteFinalFuel();
                    if (isFinite(mcdu.getRouteFinalFuelWeight())) {
                        finalWeightCell = "{sp}{sp}{small}" + (mcdu.getRouteFinalFuelWeight() * mcdu._conversionWeight).toFixed(1) + "{end}";
                        finalTimeCell = FMCMainDisplay.minutesTohhmm(mcdu.getRouteFinalFuelTime());
                        finalColor = "[color]cyan";
                    }
                }
                mcdu.onLeftInput[4] = async (value) => {
                    setTimeout(async () => {
                        if (await mcdu.trySetRouteFinalFuel(value)) {
                            if (mcdu.page.Current === mcdu.page.InitPageB) {
                                CDUInitPage.ShowPage2(mcdu);
                            }
                        }
                    }, mcdu.getDelayHigh());
                };

                if (mcdu._routeAltFuelEntered) {
                    if (isFinite(mcdu.getRouteAltFuelWeight())) {
                        altnWeightCell = "{sp}{sp}" + (mcdu.getRouteAltFuelWeight() * mcdu._conversionWeight).toFixed(1);
                        altnTimeCell = "{small}{green}" + FMCMainDisplay.minutesTohhmm(mcdu.getRouteAltFuelTime()) + "{end}{end}";
                        altnColor = "[color]cyan";
                    }
                } else {
                    mcdu.tryUpdateRouteAlternate();
                    if (isFinite(mcdu.getRouteAltFuelWeight())) {
                        altnWeightCell = "{sp}{sp}{small}" + (mcdu.getRouteAltFuelWeight() * mcdu._conversionWeight).toFixed(1);
                        altnTimeCell = "{green}" + FMCMainDisplay.minutesTohhmm(mcdu.getRouteAltFuelTime()) + "{end}{end}";
                        altnColor = "[color]cyan";
                    }
                }
                mcdu.onLeftInput[3] = async (value) => {
                    setTimeout(async () => {
                        if (await mcdu.trySetRouteAlternateFuel(value)) {
                            if (mcdu.page.Current === mcdu.page.InitPageB) {
                                CDUInitPage.ShowPage2(mcdu);
                            }
                        }
                    }, mcdu.getDelayHigh());
                };

                mcdu.tryUpdateRouteTrip();
                if (isFinite(mcdu.getTotalTripFuelCons()) && isFinite(mcdu.getTotalTripTime())) {
                    tripWeightCell = "{sp}{sp}{small}" + (mcdu.getTotalTripFuelCons() * mcdu._conversionWeight).toFixed(1);
                    tripTimeCell = FMCMainDisplay.minutesTohhmm(mcdu._routeTripTime);
                    tripColor = "[color]green";
                }

                if (mcdu._rteRsvPercentOOR) {
                    rteRsvWeightCell = "{sp}{sp}{small}" + "---.-" + "{end}";
                    rteRsvPercentCell = "--.-";
                    rteRsvColor = "[color]cyan";
                } else {
                    if (isFinite(mcdu.getRouteReservedWeight()) && isFinite(mcdu.getRouteReservedPercent())) {
                        if (mcdu._rteReservedEntered) {
                            rteRsvWeightCell = "{sp}{sp}" + (mcdu.getRouteReservedWeight() * mcdu._conversionWeight).toFixed(1);
                        } else {
                            rteRsvWeightCell = "{sp}{sp}{small}" + (mcdu.getRouteReservedWeight() * mcdu._conversionWeight).toFixed(1) + "{end}";
                        }
                        rteRsvPercentCell = mcdu.getRouteReservedPercent().toFixed(1);
                        rteRsvColor = "[color]cyan";
                    }
                }
                mcdu.onLeftInput[2] = async (value) => {
                    setTimeout(async () => {
                        if (await mcdu.trySetRouteReservedFuel(value)) {
                            if (mcdu.page.Current === mcdu.page.InitPageB) {
                                CDUInitPage.ShowPage2(mcdu);
                            }
                        }
                    }, mcdu.getDelayMedium());
                };

                mcdu.tryUpdateLW();
                lwCell = (mcdu.landingWeight * mcdu._conversionWeight).toFixed(1);
                lwCell = lwCell.length <= 4 ? "{sp}" + lwCell : lwCell;

                tripWindCell = "{small}" + mcdu._windDir + "000" + "{end}";
                tripWindColor = "[color]cyan";
                if (isFinite(mcdu.averageWind)) {
                    tripWindCell = "{small}" + mcdu._windDir + mcdu.averageWind.toFixed(0).padStart(3, "0") + "{end}";
                }
                mcdu.onRightInput[4] = async (value) => {
                    setTimeout(async () => {
                        if (await mcdu.trySetAverageWind(value)) {
                            if (mcdu.page.Current === mcdu.page.InitPageB) {
                                CDUInitPage.ShowPage2(mcdu);
                            }
                        }
                    }, mcdu.getDelayWindLoad());
                };

                if (mcdu._minDestFobEntered) {
                    minDestFob = "{sp}{sp}" + (mcdu._minDestFob * mcdu._conversionWeight).toFixed(1);
                    minDestFobColor = "[color]cyan";
                } else {
                    mcdu.tryUpdateMinDestFob();
                    minDestFob = "{sp}{sp}{small}" + (mcdu._minDestFob * mcdu._conversionWeight).toFixed(1) + "{end}";
                    minDestFobColor = "[color]cyan";
                }
                mcdu.onLeftInput[5] = async (value) => {
                    if (await mcdu.trySetMinDestFob(value)) {
                        CDUInitPage.ShowPage2(mcdu);
                    }
                };
                mcdu.checkEFOBBelowMin();

                extraWeightCell = "{small}" + (mcdu.tryGetExtraFuel() * mcdu._conversionWeight).toFixed(1);
                extraTimeCell = FMCMainDisplay.minutesTohhmm(mcdu.tryGetExtraTime()) + "{end}";
                extraColor = "[color]green";
            }
        }

        mcdu.setTemplate([
            [initBTitle],
            ["TAXI", "ZFW/ZFWCG"],
            [taxiFuelCell + "[color]cyan", zfwCell + "|" + zfwCgCell + zfwColor],
            ["TRIP\xa0\xa0/TIME", "BLOCK"],
            [tripWeightCell + "/" + tripTimeCell + tripColor, blockFuel + blockFuelColor],
            ["RTE RSV/%", fuelPlanTopTitle + fuelPlanColor],
            [rteRsvWeightCell + "/" + rteRsvPercentCell + rteRsvColor, fuelPlanBottomTitle + fuelPlanColor],
            ["ALTN\xa0\xa0/TIME", "TOW/\xa0\xa0\xa0\xa0LW"],
            [altnWeightCell + "/" + altnTimeCell + altnColor, towCell + "/" + lwCell + towLwColor],
            ["FINAL\xa0/TIME", "TRIP WIND"],
            [finalWeightCell + "/" + finalTimeCell + finalColor, "{small}" + tripWindCell + "{end}" + tripWindColor],
            ["MIN DEST FOB", "EXTRA/\xa0TIME"],
            [minDestFob + minDestFobColor, extraWeightCell + "/" + extraTimeCell + extraColor],
        ]);

        mcdu.setArrows(false, false, true, true);

        mcdu.onPrevPage = () => {
            CDUInitPage.ShowPage1(mcdu);
        };
        mcdu.onNextPage = () => {
            CDUInitPage.ShowPage1(mcdu);
        };
    }

    // Defining as static here to avoid duplicate code in CDUIRSInit
    static ConvertDDToDMS(deg, lng) {
        // converts decimal degrees to degrees minutes seconds
        const M = 0 | (deg % 1) * 60e7;
        let degree;
        if (lng) {
            degree = (0 | (deg < 0 ? -deg : deg)).toString().padStart(3, "0");
        } else {
            degree = 0 | (deg < 0 ? -deg : deg);
        }
        return {
            dir : deg < 0 ? lng ? 'W' : 'S' : lng ? 'E' : 'N',
            deg : degree,
            min : Math.abs(0 | M / 1e7),
            sec : Math.abs((0 | M / 1e6 % 1 * 6e4) / 100)
        };
    }
}<|MERGE_RESOLUTION|>--- conflicted
+++ resolved
@@ -245,13 +245,8 @@
     // Does not refresh page so that other things can be performed first as necessary
     static updateTowIfNeeded(mcdu) {
         if (isFinite(mcdu.taxiFuelWeight) && isFinite(mcdu.zeroFuelWeight) && isFinite(mcdu.blockFuel)) {
-<<<<<<< HEAD
             mcdu.onToDataChanged();
-            const tow = mcdu.zeroFuelWeight + mcdu.blockFuel - mcdu.taxiFuelWeight;
-            mcdu.trySetTakeOffWeightLandingWeight(tow.toFixed(1));
-=======
             mcdu.takeOffWeight = mcdu.zeroFuelWeight + mcdu.blockFuel - mcdu.taxiFuelWeight;
->>>>>>> 09900bc2
         }
     }
     static fuelPredConditionsMet(mcdu) {
