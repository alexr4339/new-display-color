--- conflicted
+++ resolved
@@ -39,28 +39,12 @@
                 const altCtn = Math.round(mcdu.constraintAlt / 100);
                 if (!mcdu._cruiseEntered && !mcdu._activeCruiseFlightLevelDefaulToFcu) {
                     flCrz = "FL" + (altCtn && alt > altCtn ? altCtn.toFixed(0).padStart(3, "0") : alt.toFixed(0).padStart(3, "0")) + "[color]cyan";
-<<<<<<< HEAD
-                } else if (mcdu.cruiseFlightLevel < alt) {
-                    mcdu.cruiseFlightLevel = alt;
-                    flCrz = "FL" + mcdu.cruiseFlightLevel.toFixed(0).padStart(3, "0") + "[color]cyan";
-                    mcdu.addNewMessage(NXSystemMessages.newCrzAlt.getSetMessage(mcdu.cruiseFlightLevel * 100));
-=======
->>>>>>> f8d3ba39
                 } else {
                     flCrz = "FL" + mcdu.cruiseFlightLevel.toFixed(0).padStart(3, "0") + "[color]cyan";
                 }
                 break;
             }
-<<<<<<< HEAD
-            case FlightPhase.FLIGHT_PHASE_CRUISE: {
-                const fl = Math.round(Simplane.getAutoPilotSelectedAltitudeLockValue("feet") / 100);
-                if (fl > mcdu.cruiseFlightLevel) {
-                    mcdu.cruiseFlightLevel = fl;
-                    mcdu.addNewMessage(NXSystemMessages.newCrzAlt.getSetMessage(mcdu.cruiseFlightLevel * 100));
-                }
-=======
             case FmgcFlightPhases.CRUISE: {
->>>>>>> f8d3ba39
                 flCrz = "FL" + mcdu.cruiseFlightLevel.toFixed(0).padStart(3, "0") + "[color]cyan";
                 break;
             }
