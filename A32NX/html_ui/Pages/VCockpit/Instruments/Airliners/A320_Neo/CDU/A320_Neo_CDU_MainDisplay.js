--- conflicted
+++ resolved
@@ -73,11 +73,9 @@
 
         this.electricity = this.querySelector("#Electricity");
         this.climbTransitionGroundAltitude = null;
-<<<<<<< HEAD
         this.initB = false;
         this.initBTimer = 0;
         this.initBTitle = "";
-=======
 
         // Start the TELEX Ping. API functions check the connection status themself
         setInterval(() => {
@@ -125,7 +123,6 @@
                     console.log("TELEX MSG FETCH FAILED");
                 });
         }, 30000);
->>>>>>> f3868159
     }
 
     insertSmallFontSpan() {
