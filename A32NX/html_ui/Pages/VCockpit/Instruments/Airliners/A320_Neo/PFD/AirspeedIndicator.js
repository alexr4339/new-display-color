class Jet_PFD_AirspeedIndicator extends HTMLElement {
    constructor() {
        super(...arguments);
        this.cursorOpacity = "1.0";
        this.fontSize = 22;
        this.machVisible = false;
        this.machSpeed = 0;
        this.refHeight = 0;
        this.targetSpeedPointerHeight = 0;
        this.stripHeight = 0;
        this.stripBorderSize = 0;
        this.stripOffsetX = 0;
        this.speedMarkers = new Array();
        this.speedMarkersWidth = 50;
        this.speedMarkersHeight = 50;
        this.graduationScrollPosX = 0;
        this.graduationScrollPosY = 0;
        this.graduationSpacing = 30;
        this.graduationMinValue = 30;
        this.nbPrimaryGraduations = 11;
        this.nbSecondaryGraduations = 1;
        this.totalGraduations = this.nbPrimaryGraduations + ((this.nbPrimaryGraduations - 1) * this.nbSecondaryGraduations);
        this.hudAPSpeed = 0;
        this.isHud = false;
        this.altOver20k = false;
        this._aircraft = Aircraft.A320_NEO;
        this._computedIASAcceleration = 0;
        this._lowestSelectableSpeed = 0;
        this._alphaProtectionMin = 0;
        this._alphaProtectionMax = 0;
        this._stallSpeed = 0;
        this._maxSpeed = 600;
        this._lastMaxSpeedOverride = 600;
        this._lastMaxSpeedOverrideTime = 0;
        this._smoothFactor = 0.5;
    }
    static get observedAttributes() {
        return ["hud"];
    }
    get aircraft() {
        return this._aircraft;
    }
    set aircraft(_val) {
        if (this._aircraft != _val) {
            this._aircraft = _val;
            this.construct();
        }
    }
    connectedCallback() {
        this.construct();
    }
    attributeChangedCallback(name, oldValue, newValue) {
        if (oldValue == newValue) {
            return;
        }
        switch (name) {
            case "hud":
                this.isHud = newValue == "true";
                break;
        }
    }
    construct() {
        Utils.RemoveAllChildren(this);
        this.machPrefixSVG = null;
        this.machValueSVG = null;
        this.targetSpeedSVG = null;
        this.targetSpeedBgSVG = null;
        this.targetSpeedIconSVG = null;
        this.targetSpeedPointerSVG = null;
        this.speedTrendArrowSVG = null;
        this.speedTrendArrowSVGShape = null;
        this.blueSpeedSVG = null;
        this.blueSpeedText = null;
        this.v1blueSpeedText = null;
        this.blueSpeedTextLower = null;
        this.redSpeedSVG = null;
        this.redSpeedText = null;
        this.redSpeedTextLower = null;
        this.speedNotSetSVG = null;
        this.nextFlapSVG = null;
        this.nextFlapSVGShape = null;
        this.greenDotSVG = null;
        this.greenDotSVGShape = null;
        this.stripsSVG = null;
        this.vMaxStripSVG = null;
        this.vLSStripSVG = null;
        this.stallProtMinStripSVG = null;
        this.stallProtMaxStripSVG = null;
        this.stallStripSVG = null;
        this.speedMarkerSVG = null;
        this.speedMarkersWidth = null;
        this.speedMarkersHeight = null;
        this.speedMarkers.splice(0, this.speedMarkers.length);
        this.vSpeedSVG = null;
        this.v1Speed = null;
        this.vRSpeed = null;
        this.v2Speed = null;
        this.vXSpeed = null;
        this.graduationVLine = null;
        this.stripBorderSize = 0;
        this.stripOffsetX = 0;
        this.altOver20k = false;
        this.construct_A320_Neo();
    }
    construct_A320_Neo() {
        this.rootSVG = document.createElementNS(Avionics.SVG.NS, "svg");
        this.rootSVG.setAttribute("id", "ViewBox");
        this.rootSVG.setAttribute("viewBox", "0 0 215 605");
        const posX = 94;
        const posY = 60;
        const width = 95;
        const height = 480;
        const arcWidth = 50;
        this.refHeight = height;
        this.stripBorderSize = 4;
        this.stripOffsetX = -2;
        this.graduationSpacing = 57;
        this.graduationScroller = new Avionics.Scroller(this.nbPrimaryGraduations, 20);
        this._accelAlpha = 0.01;
        if (!this.rootGroup) {
            this.rootGroup = document.createElementNS(Avionics.SVG.NS, "g");
            this.rootGroup.setAttribute("id", "Airspeed");
        } else {
            Utils.RemoveAllChildren(this.rootGroup);
        }
        {
            if (!this.blueSpeedText) {
                this.blueSpeedText = document.createElementNS(Avionics.SVG.NS, "text");
                this.blueSpeedText.setAttribute("id", "BlueAirspeedText");
            } else {
                Utils.RemoveAllChildren(this.blueSpeedText);
            }
<<<<<<< HEAD
            this.blueSpeedText.setAttribute("x", (posX + 72).toString());
            this.blueSpeedText.setAttribute("y", (posY + 20).toString());
            this.blueSpeedText.setAttribute("fill", "#00FFFF");
            this.blueSpeedText.setAttribute("font-size", (this.fontSize * 1.1).toString());
=======
            this.blueSpeedText.setAttribute("x", (posX + 78).toString());
            this.blueSpeedText.setAttribute("y", (posY - 20).toString());
            this.blueSpeedText.setAttribute("fill", "#00BFD9");
            this.blueSpeedText.setAttribute("font-size", (this.fontSize * 1.4).toString());
>>>>>>> 1c75375e
            this.blueSpeedText.setAttribute("font-family", "ECAMFontRegular");
            this.blueSpeedText.setAttribute("text-anchor", "end");
            this.blueSpeedText.setAttribute("alignment-baseline", "central");
            if (!this.v1blueSpeedText) {
                this.v1blueSpeedText = document.createElementNS(Avionics.SVG.NS, "text");
                this.v1blueSpeedText.setAttribute("id", "BlueAirspeedTextUpperV1");
            } else {
                Utils.RemoveAllChildren(this.v1blueSpeedText);
            }
            this.v1blueSpeedText.setAttribute("x", (posX + 60).toString());
            this.v1blueSpeedText.setAttribute("y", (posY + 25).toString());
            this.v1blueSpeedText.setAttribute("fill", "cyan");
            this.v1blueSpeedText.setAttribute("font-size", (this.fontSize * 1.3).toString());
            this.v1blueSpeedText.setAttribute("font-family", "ECAMFontRegular");
            this.v1blueSpeedText.setAttribute("text-anchor", "start");
            this.v1blueSpeedText.setAttribute("alignment-baseline", "central");
            if (!this.blueSpeedTextLower) {
                this.blueSpeedTextLower = document.createElementNS(Avionics.SVG.NS, "text");
                this.blueSpeedTextLower.setAttribute("id", "BlueAirspeedTextLower");
            } else {
                Utils.RemoveAllChildren(this.blueSpeedTextLower);
            }
            this.blueSpeedTextLower.setAttribute("x", (posX + 78).toString());
            this.blueSpeedTextLower.setAttribute("y", (posY + height + 17).toString());
            this.blueSpeedTextLower.setAttribute("fill", "cyan");
            this.blueSpeedTextLower.setAttribute("font-size", (this.fontSize * 1.4).toString());
            this.blueSpeedTextLower.setAttribute("font-family", "ECAMFontRegular");
            this.blueSpeedTextLower.setAttribute("text-anchor", "end");
            this.blueSpeedTextLower.setAttribute("alignment-baseline", "central");
            if (!this.redSpeedText) {
                this.redSpeedText = document.createElementNS(Avionics.SVG.NS, "text");
                this.redSpeedText.setAttribute("id", "RedAirspeedText");
            } else {
                Utils.RemoveAllChildren(this.redSpeedText);
            }
<<<<<<< HEAD
            this.redSpeedText.setAttribute("x", (posX + 75).toString());
            this.redSpeedText.setAttribute("y", (posY - 17).toString());
            this.redSpeedText.setAttribute("fill", "#FF94FF");
            this.redSpeedText.setAttribute("font-size", (this.fontSize * 1.1).toString());
=======
            this.redSpeedText.setAttribute("x", (posX + 78).toString());
            this.redSpeedText.setAttribute("y", (posY - 20).toString());
            this.redSpeedText.setAttribute("fill", "#FF6EFF");
            this.redSpeedText.setAttribute("font-size", (this.fontSize * 1.4).toString());
>>>>>>> 1c75375e
            this.redSpeedText.setAttribute("font-family", "ECAMFontRegular");
            this.redSpeedText.setAttribute("text-anchor", "end");
            this.redSpeedText.setAttribute("alignment-baseline", "central");
            if (!this.redSpeedTextLower) {
                this.redSpeedTextLower = document.createElementNS(Avionics.SVG.NS, "text");
                this.redSpeedTextLower.setAttribute("id", "RedAirspeedTextLower");
            } else {
                Utils.RemoveAllChildren(this.redSpeedTextLower);
            }
            this.redSpeedTextLower.setAttribute("x", (posX + 78).toString());
            this.redSpeedTextLower.setAttribute("y", (posY + height + 17).toString());
            this.redSpeedTextLower.setAttribute("fill", "#FF6EFF");
            this.redSpeedTextLower.setAttribute("font-size", (this.fontSize * 1.4).toString());
            this.redSpeedTextLower.setAttribute("font-family", "ECAMFontRegular");
            this.redSpeedTextLower.setAttribute("text-anchor", "end");
            this.redSpeedTextLower.setAttribute("alignment-baseline", "central");
            if (!this.speedNotSetSVG) {
                this.speedNotSetSVG = document.createElementNS(Avionics.SVG.NS, "text");
                this.speedNotSetSVG.setAttribute("id", "speedNotSet");
            } else {
                Utils.RemoveAllChildren(this.speedNotSetSVG);
            }
            this.speedNotSetSVG.textContent = "SPD SEL";
            this.speedNotSetSVG.setAttribute("x", (posX + 60).toString());
            this.speedNotSetSVG.setAttribute("y", (posY - 15).toString());
            this.speedNotSetSVG.setAttribute("fill", "red");
            this.speedNotSetSVG.setAttribute("font-size", (this.fontSize * 1.0).toString());
            this.speedNotSetSVG.setAttribute("font-family", "ECAMFontRegular");
            this.speedNotSetSVG.setAttribute("text-anchor", "end");
            this.speedNotSetSVG.setAttribute("alignment-baseline", "central");
            this.rootGroup.appendChild(this.v1blueSpeedText);
            this.rootGroup.appendChild(this.blueSpeedText);
            this.rootGroup.appendChild(this.blueSpeedTextLower);
            this.rootGroup.appendChild(this.redSpeedText);
            this.rootGroup.appendChild(this.redSpeedTextLower);
            this.rootGroup.appendChild(this.speedNotSetSVG);
        }
        if (!this.centerSVG) {
            this.centerSVG = document.createElementNS(Avionics.SVG.NS, "svg");
            this.centerSVG.setAttribute("id", "CenterGroup");
        } else {
            Utils.RemoveAllChildren(this.centerSVG);
        }
        this.centerSVG.setAttribute("x", (posX - width * 0.5).toString());
        this.centerSVG.setAttribute("y", posY.toString());
        this.centerSVG.setAttribute("width", (width + arcWidth).toString());
        this.centerSVG.setAttribute("height", height.toString());
        this.centerSVG.setAttribute("viewBox", "0 0 " + (width + arcWidth) + " " + height);
        {
            const _top = 0;
            const _left = 0;
            const _width = width;
            const _height = height;
            const bg = document.createElementNS(Avionics.SVG.NS, "rect");
            this.bg = bg;
            bg.setAttribute("x", _left.toString());
            bg.setAttribute("y", _top.toString());
            bg.setAttribute("width", _width.toString());
            bg.setAttribute("height", _height.toString());
<<<<<<< HEAD
            bg.setAttribute("fill", "#6B798A");
            bg.setAttribute("stroke-width", "4");
=======
            bg.setAttribute("fill", "#343B51");
            bg.setAttribute("stroke-width", "3");
>>>>>>> 1c75375e
            bg.setAttribute("stroke", "tranparent");
            this.centerSVG.appendChild(bg);
            const topLine = document.createElementNS(Avionics.SVG.NS, "line");
            this.topLine = topLine;
            topLine.setAttribute("x1", _left.toString());
            topLine.setAttribute("y1", (_top).toString());
            topLine.setAttribute("x2", (_left + _width + 30).toString());
            topLine.setAttribute("y2", (_top).toString());
            topLine.setAttribute("stroke", "white");
            topLine.setAttribute("stroke-width", "3");
            this.centerSVG.appendChild(topLine);
            const bottomLine = document.createElementNS(Avionics.SVG.NS, "line");
            this.bottomLine = bottomLine;
            bottomLine.setAttribute("x1", _left.toString());
            bottomLine.setAttribute("y1", (_top + _height).toString());
            bottomLine.setAttribute("x2", (_left + _width + 30).toString());
            bottomLine.setAttribute("y2", (_top + _height).toString());
            bottomLine.setAttribute("stroke", "white");
            bottomLine.setAttribute("stroke-width", "3");
            this.centerSVG.appendChild(bottomLine);
            const graduationGroup = document.createElementNS(Avionics.SVG.NS, "g");
            graduationGroup.setAttribute("id", "Graduations");
            {
                this.graduationScrollPosX = _left + _width;
                this.graduationScrollPosY = _top + _height * 0.5;
                this.graduations = [];
                for (var i = 0; i < this.totalGraduations; i++) {
                    var line = new Avionics.SVGGraduation();
                    line.IsPrimary = (i % (this.nbSecondaryGraduations + 1)) ? false : true;
                    const lineWidth = line.IsPrimary ? 16 : 16;
                    const lineHeight = line.IsPrimary ? 3 : 3;
                    const linePosX = -lineWidth;
                    line.SVGLine = document.createElementNS(Avionics.SVG.NS, "rect");
                    line.SVGLine.setAttribute("x", linePosX.toString());
                    line.SVGLine.setAttribute("width", lineWidth.toString());
                    line.SVGLine.setAttribute("height", lineHeight.toString());
                    line.SVGLine.setAttribute("fill", "white");
                    if (line.IsPrimary) {
                        line.SVGText1 = document.createElementNS(Avionics.SVG.NS, "text");
                        line.SVGText1.setAttribute("x", (linePosX - 12).toString());
                        line.SVGText1.setAttribute("fill", "white");
                        line.SVGText1.setAttribute("font-size", (this.fontSize * 1.5).toString());
                        line.SVGText1.setAttribute("font-family", "ECAMFontRegular");
                        line.SVGText1.setAttribute("text-anchor", "end");
                        line.SVGText1.setAttribute("alignment-baseline", "central");
                    }
                    this.graduations.push(line);
                }
                this.graduationVLine = document.createElementNS(Avionics.SVG.NS, "line");
                this.graduationVLine.setAttribute("x1", this.graduationScrollPosX.toString());
                this.graduationVLine.setAttribute("y1", "0");
                this.graduationVLine.setAttribute("x2", this.graduationScrollPosX.toString());
                this.graduationVLine.setAttribute("y2", "0");
                this.graduationVLine.setAttribute("stroke", "white");
                this.graduationVLine.setAttribute("stroke-width", "3");
                for (var i = 0; i < this.totalGraduations; i++) {
                    var line = this.graduations[i];
                    graduationGroup.appendChild(line.SVGLine);
                    if (line.SVGText1) {
                        graduationGroup.appendChild(line.SVGText1);
                    }
                }
                graduationGroup.appendChild(this.graduationVLine);
                this.centerSVG.appendChild(graduationGroup);
            }
            const cursorPosX = _left + _width * 0.5;
            const cursorPosY = _top + _height * 0.5 + 3;
            const cursorWidth = width;
            const cursorHeight = 23;
            if (!this.cursorSVG) {
                this.cursorSVG = document.createElementNS(Avionics.SVG.NS, "svg");
                this.cursorSVG.setAttribute("id", "CursorGroup");
            } else {
                Utils.RemoveAllChildren(this.cursorSVG);
            }
            this.cursorSVG.setAttribute("x", cursorPosX.toString());
            this.cursorSVG.setAttribute("y", (cursorPosY - cursorHeight * 0.5).toString());
            this.cursorSVG.setAttribute("width", cursorWidth.toString());
            this.cursorSVG.setAttribute("height", cursorHeight.toString());
            this.cursorSVG.setAttribute("viewBox", "0 0 " + cursorWidth + " " + cursorHeight);
            {
                if (!this.cursorSVGShape) {
                    this.cursorSVGShape = document.createElementNS(Avionics.SVG.NS, "path");
                }
                this.cursorSVGShape.setAttribute("fill", "yellow");
                this.cursorSVGShape.setAttribute("fill-opacity", this.cursorOpacity);
                this.cursorSVGShape.setAttribute("d", "M 25 9 L 55 9 L 78 1 L 78 21 L 55 13 L 25 13 Z");
                this.cursorSVG.appendChild(this.cursorSVGShape);
            }
            if (!this.speedTrendArrowSVG) {
                this.speedTrendArrowSVG = document.createElementNS(Avionics.SVG.NS, "svg");
                this.speedTrendArrowSVG.setAttribute("id", "SpeedTrendArrowGroup");
            } else {
                Utils.RemoveAllChildren(this.speedTrendArrowSVG);
            }
            this.speedTrendArrowSVG.setAttribute("x", "18");
            this.speedTrendArrowSVG.setAttribute("y", "0");
            this.speedTrendArrowSVG.setAttribute("width", "250");
            this.speedTrendArrowSVG.setAttribute("height", height.toString());
            this.speedTrendArrowSVG.setAttribute("viewBox", "0 0 250 " + height.toString());
            {
                if (!this.speedTrendArrowSVGShape) {
                    this.speedTrendArrowSVGShape = document.createElementNS(Avionics.SVG.NS, "path");
                }
                this.speedTrendArrowSVGShape.setAttribute("fill", "none");
                this.speedTrendArrowSVGShape.setAttribute("stroke", "yellow");
                this.speedTrendArrowSVGShape.setAttribute("stroke-width", "2");
                this.speedTrendArrowSVG.appendChild(this.speedTrendArrowSVGShape);
            }
            const greenDotPosX = _left + _width * 0.9;
            const greenDotPosY = _top + _height * 0.5;
            const greenDotWidth = width;
            const greenDotHeight = 20;
            if (!this.greenDotSVG) {
                this.greenDotSVG = document.createElementNS(Avionics.SVG.NS, "svg");
                this.greenDotSVG.setAttribute("id", "GreenDotIndicatorGroup");
            } else {
                Utils.RemoveAllChildren(this.greenDotSVG);
            }
            this.greenDotSVG.setAttribute("x", greenDotPosX.toFixed(0));
            this.greenDotSVG.setAttribute("y", (greenDotPosY - greenDotHeight * 0.5).toFixed(0));
            this.greenDotSVG.setAttribute("width", greenDotWidth.toFixed(0));
            this.greenDotSVG.setAttribute("height", greenDotHeight.toFixed(0));
            this.greenDotSVG.setAttribute("viewBox", "0 0 " + greenDotWidth + " " + greenDotHeight);
            {
                if (!this.greenDotSVGShape) {
                    this.greenDotSVGShape = document.createElementNS(Avionics.SVG.NS, "circle");
                }
                this.greenDotSVGShape.setAttribute("fill", "none");
                this.greenDotSVGShape.setAttribute("stroke", "rgb(0,255,0)");
                this.greenDotSVGShape.setAttribute("stroke-width", "4");
                this.greenDotSVGShape.setAttribute("cx", "10");
                this.greenDotSVGShape.setAttribute("cy", "10");
                this.greenDotSVGShape.setAttribute("r", "7");
                this.greenDotSVG.appendChild(this.greenDotSVGShape);
            }
            const blueSpeedPosX = _left + _width * 1.025;
            const blueSpeedPosY = _top + _height * 0.5;
            const blueSpeedWidth = width;
            const blueSpeedHeight = 44;
            if (!this.blueSpeedSVG) {
                this.blueSpeedSVG = document.createElementNS(Avionics.SVG.NS, "svg");
                this.blueSpeedSVG.setAttribute("id", "BlueSpeedGroup");
            } else {
                Utils.RemoveAllChildren(this.blueSpeedSVG);
            }
            this.blueSpeedSVG.setAttribute("x", blueSpeedPosX.toString());
            this.blueSpeedSVG.setAttribute("y", (blueSpeedPosY - blueSpeedHeight * 0.5).toString());
            this.blueSpeedSVG.setAttribute("width", blueSpeedWidth.toString());
            this.blueSpeedSVG.setAttribute("height", blueSpeedHeight.toString());
            this.blueSpeedSVG.setAttribute("viewBox", "0 0 " + blueSpeedWidth + " " + blueSpeedHeight);
            {
                const shape = document.createElementNS(Avionics.SVG.NS, "path");
                shape.setAttribute("fill", "none");
                shape.setAttribute("stroke", "#00FFFF");
                shape.setAttribute("stroke-width", "2");
                shape.setAttribute("d", "M 0 22 L 25 0 L 25 44 Z");
                this.blueSpeedSVG.appendChild(shape);
            }
            const redSpeedPosX = _left + _width * 1.025;
            const redSpeedPosY = _top + _height * 0.5;
            const redSpeedWidth = width;
            const redSpeedHeight = 44;
            if (!this.redSpeedSVG) {
                this.redSpeedSVG = document.createElementNS(Avionics.SVG.NS, "svg");
                this.redSpeedSVG.setAttribute("id", "redAirspeedPointerGroup");
            } else {
                Utils.RemoveAllChildren(this.redSpeedSVG);
            }
            this.redSpeedSVG.setAttribute("x", redSpeedPosX.toString());
            this.redSpeedSVG.setAttribute("y", (redSpeedPosY - redSpeedHeight * 0.5).toString());
            this.redSpeedSVG.setAttribute("width", redSpeedWidth.toString());
            this.redSpeedSVG.setAttribute("height", redSpeedHeight.toString());
            this.redSpeedSVG.setAttribute("viewBox", "0 0 " + redSpeedWidth + " " + redSpeedHeight);
            {
                const shape = document.createElementNS(Avionics.SVG.NS, "path");
                shape.setAttribute("fill", "none");
                shape.setAttribute("stroke", "#FF94FF");
                shape.setAttribute("stroke-width", "2");
                shape.setAttribute("d", "M 0 22 L 25 0 L 25 44 Z");
                this.redSpeedSVG.appendChild(shape);
            }
            const nextFlapPosX = _left + _width * 0.8;
            const nextFlapPosY = _top + _height * 0.5;
            const nextFlapWidth = width;
            const nextFlapHeight = 20;
            if (!this.nextFlapSVG) {
                this.nextFlapSVG = document.createElementNS(Avionics.SVG.NS, "svg");
                this.nextFlapSVG.setAttribute("id", "NextFlapIndicatorGroup");
            } else {
                Utils.RemoveAllChildren(this.nextFlapSVG);
            }
            this.nextFlapSVG.setAttribute("x", nextFlapPosX.toFixed(0));
            this.nextFlapSVG.setAttribute("y", (nextFlapPosY - nextFlapHeight * 0.5).toFixed(0));
            this.nextFlapSVG.setAttribute("width", nextFlapWidth.toFixed(0));
            this.nextFlapSVG.setAttribute("height", nextFlapHeight.toFixed(0));
            this.nextFlapSVG.setAttribute("viewBox", "0 0 " + nextFlapWidth + " " + nextFlapHeight);
            {
                if (!this.nextFlapSVGShape) {
                    this.nextFlapSVGShape = document.createElementNS(Avionics.SVG.NS, "path");
                }
                this.nextFlapSVGShape.setAttribute("fill", "none");
                this.nextFlapSVGShape.setAttribute("stroke", "orange");
                this.nextFlapSVGShape.setAttribute("stroke-width", "4");
                this.nextFlapSVGShape.setAttribute("d", "M 0 4 L 15 4 M 0 16 L 15 16");
                this.nextFlapSVG.appendChild(this.nextFlapSVGShape);
            }
            const stripViewPosX = _left + _width + 4;
            const stripViewPosY = this.stripBorderSize;
            const stripViewWidth = width;
            const stripViewHeight = _height - this.stripBorderSize * 2;
            if (!this.stripsSVG) {
                this.stripsSVG = document.createElementNS(Avionics.SVG.NS, "svg");
                this.stripsSVG.setAttribute("id", "StripsGroup");
            } else {
                Utils.RemoveAllChildren(this.stripsSVG);
            }
            this.stripsSVG.setAttribute("x", stripViewPosX.toFixed(0));
            this.stripsSVG.setAttribute("y", stripViewPosY.toFixed(0));
            this.stripsSVG.setAttribute("width", stripViewWidth.toFixed(0));
            this.stripsSVG.setAttribute("height", stripViewHeight.toFixed(0));
            this.stripsSVG.setAttribute("viewBox", "0 0 " + stripViewWidth + " " + stripViewHeight);
            {
                this.stripHeight = stripViewHeight * 3;
                this.vMaxStripSVG = document.createElementNS(Avionics.SVG.NS, "g");
                this.vMaxStripSVG.setAttribute("id", "VMax");
                {
                    const stripWidth = 14;
                    const shape = document.createElementNS(Avionics.SVG.NS, "path");
                    shape.setAttribute("fill", "url(#Backlight)");
                    shape.setAttribute("stroke", "red");
                    shape.setAttribute("d", "M 0 0 l " + stripWidth + " 0 l 0 " + (this.stripHeight) + " l " + (-stripWidth) + " 0 Z");
                    this.vMaxStripSVG.appendChild(shape);
                    const dashHeight = stripWidth * 1.0;
                    const dashSpacing = dashHeight * 0.75;
                    let y = this.stripHeight - dashHeight;
                    while (y > 0) {
                        const rect = document.createElementNS(Avionics.SVG.NS, "rect");
                        rect.setAttribute("fill", "red");
                        rect.setAttribute("x", "0");
                        rect.setAttribute("y", y.toString());
                        rect.setAttribute("width", stripWidth.toString());
                        rect.setAttribute("height", dashHeight.toString());
                        this.vMaxStripSVG.appendChild(rect);
                        y -= dashHeight + dashSpacing;
                    }
                }
                this.stripsSVG.appendChild(this.vMaxStripSVG);
                this.vLSStripSVG = document.createElementNS(Avionics.SVG.NS, "g");
                this.vLSStripSVG.setAttribute("id", "VLS");
                {
                    const stripWidth = 9;
                    const shape = document.createElementNS(Avionics.SVG.NS, "path");
                    shape.setAttribute("fill", "url(#Backlight)");
                    shape.setAttribute("stroke", "orange");
                    shape.setAttribute("d", "M 0 0 l " + stripWidth + " 0 l 0 " + (this.stripHeight) + " l " + (-stripWidth) + " 0 Z");
                    this.vLSStripSVG.appendChild(shape);
                }
                this.stripsSVG.appendChild(this.vLSStripSVG);
                this.stallProtMinStripSVG = document.createElementNS(Avionics.SVG.NS, "g");
                this.stallProtMinStripSVG.setAttribute("id", "StallProtMin");
                {
                    const stripWidth = 14;
                    const shape = document.createElementNS(Avionics.SVG.NS, "path");
                    shape.setAttribute("fill", "url(#Backlight)");
                    shape.setAttribute("stroke", "orange");
                    shape.setAttribute("d", "M 0 0 l " + stripWidth + " 0 l 0 " + (this.stripHeight) + " l " + (-stripWidth) + " 0 Z");
                    this.stallProtMinStripSVG.appendChild(shape);
                    const dashHeight = stripWidth * 1.0;
                    const dashSpacing = dashHeight * 0.75;
                    let y = 0;
                    while (y < this.stripHeight) {
                        const rect = document.createElementNS(Avionics.SVG.NS, "rect");
                        rect.setAttribute("fill", "orange");
                        rect.setAttribute("x", "0");
                        rect.setAttribute("y", y.toString());
                        rect.setAttribute("width", stripWidth.toString());
                        rect.setAttribute("height", dashHeight.toString());
                        this.stallProtMinStripSVG.appendChild(rect);
                        y += dashHeight + dashSpacing;
                    }
                }
                this.stripsSVG.appendChild(this.stallProtMinStripSVG);
                this.stallProtMaxStripSVG = document.createElementNS(Avionics.SVG.NS, "g");
                this.stallProtMaxStripSVG.setAttribute("id", "StallProtMax");
                {
                    const stripWidth = 19;
                    const shape = document.createElementNS(Avionics.SVG.NS, "path");
                    shape.setAttribute("fill", "red");
                    shape.setAttribute("stroke", "red");
                    shape.setAttribute("d", "M 0 0 l " + stripWidth + " 0 l 0 " + (this.stripHeight) + " l " + (-stripWidth) + " 0 Z");
                    this.stallProtMaxStripSVG.appendChild(shape);
                }
                this.stripsSVG.appendChild(this.stallProtMaxStripSVG);
            }
            const speedMarkersPosX = _left + _width;
            const speedMarkersPosY = 0;
            this.speedMarkersWidth = width;
            this.speedMarkersHeight = 50;
            this.createSpeedMarker("1", speedMarkersPosX, speedMarkersPosY, this.updateMarkerV1, 1.0, 1.0, "#00FFFF");
            this.createSpeedMarker("F", speedMarkersPosX, speedMarkersPosY, this.updateMarkerF);
            this.createSpeedMarker("S", speedMarkersPosX, speedMarkersPosY, this.updateMarkerS);
            this.centerSVG.appendChild(this.stripsSVG);
            this.centerSVG.appendChild(this.cursorSVG);
            this.centerSVG.appendChild(this.speedTrendArrowSVG);
            this.centerSVG.appendChild(this.redSpeedSVG);
            this.centerSVG.appendChild(this.blueSpeedSVG);
            this.centerSVG.appendChild(this.speedMarkerSVG);
            this.centerSVG.appendChild(this.nextFlapSVG);
            this.centerSVG.appendChild(this.greenDotSVG);
        }
        this.rootGroup.appendChild(this.centerSVG);
        {
            this.machPrefixSVG = document.createElementNS(Avionics.SVG.NS, "text");
            this.machPrefixSVG.textContent = ".";
            this.machPrefixSVG.setAttribute("x", (posX - 10).toString());
            this.machPrefixSVG.setAttribute("y", (posY + height + 45).toString());
            this.machPrefixSVG.setAttribute("fill", "rgb(0,255,0)");
            this.machPrefixSVG.setAttribute("font-size", (this.fontSize * 1.4).toString());
            this.machPrefixSVG.setAttribute("font-family", "ECAMFontRegular");
            this.machPrefixSVG.setAttribute("text-anchor", "end");
            this.machPrefixSVG.setAttribute("alignment-baseline", "central");
            this.rootGroup.appendChild(this.machPrefixSVG);
            this.machValueSVG = document.createElementNS(Avionics.SVG.NS, "text");
            this.machValueSVG.textContent = "000";
            this.machValueSVG.setAttribute("x", (posX - 10).toString());
            this.machValueSVG.setAttribute("y", (posY + height + 45).toString());
            this.machValueSVG.setAttribute("fill", "rgb(0,255,0)");
            this.machValueSVG.setAttribute("font-size", (this.fontSize * 1.4).toString());
            this.machValueSVG.setAttribute("font-family", "ECAMFontRegular");
            this.machValueSVG.setAttribute("text-anchor", "start");
            this.machValueSVG.setAttribute("alignment-baseline", "central");
            this.rootGroup.appendChild(this.machValueSVG);
        }
        this.rootSVG.appendChild(this.rootGroup);
        this.appendChild(this.rootSVG);
    }
<<<<<<< HEAD
    createSpeedMarker(_text, _x, _y, _handler, _scale = 1.0, _textScale = 1.4, _color = "#00FF00", _bg = false, _params = []) {
=======
    createSpeedMarker(_text, _x, _y, _handler, _scale = 1.0, _textScale = 1.5, _color = "#00E64D", _bg = false, _params = []) {
>>>>>>> 1c75375e
        const svg = document.createElementNS(Avionics.SVG.NS, "svg");
        svg.setAttribute("id", _text + "_Marker");
        svg.setAttribute("x", _x.toString());
        svg.setAttribute("y", _y.toString());
        svg.setAttribute("width", (this.speedMarkersWidth * _scale).toFixed(0));
        svg.setAttribute("height", (this.speedMarkersHeight * _scale * 1.05).toFixed(0));
        svg.setAttribute("viewBox", "0 0 " + this.speedMarkersWidth + " " + (this.speedMarkersHeight * 1.05));
        const offsetY = (this.speedMarkersHeight - this.speedMarkersHeight * _scale) * 0.5;
        const line = document.createElementNS(Avionics.SVG.NS, "line");
        line.setAttribute("x1", "0");
        line.setAttribute("y1", (offsetY + this.speedMarkersHeight * 0.5).toString());
        line.setAttribute("x2", "24");
        line.setAttribute("y2", (offsetY + this.speedMarkersHeight * 0.5).toString());
        line.setAttribute("stroke", _color);
        line.setAttribute("stroke-width", "6");
        svg.appendChild(line);
        if (_bg) {
            const textBG = document.createElementNS(Avionics.SVG.NS, "rect");
            textBG.setAttribute("x", "17");
            textBG.setAttribute("y", (offsetY + this.speedMarkersHeight * 0.3).toString());
            textBG.setAttribute("width", (this.speedMarkersWidth * 0.275).toString());
            textBG.setAttribute("height", (this.speedMarkersHeight * 0.4).toString());
            textBG.setAttribute("fill", "black");
            svg.appendChild(textBG);
        }
        const text = document.createElementNS(Avionics.SVG.NS, "text");
        text.textContent = _text;
        text.setAttribute("x", "30");
        text.setAttribute("y", (offsetY + this.speedMarkersHeight * 0.5).toString());
        text.setAttribute("fill", _color);
        text.setAttribute("font-size", (this.fontSize * _textScale).toString());
        text.setAttribute("font-family", "ECAMFontRegular");
        text.setAttribute("text-anchor", "start");
        text.setAttribute("alignment-baseline", "central");
        svg.appendChild(text);
        const speed = document.createElementNS(Avionics.SVG.NS, "text");
        speed.textContent = _text;
        speed.setAttribute("x", "30");
        speed.setAttribute("y", (offsetY + this.speedMarkersHeight * 0.8).toString());
        speed.setAttribute("fill", _color);
        speed.setAttribute("font-size", (this.fontSize * _textScale).toString());
        speed.setAttribute("font-family", "ECAMFontRegular");
        speed.setAttribute("text-anchor", "start");
        speed.setAttribute("alignment-baseline", "central");
        svg.appendChild(speed);
        const marker = new AirspeedMarker(line, text, speed, _handler.bind(this));
        marker.svg = svg;
        marker.params = _params;
        this.speedMarkers.push(marker);
        if (!this.speedMarkerSVG) {
            this.speedMarkerSVG = document.createElementNS(Avionics.SVG.NS, "g");
        }
        this.speedMarkerSVG.appendChild(svg);
        return marker;
    }
    update(dTime) {
        const indicatedSpeed = Simplane.getIndicatedSpeed();
        if (!this.altOver20k && Simplane.getAltitude() >= 20000) {
            this.altOver20k = true;
        }
        this.updateGraduationScrolling(indicatedSpeed);
        const iasAcceleration = this.computeIAS(indicatedSpeed);
        const speedTrend = iasAcceleration;
        const crossSpeed = SimVar.GetGameVarValue("AIRCRAFT CROSSOVER SPEED", "Knots");
        const cruiseMach = SimVar.GetGameVarValue("AIRCRAFT CRUISE MACH", "mach");
        const crossSpeedFactor = Simplane.getCrossoverSpeedFactor(crossSpeed, cruiseMach);
        const nextFlapSpeed = Simplane.getNextFlapsExtendSpeed(this.aircraft) * crossSpeedFactor;
        // Value used to draw the red VMAX barber pole
        const maxSpeed = A32NX_Selectors.VMAX();
        const greenDot = Simplane.getGreenDotSpeed() * crossSpeedFactor;
        const lowestSelectableSpeed = Simplane.getLowestSelectableSpeed();
        const stallProtectionMin = Simplane.getStallProtectionMinSpeed();
        const stallProtectionMax = Simplane.getStallProtectionMaxSpeed();
        const stallSpeed = Simplane.getStallSpeed();
        const planeOnGround = Simplane.getIsGrounded();
        this.smoothSpeeds(indicatedSpeed, dTime, maxSpeed, lowestSelectableSpeed, stallProtectionMin, stallProtectionMax, stallSpeed);
        this.updateSpeedTrendArrow(indicatedSpeed, speedTrend);
        this.updateTargetSpeeds(indicatedSpeed);
        this.updateNextFlapSpeedIndicator(indicatedSpeed, nextFlapSpeed);
        this.updateStrip(this.vMaxStripSVG, indicatedSpeed, this._maxSpeed, false, true);
        this.updateStrip(this.vLSStripSVG, indicatedSpeed, this._lowestSelectableSpeed, planeOnGround, false);
        this.updateStrip(this.stallProtMinStripSVG, indicatedSpeed, this._alphaProtectionMin, planeOnGround, false);
        this.updateStrip(this.stallProtMaxStripSVG, indicatedSpeed, this._alphaProtectionMax, planeOnGround, false);
        this.updateStrip(this.stallStripSVG, indicatedSpeed, this._stallSpeed, planeOnGround, false);
        this.updateGreenDot(indicatedSpeed, greenDot);
        this.updateSpeedMarkers(indicatedSpeed);
        this.updateMachSpeed(dTime);
        this.updateSpeedOverride(dTime);
        this.updateVSpeeds();
        this.updateFail();
    }
    smoothSpeeds(_indicatedSpeed, _dTime, _maxSpeed, _lowestSelectableSpeed, _stallProtectionMin, _stallProtectionMax, _stallSpeed) {
        let refSpeed = _maxSpeed;
        if (this.vLSStripSVG) {
            const delta = _lowestSelectableSpeed - refSpeed;
            if (delta >= 0) {
                _lowestSelectableSpeed -= delta + 5;
            }
            refSpeed = _lowestSelectableSpeed;
        }
        if (this.stallProtMinStripSVG) {
            const delta = _stallProtectionMin - refSpeed;
            if (delta >= 0) {
                _stallProtectionMin -= delta + 5;
            }
            refSpeed = _stallProtectionMin;
        }
        if (this.stallProtMaxStripSVG) {
            const delta = _stallProtectionMax - refSpeed;
            if (delta >= 0) {
                _stallProtectionMax -= delta + 5;
            }
            refSpeed = _stallProtectionMax;
        }
        if (this.stallStripSVG) {
            const delta = _stallSpeed - refSpeed;
            if (delta >= 0) {
                _stallProtectionMax -= delta + 5;
            }
            refSpeed = _stallSpeed;
        }
        const seconds = _dTime / 1000;
        this._maxSpeed = Utils.SmoothSin(this._maxSpeed, _maxSpeed, this._smoothFactor, seconds);
        this._lowestSelectableSpeed = Utils.SmoothSin(this._lowestSelectableSpeed, _lowestSelectableSpeed, this._smoothFactor, seconds);
        this._alphaProtectionMin = Utils.SmoothSin(this._alphaProtectionMin, _stallProtectionMin, this._smoothFactor, seconds);
        this._alphaProtectionMax = Utils.SmoothSin(this._alphaProtectionMax, _stallProtectionMax, this._smoothFactor, seconds);
        this._stallSpeed = Utils.SmoothSin(this._stallSpeed, _stallSpeed, this._smoothFactor, seconds);
        const delta = this._alphaProtectionMax - _indicatedSpeed;
        if (delta >= 0) {
            this._alphaProtectionMax -= delta;
        }
    }
    updateSpeedOverride(_dTime) {
        if (Math.abs(this._maxSpeed - this._lastMaxSpeedOverride) >= 5) {
            this._lastMaxSpeedOverrideTime += _dTime / 1000;
            if (this._lastMaxSpeedOverrideTime > 5) {
                SimVar.SetGameVarValue("AIRCRAFT_MAXSPEED_OVERRIDE", "knots", this._maxSpeed);
                this._lastMaxSpeedOverride = this._maxSpeed;
                this._lastMaxSpeedOverrideTime = 0;
            }
        } else {
            this._lastMaxSpeedOverrideTime = 0;
        }
    }
    updateVSpeeds() {
        if (this.vSpeedSVG) {
            if (Simplane.getIndicatedSpeed() < 30) {
                this.vSpeedSVG.setAttribute("visibility", "visible");
                this.v1Speed.textContent = Simplane.getV1Airspeed().toFixed(0);
                this.vRSpeed.textContent = Simplane.getVRAirspeed().toFixed(0);
                this.v2Speed.textContent = Simplane.getV2Airspeed().toFixed(0);
                this.vXSpeed.textContent = Simplane.getVXAirspeed().toFixed(0);
            } else {
                this.vSpeedSVG.setAttribute("visibility", "hidden");
            }
        }
    }
    computeIAS(_currentSpeed) {
        const newIASTime = {
            ias: _currentSpeed,
            t: performance.now() / 1000
        };
        if (!this._lastIASTime) {
            this._lastIASTime = newIASTime;
            return;
        }

        let frameIASAcceleration = (newIASTime.ias - this._lastIASTime.ias) / (newIASTime.t - this._lastIASTime.t);

        frameIASAcceleration = Math.min(frameIASAcceleration, 10);
        frameIASAcceleration = Math.max(frameIASAcceleration, -10);

        if (isFinite(frameIASAcceleration)) {
            // Low pass filter for accel : https://en.wikipedia.org/wiki/Low-pass_filter
            this._computedIASAcceleration += this._accelAlpha * (frameIASAcceleration - this._computedIASAcceleration);
        }

        this._lastIASTime = newIASTime;
        return this._computedIASAcceleration * 10;
    }
    getAutopilotMode() {
        if (Simplane.getAutoPilotAirspeedHoldActive()) {
            return AutopilotMode.SELECTED;
        }
        return AutopilotMode.MANAGED;
    }
    updateMachSpeed(dTime) {
        if (this.machPrefixSVG && this.machValueSVG) {
            const trueMach = Simplane.getMachSpeed();
            this.machSpeed = Utils.SmoothSin(this.machSpeed, trueMach, 0.25, dTime / 1000);
            if (this.machSpeed > 0.998) {
                this.machSpeed = 0.998;
            }

            const fixedMach = this.machSpeed.toFixed(3);
            if ((!this.machVisible && this.machSpeed >= 0.5) || (this.machVisible && this.machSpeed >= 0.45)) {
                const radixPos = fixedMach.indexOf(".");
                this.machValueSVG.textContent = fixedMach.slice(radixPos + 1);
                this.machVisible = true;
            } else {
                this.machVisible = false;
            }
        }
        if (this.machVisible) {
            this.machPrefixSVG.setAttribute("visibility", "visible");
            this.machValueSVG.setAttribute("visibility", "visible");
        } else {
            this.machPrefixSVG.setAttribute("visibility", "hidden");
            this.machValueSVG.setAttribute("visibility", "hidden");
        }
    }
    arcToSVG(_value) {
        const pixels = (_value * this.graduationSpacing * (this.nbSecondaryGraduations + 1)) / 10;
        return pixels;
    }
    updateGraduationScrolling(_speed) {
        if (this.graduations) {
            if (_speed < this.graduationMinValue) {
                _speed = this.graduationMinValue;
            }
            this.graduationScroller.scroll(_speed);
            let currentVal = this.graduationScroller.firstValue;
            let currentY = this.graduationScrollPosY + this.graduationScroller.offsetY * this.graduationSpacing * (this.nbSecondaryGraduations + 1);
            const startVal = currentVal;
            const startY = currentY;
            for (let i = 0; i < this.totalGraduations; i++) {
                const posX = this.graduationScrollPosX;
                const posY = currentY;
                if ((currentVal < this.graduationMinValue) || (currentVal == this.graduationMinValue && !this.graduations[i].SVGText1)) {
                    this.graduations[i].SVGLine.setAttribute("visibility", "hidden");
                    if (this.graduations[i].SVGText1) {
                        this.graduations[i].SVGText1.setAttribute("visibility", "hidden");
                    }
                } else {
                    this.graduations[i].SVGLine.setAttribute("visibility", "visible");
                    this.graduations[i].SVGLine.setAttribute("transform", "translate(" + posX.toString() + " " + posY.toString() + ")");
                    if (this.graduations[i].SVGText1) {
                        if (this.aircraft == Aircraft.CJ4) {
                            if ((currentVal % 4) == 0) {
                                this.graduations[i].SVGText1.textContent = currentVal.toString();
                            } else {
                                this.graduations[i].SVGText1.textContent = "";
                            }
                        } else if (this.aircraft == Aircraft.B747_8 || this.aircraft == Aircraft.AS01B) {
                            if (currentVal < this.graduationMinValue) {
                                this.graduations[i].SVGText1.textContent = "";
                            } else {
                                this.graduations[i].SVGText1.textContent = currentVal.toString();
                            }
                        } else {
                            if (currentVal < this.graduationMinValue) {
                                this.graduations[i].SVGText1.textContent = "";
                            } else {
                                this.graduations[i].SVGText1.textContent = Utils.leadingZeros(currentVal, 3);
                            }
                        }
                        this.graduations[i].SVGText1.setAttribute("visibility", "visible");
                        this.graduations[i].SVGText1.setAttribute("transform", "translate(" + posX.toString() + " " + (posY + 3).toString() + ")");
                    }
                }
                if (this.graduations[i].SVGText1) {
                    currentVal = this.graduationScroller.nextValue;
                }
                currentY -= this.graduationSpacing;
            }
            if (this.graduationVLine) {
                const factor = 10 / this.graduationScroller.increment;
                const offsetY = (Math.min((startVal - this.graduationMinValue), 0) / 10) * this.graduationSpacing * (this.nbSecondaryGraduations) * factor;
                this.graduationVLine.setAttribute("y1", Math.ceil(startY + offsetY).toString());
                this.graduationVLine.setAttribute("y2", Math.floor(currentY + offsetY).toString());
            }
        }
    }
    valueToSvg(current, target) {
        const _top = 0;
        const _height = this.refHeight;
        if (current < this.graduationMinValue) {
            current = this.graduationMinValue;
        }
        const deltaValue = current - target;
        const deltaSVG = deltaValue * this.graduationSpacing * (this.nbSecondaryGraduations + 1) / this.graduationScroller.increment;
        let posY = _top + _height * 0.5 + deltaSVG;
        posY += 2.5;
        return posY;
    }
    updateSpeedTrendArrow(currentAirspeed, speedTrend, hide = false) {
        let hideArrow = true;
        if (this.speedTrendArrowSVG && !hide) {
            if (currentAirspeed > 40 && Math.abs(speedTrend) > 1) {
                const arrowBaseY = this.valueToSvg(currentAirspeed, currentAirspeed);
                const arrowTopY = this.valueToSvg(currentAirspeed, currentAirspeed + speedTrend);
                let arrowPath = "M 70 " + arrowBaseY + " L 70 " + arrowTopY.toFixed(1) + " ";
                if (this.aircraft == Aircraft.CJ4) {
                    arrowPath += "L 50 " + arrowTopY.toFixed(1);
                } else {
                    if (speedTrend > 0) {
                        arrowPath += "M 62 " + (arrowTopY + 8).toFixed(1) + " L 70 " + arrowTopY.toFixed(1) + " L 78 " + (arrowTopY + 8).toFixed(1);
                    } else {
                        arrowPath += "M 62 " + (arrowTopY - 8).toFixed(1) + " L 70 " + arrowTopY.toFixed(1) + " L 78 " + (arrowTopY - 8).toFixed(1);
                    }
                }
                this.speedTrendArrowSVGShape.setAttribute("d", arrowPath);
                hideArrow = false;
            }
        }
        if (hideArrow) {
            this.speedTrendArrowSVG.setAttribute("visibility", "hidden");
        } else {
            this.speedTrendArrowSVG.setAttribute("visibility", "visible");
        }
    }
    updateTargetSpeeds(currentAirspeed) {
        {
            let hideV1BlueTextLower = true;
            let v1Speed = 0;
            if (Simplane.getIsGrounded()) {
                if (Simplane.getCurrentFlightPhase() < FlightPhase.FLIGHT_PHASE_CLIMB) {
                    v1Speed = SimVar.GetSimVarValue("L:AIRLINER_V1_SPEED", "Knots");
                    if (v1Speed > 0) {
                        if (this.valueToSvg(currentAirspeed, v1Speed) <= 0) {
                            hideV1BlueTextLower = false;
                        }
                    }
                }
            }
            if (this.v1blueSpeedText) {
                if (hideV1BlueTextLower) {
                    this.v1blueSpeedText.setAttribute("visibility", "hidden");
                } else {
                    this.v1blueSpeedText.setAttribute("visibility", "visible");
                    this.v1blueSpeedText.textContent = v1Speed.toFixed(0);
                }
            }
        }
        let takeOffSpeedNotSet = false;
        let hudSpeed = -1;
        let hideBluePointer = true;
        let hideBlueText = true;
        let hideBlueTextLower = true;
        {
            let blueAirspeed = 0;
            if (Simplane.getV1Airspeed() < 0) {
                const isSelected = Simplane.getAutoPilotAirspeedSelected();
                if (isSelected) {
                    if (Simplane.getAutoPilotMachModeActive()) {
                        blueAirspeed = SimVar.GetGameVarValue("FROM MACH TO KIAS", "number", Simplane.getAutoPilotMachHoldValue());
                    } else {
                        blueAirspeed = Simplane.getAutoPilotAirspeedHoldValue();
                    }
                }
            }
            if (blueAirspeed > this.graduationMinValue) {
                const blueSpeedPosY = this.valueToSvg(currentAirspeed, blueAirspeed);
                const blueSpeedHeight = 44;
                switch (true) {
                    case (blueSpeedPosY > this.refHeight): {
                        hideBlueTextLower = false;
                        break;
                    }
                    case (blueSpeedPosY < 0): {
                        hideBlueText = false;
                        break;
                    }
                    default: {
                        if (this.blueSpeedSVG) {
                            this.blueSpeedSVG.setAttribute("visibility", "visible");
                            this.blueSpeedSVG.setAttribute("y", (blueSpeedPosY - blueSpeedHeight * 0.5).toString());
                        }
                        hideBluePointer = false;
                    }
                }
                hudSpeed = blueAirspeed;
            }
            if (this.blueSpeedSVG && hideBluePointer) {
                this.blueSpeedSVG.setAttribute("visibility", "hidden");
            }
            if (this.blueSpeedText) {
                if (hideBlueText) {
                    this.blueSpeedText.setAttribute("visibility", "hidden");
                } else {
                    this.blueSpeedText.setAttribute("visibility", "visible");
                    this.blueSpeedText.textContent = blueAirspeed.toFixed(0);
                }
            }
            if (this.blueSpeedTextLower) {
                if (hideBlueTextLower) {
                    this.blueSpeedTextLower.setAttribute("visibility", "hidden");
                } else {
                    this.blueSpeedTextLower.setAttribute("visibility", "visible");
                    this.blueSpeedTextLower.textContent = blueAirspeed.toFixed(0);
                }
            }
        }
        let hideRedPointer = true;
        let hideRedText = true;
        let hideRedTextLower = true;
        {
            let redAirspeed = Simplane.getV2Airspeed();
            if (redAirspeed < 0) {
                const isManaged = Simplane.getAutoPilotAirspeedManaged();
                if (isManaged) {
                    if (Simplane.getAutoPilotMachModeActive()) {
                        redAirspeed = SimVar.GetGameVarValue("FROM MACH TO KIAS", "number", Simplane.getAutoPilotMachHoldValue());
                    } else {
                        redAirspeed = (Simplane.getCurrentFlightPhase() === FlightPhase.FLIGHT_PHASE_APPROACH) ? SimVar.GetSimVarValue("L:A32NX_AP_APPVLS", "knots") : Simplane.getAutoPilotAirspeedHoldValue();
                    }
                }
            }
            if (redAirspeed > this.graduationMinValue) {
                const redSpeedPosY = this.valueToSvg(currentAirspeed, redAirspeed);
                const redSpeedHeight = 44;
                switch (true) {
                    case (redSpeedPosY > this.refHeight): {
                        hideRedTextLower = false;
                        break;
                    }
                    case (redSpeedPosY < 0): {
                        hideRedText = false;
                        break;
                    }
                    default: {
                        if (this.redSpeedSVG) {
                            this.redSpeedSVG.setAttribute("visibility", "visible");
                            this.redSpeedSVG.setAttribute("y", (redSpeedPosY - redSpeedHeight * 0.5).toString());
                        }
                        hideRedPointer = false;
                    }
                }
                hudSpeed = redAirspeed;
            }
            if (this.redSpeedSVG && hideRedPointer) {
                this.redSpeedSVG.setAttribute("visibility", "hidden");
            }
            if (this.redSpeedText) {
                if (hideRedText) {
                    this.redSpeedText.setAttribute("visibility", "hidden");
                } else {
                    this.redSpeedText.setAttribute("visibility", "visible");
                    this.redSpeedText.textContent = redAirspeed.toFixed(0);
                }
            }
            if (this.redSpeedTextLower) {
                if (hideRedTextLower) {
                    this.redSpeedTextLower.setAttribute("visibility", "hidden");
                } else {
                    this.redSpeedTextLower.setAttribute("visibility", "visible");
                    this.redSpeedTextLower.textContent = redAirspeed.toFixed(0);
                }
            }
        }
        if (hideRedPointer && hideRedText && hideRedTextLower && hideBluePointer && hideBlueText && hideBlueTextLower) {
            takeOffSpeedNotSet = true;
        }

        if (this.speedNotSetSVG) {
            this.speedNotSetSVG.setAttribute("visibility", (takeOffSpeedNotSet) ? "visible" : "hidden");
        }
        if (this.hudAPSpeed != hudSpeed) {
            this.hudAPSpeed = Math.round(hudSpeed);
            SimVar.SetSimVarValue("L:HUD_AP_SELECTED_SPEED", "Number", this.hudAPSpeed);
        }
    }
    updateNextFlapSpeedIndicator(currentAirspeed, nextFlapSpeed) {
        if (this.nextFlapSVG) {
            let hidePointer = true;
            if (nextFlapSpeed > this.graduationMinValue) {
                const nextFlapSpeedPosY = this.valueToSvg(currentAirspeed, nextFlapSpeed);
                const nextFlapSpeedHeight = 20;
                if (nextFlapSpeedPosY > 0) {
                    this.nextFlapSVG.setAttribute("y", (nextFlapSpeedPosY - nextFlapSpeedHeight * 0.5).toString());
                    hidePointer = false;
                }
            }
            if (hidePointer) {
                this.nextFlapSVG.setAttribute("visibility", "hidden");
            } else {
                this.nextFlapSVG.setAttribute("visibility", "visible");
            }
        }
    }
    updateGreenDot(currentAirspeed, _greenDot) {
        if (this.greenDotSVG) {
            let hidePointer = true;
            if (_greenDot > this.graduationMinValue) {
                const greenDotPosY = this.valueToSvg(currentAirspeed, _greenDot);
                const greenDotHeight = 20;
                if (greenDotPosY > 0) {
                    this.greenDotSVG.setAttribute("y", (greenDotPosY - greenDotHeight * 0.5).toString());
                    hidePointer = false;
                }
            }
            if (hidePointer) {
                this.greenDotSVG.setAttribute("visibility", "hidden");
            } else {
                this.greenDotSVG.setAttribute("visibility", "visible");
            }
        }
    }
    updateStrip(_strip, currentAirspeed, maxSpeed, _forceHide, _topToBottom) {
        if (_strip) {
            let hideStrip = true;
            if (!(SimVar.GetSimVarValue("L:A32NX_ADIRS_PFD_ALIGNED_FIRST", "Bool") == 1)) {
                _forceHide = true;
            }
            if (!_forceHide) {
                if (maxSpeed > this.graduationMinValue) {
                    let vPosY = this.valueToSvg(currentAirspeed, maxSpeed);
                    if (vPosY > 0) {
                        if (_topToBottom) {
                            vPosY -= this.stripHeight + this.stripBorderSize;
                        }
                        _strip.setAttribute("transform", "translate(" + this.stripOffsetX + " " + vPosY + ")");
                        hideStrip = false;
                    }
                }
            }
            if (hideStrip) {
                _strip.setAttribute("visibility", "hidden");
            } else {
                _strip.setAttribute("visibility", "visible");
            }
        }
    }
    updateSpeedMarkers(currentAirspeed) {
        for (let i = 0; i < this.speedMarkers.length; i++) {
            this.speedMarkers[i].update(currentAirspeed);
            if (!(SimVar.GetSimVarValue("L:A32NX_ADIRS_PFD_ALIGNED_FIRST", "Bool") == 1)) {
                this.speedMarkers[i].svg.setAttribute("style", "display:none");
            } else {
                this.speedMarkers[i].svg.setAttribute("style", "");
            }
        }
    }
    getFlapApproachSpeed() {
        const dWeight = SimVar.GetSimVarValue("TOTAL WEIGHT", "kilograms") / 1000;
        switch (true) {
            case (dWeight <= 50): return 131;
            case (dWeight <= 55): return Math.ceil(131 + 1.2 * (dWeight - 50));
            case (dWeight <= 60): return Math.ceil(137 + 1.4 * (dWeight - 55));
            case (dWeight <= 65): return Math.ceil(144 + dWeight - 60);
            case (dWeight <= 70): return Math.ceil(149 + 1.2 * (dWeight - 65));
            case (dWeight <= 75): return Math.ceil(155 + dWeight - 70);
            default: return Math.ceil(160 + 1.20 * (dWeight - 75));
        }
    }
    getSlatApproachSpeed() {
        const dWeight = SimVar.GetSimVarValue("TOTAL WEIGHT", "kilograms") / 1000;
        switch (true) {
            case (dWeight <= 45): return Math.ceil(152 + 1.8 * (dWeight - 40));
            case (dWeight <= 50): return Math.ceil(161 + 1.6 * (dWeight - 45));
            case (dWeight <= 55): return Math.ceil(169 + 1.8 * (dWeight - 50));
            case (dWeight <= 60): return Math.ceil(178 + 1.6 * (dWeight - 55));
            default: return Math.ceil(186 + 1.4 * (dWeight - 60));
        }
    }
    updateMarkerF(_marker, currentAirspeed) {
        let hideMarker = true;
        const phase = Simplane.getCurrentFlightPhase();
        const flapsHandleIndex = Simplane.getFlapsHandleIndex();
        if (flapsHandleIndex == 2 || flapsHandleIndex == 3) {
            let flapSpeed = 0;
            if (phase == FlightPhase.FLIGHT_PHASE_TAKEOFF || phase == FlightPhase.FLIGHT_PHASE_CLIMB || phase == FlightPhase.FLIGHT_PHASE_GOAROUND) {
                flapSpeed = Simplane.getStallSpeedPredicted(flapsHandleIndex - 1) * 1.26;
            } else if (phase == FlightPhase.FLIGHT_PHASE_DESCENT || phase == FlightPhase.FLIGHT_PHASE_APPROACH) {
                flapSpeed = this.getFlapApproachSpeed();
            }
            if (flapSpeed >= 60) {
                const posY = this.valueToSvg(currentAirspeed, flapSpeed);
                _marker.svg.setAttribute("y", (posY - this.speedMarkersHeight * 0.5).toString());
                _marker.svg.setAttribute("visibility", "visible");
                hideMarker = false;
            }
        }
        if (hideMarker) {
            _marker.svg.setAttribute("visibility", "hidden");
        }
    }
    updateMarkerS(_marker, currentAirspeed) {
        let hideMarker = true;
        const phase = Simplane.getCurrentFlightPhase();
        const flapsHandleIndex = Simplane.getFlapsHandleIndex();
        if (flapsHandleIndex == 1) {
            let slatSpeed = 0;
            if (phase == FlightPhase.FLIGHT_PHASE_TAKEOFF || phase == FlightPhase.FLIGHT_PHASE_CLIMB || phase == FlightPhase.FLIGHT_PHASE_GOAROUND) {
                slatSpeed = Simplane.getStallSpeedPredicted(flapsHandleIndex - 1) * 1.25;
            } else if (phase == FlightPhase.FLIGHT_PHASE_DESCENT || phase == FlightPhase.FLIGHT_PHASE_APPROACH) {
                slatSpeed = this.getSlatApproachSpeed();
            }
            if (slatSpeed >= 60) {
                const posY = this.valueToSvg(currentAirspeed, slatSpeed);
                _marker.svg.setAttribute("y", (posY - this.speedMarkersHeight * 0.5).toString());
                _marker.svg.setAttribute("visibility", "visible");
                hideMarker = false;
            }
        }
        if (hideMarker) {
            _marker.svg.setAttribute("visibility", "hidden");
        }
    }
    updateMarkerV1(_marker, currentAirspeed) {
        let v1Speed = Simplane.getV1Airspeed();
        if (v1Speed > 0) {
            _marker.engaged = true;
        } else if (_marker.engaged && !_marker.passed) {
            v1Speed = SimVar.GetSimVarValue("L:AIRLINER_V1_SPEED", "Knots");
        }
        if (v1Speed > 0) {
            let posY = this.valueToSvg(currentAirspeed, v1Speed);
            if (posY < 25 && (this.aircraft == Aircraft.B747_8 || this.aircraft == Aircraft.AS01B)) {
                posY = 25;
                _marker.setOffscreen(true, Math.round(v1Speed));
            } else {
                _marker.setOffscreen(false);
                if (posY >= this.refHeight + 25) {
                    _marker.passed = true;
                }
            }
            _marker.svg.setAttribute("y", (posY - this.speedMarkersHeight * 0.5).toString());
            _marker.svg.setAttribute("visibility", "visible");
        } else {
            _marker.svg.setAttribute("visibility", "hidden");
        }
    }
    updateMarkerVR(_marker, currentAirspeed) {
        let vRSpeed = Simplane.getVRAirspeed();
        if (vRSpeed > 0) {
            _marker.engaged = true;
        } else if (_marker.engaged && !_marker.passed) {
            vRSpeed = SimVar.GetSimVarValue("L:AIRLINER_VR_SPEED", "Knots");
        }
        if (vRSpeed > 0) {
            const posY = this.valueToSvg(currentAirspeed, vRSpeed);
            if (posY >= this.refHeight + 25) {
                _marker.passed = true;
            }
            _marker.svg.setAttribute("y", (posY - this.speedMarkersHeight * 0.5).toString());
            _marker.svg.setAttribute("visibility", "visible");
        } else {
            _marker.svg.setAttribute("visibility", "hidden");
        }
    }
    updateMarkerV2(_marker, currentAirspeed) {
        let v2Speed = Simplane.getV2Airspeed();
        if (v2Speed > 0) {
            _marker.engaged = true;
        } else if (_marker.engaged && !_marker.passed) {
            v2Speed = SimVar.GetSimVarValue("L:AIRLINER_V2_SPEED", "Knots");
        }
        if (v2Speed > 0) {
            const posY = this.valueToSvg(currentAirspeed, v2Speed);
            if (posY >= this.refHeight + 25) {
                _marker.passed = true;
            }
            _marker.svg.setAttribute("y", (posY - this.speedMarkersHeight * 0.5).toString());
            _marker.svg.setAttribute("visibility", "visible");
        } else {
            _marker.svg.setAttribute("visibility", "hidden");
        }
    }
    updateMarkerVRef(_marker, currentAirspeed) {
        const vRefSpeed = Simplane.getREFAirspeed();
        if (vRefSpeed > 0) {
            let posY = this.valueToSvg(currentAirspeed, vRefSpeed);
            if (posY > this.refHeight - 25 && (this.aircraft == Aircraft.B747_8 || this.aircraft == Aircraft.AS01B)) {
                posY = this.refHeight - 25;
                _marker.setOffscreen(true, Math.round(vRefSpeed));
            } else {
                _marker.setOffscreen(false);
            }
            _marker.svg.setAttribute("y", (posY - this.speedMarkersHeight * 0.5).toString());
            _marker.svg.setAttribute("visibility", "visible");
        } else {
            _marker.svg.setAttribute("visibility", "hidden");
        }
    }
    updateMarkerVX(_marker, currentAirspeed) {
        let vxSpeed = Simplane.getVXAirspeed();
        if (vxSpeed > 0) {
            _marker.engaged = true;
        } else if (_marker.engaged && !_marker.passed) {
            vxSpeed = SimVar.GetSimVarValue("L:AIRLINER_VX_SPEED", "Knots");
        }
        if (vxSpeed > 0) {
            const posY = this.valueToSvg(currentAirspeed, vxSpeed);
            if (posY >= this.refHeight + 25) {
                _marker.passed = true;
            }
            _marker.svg.setAttribute("y", (posY - this.speedMarkersHeight * 0.5).toString());
            _marker.svg.setAttribute("visibility", "visible");
        } else {
            _marker.svg.setAttribute("visibility", "hidden");
        }
    }
    updateMarkerFlap(_marker, currentAirspeed) {
        let hideMarker = true;
        const phase = Simplane.getCurrentFlightPhase();
        const flapsHandleIndex = Simplane.getFlapsHandleIndex();
        const markerHandleIndex = _marker.params[0];
        if (markerHandleIndex == flapsHandleIndex || markerHandleIndex == (flapsHandleIndex - 1)) {
            if (phase >= FlightPhase.FLIGHT_PHASE_TAKEOFF && ((phase != FlightPhase.FLIGHT_PHASE_CLIMB && phase != FlightPhase.FLIGHT_PHASE_CRUISE) || !this.altOver20k)) {
                hideMarker = false;
            }
        }
        if (!hideMarker) {
            let limitSpeed = 0;
            if (markerHandleIndex == 0) {
                limitSpeed = Simplane.getFlapsLimitSpeed(this.aircraft, 1) + 20;
                _marker.setText("UP");
            } else {
                limitSpeed = Simplane.getFlapsLimitSpeed(this.aircraft, markerHandleIndex);
                const degrees = Simplane.getFlapsHandleAngle(markerHandleIndex);
                _marker.setText(degrees.toFixed(0));
            }
            let speedBuffer = 50;
            {
                let weightRatio = Simplane.getWeight() / Simplane.getMaxWeight();
                weightRatio = (weightRatio - 0.65) / (1 - 0.65);
                weightRatio = 1.0 - Utils.Clamp(weightRatio, 0, 1);
                let altitudeRatio = Simplane.getAltitude() / 30000;
                altitudeRatio = 1.0 - Utils.Clamp(altitudeRatio, 0, 1);
                speedBuffer *= (weightRatio * 0.7 + altitudeRatio * 0.3);
            }
            const posY = this.valueToSvg(currentAirspeed, limitSpeed - speedBuffer);
            _marker.svg.setAttribute("y", (posY - this.speedMarkersHeight * 0.5).toString());
            _marker.svg.setAttribute("visibility", "visible");
        } else {
            _marker.svg.setAttribute("visibility", "hidden");
        }
    }
    updateFail() {
        const failed = !(SimVar.GetSimVarValue("L:A32NX_ADIRS_PFD_ALIGNED_FIRST", "Bool") == 1);
        if (!failed) {
            if (Simplane.getIndicatedSpeed() < 72) {
                this.bottomLine.setAttribute("stroke", "transparent");
            } else {
                this.bottomLine.setAttribute("stroke", "white");
            }
            this.bg.setAttribute("stroke", "transparent");
            this.topLine.setAttribute("stroke", "white");
            this.graduationVLine.setAttribute("stroke", "white");
            this.cursorSVGShape.setAttribute("visibility", "visible");
        } else {
            this.bg.setAttribute("stroke", "red");
            this.topLine.setAttribute("stroke", "red");
            this.bottomLine.setAttribute("stroke", "red");
            this.graduationVLine.setAttribute("stroke", "transparent");
            this.cursorSVGShape.setAttribute("visibility", "hidden");
            this.redSpeedText.setAttribute("visibility", "hidden");
        }
        if (this.graduations != null) {
            for (const grad of this.graduations) {
                grad.SVGLine.setAttribute("visibility", failed ? "hidden" : "visible");
                if (grad.IsPrimary && failed) {
                    grad.SVGText1.textContent = "";
                }
            }
        }
    }
}
customElements.define("jet-pfd-airspeed-indicator", Jet_PFD_AirspeedIndicator);
class AirspeedMarker {
    constructor(_lineSVG, _textSVG, _offscreenSVG, _handler) {
        this.engaged = false;
        this.passed = false;
        this.lineSVG = _lineSVG;
        this.textSVG = _textSVG;
        this.offscreenSVG = _offscreenSVG;
        this.handler = _handler;
        this.setOffscreen(false);
    }
    update(_indicatedSpeed) {
        this.handler(this, _indicatedSpeed);
    }
    setText(_text) {
        this.textSVG.textContent = _text;
    }
    setOffscreen(_offscreen, _speed = 0) {
        if (_offscreen) {
            this.lineSVG.setAttribute("visibility", "hidden");
            this.offscreenSVG.removeAttribute("visibility");
            this.offscreenSVG.textContent = _speed.toString();
        } else {
            this.lineSVG.removeAttribute("visibility");
            this.offscreenSVG.setAttribute("visibility", "hidden");
        }
    }
}
//# sourceMappingURL=AirspeedIndicator.js.map<|MERGE_RESOLUTION|>--- conflicted
+++ resolved
@@ -130,17 +130,10 @@
             } else {
                 Utils.RemoveAllChildren(this.blueSpeedText);
             }
-<<<<<<< HEAD
-            this.blueSpeedText.setAttribute("x", (posX + 72).toString());
-            this.blueSpeedText.setAttribute("y", (posY + 20).toString());
-            this.blueSpeedText.setAttribute("fill", "#00FFFF");
-            this.blueSpeedText.setAttribute("font-size", (this.fontSize * 1.1).toString());
-=======
             this.blueSpeedText.setAttribute("x", (posX + 78).toString());
             this.blueSpeedText.setAttribute("y", (posY - 20).toString());
-            this.blueSpeedText.setAttribute("fill", "#00BFD9");
+            this.blueSpeedText.setAttribute("fill", "#00FFFF");
             this.blueSpeedText.setAttribute("font-size", (this.fontSize * 1.4).toString());
->>>>>>> 1c75375e
             this.blueSpeedText.setAttribute("font-family", "ECAMFontRegular");
             this.blueSpeedText.setAttribute("text-anchor", "end");
             this.blueSpeedText.setAttribute("alignment-baseline", "central");
@@ -176,17 +169,10 @@
             } else {
                 Utils.RemoveAllChildren(this.redSpeedText);
             }
-<<<<<<< HEAD
-            this.redSpeedText.setAttribute("x", (posX + 75).toString());
-            this.redSpeedText.setAttribute("y", (posY - 17).toString());
-            this.redSpeedText.setAttribute("fill", "#FF94FF");
-            this.redSpeedText.setAttribute("font-size", (this.fontSize * 1.1).toString());
-=======
             this.redSpeedText.setAttribute("x", (posX + 78).toString());
             this.redSpeedText.setAttribute("y", (posY - 20).toString());
-            this.redSpeedText.setAttribute("fill", "#FF6EFF");
+            this.redSpeedText.setAttribute("fill", "#FF94FF");
             this.redSpeedText.setAttribute("font-size", (this.fontSize * 1.4).toString());
->>>>>>> 1c75375e
             this.redSpeedText.setAttribute("font-family", "ECAMFontRegular");
             this.redSpeedText.setAttribute("text-anchor", "end");
             this.redSpeedText.setAttribute("alignment-baseline", "central");
@@ -246,13 +232,8 @@
             bg.setAttribute("y", _top.toString());
             bg.setAttribute("width", _width.toString());
             bg.setAttribute("height", _height.toString());
-<<<<<<< HEAD
             bg.setAttribute("fill", "#6B798A");
-            bg.setAttribute("stroke-width", "4");
-=======
-            bg.setAttribute("fill", "#343B51");
             bg.setAttribute("stroke-width", "3");
->>>>>>> 1c75375e
             bg.setAttribute("stroke", "tranparent");
             this.centerSVG.appendChild(bg);
             const topLine = document.createElementNS(Avionics.SVG.NS, "line");
@@ -590,11 +571,7 @@
         this.rootSVG.appendChild(this.rootGroup);
         this.appendChild(this.rootSVG);
     }
-<<<<<<< HEAD
-    createSpeedMarker(_text, _x, _y, _handler, _scale = 1.0, _textScale = 1.4, _color = "#00FF00", _bg = false, _params = []) {
-=======
-    createSpeedMarker(_text, _x, _y, _handler, _scale = 1.0, _textScale = 1.5, _color = "#00E64D", _bg = false, _params = []) {
->>>>>>> 1c75375e
+    createSpeedMarker(_text, _x, _y, _handler, _scale = 1.0, _textScale = 1.5, _color = "#00FF00", _bg = false, _params = []) {
         const svg = document.createElementNS(Avionics.SVG.NS, "svg");
         svg.setAttribute("id", _text + "_Marker");
         svg.setAttribute("x", _x.toString());
