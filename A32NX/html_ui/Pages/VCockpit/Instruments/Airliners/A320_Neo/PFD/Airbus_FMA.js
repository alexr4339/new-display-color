--- conflicted
+++ resolved
@@ -168,10 +168,7 @@
     CurrentPlaneState.autoPilotActive = [false, false];
     CurrentPlaneState.autoPilotFlightDirectorActive = [false, false];
     Airbus_FMA.CurrentPlaneState = CurrentPlaneState;
-<<<<<<< HEAD
-=======
     let SRSEnabled = false;
->>>>>>> 3dd9cf63
 
     class Cell {
         constructor(_parent, _className) {
@@ -866,32 +863,12 @@
             }
             if ((targetRow1State != this.currentRow1State) || targetRow2State != this.currentRow2State || (targetRow1State == Column2.ROW_1_STATE.VS) || (targetRow1State == Column2.ROW_1_STATE.FPA) || (targetConstrained !== this.currentConstrained)) {
                 this.currentRow1State = targetRow1State;
-                if (this.currentRow1State == Column2.ROW_1_STATE.OP_CLB || this.currentRow1State == Column2.ROW_1_STATE.OP_DES || this.currentRow1State == Column2.ROW_1_STATE.CLB_ENGAGED || this.currentRow1State == Column2.ROW_1_STATE.DES) {
+                if (this.currentRow1State == Column2.ROW_1_STATE.OP_CLB || this.currentRow1State == Column2.ROW_1_STATE.OP_DES || this.currentRow1State == Column2.ROW_1_STATE.CLB_ENGAGED || this.currentRow1State == Column2.ROW_1_STATE.DES || this.currentRow1State == Column2.ROW_1_STATE.VS) {
                     if (Column2.GetModeState_GS() == Airbus_FMA.MODE_STATE.ARMED) {
                         targetRow2State = Column2.ROW_2_STATE.ALT_GS_ARMED;
                     } else if (Column2.GetModeState_GS() != Airbus_FMA.MODE_STATE.CAPTURED) {
                         targetRow2State = Column2.ROW_2_STATE.ALT_ARMED;
                     }
-<<<<<<< HEAD
-                    case Column2.ROW_1_STATE.ALT_CRZ:
-                    {
-                        this.setRowText(0, "ALT CRZ", Airbus_FMA.MODE_STATE.ENGAGED);
-                        break;
-                    }
-                    default:
-                    {
-                        this.setRowText(0, "", Airbus_FMA.MODE_STATE.NONE);
-                        break;
-                    }
-                }
-            }
-            if (this.currentRow1State == Column2.ROW_1_STATE.OP_CLB || this.currentRow1State == Column2.ROW_1_STATE.OP_DES || this.currentRow1State == Column2.ROW_1_STATE.CLB_ENGAGED || this.currentRow1State == Column2.ROW_1_STATE.DES || this.currentRow1State == Column2.ROW_1_STATE.VS) {
-                if (Column2.GetModeState_GS() == MODE_STATE.ARMED) {
-                    targetRow2State = Column2.ROW_2_STATE.ALT_GS_ARMED;
-                } else if (Column2.GetModeState_GS() != MODE_STATE.CAPTURED) {
-                    targetRow2State = Column2.ROW_2_STATE.ALT_ARMED;
-=======
->>>>>>> 3dd9cf63
                 }
                 this.currentRow2State = targetRow2State;
                 setTimeout(() => {
@@ -983,17 +960,6 @@
                             break;
                         }
                     }
-<<<<<<< HEAD
-                    case Column2.ROW_2_STATE.OP_CLB_ARMED:
-                    {
-                        this.setRowText(1, "OP CLB", Airbus_FMA.MODE_STATE.ARMED);
-                        break;
-                    }
-                    default:
-                    {
-                        this.setRowText(1, "", Airbus_FMA.MODE_STATE.NONE);
-                        break;
-=======
 
                     if (isCst) {
                         this.setRowMultiText(1, Simplane.getAltitude() > Math.max(0, Simplane.getAutoPilotDisplayedAltitudeLockValue()) ? "DES" : "CLB", Airbus_FMA.MODE_STATE.ARMED, Column2.GetModeState_GS() === Airbus_FMA.MODE_STATE.ARMED ? "G/S" : "", Airbus_FMA.MODE_STATE.ARMED);
@@ -1019,12 +985,15 @@
                                 this.setRowMultiText(1, "ALT", this.currentConstrained ? Airbus_FMA.MODE_STATE.CONSTRAINED : Airbus_FMA.MODE_STATE.ARMED, "G/S", Airbus_FMA.MODE_STATE.ARMED);
                                 break;
                             }
+                            case Column2.ROW_2_STATE.OP_CLB_ARMED: {
+                                this.setRowText(1, "OP CLB", Airbus_FMA.MODE_STATE.ARMED);
+                                break;
+                            }
                             default: {
                                 this.setRowText(1, "", Airbus_FMA.MODE_STATE.NONE);
                                 break;
                             }
                         }
->>>>>>> 3dd9cf63
                     }
                 }, 400 + Math.random() * 100);
             }
@@ -1090,20 +1059,23 @@
                 return Column2.ROW_2_STATE.NONE;
             }
         }
-<<<<<<< HEAD
-        static GetModeState_SRS() {
-            let SRSEnabled = false;
-            if ((Airbus_FMA.CurrentPlaneState.flightPhase == FlightPhase.FLIGHT_PHASE_TAKEOFF || Airbus_FMA.CurrentPlaneState.flightPhase == FlightPhase.FLIGHT_PHASE_GOAROUND) && Airbus_FMA.CurrentPlaneState.thisFlightDirectorActive) {
-=======
 
         GetModeState_SRS() {
             if (Airbus_FMA.CurrentPlaneState.flightPhase == FlightPhase.FLIGHT_PHASE_TAKEOFF && Airbus_FMA.CurrentPlaneState.thisFlightDirectorActive) {
->>>>>>> 3dd9cf63
                 if (Airbus_FMA.CurrentPlaneState.highestThrottleDetent == ThrottleMode.TOGA) {
                     SRSEnabled = true;
                 } else if ((Airbus_FMA.CurrentPlaneState.highestThrottleDetent == ThrottleMode.FLEX_MCT) && (Airbus_FMA.CurrentPlaneState.flexTemperature > 0)) {
                     SRSEnabled = true;
                 }
+            } else if (Airbus_FMA.CurrentPlaneState.flightPhase == FlightPhase.FLIGHT_PHASE_GOAROUND) {
+                if ((Airbus_FMA.CurrentPlaneState.highestThrottleDetent == ThrottleMode.TOGA) &&
+                    (Airbus_FMA.CurrentPlaneState.flapsHandlePercent != 0)) {
+                    SRSEnabled = true;
+                    return Airbus_FMA.MODE_STATE.ENGAGED;
+                }
+            }
+            if (Airbus_FMA.CurrentPlaneState.flightPhase != FlightPhase.FLIGHT_PHASE_TAKEOFF) {
+                SRSEnabled = false;
             }
             if (SRSEnabled) {
                 return Airbus_FMA.MODE_STATE.ENGAGED;
@@ -1182,38 +1154,24 @@
             }
             return Airbus_FMA.MODE_STATE.NONE;
         }
-
-<<<<<<< HEAD
+        
         static IsArmed_OPCLB_MA() {
-
             if (Airbus_FMA.CurrentPlaneState.flightPhase == FlightPhase.FLIGHT_PHASE_GOAROUND) {
                 const thrustReductionAltitudeGoaround = SimVar.GetSimVarValue("L:AIRLINER_THR_RED_ALT_GOAROUND", "number");
                 if (Simplane.getAltitude() < thrustReductionAltitudeGoaround) {
-=======
+                    return true;
+                }
+            }
+        }
+
         static IsActive_OPCLB() {
             if ((Simplane.getAutoPilotAltitudeSelected() || Simplane.getAutoPilotAltitudeArmed()) && Airbus_FMA.CurrentPlaneState.thisFlightDirectorActive && Airbus_FMA.CurrentPlaneState.anyAutoPilotsActive) {
                 const targetAltitude = Simplane.getAutoPilotAltitudeLockValue("feet");
                 const altitude = Simplane.getAltitude();
                 if (altitude < targetAltitude - 100) {
->>>>>>> 3dd9cf63
                     return true;
                 }
             }
-
-        }
-        static IsActive_OPCLB() {
-            if ((Simplane.getAutoPilotAltitudeSelected() || Simplane.getAutoPilotAltitudeArmed()) && Airbus_FMA.CurrentPlaneState.thisFlightDirectorActive) {
-
-                if (Airbus_FMA.CurrentPlaneState.anyAutoPilotsActive || (Airbus_FMA.CurrentPlaneState.flightPhase == FlightPhase.FLIGHT_PHASE_GOAROUND && Airbus_FMA.CurrentPlaneState.highestThrottleDetent != ThrottleMode.TOGA)) {
-                    const targetAltitude = Simplane.getAutoPilotAltitudeLockValue("feet");
-                    const altitude = Simplane.getAltitude();
-                    if (altitude < targetAltitude - 100) {
-                        return true;
-                    }
-                }
-
-            }
-            return false;
         }
 
         static IsActive_OPDES() {
