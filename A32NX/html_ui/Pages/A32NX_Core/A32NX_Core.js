class A32NX_Core {
    constructor() {
        this.modules = [
            new A32NX_ADIRS(),
            new A32NX_APU(),
            new A32NX_BaroSelector(),
            new A32NX_BrakeTemp(),
            new A32NX_Electricity(),
            new A32NX_LocalVarUpdater(),
            new A32NX_FADEC(1),
            new A32NX_FADEC(2),
            new A32NX_FWC(),
            new A32NX_GPWS(this),
            new A32NX_GroundReference(),
            new A32NX_Speeds(),
<<<<<<< HEAD
            new A32NX_TransitionAltitude()
=======
            new A32NX_Pilots()
>>>>>>> 32f0fbe8
        ];

        this.soundManager = new A32NX_SoundManager();
    }

    init(startTime) {
        this.ACPowerStateChange = false;
        this.getDeltaTime = A32NX_Util.createDeltaTimeCalculator(startTime);
        this.modules.forEach(module => {
            if (typeof module.init === "function") {
                module.init();
            }
        });
        this.isInit = true;
    }

    update() {
        if (!this.isInit) {
            return;
        }

        this.updateACPowerStateChange();

        const deltaTime = this.getDeltaTime();

        this.soundManager.update(deltaTime);
        this.modules.forEach(module => {
            module.update(deltaTime, this);
        });
    }
    updateACPowerStateChange() {
        const engineOn = Simplane.getEngineActive(0) || Simplane.getEngineActive(1);
        const externalPowerOn = SimVar.GetSimVarValue("EXTERNAL POWER AVAILABLE:1", "Bool") === 1 && SimVar.GetSimVarValue("EXTERNAL POWER ON", "Bool") === 1;
        const apuOn = SimVar.GetSimVarValue("L:APU_GEN_ONLINE", "bool");
        const isACPowerAvailable = engineOn || apuOn || externalPowerOn;
        this.ACPowerStateChange = (isACPowerAvailable != this.ACPowerLastState);
    }
}<|MERGE_RESOLUTION|>--- conflicted
+++ resolved
@@ -13,11 +13,8 @@
             new A32NX_GPWS(this),
             new A32NX_GroundReference(),
             new A32NX_Speeds(),
-<<<<<<< HEAD
+            new A32NX_Pilots(),
             new A32NX_TransitionAltitude()
-=======
-            new A32NX_Pilots()
->>>>>>> 32f0fbe8
         ];
 
         this.soundManager = new A32NX_SoundManager();
