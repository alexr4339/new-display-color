--- conflicted
+++ resolved
@@ -332,11 +332,7 @@
         },
         {
             "path": "html_ui/Pages/VCockpit/Instruments/Airliners/A320_Neo/CDU/A320_Neo_CDU_MainDisplay.js",
-<<<<<<< HEAD
             "size": 40256,
-=======
-            "size": 36436,
->>>>>>> f12cfeb0
             "date": "132402817714110148"
         },
         {
