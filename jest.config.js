/** @type {import('@ts-jest/dist/types').InitialOptionsTsJest} */

const esModules = ['@microsoft/msfs-sdk'].join('|');
module.exports = {
<<<<<<< HEAD
    preset: 'ts-jest',

    testEnvironment: 'node',
    transform: {
        "\\.[j]s?$": "ts-jest",
    },

    transformIgnorePatterns: [`/node_modules/(?!${esModules})`],

    setupFilesAfterEnv: [
        "./fbw-common/src/jest/setupJestMock.js"
    ],
    globals: {
        'ts-jest': {
            // Babel assumes isolated modules, therefore enable it here as well.
            // This also speeds up the unit testing performance.
            isolatedModules: true,
            diagnostics: {
                ignoreCodes: ['TS151001'],
            },
            tsconfig: {
                "jsx": "react",
                "typeRoots": [
                    "<rootDir>/fbw-common/src/typings",
                    "<rootDir>/node_modules/@types"
                ],
                "moduleResolution": "node",
                "allowSyntheticDefaultImports": true,
                "allowJs": true,
                "esModuleInterop": true,
            },
        }
    },

    // disable fmsv2 tests until they are fixed
    modulePathIgnorePatterns: ["fbw-a380x/src/systems/fmgc/src/flightplanning"],

    moduleNameMapper: {
        '@flybywiresim/fbw-sdk' : '<rootDir>/fbw-common/src/systems/index.ts',

        "@fmgc/types/fstypes/FSEnums": "<rootDir>/fbw-a32nx/src/systems/fmgc/src/types/fstypes/FSEnums.ts",
        "@shared/autopilot": ["<rootDir>/fbw-a32nx/src/systems/shared/src/autopilot.ts" ],
        "@shared/logic" :"<rootDir>/fbw-a32nx/src/systems/shared/src/logic.ts",
        "@shared/flightphase" :"<rootDir>/fbw-a32nx/src/systems/shared/src/flightphase.ts"

    }
=======
  preset: 'ts-jest',
  testEnvironment: 'node',
  setupFilesAfterEnv: ['./fbw-common/src/jest/setupJestMock.js'],
  globals: {
    'ts-jest': {
      // Babel assumes isolated modules, therefore enable it here as well.
      // This also speeds up the unit testing performance.
      isolatedModules: true,
      diagnostics: { ignoreCodes: ['TS151001'] },
    },
  },
  // disable fmsv2 tests until they are fixed
  modulePathIgnorePatterns: ['fbw-a380x/src/systems/fmgc/src/flightplanning'],
  moduleNameMapper: { '@flybywiresim/fbw-sdk': '<rootDir>/fbw-common/src/systems/index.ts' },
>>>>>>> 7518ab0c
};<|MERGE_RESOLUTION|>--- conflicted
+++ resolved
@@ -2,67 +2,44 @@
 
 const esModules = ['@microsoft/msfs-sdk'].join('|');
 module.exports = {
-<<<<<<< HEAD
-    preset: 'ts-jest',
+  preset: 'ts-jest',
 
-    testEnvironment: 'node',
-    transform: {
-        "\\.[j]s?$": "ts-jest",
-    },
+  testEnvironment: 'node',
+  transform: {
+    '\\.[j]s?$': 'ts-jest',
+  },
 
-    transformIgnorePatterns: [`/node_modules/(?!${esModules})`],
+  transformIgnorePatterns: [`/node_modules/(?!${esModules})`],
 
-    setupFilesAfterEnv: [
-        "./fbw-common/src/jest/setupJestMock.js"
-    ],
-    globals: {
-        'ts-jest': {
-            // Babel assumes isolated modules, therefore enable it here as well.
-            // This also speeds up the unit testing performance.
-            isolatedModules: true,
-            diagnostics: {
-                ignoreCodes: ['TS151001'],
-            },
-            tsconfig: {
-                "jsx": "react",
-                "typeRoots": [
-                    "<rootDir>/fbw-common/src/typings",
-                    "<rootDir>/node_modules/@types"
-                ],
-                "moduleResolution": "node",
-                "allowSyntheticDefaultImports": true,
-                "allowJs": true,
-                "esModuleInterop": true,
-            },
-        }
-    },
-
-    // disable fmsv2 tests until they are fixed
-    modulePathIgnorePatterns: ["fbw-a380x/src/systems/fmgc/src/flightplanning"],
-
-    moduleNameMapper: {
-        '@flybywiresim/fbw-sdk' : '<rootDir>/fbw-common/src/systems/index.ts',
-
-        "@fmgc/types/fstypes/FSEnums": "<rootDir>/fbw-a32nx/src/systems/fmgc/src/types/fstypes/FSEnums.ts",
-        "@shared/autopilot": ["<rootDir>/fbw-a32nx/src/systems/shared/src/autopilot.ts" ],
-        "@shared/logic" :"<rootDir>/fbw-a32nx/src/systems/shared/src/logic.ts",
-        "@shared/flightphase" :"<rootDir>/fbw-a32nx/src/systems/shared/src/flightphase.ts"
-
-    }
-=======
-  preset: 'ts-jest',
-  testEnvironment: 'node',
   setupFilesAfterEnv: ['./fbw-common/src/jest/setupJestMock.js'],
   globals: {
     'ts-jest': {
       // Babel assumes isolated modules, therefore enable it here as well.
       // This also speeds up the unit testing performance.
       isolatedModules: true,
-      diagnostics: { ignoreCodes: ['TS151001'] },
+      diagnostics: {
+        ignoreCodes: ['TS151001'],
+      },
+      tsconfig: {
+        jsx: 'react',
+        typeRoots: ['<rootDir>/fbw-common/src/typings', '<rootDir>/node_modules/@types'],
+        moduleResolution: 'node',
+        allowSyntheticDefaultImports: true,
+        allowJs: true,
+        esModuleInterop: true,
+      },
     },
   },
+
   // disable fmsv2 tests until they are fixed
   modulePathIgnorePatterns: ['fbw-a380x/src/systems/fmgc/src/flightplanning'],
-  moduleNameMapper: { '@flybywiresim/fbw-sdk': '<rootDir>/fbw-common/src/systems/index.ts' },
->>>>>>> 7518ab0c
+
+  moduleNameMapper: {
+    '@flybywiresim/fbw-sdk': '<rootDir>/fbw-common/src/systems/index.ts',
+
+    '@fmgc/types/fstypes/FSEnums': '<rootDir>/fbw-a32nx/src/systems/fmgc/src/types/fstypes/FSEnums.ts',
+    '@shared/autopilot': ['<rootDir>/fbw-a32nx/src/systems/shared/src/autopilot.ts'],
+    '@shared/logic': '<rootDir>/fbw-a32nx/src/systems/shared/src/logic.ts',
+    '@shared/flightphase': '<rootDir>/fbw-a32nx/src/systems/shared/src/flightphase.ts',
+  },
 };