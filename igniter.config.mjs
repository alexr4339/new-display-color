--- conflicted
+++ resolved
@@ -106,61 +106,11 @@
                 ])
         ], true),
 
-<<<<<<< HEAD
-    new TaskOfTasks('wasm', [
-        new ExecTask('systems', [
-            'cargo build -p a320_systems_wasm --target wasm32-wasi --release',
-            'wasm-opt -O1 -o flybywire-aircraft-a320-neo/SimObjects/AirPlanes/FlyByWire_A320_NEO/panel/systems.wasm target/wasm32-wasi/release/a320_systems_wasm.wasm',
-        ], ['src/systems', 'Cargo.lock', 'Cargo.toml', 'flybywire-aircraft-a320-neo/SimObjects/AirPlanes/FlyByWire_A320_NEO/panel/systems.wasm']),
-        new ExecTask('systems-autopilot', [
-            'src/fbw_a320/build.sh',
-            'wasm-opt -O1 -o flybywire-aircraft-a320-neo/SimObjects/AirPlanes/FlyByWire_A320_NEO/panel/fbw.wasm flybywire-aircraft-a320-neo/SimObjects/AirPlanes/FlyByWire_A320_NEO/panel/fbw.wasm'
-        ], ['src/fbw_a320', 'src/fbw_common', 'flybywire-aircraft-a320-neo/SimObjects/AirPlanes/FlyByWire_A320_NEO/panel/fbw.wasm']),
-        new ExecTask('systems-fadec', [
-            'src/fadec/build.sh',
-            'wasm-opt -O1 -o flybywire-aircraft-a320-neo/SimObjects/AirPlanes/FlyByWire_A320_NEO/panel/fadec.wasm flybywire-aircraft-a320-neo/SimObjects/AirPlanes/FlyByWire_A320_NEO/panel/fadec.wasm'
-        ], ['src/fadec', 'src/fbw_common', 'flybywire-aircraft-a320-neo/SimObjects/AirPlanes/FlyByWire_A320_NEO/panel/fadec.wasm']),
-        new ExecTask('flypad-backend', [
-            'src/flypad-backend/build.sh',
-            'wasm-opt -O1 -o flybywire-aircraft-a320-neo/SimObjects/AirPlanes/FlyByWire_A320_NEO/panel/flypad-backend.wasm flybywire-aircraft-a320-neo/SimObjects/AirPlanes/FlyByWire_A320_NEO/panel/flypad-backend.wasm'
-        ], ['src/flypad-backend', 'flybywire-aircraft-a320-neo/SimObjects/AirPlanes/FlyByWire_A320_NEO/panel/flypad-backend.wasm']),
-    ], true),
-
-    new TaskOfTasks('build', [
-        new TaskOfTasks('instruments',
-            [...getInstrumentsIgniterTasks(),
-                new ExecTask('pfd',
-                    'npm run build:pfd',
-                    ['src/instruments/src/PFD','flybywire-aircraft-a320-neo/html_ui/Pages/VCockpit/Instruments/A32NX/PFD']
-                )
-            ],
-            true),
-        new TaskOfTasks('atsu', [
-            new ExecTask('common','npm run build:atsu-common', ['src/atsu/common', 'flybywire-aircraft-a320-neo/html_ui/JS/atsu/common.js']),
-            new ExecTask('system','npm run build:atsu-system', ['src/atsu/system', 'flybywire-aircraft-a320-neo/html_ui/JS/atsu/system.js']),
-            new ExecTask('fmsclient','npm run build:atsu-fms-client', ['src/atsu/fmsclient', 'flybywire-aircraft-a320-neo/html_ui/JS/atsu/fmsclient.js']),
-        ]),
-        new ExecTask('systems-host', 'npm run build:systems-host', ['src/systems-host','flybywire-aircraft-a320-neo/html_ui/Pages/VCockpit/Instruments/A32NX/SystemsHost']),
-        new ExecTask('sentry-client','npm run build:sentry-client', ['src/sentry-client', 'flybywire-aircraft-a320-neo/html_ui/JS/sentry-client']),
-        new ExecTask('failures','npm run build:failures', ['src/failures', 'flybywire-aircraft-a320-neo/html_ui/JS/generated/failures.js']),
-        new ExecTask('behavior','node src/behavior/build.js', ['src/behavior', 'flybywire-aircraft-a320-neo/ModelBehaviorDefs/A32NX/generated']),
-        new ExecTask('model','node src/model/build.js', ['src/model', 'flybywire-aircraft-a320-neo/SimObjects/AirPlanes/FlyByWire_A320_NEO/model']),
-        new ExecTask('fmgc','npm run build:fmgc', ['src/fmgc', 'flybywire-aircraft-a320-neo/html_ui/JS/fmgc']),
-        new TaskOfTasks('simbridge', [
-            new ExecTask('client', ['npm run build:simbridge-client'], ['src/simbridge-client', 'flybywire-aircraft-a320-neo/html_ui/JS/simbridge-client']),
-        ]),
-    ], true),
-
-    new TaskOfTasks('dist', [
-        new ExecTask('metadata', 'node scripts/metadata.js flybywire-aircraft-a320-neo a32nx'),
-        new ExecTask('manifests', 'node scripts/build.js'),
-=======
         // Create final package meta files.
         new TaskOfTasks("dist", [
             new ExecTask("metadata", "npm run build-a32nx:metadata"),
             new ExecTask("manifests", "npm run build-a32nx:manifest")
         ])
->>>>>>> 4b0a89a1
     ]),
 
     // A380X Tasks
