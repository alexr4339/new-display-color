--- conflicted
+++ resolved
@@ -1,11 +1,6 @@
 import { ExecTask, TaskOfTasks } from "@flybywiresim/igniter";
-<<<<<<< HEAD
-import { getA32NXInstrumentsIgniterTasks } from "./fbw-a32nx/src/systems/instruments/buildSrc/igniter/tasks.mjs";
-import { getA380XInstrumentsIgniterTasks } from "./fbw-a380x/src/systems/instruments/buildSrc/igniter/tasks.mjs";
-=======
 import { getInstrumentsIgniterTasks as getA320InstrumentsIgniterTasks } from "./fbw-a32nx/src/systems/instruments/buildSrc/igniter/tasks.mjs";
 import { getInstrumentsIgniterTasks as getA380InstrumentsIgniterTasks } from './fbw-a380x/src/systems/instruments/buildSrc/igniter/tasks.mjs';
->>>>>>> 068edd30
 
 export default new TaskOfTasks("all", [
     // A32NX Task
@@ -102,11 +97,7 @@
                     "fbw-a32nx/out/flybywire-aircraft-a320-neo/html_ui/JS/fbw-a32nx/tcas"
                 ]),
 
-<<<<<<< HEAD
-            new TaskOfTasks("instruments", getA32NXInstrumentsIgniterTasks(), true),
-=======
             new TaskOfTasks("instruments", getA320InstrumentsIgniterTasks(), true),
->>>>>>> 068edd30
         ], true),
 
         // Group all WASM build tasks together but separate from the rest of the tasks as build run more stable like this.
@@ -168,15 +159,11 @@
             ])
         ], true),
 
-<<<<<<< HEAD
-        // Group WASM tasks
-=======
         // Group all typescript and react build tasks together.
         new TaskOfTasks("build", [
             new TaskOfTasks("instruments", getA380InstrumentsIgniterTasks(), true),
         ], true),
 
->>>>>>> 068edd30
         new TaskOfTasks("wasm", [
             new ExecTask("systems",
                 "npm run build-a380x:systems",
@@ -219,23 +206,11 @@
                 ])
         ], true),
 
-<<<<<<< HEAD
-        // Group all typescript and react build tasks together.
-        new TaskOfTasks("build", [
-            new TaskOfTasks("instruments", getA380XInstrumentsIgniterTasks(), true),
-        ], true),
-
-=======
->>>>>>> 068edd30
         // Create final package meta files.
         new TaskOfTasks("dist", [
             new ExecTask("metadata", "npm run build-a380x:metadata"),
             new ExecTask("manifests", "npm run build-a380x:manifest")
-<<<<<<< HEAD
-        ])
-=======
         ]),
->>>>>>> 068edd30
     ]),
 
     // InGamePanels Checklist Fix Tasks
