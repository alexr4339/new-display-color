import { ExecTask, TaskOfTasks } from '@flybywiresim/igniter';
import { getInstrumentsIgniterTasks } from './src/instruments/buildSrc/igniter/tasks.mjs';

export default new TaskOfTasks('a32nx', [
    new TaskOfTasks('build', [
<<<<<<< HEAD
        new TaskOfTasks('instruments',instrumentsTasks, true),
        new ExecTask('failures','npm run build:failures', ['src/failures', 'flybywire-aircraft-a320-neo/html_ui/JS/generated/failures.js']),
=======
        new TaskOfTasks('instruments', getInstrumentsIgniterTasks(), true),
>>>>>>> 6bafd494
        new ExecTask('behavior','node src/behavior/build.js', ['src/behavior', 'flybywire-aircraft-a320-neo/ModelBehaviorDefs/A32NX/generated']),
        new ExecTask('model','node src/model/build.js', ['src/model', 'flybywire-aircraft-a320-neo/SimObjects/AirPlanes/FlyByWire_A320_NEO/model']),
        new ExecTask('systems', [
            'cargo build --target wasm32-wasi --release',
            'wasm-opt -O3 -o flybywire-aircraft-a320-neo/SimObjects/AirPlanes/FlyByWire_A320_NEO/panel/systems.wasm target/wasm32-wasi/release/systems.wasm',
        ], ['src/systems', 'Cargo.lock', 'Cargo.toml', 'flybywire-aircraft-a320-neo/SimObjects/AirPlanes/FlyByWire_A320_NEO/panel/systems.wasm']),
        new ExecTask('systems-autopilot', [
            'src/fbw/build.sh',
            'wasm-opt -O1 -o flybywire-aircraft-a320-neo/SimObjects/AirPlanes/FlyByWire_A320_NEO/panel/fbw.wasm flybywire-aircraft-a320-neo/SimObjects/AirPlanes/FlyByWire_A320_NEO/panel/fbw.wasm'
        ], ['src/fbw', 'flybywire-aircraft-a320-neo/SimObjects/AirPlanes/FlyByWire_A320_NEO/panel/fbw.wasm']),
        new ExecTask('systems-fadec', [
            'src/fadec/build.sh',
            'wasm-opt -O1 -o flybywire-aircraft-a320-neo/SimObjects/AirPlanes/FlyByWire_A320_NEO/panel/fadec.wasm flybywire-aircraft-a320-neo/SimObjects/AirPlanes/FlyByWire_A320_NEO/panel/fadec.wasm'
        ], ['src/fadec', 'flybywire-aircraft-a320-neo/SimObjects/AirPlanes/FlyByWire_A320_NEO/panel/fadec.wasm']),
    ], true),

    new TaskOfTasks('dist', [
        new ExecTask('manifests', 'node scripts/build.js'),
        new ExecTask('metadata', 'bash scripts/metadata.sh'),
    ]),
]);<|MERGE_RESOLUTION|>--- conflicted
+++ resolved
@@ -3,12 +3,8 @@
 
 export default new TaskOfTasks('a32nx', [
     new TaskOfTasks('build', [
-<<<<<<< HEAD
-        new TaskOfTasks('instruments',instrumentsTasks, true),
+        new TaskOfTasks('instruments', getInstrumentsIgniterTasks(), true),
         new ExecTask('failures','npm run build:failures', ['src/failures', 'flybywire-aircraft-a320-neo/html_ui/JS/generated/failures.js']),
-=======
-        new TaskOfTasks('instruments', getInstrumentsIgniterTasks(), true),
->>>>>>> 6bafd494
         new ExecTask('behavior','node src/behavior/build.js', ['src/behavior', 'flybywire-aircraft-a320-neo/ModelBehaviorDefs/A32NX/generated']),
         new ExecTask('model','node src/model/build.js', ['src/model', 'flybywire-aircraft-a320-neo/SimObjects/AirPlanes/FlyByWire_A320_NEO/model']),
         new ExecTask('systems', [
