// Copyright (c) 2021-2023 FlyByWire Simulations
//
// SPDX-License-Identifier: GPL-3.0

'use strict';

module.exports = {
  env: { browser: true },
  root: true,
  extends: [
    'eslint:recommended',
    'plugin:prettier/recommended',
    // 'plugin:@typescript-eslint/recommended', -- Disabled as it is complex to fix, needs to be done bit by bit
    'plugin:@typescript-eslint/eslint-recommended',
    // 'plugin:react-hooks/recommended', -- Disabled as it is complex to fix, needs to be done bit by bit, and we are moving away from react
    // 'plugin:react/recommended', -- Disabled as it is complex to fix, needs to be done bit by bit, and we are moving away from react
  ],
  plugins: ['@typescript-eslint', 'prettier', 'react-hooks', 'react', 'tailwindcss'],
  parser: '@typescript-eslint/parser',
  parserOptions: {
    ecmaVersion: 2021,
    sourceType: 'script',
    requireConfigFile: false,
  },
  overrides: [
    {
      files: [
        '.eslintrc.js',
        'scripts/**/*.js',
        '**/mach.config.js',
        '**/rollup.config.js',
        '**/tailwind.config.js',
        '**/jest.config.js',
      ],
      env: {
        node: true,
      },
      rules: {
        '@typescript-eslint/no-var-requires': 'off',
      },
    },
    {
      files: ['fbw-common/src/jest/**/*.js'],
      env: {
        node: true,
      },
      plugins: ['jest'],
      extends: ['plugin:jest/recommended'],
    },
  ],
  settings: {
    tailwindcss: { groupByResponsive: true },
    react: { version: 'detect' },
  },
  ignorePatterns: [
    'fbw-common/src/typings/*',
    'fbw-a380x/*',
    'fbw-ingamepanels-checklist-fix/*',
<<<<<<< HEAD
    '!/fbw-a380x/src/systems/instruments/src/MFD/*',
=======
    '!fbw-a380x/src/systems/instruments/src/PFD/*',
>>>>>>> 0cc0c710
  ],
  rules: {
    'prettier/prettier': ['error', {}, { usePrettierrc: true }],

    'no-unused-vars': 'off',
    '@typescript-eslint/no-unused-vars': [
      'error',
      {
        varsIgnorePattern: 'FSComponent|_.*',
        argsIgnorePattern: '_.*',
      },
    ],

    'tailwindcss/classnames-order': 'error',
    'tailwindcss/enforces-negative-arbitrary-values': 'error',
    'tailwindcss/enforces-shorthand': 'error',
    'tailwindcss/migration-from-tailwind-2': 'error',
    'tailwindcss/no-contradicting-classname': 'error',
  },
  globals: {
    Simplane: 'readonly',
    SimVar: 'readonly',
    Utils: 'readonly',
    JSX: 'readonly',
    Coherent: 'readonly',
    ViewListener: 'readonly',
    RegisterViewListener: 'readonly',
  },
};<|MERGE_RESOLUTION|>--- conflicted
+++ resolved
@@ -53,14 +53,14 @@
     react: { version: 'detect' },
   },
   ignorePatterns: [
+
     'fbw-common/src/typings/*',
+
     'fbw-a380x/*',
+
     'fbw-ingamepanels-checklist-fix/*',
-<<<<<<< HEAD
+    '!fbw-a380x/src/systems/instruments/src/PFD/*',
     '!/fbw-a380x/src/systems/instruments/src/MFD/*',
-=======
-    '!fbw-a380x/src/systems/instruments/src/PFD/*',
->>>>>>> 0cc0c710
   ],
   rules: {
     'prettier/prettier': ['error', {}, { usePrettierrc: true }],
