--- conflicted
+++ resolved
@@ -2,23 +2,15 @@
 
 ## ❗❗❗ IMPORTANT ❗❗❗
 
-<<<<<<< HEAD
-* Use modern flight model (legacy flight model is not supported)
-* It's crucial for the Autothrust system to have properly setup detents. Ensure that you have enough dead zone around the detents.
-* Typical issues when this is not done properly: constantly flashing "LVR CLB", FLX / TOGA not engaging or ATHR not holding speed correctly (the latter can also happen when in CLB/OP CLB or DES/OP DES and flying manually -> in that case you need to take care of holding speed with pitch) 
-=======
 * the custom autopilot system needs at least stable 17 fps to work properly. Any lower performance may result in unexpected behaviour.
 * Use modern flight model (legacy flight model is not supported)
 * It's crucial for the Autothrust system to have properly setup detents. Ensure that you have enough dead zone around the detents.
 * Typical issues when this is not done properly: constantly flashing "LVR CLB", FLX / TOGA not engaging or ATHR not holding speed correctly (the latter can also happen when in CLB/OP CLB or DES/OP DES and flying manually -> in that case you need to take care of holding speed with pitch)
->>>>>>> 56109828
 
 ## Custom Autopilot and Autothrust System incl. new Engine model
 
 ⚠️ This is work in progress, there are still issues, see section Known issues below!
 
-<<<<<<< HEAD
-=======
 ### Typical issues and how to solve them
 
 #### FMA keeps blinking with message `LVR CLB`
@@ -87,7 +79,6 @@
 
 Unfortunately a lot of runways (either using Navigraph or not) have issues for LOC and/or G/S, either in terms of alignment or availability. On many runways you loose the LOC during `ROLL OUT`. In that case the roll out has to be performed manually by disengaging the AP.
 
->>>>>>> 56109828
 ### Known issues
 
 ⚠️ The engine model is not yet finished for all conditions.
@@ -100,64 +91,6 @@
 
 ##### Flight Management
 
-<<<<<<< HEAD
-- ❌ Due to lack of LNAV, the flaws of the default flight plan manager still apply (bank to left or right shortly after TO etc)
-- ❌ Due to lack of VNAV, DES mode is currently only using SPD/MACH
-- ❌ Due to lack of VNAV, RNAV approaches are not supported yet
-
-##### Autopilot
-
-- ❌ Transitions might not be as they should
-- ❌ AP disconnect does not trigger master warning etc.
-- ❌ NAV mode being armed might show dashes in the FCU instead of selected HDG
-- ❌ Engine out operations are not yet considered
-- ❌ AP performance when flying turbulence might not be satisfying in all cases
-- ❌ AP is not disconnected due to turbulence
-
-##### Engines
-
-- ❌ Realistic start-up procedure is missing
-- ❌ During start, no fuel flow is shown
-- ❌ Realistic Descent/ Approach idle parameters / drag.
-
-##### Autothrust
-
-- ❌ N1 thrust limit displayed and achieved may differ
-- ❌ Thrust limits are preliminary and not finished (they are currently lacking adaptation for Mach)
-
-#### First implementation available
-
-- 🔸 Switched to different default input source for LNAV, transitions are now better
-- 🔸 Engines can now be started, realistic start-up procedure is in work
-- 🔸 first implementation of custom ATHR system is now available
-- 🔸 principle go-around mode has been added but not all conditions are respected yet
-- 🔸 NAV mode is for the time being using default flight plan manager until the custom is ready
-- 🔸 altitude constraints seem to work with CLB and DES (there are many situations out there, so there can still be unknown bugs)
-- 🔸 Fuel burn should be correct in flight
-- 🔸 SPD/MACH hold might when flying in curves has been improved
-- 🔸 FLEX thrust limit is still rough and is also not adapted for Mach yet
-- 🔸 Pause and slew detection should be ok now
-- 🔸 Fuel flow is currently always in KG
-- 🔸 Thrust limits are now corrected for air-conditioning and anti-ice yet
-- 🔸 LOC* has has been improved in capturing performance, might still need some tuning
-- 🔸 Flare Law has been improved to handle fast raising ground before the runway; when in 200 ft RA, the ground should in the area of the runway slope, otherwise issues are to be expected
-
-#### Considered solved
-
-- ✔️ In case the default AP is for any reason engaged it will be automatically disconnected
-- ✔️ In manual approach LOC and G/S might be lost too fast with mode reversion to HDG + V/S
-- ✔️ FMA indications for ATHR system are missing
-- ✔️ due to this workaround, the engine EGT can go into read area when in (OP) CLB/DES (see workaround above)
-- ✔️ due to missing custom ATHR system, the (OP) CLB/DES modes might need manual thrust control
-      -> a simple and hacky workaround has been added though
-- ✔️ FD off/on does not deactivate all FMA items
-- ✔️ Engagement of AP with FD off is incorrect
-- ✔️ Flight Director (FD) guidance in pitch is not fully satisfying yet
-- ✔️ Fuel used since start is not shown correctly on ECAM fuel page, it's basically 0
-- ✔️ AP is disconnected due to sidestick or rudder input
-- ✔️ EWD has been improved to correctly display N2 > 100
-
-=======
 * ❌ Due to lack of LNAV, the flaws of the default flight plan manager still apply (bank to left or right shortly after TO etc)
 * ❌ Due to lack of VNAV, DES mode is currently only using SPD/MACH
 * ❌ Due to lack of VNAV, RNAV approaches are not supported yet
@@ -260,7 +193,6 @@
 A32NX.FCU_LOC_PUSH | Push LOC button on FCU
 A32NX.FCU_APPR_PUSH | Push APPR button on FCU
 A32NX.FCU_EXPED_PUSH | Push EXPED button on FCU
->>>>>>> 56109828
 
 ### Sensitivity, dead zones and throttle mapping
 
@@ -284,28 +216,6 @@
 
 #### Not solved or missing
 
-<<<<<<< HEAD
-- ❌ High speed protection
-- ❌ High angle of attack (AoA) protection
-- ❌ Alternative Law
-- ❌ Direct Law (in flight)
-- ❌ Simulation of hydraulic system missing -> when engines are off / electric pump is off control surfaces should not work
-
-#### Considered solved
-
-- ✔️ Normal Law (Pitch) creates a too small pitch rate on low speed or g-load on higher speeds
-- ✔️ Rotation Law including tailstrike protection
-- ✔️ pitch normal law (C* law) sometimes oscillates on low speed
-- ✔️ yaw damper / rudder control missing
-- ✔️ pitch attitude protections can oscillate
-- ✔️ nose-down pitch attitude protection sometimes kicks-in too early
-- ✔️ transformation from ground to flight mode might take longer than intended (nose might drop after releasing the stick)
-- ✔️ auto-trim feature locks trim wheel completely
-- ✔️ flare mode might be stronger than expected, needs to be investigated
-- ✔️ after landing sometimes a slight pitch up moment is introduced, needs to be investigated
-- ✔️ strange interaction with default auto thrust system -> thrust lever sometimes does not move, fix is to manually disable ATHR
-- ✔️ after a longer pause the fbw system goes crazy
-=======
 * ❌ High speed protection
 * ❌ High angle of attack (AoA) protection
 * ❌ Alternative Law
@@ -325,5 +235,4 @@
 * ✔️ flare mode might be stronger than expected, needs to be investigated
 * ✔️ after landing sometimes a slight pitch up moment is introduced, needs to be investigated
 * ✔️ strange interaction with default auto thrust system -> thrust lever sometimes does not move, fix is to manually disable ATHR
-* ✔️ after a longer pause the fbw system goes crazy
->>>>>>> 56109828
+* ✔️ after a longer pause the fbw system goes crazy