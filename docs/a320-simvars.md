--- conflicted
+++ resolved
@@ -1809,7 +1809,45 @@
     - Feet
     - Automatic landing elevation as calculated by the MCDU when a destination runway is entered
 
-<<<<<<< HEAD
+- A32NX_PRESS_EXCESS_CAB_ALT
+    - Bool
+    - True when FWC condition for "EXCESS CAB ALT" is met
+
+- A32NX_PRESS_EXCESS_RESIDUAL_PR
+    - Bool
+    - True when FWC condition for "EXCES RESIDUAL PR" is met
+
+- A32NX_PRESS_LOW_DIFF_PR
+    - Bool
+    - True when FWC condition for "LO DIFF PR" is met
+
+- A32NX_OVHD_PRESS_LDG_ELEV_KNOB
+    - Feet
+    - Manual landing elevation as selected on the overhead LDG ELEV knob
+
+- A32NX_OVHD_PRESS_MAN_VS_CTL_SWITCH
+    - Number
+    - 0 if switch is in up position, 1 if switch is neutral, 2 if switch is down.
+
+- A32NX_OVHD_PRESS_MODE_SEL_PB_IS_AUTO
+    - Bool
+    - True if MODE SEL overhead pushbutton is depressed (in auto mode)
+
+- A32NX_OVHD_PRESS_MODE_SEL_PB_HAS_FAULT
+    - Bool
+    - True only when both Cabin Pressure Controller systems are faulty.
+
+- A32NX_OVHD_PRESS_DITCHING_PB_IS_ON
+    - Bool
+    - True if DITCHING pushbutton is pressed
+
+- A32NX_PACKS_{number}_IS_SUPPLYING
+    - Bool
+    - True if the corresponding pack is on and supplying air to the cabin
+    - {number}
+        - 1
+        - 2
+
 ## Pneumatic
 
 - A32NX_PNEU_ENG_{number}_IP_PRESSURE:
@@ -1938,44 +1976,4 @@
 
 - A32NX_OVHD_PNEU_ENG_{number}_BLEED_PB_HAS_FAULT:
     - Indicates whether the fault light is on for the engine bleed push button
-    - Bool
-=======
-- A32NX_PRESS_EXCESS_CAB_ALT
-    - Bool
-    - True when FWC condition for "EXCESS CAB ALT" is met
-
-- A32NX_PRESS_EXCESS_RESIDUAL_PR
-    - Bool
-    - True when FWC condition for "EXCES RESIDUAL PR" is met
-
-- A32NX_PRESS_LOW_DIFF_PR
-    - Bool
-    - True when FWC condition for "LO DIFF PR" is met
-
-- A32NX_OVHD_PRESS_LDG_ELEV_KNOB
-    - Feet
-    - Manual landing elevation as selected on the overhead LDG ELEV knob
-
-- A32NX_OVHD_PRESS_MAN_VS_CTL_SWITCH
-    - Number
-    - 0 if switch is in up position, 1 if switch is neutral, 2 if switch is down.
-
-- A32NX_OVHD_PRESS_MODE_SEL_PB_IS_AUTO
-    - Bool
-    - True if MODE SEL overhead pushbutton is depressed (in auto mode)
-
-- A32NX_OVHD_PRESS_MODE_SEL_PB_HAS_FAULT
-    - Bool
-    - True only when both Cabin Pressure Controller systems are faulty.
-
-- A32NX_OVHD_PRESS_DITCHING_PB_IS_ON
-    - Bool
-    - True if DITCHING pushbutton is pressed
-
-- A32NX_PACKS_{number}_IS_SUPPLYING
-    - Bool
-    - True if the corresponding pack is on and supplying air to the cabin
->>>>>>> 75fab03a
-    - {number}
-        - 1
-        - 2+    - Bool