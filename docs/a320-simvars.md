--- conflicted
+++ resolved
@@ -924,7 +924,6 @@
       0 | Retracted
       1 | Full extension
 
-<<<<<<< HEAD
 - A32NX_LEFT_FLAPS_POSITION_PERCENT
     - Percent
     - Indicates the angle of the left flaps out of 40 degrees
@@ -1005,8 +1004,6 @@
       4 | Conf3
       5 | ConfFull
 
-=======
->>>>>>> 691bb1a3
 - A32NX_SPOILERS_ARMED
     - Bool
     - Indicates if the ground spoilers are armed
