# A320neo Local SimVars

- A32NX_NO_SMOKING_MEMO
    - Boolean that determines whether the NO SMOKING annunciation should be visible on the ECAM memo
    - Also is used for knowing when to play the NO SMOKING chime sound

- A32NX_ADIRS_PFD_ALIGNED
    - Bool
    - 0 when ADIRS is not aligned
    - 1 when ADIRS is aligned or 3 minutes after it has started aligning

- A32NX_Neo_ADIRS_START_TIME
    - Seconds
    - Holds the start time in seconds that the ADIRS TIMER will count down from
    - Used to have certain things turn on based on a percentage of the total alignment time

- A32NX_ADIRS_1_FAULT
    - Bool
    - Whether the "FAULT" indication is shown on the OVHD ADIRS panel for ADIRS 1

- A32NX_ADIRS_2_FAULT
    - Bool
    - Whether the "FAULT" indication is shown on the OVHD ADIRS panel for ADIRS 2

- A32NX_ADIRS_3_FAULT
    - Bool
    - Whether the "FAULT" indication is shown on the OVHD ADIRS panel for ADIRS 3

- A32NX_BRAKE_TEMPERATURE_{1,2,3,4}
    - celsius
    - represents the brake temperature of the rear wheels
- A32NX_REPORTED_BRAKE_TEMPERATURE_{1,2,3,4}
    - celsius
    - represents the reported brake temperature of the rear wheels by the sensor.
    - It can be different from the brake temperature when the brake fan has been used, because the brake fan will cool the sensor more than the brakes
	- (which have much more energy to dissipate) therefore giving potentially erroneous readings that the pilots must take into account
- A32NX_BRAKE_FAN
	- boolean
	- whether or not the brake fan is running (brake fan button pressed AND left main landing gear down and locked)
- A32NX_BRAKE_FAN_BTN_PRESSED
	- boolean
	- whether or not the brake fan button is pressed
- A32NX_BRAKES_HOT
    - boolean
    - whether one of the brakes are hot (>300°C)
- XMLVAR_Auto
    - Used in the `.flt` files to set a default value for the ATC 3 way switch on the TCAS panel
    - Maps to the `I:XMLVAR_Auto` variable which is the actual backing var for the switch

- XMLVAR_ALT_MODE_REQUESTED
    - Used in the `.flt` files to set a default value for the ALT RPTG 2 way switch on the TCAS panel
    - Maps to the `I:XMLVAR_ALT_MODE_REQUESTED` variable which is the actual backing var for the switch

- A32NX_KNOB_OVHD_AIRCOND_XBLEED_Position
    - Position (0-2)
    - 0 is SHUT, 1 is AUTO, 2 is OPEN

- A32NX_KNOB_OVHD_AIRCOND_PACKFLOW_Position
    - Position (0-2)
    - 0 is LO, 1 is NORM, 2 is HI

- A32NX_AIRCOND_PACK1_FAULT
    - Bool
    - True if fault in pack 1

- A32NX_AIRCOND_PACK1_TOGGLE
    - Bool
    - True if pack 1 is on

- A32NX_AIRCOND_PACK2_FAULT
    - Bool
    - True if fault in pack 2

- A32NX_AIRCOND_PACK2_TOGGLE
    - Bool
    - True if pack 2 is on

- A32NX_AIRCOND_HOTAIR_FAULT
    - Bool
    - True if fault in hot air system

- A32NX_AIRCOND_HOTAIR_TOGGLE
    - Bool
    - True if hot air system is on

- A32NX_AIRCOND_RAMAIR_TOGGLE
    - Bool
    - True if ram air is on

- A32NX_CALLS_EMER_ON
    - Bool
    - True if emergency cabin call is on

- A32NX_OVHD_COCKPITDOORVIDEO_TOGGLE
    - Bool
    - True if cockpit door video system is on

- PUSH_DOORPANEL_VIDEO
    - Bool
    - True if pedestal door video button is being held

- A32NX_OVHD_HYD_ENG_1_PUMP_PB_HAS_FAULT
    - Bool
    - True if engine 1 hyd pump fault

- A32NX_OVHD_HYD_ENG_1_PUMP_PB_IS_AUTO
    - Bool
    - True if engine 1 hyd pump is on

- A32NX_OVHD_HYD_ENG_2_PUMP_PB_HAS_FAULT
    - Bool
    - True if engine 2 hyd pump fault

- A32NX_OVHD_HYD_ENG_2_PUMP_PB_IS_AUTO
    - Bool
    - True if engine 2 hyd pump is on

- A32NX_OVHD_HYD_EPUMPB_PB_HAS_FAULT
    - Bool
    - True if elec hyd pump fault

- A32NX_OVHD_HYD_EPUMPB_PB_IS_AUTO
    - Bool
    - True if elec hyd pump is on/auto

- A32NX_OVHD_HYD_PTU_PB_HAS_FAULT
    - Bool
    - True if PTU fault

- A32NX_OVHD_HYD_PTU_PB_IS_AUTO
    - Bool
    - True if PTU system on/auto

- A32NX_OVHD_HYD_EPUMPY_PB_HAS_FAULT
    - Bool
    - True if yellow elec hyd pump fault

- A32NX_OVHD_HYD_EPUMPY_PB_IS_AUTO
    - Bool
    - True if yellow elec hyd pump is on/auto

- A32NX_ENGMANSTART1_TOGGLE
    - Bool
    - True if manual engine 1 start on

- A32NX_ENGMANSTART2_TOGGLE
    - Bool
    - True if manual engine 2 start on

- A32NX_VENTILATION_BLOWER_FAULT
    - Bool
    - True if ventilation blower fault

- A32NX_VENTILATION_BLOWER_TOGGLE
    - Bool
    - True if ventilation blower on

- A32NX_VENTILATION_EXTRACT_FAULT
    - Bool
    - True if ventilation extractor fault

- A32NX_VENTILATION_EXTRACT_TOGGLE
    - Bool
    - True if ventilation extractor on

- A32NX_VENTILATION_CABFANS_TOGGLE
    - Bool
    - True if cabin fans on/auto

- A32NX_PITOT_HEAT_AUTO
    - Bool
    - True if pitot heating auto

- A32NX_EMERELECPWR_GEN1_FAULT
    - Bool
    - True if generator 1 line fault

- A32NX_EMERELECPWR_GEN1_TOGGLE
    - Bool
    - True if generator 1 line is off

- A32NX_EMERELECPWR_RAT_FAULT
    - Bool
    - True if RAT elec power fault

- A32NX_EVAC_COMMAND_FAULT
    - Bool
    - True if evac command fault

- A32NX_EVAC_COMMAND_TOGGLE
    - Bool
    - True if evac command button is on

- PUSH_OVHD_EVAC_HORN
    - Bool
    - True if evac horn cutout button is being pressed

- A32NX_EVAC_CAPT_TOGGLE
    - Bool
    - True if evac switch set to CAPT

- A32NX_KNOB_SWITCHING_1_Position
    - ATT HDG
    - Position (0-2)
    - 0 is CAPT, 1 is NORM, 2 is F/O

- A32NX_KNOB_SWITCHING_2_Position
    - AIR DATA
    - Position (0-2)
    - 0 is CAPT, 1 is NORM, 2 is F/O

- A32NX_KNOB_SWITCHING_3_Position
    - EIS DMC
    - Position (0-2)
    - 0 is CAPT, 1 is NORM, 2 is F/O

- A32NX_KNOB_SWITCHING_4_Position
    - ECAM/ND XFR
    - Position (0-2)
    - 0 is CAPT, 1 is NORM, 2 is F/O

- A32NX_METRIC_ALT_TOGGLE
    - Bool
    - True if PFD metric altitude enabled

- A32NX_OVHD_HYD_EPUMPY_OVRD_PB_IS_ON
    - Bool
    - True if "BLUE PUMP OVRD" switch is off

- A32NX_OVHD_HYD_LEAK_MEASUREMENT_G
    - Bool
    - True if "HYD LEAK MEASUREMENT G" switch is on

- A32NX_OVHD_HYD_LEAK_MEASUREMENT_G_LOCK
    - Bool
    - True if "HYD LEAK MEASUREMENT G" switch lock is down

- A32NX_OVHD_HYD_LEAK_MEASUREMENT_B
    - Bool
    - True if "HYD LEAK MEASUREMENT B" switch is on

- A32NX_OVHD_HYD_LEAK_MEASUREMENT_B_LOCK
    - Bool
    - True if "HYD LEAK MEASUREMENT B" switch lock is down

- A32NX_OVHD_HYD_LEAK_MEASUREMENT_Y
    - Bool
    - True if "HYD LEAK MEASUREMENT Y" switch is on

- A32NX_OVHD_HYD_LEAK_MEASUREMENT_Y_LOCK
    - Bool
    - True if "HYD LEAK MEASUREMENT Y" switch lock is down

- A32NX_LANDING_ELEVATION
    - Number in feet
    - Minimum -2000, maximum 15000

- A32NX_MAN_VS_CONTROL
    - Number, either 0,1 or 2
    - 0 if switch is in up position, 1 if switch is neutral, 2 if switch is down.

- A32NX_CAB_PRESS_MODE_MAN
    - Bool
    - True if CABIN PRESS MODE SEL is in manual mode

- A32NX_CAB_PRESS_SYS_FAULT
    - Bool
    - Determines if the FAULT light on the CABIN PRESS MODE SEL pushbutton
      should be on

- A32NX_DITCHING
    - Bool
    - True if DITCHING mode is enabled

- A32NX_FWC_FLIGHT_PHASE
    - Enum
    - Contains the numeric flight phase as determined by the FWC

- A32NX_FWC_SKIP_STARTUP
    - Bool
    - Set to true in a non-cold and dark flight phase to skip the initial memorization step

- A32NX_FWC_TOMEMO
    - Bool
    - True when the FWC decides that the takeoff memo should be shown

- A32NX_FWC_LDGMEMO
    - Bool
    - True when the FWC decides that the landing memo should be shown

- A32NX_FWC_INHIBOVRD
    - Bool
    - True when the FWC decides that flight phase inhibits should be overridden (and ignored)

- A32NX_VSPEEDS_VS
    - Number
    - Current config stall speed
    - is mach corrected

- A32NX_VSPEEDS_VLS
    - Number
    - Current config minimum selectable speed
    - is mach corrected

- A32NX_VSPEEDS_F
    - Number
    - F-Speed (approach)

- A32NX_VSPEEDS_S
    - Number
    - S-Speed (approach)

- A32NX_VSPEEDS_GD
    - Number
    - Green Dot speed (clean config or O)
    - is mach corrected


- A32NX_VSPEEDS_LANDING_CONF3
    - Bool
    - True if FLAPS 3 is selected in perf page

- A32NX_VSPEEDS_TO_CONF
    - Number
    - Flaps config for TakeOff, 1, 2 or 3

- A32NX_VSPEEDS_V2
    - Number
    - TakeOff V2 Speed calculated based on A32NX_VSPEEDS_TO_CONF config

- A32NX_VSPEEDS_VLS_APP
    - Number
    - vls calculated for config full whether A32NX_VSPEEDS_LANDING_CONF3 or not
    - is mach corrected

- A32NX_VSPEEDS_VAPP
    - Number
    - vapp calculated for config full  whether A32NX_VSPEEDS_LANDING_CONF3 or not
    - is mach corrected

- A32NX_TRK_FPA_MODE_ACTIVE
    - Bool
    - True if TRK/FPA mode is active

- A32NX_AUTOPILOT_TRACK_SELECTED
    - Degrees
    - The selected track in the FCU

- A32NX_AUTOPILOT_FPA_SELECTED
    - Degrees
    - The selected flight path angle in the FCU

- A32NX_APU_EGT_CAUTION
    - Celsius
    - The APU's exhaust gas temperature caution level, to be indicated in amber in the cockpit

- A32NX_APU_EGT_WARNING
    - Celsius
    - The APU's exhaust gas temperature warning level, to be indicated in red in the cockpit

- A32NX_APU_EGT
    - Celsius
    - The APU's exhaust gas temperature

- A32NX_APU_N
    - Percent
    - The APU's rotations per minute in percentage of the maximum RPM

- A32NX_APU_START_CONTACTOR_ENERGIZED
    - Bool
    - Indicates if the APU START contactor is energized

- A32NX_APU_BLEED_AIR_VALVE_OPEN
    - Bool
    - Indicates if the APU bleed air valve is open

- A32NX_APU_LOW_FUEL_PRESSURE_FAULT
    - Bool
    - Indicates if the APU has an active LOW FUEL PRESSURE fault

- A32NX_APU_IS_AUTO_SHUTDOWN
    - Bool
    - Indicates if the APU automatically shut down (for a reason other than fire)

- A32NX_APU_IS_EMERGENCY_SHUTDOWN
    - Bool
    - Indicates if the APU automatically shut down due to fire

- A32NX_ECAM_INOP_SYS_APU
    - Bool
    - Indicates if the APU is inoperable

- A32NX_APU_FLAP_OPEN_PERCENTAGE
    - Percent
    - Indicates the percentage the APU air intake flap is open

- A32NX_FIRE_BUTTON_APU
    - Bool
    - Indicates if the APU fire button is RELEASED

 - A32NX_RMP_L_TOGGLE_SWITCH
    - Boolean
    - Whether the left radio management panel toggle switch is on or off.

- A32NX_RMP_R_TOGGLE_SWITCH
    - Boolean
    - Whether the right radio management panel toggle switch is on or off.

- A32NX_RMP_L_SELECTED_MODE
    - Number
    - The current mode of the left radio management panel.

- A32NX_RMP_R_SELECTED_MODE
    - Number
    - The current mode of the right radio management panel.

- A32NX_RMP_L_VHF2_STANDBY
    - Hz
    - The VHF 2 standby frequency for the left RMP.

- A32NX_RMP_L_VHF3_STANDBY
    - Hz
    - The VHF 3 standby frequency for the left RMP.

- A32NX_RMP_R_VHF1_STANDBY
    - Hz
    - The VHF 1 standby frequency for the right RMP.

- A32NX_RMP_R_VHF3_STANDBY
    - Hz
    - The VHF 3 standby frequency for the right RMP.

- A32NX_TO_CONFIG_FLAPS_ENTERED
    - Bool
    - True if the pilot has entered a FLAPS value in the PERF TAKE OFF takeoff

- A32NX_TO_CONFIG_FLAPS
    - Enum
    - The pilot-entered FLAPS value in the PERF TAKE OFF page. 0 is a valid entry.

- A32NX_TO_CONFIG_THS_ENTERED
    - Bool
    - True if the pilot has entered a THS value in the PERF TAKEO FF takeoff

- A32NX_TO_CONFIG_THS
    - Degrees
    - The pilot-entered THS value in the PERF TAKE OFF page. 0 is a valid entry.

- A32NX_ENG_OUT_ACC_ALT
    - feet
    - The engine out acceleration altitude, set in the PERF TAKE OFF page.


- A32NX_RAIN_REPELLENT_RIGHT_ON
    -Bool
    -True if rain repellent is activated on the right windshield.

- A32NX_RAIN_REPELLENT_LEFT_ON
    -Bool
    -True if rain repellent is activated on the left windshield.

- A32NX_RCDR_TEST
    -Bool
    -True if RCDR being tested.

- A32NX_RADAR_MULTISCAN_AUTO
    -Bool
    -True if multiscan switch is set to AUTO.

- A32NX_RADAR_GCS_AUTO
    -Bool
    -True if GCS switch is set to AUTO.

-A32NX_OXYGEN_MASKS_DEPLOYED
    -Bool
    -True if cabin oxygen masks have been deployed.

-A32NX_RCDR_GROUND_CONTROL_ON
    -Bool
    -True if ground control is on.

-A32NX_EMERELECPWR_MAN_ON
    -Bool
    -True if Ram Air Turbine has been manually deployed.

-A32NX_EMERELECPWR_GEN_TEST
    -Bool
    -True if emergency generator is being tested.

-A32NX_OXYGEN_PASSENGER_LIGHT_ON
    -Bool
    -True if cabin oxygen mask doors open.

-A32NX_OXYGEN_TMR_RESET
    -Bool
    -True if oxygen timer is being reset.

-A32NX_OXYGEN_TMR_RESET_FAULT
    -Bool
    -True if fault with oxygen timer.

-A32NX_APU_AUTOEXITING_RESET
    -Bool
    -True if APU autoexiting is being reset.

-A32NX_ELT_TEST_RESET
    -Bool
    -True if ELT is being tested/reset.

-A32NX_ELT_ON
    -Bool
    -True if ELT is on.

-A32NX_DLS_ON
    -Bool
    -True if data loading selector is on.

-A32NX_CREW_HEAD_SET
    -Bool
    -True if CVR crew head set is being pressed.

-A32NX_SVGEINT_OVRD_ON
    -Bool
    -True if SVGE INT OVRD is on.

-A32NX_AVIONICS_COMPLT_ON
    -Bool
    -True if avionics comp lt is on.

-A32NX_CARGOSMOKE_FWD_DISCHARGED
    -Bool
    -True if cargosmoke one bottle is discharged

-A32NX_CARGOSMOKE_AFT_DISCHARGED
    -Bool
    -True if cargosmoke two bottle is discharged

-A32NX_AIDS_PRINT_ON
    -Bool
    -True if AIDS print is on.

-A32NX_DFDR_EVENT_ON
    -Bool
    -True if DFDR event is on.

-A32NX_APU_AUTOEXITING_TEST_ON
    -Bool
    -True if APU AUTOEXITING is being tested.

-A32NX_APU_AUTOEXITING_TEST_OK
    -Bool
    -True if APU AUTOEXITING TEST returns OK.

- A32NX_OVHD_{name}_PB_IS_AVAILABLE
    - Bool
    - True when the push button's AVAIL light should illuminate
    - {name}
        - APU_START

- A32NX_OVHD_{name}_PB_HAS_FAULT
    - Bool
    - Indicates if the push button's FAULT light should illuminate
    - {name}
        - APU_MASTER_SW
        - ELEC_BAT_10
        - ELEC_BAT_11
        - ELEC_IDG_1
        - ELEC_IDG_2
        - ELEC_ENG_GEN_1
        - ELEC_ENG_GEN_2
        - ELEC_AC_ESS_FEED
        - ELEC_GALY_AND_CAB
        - PNEU_APU_BLEED

- A32NX_OVHD_{name}_PB_IS_AUTO
    - Bool
    - True when the push button is AUTO
    - {name}
        - ELEC_BAT_10
        - ELEC_BAT_11
        - ELEC_BUS_TIE_PB
        - ELEC_GALY_AND_CAB

- A32NX_OVHD_{name}_PB_IS_RELEASED
    - Bool
    - True when the push button is RELEASED
    - {name}
        - ELEC_IDG_1
        - ELEC_IDG_2

- A32NX_OVHD_ELEC_AC_ESS_FEED_PB_IS_NORMAL
    - Bool
    - True when the AC ESS FEED push button is NORMAL

- A32NX_OVHD_{name}_PB_IS_ON
    - Bool
    - True when the push button is ON
    - {name}
        - APU_START
        - APU_MASTER_SW
        - ELEC_COMMERCIAL
        - PNEU_APU_BLEED

- A32NX_ELEC_CONTACTOR_{name}_IS_CLOSED
    - Bool
    - True when the contactor is CLOSED
    - {name}
        - 1PC1: DC BAT BUS feed contactor between DC BUS 1 and DC BAT BUS
        - 1PC2: DC BAT BUS feed contactor between DC BUS 2 and DC BAT BUS
        - 2XB1: Contactor between battery 1 and the static inverter
        - 2XB2: Contactor between battery 2 and the DC ESS BUS
        - 3XC1: AC ESS feed contactor between AC BUS 1 and AC ESS BUS
        - 3XC2: AC ESS feed contactor between AC BUS 2 and AC ESS BUS
        - 3PE: Transformer rectifier ESS contactor between TR ESS and DC ESS BUS
        - 2XE: Emergency generator contactor
        - 3XG: External power contactor
        - 3XS: APU generator contactor
        - 4PC: Contactor between DC BAT BUS and DC ESS BUS
        - 5PU1: Transformer rectifier 1 contactor between TR1 and DC BUS 1
        - 5PU2: Transformer rectifier 2 contactor between TR2 and DC BUS 2
        - 6PB1: Battery 1 contactor
        - 6PB2: Battery 2 contactor
        - 8PH: DC ESS SHED contactor
        - 8XH: AC ESS SHED contactor
        - 9XU1: Engine generator line contactor 1
        - 9XU2: Engine generator line contactor 2
        - 11XU1: AC BUS tie 1 contactor
        - 11XU2: AC BUS tie 2 contactor
        - 15XE1: Contactor between AC ESS BUS and TR ESS + EMER GEN
        - 15XE2: Contactor between the static inverter and AC ESS BUS

- A32NX_ELEC_{name}_BUS_IS_POWERED
    - Bool
    - True when the given bus is powered
    - {name}
        - AC_1
        - AC_2
        - AC_ESS
        - AC_ESS_SHED
        - AC_STAT_INV
        - DC_1
        - DC_2
        - DC_ESS
        - DC_ESS_SHED
        - DC_BAT
        - DC_HOT_1
        - DC_HOT_2


- A32NX_ELEC_{name}_POTENTIAL
    - Volts
    - The electric potential of the given element
    - {name}
        - APU_GEN_1
        - ENG_GEN_1
        - ENG_GEN_2
        - EXT_PWR
        - STAT_INV
        - EMER_GEN
        - TR_1
        - TR_2
        - TR_3: TR ESS
        - BAT_10: Battery 1
        - BAT_11: Battery 2

- A32NX_ELEC_{name}_POTENTIAL_NORMAL
    - Bool
    - Indicates if the potential is within the normal range
    - {name}
        - APU_GEN_1
        - ENG_GEN_1
        - ENG_GEN_2
        - EXT_PWR
        - STAT_INV
        - EMER_GEN
        - TR_1
        - TR_2
        - TR_3: TR ESS
        - BAT_10: Battery 1
        - BAT_11: Battery 2

- A32NX_ELEC_{name}_FREQUENCY:
    - Hertz
    - The frequency of the alternating current of the given element
    - {name}
        - APU_GEN_1
        - ENG_GEN_1
        - ENG_GEN_2
        - EXT_PWR
        - STAT_INV
        - EMER_GEN

- A32NX_ELEC_{name}_FREQUENCY_NORMAL
    - Hertz
    - Indicates if the frequency is within the normal range
    - {name}
        - APU_GEN_1
        - ENG_GEN_1
        - ENG_GEN_2
        - EXT_PWR
        - STAT_INV
        - EMER_GEN

- A32NX_ELEC_{name}_LOAD
    - Percent
    - The load the generator is providing compared to its maximum
    - {name}
        - APU_GEN_1
        - ENG_GEN_1
        - ENG_GEN_2

- A32NX_ELEC_{name}_LOAD_NORMAL
    - Percent
    - Indicates if the load is within the normal range
    - {name}
        - APU_GEN_1
        - ENG_GEN_1
        - ENG_GEN_2

- A32NX_ELEC_{name}_CURRENT
    - Ampere
    - The electric current flowing through the given element
    - {name}
        - TR_1
        - TR_2
        - TR_3: TR ESS
        - BAT_10: Battery 1
        - BAT_11: Battery 2

- A32NX_ELEC_{name}_CURRENT_NORMAL
    - Ampere
    - Indicates if the current is within the normal range
    - {name}
        - TR_1
        - TR_2
        - TR_3: TR ESS
        - BAT_10: Battery 1
        - BAT_11: Battery 2

- A32NX_ELEC_ENG_GEN_{number}_IDG_OIL_OUTLET_TEMPERATURE
    - Celsius
    - The integrated drive generator's oil outlet temperature
    - {number}
        - 1
        - 2

- A32NX_ELEC_ENG_GEN_{number}_IDG_IS_CONNECTED
    - Bool
    - Indicates if the given integrated drive generator is connected
    - {number}
        - 1
        - 2

<<<<<<< HEAD
- A32NX_HYD_{loop_name}_PRESSURE
    - Pressure
    - Current pressure in the {loop_name} hydraulic circuit
    - {loop_name}
        - GREEN
        - BLUE
        - YELLOW

- A32NX_HYD_{loop_name}_RESERVOIR
    - Volume
    - Current fluid level in the {loop_name} hydraulic circuit reservoir
    - {loop_name}
        - GREEN
        - BLUE
        - YELLOW

- A32NX_HYD_{loop_name}_EDPUMP_ACTIVE
    - Bool
    - Engine driven pump of {loop_name} hydraulic circuit is active
    - {loop_name}
        - GREEN
        - YELLOW

- A32NX_HYD_{loop_name}_EDPUMP_LOW_PRESS
    - Bool
    - Engine driven pump of {loop_name} hydraulic circuit is active but pressure is too low
    - {loop_name}
        - GREEN
        - YELLOW

- A32NX_HYD_{loop_name}_EPUMP_ACTIVE
    - Bool
    - Electric pump of {loop_name} hydraulic circuit is active
    - {loop_name}
        - BLUE
        - YELLOW

- A32NX_HYD_{loop_name}_EPUMP_LOW_PRESS
    - Bool
    - Electric pump of {loop_name} hydraulic circuit is active but pressure is too low
    - {loop_name}
        - BLUE
        - YELLOW

- A32NX_HYD_{loop_name}_FIRE_VALVE_OPENED
    - Bool
    - Engine driven pump of {loop_name} hydraulic circuit can receive hydraulic fluid
    - {loop_name}
        - GREEN
        - YELLOW

- A32NX_HYD_PTU_VALVE_OPENED
    - Bool
    - Power Transfer Unit can receive fluid from yellow and green circuits

- A32NX_HYD_PTU_ACTIVE_{motor_side}
    - Bool
    - Power Transfer Unit is trying to transfer hydraulic power from either yellow to green or green to yellow circuits
    - {motor_side}
        - Y2G
        - G2Y

- A32NX_HYD_PTU_MOTOR_FLOW
    - Gallon per second
    - Power Transfer Unit instantaneous flow in motor side

- A32NX_HYD_RAT_STOW_POSITION
    - Position [0.0 : 1.0]
    - RAT position, from fully stowed (0) to fully deployed (1)

- A32NX_HYD_RAT_RPM
    - Rpm
    - RAT propeller current RPM

- A32NX_HYD_BRAKE_NORM_{brake_side}_PRESS
    - psi
    - Current pressure in brake slave circuit on green brake circuit
    - {brake_side}
        - LEFT
        - RIGHT

- A32NX_HYD_BRAKE_ALTN_{brake_side}_PRESS
    - psi
    - Current pressure in brake slave circuit on yellow alternate brake circuit
    - {brake_side}
        - LEFT
        - RIGHT

- A32NX_HYD_BRAKE_ALTN_ACC_PRESS
    - psi
    - Current pressure in brake accumulator on yellow alternate brake circuit
=======
- A32NX_FMGC_FLIGHT_PHASE
    - Enum
    - Holds the FMGCs current flight phase
    - Use FMGC_FLIGHT_PHASES to check for phases (import NXFMGCFlightPhases from A32NX_Utils)
>>>>>>> f8d3ba39
<|MERGE_RESOLUTION|>--- conflicted
+++ resolved
@@ -751,7 +751,6 @@
         - 1
         - 2
 
-<<<<<<< HEAD
 - A32NX_HYD_{loop_name}_PRESSURE
     - Pressure
     - Current pressure in the {loop_name} hydraulic circuit
@@ -843,9 +842,8 @@
 - A32NX_HYD_BRAKE_ALTN_ACC_PRESS
     - psi
     - Current pressure in brake accumulator on yellow alternate brake circuit
-=======
+
 - A32NX_FMGC_FLIGHT_PHASE
     - Enum
     - Holds the FMGCs current flight phase
-    - Use FMGC_FLIGHT_PHASES to check for phases (import NXFMGCFlightPhases from A32NX_Utils)
->>>>>>> f8d3ba39
+    - Use FMGC_FLIGHT_PHASES to check for phases (import NXFMGCFlightPhases from A32NX_Utils)