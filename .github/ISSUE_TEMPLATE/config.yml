--- conflicted
+++ resolved
@@ -1,14 +1,11 @@
 blank_issues_enabled: false
 contact_links:
-<<<<<<< HEAD
   - name: Installer
     url: https://github.com/flybywiresim/installer/issues/new/choose
     about: File a bug report or suggest a new feature for the installer
-=======
   - name: Support on GitHub
     url: https://github.com/flybywiresim/a32nx/discussions
     about: Find your question already answered or share it with the github community
   - name: Support on Discord
     url: https://discord.com/channels/738864299392630914/785976111875751956
-    about: Ask questions directly to our support on discord
->>>>>>> d6809aed
+    about: Ask questions directly to our support on discord