--- conflicted
+++ resolved
@@ -82,12 +82,9 @@
           BUNNY_BUCKET_PASSWORD: ${{ secrets.BUNNY_BUCKET_PASSWORD }}
           BUNNY_SECRET_TOKEN: ${{ secrets.BUNNY_SECRET_TOKEN }}
           BUNNY_BUCKET_DESTINATION: addons/a32nx/master
-<<<<<<< HEAD
         run: |
           ./scripts/cdn.sh $BUNNY_BUCKET_DESTINATION ./build-modules
           ./scripts/cdn.sh $BUNNY_BUCKET_DESTINATION ./${{ env.BUILD_DIR_NAME }}
-=======
-        run: ./scripts/cdn.sh $BUNNY_BUCKET_DESTINATION
       - name: Delete old GitHub Pre-Release assets
         uses: mknejp/delete-release-assets@v1
         with:
@@ -119,5 +116,4 @@
             --header 'Content-Type: application/json' \
             --data-raw '{
               "body": "This pre-release has its asset updated on every commit to the master branch\nLast updated on ${{ env.BUILT_DATE_TIME }} from commit ${{ github.sha }}\nThis link will always point to the latest master build: https://github.com/${{ github.repository }}/releases/download/${{ env.MASTER_PRE_RELEASE_TAG }}/${{ env.MASTER_ZIP_NAME }}"
-            }'
->>>>>>> a21506e8
+            }'