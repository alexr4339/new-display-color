--- conflicted
+++ resolved
@@ -36,12 +36,8 @@
 1. [MCDU] Fixed "V1/VR/V2 DISAGREE" check - @MisterChocker (Leon)
 1. [FLIGHTMODEL] Fixed structural load factor limitations - @donstim (donbikes#4084)
 1. [ECAM] Improved Ecam Memo TO Flaps and TO Config. Allows for Config 3 TO - @MisterChocker (Leon)
-<<<<<<< HEAD
-1. [PFD/MFD/ECAM] Fixed POST repeat when displays are switched off for <10 seconds - @2hwk (2Cas#1022)
-=======
 1. [DISPLAYS] Optimize performance by throttling instrument updates - @XSJoJo (Jorim Jaggi)
->>>>>>> 09b10ec3
-
+1. [DISPLAYS] Fixed POST repeat when displays are switched off for <10 seconds - @2hwk (2Cas#1022)
 ## 0.5.2
 1. [CDU] Changing CRZ/DES speed to acknowledge any speed restriction - @Watsi01 (RogePete)
 1. [CDU] Two tiny fixes for flightphase speeds - @Watsi01 (RogePete)
