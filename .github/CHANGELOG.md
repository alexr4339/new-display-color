# Changelog
<!-- ⚠⚠ Please follow the format provided ⚠⚠ -->
<!-- Always use "1." at the start instead of "2. " or "X. " as GitHub will auto renumber everything. -->
<!-- Use the following format below -->
<!--  1. [Changed Area] Title of changes - @github username (Name)  -->

## 0.6.0
<<<<<<< HEAD
1.
1. [MFD] Flight route is now hidden in VOR ROSE and ILS ROSE modes @2hwk (2Cas#1022)
=======
1. [CDU] Allow SimBrief user IDs as well as usernames - @pareil6 - (pareil6)
>>>>>>> 7059e30d

## 0.5.0
1. [FLIGHTMODEL] Reworked AOA table - @donstim - (donbikes#4084)
1. [FLIGHTMODEL] Reworked flaps - @donstim - (donbikes#4084)
1. [FLIGHTMODEL] Reworked drag/thrust ratio - @donstim - (donbikes#4084)
1. [ENGINE] Adjusted N1% thrust table - @MisterChocker - (Leon)
1. [PFD] Added independent calculations for GD, Vls, Vaprot, Vamax, Vs - @MisterChocker - (Leon)
1. [PFD] Fixed V1 not disappear after liftoff - @MisterChocker - (Leon)
1. [CDU] Added Performance Page CI functionality - @MisterChocker (Leon)
1. [CDU] Added Progress Page CRZ FL functionality and logic - @MisterChocker (Leon)
1. [CDU] Added Init B page only available until engine start - @MisterChocker (Leon)
1. [CDU] Added mcdu page id system - @MisterChocker (Leon)
1. [CDU] Added Progress Page REC MAX FL functionality and dummy OPT - @MisterChocker (Leon)
1. [PFD] Added proper altitude constrain visuals - @MisterChocker (Leon)
1. [COLORS] Improved MCDU/PFD/ND/ECAM colors - @MisterChocker (Leon)
1. [PFD] General improvements to the display layout - @MisterChocker (Leon)
1. [PFD] Added proper selected and managed speed indication - @MisterChocker (Leon)
1. [PFD] Added V1 indication - @MisterChocker (Leon)
1. [PFD] Added proper speed bug behaviour when outside range (approach phase) - @MisterChocker (Leon)
1. [ECAM] Fixed thrust rating mode START in flight misbehavior - @MisterChocker (Leon)
1. [CDU] Fixed wrong VLS calculation - @MisterChocker (Leon)
1. [PFD] Fixed wrong managed speed calculation on approach  - @MisterChocker (Leon)
1. [ECAM] Applied FADEC power logic to thrust rating mode and value - @MisterChocker (Leon)
1. [ECAM] Implemented thrust rating mode indication and logic - @MisterChocker (Leon)
1. [CDU] Added actual VLS and VApp calculation - @MisterChocker (Leon)
1. [PFD] Added actual F and S speed calculation for approach - @MisterChocker (Leon)
1. [ENGINE] Improved engine performance - @MisterChocker (Leon)
1. [AERODYNAMICS] Improved overall flight performance - @MisterChocker (Leon)
1. [MISC] Redesigned Standby instrument, fixed pitch indication - @jakluk (Jakluk)
1. [ECAM] Fixed LDG/TO memo showing at incorrect times - @MMontalto (PiCcy)
1. [MISC] Fixed DECEL always show up on left button only - @jokey2k (JoKeY | Markus#0001 on discord)
1. [ECAM] Engine bleed valve closes at N2 > 50% - @RichardPilbery (Richard Pilbery)
1. [MODEL] Spinner spiral now shows at medium blur - @lukecologne (luke)
1. [MFD] Weather Radar now sweeps at 180 degrees, Correct masking for flight path/constr/waypoints and display elements, disabled WX/TERR ON MD in PLAN - @2hwk (2Cas#1022)
1. [ECAM] Added ECAM ALL button functionality - @MikeKuijper (Mike Kuijper)
1. [ECAM] Fix thrust lever position indicator on upper ECAM - @RichardPilbery (Richard Pilbery | tricky_dicky3571 on discord)
1. [ECAM] Adjusted Engine gauges so cursor extends beyond radius of gauge - @RichardPilbery (Richard Pilbery | tricky_dicky#3571 on discord)
1. [ECAM] Fix ECAM N1 engine indicator - @RichardPilbery (Richard Pilbery | tricky_dicky#3571 on discord)
1. [LIGHTS] Added logo lights only turn on while on ground or flaps are extented - @linkeleven (linkeleven#2557)
1. [CDU] Add basic airways support based on code from WorkingTitle team - @santii90 (Santiago Vazquez), @Lessar277 (Lessar27)
1. [TEXTURES] Changed cockpit decals resolution from 1k to 2k - @FoxinTale (Aubrey)
1. [ECAM] Fix fuel used values on CRUISE and FUEL pages - @Lessar277 (Lessar27#1112)
1. [MISC] Add localisation files for aircraft info when using other languages than english - @pessip (Pessi Päivärinne)
1. [ATC] Fix CLR input for squawk code - @paul92ilm (Lussion)
1. [TEXTURES] Fixed aft overhead circuit breaker decal from 'LIGHTNING' to 'LIGHTING' (@DarkOfNova#0001)
1. [CAMERA] Modified a couple of the default interior camera angles. - @ZigTag (Falcon#5815), @linkeleven (linkeleven#2557)
1. [CDU] Fix takeoff vspeed - @linkeleven (linkeleven#2557)
1. [ECAM] Decimal font size change - @RichardPilbery (Richard Pilbery)
1. [CDU] Add correct UI behavior and colors for airways page - @santii90 (Santiago Vazquez)
1. [CDU] Add ability to clear MDA/DH, add input logic for both MDA/DH - @paul92ilm (Lussion)
1. [CHECKLISTS] Fix FD check in Taxi checklist - @Acrobot (Andrzej Pomirski)
1. [ADIRS] Fix ADIRS lights and split into three separate units - @devsnek (devsnek#0001)
1. [ECAM] Fixed donut and AVAIL message on N1 display. Add highlight on N2 during engine start - @RichardPilbery (Richard Pilbery)
1. [CDU] Fix MCDU not loading when starting midair - @ThatRedMelon (Daniel Brown)
1. [FCU] Clamp the selected altitude between 100 and 49000 - @lars-reimann (Lars Reimann)
1. [TEXTURES] added Registry plaque and improved Textures - @Pleasure0102 (Pleasure)
1. [GPWS] Add minimums and 100above logic - @linkeleven (linkeleven#2557)
1. [CDU] Flight plan waypoints distances and times are now properly displayed and updated - @lousybyte (lousybyte)
1. [CDU] Improved DECEL waypoint data and position - @lousybyte (lousybyte)
1. [TEXTURES] Changed cockpit font and fixed spelling errors - @FoxinTale (Aubrey)
1. [AUTO BRK] Fixed autobrake disarm behavior to match real life. MAX can no longer be selected when the aircraft is in the air. @geoffda (Geoff Darst)
1. [FCU] Remember selected pressure mode when returning from Std mode - @lhoenig (Lukas Hoenig)
1. [TEXTURES] upgraded to 4k Textures (pedestal,throttle unit) fixed decal texture - @Pleasure0102 (Pleasure)
1. [PFD] Added FMAs ALT CST and ALT CST* as well as CLB magenta and DES or CLB blue - @MisterChocker (Leon)
1. [CDU] Added CFDS display test, ATSU METAR/TAF/ATIS requests, and ATSU free text - @wpine215 (Iceman), @nistei (Nistei), @Edwin B
1. [CDU] Fixed error messages delete input - @MisterChocker (Leon)
1. [CDU] Added input delay paging left/right and input 1-6L/1-6R - @MisterChocker (Leon)
1. [GPWS] Completely redone GPWS logic, and improve Retard call logic, prevent multiple calls playing at once - lukecologne (luke)
1. [ECAM] Improve flaps/slats panel design on upper ECAM, improve flaps/slats transition logic - @paul92ilm (Lussion)
1. [CDU] Allow inserting landing QNH in inHg - @pessip (Pessi Päivärinne)
1. [Systems] GO-AROUND flight phase introduced
1. [FMA] Improved and corrected FMA logic for autopilot connect/disconnect toggle during APPR mode, GO-AROUNDs, DH/MDA and other small tweaks - @antikythera288 (mrmercury#8898 on discord)
1. [FCU] Correct behaviour of APPR and LOC buttons when connecting/disconnecting AP - @antikythera288 (mrmercury#8898 on discord)
1. [AUTOPILOT] fully managed GO-AROUND implemented aswell as correct FD's for hand-flying the GO-AROUND (until missed approach paths are implemented, only via preselected HDG) - @antikythera288 (mrmercury#8898 on discord)
1. [MCDU] added fully working GO-AROUND Page - @antikythera288 (mrmercury#8898 on discord)
1. [CDU] Fix IRS coordinates always showing N/E - @beheh (Benedict Etzel)
1. [General] Added location reporting for the live map - @nistei (Nistei)
1. [CDU] Init A now showing computed values and simulated computational delays - @lucky38i (Lucky38i)
1. [CDU] Fuel Pred now showing computed values and refreshes when page is updating - @lucky38i (Lucky38i)
1. [CDU] Add V1/VR/V2 logic and disagree message, fixed V1/VR/V2 minimum range - @paul92ilm (Lussion)
1. [ECAM] Add T.O message category to upper ECAM - @paul92ilm (Lussion)
1. [ECAM] Fix cabin vertical speed display to show feet/min - @MattPaxtonBel, @RichardPilbery
1. [FCU] Fix altitude change when the increment is 1000 - @lars-reimann (Lars Reimann)
1. [CDU] Improve LAT REV page layout - @beheh (Benedict Etzel)
1. [PFD] Improved PFD text readability - @MisterChocker (Leon)
1. [ECAM] Added CABIN PRESS page - @nikotina91
1. [ECAM] Add ELEC page - @ramon54321
1. [ND] Improved flight path shape display - @lousybyte (lousybyte)
1. [CDU] Rework duplicate waypoint names page - @pessip (Pessi Päivärinne)
1. [ECAM] Fixed ELEV limits display on the F/CTL page - @lousybyte (lousybyte)
1. [CDU] Fix missing preflight flight phase - @beheh (Benedict Etzel)
1. [CDU] Fix flight phase when spawning mid-air - @beheh (Benedict Etzel)
1. [CDU] Fixed autothrust targeting F or S speed on climb - @MisterChocker (Leon)
1. [ND] Added altitude constraints in flight level based on the transition altitude provided in MCDU Take Off Performace @ilyeshammadi (Ilyes Hammadi)
1. [CDU] Added TYPE I and TYPE II message types and handling - @MisterChocker (Leon)
1. [ECAM] Fix cabin vertical speed unit - @MrMinimal (Tom Langwaldt)
1. [CDU] Improved constraints recognition - @MisterChocker (Leon)
1. [PFD] Add altitude indicator alerts @ilyeshammadi (Ilyes Hammadi)
1. [CDU] The precomputed values for ZFW/ZFWCG are now properly updated when the weight load parameters are changed - @lousybyte (lousybyte)
1. [PFD] Improved speedband visuals - @MisterChocker (Leon)
1. [ND] Add altitue constraint symbol and fix constraint circle color @ilyeshammadi (Ilyes Hammadi)
1. [ECAM] Add COND page - @lcalaresu (Luc Calaresu), @highperformancedevelopments
1. [CDU] Added check for dest data is set - @MisterChocker (Leon)
1. [CDU] Ported system messages type II to actual type II - @MisterChocker (Leon)
1. [ECAM] Implemented proper FWC flight phases - @beheh (Benedict Etzel)
1. [ECAM] Updated ECAM messages - @beheh (Benedict Etzel)
1. [CDU] New improved RADNAV page | Ability to tune navaids with identifier - @St54Kevin (Kevin Karas)
1. [CDU] Corrected visuals for constraints on flight plan page - @MisterChocker (Leon)
1. [ND] Add heading line to ARC and NAV map mode @ilyeshammadi (Ilyes Hammadi)
1. [PFD] Add QNH flashing when reach transition altitude - @Kimbyeoungjang (김병장#7165)
1. [ECAM] Added flight phase inhibit override to recall button - @beheh (Benedict Etzel)
1. [CDU] Changed FMGC constraint classification - @MisterChocker (Leon)
1. [CDU] Added constraints symbols logic to flight plan - @ilyeshammadi (Ilyes Hammadi)
1. [ECAM] Changed SAT and TAT values to green colour - @RichardPilbery (Richard Pilbery)
1. [General] Improve ground handling, steering, and suspension - @wpine215 (Iceman)
1. [CDU] Added Airway Page airway to airway insert option - @MisterChocker (Leon)
1. [Sound] Improved PTU, flaps, and fuel pump sounds which are no longer heard in cockpit - @hotshotp (Boris)
1. [Sound] Improved and added new ground roll and touchdown sounds - @hotshotp (Boris)
1. [Sound] Improved ambient avionics fan sound, and added cabin fan sound - @hotshotp (Boris)
1. [Sound] Improved gear lever click sound - @hotshotp (Boris)
1. [Sound] Improved nose wheel liftoff sound - @hotshotp (Boris)
1. [Sound] Added new APU start contactor sounds - @hotshotp (Boris)
1. [Sound] Added new realistic LEAP-1A engine sounds - @hotshotp (Boris)
1. [Lights] Added Flood Lights - @Snapmatics (Harry)
1. [Lights] Added Reading Lights - @Snapmatics (Harry)
1. [Lights] Improved Screen Backlight - @Snapmatics (Harry)
1. [Lights] Improved Exterior Lights - @Snapmatics (Harry)
1. [Lights] Improved Interior Lights - @Snapmatics (Harry)
1. [CDU] Improved input handling while a message is visible - @MisterChocker (Leon)
1. [ND] Fix weather radar not showing after switching to plan view - @ilyeshammadi (Ilyes Hammadi)
1. [Autopilot] Increase max bank angle from 20 to 25 - @wpine215 (Iceman)
1. [PFD] Fix ALT magenta in OP DES/CLB - @MisterChocker (Leon)
1. [ECAM] Add G LOAD indication to lower ECAM - @beheh (Benedict Etzel)
1. [PFD] Added vR indication - @MisterChocker (Leon)
1. [MFD] Corrected icon for the Decel point on flightplan - @LoungeFlyZ (Chris Johnson)
1. [ND] Update ND to only show Mode Changed when mode button is used - @ilyeshammadi (Ilyes Hammadi)
1. [TCAS] Implement first iteration of TCAS - @lukecologne (luke)
1. [ECAM] Temporary fix small word on lower ecam, status page - @Kimbyeongjang (김병장#7165)
1. [ECAM] Add icing-related ECAM warnings and memos - @beheh (Benedict Etzel)
1. [CDU] Fix CLR position in scratchpad - @beheh (Benedict Etzel)
1. [General] Added INIT BARO option, INHG/HPA/AUTO - @theomessin (Theodore Messinezis)
1. [CDU] Improved key input delays - @MisterChocker (Leon)
1. [PFD] Changed S and F speeds data source - @MisterChocker (Leon)
1. [ANIMATIONS] Desynced the wiper animations - @pepperoni505 (pepperoni505), @lukecologne (luke)
1. [CDU] Added calculation for ground speed mini - @MisterChocker (Leon)
1. [FLIGHTMODEL] Changed rudder and vertical tail parameters for improved crosswind takeoff and landing capability - @donstim - (donbikes#4084)
1. [FLIGHTMODEL] Changed full landing flap deflection from 35 degrees to 40 degrees - @donstim - (donbikes#4084)
1. [FLIGHTMODEL] Updated legacy flight model parameters for consistency with modern flight model - @donstim - (donbikes#4084)
1. [ECAM] Adjusted flaps panel - @MisterChocker (Leon)
1. [CDU] F-PLN page visual rework - @Lollo999 (Lorenzo Pinna)
1. [Sound] Improved ground roll - @hotshotp (Boris)
1. [Sound] Added new heavy turbulence sounds different in cabin and cockpit - @hotshotp (Boris)
1. [CDU] Added ground speed mini - @MisterChocker (Leon)
1. [MISC] Fix pedestal camera position triggering radio frequency display glitch - @pareil6 (pareil6)
1. [FLIGHTMODEL] Corrected fuel tank capacities, including unusable fuel - @donstim - (donbikes#4084)
1. [General] Added option to switch between KG and LBS - @MisterChocker (Leon)
1. [CDU] Improved INIT-A PAGE transition to INIT-B or FUEL PRED PAGE - @MisterChocker (Leon)
1. [CDU] Improved Options Page - @MisterChocker (Leon)
1. [Sound] Replaced sounds for various switches, levers, and buttons - @hotshotp (Boris)
1. [CDU] Added Soft GA Logic - @MisterChocker (Leon)
1. [ECAM] Improved Thrust Rating update condition - @MisterChocker (Leon)
1. [OPTIONS] Added options entry to enable NO PORTABLE DEVICES memo - @wpine215 (Iceman)
1. [ECAM] Added REFUELG, OUTR TK XFRD, CABIN READY, FUEL X FEED, and ADIRS SWTG memos - @wpine215 (Iceman)
1. [ECAM] Added PACKS/NAI/WAI text indicator on upper ECAM - @wpine215 (Iceman)
1. [Engines] Reduced idle thrust at low Mach to improve descent rate - @donstim - (donbkes#4084)
1. [CDU] Added SIMBRIEF integration, INIT REQUEST and AOC INIT/REVIEW - @viniciusfont (subcomandante)
1. [CDU] Added PERF W&B page allowing to Refuel and change Payload from the MCDU - @viniciusfont (subcomandante)
## 0.4.0
1. [General] Add CHANGELOG.md - @nathaninnes (Nathan Innes)
1. [ECAM] Improved Upper ECAM Visuals - @wpine215 (Iceman)
1. [TEXTURES] Changed roughness of glareshield - @Pleasure (Pleasure)
1. [CDU] Fixed several issues related to incorrect active waypoints - @lousybyte (lousybyte)
1. [CDU] Fixed a crash when trying to replace a waypoint in the flight plan - @lousybyte (lousybyte)
1. [EXTERIOR] Fixed issue in engine rotation animation that made it rotate too quickly - @lukecologne (lukecologne)
1. [PFD] Remove code related to unrelevant aircraft - @1Revenger1 (Avery Black)
1. [ECAM] Lower ECAM DOOR Page Colour Fix - @nathaninnes (Nathan Innes)
1. [ND] Add DME distances, VOR/ADF needles and functioning ADF2 - @blitzcaster (bltzcstr)
1. [OVHD] Fixed Battery Indicator Colour - @nathaninnes (Nathan Innes)
1. [MISC] Removed Fuel Patch from MSFS Update 1.8.3 - @nathaninnes (Nathan Innes)
1. [ND] Change ND Sizing - @nathaninnes (Nathan Innes)
1. [GPWS] Added Pull Up, Sink Rate, Dont sink GPWS with Default Sounds & Added (Too low) terrain, flaps and gear without Sounds (Future PR by Boris) - @oliverpope03 (Oliver Pope)
1. [Sounds] Added new sounds for fuel pumps, flaps, ground roll and rattles, touchdowns, and wind - @hotshotp (Boris)
1. [ND] Hide the aircraft indicator in PLAN mode while ADIRS are not aligned - @lousybyte (lousybyte)
1. [LIGHTS] Improved Strobe, Nav and beacon lights - @lukecologne (lukecologne)
1. [Sounds] Added new startup sounds - @hotshotp (Boris)
1. [ECAM] ELAC/SEC warning color fix, added spoiler functionality to ECAM page - @wpine215 (Iceman)
1. [OVHD] Implemented missing functionality for multiple overhead buttons and switches - @wpine215 (Iceman)
1. [ECAM] Improved APU ECAM visuals - @wpine215 (Iceman)
1. [TEXTURES] Changed texture of glareshield and added details - @Pleasure0102 (Pleasure)
1. [ECAM] Improved Fuel ECAM visuals and corrected center pump inconsistency - @wpine215 (Iceman)
1. [MISC] Separated Captian and F/O displays - @tyler58546 (tyler58546)
1. [ECAM] Added engine FADEC power supply logic - @tyler58546 (tyler58546)
1. [ECAM] Improved lower engine ECAM - @lousybyte (lousybyte)
1. [CDU] Add "Closest Airports" page - @lhoenig (Lukas Hoenig)
1. [PFD] Fixed FD bars appearing on PFD when on the ground - @Curtis-VL (Curtis)
1. [CDU] Added IRS Init page - @externoak (Externo)
1. [OVHD] Implement additional overhead button/switch functionality (EMER ELEC, EVAC, air data switching, etc.) - @wpine215 (Iceman)
1. [ECAM] Made open doors on DOOR/OXY page amber instead of green - @Benjozork (Benjamin Dupont)
1. [PFD] Adjust vertical Flight Director offset - @veikkos (Veikko Soininen)
1. [PFD] Fix Radio altimeter only updating every second - @lukecologne (luke)
1. [Systems] Pitot heating should now be active while engines are running - @lousybyte (lousybyte)
1. [TEXTURES] Higher resoloution Mainpanel, fixed glareshield texture error - @Pleasure0102 (Pleasure)
1. [ECAM] Overhauled WHEEL Page - @Benjozork (Benjamin Dupont)
1. [CDU] Add approach waypoints to DCT page - @lengyc0208 (lyc)
1. [Sounds] Added 3D emitters for all sounds - @hotshotp (Boris)
1. [Sounds] Added sounds for Evac horn, emer cabin call, mech horn, gear extend/retract, and cargo door - @hotshotp (Boris)
1. [CDU] Revised blue, green and amber colors on CDU - @lucky38i (Lucky38i)
1. [CDU] Revised INIT A & B Page - @lucky38i (Lucky38i)
1. [CDU] Fixed certain STARs not showing on arrivals page - @tyler58546 (tyler58546)
1. [CHECKLISTS] Added several situations from QRH to checklists - @FBI#7771
1. [ECAM] Fix ECAM wheel page being selected before all gears are downlocked - @lukecologne (luke)
1. [MISC] Added standby instrument brightness adjustment and attitude reset - @2hwk (2Cas#1022 on discord)
1. [MISC] Added standby instrument bugs page and corrected standby instrument font and behaviour on power loss - @2hwk (2Cas#1022 on discord)
1. [PFD] Added the ability to display metric altitudes - @lousybyte (lousybyte)
1. [ECAM] Added messages related to anti-skid / N.W. steering being off - @Benjozork (Benjamin Dupont)
1. [CDU] Updated HOLD Page to honeywell spec, PLAN page updated to show holds - @sepiroth887 (sepiroth887)
1. [FCU] Fixed incrementing the QNH while in hPa mode - @lousybyte (lousybyte)
1. [CDU] Follow Green Dot speed on approach with flaps clean - @veikkos (Veikko Soininen)
1. [ND] Fixed cyan heading bug not showing on ND in VOR and LS modes - @AdenFlorian (David Valachovic)
1. [CDU] Improved the VERT REV page - @lousybyte (lousybyte)
1. [PFD] Correct PFD attitude indicator onground/inflight - @MMontalto (PiCcy)
1. [ND] Added WX/TERR on ND brightness knob, fix ND/PFD brightness tooltips - @lukecologne (luke)
1. [ECAM] Improved ECAM bleed page visuals and functionality - @nikotina91
1. [LIGHTS] Fixed DIM/BRT Lights inside the cockpit. Overhead should now be visible. - @Snapmatics (Harry)
1. [OVHD] Made AIR COND knobs continuous - @Benjozork (Benjamin Dupont)
1. [DCDU] Add basic functionality and display - @Benjozork (Benjamin Dupont)
1. [TEXTURES] Changed color of FD Panel.
1. [MISC] New custom display font for PFD/ND/ECAM/MCDU. Overhauled formatting, CSS, and colors of ECAM pages - @wpine215 (Iceman)
1. [TEXTURES] Fixed Speed Plaque and cleaned up texture on cockpit, some color corrections and more decals - @Pleasure0102 (Pleasure)
1. [TEXTURES] Changed Overhead Panel Texture (Decals, color, detail) - @Pleasure0102 (Pleasure)
1. [LIVERY] Bundle the FlyByWire Livery with the A32NX addon - @devsnek (devsnek)
1. [ECAM] Added cockpit door video - @Benjozork (Benjamin Dupont)
1. [MISC] Standby Instrument stays ON if emergency power should be available, bug fixes - @2hwk (2Cas#1022 on discord)
1. [CDU] Full +/- button functionality - @lhoenig (Lukas Hoenig)
1. [DCDU] Fixed MSG- and MSG+ button labels - @tyler58546 (tyler58546)<|MERGE_RESOLUTION|>--- conflicted
+++ resolved
@@ -5,12 +5,8 @@
 <!--  1. [Changed Area] Title of changes - @github username (Name)  -->
 
 ## 0.6.0
-<<<<<<< HEAD
-1.
+1. [CDU] Allow SimBrief user IDs as well as usernames - @pareil6 - (pareil6)
 1. [MFD] Flight route is now hidden in VOR ROSE and ILS ROSE modes @2hwk (2Cas#1022)
-=======
-1. [CDU] Allow SimBrief user IDs as well as usernames - @pareil6 - (pareil6)
->>>>>>> 7059e30d
 
 ## 0.5.0
 1. [FLIGHTMODEL] Reworked AOA table - @donstim - (donbikes#4084)
