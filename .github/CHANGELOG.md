# Changelog
<!-- ⚠⚠ Please follow the format provided ⚠⚠ -->
<!-- Always use "1." at the start instead of "2. " or "X. " as GitHub will auto renumber everything. -->
<!-- Use the following format below -->
<!--  1. [Changed Area] Title of changes - @github username (Name)  -->

## 0.5.0
1. [CDU] Added Performance Page CI functionality - @MisterChocker (Leon)
1. [CDU] Added Progress Page CRZ FL functionality and logic - @MisterChocker (Leon)
1. [CDU] Added Init B page only available until engine start - @MisterChocker (Leon)
1. [CDU] Added mcdu page id system - @MisterChocker (Leon)
1. [CDU] Added Progress Page REC MAX FL functionality and dummy OPT - @MisterChocker (Leon)
1. [PFD] Added proper altitude constrain visuals - @MisterChocker (Leon)
1. [COLORS] Improved MCDU/PFD/ND/ECAM colors - @MisterChocker (Leon)
1. [PFD] General improvements to the display layout - @MisterChocker (Leon)
1. [PFD] Added proper selected and managed speed indication - @MisterChocker (Leon)
1. [PFD] Added V1 indication - @MisterChocker (Leon)
1. [PFD] Added proper speed bug behaviour when outside range (approach phase) - @MisterChocker (Leon)
1. [ECAM] Fixed thrust rating mode START in flight misbehavior - @MisterChocker (Leon)
1. [CDU] Fixed wrong VLS calculation - @MisterChocker (Leon)
1. [PFD] Fixed wrong managed speed calculation on approach  - @MisterChocker (Leon)
1. [ECAM] Applied FADEC power logic to thrust rating mode and value - @MisterChocker (Leon)
1. [ECAM] Implemented thrust rating mode indication and logic - @MisterChocker (Leon)
1. [CDU] Added actual VLS and VApp calculation - @MisterChocker (Leon)
1. [PFD] Added actual F and S speed calculation for approach - @MisterChocker (Leon)
1. [ENGINE] Improved engine performance - @MisterChocker (Leon)
1. [AERODYNAMICS] Improved overall flight performance - @MisterChocker (Leon)
1. [MISC] Redesigned Standby instrument, fixed pitch indication - @jakluk (Jakluk)
1. [ECAM] Fixed LDG/TO memo showing at incorrect times - @MMontalto (PiCcy)
1. [MISC] Fixed DECEL always show up on left button only - @jokey2k (JoKeY | Markus#0001 on discord)
1. [ECAM] Engine bleed valve closes at N2 > 50% - @RichardPilbery (Richard Pilbery)
1. [MODEL] Spinner spiral now shows at medium blur - @lukecologne (luke)
1. [MFD] Weather Radar now sweeps at 180 degrees, Correct masking for flight path/constr/waypoints and display elements, disabled WX/TERR ON MD in PLAN - @2hwk (2Cas#1022)
1. [ECAM] Added ECAM ALL button functionality - @MikeKuijper (Mike Kuijper)
1. [ECAM] Fix thrust lever position indicator on upper ECAM - @RichardPilbery (Richard Pilbery | tricky_dicky3571 on discord)
1. [ECAM] Adjusted Engine gauges so cursor extends beyond radius of gauge - @RichardPilbery (Richard Pilbery | tricky_dicky#3571 on discord)
1. [ECAM] Fix ECAM N1 engine indicator - @RichardPilbery (Richard Pilbery | tricky_dicky#3571 on discord)
1. [LIGHTS] Added logo lights only turn on while on ground or flaps are extented - @linkeleven (linkeleven#2557)
1. [CDU] Add basic airways support based on code from WorkingTitle team - @santii90 (Santiago Vazquez), @Lessar277 (Lessar27)
1. [TEXTURES] Changed cockpit decals resolution from 1k to 2k - @FoxinTale (Aubrey)
1. [ECAM] Fix fuel used values on CRUISE and FUEL pages - @Lessar277 (Lessar27#1112)
1. [MISC] Add localisation files for aircraft info when using other languages than english - @pessip (Pessi Päivärinne)
1. [ATC] Fix CLR input for squawk code - @paul92ilm (Lussion)
1. [TEXTURES] Fixed aft overhead circuit breaker decal from 'LIGHTNING' to 'LIGHTING' (@DarkOfNova#0001)
1. [CAMERA] Modified a couple of the default interior camera angles. - @ZigTag (Falcon#5815), @linkeleven (linkeleven#2557)
1. [CDU] Fix takeoff vspeed - @linkeleven (linkeleven#2557)
1. [ECAM] Decimal font size change - @RichardPilbery (Richard Pilbery)
1. [CDU] Add correct UI behavior and colors for airways page - @santii90 (Santiago Vazquez)
1. [CDU] Add ability to clear MDA/DH, add input logic for both MDA/DH - @paul92ilm (Lussion)
1. [CHECKLISTS] Fix FD check in Taxi checklist - @Acrobot (Andrzej Pomirski)
1. [ADIRS] Fix ADIRS lights and split into three separate units - @devsnek (devsnek#0001)
1. [ECAM] Fixed donut and AVAIL message on N1 display. Add highlight on N2 during engine start - @RichardPilbery (Richard Pilbery)
1. [CDU] Fix MCDU not loading when starting midair - @ThatRedMelon (Daniel Brown)
1. [FCU] Clamp the selected altitude between 100 and 49000 - @lars-reimann (Lars Reimann)
1. [TEXTURES] added Registry plaque and improved Textures - @Pleasure0102 (Pleasure)
1. [GPWS] Add minimums and 100above logic - @linkeleven (linkeleven#2557)
1. [CDU] Flight plan waypoints distances and times are now properly displayed and updated - @lousybyte (lousybyte)
1. [CDU] Improved DECEL waypoint data and position - @lousybyte (lousybyte)
1. [TEXTURES] Changed cockpit font and fixed spelling errors - @FoxinTale (Aubrey)
1. [AUTO BRK] Fixed autobrake disarm behavior to match real life. MAX can no longer be selected when the aircraft is in the air. @geoffda (Geoff Darst)
1. [FCU] Remember selected pressure mode when returning from Std mode - @lhoenig (Lukas Hoenig)
1. [TEXTURES] upgraded to 4k Textures (pedestal,throttle unit) fixed decal texture - @Pleasure0102 (Pleasure)
1. [PFD] Added FMAs ALT CST and ALT CST* as well as CLB magenta and DES or CLB blue - @MisterChocker (Leon)
1. [CDU] Added CFDS display test, ATSU METAR/TAF/ATIS requests, and ATSU free text - @wpine215 (Iceman), @nistei (Nistei), @Edwin B
1. [CDU] Fixed error messages delete input - @MisterChocker (Leon)
1. [CDU] Added input delay paging left/right and input 1-6L/1-6R - @MisterChocker (Leon)
1. [GPWS] Completely redone GPWS logic, and improve Retard call logic, prevent multiple calls playing at once - lukecologne (luke)
1. [ECAM] Improve flaps/slats panel design on upper ECAM, improve flaps/slats transition logic - @paul92ilm (Lussion)
1. [CDU] Allow inserting landing QNH in inHg - @pessip (Pessi Päivärinne)
1. [Systems] GO-AROUND flight phase introduced
1. [FMA] Improved and corrected FMA logic for autopilot connect/disconnect toggle during APPR mode, GO-AROUNDs, DH/MDA and other small tweaks - @antikythera288 (mrmercury#8898 on discord)
1. [FCU] Correct behaviour of APPR and LOC buttons when connecting/disconnecting AP - @antikythera288 (mrmercury#8898 on discord)
1. [AUTOPILOT] fully managed GO-AROUND implemented aswell as correct FD's for hand-flying the GO-AROUND (until missed approach paths are implemented, only via preselected HDG) - @antikythera288 (mrmercury#8898 on discord)
1. [MCDU] added fully working GO-AROUND Page - @antikythera288 (mrmercury#8898 on discord)
1. [CDU] Fix IRS coordinates always showing N/E - @beheh (Benedict Etzel)
1. [General] Added location reporting for the live map - @nistei (Nistei)
1. [CDU] Init A now showing computed values and simulated computational delays - @lucky38i (Lucky38i)
1. [CDU] Fuel Pred now showing computed values and refreshes when page is updating - @lucky38i (Lucky38i)
1. [CDU] Add V1/VR/V2 logic and disagree message, fixed V1/VR/V2 minimum range - @paul92ilm (Lussion)
1. [ECAM] Add T.O message category to upper ECAM - @paul92ilm (Lussion)
1. [ECAM] Fix cabin vertical speed display to show feet/min - @MattPaxtonBel, @RichardPilbery
1. [FCU] Fix altitude change when the increment is 1000 - @lars-reimann (Lars Reimann)
1. [CDU] Improve LAT REV page layout - @beheh (Benedict Etzel)
1. [PFD] Improved PFD text readability - @MisterChocker (Leon)
1. [ECAM] Added CABIN PRESS page - @nikotina91
1. [ECAM] Add ELEC page - @ramon54321
1. [ND] Improved flight path shape display - @lousybyte (lousybyte)
1. [CDU] Rework duplicate waypoint names page - @pessip (Pessi Päivärinne)
1. [ECAM] Fixed ELEV limits display on the F/CTL page - @lousybyte (lousybyte)
1. [CDU] Fix missing preflight flight phase - @beheh (Benedict Etzel)
1. [CDU] Fix flight phase when spawning mid-air - @beheh (Benedict Etzel)
1. [CDU] Fixed autothrust targeting F or S speed on climb - @MisterChocker (Leon)
1. [ND] Added altitude constraints in flight level based on the transition altitude provided in MCDU Take Off Performace @ilyeshammadi (Ilyes Hammadi)
1. [CDU] Added TYPE I and TYPE II message types and handling - @MisterChocker (Leon) 
1. [ECAM] Fix cabin vertical speed unit - @MrMinimal (Tom Langwaldt)
1. [PFD] Add altitude indicator alerts @ilyeshammadi (Ilyes Hammadi)
1. [CDU] The precomputed values for ZFW/ZFWCG are now properly updated when the weight load parameters are changed - @lousybyte (lousybyte)
<<<<<<< HEAD
1. [PFD] Improved speedband visuals - @MisterChocker (Leon)
=======
1. [ND] Add altitue constraint symbol and fix constraint circle color @ilyeshammadi (Ilyes Hammadi)
1. [ECAM] Add COND page - @lcalaresu (Luc Calaresu), @highperformancedevelopments
>>>>>>> 7bae5a58

## 0.4.0
1. [General] Add CHANGELOG.md - @nathaninnes (Nathan Innes)
1. [ECAM] Improved Upper ECAM Visuals - @wpine215 (Iceman)
1. [TEXTURES] Changed roughness of glareshield - @Pleasure (Pleasure)
1. [CDU] Fixed several issues related to incorrect active waypoints - @lousybyte (lousybyte)
1. [CDU] Fixed a crash when trying to replace a waypoint in the flight plan - @lousybyte (lousybyte)
1. [EXTERIOR] Fixed issue in engine rotation animation that made it rotate too quickly - @lukecologne (lukecologne)
1. [PFD] Remove code related to unrelevant aircraft - @1Revenger1 (Avery Black)
1. [ECAM] Lower ECAM DOOR Page Colour Fix - @nathaninnes (Nathan Innes)
1. [ND] Add DME distances, VOR/ADF needles and functioning ADF2 - @blitzcaster (bltzcstr)
1. [OVHD] Fixed Battery Indicator Colour - @nathaninnes (Nathan Innes)
1. [MISC] Removed Fuel Patch from MSFS Update 1.8.3 - @nathaninnes (Nathan Innes)
1. [ND] Change ND Sizing - @nathaninnes (Nathan Innes)
1. [GPWS] Added Pull Up, Sink Rate, Dont sink GPWS with Default Sounds & Added (Too low) terrain, flaps and gear without Sounds (Future PR by Boris) - @oliverpope03 (Oliver Pope)
1. [Sounds] Added new sounds for fuel pumps, flaps, ground roll and rattles, touchdowns, and wind - @hotshotp (Boris)
1. [ND] Hide the aircraft indicator in PLAN mode while ADIRS are not aligned - @lousybyte (lousybyte)
1. [LIGHTS] Improved Strobe, Nav and beacon lights - @lukecologne (lukecologne)
1. [Sounds] Added new startup sounds - @hotshotp (Boris)
1. [ECAM] ELAC/SEC warning color fix, added spoiler functionality to ECAM page - @wpine215 (Iceman)
1. [OVHD] Implemented missing functionality for multiple overhead buttons and switches - @wpine215 (Iceman)
1. [ECAM] Improved APU ECAM visuals - @wpine215 (Iceman)
1. [TEXTURES] Changed texture of glareshield and added details - @Pleasure0102 (Pleasure)
1. [ECAM] Improved Fuel ECAM visuals and corrected center pump inconsistency - @wpine215 (Iceman)
1. [MISC] Separated Captian and F/O displays - @tyler58546 (tyler58546)
1. [ECAM] Added engine FADEC power supply logic - @tyler58546 (tyler58546)
1. [ECAM] Improved lower engine ECAM - @lousybyte (lousybyte)
1. [CDU] Add "Closest Airports" page - @lhoenig (Lukas Hoenig)
1. [PFD] Fixed FD bars appearing on PFD when on the ground - @Curtis-VL (Curtis)
1. [CDU] Added IRS Init page - @externoak (Externo)
1. [OVHD] Implement additional overhead button/switch functionality (EMER ELEC, EVAC, air data switching, etc.) - @wpine215 (Iceman)
1. [ECAM] Made open doors on DOOR/OXY page amber instead of green - @Benjozork (Benjamin Dupont)
1. [PFD] Adjust vertical Flight Director offset - @veikkos (Veikko Soininen)
1. [PFD] Fix Radio altimeter only updating every second - @lukecologne (luke)
1. [Systems] Pitot heating should now be active while engines are running - @lousybyte (lousybyte)
1. [TEXTURES] Higher resoloution Mainpanel, fixed glareshield texture error - @Pleasure0102 (Pleasure)
1. [ECAM] Overhauled WHEEL Page - @Benjozork (Benjamin Dupont)
1. [CDU] Add approach waypoints to DCT page - @lengyc0208 (lyc)
1. [Sounds] Added 3D emitters for all sounds - @hotshotp (Boris)
1. [Sounds] Added sounds for Evac horn, emer cabin call, mech horn, gear extend/retract, and cargo door - @hotshotp (Boris)
1. [CDU] Revised blue, green and amber colors on CDU - @lucky38i (Lucky38i)
1. [CDU] Revised INIT A & B Page - @lucky38i (Lucky38i)
1. [CDU] Fixed certain STARs not showing on arrivals page - @tyler58546 (tyler58546)
1. [CHECKLISTS] Added several situations from QRH to checklists - @FBI#7771
1. [ECAM] Fix ECAM wheel page being selected before all gears are downlocked - @lukecologne (luke)
1. [MISC] Added standby instrument brightness adjustment and attitude reset - @2hwk (2Cas#1022 on discord)
1. [MISC] Added standby instrument bugs page and corrected standby instrument font and behaviour on power loss - @2hwk (2Cas#1022 on discord)
1. [PFD] Added the ability to display metric altitudes - @lousybyte (lousybyte)
1. [ECAM] Added messages related to anti-skid / N.W. steering being off - @Benjozork (Benjamin Dupont)
1. [CDU] Updated HOLD Page to honeywell spec, PLAN page updated to show holds - @sepiroth887 (sepiroth887)
1. [FCU] Fixed incrementing the QNH while in hPa mode - @lousybyte (lousybyte)
1. [CDU] Follow Green Dot speed on approach with flaps clean - @veikkos (Veikko Soininen)
1. [ND] Fixed cyan heading bug not showing on ND in VOR and LS modes - @AdenFlorian (David Valachovic)
1. [CDU] Improved the VERT REV page - @lousybyte (lousybyte)
1. [PFD] Correct PFD attitude indicator onground/inflight - @MMontalto (PiCcy)
1. [ND] Added WX/TERR on ND brightness knob, fix ND/PFD brightness tooltips - @lukecologne (luke)
1. [ECAM] Improved ECAM bleed page visuals and functionality - @nikotina91
1. [LIGHTS] Fixed DIM/BRT Lights inside the cockpit. Overhead should now be visible. - @Snapmatics (Harry)
1. [OVHD] Made AIR COND knobs continuous - @Benjozork (Benjamin Dupont)
1. [DCDU] Add basic functionality and display - @Benjozork (Benjamin Dupont)
1. [TEXTURES] Changed color of FD Panel.
1. [MISC] New custom display font for PFD/ND/ECAM/MCDU. Overhauled formatting, CSS, and colors of ECAM pages - @wpine215 (Iceman)
1. [TEXTURES] Fixed Speed Plaque and cleaned up texture on cockpit, some color corrections and more decals - @Pleasure0102 (Pleasure)
1. [TEXTURES] Changed Overhead Panel Texture (Decals, color, detail) - @Pleasure0102 (Pleasure)
1. [LIVERY] Bundle the FlyByWire Livery with the A32NX addon - @devsnek (devsnek)
1. [ECAM] Added cockpit door video - @Benjozork (Benjamin Dupont)
1. [MISC] Standby Instrument stays ON if emergency power should be available, bug fixes - @2hwk (2Cas#1022 on discord)
1. [CDU] Full +/- button functionality - @lhoenig (Lukas Hoenig)<|MERGE_RESOLUTION|>--- conflicted
+++ resolved
@@ -95,12 +95,9 @@
 1. [ECAM] Fix cabin vertical speed unit - @MrMinimal (Tom Langwaldt)
 1. [PFD] Add altitude indicator alerts @ilyeshammadi (Ilyes Hammadi)
 1. [CDU] The precomputed values for ZFW/ZFWCG are now properly updated when the weight load parameters are changed - @lousybyte (lousybyte)
-<<<<<<< HEAD
 1. [PFD] Improved speedband visuals - @MisterChocker (Leon)
-=======
 1. [ND] Add altitue constraint symbol and fix constraint circle color @ilyeshammadi (Ilyes Hammadi)
 1. [ECAM] Add COND page - @lcalaresu (Luc Calaresu), @highperformancedevelopments
->>>>>>> 7bae5a58
 
 ## 0.4.0
 1. [General] Add CHANGELOG.md - @nathaninnes (Nathan Innes)
