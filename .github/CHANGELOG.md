--- conflicted
+++ resolved
@@ -132,12 +132,9 @@
 1. [PFD] Fix ALT magenta in OP DES/CLB - @MisterChocker (Leon)
 1. [ECAM] Add G LOAD indication to lower ECAM - @beheh (Benedict Etzel)
 1. [PFD] Added vR indication - @MisterChocker (Leon)
-<<<<<<< HEAD
-1. [General] Added default baro unit option, InHg/HPa - @theomessin (Theodore Messinezis)
-=======
 1. [MFD] Corrected icon for the Decel point on flightplan - @LoungeFlyZ (Chris Johnson)
 1. [ND] Update ND to only show Mode Changed when mode button is used - @ilyeshammadi (Ilyes Hammadi)
->>>>>>> f147613b
+1. [General] Added default baro unit option, InHg/HPa - @theomessin (Theodore Messinezis)
 
 ## 0.4.0
 1. [General] Add CHANGELOG.md - @nathaninnes (Nathan Innes)
