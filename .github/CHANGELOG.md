# Changelog
<!-- ⚠⚠ Please follow the format provided ⚠⚠ -->
<!-- Always use "1." at the start instead of "2. " or "X. " as GitHub will auto renumber everything. -->
<!-- Use the following format below -->
<!--  1. [Changed Area] Title of changes - @github username (Name)  -->
## 2020/10
1. [ND] Change ND Sizing - @nathaninnes (Nathan Innes)
1. [GPWS] Added Pull Up, Sink Rate, Dont sink GPWS with Default Sounds & Added (Too low) terrain, flaps and gear without Sounds (Future PR by Boris) - @oliverpope03 (Oliver Pope)
1. [Sounds] Added new sounds for fuel pumps, flaps, ground roll and rattles, touchdowns, and wind - @hotshotp (Boris)
1. [ND] Hide the aircraft indicator in PLAN mode while ADIRS are not aligned - @lousybyte (lousybyte)
1. [LIGHTS] Improved Strobe, Nav and beacon lights - @lukecologne (lukecologne)
1. [Sounds] Added new startup sounds - @hotshotp (Boris)
1. [ECAM] ELAC/SEC warning color fix, added spoiler functionality to ECAM page - @wpine215 (Iceman)
1. [OVHD] Implemented missing functionality for multiple overhead buttons and switches - @wpine215 (Iceman)
1. [ECAM] Improved APU ECAM visuals - @wpine215 (Iceman)
1. [TEXTURES] changed texture of glareshield and added details
1. [ECAM] Improved Fuel ECAM visuals and corrected center pump inconsistency - @wpine215 (Iceman)
1. [MISC] Separated Captian and F/O displays - @tyler58546 (tyler58546)
1. [ECAM] Added engine FADEC power supply logic - @tyler58546 (tyler58546)
1. [ECAM] Improved lower engine ECAM - @lousybyte (lousybyte)
1. [CDU] Add "Closest Airports" page - @lhoenig (Lukas Hoenig)
1. [PFD] Fixed FD bars appearing on PFD when on the ground - @Curtis-VL (Curtis)
1. [CDU] Added IRS Init page - @externoak (Externo)
1. [OVHD] Implement additional overhead button/switch functionality (EMER ELEC, EVAC, air data switching, etc.) - @wpine215 (Iceman)
1. [ECAM] Made open doors on DOOR/OXY page amber instead of green - @Benjozork (Benjamin Dupont)
1. [PFD] Adjust vertical Flight Director offset - @veikkos (Veikko Soininen)
1. [PFD] Fix Radio altimeter only updating every second - @lukecologne (luke)
1. [Systems] Pitot heating should now be active while engines are running - @lousybyte (lousybyte)
1. [TEXTURES] Higher resoloution Mainpanel, fixed glareshield texture error - @Pleasure0102 (Pleasure)
1. [ECAM] Overhauled WHEEL Page - @Benjozork (Benjamin Dupont)
1. [CDU] Add approach waypoints to DCT page - @lengyc0208 (lyc)
1. [Sounds] Added 3D emitters for all sounds
1. [Sounds] Added sounds for Evac horn, emer cabin call, mech horn, gear extend/retract, and cargo door - @hotshotp (Boris)
1. [CDU] Revised blue, green and amber colors on CDU - @lucky38i (Lucky38i)
1. [CDU] Revised INIT A & B Page - @lucky38i (Lucky38i)
1. [CDU] Fixed certain STARs not showing on arrivals page - @tyler58546 (tyler58546)
1. [CHECKLISTS] Added several situations from QRH to checklists - FBI#7771
1. [ECAM] Fix ECAM wheel page being selected before all gears are downlocked - @lukecologne (luke)
1. [MISC] Added standby instrument brightness adjustment and attitude reset - @2hwk (2Cas#1022 on discord)
1. [MISC] Added standby instrument bugs page and corrected standby instrument font and behaviour on power loss - @2hwk (2Cas#1022 on discord)
1. [PFD] Added the ability to display metric altitudes - @lousybyte (lousybyte)
1. [ECAM] Added messages related to anti-skid / N.W. steering being off - @Benjozork (Benjamin Dupont)
1. [CDU] Updated HOLD Page to honeywell spec, PLAN page updated to show holds - @sepiroth887 (sepiroth887)
1. [FCU] Fixed incrementing the QNH while in hPa mode - @lousybyte (lousybyte)
1. [CDU] Follow Green Dot speed on approach with flaps clean - @veikkos (Veikko Soininen)
1. [ND] Fixed cyan heading bug not showing on ND in VOR and LS modes - @AdenFlorian (David Valachovic)
1. [CDU] Improved the VERT REV page - @lousybyte (lousybyte)
1. [PFD] Correct PFD attitude indicator onground/inflight - @MMontalto (PiCcy)
1. [ND] Added WX/TERR on ND brightness knob, fix ND/PFD brightness tooltips - @lukecologne (luke)
<<<<<<< HEAD
1. [ECAM] Improved ECAM bleed page visuals and functionality - @nikotina91
=======
1. [LIGHTS] Fixed DIM/BRT Lights inside the cockpit. Overhead should now be visible. - @Snapmatics (Harry)
>>>>>>> 47155584
1. [OVHD] Made AIR COND knobs continuous - @Benjozork (Benjamin Dupont)
1. [TEXTURES] Changed color of FD Panel.
1. [MISC] New custom display font for PFD/ND/ECAM/MCDU. Overhauled formatting, CSS, and colors of ECAM pages - @wpine215 (Iceman)


## 2020/09
1. [General] Add CHANGELOG.md - @nathaninnes (Nathan Innes)
1. [ECAM] Improved Upper ECAM Visuals - @wpine215 (Iceman)
1. [TEXTURES] Changed roughness of glareshield - @Pleasure (Pleasure)
1. [CDU] Fixed several issues related to incorrect active waypoints - @lousybyte (lousybyte)
1. [CDU] Fixed a crash when trying to replace a waypoint in the flight plan - @lousybyte (lousybyte)
1. [EXTERIOR] Fixed issue in engine rotation animation that made it rotate too quickly - @lukecologne (lukecologne)
1. [PFD] Remove code related to unrelevant aircraft - @1Revenger1 (Avery Black)
1. [ECAM] Lower ECAM DOOR Page Colour Fix - @nathaninnes (Nathan Innes)
1. [ND] Add DME distances, VOR/ADF needles and functioning ADF2 - @blitzcaster (bltzcstr)
1. [OVHD] Fixed Battery Indicator Colour - @nathaninnes (Nathan Innes)
1. [MISC] Removed Fuel Patch from MSFS Update 1.8.3 - @nathaninnes (Nathan Innes)
<|MERGE_RESOLUTION|>--- conflicted
+++ resolved
@@ -47,11 +47,8 @@
 1. [CDU] Improved the VERT REV page - @lousybyte (lousybyte)
 1. [PFD] Correct PFD attitude indicator onground/inflight - @MMontalto (PiCcy)
 1. [ND] Added WX/TERR on ND brightness knob, fix ND/PFD brightness tooltips - @lukecologne (luke)
-<<<<<<< HEAD
 1. [ECAM] Improved ECAM bleed page visuals and functionality - @nikotina91
-=======
 1. [LIGHTS] Fixed DIM/BRT Lights inside the cockpit. Overhead should now be visible. - @Snapmatics (Harry)
->>>>>>> 47155584
 1. [OVHD] Made AIR COND knobs continuous - @Benjozork (Benjamin Dupont)
 1. [TEXTURES] Changed color of FD Panel.
 1. [MISC] New custom display font for PFD/ND/ECAM/MCDU. Overhauled formatting, CSS, and colors of ECAM pages - @wpine215 (Iceman)
