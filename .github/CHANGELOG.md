--- conflicted
+++ resolved
@@ -10,11 +10,8 @@
 1. [ECAM] Improved PACKS indication - @MisterChocker (Leon)
 1. [CDU] Improved visuals of CDU Pages - @MisterChocker (Leon)
 1. [CDU] Improved ascent constraint algorithm - @MisterChocker (Leon)
-<<<<<<< HEAD
+1. [CDU] Fixed FPLN airways showing as undefined - @pareil6 - (pareil6)
 1. [CDU] Allow SimBrief OFP to override previous flight plan - @pareil6 (pareil6)
-=======
-1. [CDU] Fixed FPLN airways showing as undefined - @pareil6 - (pareil6)
->>>>>>> 1d209a86
 
 ## 0.5.0
 1. [FLIGHTMODEL] Reworked AOA table - @donstim - (donbikes#4084)
