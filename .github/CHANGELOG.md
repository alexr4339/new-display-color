--- conflicted
+++ resolved
@@ -180,11 +180,8 @@
 1. [MISC] Fixed chrono watch colon appearance - @SergeySoprykin (SergeyS)
 1. [MCDU] Fixed options page text overlap - @MisterChocker (Leon)
 1. [CDU] Reworked Flight Phase system - @MisterChocker (Leon)
-<<<<<<< HEAD
+1. [MISC] Fixed button labels not showing when unlit - @ImenesFBW (Imenes)
 1. [EFB] Added functionality to ground services page - @Saschl (saschl#9432)
-=======
-1. [MISC] Fixed button labels not showing when unlit - @ImenesFBW (Imenes)
->>>>>>> e9e73b13
 
 ## 0.5.2
 1. [CDU] Changing CRZ/DES speed to acknowledge any speed restriction - @Watsi01 (RogePete)
