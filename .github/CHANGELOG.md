--- conflicted
+++ resolved
@@ -88,12 +88,9 @@
 1. [Sound] Enchanced APU and gear extension/retraction sounds - @hotshotp (Boris)
 1. [MISC] Added coffee cup to cockpit - @tyler58546 (tyler58546), @Pleasure0102 (Pleasure)
 1. [ND] Waypoints on the ND now use the correct font - @tyler58546 (tyler58546)
-<<<<<<< HEAD
-1. [MCDU] Fixed center runway id displaying on the flightplan page - @SergeySoprykin (SergeyS)
-=======
 1. [MISC] Added custom chronometer font - @tyler58546 (tyler58546)
 1. [RMP] Added custom RMP font - @tyler58546 (tyler58546)
->>>>>>> df2f6ce7
+1. [MCDU] Fixed center runway id displaying on the flightplan page - @SergeySoprykin (SergeyS)
 
 ## 0.5.2
 1. [CDU] Changing CRZ/DES speed to acknowledge any speed restriction - @Watsi01 (RogePete)
