# Changelog
<!-- ⚠⚠ Please follow the format provided ⚠⚠ -->
<!-- Always use "1." at the start instead of "2. " or "X. " as GitHub will auto renumber everything. -->
<!-- Use the following format below -->
<!--  1. [Changed Area] Title of changes - @github username (Name)  -->

## 0.6.0
1. [ND] Flight route now hidden in VOR ROSE and ILS ROSE modes - @2hwk (2Cas#1022)
1. [CDU] Added WIND page - @tyler58546 (tyler58546)
1. [MISC] Fixed F/O displays being synced with the captain's displays - @tyler58546 (tyler58546)
1. [SOUND] Improved engine startup and fly by sound - @hotshotp (Boris#9134)
1. [SOUND] Added new vent test and ext pwr relay random sounds - @hotshotp (Boris#9134)
1. [SOUND] Seatbelt sign now has a delay - @hotshotp (Boris#9134)
1. [FUEL] Fix outer tank fuel transfer - @donstim - (donbikes#4084)
1. [PFD] Added auto brake status to FMA - @MisterChocker (Leon)
1. [FLIGHTMODEL] Preliminary fix for flaps 1 unrecoverable dives - @donstim (donbikes#4084)
<<<<<<< HEAD
1. [FLIGHTMODEL] Improved fix for flaps 1 unrecoverable dives - @donstim (donbikes#4084)
=======
1. [UTILS] Added Vfe and Vfen table - @MisterChocker (Leon)
1. [PFD] Fixed wrong Vfe and Vfen indication - @MisterChocker (Leon)
>>>>>>> db500f38

## 0.5.1
1. [CDU] Allow SimBrief user IDs as well as usernames - @pareil6 (pareil6)
1. [CDU] Fix incorrect block time display on INIT/REVIEW - @pareil6 (pareil6)
1. [ECAM] Improved PACKS indication - @MisterChocker (Leon)
1. [CDU] Improved visuals of CDU Pages - @MisterChocker (Leon)
1. [CDU] Improved ascent constraint algorithm - @MisterChocker (Leon)
1. [CDU] Fixed FPLN airways showing as undefined - @pareil6 - (pareil6)
1. [CDU] Allow SimBrief OFP to override previous flight plan - @pareil6 (pareil6)
1. [MODEL] Incorporate new Asobo model changes - @pepperoni505 (pepperoni505)

## 0.5.0
1. [FLIGHTMODEL] Reworked AOA table - @donstim - (donbikes#4084)
1. [FLIGHTMODEL] Reworked flaps - @donstim - (donbikes#4084)
1. [FLIGHTMODEL] Reworked drag/thrust ratio - @donstim - (donbikes#4084)
1. [ENGINE] Adjusted N1% thrust table - @MisterChocker - (Leon)
1. [PFD] Added independent calculations for GD, Vls, Vaprot, Vamax, Vs - @MisterChocker - (Leon)
1. [PFD] Fixed V1 not disappear after liftoff - @MisterChocker - (Leon)
1. [CDU] Added Performance Page CI functionality - @MisterChocker (Leon)
1. [CDU] Added Progress Page CRZ FL functionality and logic - @MisterChocker (Leon)
1. [CDU] Added Init B page only available until engine start - @MisterChocker (Leon)
1. [CDU] Added mcdu page id system - @MisterChocker (Leon)
1. [CDU] Added Progress Page REC MAX FL functionality and dummy OPT - @MisterChocker (Leon)
1. [PFD] Added proper altitude constrain visuals - @MisterChocker (Leon)
1. [COLORS] Improved MCDU/PFD/ND/ECAM colors - @MisterChocker (Leon)
1. [PFD] General improvements to the display layout - @MisterChocker (Leon)
1. [PFD] Added proper selected and managed speed indication - @MisterChocker (Leon)
1. [PFD] Added V1 indication - @MisterChocker (Leon)
1. [PFD] Added proper speed bug behaviour when outside range (approach phase) - @MisterChocker (Leon)
1. [ECAM] Fixed thrust rating mode START in flight misbehavior - @MisterChocker (Leon)
1. [CDU] Fixed wrong VLS calculation - @MisterChocker (Leon)
1. [PFD] Fixed wrong managed speed calculation on approach  - @MisterChocker (Leon)
1. [ECAM] Applied FADEC power logic to thrust rating mode and value - @MisterChocker (Leon)
1. [ECAM] Implemented thrust rating mode indication and logic - @MisterChocker (Leon)
1. [CDU] Added actual VLS and VApp calculation - @MisterChocker (Leon)
1. [PFD] Added actual F and S speed calculation for approach - @MisterChocker (Leon)
1. [ENGINE] Improved engine performance - @MisterChocker (Leon)
1. [AERODYNAMICS] Improved overall flight performance - @MisterChocker (Leon)
1. [MISC] Redesigned Standby instrument, fixed pitch indication - @jakluk (Jakluk)
1. [ECAM] Fixed LDG/TO memo showing at incorrect times - @MMontalto (PiCcy)
1. [MISC] Fixed DECEL always show up on left button only - @jokey2k (JoKeY | Markus#0001 on discord)
1. [ECAM] Engine bleed valve closes at N2 > 50% - @RichardPilbery (Richard Pilbery)
1. [MODEL] Spinner spiral now shows at medium blur - @lukecologne (luke)
1. [MFD] Weather Radar now sweeps at 180 degrees, Correct masking for flight path/constr/waypoints and display elements, disabled WX/TERR ON MD in PLAN - @2hwk (2Cas#1022)
1. [ECAM] Added ECAM ALL button functionality - @MikeKuijper (Mike Kuijper)
1. [ECAM] Fix thrust lever position indicator on upper ECAM - @RichardPilbery (Richard Pilbery | tricky_dicky3571 on discord)
1. [ECAM] Adjusted Engine gauges so cursor extends beyond radius of gauge - @RichardPilbery (Richard Pilbery | tricky_dicky#3571 on discord)
1. [ECAM] Fix ECAM N1 engine indicator - @RichardPilbery (Richard Pilbery | tricky_dicky#3571 on discord)
1. [LIGHTS] Added logo lights only turn on while on ground or flaps are extented - @linkeleven (linkeleven#2557)
1. [CDU] Add basic airways support based on code from WorkingTitle team - @santii90 (Santiago Vazquez), @Lessar277 (Lessar27)
1. [TEXTURES] Changed cockpit decals resolution from 1k to 2k - @FoxinTale (Aubrey)
1. [ECAM] Fix fuel used values on CRUISE and FUEL pages - @Lessar277 (Lessar27#1112)
1. [MISC] Add localisation files for aircraft info when using other languages than english - @pessip (Pessi Päivärinne)
1. [ATC] Fix CLR input for squawk code - @paul92ilm (Lussion)
1. [TEXTURES] Fixed aft overhead circuit breaker decal from 'LIGHTNING' to 'LIGHTING' (@DarkOfNova#0001)
1. [CAMERA] Modified a couple of the default interior camera angles. - @ZigTag (Falcon#5815), @linkeleven (linkeleven#2557)
1. [CDU] Fix takeoff vspeed - @linkeleven (linkeleven#2557)
1. [ECAM] Decimal font size change - @RichardPilbery (Richard Pilbery)
1. [CDU] Add correct UI behavior and colors for airways page - @santii90 (Santiago Vazquez)
1. [CDU] Add ability to clear MDA/DH, add input logic for both MDA/DH - @paul92ilm (Lussion)
1. [CHECKLISTS] Fix FD check in Taxi checklist - @Acrobot (Andrzej Pomirski)
1. [ADIRS] Fix ADIRS lights and split into three separate units - @devsnek (devsnek#0001)
1. [ECAM] Fixed donut and AVAIL message on N1 display. Add highlight on N2 during engine start - @RichardPilbery (Richard Pilbery)
1. [CDU] Fix MCDU not loading when starting midair - @ThatRedMelon (Daniel Brown)
1. [FCU] Clamp the selected altitude between 100 and 49000 - @lars-reimann (Lars Reimann)
1. [TEXTURES] added Registry plaque and improved Textures - @Pleasure0102 (Pleasure)
1. [GPWS] Add minimums and 100above logic - @linkeleven (linkeleven#2557)
1. [CDU] Flight plan waypoints distances and times are now properly displayed and updated - @lousybyte (lousybyte)
1. [CDU] Improved DECEL waypoint data and position - @lousybyte (lousybyte)
1. [TEXTURES] Changed cockpit font and fixed spelling errors - @FoxinTale (Aubrey)
1. [AUTO BRK] Fixed autobrake disarm behavior to match real life. MAX can no longer be selected when the aircraft is in the air. @geoffda (Geoff Darst)
1. [FCU] Remember selected pressure mode when returning from Std mode - @lhoenig (Lukas Hoenig)
1. [TEXTURES] upgraded to 4k Textures (pedestal,throttle unit) fixed decal texture - @Pleasure0102 (Pleasure)
1. [PFD] Added FMAs ALT CST and ALT CST* as well as CLB magenta and DES or CLB blue - @MisterChocker (Leon)
1. [CDU] Added CFDS display test, ATSU METAR/TAF/ATIS requests, and ATSU free text - @wpine215 (Iceman), @nistei (Nistei), @Edwin B
1. [CDU] Fixed error messages delete input - @MisterChocker (Leon)
1. [CDU] Added input delay paging left/right and input 1-6L/1-6R - @MisterChocker (Leon)
1. [GPWS] Completely redone GPWS logic, and improve Retard call logic, prevent multiple calls playing at once - lukecologne (luke)
1. [ECAM] Improve flaps/slats panel design on upper ECAM, improve flaps/slats transition logic - @paul92ilm (Lussion)
1. [CDU] Allow inserting landing QNH in inHg - @pessip (Pessi Päivärinne)
1. [Systems] GO-AROUND flight phase introduced
1. [FMA] Improved and corrected FMA logic for autopilot connect/disconnect toggle during APPR mode, GO-AROUNDs, DH/MDA and other small tweaks - @antikythera288 (mrmercury#8898 on discord)
1. [FCU] Correct behaviour of APPR and LOC buttons when connecting/disconnecting AP - @antikythera288 (mrmercury#8898 on discord)
1. [AUTOPILOT] fully managed GO-AROUND implemented aswell as correct FD's for hand-flying the GO-AROUND (until missed approach paths are implemented, only via preselected HDG) - @antikythera288 (mrmercury#8898 on discord)
1. [MCDU] added fully working GO-AROUND Page - @antikythera288 (mrmercury#8898 on discord)
1. [CDU] Fix IRS coordinates always showing N/E - @beheh (Benedict Etzel)
1. [General] Added location reporting for the live map - @nistei (Nistei)
1. [CDU] Init A now showing computed values and simulated computational delays - @lucky38i (Lucky38i)
1. [CDU] Fuel Pred now showing computed values and refreshes when page is updating - @lucky38i (Lucky38i)
1. [CDU] Add V1/VR/V2 logic and disagree message, fixed V1/VR/V2 minimum range - @paul92ilm (Lussion)
1. [ECAM] Add T.O message category to upper ECAM - @paul92ilm (Lussion)
1. [ECAM] Fix cabin vertical speed display to show feet/min - @MattPaxtonBel, @RichardPilbery
1. [FCU] Fix altitude change when the increment is 1000 - @lars-reimann (Lars Reimann)
1. [CDU] Improve LAT REV page layout - @beheh (Benedict Etzel)
1. [PFD] Improved PFD text readability - @MisterChocker (Leon)
1. [ECAM] Added CABIN PRESS page - @nikotina91
1. [ECAM] Add ELEC page - @ramon54321
1. [ND] Improved flight path shape display - @lousybyte (lousybyte)
1. [CDU] Rework duplicate waypoint names page - @pessip (Pessi Päivärinne)
1. [ECAM] Fixed ELEV limits display on the F/CTL page - @lousybyte (lousybyte)
1. [CDU] Fix missing preflight flight phase - @beheh (Benedict Etzel)
1. [CDU] Fix flight phase when spawning mid-air - @beheh (Benedict Etzel)
1. [CDU] Fixed autothrust targeting F or S speed on climb - @MisterChocker (Leon)
1. [ND] Added altitude constraints in flight level based on the transition altitude provided in MCDU Take Off Performace @ilyeshammadi (Ilyes Hammadi)
1. [CDU] Added TYPE I and TYPE II message types and handling - @MisterChocker (Leon)
1. [ECAM] Fix cabin vertical speed unit - @MrMinimal (Tom Langwaldt)
1. [CDU] Improved constraints recognition - @MisterChocker (Leon)
1. [PFD] Add altitude indicator alerts @ilyeshammadi (Ilyes Hammadi)
1. [CDU] The precomputed values for ZFW/ZFWCG are now properly updated when the weight load parameters are changed - @lousybyte (lousybyte)
1. [PFD] Improved speedband visuals - @MisterChocker (Leon)
1. [ND] Add altitue constraint symbol and fix constraint circle color @ilyeshammadi (Ilyes Hammadi)
1. [ECAM] Add COND page - @lcalaresu (Luc Calaresu), @highperformancedevelopments
1. [CDU] Added check for dest data is set - @MisterChocker (Leon)
1. [CDU] Ported system messages type II to actual type II - @MisterChocker (Leon)
1. [ECAM] Implemented proper FWC flight phases - @beheh (Benedict Etzel)
1. [ECAM] Updated ECAM messages - @beheh (Benedict Etzel)
1. [CDU] New improved RADNAV page | Ability to tune navaids with identifier - @St54Kevin (Kevin Karas)
1. [CDU] Corrected visuals for constraints on flight plan page - @MisterChocker (Leon)
1. [ND] Add heading line to ARC and NAV map mode @ilyeshammadi (Ilyes Hammadi)
1. [PFD] Add QNH flashing when reach transition altitude - @Kimbyeoungjang (김병장#7165)
1. [ECAM] Added flight phase inhibit override to recall button - @beheh (Benedict Etzel)
1. [CDU] Changed FMGC constraint classification - @MisterChocker (Leon)
1. [CDU] Added constraints symbols logic to flight plan - @ilyeshammadi (Ilyes Hammadi)
1. [ECAM] Changed SAT and TAT values to green colour - @RichardPilbery (Richard Pilbery)
1. [General] Improve ground handling, steering, and suspension - @wpine215 (Iceman)
1. [CDU] Added Airway Page airway to airway insert option - @MisterChocker (Leon)
1. [Sound] Improved PTU, flaps, and fuel pump sounds which are no longer heard in cockpit - @hotshotp (Boris)
1. [Sound] Improved and added new ground roll and touchdown sounds - @hotshotp (Boris)
1. [Sound] Improved ambient avionics fan sound, and added cabin fan sound - @hotshotp (Boris)
1. [Sound] Improved gear lever click sound - @hotshotp (Boris)
1. [Sound] Improved nose wheel liftoff sound - @hotshotp (Boris)
1. [Sound] Added new APU start contactor sounds - @hotshotp (Boris)
1. [Sound] Added new realistic LEAP-1A engine sounds - @hotshotp (Boris)
1. [Lights] Added Flood Lights - @Snapmatics (Harry)
1. [Lights] Added Reading Lights - @Snapmatics (Harry)
1. [Lights] Improved Screen Backlight - @Snapmatics (Harry)
1. [Lights] Improved Exterior Lights - @Snapmatics (Harry)
1. [Lights] Improved Interior Lights - @Snapmatics (Harry)
1. [CDU] Improved input handling while a message is visible - @MisterChocker (Leon)
1. [ND] Fix weather radar not showing after switching to plan view - @ilyeshammadi (Ilyes Hammadi)
1. [Autopilot] Increase max bank angle from 20 to 25 - @wpine215 (Iceman)
1. [PFD] Fix ALT magenta in OP DES/CLB - @MisterChocker (Leon)
1. [ECAM] Add G LOAD indication to lower ECAM - @beheh (Benedict Etzel)
1. [PFD] Added vR indication - @MisterChocker (Leon)
1. [MFD] Corrected icon for the Decel point on flightplan - @LoungeFlyZ (Chris Johnson)
1. [ND] Update ND to only show Mode Changed when mode button is used - @ilyeshammadi (Ilyes Hammadi)
1. [TCAS] Implement first iteration of TCAS - @lukecologne (luke)
1. [CDU] Arrival and departure page fixes and updated Honeywell-style design - @saintwolf (John Good)
1. [ECAM] Temporary fix small word on lower ecam, status page - @Kimbyeongjang (김병장#7165)
1. [ECAM] Add icing-related ECAM warnings and memos - @beheh (Benedict Etzel)
1. [CDU] Fix CLR position in scratchpad - @beheh (Benedict Etzel)
1. [General] Added INIT BARO option, INHG/HPA/AUTO - @theomessin (Theodore Messinezis)
1. [CDU] Improved key input delays - @MisterChocker (Leon)
1. [PFD] Changed S and F speeds data source - @MisterChocker (Leon)
1. [ANIMATIONS] Desynced the wiper animations - @pepperoni505 (pepperoni505), @lukecologne (luke)
1. [CDU] Added calculation for ground speed mini - @MisterChocker (Leon)
1. [FLIGHTMODEL] Changed rudder and vertical tail parameters for improved crosswind takeoff and landing capability - @donstim - (donbikes#4084)
1. [FLIGHTMODEL] Changed full landing flap deflection from 35 degrees to 40 degrees - @donstim - (donbikes#4084)
1. [FLIGHTMODEL] Updated legacy flight model parameters for consistency with modern flight model - @donstim - (donbikes#4084)
1. [ECAM] Adjusted flaps panel - @MisterChocker (Leon)
1. [CDU] F-PLN page visual rework - @Lollo999 (Lorenzo Pinna)
1. [Sound] Improved ground roll - @hotshotp (Boris)
1. [Sound] Added new heavy turbulence sounds different in cabin and cockpit - @hotshotp (Boris)
1. [CDU] Added ground speed mini - @MisterChocker (Leon)
1. [MISC] Fix pedestal camera position triggering radio frequency display glitch - @pareil6 (pareil6)
1. [FLIGHTMODEL] Corrected fuel tank capacities, including unusable fuel - @donstim - (donbikes#4084)
1. [General] Added option to switch between KG and LBS - @MisterChocker (Leon)
1. [CDU] Improved INIT-A PAGE transition to INIT-B or FUEL PRED PAGE - @MisterChocker (Leon)
1. [CDU] Improved Options Page - @MisterChocker (Leon)
1. [Sound] Replaced sounds for various switches, levers, and buttons - @hotshotp (Boris)
1. [CDU] Added Soft GA Logic - @MisterChocker (Leon)
1. [ECAM] Improved Thrust Rating update condition - @MisterChocker (Leon)

## 0.4.0
1. [General] Add CHANGELOG.md - @nathaninnes (Nathan Innes)
1. [ECAM] Improved Upper ECAM Visuals - @wpine215 (Iceman)
1. [TEXTURES] Changed roughness of glareshield - @Pleasure (Pleasure)
1. [CDU] Fixed several issues related to incorrect active waypoints - @lousybyte (lousybyte)
1. [CDU] Fixed a crash when trying to replace a waypoint in the flight plan - @lousybyte (lousybyte)
1. [EXTERIOR] Fixed issue in engine rotation animation that made it rotate too quickly - @lukecologne (lukecologne)
1. [PFD] Remove code related to unrelevant aircraft - @1Revenger1 (Avery Black)
1. [ECAM] Lower ECAM DOOR Page Colour Fix - @nathaninnes (Nathan Innes)
1. [ND] Add DME distances, VOR/ADF needles and functioning ADF2 - @blitzcaster (bltzcstr)
1. [OVHD] Fixed Battery Indicator Colour - @nathaninnes (Nathan Innes)
1. [MISC] Removed Fuel Patch from MSFS Update 1.8.3 - @nathaninnes (Nathan Innes)
1. [ND] Change ND Sizing - @nathaninnes (Nathan Innes)
1. [GPWS] Added Pull Up, Sink Rate, Dont sink GPWS with Default Sounds & Added (Too low) terrain, flaps and gear without Sounds (Future PR by Boris) - @oliverpope03 (Oliver Pope)
1. [Sounds] Added new sounds for fuel pumps, flaps, ground roll and rattles, touchdowns, and wind - @hotshotp (Boris)
1. [ND] Hide the aircraft indicator in PLAN mode while ADIRS are not aligned - @lousybyte (lousybyte)
1. [LIGHTS] Improved Strobe, Nav and beacon lights - @lukecologne (lukecologne)
1. [Sounds] Added new startup sounds - @hotshotp (Boris)
1. [ECAM] ELAC/SEC warning color fix, added spoiler functionality to ECAM page - @wpine215 (Iceman)
1. [OVHD] Implemented missing functionality for multiple overhead buttons and switches - @wpine215 (Iceman)
1. [ECAM] Improved APU ECAM visuals - @wpine215 (Iceman)
1. [TEXTURES] Changed texture of glareshield and added details - @Pleasure0102 (Pleasure)
1. [ECAM] Improved Fuel ECAM visuals and corrected center pump inconsistency - @wpine215 (Iceman)
1. [MISC] Separated Captian and F/O displays - @tyler58546 (tyler58546)
1. [ECAM] Added engine FADEC power supply logic - @tyler58546 (tyler58546)
1. [ECAM] Improved lower engine ECAM - @lousybyte (lousybyte)
1. [CDU] Add "Closest Airports" page - @lhoenig (Lukas Hoenig)
1. [PFD] Fixed FD bars appearing on PFD when on the ground - @Curtis-VL (Curtis)
1. [CDU] Added IRS Init page - @externoak (Externo)
1. [OVHD] Implement additional overhead button/switch functionality (EMER ELEC, EVAC, air data switching, etc.) - @wpine215 (Iceman)
1. [ECAM] Made open doors on DOOR/OXY page amber instead of green - @Benjozork (Benjamin Dupont)
1. [PFD] Adjust vertical Flight Director offset - @veikkos (Veikko Soininen)
1. [PFD] Fix Radio altimeter only updating every second - @lukecologne (luke)
1. [Systems] Pitot heating should now be active while engines are running - @lousybyte (lousybyte)
1. [TEXTURES] Higher resoloution Mainpanel, fixed glareshield texture error - @Pleasure0102 (Pleasure)
1. [ECAM] Overhauled WHEEL Page - @Benjozork (Benjamin Dupont)
1. [CDU] Add approach waypoints to DCT page - @lengyc0208 (lyc)
1. [Sounds] Added 3D emitters for all sounds - @hotshotp (Boris)
1. [Sounds] Added sounds for Evac horn, emer cabin call, mech horn, gear extend/retract, and cargo door - @hotshotp (Boris)
1. [CDU] Revised blue, green and amber colors on CDU - @lucky38i (Lucky38i)
1. [CDU] Revised INIT A & B Page - @lucky38i (Lucky38i)
1. [CDU] Fixed certain STARs not showing on arrivals page - @tyler58546 (tyler58546)
1. [CHECKLISTS] Added several situations from QRH to checklists - @FBI#7771
1. [ECAM] Fix ECAM wheel page being selected before all gears are downlocked - @lukecologne (luke)
1. [MISC] Added standby instrument brightness adjustment and attitude reset - @2hwk (2Cas#1022 on discord)
1. [MISC] Added standby instrument bugs page and corrected standby instrument font and behaviour on power loss - @2hwk (2Cas#1022 on discord)
1. [PFD] Added the ability to display metric altitudes - @lousybyte (lousybyte)
1. [ECAM] Added messages related to anti-skid / N.W. steering being off - @Benjozork (Benjamin Dupont)
1. [CDU] Updated HOLD Page to honeywell spec, PLAN page updated to show holds - @sepiroth887 (sepiroth887)
1. [FCU] Fixed incrementing the QNH while in hPa mode - @lousybyte (lousybyte)
1. [CDU] Follow Green Dot speed on approach with flaps clean - @veikkos (Veikko Soininen)
1. [ND] Fixed cyan heading bug not showing on ND in VOR and LS modes - @AdenFlorian (David Valachovic)
1. [CDU] Improved the VERT REV page - @lousybyte (lousybyte)
1. [PFD] Correct PFD attitude indicator onground/inflight - @MMontalto (PiCcy)
1. [ND] Added WX/TERR on ND brightness knob, fix ND/PFD brightness tooltips - @lukecologne (luke)
1. [ECAM] Improved ECAM bleed page visuals and functionality - @nikotina91
1. [LIGHTS] Fixed DIM/BRT Lights inside the cockpit. Overhead should now be visible. - @Snapmatics (Harry)
1. [OVHD] Made AIR COND knobs continuous - @Benjozork (Benjamin Dupont)
1. [DCDU] Add basic functionality and display - @Benjozork (Benjamin Dupont)
1. [TEXTURES] Changed color of FD Panel.
1. [MISC] New custom display font for PFD/ND/ECAM/MCDU. Overhauled formatting, CSS, and colors of ECAM pages - @wpine215 (Iceman)
1. [TEXTURES] Fixed Speed Plaque and cleaned up texture on cockpit, some color corrections and more decals - @Pleasure0102 (Pleasure)
1. [TEXTURES] Changed Overhead Panel Texture (Decals, color, detail) - @Pleasure0102 (Pleasure)
1. [LIVERY] Bundle the FlyByWire Livery with the A32NX addon - @devsnek (devsnek)
1. [ECAM] Added cockpit door video - @Benjozork (Benjamin Dupont)
1. [MISC] Standby Instrument stays ON if emergency power should be available, bug fixes - @2hwk (2Cas#1022 on discord)
1. [CDU] Full +/- button functionality - @lhoenig (Lukas Hoenig)
1. [DCDU] Fixed MSG- and MSG+ button labels - @tyler58546 (tyler58546)<|MERGE_RESOLUTION|>--- conflicted
+++ resolved
@@ -14,12 +14,9 @@
 1. [FUEL] Fix outer tank fuel transfer - @donstim - (donbikes#4084)
 1. [PFD] Added auto brake status to FMA - @MisterChocker (Leon)
 1. [FLIGHTMODEL] Preliminary fix for flaps 1 unrecoverable dives - @donstim (donbikes#4084)
-<<<<<<< HEAD
-1. [FLIGHTMODEL] Improved fix for flaps 1 unrecoverable dives - @donstim (donbikes#4084)
-=======
 1. [UTILS] Added Vfe and Vfen table - @MisterChocker (Leon)
 1. [PFD] Fixed wrong Vfe and Vfen indication - @MisterChocker (Leon)
->>>>>>> db500f38
+1. [FLIGHTMODEL] Improved fix for flaps 1 unrecoverable dives - @donstim (donbikes#4084)
 
 ## 0.5.1
 1. [CDU] Allow SimBrief user IDs as well as usernames - @pareil6 (pareil6)
