--- conflicted
+++ resolved
@@ -5,14 +5,12 @@
 <!--  1. [Changed Area] Title of changes - @github username (Name)  -->
 
 ## 0.5.0
-<<<<<<< HEAD
 1. [FLIGHTMODEL] Reworked AOA table - @donstim - (donbikes#4084)
 1. [FLIGHTMODEL] Reworked flaps - @donstim - (donbikes#4084)
 1. [FLIGHTMODEL] Reworked drag/thrust ratio - @MisterChocker - (Leon)
 1. [FLIGHTMODEL] Reduced rudder effectiveness - @MisterChocker - (Leon)
 1. [ENGINE] Adjusted N1% thrust table - @MisterChocker - (Leon)
 1. [PFD] Improved VLS, Vaprot and Vamax - @donstim - (donbikes#4084)
-=======
 1. [CDU] Fixed wrong VLS calculation - @MisterChocker (Leon)
 1. [PFD] Fixed wrong managed speed calculation on approach  - @MisterChocker (Leon)
 1. [ECAM] Applied FADEC power logic to thrust rating mode and value - @MisterChocker (Leon)
@@ -21,7 +19,6 @@
 1. [PFD] Added actual F and S speed calculation for approach - @MisterChocker (Leon)
 1. [ENGINE] Improved engine performance - @MisterChocker (Leon)
 1. [AERODYNAMICS] Improved overall flight performance - @MisterChocker (Leon)
->>>>>>> a274e70a
 1. [MISC] Redesigned Standby instrument, fixed pitch indication - @jakluk (Jakluk)
 1. [ECAM] Fixed LDG/TO memo showing at incorrect times - @MMontalto (PiCcy)
 1. [MISC] Fixed DECEL always show up on left button only - @jokey2k (JoKeY | Markus#0001 on discord)
