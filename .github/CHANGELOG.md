--- conflicted
+++ resolved
@@ -13,12 +13,9 @@
 1. [SOUND] Seatbelt sign now has a delay - @hotshotp (Boris#9134)
 1. [FUEL] Fix outer tank fuel transfer - @donstim - (donbikes#4084)
 1. [PFD] Added auto brake status to FMA - @MisterChocker (Leon)
-<<<<<<< HEAD
+1. [FLIGHTMODEL] Preliminary fix for flaps 1 unrecoverable dives - @donstim (donbikes#4084)
 1. [UTILS] Added Vfe and Vfen table - @MisterChocker (Leon)
 1. [PFD] Fixed wrong Vfe and Vfen indication - @MisterChocker (Leon)
-=======
-1. [FLIGHTMODEL] Preliminary fix for flaps 1 unrecoverable dives - @donstim (donbikes#4084)
->>>>>>> 1008830b
 
 ## 0.5.1
 1. [CDU] Allow SimBrief user IDs as well as usernames - @pareil6 (pareil6)
