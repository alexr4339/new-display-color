--- conflicted
+++ resolved
@@ -5,11 +5,7 @@
 <!--  1. [Changed Area] Title of changes - @github username (Name)  -->
 ## Changes from 2020/10 to 2020/11
 
-<<<<<<< HEAD
-
-=======
-1. [Sounds] Added new sounds for fuel pumps, flaps, ground roll and rattles, touchdowns, and wind - @hotshotp (Boris)
->>>>>>> 872f5016
+1. [Sounds] Added new sounds for fuel pumps, flaps, ground roll and rattles, touchdowns, wind, ext power relay, avionics fans, and chimes on startup - @hotshotp (Boris)
 
 ## Changes from 2020/09 to 2020/10
 
@@ -23,9 +19,4 @@
 8. [ECAM] Lower ECAM DOOR Page Colour Fix - @nathaninnes (Nathan Innes)
 9. [ND] Add DME distances, VOR/ADF needles and functioning ADF2 - @blitzcaster (bltzcstr)
 10. [OVHD] Fixed Battery Indicator Colour - @nathaninnes (Nathan Innes)
-<<<<<<< HEAD
-11. [MISC] Removed Fuel Patch from MSFS Update 1.8.3 - @nathaninnes (Nathan Innes)
-1. [Sounds] Added new sounds for fuel pumps, flaps, ground roll and rattles, touchdowns, wind, ext power relay clunk, CIDs chimes on startup and avionics ventillation - @hotshotp (Boris)
-=======
-11. [MISC] Removed Fuel Patch from MSFS Update 1.8.3 - @nathaninnes (Nathan Innes)
->>>>>>> 872f5016
+11. [MISC] Removed Fuel Patch from MSFS Update 1.8.3 - @nathaninnes (Nathan Innes)