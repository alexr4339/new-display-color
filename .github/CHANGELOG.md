--- conflicted
+++ resolved
@@ -88,11 +88,8 @@
 1. [Sound] Enchanced APU and gear extension/retraction sounds - @hotshotp (Boris)
 1. [MISC] Added coffee cup to cockpit - @tyler58546 (tyler58546), @Pleasure0102 (Pleasure)
 1. [ND] Waypoints on the ND now use the correct font - @tyler58546 (tyler58546)
-<<<<<<< HEAD
+1. [MISC] Added custom chronometer font - @tyler58546 (tyler58546)
 1. [FCU] Added custom FCU font - @tyler58546 (tyler58546)
-=======
-1. [MISC] Added custom chronometer font - @tyler58546 (tyler58546)
->>>>>>> 52854021
 
 ## 0.5.2
 1. [CDU] Changing CRZ/DES speed to acknowledge any speed restriction - @Watsi01 (RogePete)
