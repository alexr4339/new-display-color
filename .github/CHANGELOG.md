# Changelog
<!-- ⚠⚠ Please follow the format provided ⚠⚠ -->
<!-- Always use "1." at the start instead of "2. " or "X. " as GitHub will auto renumber everything. -->
<!-- Use the following format below -->
<!--  1. [Changed Area] Title of changes - @github username (Name)  -->
## 2020/10
1. [ND] Change ND Sizing - @nathaninnes (Nathan Innes)
1. [GPWS] Added Pull Up, Sink Rate, Dont sink GPWS with Default Sounds & Added (Too low) terrain, flaps and gear without Sounds (Future PR by Boris) - @oliverpope03 (Oliver Pope)
1. [Sounds] Added new sounds for fuel pumps, flaps, ground roll and rattles, touchdowns, and wind - @hotshotp (Boris)
1. [ND] Hide the aircraft indicator in PLAN mode while ADIRS are not aligned - @lousybyte (lousybyte)
1. [LIGHTS] Improved Strobe, Nav and beacon lights - @lukecologne (lukecologne)
1. [Sounds] Added new startup sounds - @hotshotp (Boris)
1. [ECAM] ELAC/SEC warning color fix, added spoiler functionality to ECAM page - @wpine215 (Iceman)
1. [OVHD] Implemented missing functionality for multiple overhead buttons and switches - @wpine215 (Iceman)
1. [ECAM] Improved APU ECAM visuals - @wpine215 (Iceman)
1. [TEXTURES] changed texture of glareshield and added details
1. [ECAM] Improved Fuel ECAM visuals and corrected center pump inconsistency - @wpine215 (Iceman)
1. [MISC] Separated Captian and F/O displays - @tyler58546 (tyler58546)
1. [ECAM] Added engine FADEC power supply logic - @tyler58546 (tyler58546)
1. [ECAM] Improved lower engine ECAM - @lousybyte (lousybyte)
1. [CDU] Add "Closest Airports" page - @lhoenig (Lukas Hoenig)
1. [PFD] Fixed FD bars appearing on PFD when on the ground - @Curtis-VL (Curtis)
1. [CDU] Added IRS Init page - @externoak (Externo)
1. [OVHD] Implement additional overhead button/switch functionality (EMER ELEC, EVAC, air data switching, etc.) - @wpine215 (Iceman)
1. [ECAM] Made open doors on DOOR/OXY page amber instead of green - @Benjozork (Benjamin Dupont)
1. [PFD] Adjust vertical Flight Director offset - @veikkos (Veikko Soininen)
1. [PFD] Fix Radio altimeter only updating every second - @lukecologne (luke)
<<<<<<< HEAD
1. [ECAM] Overhauled WHEEL Page - @Benjozork (Benjamin Dupont)
=======
1. [Systems] Pitot heating should now be active while engines are running - @lousybyte (lousybyte)
1. [TEXTURES] Higher resoloution Mainpanel, fixed glareshield texture error - @Pleasure0102 (Pleasure)
>>>>>>> 09835c94

## 2020/09
1. [General] Add CHANGELOG.md - @nathaninnes (Nathan Innes)
1. [ECAM] Improved Upper ECAM Visuals - @wpine215 (Iceman)
1. [TEXTURES] Changed roughness of glareshield - @Pleasure (Pleasure)
1. [CDU] Fixed several issues related to incorrect active waypoints - @lousybyte (lousybyte)
1. [CDU] Fixed a crash when trying to replace a waypoint in the flight plan - @lousybyte (lousybyte)
1. [EXTERIOR] Fixed issue in engine rotation animation that made it rotate too quickly - @lukecologne (lukecologne)
1. [PFD] Remove code related to unrelevant aircraft - @1Revenger1 (Avery Black)
1. [ECAM] Lower ECAM DOOR Page Colour Fix - @nathaninnes (Nathan Innes)
1. [ND] Add DME distances, VOR/ADF needles and functioning ADF2 - @blitzcaster (bltzcstr)
1. [OVHD] Fixed Battery Indicator Colour - @nathaninnes (Nathan Innes)
1. [MISC] Removed Fuel Patch from MSFS Update 1.8.3 - @nathaninnes (Nathan Innes)<|MERGE_RESOLUTION|>--- conflicted
+++ resolved
@@ -25,12 +25,9 @@
 1. [ECAM] Made open doors on DOOR/OXY page amber instead of green - @Benjozork (Benjamin Dupont)
 1. [PFD] Adjust vertical Flight Director offset - @veikkos (Veikko Soininen)
 1. [PFD] Fix Radio altimeter only updating every second - @lukecologne (luke)
-<<<<<<< HEAD
-1. [ECAM] Overhauled WHEEL Page - @Benjozork (Benjamin Dupont)
-=======
 1. [Systems] Pitot heating should now be active while engines are running - @lousybyte (lousybyte)
 1. [TEXTURES] Higher resoloution Mainpanel, fixed glareshield texture error - @Pleasure0102 (Pleasure)
->>>>>>> 09835c94
+1. [ECAM] Overhauled WHEEL Page - @Benjozork (Benjamin Dupont)
 
 ## 2020/09
 1. [General] Add CHANGELOG.md - @nathaninnes (Nathan Innes)
