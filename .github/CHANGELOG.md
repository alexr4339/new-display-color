--- conflicted
+++ resolved
@@ -74,12 +74,9 @@
 1. [MCDU] Rework PERF TAKE OFF page - @beheh (Benedict Etzel)
 1. [SOUND] Fixed FCU knobs sounds - @ImenesFBW (Imenes)
 1. [MCDU] Fix AOC RCVD MSGS scrolling, add arrows, and update on receipt - @tracernz (Mike)
-<<<<<<< HEAD
-1. [CORE] Fixed approach Vs being used during climb - @MisterChocker (Leon)
-=======
 1. [ECAM] Add TCAS STBY warning - @paul92ilm (Lussion)
 1. [ECAM] Adjusted brake temp algorithm for new wheel sizes - @donstim (donbikes#4084)
->>>>>>> f7ff1fa8
+1. [CORE] Fixed approach Vs being used during climb - @MisterChocker (Leon)
 
 ## 0.5.2
 1. [CDU] Changing CRZ/DES speed to acknowledge any speed restriction - @Watsi01 (RogePete)
