--- conflicted
+++ resolved
@@ -44,12 +44,9 @@
 1. [SOUND] Reworked touchdown sounds - @hotshotp (Boris)
 1. [MISC] Added printer - @tyler58546 (tyler58546), @DarkOfNova (DarkOfNova)
 1. [ECAM] Added CONF/FLAPS 3 memos when GPWS LDG FLAPS 3 enabled - @tracernz (Mike)
-<<<<<<< HEAD
-1. [APU] APS3200 APU - @davidwalschots (David Walschots)
-=======
 1. [MISC] Disabled left tiller deflection emissive - @ImenesFBW (Imenes)
 1. [CDU] Add landing config selection (CONF3 or FULL) on Perf Appr page - @tracernz (Mike)
->>>>>>> 76d63b2f
+1. [APU] APS3200 APU - @davidwalschots (David Walschots)
 
 ## 0.5.2
 1. [CDU] Changing CRZ/DES speed to acknowledge any speed restriction - @Watsi01 (RogePete)
