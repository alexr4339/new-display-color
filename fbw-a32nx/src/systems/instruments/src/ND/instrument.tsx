--- conflicted
+++ resolved
@@ -2,15 +2,7 @@
 //
 // SPDX-License-Identifier: GPL-3.0
 
-import {
-  Clock,
-  FsBaseInstrument,
-  FSComponent,
-  FsInstrument,
-  HEventPublisher,
-  InstrumentBackplane,
-  Subject,
-} from '@microsoft/msfs-sdk';
+import { Clock, FsBaseInstrument, FSComponent, FsInstrument, HEventPublisher, InstrumentBackplane, Subject } from '@microsoft/msfs-sdk';
 import { a320EfisRangeSettings, ArincEventBus, EfisSide } from '@flybywiresim/fbw-sdk';
 import { NDComponent } from '@flybywiresim/navigation-display';
 
@@ -31,171 +23,157 @@
 import './style.scss';
 
 class NDInstrument implements FsInstrument {
-  public readonly instrument: BaseInstrument;
+    public readonly instrument: BaseInstrument;
 
-  private readonly efisSide: EfisSide;
+    private readonly efisSide: EfisSide;
 
-  private readonly bus: ArincEventBus;
+    private readonly bus: ArincEventBus;
 
-  private readonly backplane = new InstrumentBackplane();
+    private readonly backplane = new InstrumentBackplane();
 
-  private readonly simVarPublisher: NDSimvarPublisher;
+    private readonly simVarPublisher: NDSimvarPublisher;
 
-  private readonly fcuBusPublisher: FcuBusPublisher;
+    private readonly fcuBusPublisher: FcuBusPublisher;
 
-  private readonly fmsDataPublisher: FmsDataPublisher;
+    private readonly fmsDataPublisher: FmsDataPublisher;
 
-  private readonly fgDataPublisher: FGDataPublisher;
+    private readonly fgDataPublisher: FGDataPublisher;
 
-  private readonly fmBusPublisher: FMBusPublisher;
+    private readonly fmBusPublisher: FMBusPublisher;
 
-  private readonly fmsSymbolsPublisher: FmsSymbolsPublisher;
+    private readonly fmsSymbolsPublisher: FmsSymbolsPublisher;
 
-  private readonly vorBusPublisher: VorBusPublisher;
+    private readonly vorBusPublisher: VorBusPublisher;
 
-  private readonly tcasBusPublisher: TcasBusPublisher;
+    private readonly tcasBusPublisher: TcasBusPublisher;
 
-  private readonly dmcPublisher: DmcPublisher;
+    private readonly dmcPublisher: DmcPublisher;
 
-  private readonly egpwcBusPublisher: EgpwcBusPublisher;
+    private readonly egpwcBusPublisher: EgpwcBusPublisher;
 
-  private readonly hEventPublisher;
+    private readonly hEventPublisher;
 
-  private readonly adirsValueProvider: AdirsValueProvider<NDSimvars>;
+    private readonly adirsValueProvider: AdirsValueProvider<NDSimvars>;
 
-  private readonly clock: Clock;
+    private readonly clock: Clock;
 
-  private displayBrightness = Subject.create(0);
+    private displayBrightness = Subject.create(0);
 
-  private displayFailed = Subject.create(false);
+    private displayFailed = Subject.create(false);
 
-  private displayPowered = Subject.create(false);
+    private displayPowered = Subject.create(false);
 
-  constructor() {
-    const side: EfisSide = getDisplayIndex() === 1 ? 'L' : 'R';
-    const stateSubject = Subject.create<'L' | 'R'>(side);
-    this.efisSide = side;
+    constructor() {
+        const side: EfisSide = getDisplayIndex() === 1 ? 'L' : 'R';
+        const stateSubject = Subject.create<'L' | 'R'>(side);
+        this.efisSide = side;
 
-    this.bus = new ArincEventBus();
+        this.bus = new ArincEventBus();
 
-    this.simVarPublisher = new NDSimvarPublisher(this.bus);
-    this.fcuBusPublisher = new FcuBusPublisher(this.bus, side);
-    this.fmsDataPublisher = new FmsDataPublisher(this.bus, stateSubject);
-    this.fgDataPublisher = new FGDataPublisher(this.bus);
-    this.fmBusPublisher = new FMBusPublisher(this.bus);
-    this.fmsSymbolsPublisher = new FmsSymbolsPublisher(this.bus, side);
-    this.vorBusPublisher = new VorBusPublisher(this.bus);
-    this.tcasBusPublisher = new TcasBusPublisher(this.bus);
-    this.dmcPublisher = new DmcPublisher(this.bus);
-    this.egpwcBusPublisher = new EgpwcBusPublisher(this.bus, side);
-    this.hEventPublisher = new HEventPublisher(this.bus);
+        this.simVarPublisher = new NDSimvarPublisher(this.bus);
+        this.fcuBusPublisher = new FcuBusPublisher(this.bus, side);
+        this.fmsDataPublisher = new FmsDataPublisher(this.bus, stateSubject);
+        this.fgDataPublisher = new FGDataPublisher(this.bus);
+        this.fmBusPublisher = new FMBusPublisher(this.bus);
+        this.fmsSymbolsPublisher = new FmsSymbolsPublisher(this.bus, side);
+        this.vorBusPublisher = new VorBusPublisher(this.bus);
+        this.tcasBusPublisher = new TcasBusPublisher(this.bus);
+        this.dmcPublisher = new DmcPublisher(this.bus);
+        this.egpwcBusPublisher = new EgpwcBusPublisher(this.bus, side);
+        this.hEventPublisher = new HEventPublisher(this.bus);
 
-    this.adirsValueProvider = new AdirsValueProvider(this.bus, this.simVarPublisher, side);
+        this.adirsValueProvider = new AdirsValueProvider(this.bus, this.simVarPublisher, side);
 
-    this.clock = new Clock(this.bus);
+        this.clock = new Clock(this.bus);
 
-    this.backplane.addPublisher('ndSimVars', this.simVarPublisher);
-    this.backplane.addPublisher('fcu', this.fcuBusPublisher);
-    this.backplane.addPublisher('fms', this.fmsDataPublisher);
-    this.backplane.addPublisher('fg', this.fgDataPublisher);
-    this.backplane.addPublisher('fms-arinc', this.fmBusPublisher);
-    this.backplane.addPublisher('fms-symbols', this.fmsSymbolsPublisher);
-    this.backplane.addPublisher('vor', this.vorBusPublisher);
-    this.backplane.addPublisher('tcas', this.tcasBusPublisher);
-    this.backplane.addPublisher('dmc', this.dmcPublisher);
-    this.backplane.addPublisher('egpwc', this.egpwcBusPublisher);
+        this.backplane.addPublisher('ndSimVars', this.simVarPublisher);
+        this.backplane.addPublisher('fcu', this.fcuBusPublisher);
+        this.backplane.addPublisher('fms', this.fmsDataPublisher);
+        this.backplane.addPublisher('fg', this.fgDataPublisher);
+        this.backplane.addPublisher('fms-arinc', this.fmBusPublisher);
+        this.backplane.addPublisher('fms-symbols', this.fmsSymbolsPublisher);
+        this.backplane.addPublisher('vor', this.vorBusPublisher);
+        this.backplane.addPublisher('tcas', this.tcasBusPublisher);
+        this.backplane.addPublisher('dmc', this.dmcPublisher);
+        this.backplane.addPublisher('egpwc', this.egpwcBusPublisher);
 
-    this.backplane.addInstrument('clock', this.clock);
+        this.backplane.addInstrument('clock', this.clock);
 
-    this.doInit();
-  }
-
-  private doInit(): void {
-    this.backplane.init();
-
-<<<<<<< HEAD
-    this.dmcPublisher.init();
-
-    this.adirsValueProvider.start();
-=======
-        this.adirsValueProvider.start();
->>>>>>> 46d43fc5
-
-    const sub = this.bus.getSubscriber<NDSimvars>();
-
-    const isCaptainSide = getDisplayIndex() === 1;
-
-    sub
-      .on(isCaptainSide ? 'potentiometerCaptain' : 'potentiometerFo')
-      .whenChanged()
-      .handle((value) => {
-        this.displayBrightness.set(value);
-      });
-
-    sub
-      .on(isCaptainSide ? 'elec' : 'elecFo')
-      .whenChanged()
-      .handle((value) => {
-        this.displayPowered.set(value);
-      });
-
-    FSComponent.render(
-      <DisplayUnit
-        bus={this.bus}
-        brightness={this.displayBrightness}
-        powered={this.displayPowered}
-        failed={this.displayFailed}
-        normDmc={getDisplayIndex()}
-      >
-        <NDComponent bus={this.bus} side={this.efisSide} rangeValues={a320EfisRangeSettings} />
-      </DisplayUnit>,
-      document.getElementById('ND_CONTENT'),
-    );
-
-    // Remove "instrument didn't load" text
-    document.getElementById('ND_CONTENT').querySelector(':scope > h1').remove();
-  }
-
-  /**
-   * A callback called when the instrument gets a frame update.
-   */
-  public Update(): void {
-    this.backplane.onUpdate();
-  }
-
-  public onInteractionEvent(args: string[]): void {
-    if (args[0].endsWith(`A32NX_EFIS_${this.efisSide}_CHRONO_PUSHED`)) {
-      this.bus.getPublisher<NDControlEvents>().pub('chrono_pushed', undefined);
+        this.doInit();
     }
 
-    this.hEventPublisher.dispatchHEvent(args[0]);
-  }
+    private doInit(): void {
+        this.backplane.init();
 
-  onGameStateChanged(_oldState: GameState, _newState: GameState) {
-    // noop
-  }
+        this.adirsValueProvider.start();
 
-  onFlightStart() {
-    // noop
-  }
+        const sub = this.bus.getSubscriber<NDSimvars>();
 
-  onSoundEnd(_soundEventId: Name_Z) {
-    // noop
-  }
+        const isCaptainSide = getDisplayIndex() === 1;
+
+        sub.on(isCaptainSide ? 'potentiometerCaptain' : 'potentiometerFo').whenChanged().handle((value) => {
+            this.displayBrightness.set(value);
+        });
+
+        sub.on(isCaptainSide ? 'elec' : 'elecFo').whenChanged().handle((value) => {
+            this.displayPowered.set(value);
+        });
+
+        FSComponent.render(
+            <DisplayUnit bus={this.bus} brightness={this.displayBrightness} powered={this.displayPowered} failed={this.displayFailed} normDmc={getDisplayIndex()}>
+                <NDComponent
+                    bus={this.bus}
+                    side={this.efisSide}
+                    rangeValues={a320EfisRangeSettings}
+                />
+            </DisplayUnit>,
+            document.getElementById('ND_CONTENT'),
+        );
+
+        // Remove "instrument didn't load" text
+        document.getElementById('ND_CONTENT').querySelector(':scope > h1').remove();
+    }
+
+    /**
+     * A callback called when the instrument gets a frame update.
+     */
+    public Update(): void {
+        this.backplane.onUpdate();
+    }
+
+    public onInteractionEvent(args: string[]): void {
+        if (args[0].endsWith(`A32NX_EFIS_${this.efisSide}_CHRONO_PUSHED`)) {
+            this.bus.getPublisher<NDControlEvents>().pub('chrono_pushed', undefined);
+        }
+
+        this.hEventPublisher.dispatchHEvent(args[0]);
+    }
+
+    onGameStateChanged(_oldState: GameState, _newState: GameState) {
+        // noop
+    }
+
+    onFlightStart() {
+        // noop
+    }
+
+    onSoundEnd(_soundEventId: Name_Z) {
+        // noop
+    }
 }
 
 class A32NX_ND extends FsBaseInstrument<NDInstrument> {
-  constructInstrument(): NDInstrument {
-    return new NDInstrument();
-  }
+    constructInstrument(): NDInstrument {
+        return new NDInstrument();
+    }
 
-  get isInteractive(): boolean {
-    return false;
-  }
+    get isInteractive(): boolean {
+        return false;
+    }
 
-  get templateID(): string {
-    return 'A32NX_ND';
-  }
+    get templateID(): string {
+        return 'A32NX_ND';
+    }
 }
 
 registerInstrument('a32nx-nd', A32NX_ND);