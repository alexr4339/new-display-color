--- conflicted
+++ resolved
@@ -20,16 +20,4 @@
 .nd-inverted-map-area {
   background: $display-background;
   fill: rgb(4,4,5);
-<<<<<<< HEAD
-}
-
-path.rounded {
-  stroke-linecap: round;
-  stroke-linejoin: round;
-}
-
-.hidden {
-  display: none;
-=======
->>>>>>> dd9f337e
 }