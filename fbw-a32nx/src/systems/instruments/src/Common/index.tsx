// Copyright (c) 2021-2023 FlyByWire Simulations
//
// SPDX-License-Identifier: GPL-3.0

import React from 'react';
import ReactDOM from 'react-dom';
<<<<<<< HEAD
import { getRenderTarget } from '@flybywiresim/fbw-sdk';
import { FbwAircraftSentryClient } from '../../../sentry-client/src/FbwAircraftSentryClient';
=======
import { getRenderTarget, FbwAircraftSentryClient } from '@flybywiresim/fbw-sdk';
>>>>>>> bcc150df

declare const process: any;

/**
 * Use the given React element to render the instrument using React.
 */
export const render = (Slot: React.ReactElement, enableSentryTracing = false, sentryRootClient = false) => {
    const doRender = () => {
        new FbwAircraftSentryClient().onInstrumentLoaded({
            dsn: process.env.SENTRY_DSN,
            buildInfoFilePrefix: 'a32nx',
            enableTracing: enableSentryTracing,
            root: sentryRootClient,
        });

        ReactDOM.render(Slot, getRenderTarget());
    };

    if (process.env.VITE_BUILD) {
        window.addEventListener('AceInitialized', () => doRender());
    } else {
        doRender();
    }
};

/**
 * Computes time delta out of absolute env time and previous
 * time debounced on time shift.
 */
export const debouncedTimeDelta = (
    absTimeSeconds: number,
    prevTimeSeconds: number,
): number => {
    const diff = Math.max(absTimeSeconds - prevTimeSeconds, 0);
    // 60s detects forward time-shift
    return diff < 60 ? diff : 0;
};<|MERGE_RESOLUTION|>--- conflicted
+++ resolved
@@ -4,12 +4,7 @@
 
 import React from 'react';
 import ReactDOM from 'react-dom';
-<<<<<<< HEAD
-import { getRenderTarget } from '@flybywiresim/fbw-sdk';
-import { FbwAircraftSentryClient } from '../../../sentry-client/src/FbwAircraftSentryClient';
-=======
 import { getRenderTarget, FbwAircraftSentryClient } from '@flybywiresim/fbw-sdk';
->>>>>>> bcc150df
 
 declare const process: any;
 
