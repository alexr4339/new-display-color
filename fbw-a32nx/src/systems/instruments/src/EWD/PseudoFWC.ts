--- conflicted
+++ resolved
@@ -1155,18 +1155,11 @@
         this.cabAltSetResetState2.set(
             this.cabAltSetReset2.write(pressureAltitude > 16000 && this.excessPressure.get(), this.excessPressure.get() && [3, 10].includes(this.fwcFlightPhase.get())),
         );
-<<<<<<< HEAD
-        this.packOffBleedAvailable1.write((eng1Bleed === 1 && !eng1BleedPbFault) || crossfeed === 1, deltaTime);
-        this.packOffBleedAvailable2.write((eng2Bleed === 1 && !eng2BleedPbFault) || crossfeed === 1, deltaTime);
+        this.packOffBleedAvailable1.write((eng1Bleed === 1 && !eng1BleedPbFault) || !crossbleedFullyClosed, deltaTime);
+        this.packOffBleedAvailable2.write((eng2Bleed === 1 && !eng2BleedPbFault) || !crossbleedFullyClosed, deltaTime);
         this.packOffNotFailed1Status.set(this.packOffNotFailed1.write(!this.pack1On.get() && !pack1Fault && this.packOffBleedAvailable1.read() && this.fwcFlightPhase.get() === 6, deltaTime));
         this.packOffNotFailed2Status.set(this.packOffNotFailed2.write(!this.pack2On.get() && !pack2Fault && this.packOffBleedAvailable2.read() && this.fwcFlightPhase.get() === 6, deltaTime));
         this.pack1And2Fault.set(acscBothFault || (this.packOffNotFailed1Status.get() && this.acsc2Fault.get()) || (this.packOffNotFailed2Status.get() && this.acsc1Fault.get()));
-=======
-        this.packOffBleedAvailable1.write((eng1Bleed === 1 && !eng1BleedPbFault) || !crossbleedFullyClosed, deltaTime);
-        this.packOffBleedAvailable2.write((eng2Bleed === 1 && !eng2BleedPbFault) || !crossbleedFullyClosed, deltaTime);
-        this.packOffNotFailed1Status.set(this.packOffNotFailed1.write(!pack1On && !pack1Fault && this.packOffBleedAvailable1.read() && this.fwcFlightPhase.get() === 6, deltaTime));
-        this.packOffNotFailed2Status.set(this.packOffNotFailed2.write(!pack2On && !pack2Fault && this.packOffBleedAvailable2.read() && this.fwcFlightPhase.get() === 6, deltaTime));
->>>>>>> 8feee4ef
 
         /* OTHER STUFF */
 
