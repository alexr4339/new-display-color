import { NXDataStore } from '@shared/persistence';

type SimVar = [name: string, type: string, defaultValue: string];
type SimVarEnum = [name: string, type: string, defaultValue: string, map: Map<string, number>];

function syncSetting(simVar: SimVar, propertyName: string) {
    NXDataStore.getAndSubscribe(propertyName, (prop, value) => {
        SimVar.SetSimVarValue(simVar[0], simVar[1], parseInt(value)).catch((e) => console.log(propertyName, e));
    }, simVar[2]);
}

function syncEnumSetting(simVarEnum: SimVarEnum, propertyName: string) {
    NXDataStore.getAndSubscribe(propertyName, (prop, value) => {
        const mapValue = simVarEnum[3].get(value);
        SimVar.SetSimVarValue(simVarEnum[0], simVarEnum[1], mapValue).catch((e) => console.log(propertyName, e));
    }, simVarEnum[2]);
}
/**
 * This contains a list of NXDataStore settings that must be synced to simvars on plane load
 */
const settingsToSync: Map<string, SimVar> = new Map([
    ['SOUND_PTU_AUDIBLE_COCKPIT', ['L:A32NX_SOUND_PTU_AUDIBLE_COCKPIT', 'number', '0']],
    ['SOUND_EXTERIOR_MASTER', ['L:A32NX_SOUND_EXTERIOR_MASTER', 'number', '0']],
    ['SOUND_INTERIOR_ENGINE', ['L:A32NX_SOUND_INTERIOR_ENGINE', 'number', '0']],
    ['SOUND_INTERIOR_WIND', ['L:A32NX_SOUND_INTERIOR_WIND', 'number', '0']],
    ['EFB_BRIGHTNESS', ['L:A32NX_EFB_BRIGHTNESS', 'number', '0']],
    ['EFB_USING_AUTOBRIGHTNESS', ['L:A32NX_EFB_USING_AUTOBRIGHTNESS', 'bool', '0']],
    ['ISIS_BARO_UNIT_INHG', ['L:A32NX_ISIS_BARO_UNIT_INHG', 'number', '0']],
    ['REALISTIC_TILLER_ENABLED', ['L:A32NX_REALISTIC_TILLER_ENABLED', 'number', '0']],
    ['HOME_COCKPIT_ENABLED', ['L:A32NX_HOME_COCKPIT_ENABLED', 'number', '0']],
    ['SOUND_PASSENGER_AMBIENCE_ENABLED', ['L:A32NX_SOUND_PASSENGER_AMBIENCE_ENABLED', 'number', '1']],
    ['SOUND_ANNOUNCEMENTS_ENABLED', ['L:A32NX_SOUND_ANNOUNCEMENTS_ENABLED', 'number', '1']],
    ['SOUND_BOARDING_MUSIC_ENABLED', ['L:A32NX_SOUND_BOARDING_MUSIC_ENABLED', 'number', '1']],
    ['RADIO_RECEIVER_USAGE_ENABLED', ['L:A32NX_RADIO_RECEIVER_USAGE_ENABLED', 'number', '0']],
    ['MODEL_WHEELCHOCKS_ENABLED', ['L:A32NX_MODEL_WHEELCHOCKS_ENABLED', 'bool', '1']],
    ['MODEL_CONES_ENABLED', ['L:A32NX_MODEL_CONES_ENABLED', 'bool', '1']],
    ['FO_SYNC_EFIS_ENABLED', ['L:A32NX_FO_SYNC_EFIS_ENABLED', 'bool', '0']],
    ['MODEL_SATCOM_ENABLED', ['L:A32NX_SATCOM_ENABLED', 'bool', '0']],
    ['CONFIG_PILOT_AVATAR_VISIBLE', ['L:A32NX_PILOT_AVATAR_VISIBLE_0', 'bool', '0']],
    ['CONFIG_FIRST_OFFICER_AVATAR_VISIBLE', ['L:A32NX_PILOT_AVATAR_VISIBLE_1', 'bool', '0']],
<<<<<<< HEAD
    ['SIDE_CONTROLLING', ['L:A32NX_SIDE_CONTROLLING', 'number', '2']],
=======
    ['GSX_PAYLOAD_SYNC', ['L:A32NX_GSX_PAYLOAD_SYNC_ENABLED', 'bool', '0']],
    ['CONFIG_USING_METRIC_UNIT', ['L:A32NX_EFB_USING_METRIC_UNIT', 'bool', '1']],
]);

const settingEnumToSync: Map<string, SimVarEnum> = new Map([
    ['CONFIG_BOARDING_RATE',
        ['L:A32NX_BOARDING_RATE', 'number', '0',
            new Map([['REAL', 2], ['FAST', 1], ['INSTANT', 0]]),
        ],
    ],
>>>>>>> 9a1e3582
]);

export function readSettingsFromPersistentStorage() {
    settingsToSync.forEach((simVar, propertyName) => syncSetting(simVar, propertyName));
    settingEnumToSync.forEach((simVarEnum, propertyName) => syncEnumSetting(simVarEnum, propertyName));
}<|MERGE_RESOLUTION|>--- conflicted
+++ resolved
@@ -38,9 +38,7 @@
     ['MODEL_SATCOM_ENABLED', ['L:A32NX_SATCOM_ENABLED', 'bool', '0']],
     ['CONFIG_PILOT_AVATAR_VISIBLE', ['L:A32NX_PILOT_AVATAR_VISIBLE_0', 'bool', '0']],
     ['CONFIG_FIRST_OFFICER_AVATAR_VISIBLE', ['L:A32NX_PILOT_AVATAR_VISIBLE_1', 'bool', '0']],
-<<<<<<< HEAD
     ['SIDE_CONTROLLING', ['L:A32NX_SIDE_CONTROLLING', 'number', '2']],
-=======
     ['GSX_PAYLOAD_SYNC', ['L:A32NX_GSX_PAYLOAD_SYNC_ENABLED', 'bool', '0']],
     ['CONFIG_USING_METRIC_UNIT', ['L:A32NX_EFB_USING_METRIC_UNIT', 'bool', '1']],
 ]);
@@ -51,7 +49,6 @@
             new Map([['REAL', 2], ['FAST', 1], ['INSTANT', 0]]),
         ],
     ],
->>>>>>> 9a1e3582
 ]);
 
 export function readSettingsFromPersistentStorage() {
