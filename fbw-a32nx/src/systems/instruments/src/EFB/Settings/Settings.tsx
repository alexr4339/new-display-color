--- conflicted
+++ resolved
@@ -75,11 +75,7 @@
 
 export const SettingsPage: FC<SettingsPageProps> = ({ name, backRoute, children }) => (
     <div>
-<<<<<<< HEAD
-        <Link to="/settings" className="inline-block mb-4">
-=======
         <Link to={backRoute ?? '/settings'} className="inline-block mb-4">
->>>>>>> 12c8e357
             <div className="flex flex-row items-center space-x-3 transition duration-100 hover:text-theme-highlight">
                 <ArrowLeft size={30} />
                 <h1 className="font-bold text-current">
