// Copyright (c) 2021-2023 FlyByWire Simulations
//
// SPDX-License-Identifier: GPL-3.0

import React, { useEffect, useState } from 'react';
import { NavigraphSubscriptionStatus, usePersistentNumberProperty, usePersistentProperty } from '@flybywiresim/fbw-sdk';
import { Route, Switch, useHistory } from 'react-router-dom';
import { toast } from 'react-toastify';
import { IconTrash } from '@tabler/icons';
import { Toggle } from '../../UtilComponents/Form/Toggle';
import { FullscreenSettingsPage, SettingItem, SettingsPage } from '../Settings';
import { t } from '../../translation';
import { NavigraphAuthUIWrapper, useNavigraphAuthInfo } from '../../Apis/Navigraph/Components/Authentication';
import { useNavigraph } from '../../Apis/Navigraph/Navigraph';
import { TooltipWrapper } from '../../UtilComponents/TooltipWrapper';
import { SimpleInput } from '../../UtilComponents/Form/SimpleInput/SimpleInput';
// @ts-ignore
import NavigraphIcon from '../../Assets/navigraph-logo-alone.svg';

export const ThirdPartyOptionsPage = () => {
    const history = useHistory();
    const navigraph = useNavigraph();
    const navigraphAuthInfo = useNavigraphAuthInfo();

    const [gsxFuelSyncEnabled, setGsxFuelSyncEnabled] = usePersistentNumberProperty('GSX_FUEL_SYNC', 0);
    const [gsxPayloadSyncEnabled, setGsxPayloadSyncEnabled] = usePersistentNumberProperty('GSX_PAYLOAD_SYNC', 0);
    const [gsxPushbackEnabled, setGsxPushbackEnabled] = usePersistentNumberProperty('GSX_PUSHBACK', 0);
    const [, setWheelChocksEnabled] = usePersistentNumberProperty('MODEL_WHEELCHOCKS_ENABLED', 1);
    const [, setConesEnabled] = usePersistentNumberProperty('MODEL_CONES_ENABLED', 1);

    useEffect(() => {
        if (gsxFuelSyncEnabled === 1 || gsxPayloadSyncEnabled === 1) {
            setWheelChocksEnabled(0);
            setConesEnabled(0);
        }
    }, [gsxFuelSyncEnabled, gsxPayloadSyncEnabled]);

    const [overrideSimbriefUserID, setOverrideSimbriefUserID] = usePersistentProperty('CONFIG_OVERRIDE_SIMBRIEF_USERID');
    const [overrideSimbriefDisplay, setOverrideSimbriefDisplay] = useState(overrideSimbriefUserID);

    const getSimbriefUserData = async (value: string): Promise<any> => {
        const SIMBRIEF_URL = 'http://www.simbrief.com/api/xml.fetcher.php?json=1';

        if (!value) {
            throw new Error('No SimBrief username/pilot ID provided');
        }

        // The SimBrief API will try both username and pilot ID if either one
        // isn't valid, so request both if the input is plausibly a pilot ID.
        let apiUrl = `${SIMBRIEF_URL}&username=${value}`;
        if (/^\d{1,8}$/.test(value)) {
            apiUrl += `&userid=${value}`;
        }

        const response = await fetch(apiUrl);

        // 400 status means request was invalid, probably invalid username so preserve to display error properly
        if (!response.ok && response.status !== 400) {
            throw new Error(`Error when making fetch request to SimBrief API. Response status code: ${response.status}`);
        }

        return response.json();
    };

    const getSimbriefUserId = (value: string): Promise<any> => new Promise((resolve, reject) => {
        if (!value) {
            reject(new Error('No SimBrief username/pilot ID provided'));
        }
        getSimbriefUserData(value)
            .then((data) => {
                if (data.fetch.status === 'Error: Unknown UserID') {
                    reject(new Error('Error: Unknown UserID'));
                }
                resolve((data.fetch as { userid: any }).userid);
            })
            .catch((_error) => {
                reject(_error);
            });
    });

    const handleOverrideSimbriefIDInput = (value: string) => {
        getSimbriefUserId(value).then((response) => {
            toast.success(`${t('Settings.ThirdPartyOptions.YourSimBriefPilotIdHasBeenValidatedAndUpdatedTo')} ${response}`);

            setOverrideSimbriefUserID(response);
            setOverrideSimbriefDisplay(response);
        }).catch(() => {
            setOverrideSimbriefDisplay(overrideSimbriefUserID);
            toast.error(t('Settings.ThirdPartyOptions.PleaseCheckThatYouHaveCorrectlyEnteredYourSimBriefUsernameOrPilotId'));
        });
    };

    const handleOverrideSimBriefIDDelete = () => {
        setOverrideSimbriefUserID('');
        setOverrideSimbriefDisplay('');
    };

    const handleNavigraphAccountSuccessfulLink = () => {
        history.push('/settings/3rd-party-options');
    };

    const handleNavigraphAccountUnlink = () => {
        navigraph.deAuthenticate();
    };

    return (
<<<<<<< HEAD
        <>
            <SettingsPage name={t('Settings.ThirdPartyOptions.Title')}>
                <SettingItem name={t('Settings.ThirdPartyOptions.GsxFuelEnabled')}>
                    <Toggle
                        value={gsxFuelSyncEnabled === 1}
                        onToggle={(value) => {
                            setGsxFuelSyncEnabled(value ? 1 : 0);
                        }}
                    />
                </SettingItem>
                <SettingItem name={t('Settings.ThirdPartyOptions.GsxPayloadEnabled')}>
                    <Toggle
                        value={gsxPayloadSyncEnabled === 1}
                        onToggle={(value) => {
                            setGsxPayloadSyncEnabled(value ? 1 : 0);
                        }}
                    />
                </SettingItem>
                <SettingItem name={t('Settings.ThirdPartyOptions.GsxPushbackEnabled')}>
                    <Toggle
                        value={gsxPushbackEnabled === 1}
                        onToggle={(value) => {
                            setGsxPushbackEnabled(value ? 1 : 0);
                        }}
                    />
                </SettingItem>
            </SettingsPage>
        </>
=======
        <Switch>
            <Route exact path="/settings/3rd-party-options/navigraph-login">
                <FullscreenSettingsPage name={t('Settings.ThirdPartyOptions.NavigraphAccountLink.LoginPage.Title')}>
                    <NavigraphAuthUIWrapper showLogin onSuccessfulLogin={handleNavigraphAccountSuccessfulLink} />
                </FullscreenSettingsPage>
            </Route>

            <Route exact path="/settings/3rd-party-options">
                <SettingsPage name={t('Settings.ThirdPartyOptions.Title')}>
                    <SettingItem name={t('Settings.ThirdPartyOptions.NavigraphAccountLink.SettingTitle')}>
                        {navigraphAuthInfo.loggedIn ? (
                            <>
                                <span className="py-2.5 pr-4">
                                    {navigraphAuthInfo.username}
                                    <img src={NavigraphIcon} className="inline-block mx-1.5 mb-1 w-6" />
                                    {t(`Settings.ThirdPartyOptions.NavigraphAccountLink.SubscriptionStatus.${NavigraphSubscriptionStatus[navigraphAuthInfo.subscriptionStatus]}`)}
                                </span>

                                <button
                                    type="button"
                                    className="py-2.5 px-5 text-theme-text hover:text-red-600 bg-red-600
                                       hover:bg-theme-body rounded-md border-2 border-red-600 transition duration-100"
                                    onClick={handleNavigraphAccountUnlink}
                                >
                                    {t('Settings.ThirdPartyOptions.NavigraphAccountLink.Unlink')}
                                </button>
                            </>
                        ) : (
                            <button
                                type="button"
                                className="py-2.5 px-5 text-theme-body hover:text-theme-highlight bg-theme-highlight
                                       hover:bg-theme-body rounded-md border-2 border-theme-highlight transition duration-100"
                                onClick={() => history.push('/settings/3rd-party-options/navigraph-login')}
                            >
                                {t('Settings.ThirdPartyOptions.NavigraphAccountLink.Link')}
                            </button>
                        )}
                    </SettingItem>

                    <TooltipWrapper text={t('Settings.ThirdPartyOptions.TT.OverrideSimBriefUserID')}>
                        <SettingItem name={t('Settings.ThirdPartyOptions.OverrideSimBriefUserID')}>
                            <div className="flex flex-row">
                                <SimpleInput
                                    className="mr-5 text-center w-30"
                                    value={overrideSimbriefDisplay}
                                    onBlur={(value) => handleOverrideSimbriefIDInput(value.replace(/\s/g, ''))}
                                    onChange={(value) => setOverrideSimbriefDisplay(value)}
                                />

                                <div
                                    className="flex flex-shrink justify-center items-center py-2 px-2 w-min text-center text-theme-body hover:text-utility-red
                                    bg-utility-red hover:bg-theme-body rounded-md border-2 border-utility-red transition duration-100"
                                    onClick={handleOverrideSimBriefIDDelete}
                                >
                                    <IconTrash />
                                </div>
                            </div>
                        </SettingItem>
                    </TooltipWrapper>

                    <SettingItem name={t('Settings.ThirdPartyOptions.GsxFuelEnabled')}>
                        <Toggle
                            value={gsxFuelSyncEnabled === 1}
                            onToggle={(value) => {
                                setGsxFuelSyncEnabled(value ? 1 : 0);
                            }}
                        />
                    </SettingItem>

                    <SettingItem name={t('Settings.ThirdPartyOptions.GsxPayloadEnabled')}>
                        <Toggle
                            value={gsxPayloadSyncEnabled === 1}
                            onToggle={(value) => {
                                setGsxPayloadSyncEnabled(value ? 1 : 0);
                            }}
                        />
                    </SettingItem>
                </SettingsPage>
            </Route>
        </Switch>
>>>>>>> bc032732
    );
};<|MERGE_RESOLUTION|>--- conflicted
+++ resolved
@@ -104,36 +104,6 @@
     };
 
     return (
-<<<<<<< HEAD
-        <>
-            <SettingsPage name={t('Settings.ThirdPartyOptions.Title')}>
-                <SettingItem name={t('Settings.ThirdPartyOptions.GsxFuelEnabled')}>
-                    <Toggle
-                        value={gsxFuelSyncEnabled === 1}
-                        onToggle={(value) => {
-                            setGsxFuelSyncEnabled(value ? 1 : 0);
-                        }}
-                    />
-                </SettingItem>
-                <SettingItem name={t('Settings.ThirdPartyOptions.GsxPayloadEnabled')}>
-                    <Toggle
-                        value={gsxPayloadSyncEnabled === 1}
-                        onToggle={(value) => {
-                            setGsxPayloadSyncEnabled(value ? 1 : 0);
-                        }}
-                    />
-                </SettingItem>
-                <SettingItem name={t('Settings.ThirdPartyOptions.GsxPushbackEnabled')}>
-                    <Toggle
-                        value={gsxPushbackEnabled === 1}
-                        onToggle={(value) => {
-                            setGsxPushbackEnabled(value ? 1 : 0);
-                        }}
-                    />
-                </SettingItem>
-            </SettingsPage>
-        </>
-=======
         <Switch>
             <Route exact path="/settings/3rd-party-options/navigraph-login">
                 <FullscreenSettingsPage name={t('Settings.ThirdPartyOptions.NavigraphAccountLink.LoginPage.Title')}>
@@ -211,9 +181,17 @@
                             }}
                         />
                     </SettingItem>
+
+                    <SettingItem name={t('Settings.ThirdPartyOptions.GsxPushbackEnabled')}>
+                        <Toggle
+                            value={gsxPushbackEnabled === 1}
+                            onToggle={(value) => {
+                                setGsxPushbackEnabled(value ? 1 : 0);
+                            }}
+                        />
+                    </SettingItem>
                 </SettingsPage>
             </Route>
         </Switch>
->>>>>>> bc032732
     );
 };