--- conflicted
+++ resolved
@@ -2,7 +2,7 @@
 //
 // SPDX-License-Identifier: GPL-3.0
 
-import React, { JSXElementConstructor, useEffect, useRef, useState } from 'react';
+import React, { useEffect, useState } from 'react';
 import { SelectInput } from 'instruments/src/EFB/UtilComponents/Form/SelectInput/SelectInput';
 import { t } from 'instruments/src/EFB/translation';
 import {
@@ -14,7 +14,7 @@
 import { FailureGeneratorInfoModalUI } from 'instruments/src/EFB/Failures/FailureGenerators/EFBFailureGeneratorInfo';
 import { TooltipWrapper } from 'instruments/src/EFB/UtilComponents/TooltipWrapper';
 import { ScrollableContainer } from '../../UtilComponents/ScrollableContainer';
-import { GeneratorFailureSelection, GeneratorFailureSelectionProps } from './EFBGeneratorFailureSelectionUI';
+import { GeneratorFailureSelection } from './EFBGeneratorFailureSelectionUI';
 import { FailureGeneratorDetailsModalUI, ArmedState } from './EFBFailureGeneratorSettingsUI';
 import { useFailuresOrchestrator } from '../../failures-orchestrator-provider';
 import { getGeneratorFailurePool, setSelectedFailure } from './EFBFailureSelectionFunctions';
@@ -105,7 +105,6 @@
         setSettingsUpdated(!settingsUpdated);
     };
 
-<<<<<<< HEAD
     const treatArmingDisplayStatusEvent = (generatorType: string, status: boolean[]) => {
         for (const generator of settings.allGenSettings.values()) {
             if (generatorType === generator.uniqueGenPrefix) {
@@ -129,24 +128,6 @@
                             // console.info(`reminder of previous memory state: ${generator.settings[i * generator.numberOfSettingsPerGenerator + ArmingModeIndex]}`);
                             generator.settings[i * generator.numberOfSettingsPerGenerator + ArmingModeIndex] = 0;
                             changeNeeded = true;
-=======
-    useEffect(() => {
-        // console.info('subscribing to events');
-        const sub1 = bus.getSubscriber<FailureGenFeedbackEvent>().on('expectedMode').handle(({ generatorType, mode }) => {
-            for (const generator of settings.allGenSettings.values()) {
-                if (generatorType === generator.uniqueGenPrefix) {
-                    console.info(`gen ${generator.uniqueGenPrefix} expectedMode received: ${generatorType} - ${mode.toString()}`);
-                    const nbGenerator = Math.floor(generator.settings.length / generator.numberOfSettingsPerGenerator);
-                    let changeNeeded = false;
-                    for (let i = 0; i < nbGenerator && i < mode?.length; i++) {
-                        if (generator.settings[i * generator.numberOfSettingsPerGenerator + ArmingModeIndex] !== -1) {
-                            if (i < mode?.length && mode[i] === 0 && generator.settings[i * generator.numberOfSettingsPerGenerator + ArmingModeIndex] !== 0) {
-                                // console.info(`gen ${generator.uniqueGenPrefix} ${i.toString()} switched off`);
-                                // console.info(`reminder of previous memory state: ${generator.settings[i * generator.numberOfSettingsPerGenerator + ArmingModeIndex]}`);
-                                generator.settings[i * generator.numberOfSettingsPerGenerator + ArmingModeIndex] = 0;
-                                changeNeeded = true;
-                            }
->>>>>>> b3d7a6fb
                         }
                     }
                 }
@@ -175,13 +156,13 @@
     return (
         <>
             <div className="flex flex-col">
-                <div className="flex flex-row flex-1 justify-between">
-                    <div className="flex flex-row flex-1 justify-start py-2 space-x-4">
+                <div className="flex flex-1 flex-row justify-between">
+                    <div className="flex flex-1 flex-row justify-start space-x-4 py-2">
                         <h2 className="flex-none">
                             {`${t('Failures.Generators.GeneratorToAdd')}:`}
                         </h2>
                         <SelectInput
-                            className="flex-none w-96 h-10"
+                            className="h-10 w-96 flex-none"
                             value={chosenGen}
                             defaultValue="default"
                             onChange={(value) => setChosenGen(value as string)}
@@ -196,22 +177,22 @@
                                     console.log(settings.modalContext);
                                 }
                             }}
-                            className="flex-none p-2 text-center rounded-md hover:text-theme-body bg-theme-accent hover:bg-theme-highlight"
+                            className="hover:text-theme-body bg-theme-accent hover:bg-theme-highlight flex-none rounded-md p-2 text-center"
                         >
                             <PlusLg />
                         </div>
                     </div>
-                    <div className="flex flex-row flex-1 justify-end py-2">
+                    <div className="flex flex-1 flex-row justify-end py-2">
                         <div
                             onClick={() => showModal(<FailureGeneratorInfoModalUI />)}
-                            className="flex-none p-2 text-center rounded-md hover:text-theme-body bg-theme-accent hover:bg-theme-highlight"
+                            className="hover:text-theme-body bg-theme-accent hover:bg-theme-highlight flex-none rounded-md p-2 text-center"
                         >
                             <InfoCircle />
                         </div>
                     </div>
                 </div>
                 <ScrollableContainer height={48}>
-                    <div className="grid grid-cols-3 grid-flow-row">
+                    <div className="grid grid-flow-row grid-cols-3">
                         {generatorsCardList(settings)}
                     </div>
                 </ScrollableContainer>
@@ -246,14 +227,14 @@
         };
 
     return (
-        <div className="flex flex-row justify-between px-2 pt-2 m-1 text-center rounded-md border-2 border-solid border-theme-accent">
-            <div className="flex flex-col mr-4 text-left align-left max-w-[86%] grow">
-                <h2 className="pb-2 truncate break-words max-w-[100%]">
+        <div className="border-theme-accent m-1 flex flex-row justify-between rounded-md border-2 border-solid px-2 pt-2 text-center">
+            <div className="align-left mr-4 flex max-w-[86%] grow flex-col text-left">
+                <h2 className="max-w-[100%] truncate break-words pb-2">
                     {`${failureGenData.alias()} ${genUniqueIDDisplayed}`}
                 </h2>
                 <FailureShortList failureGenContext={failureGenContext} uniqueID={genUniqueID} reducedAtaChapterNumbers={failureGenContext.reducedAtaChapterNumbers} />
             </div>
-            <div className="flex flex-col justify-between items-center">
+            <div className="flex flex-col items-center justify-between">
                 <div
                     onClick={() => eraseGenerator(genNumber, failureGenData, failureGenContext)}
                     className="text-theme-body hover:text-utility-red bg-utility-red hover:bg-theme-body border-utility-red flex-none
@@ -261,7 +242,7 @@
                 >
                     <Trash size={20} />
                 </div>
-                <div className="flex flex-col justify-end items-center">
+                <div className="flex flex-col items-center justify-end">
                     <div className={`mt-2 flex-none p-2 ${isArmed ? 'text-theme-highlight' : 'text-theme-text'} bg-theme-body`}>
                         {ArmedState(failureGenData, genNumber)}
                     </div>
@@ -329,9 +310,9 @@
     let listOfSelectedFailures = findGeneratorFailures(allFailures, failureGenContext.generatorFailuresGetters, uniqueID);
 
     if (listOfSelectedFailures.length === allFailures.length) {
-        return <div className="p-1 mb-1 rounded-md bg-theme-accent">{t('Failures.Generators.AllSystems')}</div>;
-    }
-    if (listOfSelectedFailures.length === 0) return <div className="p-1 mb-1 rounded-md bg-theme-accent">{t('Failures.Generators.NoFailure')}</div>;
+        return <div className="bg-theme-accent mb-1 rounded-md p-1">{t('Failures.Generators.AllSystems')}</div>;
+    }
+    if (listOfSelectedFailures.length === 0) return <div className="bg-theme-accent mb-1 rounded-md p-1">{t('Failures.Generators.NoFailure')}</div>;
 
     const chaptersFullySelected: AtaChapterNumber[] = [];
 
@@ -346,13 +327,13 @@
     const subSetOfChapters = chaptersFullySelected.slice(0, Math.min(maxNumberOfFailureToDisplay, chaptersFullySelected.length));
     const subSetOfSelectedFailures = listOfSelectedFailures.slice(0, Math.min(maxNumberOfFailureToDisplay - subSetOfChapters.length, listOfSelectedFailures.length));
     const chaptersToDisplay = subSetOfChapters.map((chapter) => (
-        <div className="p-1 mb-1 rounded-md bg-theme-accent grow">
+        <div className="bg-theme-accent mb-1 grow rounded-md p-1">
             {AtaChaptersTitle[chapter]}
         </div>
     ));
 
     const singleFailuresToDisplay = subSetOfSelectedFailures.map((failure) => (
-        <div className="p-1 mb-1 rounded-md bg-theme-accent grow">
+        <div className="bg-theme-accent mb-1 grow rounded-md p-1">
             {failure.name}
         </div>
     ));
@@ -362,7 +343,7 @@
             {chaptersToDisplay}
             {singleFailuresToDisplay}
             {listOfSelectedFailures.length + chaptersFullySelected.length > maxNumberOfFailureToDisplay ? (
-                <div className="p-1 mb-1 grow">
+                <div className="mb-1 grow p-1">
                     ...+
                     {Math.max(0, listOfSelectedFailures.length + chaptersFullySelected.length - maxNumberOfFailureToDisplay)}
                 </div>
