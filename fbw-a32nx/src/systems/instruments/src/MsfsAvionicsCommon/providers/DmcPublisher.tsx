--- conflicted
+++ resolved
@@ -7,76 +7,59 @@
 import { AdirsSimVars } from '../SimVarTypes';
 
 export interface DmcLogicEvents {
-  trueRefActive: boolean;
-  heading: Arinc429WordData;
-  track: Arinc429WordData;
+    trueRefActive: boolean,
+    heading: Arinc429WordData,
+    track: Arinc429WordData,
 }
 
 export interface DmcDiscreteInputEvents {
-  trueRefPushButton: boolean;
+    trueRefPushButton: boolean,
 }
 
 export type DmcEvents = DmcLogicEvents & DmcDiscreteInputEvents;
 
 export class DmcPublisher extends SimVarPublisher<DmcDiscreteInputEvents> {
-  private readonly irMaintWord = Arinc429RegisterSubject.createEmpty();
+    private readonly irMaintWord = Arinc429RegisterSubject.createEmpty();
 
-  private readonly magHeading = Arinc429RegisterSubject.createEmpty();
+    private readonly magHeading = Arinc429RegisterSubject.createEmpty();
 
-  private readonly trueHeading = Arinc429RegisterSubject.createEmpty();
+    private readonly trueHeading = Arinc429RegisterSubject.createEmpty();
 
-  private readonly magTrack = Arinc429RegisterSubject.createEmpty();
+    private readonly magTrack = Arinc429RegisterSubject.createEmpty();
 
-  private readonly trueTrack = Arinc429RegisterSubject.createEmpty();
+    private readonly trueTrack = Arinc429RegisterSubject.createEmpty();
 
-  private readonly trueRefPb = Subject.create(false);
+    private readonly trueRefPb = Subject.create(false);
 
-  private readonly trueRefActive = Subject.create(false);
+    private readonly trueRefActive = Subject.create(false);
 
-  constructor(private eventBus: EventBus) {
-    const simVars = new Map<keyof DmcDiscreteInputEvents, SimVarDefinition>([
-      // FIXME, per-side
-      ['trueRefPushButton', { name: 'L:A32NX_PUSH_TRUE_REF', type: SimVarValueType.Bool }],
-    ]);
-    super(simVars, eventBus);
-  }
+    constructor(private eventBus: EventBus) {
+        const simVars = new Map<keyof DmcDiscreteInputEvents, SimVarDefinition>([
+            // FIXME, per-side
+            ['trueRefPushButton', { name: 'L:A32NX_PUSH_TRUE_REF', type: SimVarValueType.Bool }],
+        ]);
+        super(simVars, eventBus);
+    }
 
-<<<<<<< HEAD
-  init(): void {
-    const pub = this.eventBus.getPublisher<DmcLogicEvents>();
-=======
     /** @inheritdoc */
     public startPublish(): void {
         const pub = this.eventBus.getPublisher<DmcLogicEvents>();
->>>>>>> 46d43fc5
 
-    this.trueRefActive.sub((v) => {
-      pub.pub('trueRefActive', v);
-      this.handleHeading();
-    }, true);
+        this.trueRefActive.sub((v) => {
+            pub.pub('trueRefActive', v);
+            this.handleHeading();
+        }, true);
 
-    const sub = this.eventBus.getSubscriber<AdirsSimVars & DmcDiscreteInputEvents>();
+        const sub = this.eventBus.getSubscriber<AdirsSimVars & DmcDiscreteInputEvents>();
 
-    this.irMaintWord.sub(this.handleTrueRef.bind(this));
-    this.trueRefPb.sub(this.handleTrueRef.bind(this), true);
+        this.irMaintWord.sub(this.handleTrueRef.bind(this));
+        this.trueRefPb.sub(this.handleTrueRef.bind(this), true);
 
-    this.magHeading.sub(this.handleHeading.bind(this));
-    this.magTrack.sub(this.handleHeading.bind(this));
-    this.trueHeading.sub(this.handleHeading.bind(this));
-    this.trueTrack.sub(this.handleHeading.bind(this));
+        this.magHeading.sub(this.handleHeading.bind(this));
+        this.magTrack.sub(this.handleHeading.bind(this));
+        this.trueHeading.sub(this.handleHeading.bind(this));
+        this.trueTrack.sub(this.handleHeading.bind(this));
 
-<<<<<<< HEAD
-    sub.on('irMaintWordRaw').handle((v) => this.irMaintWord.setWord(v));
-    sub
-      .on('trueRefPushButton')
-      .whenChanged()
-      .handle((v) => this.trueRefPb.set(v));
-    sub.on('magHeadingRaw').handle((v) => this.magHeading.setWord(v));
-    sub.on('magTrackRaw').handle((v) => this.magTrack.setWord(v));
-    sub.on('trueHeadingRaw').handle((v) => this.trueHeading.setWord(v));
-    sub.on('trueTrackRaw').handle((v) => this.trueTrack.setWord(v));
-  }
-=======
         sub.on('irMaintWordRaw').handle((v) => this.irMaintWord.setWord(v));
         sub.on('trueRefPushButton').whenChanged().handle((v) => this.trueRefPb.set(v));
         sub.on('magHeadingRaw').handle((v) => this.magHeading.setWord(v));
@@ -86,19 +69,18 @@
 
         super.startPublish();
     }
->>>>>>> 46d43fc5
 
-  private handleTrueRef(): void {
-    // true ref is active when the PB is pressed or the ADIRU is at an extreme latitude
-    // and the ADIRU must not be in ATT reversion mode
-    const trueRequested = this.irMaintWord.get().bitValueOr(15, false) || this.trueRefPb.get();
-    this.trueRefActive.set(trueRequested && !this.irMaintWord.get().bitValueOr(2, false));
-  }
+    private handleTrueRef(): void {
+        // true ref is active when the PB is pressed or the ADIRU is at an extreme latitude
+        // and the ADIRU must not be in ATT reversion mode
+        const trueRequested = this.irMaintWord.get().bitValueOr(15, false) || this.trueRefPb.get();
+        this.trueRefActive.set(trueRequested && !this.irMaintWord.get().bitValueOr(2, false));
+    }
 
-  private handleHeading(): void {
-    const pub = this.eventBus.getPublisher<DmcLogicEvents>();
+    private handleHeading(): void {
+        const pub = this.eventBus.getPublisher<DmcLogicEvents>();
 
-    pub.pub('heading', this.trueRefActive.get() ? this.trueHeading.get() : this.magHeading.get());
-    pub.pub('track', this.trueRefActive.get() ? this.trueTrack.get() : this.magTrack.get());
-  }
+        pub.pub('heading', this.trueRefActive.get() ? this.trueHeading.get() : this.magHeading.get());
+        pub.pub('track', this.trueRefActive.get() ? this.trueTrack.get() : this.magTrack.get());
+    }
 }