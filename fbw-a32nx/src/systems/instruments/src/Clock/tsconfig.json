{
<<<<<<< HEAD
    "extends": "../../tsconfig.json",
    "compilerOptions": {
      "incremental": false /* Enables incremental builds */,
      "target": "es2017" /* Specifies the ES2017 target, compatible with Coherent GT */,
      "module": "es2015" /* Ensures that modules are at least es2015 */,
      "strict": false /* Enables strict type checking, highly recommended but optional */,
      "esModuleInterop": true /* Emits additional JS to work with CommonJS modules */,
      "skipLibCheck": true /* Skip type checking on library .d.ts files */,
      "forceConsistentCasingInFileNames": true /* Ensures correct import casing */,
      "moduleResolution": "node" /* Enables compatibility with MSFS SDK bare global imports */,
      "jsxFactory": "FSComponent.buildComponent" /* Required for FSComponent framework JSX */,
      "jsxFragmentFactory": "FSComponent.Fragment" /* Required for FSComponent framework JSX */,
      "jsx": "react", /* Required for FSComponent framework JSX */
=======
  "extends": "../../../tsconfig.json",

  "compilerOptions": {
    "incremental": false /* Enables incremental builds */,
    "target": "es2017" /* Specifies the ES2017 target, compatible with Coherent GT */,
    "module": "es2015" /* Ensures that modules are at least es2015 */,
    "strict": false /* Enables strict type checking, highly recommended but optional */,
    "esModuleInterop": true /* Emits additional JS to work with CommonJS modules */,
    "skipLibCheck": true /* Skip type checking on library .d.ts files */,
    "forceConsistentCasingInFileNames": true /* Ensures correct import casing */,
    "moduleResolution": "node" /* Enables compatibility with MSFS SDK bare global imports */,
    "jsxFactory": "FSComponent.buildComponent" /* Required for FSComponent framework JSX */,
    "jsxFragmentFactory": "FSComponent.Fragment" /* Required for FSComponent framework JSX */,
    "jsx": "react", /* Required for FSComponent framework JSX */
    "paths": {
      "@datalink/aoc": ["../../../fbw-common/src/systems/datalink/aoc/src/index.ts"],
      "@datalink/atc": ["../../../fbw-common/src/systems/datalink/atc/src/index.ts"],
      "@datalink/common": ["../../../fbw-common/src/systems/datalink/common/src/index.ts"],
      "@datalink/router": ["../../../fbw-common/src/systems/datalink/router/src/index.ts"],
      "@failures": ["./failures/src/index.ts"],
      "@fmgc/*": ["./fmgc/src/*"],
      "@instruments/common/*": ["./instruments/src/Common/*"],
      "@localization/*": ["../localization/*"],
      "@sentry/*": ["./sentry-client/src/*"],
      "@simbridge/*": ["./simbridge-client/src/*"],
      "@shared/*": ["./shared/src/*"],
      "@tcas/*": ["./tcas/src/*"],
      "@typings/*": ["../../../fbw-common/src/typings/*"],
      "@flybywiresim/fbw-sdk": ["../../../fbw-common/src/systems/index-no-react.ts"],
      "@flybywiresim/clock": ["../../../fbw-common/src/systems/instruments/src/Clock/index.ts"],
>>>>>>> f42e80ca
    }
  }
}<|MERGE_RESOLUTION|>--- conflicted
+++ resolved
@@ -1,19 +1,4 @@
 {
-<<<<<<< HEAD
-    "extends": "../../tsconfig.json",
-    "compilerOptions": {
-      "incremental": false /* Enables incremental builds */,
-      "target": "es2017" /* Specifies the ES2017 target, compatible with Coherent GT */,
-      "module": "es2015" /* Ensures that modules are at least es2015 */,
-      "strict": false /* Enables strict type checking, highly recommended but optional */,
-      "esModuleInterop": true /* Emits additional JS to work with CommonJS modules */,
-      "skipLibCheck": true /* Skip type checking on library .d.ts files */,
-      "forceConsistentCasingInFileNames": true /* Ensures correct import casing */,
-      "moduleResolution": "node" /* Enables compatibility with MSFS SDK bare global imports */,
-      "jsxFactory": "FSComponent.buildComponent" /* Required for FSComponent framework JSX */,
-      "jsxFragmentFactory": "FSComponent.Fragment" /* Required for FSComponent framework JSX */,
-      "jsx": "react", /* Required for FSComponent framework JSX */
-=======
   "extends": "../../../tsconfig.json",
 
   "compilerOptions": {
@@ -44,7 +29,6 @@
       "@typings/*": ["../../../fbw-common/src/typings/*"],
       "@flybywiresim/fbw-sdk": ["../../../fbw-common/src/systems/index-no-react.ts"],
       "@flybywiresim/clock": ["../../../fbw-common/src/systems/instruments/src/Clock/index.ts"],
->>>>>>> f42e80ca
     }
   }
 }