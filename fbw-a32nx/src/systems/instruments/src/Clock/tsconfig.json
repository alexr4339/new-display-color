--- conflicted
+++ resolved
@@ -12,25 +12,5 @@
       "jsxFactory": "FSComponent.buildComponent" /* Required for FSComponent framework JSX */,
       "jsxFragmentFactory": "FSComponent.Fragment" /* Required for FSComponent framework JSX */,
       "jsx": "react", /* Required for FSComponent framework JSX */
-<<<<<<< HEAD
-      "paths": {
-        "@datalink/aoc": ["../../../fbw-common/src/systems/datalink/aoc/src/index.ts"],
-        "@datalink/atc": ["../../../fbw-common/src/systems/datalink/atc/src/index.ts"],
-        "@datalink/common": ["../../../fbw-common/src/systems/datalink/common/src/index.ts"],
-        "@datalink/router": ["../../../fbw-common/src/systems/datalink/router/src/index.ts"],
-        "@failures": ["./failures/src/index.ts"],
-        "@fmgc/*": ["./fmgc/src/*"],
-        "@instruments/common/*": ["./instruments/src/Common/*"],
-        "@localization/*": ["../localization/*"],
-        "@sentry/*": ["./sentry-client/src/*"],
-        "@simbridge/*": ["./simbridge-client/src/*"],
-        "@shared/*": ["./shared/src/*"],
-        "@tcas/*": ["./tcas/src/*"],
-        "@typings/*": ["../../../fbw-common/src/typings/*"],
-        "@flybywiresim/fbw-sdk": ["../../../fbw-common/src/systems/index-no-react.ts"],
-        "@flybywiresim/navigation-display": ["../../../fbw-common/src/systems/instruments/src/ND/index.ts"]
-      }
-=======
->>>>>>> 87483c7d
     }
   }