--- conflicted
+++ resolved
@@ -6,89 +6,65 @@
 import { useSimVar, useInterval, MathUtils, useInteractionEvent } from '@flybywiresim/fbw-sdk';
 
 type AutoBrightnessProps = {
-  bugsActive: boolean;
-};
+    bugsActive: boolean
+}
 
 export const AutoBrightness: React.FC<AutoBrightnessProps> = ({ bugsActive, children }) => {
-  const minBrightness = 0.15;
-  const maxBrightness = 0.99;
-  const dayBrightness = 0.85;
-  const nightBrightness = 0.25;
-  const brightnessGranularity = 0.05;
+    const minBrightness = 0.15;
+    const maxBrightness = 0.99;
+    const dayBrightness = 0.85;
+    const nightBrightness = 0.25;
+    const brightnessGranularity = 0.05;
 
-<<<<<<< HEAD
-  const [rawAutoBrightness] = useSimVar('GLASSCOCKPIT AUTOMATIC BRIGHTNESS', 'number', 1000);
-  const [autoBrightness, setAutoBrightness] = useState(0.5);
-  const [manualOffset, setManualOffset] = useState(0);
-  const [targetBrightness, setTargetBrightness] = useState(0.5);
-=======
     const [rawAutoBrightness] = useSimVar('GLASSCOCKPIT AUTOMATIC BRIGHTNESS', 'number', 1000);
     const [autoBrightness, setAutoBrightness] = useState(0.5);
     const [manualOffset, setManualOffset] = useSimVar('L:A32NX_ISIS_MANUAL_BRIGHTNESS_OFFSET', 'number', 200);
     const [targetBrightness, setTargetBrightness] = useState(0.5);
->>>>>>> 46d43fc5
 
-  const [plusHeld, setPlusHeld] = useState(false);
-  const [minusHeld, setMinusHeld] = useState(false);
+    const [plusHeld, setPlusHeld] = useState(false);
+    const [minusHeld, setMinusHeld] = useState(false);
 
-  useInteractionEvent('A32NX_ISIS_PLUS_PRESSED', () => !bugsActive && setPlusHeld(true));
+    useInteractionEvent('A32NX_ISIS_PLUS_PRESSED', () => !bugsActive && setPlusHeld(true));
 
-  useInteractionEvent('A32NX_ISIS_PLUS_RELEASED', () => setPlusHeld(false));
+    useInteractionEvent('A32NX_ISIS_PLUS_RELEASED', () => setPlusHeld(false));
 
-  useInteractionEvent('A32NX_ISIS_MINUS_PRESSED', () => !bugsActive && setMinusHeld(true));
+    useInteractionEvent('A32NX_ISIS_MINUS_PRESSED', () => !bugsActive && setMinusHeld(true));
 
-  useInteractionEvent('A32NX_ISIS_MINUS_RELEASED', () => setMinusHeld(false));
+    useInteractionEvent('A32NX_ISIS_MINUS_RELEASED', () => setMinusHeld(false));
 
-  useInterval(
-    () => {
-      if (!bugsActive && plusHeld) {
-        setManualOffset(
-          MathUtils.clamp(
-            manualOffset + brightnessGranularity,
-            minBrightness - autoBrightness,
-            maxBrightness - autoBrightness,
-          ),
-        );
-      } else if (!bugsActive && minusHeld) {
-        setManualOffset(
-          MathUtils.clamp(
-            manualOffset - brightnessGranularity,
-            minBrightness - autoBrightness,
-            maxBrightness - autoBrightness,
-          ),
-        );
-      }
-    },
-    plusHeld || minusHeld ? 150 : null,
-    { runOnStart: true, additionalDeps: [plusHeld, minusHeld] },
-  );
+    useInterval(() => {
+        if (!bugsActive && plusHeld) {
+            setManualOffset(MathUtils.clamp(manualOffset + brightnessGranularity, minBrightness - autoBrightness, maxBrightness - autoBrightness));
+        } else if (!bugsActive && minusHeld) {
+            setManualOffset(MathUtils.clamp(manualOffset - brightnessGranularity, minBrightness - autoBrightness, maxBrightness - autoBrightness));
+        }
+    }, plusHeld || minusHeld ? 150 : null,
+    { runOnStart: true, additionalDeps: [plusHeld, minusHeld] });
 
-  useEffect(() => {
-    setAutoBrightness(
-      Avionics.Utils.lerpAngle(nightBrightness, dayBrightness, Math.max(0, autoBrightness - 0.15 / 0.85)),
+    useEffect(() => {
+        setAutoBrightness(Avionics.Utils.lerpAngle(nightBrightness, dayBrightness, Math.max(0, autoBrightness - 0.15 / 0.85)));
+        setManualOffset(MathUtils.clamp(manualOffset, minBrightness - autoBrightness, maxBrightness - autoBrightness));
+    }, [rawAutoBrightness]);
+
+    useEffect(() => {
+        setTargetBrightness(MathUtils.clamp(autoBrightness + manualOffset, minBrightness, maxBrightness));
+    }, [autoBrightness, manualOffset]);
+
+    return (
+        <g>
+            <svg
+                style={{
+                    position: 'absolute',
+                    top: '0%',
+                    left: '0%',
+                    width: '100%',
+                    height: '100%',
+                    backgroundColor: `rgba(0,0,0, ${1 - targetBrightness})`,
+                    zIndex: 3,
+                }}
+                viewBox="0 0 512 512"
+            />
+            {children}
+        </g>
     );
-    setManualOffset(MathUtils.clamp(manualOffset, minBrightness - autoBrightness, maxBrightness - autoBrightness));
-  }, [rawAutoBrightness]);
-
-  useEffect(() => {
-    setTargetBrightness(MathUtils.clamp(autoBrightness + manualOffset, minBrightness, maxBrightness));
-  }, [autoBrightness, manualOffset]);
-
-  return (
-    <g>
-      <svg
-        style={{
-          position: 'absolute',
-          top: '0%',
-          left: '0%',
-          width: '100%',
-          height: '100%',
-          backgroundColor: `rgba(0,0,0, ${1 - targetBrightness})`,
-          zIndex: 3,
-        }}
-        viewBox="0 0 512 512"
-      />
-      {children}
-    </g>
-  );
 };