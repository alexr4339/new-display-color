import { DisplayComponent, VNode, FSComponent, EventBus, ClockEvents, Subject, MappedSubject } from '@microsoft/msfs-sdk';
import { ISISSimvars } from './shared/ISISSimvarPublisher';

enum DisplayUnitState {
    On,
    Off,
    Selftest,
    Standby
}

export class ISISDisplayUnit extends DisplayComponent<({ bus: EventBus })> {
    private readonly powerUpTime = 90;

    private readonly displayUnitRef = FSComponent.createRef<HTMLDivElement>();

    private readonly selfTestRef = FSComponent.createRef<SVGElement>()

    private readonly timer = Subject.create(null);

    private readonly state = Subject.create(DisplayUnitState.Off);

    private readonly dcEssLive = Subject.create(false);

    private readonly dcHotLive = Subject.create(false);

    private readonly ias = Subject.create(0);

    private readonly coldDark = Subject.create(false);

    /*  const [ias] = useSimVar('AIRSPEED INDICATED', 'knots', 200); */
    private readonly hasElectricity = MappedSubject.create(([dcEssLive, dcHotLive, ias]) => ias > 50 && dcHotLive || dcEssLive, this.dcEssLive, this.dcHotLive, this.ias)

    onAfterRender(node: VNode): void {
        super.onAfterRender(node);

        const sub = this.props.bus.getSubscriber<ISISSimvars & ClockEvents>();

        this.hasElectricity.sub((e) => {
            if (this.state.get() === DisplayUnitState.On && !e) {
                this.state.set(DisplayUnitState.Standby);
                this.timer.set(10);
            } else if (this.state.get() === DisplayUnitState.Standby && e) {
                this.state.set(DisplayUnitState.On);
                this.timer.set(null);
            } else if (this.state.get() === DisplayUnitState.Off && e) {
                this.state.set(DisplayUnitState.Selftest);
                this.timer.set(this.powerUpTime);
            } else if (this.state.get() === DisplayUnitState.Selftest && !e) {
                this.state.set(DisplayUnitState.Off);
                this.timer.set(null);
            }
        }, true);

        sub.on('simTime').atFrequency(1).handle((_t) => {
            if (!document.documentElement.classList.contains('animationsEnabled')) {
                document.documentElement.classList.add('animationsEnabled');
            }

            if (this.timer.get() !== null) {
                if (this.timer.get() > 0) {
                    this.timer.set(this.timer.get() - 1);
                } else if (this.state.get() === DisplayUnitState.Standby) {
                    this.state.set(DisplayUnitState.Off);
                    this.timer.set(null);
                } else if (this.state.get() === DisplayUnitState.Selftest) {
                    console.log('ASU');
                    this.state.set(DisplayUnitState.On);
                    this.timer.set(null);
                }
            }
        });

        sub.on('dcEssLive').whenChanged().handle((dcEss) => {
            this.dcEssLive.set(dcEss);
        });

        sub.on('dcHotLive').whenChanged().handle((dcHot) => {
            this.dcHotLive.set(dcHot);
        });

        sub.on('coldDark').whenChanged().handle((cd) => {
            this.coldDark.set(cd);
        });

        sub.on('ias').atFrequency(1).handle((ias) => {
            this.ias.set(ias);
        });

        this.state.sub((s) => {
            if (s === DisplayUnitState.Selftest) {
                this.selfTestRef.instance.style.visibility = 'visible';
                this.displayUnitRef.instance.style.display = 'none';
            } else if (s === DisplayUnitState.Off) {
                this.selfTestRef.instance.style.visibility = 'hidden';
                this.displayUnitRef.instance.style.display = 'none';
            } else if (s === DisplayUnitState.On) {
                this.selfTestRef.instance.style.visibility = 'hidden';
                this.displayUnitRef.instance.style.display = 'block';
            } else {
                this.selfTestRef.instance.style.visibility = 'hidden';
                this.displayUnitRef.instance.style.display = 'none';
            }
        }, true);
    }

    render(): VNode {
        return (
            <>
                <svg id="SelfTest" ref={this.selfTestRef} style="backgroundColor: 'black'" class="SelfTest" version="1.1" viewBox="0 0 512 512">
                    <g id="AttFlag">
                        <rect id="AttTest" class="FillYellow" width="84" height="40" x="214" y="174" />
                        <text id="AltTestTxt" class="TextBackground" text-anchor="middle" x="256" y="206">ATT</text>
                    </g>
                    <g id="SpeedFlag">
                        <rect id="SpeedTest" class="FillYellow" width="84" height="40" x="70" y="244" />
                        <text id="SpeedTestTxt" class="TextBackground" text-anchor="middle" x="112" y="276">SPD</text>
                    </g>
                    <g id="AltFlag">
                        <rect id="AltTest" class="FillYellow" width="84" height="40" x="358" y="244" />
                        <text id="AltTestTxt" class="TextBackground" text-anchor="middle" x="400" y="276">ALT</text>
                    </g>
                    <g id="TimerFlag">
                        <rect id="TmrTest" class="FillYellow" width="160" height="40" x="178" y="332" />
                        <text id="TmrTestTxt" class="TextBackground" x="186" y="366">INIT</text>
                        <text id="TmrTestCountdown" class="TextBackground" text-anchor="end" x="330" y="366">
                            {this.timer.map((t) => `${Math.max(0, Math.ceil(t!))}\ns`)}
                        </text>
                    </g>
                </svg>
                <div ref={this.displayUnitRef}>{this.props.children}</div>
            </>
        );
    }

<<<<<<< HEAD
    /*     const [state, setState] = useState(isColdAndDark ? DisplayUnitState.Off : DisplayUnitState.Standby);

    const hasElectricity = indicatedAirspeed > 50 && dcHotLive || dcEssLive; */
=======
    if (state === DisplayUnitState.Off) {
        return (
            <svg id="Off" style={{ backgroundColor: 'black' }} className="SelfTest" version="1.1" viewBox="0 0 512 512" />
        );
    }
>>>>>>> c111a33c

    /*  useUpdate((deltaTime) => {
        if (timer !== null) {
            if (timer > 0) {
                setTimer(timer - (deltaTime / 1000));
            } else if (state === DisplayUnitState.Standby) {
                setState(DisplayUnitState.Off);
                setTimer(null);
            } else if (state === DisplayUnitState.Selftest) {
                setState(DisplayUnitState.On);
                setTimer(null);
            }
        }

        // override MSFS menu animations setting for this instrument

    });
 */
}<|MERGE_RESOLUTION|>--- conflicted
+++ resolved
@@ -132,17 +132,10 @@
         );
     }
 
-<<<<<<< HEAD
+
     /*     const [state, setState] = useState(isColdAndDark ? DisplayUnitState.Off : DisplayUnitState.Standby);
 
     const hasElectricity = indicatedAirspeed > 50 && dcHotLive || dcEssLive; */
-=======
-    if (state === DisplayUnitState.Off) {
-        return (
-            <svg id="Off" style={{ backgroundColor: 'black' }} className="SelfTest" version="1.1" viewBox="0 0 512 512" />
-        );
-    }
->>>>>>> c111a33c
 
     /*  useUpdate((deltaTime) => {
         if (timer !== null) {
@@ -157,7 +150,6 @@
             }
         }
 
-        // override MSFS menu animations setting for this instrument
 
     });
  */
