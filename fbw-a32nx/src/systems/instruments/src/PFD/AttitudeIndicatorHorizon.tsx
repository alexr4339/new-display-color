--- conflicted
+++ resolved
@@ -1,5 +1,5 @@
-import { ClockEvents, DisplayComponent, FSComponent, Subject, Subscribable, VNode } from '@microsoft/msfs-sdk';
-import { Arinc429Register, Arinc429Word } from '@shared/arinc429';
+import { ClockEvents, DisplayComponent, FSComponent, MappedSubject, Subject, Subscribable, VNode } from '@microsoft/msfs-sdk';
+import { Arinc429Word } from '@shared/arinc429';
 
 import { DmcLogicEvents } from '../MsfsAvionicsCommon/providers/DmcPublisher';
 import {
@@ -13,6 +13,7 @@
 import { HorizontalTape } from './HorizontalTape';
 import { getDisplayIndex } from './PFD';
 import { ArincEventBus } from '../MsfsAvionicsCommon/ArincEventBus';
+import { Arinc429ConsumerSubject } from '../MsfsAvionicsCommon/Arinc429ConsumerSubject';
 
 const DisplayRange = 35;
 const DistanceSpacing = 15;
@@ -21,26 +22,26 @@
 class HeadingBug extends DisplayComponent<{ bus: ArincEventBus, isCaptainSide: boolean, yOffset: Subscribable<number> }> {
     private isActive = false;
 
-    private selectedHeading = 0;
-
-<<<<<<< HEAD
-    private heading = 0;
-=======
-    private heading = Arinc429Register.empty();;
->>>>>>> 34b57362
+    private selectedHeading = Subject.create(0);;
+
+    private heading = Arinc429ConsumerSubject.create(null);
 
     private horizonHeadingBug = FSComponent.createRef<SVGGElement>();
 
-    private yOffset = 0;
-
-    private calculateAndSetOffset() {
-        const headingDelta = getSmallestAngle(this.selectedHeading, this.heading);
+    private readonly headingBugSubject = MappedSubject.create(([heading, selectedHeading, yOffset]) => {
+        if (this.isActive) {
+            this.calculateAndSetOffset(selectedHeading, heading.value, yOffset);
+        }
+    }, this.heading, this.selectedHeading, this.props.yOffset)
+
+    private calculateAndSetOffset(selectedHeading: number, heading: number, yOffset) {
+        const headingDelta = getSmallestAngle(selectedHeading, heading);
 
         const offset = headingDelta * DistanceSpacing / ValueSpacing;
 
         if (Math.abs(offset) <= DisplayRange + 10) {
             this.horizonHeadingBug.instance.classList.remove('HiddenElement');
-            this.horizonHeadingBug.instance.style.transform = `translate3d(${offset}px, ${this.yOffset}px, 0px)`;
+            this.horizonHeadingBug.instance.style.transform = `translate3d(${offset}px, ${yOffset}px, 0px)`;
         } else {
             this.horizonHeadingBug.instance.classList.add('HiddenElement');
         }
@@ -49,25 +50,12 @@
     onAfterRender(node: VNode): void {
         super.onAfterRender(node);
 
-        const sub = this.props.bus.getSubscriber<DmcLogicEvents & PFDSimvars & Arinc429Values>();
+        const sub = this.props.bus.getArincSubscriber<DmcLogicEvents & PFDSimvars & Arinc429Values>();
+
+        this.heading.setConsumer(sub.on('heading').withArinc429Precision(2));
 
         sub.on('selectedHeading').whenChanged().handle((s) => {
-            this.selectedHeading = s;
-            if (this.isActive) {
-                this.calculateAndSetOffset();
-            }
-        });
-
-        sub.on('heading').handle((h) => {
-<<<<<<< HEAD
-            this.heading = h.value;
-            if (this.isActive && h.isNormalOperation()) {
-=======
-            this.heading.set(h);
-            if (this.isActive) {
->>>>>>> 34b57362
-                this.calculateAndSetOffset();
-            }
+            this.selectedHeading.set(s);
         });
 
         sub.on(this.props.isCaptainSide ? 'fd1Active' : 'fd2Active').whenChanged().handle((fd) => {
@@ -78,13 +66,6 @@
                 this.horizonHeadingBug.instance.classList.add('HiddenElement');
             }
         });
-
-        this.props.yOffset.sub((yOffset) => {
-            this.yOffset = yOffset;
-            if (this.isActive) {
-                this.calculateAndSetOffset();
-            }
-        });
     }
 
     render(): VNode {
@@ -125,22 +106,26 @@
         const apfd = this.props.bus.getArincSubscriber<Arinc429Values>();
 
         apfd.on('pitchAr').withArinc429Precision(3).handle((pitch) => {
+            const multiplier = 1000;
+            const currentValueAtPrecision = Math.round(pitch.value * multiplier) / multiplier;
             if (pitch.isNormalOperation()) {
                 this.pitchGroupRef.instance.style.display = 'block';
 
-                this.pitchGroupRef.instance.style.transform = `translate3d(0px, ${calculateHorizonOffsetFromPitch(pitch.value)}px, 0px)`;
+                this.pitchGroupRef.instance.style.transform = `translate3d(0px, ${calculateHorizonOffsetFromPitch(currentValueAtPrecision)}px, 0px)`;
             } else {
                 this.pitchGroupRef.instance.style.display = 'none';
             }
-            const yOffset = Math.max(Math.min(calculateHorizonOffsetFromPitch(pitch.value), 31.563), -31.563);
+            const yOffset = Math.max(Math.min(calculateHorizonOffsetFromPitch(currentValueAtPrecision), 31.563), -31.563);
             this.yOffset.set(yOffset);
         });
 
         apfd.on('rollAr').withArinc429Precision(2).handle((roll) => {
+            const multiplier = 100;
+            const currentValueAtPrecision = Math.round(roll.value * multiplier) / multiplier;
             if (roll.isNormalOperation()) {
                 this.rollGroupRef.instance.style.display = 'block';
 
-                this.rollGroupRef.instance.setAttribute('transform', `rotate(${-roll.value} 68.814 80.730)`);
+                this.rollGroupRef.instance.setAttribute('transform', `rotate(${-currentValueAtPrecision} 68.814 80.730)`);
             } else {
                 this.rollGroupRef.instance.style.display = 'none';
             }
@@ -280,7 +265,7 @@
     onAfterRender(node: VNode): void {
         super.onAfterRender(node);
 
-        const sub = this.props.bus.getArincSubscriber<PFDSimvars & Arinc429Values & ClockEvents>();
+        const sub = this.props.bus.getSubscriber<PFDSimvars & Arinc429Values & ClockEvents>();
 
         sub.on('chosenRa').handle((ra) => {
             this.tailStrikeConditions.altitude = ra;
@@ -296,7 +281,7 @@
             this.needsUpdate = true;
         });
 
-        sub.on('speedAr').withArinc429Precision(2).handle((speed) => {
+        sub.on('speedAr').whenChanged().handle((speed) => {
             this.tailStrikeConditions.speed = speed.value;
             this.needsUpdate = true;
         });
@@ -466,6 +451,10 @@
 class SideslipIndicator extends DisplayComponent<SideslipIndicatorProps> {
     private latAccFilter = new LagFilter(0.5);
 
+    private estimatedBetaFilter = new LagFilter(2);
+
+    private betaTargetFilter = new LagFilter(2);
+
     private classNameSub = Subject.create('Yellow');
 
     private filteredLatAccSub = Subject.create(0);
@@ -537,7 +526,8 @@
 
     private determineSlideSlip() {
         const multiplier = 100;
-        const verticalOffset = calculateVerticalOffsetFromRoll(this.roll.value);
+        const currentValueAtPrecision = Math.round(this.roll.value * multiplier) / multiplier;
+        const verticalOffset = calculateVerticalOffsetFromRoll(currentValueAtPrecision);
         let offset = 0;
 
         let betaTargetActive = false;
