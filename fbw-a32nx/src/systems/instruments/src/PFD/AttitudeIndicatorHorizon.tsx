// Copyright (c) 2021-2023 FlyByWire Simulations
//
// SPDX-License-Identifier: GPL-3.0

import { ClockEvents, DisplayComponent, FSComponent, MappedSubject, Subject, Subscribable, VNode } from '@microsoft/msfs-sdk';
import { Arinc429Word } from '@flybywiresim/fbw-sdk';

import { Arinc429RegisterSubject } from 'instruments/src/MsfsAvionicsCommon/Arinc429RegisterSubject';
import { DmcLogicEvents } from '../MsfsAvionicsCommon/providers/DmcPublisher';
import {
    calculateHorizonOffsetFromPitch,
    calculateVerticalOffsetFromRoll,
    LagFilter,
    getSmallestAngle,
} from './PFDUtils';
import { PFDSimvars } from './shared/PFDSimvarPublisher';
import { Arinc429Values } from './shared/ArincValueProvider';
import { HorizontalTape } from './HorizontalTape';
import { getDisplayIndex } from './PFD';
import { ArincEventBus } from '../MsfsAvionicsCommon/ArincEventBus';
import { Arinc429ConsumerSubject } from '../MsfsAvionicsCommon/Arinc429ConsumerSubject';

const DisplayRange = 35;
const DistanceSpacing = 15;
const ValueSpacing = 10;

class HeadingBug extends DisplayComponent<{ bus: ArincEventBus, isCaptainSide: boolean, yOffset: Subscribable<number> }> {
    private isActive = false;

    private selectedHeading = Subject.create(0);;

    private heading = Arinc429ConsumerSubject.create(null);

    private horizonHeadingBug = FSComponent.createRef<SVGGElement>();

    private readonly headingBugSubject = MappedSubject.create(([heading, selectedHeading, yOffset]) => {
        if (this.isActive) {
            this.calculateAndSetOffset(selectedHeading, heading.value, yOffset);
        }
    }, this.heading, this.selectedHeading, this.props.yOffset)

    private calculateAndSetOffset(selectedHeading: number, heading: number, yOffset) {
        const headingDelta = getSmallestAngle(selectedHeading, heading);

        const offset = headingDelta * DistanceSpacing / ValueSpacing;

        if (Math.abs(offset) <= DisplayRange + 10) {
            this.horizonHeadingBug.instance.classList.remove('HiddenElement');
            this.horizonHeadingBug.instance.style.transform = `translate3d(${offset}px, ${yOffset}px, 0px)`;
        } else {
            this.horizonHeadingBug.instance.classList.add('HiddenElement');
        }
    }

    onAfterRender(node: VNode): void {
        super.onAfterRender(node);

        const sub = this.props.bus.getArincSubscriber<DmcLogicEvents & PFDSimvars & Arinc429Values>();

        this.heading.setConsumer(sub.on('heading').withArinc429Precision(2));

<<<<<<< HEAD
        sub.on('selectedHeading').whenChanged().handle((s) => {
            this.selectedHeading.set(s);
=======
        sub.on('heading').handle((h) => {
            this.heading.value = h.value;
            this.heading.ssm = h.ssm;
            if (this.isActive) {
                this.calculateAndSetOffset();
            }
>>>>>>> 81b82d3f
        });

        sub.on(this.props.isCaptainSide ? 'fd1Active' : 'fd2Active').whenChanged().handle((fd) => {
            this.isActive = !fd;
            if (this.isActive) {
                this.horizonHeadingBug.instance.classList.remove('HiddenElement');
            } else {
                this.horizonHeadingBug.instance.classList.add('HiddenElement');
            }
        });
    }

    render(): VNode {
        return (
            <g ref={this.horizonHeadingBug} id="HorizonHeadingBug">
                <path class="ThickOutline" d="m68.906 80.823v-9.0213" />
                <path class="ThickStroke Cyan" d="m68.906 80.823v-9.0213" />
            </g>
        );
    }
}

interface HorizonProps {
    bus: ArincEventBus;
    instrument: BaseInstrument;
    isAttExcessive: Subscribable<boolean>;
    filteredRadioAlt: Subscribable<number>;
}

export class Horizon extends DisplayComponent<HorizonProps> {
    private pitchGroupRef = FSComponent.createRef<SVGGElement>();

    private rollGroupRef = FSComponent.createRef<SVGGElement>();

    private pitchProtSymbolUpper = FSComponent.createRef<SVGGElement>();

    private pitchProtSymbolLower = FSComponent.createRef<SVGGElement>();

    private pitchProtLostSymbolUpper = FSComponent.createRef<SVGGElement>();

    private pitchProtLostSymbolLower = FSComponent.createRef<SVGGElement>();

    private yOffset = Subject.create(0);

    onAfterRender(node: VNode): void {
        super.onAfterRender(node);

        const apfd = this.props.bus.getArincSubscriber<Arinc429Values>();

        apfd.on('pitchAr').withArinc429Precision(3).handle((pitch) => {
            const multiplier = 1000;
            const currentValueAtPrecision = Math.round(pitch.value * multiplier) / multiplier;
            if (pitch.isNormalOperation()) {
                this.pitchGroupRef.instance.style.display = 'block';

                this.pitchGroupRef.instance.style.transform = `translate3d(0px, ${calculateHorizonOffsetFromPitch(currentValueAtPrecision)}px, 0px)`;
            } else {
                this.pitchGroupRef.instance.style.display = 'none';
            }
            const yOffset = Math.max(Math.min(calculateHorizonOffsetFromPitch(currentValueAtPrecision), 31.563), -31.563);
            this.yOffset.set(yOffset);
        });

        apfd.on('rollAr').withArinc429Precision(2).handle((roll) => {
            const multiplier = 100;
            const currentValueAtPrecision = Math.round(roll.value * multiplier) / multiplier;
            if (roll.isNormalOperation()) {
                this.rollGroupRef.instance.style.display = 'block';

                this.rollGroupRef.instance.setAttribute('transform', `rotate(${-currentValueAtPrecision} 68.814 80.730)`);
            } else {
                this.rollGroupRef.instance.style.display = 'none';
            }
        });

        apfd.on('fcdcDiscreteWord1').handle((fcdcWord1) => {
            const isNormalLawActive = fcdcWord1.getBitValue(11) && !fcdcWord1.isFailureWarning();

            this.pitchProtSymbolLower.instance.style.display = isNormalLawActive ? 'block' : 'none';
            this.pitchProtSymbolUpper.instance.style.display = isNormalLawActive ? 'block' : 'none';

            this.pitchProtLostSymbolLower.instance.style.display = !isNormalLawActive ? 'block' : 'none';
            this.pitchProtLostSymbolUpper.instance.style.display = !isNormalLawActive ? 'block' : 'none';
        });
    }

    render(): VNode {
        return (
            <g id="RollGroup" ref={this.rollGroupRef} style="display:none">
                <g id="PitchGroup" ref={this.pitchGroupRef}>
                    <path d="m23.906 80.823v-160h90v160z" class="SkyFill" />
                    <path d="m113.91 223.82h-90v-143h90z" class="EarthFill" />

                    {/* If you're wondering why some paths have an "h0" appended, it's to work around a
                rendering bug in webkit, where paths with only one line is rendered blurry. */}

                    <g class="NormalStroke White">
                        <path d="m66.406 85.323h5h0" />
                        <path d="m64.406 89.823h9h0" />
                        <path d="m66.406 94.073h5h0" />
                        <path d="m59.406 97.823h19h0" />
                        <path d="m64.406 103.82h9h0" />
                        <path d="m59.406 108.82h19h0" />
                        <path d="m55.906 118.82h26h0" />
                        <path d="m52.906 138.82h32h0" />
                        <path d="m47.906 168.82h42h0" />
                        <path d="m66.406 76.323h5h0" />
                        <path d="m64.406 71.823h9h0" />
                        <path d="m66.406 67.323h5h0" />
                        <path d="m59.406 62.823h19h0" />
                        <path d="m66.406 58.323h5h0" />
                        <path d="m64.406 53.823h9h0" />
                        <path d="m66.406 49.323h5h0" />
                        <path d="m59.406 44.823h19h0" />
                        <path d="m66.406 40.573h5h0" />
                        <path d="m64.406 36.823h9h0" />
                        <path d="m66.406 33.573h5h0" />
                        <path d="m55.906 30.823h26h0" />
                        <path d="m52.906 10.823h32h0" />
                        <path d="m47.906-19.177h42h0" />
                    </g>

                    <g id="PitchProtUpper" ref={this.pitchProtSymbolUpper} style="display: none" class="NormalStroke Green">
                        <path d="m51.506 31.523h4m-4-1.4h4" />
                        <path d="m86.306 31.523h-4m4-1.4h-4" />
                    </g>
                    <g id="PitchProtLostUpper" ref={this.pitchProtLostSymbolUpper} style="display: none" class="NormalStroke Amber">
                        <path d="m52.699 30.116 1.4142 1.4142m-1.4142 0 1.4142-1.4142" />
                        <path d="m85.114 31.53-1.4142-1.4142m1.4142 0-1.4142 1.4142" />
                    </g>
                    <g id="PitchProtLower" ref={this.pitchProtSymbolLower} style="display: none" class="NormalStroke Green">
                        <path d="m59.946 104.52h4m-4-1.4h4" />
                        <path d="m77.867 104.52h-4m4-1.4h-4" />
                    </g>
                    <g id="PitchProtLostLower" ref={this.pitchProtLostSymbolLower} style="display: none" class="NormalStroke Amber">
                        <path d="m61.199 103.12 1.4142 1.4142m-1.4142 0 1.4142-1.4142" />
                        <path d="m76.614 104.53-1.4142-1.4142m1.4142 0-1.4142 1.4142" />
                    </g>

                    <path d="m68.906 121.82-8.0829 14h2.8868l5.1962-9 5.1962 9h2.8868z" class="NormalStroke Red" />
                    <path d="m57.359 163.82 11.547-20 11.547 20h-4.0414l-7.5056-13-7.5056 13z" class="NormalStroke Red" />
                    <path d="m71.906 185.32v3.5h15l-18-18-18 18h15v-3.5h-6.5l9.5-9.5 9.5 9.5z" class="NormalStroke Red" />
                    <path d="m60.824 13.823h2.8868l5.1962 9 5.1962-9h2.8868l-8.0829 14z" class="NormalStroke Red" />
                    <path d="m61.401-13.177h-4.0414l11.547 20 11.547-20h-4.0414l-7.5056 13z" class="NormalStroke Red" />
                    <path d="m68.906-26.177-9.5-9.5h6.5v-3.5h-15l18 18 18-18h-15v3.5h6.5z" class="NormalStroke Red" />

                    <TailstrikeIndicator bus={this.props.bus} />

                    <path d="m23.906 80.823h90h0" class="NormalOutline" />
                    <path d="m23.906 80.823h90h0" class="NormalStroke White" />

                    <g class="FontSmall White Fill EndAlign">
                        <text x="55.729935" y="64.812828">10</text>
                        <text x="88.618317" y="64.812714">10</text>
                        <text x="54.710766" y="46.931034">20</text>
                        <text x="89.564583" y="46.930969">20</text>
                        <text x="50.867237" y="32.910896">30</text>
                        <text x="93.408119" y="32.910839">30</text>
                        <text x="48.308414" y="12.690886">50</text>
                        <text x="96.054962" y="12.690853">50</text>
                        <text x="43.050652" y="-17.138285">80</text>
                        <text x="101.48304" y="-17.138248">80</text>
                        <text x="55.781109" y="99.81395">10</text>
                        <text x="88.669487" y="99.813919">10</text>
                        <text x="54.645519" y="110.8641">20</text>
                        <text x="89.892426" y="110.86408">20</text>
                        <text x="51.001217" y="120.96314">30</text>
                        <text x="93.280037" y="120.96311">30</text>
                        <text x="48.220913" y="140.69778">50</text>
                        <text x="96.090324" y="140.69786">50</text>
                        <text x="43.125065" y="170.80962">80</text>
                        <text x="101.38947" y="170.80959">80</text>
                    </g>
                </g>
                <path d="m40.952 49.249v-20.562h55.908v20.562z" class="NormalOutline SkyFill" />
                <path d="m40.952 49.249v-20.562h55.908v20.562z" class="NormalStroke White" />

                <SideslipIndicator bus={this.props.bus} instrument={this.props.instrument} />
                <RisingGround bus={this.props.bus} filteredRadioAltitude={this.props.filteredRadioAlt} />
                <HorizontalTape
                    type="horizon"
                    bus={this.props.bus}
                    displayRange={DisplayRange}
                    valueSpacing={ValueSpacing}
                    distanceSpacing={DistanceSpacing}
                    yOffset={this.yOffset}
                />
                <HeadingBug bus={this.props.bus} isCaptainSide={getDisplayIndex() === 1} yOffset={this.yOffset} />
                <RadioAltAndDH bus={this.props.bus} filteredRadioAltitude={this.props.filteredRadioAlt} attExcessive={this.props.isAttExcessive} />
            </g>
        );
    }
}

class TailstrikeIndicator extends DisplayComponent<{ bus: ArincEventBus }> {
    private tailStrike = FSComponent.createRef<SVGPathElement>();

    private needsUpdate = false;

    private tailStrikeConditions = {
        altitude: new Arinc429Word(0),
        speed: 0,
        tla1: 0,
        tla2: 0,
    }

    onAfterRender(node: VNode): void {
        super.onAfterRender(node);

        const sub = this.props.bus.getSubscriber<PFDSimvars & Arinc429Values & ClockEvents>();

        sub.on('chosenRa').handle((ra) => {
            this.tailStrikeConditions.altitude = ra;
            this.needsUpdate = true;
        });

        sub.on('tla1').whenChanged().handle((tla) => {
            this.tailStrikeConditions.tla1 = tla;
            this.needsUpdate = true;
        });
        sub.on('tla2').whenChanged().handle((tla) => {
            this.tailStrikeConditions.tla2 = tla;
            this.needsUpdate = true;
        });

        sub.on('speedAr').whenChanged().handle((speed) => {
            this.tailStrikeConditions.speed = speed.value;
            this.needsUpdate = true;
        });

        sub.on('realTime').onlyAfter(2).handle(this.hideShow.bind(this));
    }

    private hideShow(_time: number) {
        if (this.needsUpdate) {
            this.needsUpdate = false;
            if (this.tailStrikeConditions.altitude.value > 400 || this.tailStrikeConditions.speed < 50 || this.tailStrikeConditions.tla1 >= 35 || this.tailStrikeConditions.tla2 >= 35) {
                this.tailStrike.instance.style.display = 'none';
            } else {
                this.tailStrike.instance.style.display = 'inline';
            }
        }
    }

    render(): VNode {
        return (
            <path ref={this.tailStrike} id="TailstrikeWarning" d="m72.682 50.223h2.9368l-6.7128 8-6.7128-8h2.9368l3.7759 4.5z" class="NormalStroke Amber" />
        );
    }
}

class RadioAltAndDH extends DisplayComponent<{ bus: ArincEventBus, filteredRadioAltitude: Subscribable<number>, attExcessive: Subscribable<boolean> }> {
    private daRaGroup = FSComponent.createRef<SVGGElement>();

    private roll = new Arinc429Word(0);

    private readonly dh = Arinc429RegisterSubject.createEmpty();

    private filteredRadioAltitude = 0;

    private radioAltitude = new Arinc429Word(0);

    private transAlt = 0;

    private transAltAppr = 0;

    private fmgcFlightPhase = 0;

    private altitude = new Arinc429Word(0);

    private attDhText = FSComponent.createRef<SVGTextElement>();

    private radioAltText = Subject.create('0')

    private radioAlt = FSComponent.createRef<SVGTextElement>();

    private classSub = Subject.create('');

    onAfterRender(node: VNode): void {
        super.onAfterRender(node);

        const sub = this.props.bus.getArincSubscriber<PFDSimvars & Arinc429Values>();

        sub.on('rollAr').handle((roll) => {
            this.roll = roll;
        });

        sub.on('transAlt').whenChanged().handle((ta) => {
            this.transAlt = ta;
        });

        sub.on('transAltAppr').whenChanged().handle((ta) => {
            this.transAltAppr = ta;
        });

        sub.on('fmgcFlightPhase').whenChanged().handle((fp) => {
            this.fmgcFlightPhase = fp;
        });

        sub.on('altitudeAr').handle((a) => {
            this.altitude = a;
        });

        sub.on('chosenRa').handle((ra) => {
            if (!this.props.attExcessive.get()) {
                this.radioAltitude = ra;
                const raFailed = !this.radioAltitude.isFailureWarning();
                const raHasData = !this.radioAltitude.isNoComputedData();
                const raValue = this.filteredRadioAltitude;
                const verticalOffset = calculateVerticalOffsetFromRoll(this.roll.value);
                const chosenTransalt = this.fmgcFlightPhase <= 3 ? this.transAlt : this.transAltAppr;
                const belowTransitionAltitude = chosenTransalt !== 0 && (!this.altitude.isNoComputedData() && !this.altitude.isNoComputedData()) && this.altitude.value < chosenTransalt;
                let size = 'FontLarge';
                const dh = this.dh.get();
                const DHValid = dh.value >= 0 && (!dh.isNoComputedData() && !dh.isFailureWarning());

                let text = '';
                let color = 'Amber';

                if (raHasData) {
                    if (raFailed) {
                        if (raValue < 2500) {
                            if (raValue > 400 || (raValue > dh.value + 100 && DHValid)) {
                                color = 'Green';
                            }
                            if (raValue < 400) {
                                size = 'FontLargest';
                            }
                            if (raValue < 5) {
                                text = Math.round(raValue).toString();
                            } else if (raValue <= 50) {
                                text = (Math.round(raValue / 5) * 5).toString();
                            } else if (raValue > 50 || (raValue > dh.value + 100 && DHValid)) {
                                text = (Math.round(raValue / 10) * 10).toString();
                            }
                        }
                    } else {
                        color = belowTransitionAltitude ? 'Red Blink9Seconds' : 'Red';
                        text = 'RA';
                    }
                }

                this.daRaGroup.instance.style.transform = `translate3d(0px, ${-verticalOffset}px, 0px)`;
                if (raFailed && DHValid && raValue <= dh.value) {
                    this.attDhText.instance.style.visibility = 'visible';
                } else {
                    this.attDhText.instance.style.visibility = 'hidden';
                }
                this.radioAltText.set(text);
                this.classSub.set(`${size} ${color} MiddleAlign TextOutline`);
            }
        });

        this.props.filteredRadioAltitude.sub((fra) => {
            this.filteredRadioAltitude = fra;
        }, true);

        this.props.attExcessive.sub((ae) => {
            if (ae) {
                this.radioAlt.instance.style.visibility = 'hidden';
            } else {
                this.radioAlt.instance.style.visibility = 'visible';
            }
        });

        sub.on('fmDhRaw').handle(this.dh.setWord.bind(this.dh));
    }

    render(): VNode {
        return (
            <g ref={this.daRaGroup} id="DHAndRAGroup">
                <text
                    ref={this.attDhText}
                    id="AttDHText"
                    x="73.511879"
                    y="113.19068"
                    class="FontLargest Amber EndAlign Blink9Seconds TextOutline"
                >
                    DH
                </text>
                <text ref={this.radioAlt} id="RadioAlt" x="69.202454" y="119.76205" class={this.classSub}>{this.radioAltText}</text>
            </g>
        );
    }
}

interface SideslipIndicatorProps {
    bus: ArincEventBus;
    instrument: BaseInstrument;
}

class SideslipIndicator extends DisplayComponent<SideslipIndicatorProps> {
    private latAccFilter = new LagFilter(0.5);

    private estimatedBetaFilter = new LagFilter(2);

    private betaTargetFilter = new LagFilter(2);

    private classNameSub = Subject.create('Yellow');

    private filteredLatAccSub = Subject.create(0);

    private rollTriangle = FSComponent.createRef<SVGPathElement>();

    private slideSlip = FSComponent.createRef<SVGPathElement>();

    private siFailFlag = FSComponent.createRef<SVGPathElement>();

    private onGround = true;

    private leftMainGearCompressed = true;

    private rightMainGearCompressed = true;

    private roll = new Arinc429Word(0);

    private beta = new Arinc429Word(0);

    private betaTarget = new Arinc429Word(0);

    private latAcc = new Arinc429Word(0);

    onAfterRender(node: VNode): void {
        super.onAfterRender(node);

        const sub = this.props.bus.getArincSubscriber<PFDSimvars & Arinc429Values & ClockEvents>();

        sub.on('leftMainGearCompressed').whenChanged().handle((og) => {
            this.leftMainGearCompressed = og;
            this.onGround = this.rightMainGearCompressed || og;
            this.determineSlideSlip();
        });

        sub.on('rightMainGearCompressed').whenChanged().handle((og) => {
            this.rightMainGearCompressed = og;
            this.onGround = this.leftMainGearCompressed || og;
            this.determineSlideSlip();
        });

        sub.on('rollAr').withArinc429Precision(2).handle((roll) => {
            this.roll = roll;
            this.determineSlideSlip();
        });

        sub.on('estimatedBeta').withArinc429Precision(2).handle((beta) => {
            this.beta = beta;
            this.determineSlideSlip();
        });

        sub.on('betaTarget').withArinc429Precision(2).handle((betaTarget) => {
            this.betaTarget = betaTarget;
            this.determineSlideSlip();
        });

        sub.on('latAcc').withArinc429Precision(2).handle((latAcc) => {
            this.latAcc = latAcc;
        });

        sub.on('realTime').handle(() => {
            this.filteredLatAccSub.set(this.latAccFilter.step(this.latAcc.valueOr(0), this.props.instrument.deltaTime / 1000));
        });

        this.filteredLatAccSub.sub(() => {
            this.determineSlideSlip();
        });
    }

    private determineSlideSlip() {
        const multiplier = 100;
        const currentValueAtPrecision = Math.round(this.roll.value * multiplier) / multiplier;
        const verticalOffset = calculateVerticalOffsetFromRoll(currentValueAtPrecision);
        let offset = 0;

        let betaTargetActive = false;

        if (this.onGround && this.latAcc.isFailureWarning() || !this.onGround && this.latAcc.isFailureWarning() && this.beta.isFailureWarning()) {
            this.slideSlip.instance.style.visibility = 'hidden';
            this.siFailFlag.instance.style.display = 'block';
        } else {
            this.slideSlip.instance.style.visibility = 'visible';
            this.siFailFlag.instance.style.display = 'none';
        }

        if (!this.onGround && !this.beta.isFailureWarning() && !(this.betaTarget.isFailureWarning() || this.betaTarget.isNoComputedData())) {
            offset = Math.max(Math.min(this.beta.value - this.betaTarget.value, 15), -15);
            betaTargetActive = true;
        } else if (!this.onGround && !this.beta.isFailureWarning()) {
            offset = Math.max(Math.min(this.beta.value, 15), -15);
        } else {
            const latAcc = this.filteredLatAccSub.get();
            const accInG = Math.min(0.3, Math.max(-0.3, latAcc));
            offset = Math.round(-accInG * 15 / 0.3 * multiplier) / multiplier;
        }

        this.rollTriangle.instance.style.transform = `translate3d(0px, ${verticalOffset.toFixed(2)}px, 0px)`;
        this.classNameSub.set(betaTargetActive ? 'Cyan' : 'Yellow');
        this.slideSlip.instance.style.transform = `translate3d(${offset}px, 0px, 0px)`;
    }

    render(): VNode {
        return (
            <g id="RollTriangleGroup" ref={this.rollTriangle} class="NormalStroke Yellow CornerRound">
                <path d="m66.074 43.983 2.8604-4.2333 2.8604 4.2333z" />
                <path
                    id="SideSlipIndicator"
                    ref={this.slideSlip}
                    class={this.classNameSub}
                    d="m73.974 47.208-1.4983-2.2175h-7.0828l-1.4983 2.2175z"
                />
                <text id="SIFailText" ref={this.siFailFlag} x="72.315376" y="48.116844" class="FontSmall Red Blink9Seconds EndAlign">SI</text>
            </g>
        );
    }
}

class RisingGround extends DisplayComponent<{ bus: ArincEventBus, filteredRadioAltitude: Subscribable<number> }> {
    private radioAlt = new Arinc429Word(0);

    private lastPitch = new Arinc429Word(0);

    private horizonGroundRectangle = FSComponent.createRef<SVGGElement>();

    private setOffset() {
        const targetPitch = (this.radioAlt.isNoComputedData() || this.radioAlt.isFailureWarning()) ? 200 : 0.1 * this.props.filteredRadioAltitude.get();

        const targetOffset = Math.max(Math.min(calculateHorizonOffsetFromPitch(this.lastPitch.value + targetPitch) - 31.563, 0), -63.093);
        this.horizonGroundRectangle.instance.style.transform = `translate3d(0px, ${targetOffset.toFixed(2)}px, 0px)`;
    }

    onAfterRender(node: VNode): void {
        super.onAfterRender(node);

        const sub = this.props.bus.getSubscriber<PFDSimvars & Arinc429Values>();

        sub.on('pitchAr').handle((pitch) => {
            this.lastPitch = pitch;
        });

        sub.on('chosenRa').handle((p) => {
            this.radioAlt = p;
            this.setOffset();
        });

        this.props.filteredRadioAltitude.sub((_fra) => {
            this.setOffset();
        });
    }

    render(): VNode {
        return (
            <g ref={this.horizonGroundRectangle} id="HorizonGroundRectangle">
                <path d="m113.95 157.74h-90.08v-45.357h90.08z" class="NormalOutline EarthFill" />
                <path d="m113.95 157.74h-90.08v-45.357h90.08z" class="NormalStroke White" />
            </g>
        );
    }
}<|MERGE_RESOLUTION|>--- conflicted
+++ resolved
@@ -2,8 +2,8 @@
 //
 // SPDX-License-Identifier: GPL-3.0
 
-import { ClockEvents, DisplayComponent, FSComponent, MappedSubject, Subject, Subscribable, VNode } from '@microsoft/msfs-sdk';
-import { Arinc429Word } from '@flybywiresim/fbw-sdk';
+import { ClockEvents, DisplayComponent, FSComponent, Subject, Subscribable, VNode } from '@microsoft/msfs-sdk';
+import { Arinc429Register, Arinc429Word } from '@flybywiresim/fbw-sdk';
 
 import { Arinc429RegisterSubject } from 'instruments/src/MsfsAvionicsCommon/Arinc429RegisterSubject';
 import { DmcLogicEvents } from '../MsfsAvionicsCommon/providers/DmcPublisher';
@@ -18,7 +18,6 @@
 import { HorizontalTape } from './HorizontalTape';
 import { getDisplayIndex } from './PFD';
 import { ArincEventBus } from '../MsfsAvionicsCommon/ArincEventBus';
-import { Arinc429ConsumerSubject } from '../MsfsAvionicsCommon/Arinc429ConsumerSubject';
 
 const DisplayRange = 35;
 const DistanceSpacing = 15;
@@ -27,26 +26,22 @@
 class HeadingBug extends DisplayComponent<{ bus: ArincEventBus, isCaptainSide: boolean, yOffset: Subscribable<number> }> {
     private isActive = false;
 
-    private selectedHeading = Subject.create(0);;
-
-    private heading = Arinc429ConsumerSubject.create(null);
+    private selectedHeading = 0;
+
+    private heading = Arinc429Register.empty();;
 
     private horizonHeadingBug = FSComponent.createRef<SVGGElement>();
 
-    private readonly headingBugSubject = MappedSubject.create(([heading, selectedHeading, yOffset]) => {
-        if (this.isActive) {
-            this.calculateAndSetOffset(selectedHeading, heading.value, yOffset);
-        }
-    }, this.heading, this.selectedHeading, this.props.yOffset)
-
-    private calculateAndSetOffset(selectedHeading: number, heading: number, yOffset) {
-        const headingDelta = getSmallestAngle(selectedHeading, heading);
+    private yOffset = 0;
+
+    private calculateAndSetOffset() {
+        const headingDelta = getSmallestAngle(this.selectedHeading, this.heading.value);
 
         const offset = headingDelta * DistanceSpacing / ValueSpacing;
 
         if (Math.abs(offset) <= DisplayRange + 10) {
             this.horizonHeadingBug.instance.classList.remove('HiddenElement');
-            this.horizonHeadingBug.instance.style.transform = `translate3d(${offset}px, ${yOffset}px, 0px)`;
+            this.horizonHeadingBug.instance.style.transform = `translate3d(${offset}px, ${this.yOffset}px, 0px)`;
         } else {
             this.horizonHeadingBug.instance.classList.add('HiddenElement');
         }
@@ -55,21 +50,21 @@
     onAfterRender(node: VNode): void {
         super.onAfterRender(node);
 
-        const sub = this.props.bus.getArincSubscriber<DmcLogicEvents & PFDSimvars & Arinc429Values>();
-
-        this.heading.setConsumer(sub.on('heading').withArinc429Precision(2));
-
-<<<<<<< HEAD
+        const sub = this.props.bus.getSubscriber<DmcLogicEvents & PFDSimvars & Arinc429Values>();
+
         sub.on('selectedHeading').whenChanged().handle((s) => {
-            this.selectedHeading.set(s);
-=======
+            this.selectedHeading = s;
+            if (this.isActive) {
+                this.calculateAndSetOffset();
+            }
+        });
+
         sub.on('heading').handle((h) => {
             this.heading.value = h.value;
             this.heading.ssm = h.ssm;
             if (this.isActive) {
                 this.calculateAndSetOffset();
             }
->>>>>>> 81b82d3f
         });
 
         sub.on(this.props.isCaptainSide ? 'fd1Active' : 'fd2Active').whenChanged().handle((fd) => {
@@ -78,6 +73,13 @@
                 this.horizonHeadingBug.instance.classList.remove('HiddenElement');
             } else {
                 this.horizonHeadingBug.instance.classList.add('HiddenElement');
+            }
+        });
+
+        this.props.yOffset.sub((yOffset) => {
+            this.yOffset = yOffset;
+            if (this.isActive) {
+                this.calculateAndSetOffset();
             }
         });
     }
