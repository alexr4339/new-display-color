--- conflicted
+++ resolved
@@ -53,15 +53,13 @@
 
   private readonly fwcPublisher = new FwcPublisher(this.bus);
 
-<<<<<<< HEAD
   private readonly fcuBusPublisher = new A32NXFcuBusPublisher(this.bus);
   private readonly fwcBusPublisher = new A32NXFwcBusPublisher(this.bus);
   private readonly elecSystemPublisher = new A32NXElectricalSystemPublisher(this.bus);
 
   private readonly pseudoDmc = new PseudoDmc(this.bus, this);
-=======
+
   private readonly extendedClockProvider = new ExtendedClockEventProvider(this.bus);
->>>>>>> e8e1f6b5
 
   /**
    * "mainmenu" = 0
@@ -83,14 +81,11 @@
     this.backplane.addPublisher('Dmc', this.dmcPublisher);
     this.backplane.addPublisher('RopRowOans', this.ropRowOansPublisher);
     this.backplane.addPublisher('Fwc', this.fwcPublisher);
-<<<<<<< HEAD
     this.backplane.addPublisher('FcuBus', this.fcuBusPublisher);
     this.backplane.addPublisher('ElectricalSystem', this.elecSystemPublisher);
     this.backplane.addPublisher('FwcBus', this.fwcBusPublisher);
     this.backplane.addInstrument('PseudoDMC', this.pseudoDmc);
-=======
     this.backplane.addInstrument('ExtendedClock', this.extendedClockProvider);
->>>>>>> e8e1f6b5
   }
 
   get templateID(): string {
