--- conflicted
+++ resolved
@@ -18,80 +18,24 @@
 // TODO move this whole thing to InstrumentBackplane and GameStateProvider
 
 class A32NX_PFD extends BaseInstrument {
-  private bus: ArincEventBus;
+    private bus: ArincEventBus;
 
-  private simVarPublisher: PFDSimvarPublisher;
+    private simVarPublisher: PFDSimvarPublisher;
 
-  private readonly hEventPublisher;
+    private readonly hEventPublisher;
 
-  private readonly arincProvider: ArincValueProvider;
+    private readonly arincProvider: ArincValueProvider;
 
-  private readonly simplaneValueProvider: SimplaneValueProvider;
+    private readonly simplaneValueProvider: SimplaneValueProvider;
 
-  private readonly clock: Clock;
+    private readonly clock: Clock;
 
-  private adirsValueProvider: AdirsValueProvider<PFDSimvars>;
+    private adirsValueProvider: AdirsValueProvider<PFDSimvars>;
 
-  private readonly dmcPublisher: DmcPublisher;
+    private readonly dmcPublisher: DmcPublisher;
 
-  private fmsDataPublisher: FmsDataPublisher;
+    private fmsDataPublisher: FmsDataPublisher;
 
-<<<<<<< HEAD
-  /**
-   * "mainmenu" = 0
-   * "loading" = 1
-   * "briefing" = 2
-   * "ingame" = 3
-   */
-  private gameState = 0;
-
-  constructor() {
-    super();
-    this.bus = new ArincEventBus();
-    this.simVarPublisher = new PFDSimvarPublisher(this.bus);
-    this.hEventPublisher = new HEventPublisher(this.bus);
-    this.arincProvider = new ArincValueProvider(this.bus);
-    this.simplaneValueProvider = new SimplaneValueProvider(this.bus);
-    this.clock = new Clock(this.bus);
-    this.dmcPublisher = new DmcPublisher(this.bus);
-  }
-
-  get templateID(): string {
-    return 'A32NX_PFD';
-  }
-
-  public getDeltaTime() {
-    return this.deltaTime;
-  }
-
-  public onInteractionEvent(args: string[]): void {
-    this.hEventPublisher.dispatchHEvent(args[0]);
-  }
-
-  public connectedCallback(): void {
-    super.connectedCallback();
-
-    this.adirsValueProvider = new AdirsValueProvider(
-      this.bus,
-      this.simVarPublisher,
-      getDisplayIndex() === 1 ? 'L' : 'R',
-    );
-
-    const stateSubject = Subject.create<'L' | 'R'>(getDisplayIndex() === 1 ? 'L' : 'R');
-    this.fmsDataPublisher = new FmsDataPublisher(this.bus, stateSubject);
-
-    this.arincProvider.init();
-    this.clock.init();
-    this.dmcPublisher.init();
-
-    FSComponent.render(<PFDComponent bus={this.bus} instrument={this} />, document.getElementById('PFD_CONTENT'));
-
-    // Remove "instrument didn't load" text
-    document.getElementById('PFD_CONTENT').querySelector(':scope > h1').remove();
-  }
-
-  /**
-=======
     /**
      * "mainmenu" = 0
      * "loading" = 1
@@ -142,30 +86,29 @@
     }
 
     /**
->>>>>>> 46d43fc5
    * A callback called when the instrument gets a frame update.
    */
-  public Update(): void {
-    super.Update();
+    public Update(): void {
+        super.Update();
 
-    if (this.gameState !== 3) {
-      const gamestate = this.getGameState();
-      if (gamestate === 3) {
-        this.simVarPublisher.startPublish();
-        this.hEventPublisher.startPublish();
-        this.adirsValueProvider.start();
-        this.dmcPublisher.startPublish();
-        this.fmsDataPublisher.startPublish();
-      }
-      this.gameState = gamestate;
-    } else {
-      this.simVarPublisher.onUpdate();
-      this.simplaneValueProvider.onUpdate();
-      this.clock.onUpdate();
-      this.dmcPublisher.onUpdate();
-      this.fmsDataPublisher.onUpdate();
+        if (this.gameState !== 3) {
+            const gamestate = this.getGameState();
+            if (gamestate === 3) {
+                this.simVarPublisher.startPublish();
+                this.hEventPublisher.startPublish();
+                this.adirsValueProvider.start();
+                this.dmcPublisher.startPublish();
+                this.fmsDataPublisher.startPublish();
+            }
+            this.gameState = gamestate;
+        } else {
+            this.simVarPublisher.onUpdate();
+            this.simplaneValueProvider.onUpdate();
+            this.clock.onUpdate();
+            this.dmcPublisher.onUpdate();
+            this.fmsDataPublisher.onUpdate();
+        }
     }
-  }
 }
 
 registerInstrument('a32nx-pfd', A32NX_PFD);