//  Copyright (c) 2023 FlyByWire Simulations
//  SPDX-License-Identifier: GPL-3.0

import { FmsAtcMessages } from '@datalink/atc';
import { Waypoint } from '@datalink/common';
import { EventBus, Publisher } from '@microsoft/msfs-sdk';
import { FlightPlanInterface } from '@fmgc/flightplanning/new/FlightPlanInterface';
import { ReadonlyFlightPlan } from '@fmgc/flightplanning/new/plans/ReadonlyFlightPlan';

export class FlightPlanSynchronization {
    private readonly publisher: Publisher<FmsAtcMessages>;

    private originIdent: string = '';

    private lastWaypoint: Waypoint = { ident: '', altitude: 0, utc: 0 };

    private activeWaypoint: Waypoint = { ident: '', altitude: 0, utc: 0 };

    private nextWaypoint: Waypoint = { ident: '', altitude: 0, utc: 0 };

    private destination: Waypoint = { ident: '', altitude: 0, utc: 0 };

    private static findLastWaypoint(flightPlan: ReadonlyFlightPlan): Waypoint {
        for (let idx = flightPlan.activeLegIndex; idx >= 0; idx--) {
            const leg = flightPlan.maybeElementAt(idx);

            if (leg?.isDiscontinuity === false) {
<<<<<<< HEAD
                // TODO port over (fms-v2)
=======
                // TODO connect to VNAV
>>>>>>> 053bb8d0
                return {
                    ident: leg.ident ?? '',
                    altitude: 0,
                    utc: -1,
                };
            }
        }

        return { ident: '', altitude: 0, utc: 0 };
    }

    private static findActiveWaypoint(flightPlan: ReadonlyFlightPlan): Waypoint {
        const activeLeg = flightPlan.activeLeg;

        if (activeLeg?.isDiscontinuity === false) {
<<<<<<< HEAD
            // TODO port over (fms-v2)
=======
            // TODO connect to VNAV
>>>>>>> 053bb8d0
            return {
                ident: activeLeg?.ident ?? '',
                altitude: 0,
                utc: -1,
            };
        }

        return { ident: '', altitude: 0, utc: 0 };
    }

    private static findNextWaypoint(flightPlan: ReadonlyFlightPlan): Waypoint {
        for (let idx = flightPlan.activeLegIndex + 1; idx < flightPlan.firstMissedApproachLegIndex; idx++) {
            const leg = flightPlan.maybeElementAt(idx);

            if (leg?.isDiscontinuity === false) {
<<<<<<< HEAD
                // TODO port over (fms-v2)
=======
                // TODO connect to VNAV
>>>>>>> 053bb8d0
                return {
                    ident: leg.ident,
                    altitude: 0,
                    utc: -1,
                };
            }
        }

        return { ident: '', altitude: 0, utc: 0 };
    }

    private static findDestinationWaypoint(flightPlan: ReadonlyFlightPlan): Waypoint {
        for (let idx = flightPlan.activeLegIndex; idx < flightPlan.firstMissedApproachLegIndex; idx++) {
            const leg = flightPlan.maybeElementAt(idx);

            // Note that the destination leg index must not necessarily be an airport or a runway, just the last leg of the flight plan (excluding missed approach legs)
            if (leg?.isDiscontinuity === false && idx === flightPlan.destinationLegIndex) {
<<<<<<< HEAD
                // TODO port over (fms-v2)
=======
                // TOO connect to VNAV
>>>>>>> 053bb8d0
                return {
                    ident: leg.ident,
                    altitude: 0,
                    utc: -1,
                };
            }
            idx += 1;
        }

        return { ident: '', altitude: 0, utc: 0 };
    }

    constructor(
        private readonly bus: EventBus,
        private readonly flightPlanService: FlightPlanInterface,
    ) {
        this.publisher = this.bus.getPublisher<FmsAtcMessages>();

        // FIXME use the non-guidance FMGC to get the flightplan data
        setInterval(() => {
            const activeFlightPlan = this.flightPlanService.active;

            if (activeFlightPlan && activeFlightPlan.legCount !== 0) {
                const origin = activeFlightPlan.originAirport;
                const lastWaypoint = FlightPlanSynchronization.findLastWaypoint(activeFlightPlan);
                const activeWaypoint = FlightPlanSynchronization.findActiveWaypoint(activeFlightPlan);
                const nextWaypoint = FlightPlanSynchronization.findNextWaypoint(activeFlightPlan);
                const destination = FlightPlanSynchronization.findDestinationWaypoint(activeFlightPlan);

                if (origin) {
                    if (origin.ident !== this.originIdent || destination.ident !== this.destination.ident) {
                        // new route entered -> reset ATIS updater
                        this.publisher.pub('atcResetAtisAutoUpdate', true, true, false);
                    }

                    // check if we need to update the route data
                    const updateRoute = this.lastWaypoint.ident !== lastWaypoint.ident
                        || this.activeWaypoint.ident !== activeWaypoint.ident
                        || this.nextWaypoint.ident !== nextWaypoint.ident
                        || this.destination.ident !== destination.ident
                        || Math.abs(this.activeWaypoint.utc - activeWaypoint.utc) >= 60
                        || Math.abs(this.nextWaypoint.utc - nextWaypoint.utc) >= 60;

                    if (updateRoute) {
                        this.publisher.pub('atcRouteData', {
                            lastWaypoint,
                            activeWaypoint,
                            nextWaypoint,
                            destination,
                        }, true, false);
                    }
                }
            }
        }, 1000);
    }
}<|MERGE_RESOLUTION|>--- conflicted
+++ resolved
@@ -25,11 +25,7 @@
             const leg = flightPlan.maybeElementAt(idx);
 
             if (leg?.isDiscontinuity === false) {
-<<<<<<< HEAD
-                // TODO port over (fms-v2)
-=======
                 // TODO connect to VNAV
->>>>>>> 053bb8d0
                 return {
                     ident: leg.ident ?? '',
                     altitude: 0,
@@ -45,11 +41,7 @@
         const activeLeg = flightPlan.activeLeg;
 
         if (activeLeg?.isDiscontinuity === false) {
-<<<<<<< HEAD
-            // TODO port over (fms-v2)
-=======
             // TODO connect to VNAV
->>>>>>> 053bb8d0
             return {
                 ident: activeLeg?.ident ?? '',
                 altitude: 0,
@@ -65,11 +57,7 @@
             const leg = flightPlan.maybeElementAt(idx);
 
             if (leg?.isDiscontinuity === false) {
-<<<<<<< HEAD
-                // TODO port over (fms-v2)
-=======
                 // TODO connect to VNAV
->>>>>>> 053bb8d0
                 return {
                     ident: leg.ident,
                     altitude: 0,
@@ -87,11 +75,7 @@
 
             // Note that the destination leg index must not necessarily be an airport or a runway, just the last leg of the flight plan (excluding missed approach legs)
             if (leg?.isDiscontinuity === false && idx === flightPlan.destinationLegIndex) {
-<<<<<<< HEAD
-                // TODO port over (fms-v2)
-=======
                 // TOO connect to VNAV
->>>>>>> 053bb8d0
                 return {
                     ident: leg.ident,
                     altitude: 0,
