// Copyright (c) 2022 FlyByWire Simulations
// SPDX-License-Identifier: GPL-3.0

import { EventBus } from '@microsoft/msfs-sdk';
import { AircraftGithubVersionChecker } from '@fbw-common/shared/AircraftGithubVersionChecker';

/**
 * This class is used to check the version of the aircraft and display a warning if it is too old.
 */
export class VersionCheck {
<<<<<<< HEAD
  constructor(private readonly bus: EventBus) {
    console.log('VersionCheck: Created');
  }
=======
    constructor(private readonly aircraftProjectPrefix: string, private readonly bus: EventBus) {
        console.log('VersionCheck: Created');
    }
>>>>>>> e618ed80

  public connectedCallback(): void {
    // empty
  }

<<<<<<< HEAD
  public startPublish(): void {
    console.log('VersionCheck: startPublish()');
    AircraftVersionChecker.checkVersion('a32nx');
  }
=======
    public startPublish(): void {
        console.log('VersionCheck: startPublish()');
        AircraftGithubVersionChecker.checkVersion(this.aircraftProjectPrefix);
    }
>>>>>>> e618ed80

  public update(): void {
    // empty
  }
}<|MERGE_RESOLUTION|>--- conflicted
+++ resolved
@@ -8,33 +8,20 @@
  * This class is used to check the version of the aircraft and display a warning if it is too old.
  */
 export class VersionCheck {
-<<<<<<< HEAD
-  constructor(private readonly bus: EventBus) {
-    console.log('VersionCheck: Created');
-  }
-=======
     constructor(private readonly aircraftProjectPrefix: string, private readonly bus: EventBus) {
         console.log('VersionCheck: Created');
     }
->>>>>>> e618ed80
 
-  public connectedCallback(): void {
-    // empty
-  }
+    public connectedCallback(): void {
+        // empty
+    }
 
-<<<<<<< HEAD
-  public startPublish(): void {
-    console.log('VersionCheck: startPublish()');
-    AircraftVersionChecker.checkVersion('a32nx');
-  }
-=======
     public startPublish(): void {
         console.log('VersionCheck: startPublish()');
         AircraftGithubVersionChecker.checkVersion(this.aircraftProjectPrefix);
     }
->>>>>>> e618ed80
 
-  public update(): void {
-    // empty
-  }
+    public update(): void {
+        // empty
+    }
 }