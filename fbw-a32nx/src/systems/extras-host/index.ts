--- conflicted
+++ resolved
@@ -98,14 +98,12 @@
 
   private readonly lightSync: LightSync = new LightSync(this.bus);
 
-<<<<<<< HEAD
-  private readonly gsxSync = new GsxSyncA32NX(this.bus);
-=======
   private readonly baroUnitSelector = new BaroUnitSelector((isHpa) => {
     SimVar.SetSimVarValue('L:A32NX_FCU_EFIS_L_BARO_IS_INHG', 'bool', !isHpa);
     SimVar.SetSimVarValue('L:A32NX_FCU_EFIS_R_BARO_IS_INHG', 'bool', !isHpa);
   });
->>>>>>> 42bb339c
+
+  private readonly gsxSync = new GsxSyncA32NX(this.bus);
 
   /**
    * "mainmenu" = 0
