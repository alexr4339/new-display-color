/* eslint-disable no-await-in-loop */
// Copyright (c) 2022 FlyByWire Simulations
// SPDX-License-Identifier: GPL-3.0

import { EventBus, HEventPublisher } from '@microsoft/msfs-sdk';
import { NotificationManager } from '@flybywiresim/fbw-sdk';
import { ExtrasSimVarPublisher } from 'extras-host/modules/common/ExtrasSimVarPublisher';
import { PushbuttonCheck } from 'extras-host/modules/pushbutton_check/PushbuttonCheck';
import { FlightPlanAsoboSync } from 'extras-host/modules/flightplan_sync/FlightPlanAsoboSync';
import { KeyInterceptor } from './modules/key_interceptor/KeyInterceptor';
import { VersionCheck } from './modules/version_check/VersionCheck';
import { AircraftSync } from './modules/aircraft_sync/AircraftSync';

/**
 * This is the main class for the extras-host instrument.
 *
 * It provides an environment for non-aircraft non-wasm systems/modules to run in.
 *
 * Usage:
 *  - Add new modules as private readonly members of this class.
 *  - Add the modules to the constructor.
 *  - Add the modules to the connectedCallback() method.
 *  - Add the modules to the Update() method.
 *
 * Each module must implement the following methods:
 * - `constructor` to get access to the system-wide EventBus
 * - `connectedCallback` which is called after the simulator set up everything. These functions will also add the subscribtion to special events.
 * - `startPublish` which is called as soon as the simulator starts running. It will also start publishing the simulator variables onto the EventBus
 * - `update` is called in every update call of the simulator, but only after `startPublish` is called
 */
class ExtrasHost extends BaseInstrument {
    private readonly bus: EventBus;

    private readonly notificationManager: NotificationManager;

    private readonly hEventPublisher: HEventPublisher;

    private readonly simVarPublisher: ExtrasSimVarPublisher;

    private readonly pushbuttonCheck: PushbuttonCheck;

    private readonly versionCheck: VersionCheck;

    private readonly keyInterceptor: KeyInterceptor;

<<<<<<< HEAD
    private readonly flightPlanAsoboSync: FlightPlanAsoboSync;
=======
    private readonly aircraftSync: AircraftSync;

    public readonly xmlConfig: Document;
>>>>>>> 0f825133

    /**
     * "mainmenu" = 0
     * "loading" = 1
     * "briefing" = 2
     * "ingame" = 3
     */
    private gameState = 0;

    constructor() {
        super();

        this.bus = new EventBus();
        this.hEventPublisher = new HEventPublisher(this.bus);
        this.simVarPublisher = new ExtrasSimVarPublisher(this.bus);

        this.notificationManager = new NotificationManager();

        this.pushbuttonCheck = new PushbuttonCheck(this.bus, this.notificationManager);
        this.keyInterceptor = new KeyInterceptor(this.bus, this.notificationManager);
<<<<<<< HEAD
        this.flightPlanAsoboSync = new FlightPlanAsoboSync(this.bus);
=======
        this.versionCheck = new VersionCheck(process.env.AIRCRAFT_PROJECT_PREFIX, this.bus);
        this.aircraftSync = new AircraftSync(process.env.AIRCRAFT_PROJECT_PREFIX, this.bus);
>>>>>>> 0f825133

        console.log('A32NX_EXTRASHOST: Created');
    }

    get templateID(): string {
        return 'A32NX_EXTRASHOST';
    }

    public getDeltaTime() {
        return this.deltaTime;
    }

    public onInteractionEvent(args: string[]): void {
        this.hEventPublisher.dispatchHEvent(args[0]);
    }

    public connectedCallback(): void {
        super.connectedCallback();

        this.pushbuttonCheck.connectedCallback();
        this.versionCheck.connectedCallback();
        this.keyInterceptor.connectedCallback();
<<<<<<< HEAD
        this.flightPlanAsoboSync.connectedCallback();
=======
        this.aircraftSync.connectedCallback();
    }

    public parseXMLConfig(): void {
        super.parseXMLConfig();
        this.aircraftSync.parseXMLConfig(this.xmlConfig);
>>>>>>> 0f825133
    }

    public Update(): void {
        super.Update();

        if (this.gameState !== GameState.ingame) {
            const gs = this.getGameState();
            if (gs === GameState.ingame) {
                this.hEventPublisher.startPublish();
                this.versionCheck.startPublish();
                this.keyInterceptor.startPublish();
                this.simVarPublisher.startPublish();
<<<<<<< HEAD
                this.flightPlanAsoboSync.init();
=======
                this.aircraftSync.startPublish();
>>>>>>> 0f825133
            }
            this.gameState = gs;
        } else {
            this.simVarPublisher.onUpdate();
        }

        this.versionCheck.update();
        this.keyInterceptor.update();
        this.aircraftSync.update();
    }
}

registerInstrument('extras-host', ExtrasHost);<|MERGE_RESOLUTION|>--- conflicted
+++ resolved
@@ -43,13 +43,11 @@
 
     private readonly keyInterceptor: KeyInterceptor;
 
-<<<<<<< HEAD
     private readonly flightPlanAsoboSync: FlightPlanAsoboSync;
-=======
+
     private readonly aircraftSync: AircraftSync;
 
     public readonly xmlConfig: Document;
->>>>>>> 0f825133
 
     /**
      * "mainmenu" = 0
@@ -70,12 +68,10 @@
 
         this.pushbuttonCheck = new PushbuttonCheck(this.bus, this.notificationManager);
         this.keyInterceptor = new KeyInterceptor(this.bus, this.notificationManager);
-<<<<<<< HEAD
         this.flightPlanAsoboSync = new FlightPlanAsoboSync(this.bus);
-=======
+
         this.versionCheck = new VersionCheck(process.env.AIRCRAFT_PROJECT_PREFIX, this.bus);
         this.aircraftSync = new AircraftSync(process.env.AIRCRAFT_PROJECT_PREFIX, this.bus);
->>>>>>> 0f825133
 
         console.log('A32NX_EXTRASHOST: Created');
     }
@@ -98,16 +94,13 @@
         this.pushbuttonCheck.connectedCallback();
         this.versionCheck.connectedCallback();
         this.keyInterceptor.connectedCallback();
-<<<<<<< HEAD
         this.flightPlanAsoboSync.connectedCallback();
-=======
         this.aircraftSync.connectedCallback();
     }
 
     public parseXMLConfig(): void {
         super.parseXMLConfig();
         this.aircraftSync.parseXMLConfig(this.xmlConfig);
->>>>>>> 0f825133
     }
 
     public Update(): void {
@@ -120,11 +113,8 @@
                 this.versionCheck.startPublish();
                 this.keyInterceptor.startPublish();
                 this.simVarPublisher.startPublish();
-<<<<<<< HEAD
                 this.flightPlanAsoboSync.init();
-=======
                 this.aircraftSync.startPublish();
->>>>>>> 0f825133
             }
             this.gameState = gs;
         } else {
