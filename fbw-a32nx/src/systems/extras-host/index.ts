--- conflicted
+++ resolved
@@ -9,7 +9,6 @@
 import { FlightPlanAsoboSync } from 'extras-host/modules/flightplan_sync/FlightPlanAsoboSync';
 import { KeyInterceptor } from './modules/key_interceptor/KeyInterceptor';
 import { VersionCheck } from './modules/version_check/VersionCheck';
-import { FlightPlanTest } from './modules/flight_plan_test/FlightPlanTest';
 
 /**
  * This is the main class for the extras-host instrument.
@@ -43,11 +42,7 @@
 
     private readonly keyInterceptor: KeyInterceptor;
 
-<<<<<<< HEAD
-    private readonly flightPlanTest: FlightPlanTest;
-=======
     private readonly flightPlanAsoboSync: FlightPlanAsoboSync;
->>>>>>> 053bb8d0
 
     /**
      * "mainmenu" = 0
@@ -69,11 +64,7 @@
         this.pushbuttonCheck = new PushbuttonCheck(this.bus, this.notificationManager);
         this.versionCheck = new VersionCheck(this.bus);
         this.keyInterceptor = new KeyInterceptor(this.bus, this.notificationManager);
-<<<<<<< HEAD
-        this.flightPlanTest = new FlightPlanTest(this.bus);
-=======
         this.flightPlanAsoboSync = new FlightPlanAsoboSync(this.bus);
->>>>>>> 053bb8d0
 
         console.log('A32NX_EXTRASHOST: Created');
     }
