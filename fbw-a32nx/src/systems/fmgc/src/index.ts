--- conflicted
+++ resolved
@@ -54,17 +54,13 @@
     Navigation,
     SelectedNavaidMode,
     SelectedNavaidType,
-    a320EfisRangeSettings,
     WaypointFactory,
     WaypointEntryUtils,
     SimBriefUplinkAdapter,
     CoRouteUplinkAdapter,
     DataManager,
     EventBus,
-<<<<<<< HEAD
+    a320EfisRangeSettings,
     A320AircraftConfig,
     A380AircraftConfig,
-=======
-    a320EfisRangeSettings,
->>>>>>> 84c1622f
 };