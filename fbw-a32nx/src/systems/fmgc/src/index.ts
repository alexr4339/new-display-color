// Copyright (c) 2021-2023 FlyByWire Simulations
//
// SPDX-License-Identifier: GPL-3.0

<<<<<<< HEAD
=======
import { ApproachType, ApproachUtils } from '@flybywiresim/fbw-sdk';
>>>>>>> 09259b33
import { FlightPlanService } from './flightplanning/new/FlightPlanService';
import { NavigationDatabase, NavigationDatabaseBackend } from './NavigationDatabase';
import { FlightPhaseManager, getFlightPhaseManager } from './flightphase';
import { GuidanceController } from './guidance/GuidanceController';
import { EfisSymbols } from './efis/EfisSymbols';
import { DescentPathBuilder } from './guidance/vnav/descent/DescentPathBuilder';
import { initComponents, updateComponents, recallMessageById } from './components';
import { WaypointBuilder } from './flightplanning/WaypointBuilder';
import { Navigation, SelectedNavaidMode, SelectedNavaidType } from './navigation/Navigation';
import { WaypointFactory } from './flightplanning/new/waypoints/WaypointFactory';
import { WaypointEntryUtils } from './flightplanning/new/WaypointEntryUtils';
import { FlightPlanIndex } from './flightplanning/new/FlightPlanManager';
import { NavigationDatabaseService } from './flightplanning/new/NavigationDatabaseService';
import { SimBriefUplinkAdapter } from './flightplanning/new/uplink/SimBriefUplinkAdapter';

function initFmgcLoop(baseInstrument: BaseInstrument, flightPlanService: FlightPlanService): void {
    initComponents(baseInstrument, flightPlanService);
}

function updateFmgcLoop(deltaTime: number): void {
    updateComponents(deltaTime);
}

export {
<<<<<<< HEAD
=======
    ApproachUtils,
    ApproachType,
>>>>>>> 09259b33
    FlightPlanService,
    NavigationDatabase,
    NavigationDatabaseBackend,
    NavigationDatabaseService,
    FlightPlanIndex,
    FlightPhaseManager,
    getFlightPhaseManager,
    GuidanceController,
    initFmgcLoop,
    updateFmgcLoop,
    recallMessageById,
    EfisSymbols,
    DescentPathBuilder,
    WaypointBuilder,
    Navigation,
    SelectedNavaidMode,
    SelectedNavaidType,
    WaypointFactory,
    WaypointEntryUtils,
    SimBriefUplinkAdapter,
};<|MERGE_RESOLUTION|>--- conflicted
+++ resolved
@@ -2,10 +2,7 @@
 //
 // SPDX-License-Identifier: GPL-3.0
 
-<<<<<<< HEAD
-=======
 import { ApproachType, ApproachUtils } from '@flybywiresim/fbw-sdk';
->>>>>>> 09259b33
 import { FlightPlanService } from './flightplanning/new/FlightPlanService';
 import { NavigationDatabase, NavigationDatabaseBackend } from './NavigationDatabase';
 import { FlightPhaseManager, getFlightPhaseManager } from './flightphase';
@@ -30,11 +27,8 @@
 }
 
 export {
-<<<<<<< HEAD
-=======
     ApproachUtils,
     ApproachType,
->>>>>>> 09259b33
     FlightPlanService,
     NavigationDatabase,
     NavigationDatabaseBackend,
