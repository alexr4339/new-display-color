--- conflicted
+++ resolved
@@ -8,33 +8,12 @@
     MaxAltitudeConstraint,
     MaxSpeedConstraint,
 } from '@fmgc/guidance/vnav/profile/NavGeometryProfile';
-<<<<<<< HEAD
-import { Geometry } from '@fmgc/guidance/Geometry';
-import {
-    altitudeConstraintFromProcedureLeg,
-    AltitudeConstraintType,
-    pathAngleConstraintFromProcedureLeg,
-    speedConstraintFromProcedureLeg,
-} from '@fmgc/guidance/lnav/legs';
-import { WaypointConstraintType } from '@fmgc/flightplanning/FlightPlanManager';
-import { IFLeg } from '@fmgc/guidance/lnav/legs/IF';
-import { VMLeg } from '@fmgc/guidance/lnav/legs/VM';
-import { PathCaptureTransition } from '@fmgc/guidance/lnav/transitions/PathCaptureTransition';
-import { FixedRadiusTransition } from '@fmgc/guidance/lnav/transitions/FixedRadiusTransition';
-import { GuidanceController } from '@fmgc/guidance/GuidanceController';
-import { MathUtils } from '@flybywiresim/fbw-sdk';
-import { VnavConfig } from '@fmgc/guidance/vnav/VnavConfig';
-import { FlightPlanService } from '@fmgc/flightplanning/new/FlightPlanService';
-import { ApproachType, ApproachWaypointDescriptor, LegType } from 'msfs-navdata';
-import { distanceTo } from 'msfs-geo';
-=======
 import { WaypointConstraintType } from '@fmgc/flightplanning/FlightPlanManager';
 import { GuidanceController } from '@fmgc/guidance/GuidanceController';
 import { MathUtils, ApproachType, ApproachWaypointDescriptor } from '@flybywiresim/fbw-sdk';
 import { VnavConfig } from '@fmgc/guidance/vnav/VnavConfig';
 import { FlightPlanService } from '@fmgc/flightplanning/new/FlightPlanService';
 import { AltitudeConstraintType } from '@fmgc/flightplanning/data/constraint';
->>>>>>> 09259b33
 
 /**
  * This entire class essentially represents an interface to the flightplan.
@@ -52,11 +31,6 @@
 
     public totalFlightPlanDistance = 0;
 
-<<<<<<< HEAD
-    public readonly legDistancesToEnd: number[] = [];
-
-    public distanceToEnd: NauticalMiles = 0;
-=======
     public get distanceToEnd(): NauticalMiles {
         if (VnavConfig.ALLOW_DEBUG_PARAMETER_INJECTION) {
             return SimVar.GetSimVarValue('L:A32NX_FM_VNAV_DEBUG_DISTANCE_TO_END', 'nautical miles');
@@ -64,7 +38,6 @@
 
         return this.guidanceController.alongTrackDistanceToDestination;
     }
->>>>>>> 09259b33
 
     // If you change this property here, make sure you also reset it properly in `reset`
     public finalDescentAngle = -3;
@@ -97,23 +70,15 @@
                 continue;
             }
 
-<<<<<<< HEAD
-            const legDistanceToEnd = this.legDistancesToEnd[i];
-=======
             const legDistanceToEnd = leg.calculated?.cumulativeDistanceToEndWithTransitions ?? this.totalFlightPlanDistance;
             const legDistanceFromStart = leg.calculated?.cumulativeDistanceWithTransitions ?? 0;
->>>>>>> 09259b33
 
             if (leg.cruiseStep && !leg.cruiseStep.isIgnored) {
                 if (i >= plan.activeLegIndex) {
                     const { waypointIndex, toAltitude, distanceBeforeTermination } = leg.cruiseStep;
 
                     this.cruiseSteps.push({
-<<<<<<< HEAD
-                        distanceFromStart: this.totalFlightPlanDistance - legDistanceToEnd - distanceBeforeTermination,
-=======
                         distanceFromStart: legDistanceFromStart - distanceBeforeTermination,
->>>>>>> 09259b33
                         toAltitude,
                         waypointIndex,
                         isIgnored: false,
@@ -125,45 +90,27 @@
                 }
             }
 
-<<<<<<< HEAD
-            const altConstraint = altitudeConstraintFromProcedureLeg(leg.definition);
-            const speedConstraint = speedConstraintFromProcedureLeg(leg.definition);
-            const pathAngleConstraint = pathAngleConstraintFromProcedureLeg(leg.definition);
-=======
             const altConstraint = leg.altitudeConstraint;
             const speedConstraint = leg.speedConstraint;
->>>>>>> 09259b33
 
             if (leg.constraintType === WaypointConstraintType.CLB) {
                 if (altConstraint && altConstraint.type !== AltitudeConstraintType.atOrAbove) {
                     this.climbAlitudeConstraints.push({
-<<<<<<< HEAD
-                        distanceFromStart: this.totalFlightPlanDistance - legDistanceToEnd,
-=======
-                        distanceFromStart: legDistanceFromStart,
->>>>>>> 09259b33
+                        distanceFromStart: legDistanceFromStart,
                         maxAltitude: altConstraint.altitude1,
                     });
                 }
 
                 if (speedConstraint && speedConstraint.speed > 100) {
                     this.climbSpeedConstraints.push({
-<<<<<<< HEAD
-                        distanceFromStart: this.totalFlightPlanDistance - legDistanceToEnd,
-=======
-                        distanceFromStart: legDistanceFromStart,
->>>>>>> 09259b33
+                        distanceFromStart: legDistanceFromStart,
                         maxSpeed: speedConstraint.speed,
                     });
                 }
             } else if (leg.constraintType === WaypointConstraintType.DES) {
                 if (altConstraint) {
                     this.descentAltitudeConstraints.push({
-<<<<<<< HEAD
-                        distanceFromStart: this.totalFlightPlanDistance - legDistanceToEnd,
-=======
-                        distanceFromStart: legDistanceFromStart,
->>>>>>> 09259b33
+                        distanceFromStart: legDistanceFromStart,
                         constraint: altConstraint,
                     });
                 }
@@ -172,23 +119,14 @@
                     maxSpeed = Math.min(maxSpeed, speedConstraint.speed);
 
                     this.descentSpeedConstraints.push({
-<<<<<<< HEAD
-                        distanceFromStart: this.totalFlightPlanDistance - legDistanceToEnd,
-=======
-                        distanceFromStart: legDistanceFromStart,
->>>>>>> 09259b33
+                        distanceFromStart: legDistanceFromStart,
                         maxSpeed,
                     });
                 }
             }
 
-<<<<<<< HEAD
-            if (i === plan.destinationLegIndex && pathAngleConstraint) {
-                this.finalDescentAngle = pathAngleConstraint;
-=======
             if (i === plan.destinationLegIndex && leg.definition.verticalAngle) {
                 this.finalDescentAngle = leg.definition.verticalAngle;
->>>>>>> 09259b33
             }
 
             if (leg.definition.approachWaypointDescriptor === ApproachWaypointDescriptor.FinalApproachFix) {
@@ -197,65 +135,6 @@
         }
 
         this.updateFinalAltitude();
-<<<<<<< HEAD
-        this.updateDistanceToEnd(ppos);
-    }
-
-    public updateDistanceToEnd(ppos: LatLongAlt) {
-        if (VnavConfig.ALLOW_DEBUG_PARAMETER_INJECTION) {
-            this.distanceToEnd = SimVar.GetSimVarValue('L:A32NX_FM_VNAV_DEBUG_DISTANCE_TO_END', 'nautical miles');
-            return;
-        }
-
-        const geometry = this.guidanceController.activeGeometry;
-        const activeLegIndex = this.guidanceController.activeLegIndex;
-        const activeTransIndex = this.guidanceController.activeTransIndex;
-
-        const leg = geometry.legs.get(activeLegIndex);
-
-        const nextLeg = leg instanceof VMLeg
-            ? this.flightPlanService.active.maybeElementAt(activeLegIndex + 2)
-            : this.flightPlanService.active.maybeElementAt(activeLegIndex);
-        const nextLegDistanceToEnd = this.legDistancesToEnd[leg instanceof VMLeg ? activeLegIndex + 2 : activeLegIndex];
-
-        if (!leg || leg.isNull) {
-            return;
-        }
-
-        const inboundTransition = geometry.transitions.get(activeLegIndex - 1);
-        const outboundTransition = geometry.transitions.get(activeLegIndex);
-
-        const [_, legDistance, outboundLength] = Geometry.completeLegPathLengths(
-            leg, (inboundTransition?.isNull || !inboundTransition?.isComputed) ? null : inboundTransition, outboundTransition,
-        );
-
-        if (activeTransIndex === activeLegIndex) {
-            // On an outbound transition
-            // We subtract `outboundLength` because getDistanceToGo will include the entire distance while we only want the part that's on this leg.
-            // For a FixedRadiusTransition, there's also a part on the next leg.
-            this.distanceToEnd = outboundTransition.getDistanceToGo(ppos) - outboundLength + (nextLeg ? nextLegDistanceToEnd : 0);
-        } else if (activeTransIndex === activeLegIndex - 1) {
-            // On an inbound transition
-            const trueTrack = SimVar.GetSimVarValue('GPS GROUND TRUE TRACK', 'degree');
-
-            let transitionDistanceToGo = inboundTransition.getDistanceToGo(ppos);
-
-            if (inboundTransition instanceof PathCaptureTransition) {
-                transitionDistanceToGo = inboundTransition.getActualDistanceToGo(ppos, trueTrack);
-            } else if (inboundTransition instanceof FixedRadiusTransition && inboundTransition.isReverted) {
-                transitionDistanceToGo = inboundTransition.revertTo.getActualDistanceToGo(ppos, trueTrack);
-            }
-
-            this.distanceToEnd = transitionDistanceToGo + legDistance + outboundLength + (nextLeg ? nextLegDistanceToEnd : 0);
-        } else {
-            const distanceToGo = (leg instanceof VMLeg || leg instanceof IFLeg) && nextLeg && nextLeg.isDiscontinuity === false && nextLeg.isXF()
-                ? distanceTo(ppos, nextLeg.terminationWaypoint().location)
-                : leg.getDistanceToGo(ppos);
-
-            this.distanceToEnd = distanceToGo + outboundLength + (nextLeg ? nextLegDistanceToEnd : 0);
-        }
-=======
->>>>>>> 09259b33
     }
 
     private updateFinalAltitude(): void {
@@ -267,11 +146,7 @@
         if (approach && approach.type !== ApproachType.Unknown) {
             for (const leg of approach.legs) {
                 if (leg.approachWaypointDescriptor === ApproachWaypointDescriptor.MissedApproachPoint && Number.isFinite(leg.altitude1)) {
-<<<<<<< HEAD
-                    this.finalAltitude = leg.altitude2;
-=======
                     this.finalAltitude = leg.altitude1;
->>>>>>> 09259b33
 
                     return;
                 }
@@ -313,40 +188,6 @@
         this.finalAltitude = 50;
     }
 
-<<<<<<< HEAD
-    private updateDistancesToEnd(geometry: Geometry) {
-        const { legs, transitions } = geometry;
-
-        this.totalFlightPlanDistance = 0;
-
-        const plan = this.flightPlanService.active;
-
-        for (let i = plan.firstMissedApproachLegIndex - 1; i >= plan.activeLegIndex - 1 && i >= 0; i--) {
-            const leg = legs.get(i);
-            const waypoint = plan.elementAt(i);
-            const nextWaypoint = plan.maybeElementAt(i + 1);
-            const nextNextWaypoint = plan.maybeElementAt(i + 2);
-
-            if (waypoint.isDiscontinuity === false && nextWaypoint?.isDiscontinuity === true && nextNextWaypoint?.isDiscontinuity === false) {
-                const startingPointOfDisco = !(waypoint.type !== LegType.VM && waypoint.type !== LegType.FM)
-                    ? legs.get(i - 1) // MANUAL
-                    : leg;
-
-                if (!startingPointOfDisco.isNull) {
-                    const termination = startingPointOfDisco.terminationWaypoint;
-
-                    if (termination) {
-                        const terminationPoint = 'ident' in termination ? termination.location : termination;
-
-                        this.totalFlightPlanDistance += distanceTo(terminationPoint, nextNextWaypoint.terminationWaypoint().location);
-                    }
-                }
-            }
-
-            this.legDistancesToEnd[i] = this.totalFlightPlanDistance;
-
-            if (!leg || leg.isNull) {
-=======
     private updateDistancesToEnd() {
         this.totalFlightPlanDistance = 0;
 
@@ -355,7 +196,6 @@
         for (let i = Math.max(0, plan.activeLegIndex - 1); i < plan.firstMissedApproachLegIndex; i++) {
             const leg = plan.maybeElementAt(i);
             if (!leg || leg.isDiscontinuity === true || !leg.calculated) {
->>>>>>> 09259b33
                 continue;
             }
 
