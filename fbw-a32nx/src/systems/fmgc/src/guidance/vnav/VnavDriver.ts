//  Copyright (c) 2023 FlyByWire Simulations
//  SPDX-License-Identifier: GPL-3.0

import { GuidanceController } from '@fmgc/guidance/GuidanceController';
import { AtmosphericConditions } from '@fmgc/guidance/vnav/AtmosphericConditions';
import { VerticalMode, LateralMode, isArmed, ArmedLateralMode } from '@shared/autopilot';
import { VerticalProfileComputationParameters, VerticalProfileComputationParametersObserver } from '@fmgc/guidance/vnav/VerticalProfileComputationParameters';
import { McduSpeedProfile, ManagedSpeedType } from '@fmgc/guidance/vnav/climb/SpeedProfile';
import { BaseGeometryProfile, PerfCrzToPrediction } from '@fmgc/guidance/vnav/profile/BaseGeometryProfile';
import { ConstraintReader } from '@fmgc/guidance/vnav/ConstraintReader';
import { FmgcFlightPhase } from '@shared/flightphase';
import { LatchedDescentGuidance } from '@fmgc/guidance/vnav/descent/LatchedDescentGuidance';
import { DescentGuidance } from '@fmgc/guidance/vnav/descent/DescentGuidance';
import { AircraftToDescentProfileRelation } from '@fmgc/guidance/vnav/descent/AircraftToProfileRelation';
import { WindProfileFactory } from '@fmgc/guidance/vnav/wind/WindProfileFactory';
import { NavHeadingProfile } from '@fmgc/guidance/vnav/wind/AircraftHeadingProfile';
import { Leg } from '@fmgc/guidance/lnav/legs/Leg';
import { VerticalProfileManager } from '@fmgc/guidance/vnav/VerticalProfileManager';
import { FlightPlanService } from '@fmgc/flightplanning/new/FlightPlanService';
<<<<<<< HEAD
import { AircraftConfig } from '@fmgc/flightplanning/new/AircraftConfigInterface';
=======
>>>>>>> 0ab07be7
import { Geometry } from '../Geometry';
import { GuidanceComponent } from '../GuidanceComponent';
import {
    isSpeedChangePoint,
    NavGeometryProfile,
    VerticalCheckpoint,
    VerticalCheckpointReason,
    VerticalWaypointPrediction,
} from './profile/NavGeometryProfile';

export class VnavDriver implements GuidanceComponent {
    version: number = 0;

    private listener = RegisterViewListener('JS_LISTENER_SIMVARS', null, true);

    private currentMcduSpeedProfile: McduSpeedProfile;

    // TODO this is public because it's needed in the StepAhead FMMessage. Make this private and pass it to the message class once we don't instantiate
    // those from vanilla JS
    public constraintReader: ConstraintReader;

    private aircraftToDescentProfileRelation: AircraftToDescentProfileRelation;

    private descentGuidance: DescentGuidance | LatchedDescentGuidance;

    private headingProfile: NavHeadingProfile;

    private profileManager: VerticalProfileManager;

    // We cache this here, so we don't have to recompute it every guidance step
    private decelPoint: VerticalCheckpoint = null;

    // Saved variables to check for changes

    private previousManagedDescentSpeedTarget: Knots;

    private lastParameters: VerticalProfileComputationParameters = null;

    // Here, we keep a copy of the whatever legs we used to update the descent profile last. We compare it with the legs we get from any new geometries to figure out
    // if the descent profile should be recomputed.
    private oldLegs: Map<number, Leg> = new Map();

    /**
     * To check
     */
    private requestDescentProfileRecomputation: boolean = false;

    constructor(
        private readonly flightPlanService: FlightPlanService,
        private readonly guidanceController: GuidanceController,
        private readonly computationParametersObserver: VerticalProfileComputationParametersObserver,
        private readonly atmosphericConditions: AtmosphericConditions,
        private readonly windProfileFactory: WindProfileFactory,
<<<<<<< HEAD
        private readonly acConfig: AircraftConfig,
=======
>>>>>>> 0ab07be7
    ) {
        this.headingProfile = new NavHeadingProfile(flightPlanService);
        this.currentMcduSpeedProfile = new McduSpeedProfile(this.computationParametersObserver, 0, [], []);

        this.constraintReader = new ConstraintReader(flightPlanService, guidanceController);

        this.aircraftToDescentProfileRelation = new AircraftToDescentProfileRelation(this.computationParametersObserver);
        this.descentGuidance = this.acConfig.vnavConfig.VNAV_USE_LATCHED_DESCENT_MODE
            ? new LatchedDescentGuidance(this.guidanceController, this.aircraftToDescentProfileRelation, computationParametersObserver, this.atmosphericConditions)
            : new DescentGuidance(this.guidanceController, this.aircraftToDescentProfileRelation, computationParametersObserver, this.atmosphericConditions);

        this.profileManager = new VerticalProfileManager(
            this.flightPlanService,
            this.guidanceController,
            this.computationParametersObserver,
            this.atmosphericConditions,
            this.constraintReader,
            this.headingProfile,
            this.windProfileFactory,
            this.aircraftToDescentProfileRelation,
            this.acConfig,
        );
    }

    init(): void {
        console.log('[FMGC/Guidance] VnavDriver initialized!');
    }

    acceptMultipleLegGeometry(geometry: Geometry) {
        this.recompute(geometry);
    }

    update(deltaTime: number): void {
        try {
            const { flightPhase } = this.computationParametersObserver.get();

            this.updateDebugInformation();
            this.updateDistanceToDestination();

            if (flightPhase >= FmgcFlightPhase.Takeoff) {
                this.updateHoldSpeed();
                this.updateDescentSpeedGuidance();
                this.descentGuidance.update(deltaTime, this.guidanceController.alongTrackDistanceToDestination);
            }
        } catch (e) {
            console.error('[FMS] Failed to calculate vertical profile. See exception below.');
            console.error(e);
        }
    }

    recompute(geometry: Geometry): void {
        this.constraintReader.updateFlightPlan();

        if (geometry.legs.size <= 0 || !this.computationParametersObserver.canComputeProfile()) {
            this.reset();
            return;
        }

        const newParameters = this.computationParametersObserver.get();

        this.windProfileFactory.updateAircraftDistanceFromStart(this.constraintReader.distanceToPresentPosition);
        this.headingProfile.updateGeometry(geometry);
        this.currentMcduSpeedProfile?.update(this.constraintReader.distanceToPresentPosition);

        // No predictions in go around phase
        if (newParameters.flightPhase !== FmgcFlightPhase.GoAround) {
            this.profileManager.computeTacticalMcduPath();
        } else if (this.mcduProfile?.isReadyToDisplay) {
            this.mcduProfile.invalidate();
        }

        const newLegs = new Map(geometry?.legs ?? []);
        if (this.shouldUpdateDescentProfile(newParameters, newLegs) || this.requestDescentProfileRecomputation) {
            this.oldLegs = new Map(newLegs);
            this.lastParameters = newParameters;
            this.requestDescentProfileRecomputation = false;
            this.previousManagedDescentSpeedTarget = newParameters.managedDescentSpeed;

            this.profileManager.computeDescentPath();

            // TODO: This doesn't really do much, the profile is automatically updated by reference.
            this.descentGuidance.updateProfile(this.profileManager.descentProfile);
            this.decelPoint = this.profileManager.descentProfile.findVerticalCheckpoint(VerticalCheckpointReason.Decel);
        }

        this.updateLegSpeedPredictions();

        this.profileManager.computeTacticalNdProfile();
        this.profileManager.computeVerticalProfileForExpediteClimb();

        this.guidanceController.pseudoWaypoints.acceptVerticalProfile();

        this.version++;
    }

    private reset() {
        if (this.version !== 0) {
            this.version = 0;
            this.profileManager.reset();
            this.constraintReader.reset();
            this.aircraftToDescentProfileRelation.reset();
            this.descentGuidance.reset();
            this.currentMcduSpeedProfile = new McduSpeedProfile(this.computationParametersObserver, 0, [], []);
            this.decelPoint = null;
            this.lastParameters = null;
            this.oldLegs.clear();
            this.guidanceController.pseudoWaypoints.acceptVerticalProfile();
<<<<<<< HEAD
=======
            this.previousManagedDescentSpeedTarget = undefined;
>>>>>>> 0ab07be7
        }
    }

    isLatAutoControlActive(): boolean {
        const { fcuLateralMode } = this.computationParametersObserver.get();

        return fcuLateralMode === LateralMode.NAV
            || fcuLateralMode === LateralMode.LOC_CPT
            || fcuLateralMode === LateralMode.LOC_TRACK
            || fcuLateralMode === LateralMode.RWY;
    }

    isLatAutoControlArmedWithIntercept(): boolean {
        const { fcuArmedLateralMode } = this.computationParametersObserver.get();

        // FIXME: Figure out if intercept exists
        return isArmed(fcuArmedLateralMode, ArmedLateralMode.NAV);
    }

    isSelectedVerticalModeActive(): boolean {
        const { fcuVerticalMode, fcuExpediteModeActive } = this.computationParametersObserver.get();

        return fcuExpediteModeActive
            || fcuVerticalMode === VerticalMode.VS
            || fcuVerticalMode === VerticalMode.FPA
            || fcuVerticalMode === VerticalMode.OP_CLB
            || fcuVerticalMode === VerticalMode.OP_DES;
    }

    get mcduProfile(): NavGeometryProfile | undefined {
        return this.profileManager.mcduProfile;
    }

    get ndProfile(): BaseGeometryProfile | undefined {
        return this.profileManager.ndProfile;
    }

    get expediteProfile(): BaseGeometryProfile | undefined {
        return this.profileManager.expediteProfile;
    }

    private updateDescentSpeedGuidance() {
        if (!this.ndProfile?.isReadyToDisplay) {
            return;
        }

        const { flightPhase, managedDescentSpeed, managedDescentSpeedMach, presentPosition, approachSpeed, fcuExpediteModeActive } = this.computationParametersObserver.get();
        const isHoldActive = this.guidanceController.isManualHoldActive() || this.guidanceController.isManualHoldNext();
        const currentDistanceFromStart = this.isLatAutoControlActive() ? this.constraintReader.distanceToPresentPosition : 0;
        const currentAltitude = presentPosition.alt;

        // Speed guidance for holds is handled elsewhere for now, so we don't want to interfere here
        if (flightPhase !== FmgcFlightPhase.Descent || fcuExpediteModeActive || isHoldActive) {
            return;
        }

        // We get this value because we only want to a speed constraint if this is not covered by the decel point already
        const decelPointSpeed = this.decelPoint?.speed ?? 0;

        let newSpeedTarget = Math.min(managedDescentSpeed, this.previousManagedDescentSpeedTarget);
        if (this.isLatAutoControlActive()) {
            // We get the managed target here because this function is only supposed to update the managed speed
            const targetFromProfile = this.currentMcduSpeedProfile.getManagedTarget(currentDistanceFromStart, currentAltitude, ManagedSpeedType.Descent);

            newSpeedTarget = Math.min(newSpeedTarget, targetFromProfile);
        }

        for (let i = 0; i < this.profileManager.ndProfile.checkpoints.length - 2; i++) {
            const checkpoint = this.profileManager.ndProfile.checkpoints[i];

            if (checkpoint.distanceFromStart - currentDistanceFromStart > 1) {
                break;
            }

            const isPastCstrDeceleration = checkpoint.reason === VerticalCheckpointReason.StartDecelerationToConstraint && currentDistanceFromStart - checkpoint.distanceFromStart > -1e-4;
            const isPastLimitDeceleration = checkpoint.reason === VerticalCheckpointReason.StartDecelerationToLimit && currentAltitude - checkpoint.altitude < 1e-4;

            if (isSpeedChangePoint(checkpoint) && checkpoint.targetSpeed >= decelPointSpeed && (isPastCstrDeceleration || isPastLimitDeceleration)) {
                newSpeedTarget = Math.min(newSpeedTarget, checkpoint.targetSpeed);

                break;
            }
        }

        this.previousManagedDescentSpeedTarget = newSpeedTarget;

        const vLs = SimVar.GetSimVarValue('L:A32NX_SPEEDS_VLS', 'number');
        const vMan = this.getVman(approachSpeed);
        const econMachAsCas = this.atmosphericConditions.computeCasFromMach(presentPosition.alt, managedDescentSpeedMach);
        SimVar.SetSimVarValue('L:A32NX_SPEEDS_MANAGED_PFD', 'knots', Math.max(vLs, vMan, Math.min(newSpeedTarget, econMachAsCas)));
    }

    // TODO: This appears too many times in different places. Centralize
    private getVman(vApp: Knots): Knots {
        // TODO: I wonder where these speeds come from IRL. It's probably the FAC.
        switch (SimVar.GetSimVarValue('L:A32NX_FLAPS_HANDLE_INDEX', 'Number')) {
        case 0: return SimVar.GetSimVarValue('L:A32NX_SPEEDS_GD', 'number');
        case 1: return SimVar.GetSimVarValue('L:A32NX_SPEEDS_S', 'number');
        case 2: return SimVar.GetSimVarValue('L:A32NX_SPEEDS_F', 'number');
        case 3:
        case 4:
            return vApp;
        default:
            return SimVar.GetSimVarValue('L:A32NX_SPEEDS_VLS', 'number');
        }
    }

    private updateHoldSpeed(): void {
        if (!this.guidanceController.isManualHoldActive() && !this.guidanceController.isManualHoldNext()) {
            return;
        }

        let holdSpeedCas = SimVar.GetSimVarValue('L:A32NX_FM_HOLD_SPEED', 'number');
        const holdDecelReached = SimVar.GetSimVarValue('L:A32NX_FM_HOLD_DECEL', 'bool');

        const speedControlManual = Simplane.getAutoPilotAirspeedSelected();
        const isMach = Simplane.getAutoPilotMachModeActive();
        if (speedControlManual && holdDecelReached) {
            if (isMach) {
                const holdValue = Simplane.getAutoPilotMachHoldValue();
                holdSpeedCas = this.atmosphericConditions.computeCasFromMach(this.atmosphericConditions.currentAltitude, holdValue);
            } else {
                holdSpeedCas = Simplane.getAutoPilotAirspeedHoldValue();
            }
        }

        const holdSpeedTas = this.atmosphericConditions.computeTasFromCas(this.atmosphericConditions.currentAltitude, holdSpeedCas);

        this.guidanceController.setHoldSpeed(holdSpeedTas);
    }

    getLinearDeviation(): Feet | null {
        if (!this.aircraftToDescentProfileRelation.isValid) {
            return null;
        }

        return this.aircraftToDescentProfileRelation.computeLinearDeviation();
    }

    private shouldUpdateDescentProfile(newParameters: VerticalProfileComputationParameters, newLegs: Map<number, Leg>): boolean {
        // While in the descent phase, we don't want to update the profile anymore
        if (this.lastParameters === null) {
            return true;
        }

        return newParameters.flightPhase < FmgcFlightPhase.Descent || newParameters.flightPhase > FmgcFlightPhase.Approach
            || (!this.flightPlanService.hasTemporary && this.didLegsChange(this.oldLegs, newLegs))
            || numberOrNanChanged(this.lastParameters.cruiseAltitude, newParameters.cruiseAltitude)
            || numberOrNanChanged(this.lastParameters.managedDescentSpeed, newParameters.managedDescentSpeed)
            || numberOrNanChanged(this.lastParameters.managedDescentSpeedMach, newParameters.managedDescentSpeedMach)
            || numberOrNanChanged(this.lastParameters.approachQnh, newParameters.approachQnh)
            || numberOrNanChanged(this.lastParameters.approachTemperature, newParameters.approachTemperature)
            || numberOrNanChanged(this.lastParameters.descentSpeedLimit?.speed, newParameters.descentSpeedLimit?.speed)
            || numberOrNanChanged(this.lastParameters.descentSpeedLimit?.underAltitude, newParameters.descentSpeedLimit?.underAltitude);
    }

    private didLegsChange(oldLegs: Map<number, Leg>, newLegs: Map<number, Leg>): boolean {
        for (const [index, legA] of newLegs) {
            const legB = oldLegs.get(index);

            if (index < this.guidanceController.activeLegIndex) {
                continue;
            }

            if (!legA?.repr !== !legB?.repr) {
                return true;
            }
        }

        return false;
    }

    /**
     * Compute predictions for EFOB, ETE, etc. at destination
     */
    public getDestinationPrediction(): VerticalWaypointPrediction | null {
        const destLegIndex = this.flightPlanService.active.destinationLegIndex;

        return this.profileManager.mcduProfile?.waypointPredictions?.get(destLegIndex);
    }

    /**
     * Compute predictions to be shown on the PERF CRZ page
     */
    public getPerfCrzToPrediction(): PerfCrzToPrediction | null {
        if (!this.profileManager.mcduProfile?.isReadyToDisplay) {
            return null;
        }

        const todOrStep = this.profileManager.mcduProfile.findVerticalCheckpoint(
            VerticalCheckpointReason.StepClimb, VerticalCheckpointReason.StepDescent, VerticalCheckpointReason.TopOfDescent,
        );

        if (!todOrStep) {
            return null;
        }

        return {
            reason: todOrStep.reason,
            distanceFromPresentPosition: todOrStep.distanceFromStart - this.constraintReader.distanceToPresentPosition,
            secondsFromPresent: todOrStep.secondsFromPresent,
        };
    }

    public findNextSpeedChange(): NauticalMiles | null {
        const { presentPosition, flightPhase, fcuAltitude, fcuSpeedManaged, fcuExpediteModeActive } = this.computationParametersObserver.get();

        if (!this.ndProfile || !fcuSpeedManaged || fcuExpediteModeActive || flightPhase === FmgcFlightPhase.Approach) {
            return null;
        }

        let speedTargetType: ManagedSpeedType = ManagedSpeedType.Climb;
        if (flightPhase === FmgcFlightPhase.Cruise) {
            speedTargetType = ManagedSpeedType.Cruise;
        } else if (flightPhase === FmgcFlightPhase.Descent) {
            speedTargetType = ManagedSpeedType.Descent;
        }

        const distanceToPresentPosition = this.ndProfile.distanceToPresentPosition;
        const decelPointSpeed = this.decelPoint?.speed;

        // We don't want to show the speed change dot at acceleration altiude, so we have to make sure the speed target is econ speed, not SRS speed.
        const speedTarget = flightPhase < FmgcFlightPhase.Climb
            ? this.currentMcduSpeedProfile.getTarget(distanceToPresentPosition, presentPosition.alt, ManagedSpeedType.Climb)
            : SimVar.GetSimVarValue('L:A32NX_SPEEDS_MANAGED_PFD', 'knots');

        for (let i = 1; i < this.profileManager.ndProfile.checkpoints.length - 1; i++) {
            const checkpoint = this.profileManager.ndProfile.checkpoints[i];

            if (checkpoint.distanceFromStart < distanceToPresentPosition) {
                continue;
            } else if (checkpoint.reason === VerticalCheckpointReason.TopOfClimb || checkpoint.reason === VerticalCheckpointReason.TopOfDescent) {
                // At T/C, T/D, we expect to see a speed change the the respective ECON speed, but this is not indicated to the pilots
                return null;
            }

            if (speedTargetType === ManagedSpeedType.Climb || speedTargetType === ManagedSpeedType.Cruise) {
                if (Math.min(checkpoint.speed, this.atmosphericConditions.computeCasFromMach(checkpoint.altitude, checkpoint.mach))
                    - Math.max(this.profileManager.ndProfile.checkpoints[i - 1].speed, speedTarget) > 1) {
                // Candiate for a climb speed change
                    return this.profileManager.ndProfile.checkpoints[i - 1].distanceFromStart;
                }
            } else if (isSpeedChangePoint(checkpoint) && checkpoint.targetSpeed - speedTarget < -1 && checkpoint.targetSpeed >= decelPointSpeed) {
                // Check if decel point, or `StartDeceleration` point with target speed lower than current target, but larger than the speed the decel point is placed at.

                // Only show deceleration to speed limit if we are going to descend below it.
                if (checkpoint.reason === VerticalCheckpointReason.StartDecelerationToConstraint || fcuAltitude < checkpoint.altitude) {
                    return checkpoint.distanceFromStart;
                }
            }
        }

        return null;
    }

    public invalidateFlightPlanProfile(): void {
        this.requestDescentProfileRecomputation = true;

        // Invalidate MCDU profile, so the FPLAN page shows blank predictions
        this.profileManager.mcduProfile?.invalidate();
    }

    // Only used to check whether T/D PWP should be displayed despite not being in lat auto control
    public isFlightPhasePreflight(): boolean {
        return this.computationParametersObserver.get().flightPhase === FmgcFlightPhase.Preflight;
    }

    private updateLegSpeedPredictions(): void {
        // No VNAV predictions
        if (!this.profileManager.mcduProfile?.isReadyToDisplay) {
            return;
        }

        const geometry = this.guidanceController.activeGeometry;
        const activeLegIndex = this.guidanceController.activeLegIndex;

        for (let i = activeLegIndex; geometry.legs.get(i) || geometry.legs.get(i + 1); i++) {
            const leg = geometry.legs.get(i);
            if (!leg) {
                continue;
            } else if (!leg.calculated) {
                leg.predictedTas = undefined;
                leg.predictedGs = undefined;

                continue;
            }

            const prediction = this.profileManager.mcduProfile.interpolateEverythingFromStart(leg.calculated.cumulativeDistanceWithTransitions);
            const tasPrediction = this.atmosphericConditions.computeTasFromCas(prediction.altitude, prediction.speed);

            // TODO: Use wind speed prediction for that leg instead of current wind speed
            const gsPrediction = tasPrediction + this.atmosphericConditions.currentWindSpeed;

            leg.predictedTas = tasPrediction;
            leg.predictedGs = gsPrediction;
        }
    }

    updateDebugInformation() {
<<<<<<< HEAD
        if (!this.acConfig.vnavConfig.DEBUG_GUIDANCE) {
=======
        if (!VnavConfig.DEBUG_GUIDANCE) {
>>>>>>> 0ab07be7
            return;
        }

        this.listener.triggerToAllSubscribers('A32NX_FM_DEBUG_VNAV_STATUS',
            'A32NX FMS VNAV STATUS\n'
            + `DTG ${this.guidanceController.activeLegAlongTrackCompletePathDtg?.toFixed(2) ?? '---'} NM\n`
            + `DIST TO DEST ${this.guidanceController.alongTrackDistanceToDestination?.toFixed(2) ?? '---'} NM\n`
            + `DIST FROM START ${this.constraintReader.distanceToPresentPosition?.toFixed(2) ?? '---'} NM\n`
            + `TOTAL DIST ${this.constraintReader.totalFlightPlanDistance?.toFixed(2) ?? '---'} NM\n`
            + '---\n'
            + `MODE ${this.descentGuidance.getDesSubmode()} \n`
            + `VDEV ${this.descentGuidance.getLinearDeviation()?.toFixed(0) ?? '---'} FT\n`
            + `VS ${this.descentGuidance.getTargetVerticalSpeed()?.toFixed(0) ?? '---'} FT/MIN\n`);
    }

    private updateDistanceToDestination(): void {
        const geometry = this.guidanceController.activeGeometry;
        if (!geometry || geometry.legs.size <= 0) {
            this.guidanceController.activeLegAlongTrackCompletePathDtg = undefined;
            this.guidanceController.alongTrackDistanceToDestination = undefined;

            return;
        }

        // TODO: Proper navigation
        const ppos = this.guidanceController.lnavDriver.ppos;
        const trueTrack = SimVar.GetSimVarValue('GPS GROUND TRUE TRACK', 'degree');

        const activeLegIndx = this.guidanceController.activeLegIndex;
        const activeLeg = geometry.legs.get(activeLegIndx);
        const referenceLegIndex = activeLeg ? activeLegIndx : activeLegIndx + 1;
        const referenceLeg = geometry.legs.get(referenceLegIndex);

        if (!referenceLeg) {
            this.guidanceController.activeLegAlongTrackCompletePathDtg = undefined;
            this.guidanceController.alongTrackDistanceToDestination = undefined;

            return;
        }

        const inboundTransition = geometry.transitions.get(referenceLegIndex - 1);
        const outboundTransition = geometry.transitions.get(referenceLegIndex);

        const completeLegAlongTrackPathDtg = Geometry.completeLegAlongTrackPathDistanceToGo(
            ppos,
            trueTrack,
            referenceLeg,
            inboundTransition,
            outboundTransition,
        );

        this.guidanceController.activeLegAlongTrackCompletePathDtg = completeLegAlongTrackPathDtg;
        this.guidanceController.alongTrackDistanceToDestination = Number.isFinite(referenceLeg.calculated?.cumulativeDistanceToEndWithTransitions)
            ? completeLegAlongTrackPathDtg + referenceLeg.calculated.cumulativeDistanceToEndWithTransitions
            : undefined;
    }
}

/// To check whether the value changed from old to new, but not if both values are NaN. (NaN !== NaN in JS)
export function numberOrNanChanged(oldValue: number, newValue: number): boolean {
    return (!Number.isNaN(oldValue) || !Number.isNaN(newValue)) && oldValue !== newValue;
}<|MERGE_RESOLUTION|>--- conflicted
+++ resolved
@@ -17,10 +17,7 @@
 import { Leg } from '@fmgc/guidance/lnav/legs/Leg';
 import { VerticalProfileManager } from '@fmgc/guidance/vnav/VerticalProfileManager';
 import { FlightPlanService } from '@fmgc/flightplanning/new/FlightPlanService';
-<<<<<<< HEAD
 import { AircraftConfig } from '@fmgc/flightplanning/new/AircraftConfigInterface';
-=======
->>>>>>> 0ab07be7
 import { Geometry } from '../Geometry';
 import { GuidanceComponent } from '../GuidanceComponent';
 import {
@@ -74,10 +71,7 @@
         private readonly computationParametersObserver: VerticalProfileComputationParametersObserver,
         private readonly atmosphericConditions: AtmosphericConditions,
         private readonly windProfileFactory: WindProfileFactory,
-<<<<<<< HEAD
         private readonly acConfig: AircraftConfig,
-=======
->>>>>>> 0ab07be7
     ) {
         this.headingProfile = new NavHeadingProfile(flightPlanService);
         this.currentMcduSpeedProfile = new McduSpeedProfile(this.computationParametersObserver, 0, [], []);
@@ -185,10 +179,7 @@
             this.lastParameters = null;
             this.oldLegs.clear();
             this.guidanceController.pseudoWaypoints.acceptVerticalProfile();
-<<<<<<< HEAD
-=======
             this.previousManagedDescentSpeedTarget = undefined;
->>>>>>> 0ab07be7
         }
     }
 
@@ -488,11 +479,7 @@
     }
 
     updateDebugInformation() {
-<<<<<<< HEAD
         if (!this.acConfig.vnavConfig.DEBUG_GUIDANCE) {
-=======
-        if (!VnavConfig.DEBUG_GUIDANCE) {
->>>>>>> 0ab07be7
             return;
         }
 
