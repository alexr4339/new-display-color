--- conflicted
+++ resolved
@@ -1,12 +1,8 @@
-<<<<<<< HEAD
-import { EngineModelParameters } from '@fmgc/flightplanning/new/AircraftConfigInterface';
-=======
 // Copyright (c) 2021-2024 FlyByWire Simulations
 //
 // SPDX-License-Identifier: GPL-3.0
 
 import { EngineModelParameters } from '@fmgc/flightplanning/new/AircraftConfigTypes';
->>>>>>> c84ba2e3
 import { Common } from './common';
 
 export class EngineModel {
