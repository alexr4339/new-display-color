--- conflicted
+++ resolved
@@ -282,13 +282,8 @@
         }
     }
 
-<<<<<<< HEAD
-    constructor(fmgc: Fmgc, private flightPlanService: FlightPlanService) {
+    constructor(fmgc: Fmgc, private flightPlanService: FlightPlanService, private efisInterface: EfisInterface) {
         this.verticalProfileComputationParametersObserver = new VerticalProfileComputationParametersObserver(fmgc, flightPlanService);
-=======
-    constructor(fmgc: Fmgc, private flightPlanService: FlightPlanService, private efisInterface: EfisInterface) {
-        this.verticalProfileComputationParametersObserver = new VerticalProfileComputationParametersObserver(fmgc);
->>>>>>> 76da7a79
         this.windProfileFactory = new WindProfileFactory(fmgc, 1);
 
         this.atmosphericConditions = new AtmosphericConditions(this.verticalProfileComputationParametersObserver);
