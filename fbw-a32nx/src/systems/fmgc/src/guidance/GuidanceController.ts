// Copyright (c) 2021-2023 FlyByWire Simulations
// SPDX-License-Identifier: GPL-3.0

<<<<<<< HEAD
import {
  EfisSide,
  EfisNdMode,
  ApproachUtils,
  RunwayUtils,
  SimVarString,
  ApproachType,
  LegType,
} from '@flybywiresim/fbw-sdk';
=======
import { EfisSide, EfisNdMode, ApproachUtils, SimVarString, ApproachType, LegType } from '@flybywiresim/fbw-sdk';
>>>>>>> 20c8d714

import { Geometry } from '@fmgc/guidance/Geometry';
import { PseudoWaypoint } from '@fmgc/guidance/PseudoWaypoint';
import { PseudoWaypoints } from '@fmgc/guidance/lnav/PseudoWaypoints';
import { EfisVectors } from '@fmgc/efis/EfisVectors';
import { Coordinates } from '@fmgc/flightplanning/data/geo';
import { EfisState } from '@fmgc/guidance/FmsState';
import { TaskCategory, TaskQueue } from '@fmgc/guidance/TaskQueue';
import { FlightPlanService } from '@fmgc/flightplanning/new/FlightPlanService';
import { GeometryFactory } from '@fmgc/guidance/geometry/GeometryFactory';
import { FlightPlanIndex } from '@fmgc/flightplanning/new/FlightPlanManager';
import { HMLeg } from '@fmgc/guidance/lnav/legs/HX';

import { getFlightPhaseManager } from '@fmgc/flightphase';
import { FmgcFlightPhase } from '@shared/flightphase';

import { BaseFlightPlan } from '@fmgc/flightplanning/new/plans/BaseFlightPlan';
import { VerticalProfileComputationParametersObserver } from '@fmgc/guidance/vnav/VerticalProfileComputationParameters';
import { SpeedLimit } from '@fmgc/guidance/vnav/SpeedLimit';
import { FlapConf } from '@fmgc/guidance/vnav/common';
import { WindProfileFactory } from '@fmgc/guidance/vnav/wind/WindProfileFactory';
import { FmcWinds, FmcWindVector } from '@fmgc/guidance/vnav/wind/types';
import { AtmosphericConditions } from '@fmgc/guidance/vnav/AtmosphericConditions';
import { EfisInterface } from '@fmgc/efis/EfisInterface';
import { FMLeg } from '@fmgc/guidance/lnav/legs/FM';
<<<<<<< HEAD
import { AircraftConfig } from '@fmgc/flightplanning/new/AircraftConfigInterface';
=======
>>>>>>> 20c8d714
import { LnavDriver } from './lnav/LnavDriver';
import { VnavDriver } from './vnav/VnavDriver';
import { XFLeg } from './lnav/legs/XF';
import { VMLeg } from './lnav/legs/VM';

// How often the (milliseconds)
const GEOMETRY_RECOMPUTATION_TIMER = 5_000;

export interface Fmgc {
  getZeroFuelWeight(): number;
  getFOB(): number;
  getV2Speed(): Knots;
  getTropoPause(): Feet;
  getManagedClimbSpeed(): Knots;
  getManagedClimbSpeedMach(): Mach;
  getAccelerationAltitude(): Feet;
  getThrustReductionAltitude(): Feet;
  getOriginTransitionAltitude(): Feet | undefined;
  getCruiseAltitude(): Feet;
  getFlightPhase(): FmgcFlightPhase;
  getManagedCruiseSpeed(): Knots;
  getManagedCruiseSpeedMach(): Mach;
  getClimbSpeedLimit(): SpeedLimit;
  getDescentSpeedLimit(): SpeedLimit;
  getPreSelectedClbSpeed(): Knots;
  getPreSelectedCruiseSpeed(): Knots;
  getTakeoffFlapsSetting(): FlapConf | undefined;
  getManagedDescentSpeed(): Knots;
  getManagedDescentSpeedMach(): Mach;
  getApproachSpeed(): Knots;
  getFlapRetractionSpeed(): Knots;
  getSlatRetractionSpeed(): Knots;
  getCleanSpeed(): Knots;
  getTripWind(): number;
  getWinds(): FmcWinds;
  getApproachWind(): FmcWindVector;
  getApproachQnh(): number;
  getApproachTemperature(): number;
  getDestEFOB(useFob: boolean): number; // Metric tons
  getDepartureElevation(): Feet | null;
  getDestinationElevation(): Feet;
}

export class GuidanceController {
  lnavDriver: LnavDriver;

  vnavDriver: VnavDriver;

  pseudoWaypoints: PseudoWaypoints;

  efisVectors: EfisVectors;

  get activeGeometry(): Geometry | null {
    return this.getGeometryForFlightPlan(FlightPlanIndex.Active);
  }

  get temporaryGeometry(): Geometry | null {
    return this.getGeometryForFlightPlan(FlightPlanIndex.Temporary);
  }

  get secondaryGeometry(): Geometry | null {
    return this.getGeometryForFlightPlan(FlightPlanIndex.FirstSecondary);
  }
<<<<<<< HEAD

  hasGeometryForFlightPlan(index: number, alternate = false) {
    const finalIndex = (alternate ? 100 : 0) + index;

    return this.flightPlanGeometries.has(finalIndex);
  }

  getGeometryForFlightPlan(index: number, alternate = false) {
    const finalIndex = (alternate ? 100 : 0) + index;

    if (!this.hasGeometryForFlightPlan(finalIndex)) {
      // throw new Error(`[GuidanceController] No geometry present for flight plan #${index}`);
    }

=======

  hasGeometryForFlightPlan(index: number, alternate = false) {
    const finalIndex = (alternate ? 100 : 0) + index;

    return this.flightPlanGeometries.has(finalIndex);
  }

  getGeometryForFlightPlan(index: number, alternate = false) {
    const finalIndex = (alternate ? 100 : 0) + index;

    if (!this.hasGeometryForFlightPlan(finalIndex)) {
      // throw new Error(`[GuidanceController] No geometry present for flight plan #${index}`);
    }

>>>>>>> 20c8d714
    return this.flightPlanGeometries.get(finalIndex);
  }

  get activeLegIndex(): number {
    return this.flightPlanService.active.activeLegIndex;
  }

  temporaryLegIndex: number = -1;

  activeTransIndex: number;

  activeLegDtg: NauticalMiles;

  /** Used for lateral guidance */
  activeLegCompleteLegPathDtg: NauticalMiles;

  displayActiveLegCompleteLegPathDtg: NauticalMiles;

  /**
   * Used for display in the MCDU and vertical guidance.
   * This is distinctly different from {@link activeLegCompleteLegPathDtg}. For example, path capture transitions use dtg = 1 for lateral guidance,
   * but vertical guidance and predictions need an accurate distance.
   */
  activeLegAlongTrackCompletePathDtg: NauticalMiles;

  /** * Used for vertical guidance and other FMS tasks, such as triggering ENTER DEST DATA */
  alongTrackDistanceToDestination: NauticalMiles;

  focusedWaypointCoordinates: Coordinates = { lat: 0, long: 0 };

  currentPseudoWaypoints: PseudoWaypoint[] = [];

  automaticSequencing: boolean = true;

  leftEfisState: EfisState<number>;

  rightEfisState: EfisState<number>;

  efisStateForSide: { L: EfisState<number>; R: EfisState<number> };

  private approachMessage: string = '';

  taskQueue = new TaskQueue();

  verticalProfileComputationParametersObserver: VerticalProfileComputationParametersObserver;

  viewListener = RegisterViewListener('JS_LISTENER_SIMVARS', null, true);

  private windProfileFactory: WindProfileFactory;

  private atmosphericConditions: AtmosphericConditions;

  private updateEfisState(side: EfisSide, state: EfisState<number>): void {
    const ndMode = SimVar.GetSimVarValue(`L:A32NX_EFIS_${side}_ND_MODE`, 'Enum') as EfisNdMode;
    const ndRange = this.efisNDRangeValues[SimVar.GetSimVarValue(`L:A32NX_EFIS_${side}_ND_RANGE`, 'Enum')];

    if (state?.mode !== ndMode || state?.range !== ndRange) {
      this.taskQueue.cancelAllInCategory(TaskCategory.EfisVectors);
      this.efisVectors.forceUpdate();
    }

    state.mode = ndMode;
    state.range = ndRange;

    this.updateEfisApproachMessage();
  }

  private updateMapPartlyDisplayed() {
    if (this.efisStateForSide.L.dataLimitReached || this.efisStateForSide.L.legsCulled) {
      SimVar.SetSimVarValue('L:A32NX_EFIS_L_MAP_PARTLY_DISPLAYED', 'boolean', true);
    } else {
      SimVar.SetSimVarValue('L:A32NX_EFIS_L_MAP_PARTLY_DISPLAYED', 'boolean', false);
    }

    if (this.efisStateForSide.R.dataLimitReached || this.efisStateForSide.R.legsCulled) {
      SimVar.SetSimVarValue('L:A32NX_EFIS_R_MAP_PARTLY_DISPLAYED', 'boolean', true);
    } else {
      SimVar.SetSimVarValue('L:A32NX_EFIS_R_MAP_PARTLY_DISPLAYED', 'boolean', false);
    }
  }

  private updateEfisIdent() {
    // Update EFIS ident
    const activeLeg = this.flightPlanService.active?.activeLeg;
    const efisIdent = activeLeg?.isDiscontinuity === false ? activeLeg.ident : 'PPOS';

    const efisVars = SimVarString.pack(efisIdent, 9);
    // setting the simvar as a number greater than about 16 million causes precision error > 1... but this works..
    SimVar.SetSimVarValue('L:A32NX_EFIS_L_TO_WPT_IDENT_0', 'string', efisVars[0].toString());
    SimVar.SetSimVarValue('L:A32NX_EFIS_L_TO_WPT_IDENT_1', 'string', efisVars[1].toString());
    SimVar.SetSimVarValue('L:A32NX_EFIS_R_TO_WPT_IDENT_0', 'string', efisVars[0].toString());
    SimVar.SetSimVarValue('L:A32NX_EFIS_R_TO_WPT_IDENT_1', 'string', efisVars[1].toString());
  }

  private updateEfisApproachMessage() {
    let apprMsg = '';
    const runway = this.flightPlanService.active.destinationRunway;

    if (runway) {
      const phase = getFlightPhaseManager().phase;
      const distanceToDestination = this.alongTrackDistanceToDestination ?? -1;

      if (phase > FmgcFlightPhase.Cruise || (phase === FmgcFlightPhase.Cruise && distanceToDestination < 250)) {
        const appr = this.flightPlanService.active.approach;
<<<<<<< HEAD
        apprMsg =
          appr && appr.type !== ApproachType.Unknown
            ? ApproachUtils.longApproachName(appr)
            : RunwayUtils.runwayString(runway.ident); // Runway-by-itself
=======
        // Nothing is shown on the ND for runway-by-itself approaches
        apprMsg = appr && appr.type !== ApproachType.Unknown ? ApproachUtils.longApproachName(appr) : '';
>>>>>>> 20c8d714
      }
    }

    if (apprMsg !== this.approachMessage) {
      this.approachMessage = apprMsg;
      const apprMsgVars = SimVarString.pack(apprMsg, 9);
      // setting the simvar as a number greater than about 16 million causes precision error > 1... but this works..
      SimVar.SetSimVarValue('L:A32NX_EFIS_L_APPR_MSG_0', 'string', apprMsgVars[0].toString());
      SimVar.SetSimVarValue('L:A32NX_EFIS_L_APPR_MSG_1', 'string', apprMsgVars[1].toString());
      SimVar.SetSimVarValue('L:A32NX_EFIS_R_APPR_MSG_0', 'string', apprMsgVars[0].toString());
      SimVar.SetSimVarValue('L:A32NX_EFIS_R_APPR_MSG_1', 'string', apprMsgVars[1].toString());
    }
  }

  private updateEfisData() {
    const gs = SimVar.GetSimVarValue('GPS GROUND SPEED', 'Knots');
    const flightPhase = getFlightPhaseManager().phase;
    const etaComputable = flightPhase >= FmgcFlightPhase.Takeoff && gs > 100;
    const activeLeg = this.activeGeometry?.legs.get(this.activeLegIndex);
    if (activeLeg) {
      const termination =
        activeLeg instanceof XFLeg ? activeLeg.terminationWaypoint.location : activeLeg.getPathEndPoint();
      const ppos = this.lnavDriver.ppos;
      const efisTrueBearing = termination ? Avionics.Utils.computeGreatCircleHeading(ppos, termination) : -1;
      const efisBearing = termination
        ? A32NX_Util.trueToMagnetic(efisTrueBearing, Facilities.getMagVar(ppos.lat, ppos.long))
        : -1;

      // Don't compute distance and ETA for XM legs
      const isXMLeg = activeLeg instanceof FMLeg || activeLeg instanceof VMLeg;
      const efisDistance = isXMLeg ? -1 : Avionics.Utils.computeGreatCircleDistance(ppos, termination);
<<<<<<< HEAD
      const efisEta = isXMLeg || !etaComputable ? -1 : LnavDriver.legEta(ppos, gs, termination, this.acConfig);
=======
      const efisEta = isXMLeg || !etaComputable ? -1 : LnavDriver.legEta(ppos, gs, termination);
>>>>>>> 20c8d714

      // FIXME should be NCD if no FM position
      this.updateEfisVars(efisBearing, efisTrueBearing, efisDistance, efisEta, 'L');
      this.updateEfisVars(efisBearing, efisTrueBearing, efisDistance, efisEta, 'R');
    } else {
      this.updateEfisVars(-1, -1, -1, -1, 'L');
      this.updateEfisVars(-1, -1, -1, -1, 'R');
    }
  }

  private updateEfisVars(bearing: number, trueBearing: number, distance: number, eta: number, side: string): void {
    SimVar.SetSimVarValue(`L:A32NX_EFIS_${side}_TO_WPT_BEARING`, 'Degrees', bearing);
    SimVar.SetSimVarValue(`L:A32NX_EFIS_${side}_TO_WPT_TRUE_BEARING`, 'Degrees', trueBearing);
    SimVar.SetSimVarValue(`L:A32NX_EFIS_${side}_TO_WPT_DISTANCE`, 'Number', distance);
    SimVar.SetSimVarValue(`L:A32NX_EFIS_${side}_TO_WPT_ETA`, 'Seconds', eta);
  }

  constructor(
    fmgc: Fmgc,
    private readonly flightPlanService: FlightPlanService,
    private efisInterfaces: Record<EfisSide, EfisInterface>,
    private readonly efisNDRangeValues: number[],
<<<<<<< HEAD
    private readonly acConfig: AircraftConfig,
=======
>>>>>>> 20c8d714
  ) {
    this.verticalProfileComputationParametersObserver = new VerticalProfileComputationParametersObserver(
      fmgc,
      flightPlanService,
    );
    this.windProfileFactory = new WindProfileFactory(fmgc, 1);

    this.atmosphericConditions = new AtmosphericConditions(this.verticalProfileComputationParametersObserver);

<<<<<<< HEAD
    this.lnavDriver = new LnavDriver(flightPlanService, this, this.acConfig);
=======
    this.lnavDriver = new LnavDriver(flightPlanService, this);
>>>>>>> 20c8d714
    this.vnavDriver = new VnavDriver(
      flightPlanService,
      this,
      this.verticalProfileComputationParametersObserver,
      this.atmosphericConditions,
      this.windProfileFactory,
<<<<<<< HEAD
      this.acConfig,
=======
>>>>>>> 20c8d714
    );
    this.pseudoWaypoints = new PseudoWaypoints(flightPlanService, this, this.atmosphericConditions);
    this.efisVectors = new EfisVectors(this.flightPlanService, this, efisInterfaces);
  }

  init() {
    console.log('[FMGC/Guidance] GuidanceController initialized!');

    this.lnavDriver.ppos.lat = SimVar.GetSimVarValue('PLANE LATITUDE', 'degree latitude');
    this.lnavDriver.ppos.long = SimVar.GetSimVarValue('PLANE LONGITUDE', 'degree longitude');

    this.leftEfisState = { mode: EfisNdMode.ARC, range: 10, dataLimitReached: false, legsCulled: false };
    this.rightEfisState = { mode: EfisNdMode.ARC, range: 10, dataLimitReached: false, legsCulled: false };
    this.efisStateForSide = {
      L: this.leftEfisState,
      R: this.rightEfisState,
    };

    this.updateEfisState('L', this.leftEfisState);
    this.updateEfisState('R', this.rightEfisState);

    this.efisStateForSide.L = this.leftEfisState;
    this.efisStateForSide.R = this.leftEfisState;

    this.lnavDriver.init();
    this.vnavDriver.init();
    this.pseudoWaypoints.init();

    Coherent.on(
      'A32NX_IMM_EXIT',
      (fpIndex, immExit) => {
        const fpLeg = this.flightPlanService.active.maybeElementAt(fpIndex);
        const geometryLeg = this.activeGeometry.legs.get(fpIndex);

        const tas = SimVar.GetSimVarValue('AIRSPEED TRUE', 'Knots');

        if (fpLeg.isDiscontinuity === false && fpLeg.type === LegType.HM) {
          fpLeg.holdImmExit = immExit;

          this.flightPlanService.active.incrementVersion();
        }

        if (geometryLeg instanceof HMLeg) {
          geometryLeg.setImmediateExit(immExit, this.lnavDriver.ppos, tas);

          this.automaticSequencing = true;
        }
      },
      undefined,
    );
  }

  private geometryRecomputationTimer = GEOMETRY_RECOMPUTATION_TIMER + 1;

  private lastFlightPlanVersions = new Map<number, number>();

  private flightPlanGeometries = new Map<number, Geometry>();

  update(deltaTime: number) {
    this.geometryRecomputationTimer += deltaTime;

    this.updateEfisState('L', this.leftEfisState);
    this.updateEfisState('R', this.rightEfisState);

    try {
      this.verticalProfileComputationParametersObserver.update();
      this.windProfileFactory.updateFmgcInputs();
      this.atmosphericConditions.update();
    } catch (e) {
      console.error('[FMS] Error during update of VNAV input parameters. See exception below.');
      console.error(e);
    }

    try {
      this.tryUpdateFlightPlanGeometry(FlightPlanIndex.Active, false);
      this.tryUpdateFlightPlanGeometry(FlightPlanIndex.Active, true);
      this.tryUpdateFlightPlanGeometry(FlightPlanIndex.Temporary, false);
      this.tryUpdateFlightPlanGeometry(FlightPlanIndex.FirstSecondary, false);
      this.tryUpdateFlightPlanGeometry(FlightPlanIndex.FirstSecondary, true);

      if (this.geometryRecomputationTimer > GEOMETRY_RECOMPUTATION_TIMER) {
        this.geometryRecomputationTimer = 0;

        this.tryUpdateFlightPlanGeometry(FlightPlanIndex.Active, false, true);
        this.tryUpdateFlightPlanGeometry(FlightPlanIndex.Active, true, true);
        this.tryUpdateFlightPlanGeometry(FlightPlanIndex.Temporary, false, true);
        this.tryUpdateFlightPlanGeometry(FlightPlanIndex.FirstSecondary, false, true);
        this.tryUpdateFlightPlanGeometry(FlightPlanIndex.FirstSecondary, true, true);

        if (this.activeGeometry) {
          try {
            this.vnavDriver.acceptMultipleLegGeometry(this.activeGeometry);
            this.pseudoWaypoints.acceptMultipleLegGeometry(this.activeGeometry);
          } catch (e) {
            console.error('[FMS] Error during active geometry profile recomputation. See exception below.');
            console.error(e);
          }
        }
      }

      this.updateEfisIdent();
    } catch (e) {
      console.error('[FMS] Error during LNAV update. See exception below.');
      console.error(e);
    }

    try {
      this.updateMapPartlyDisplayed();
    } catch (e) {
      console.error('[FMS] Error during map partly displayed computation. See exception below.');
      console.error(e);
    }

    try {
      this.lnavDriver.update(deltaTime);
    } catch (e) {
      console.error('[FMS] Error during LNAV driver update. See exception below.');
      console.error(e);
    }

    this.updateEfisData();

    try {
      this.vnavDriver.update(deltaTime);
    } catch (e) {
      console.error('[FMS] Error during VNAV driver update. See exception below.');
      console.error(e);
    }

    try {
      this.pseudoWaypoints.update(deltaTime);
    } catch (e) {
      console.error('[FMS] Error during pseudo waypoints update. See exception below.');
      console.error(e);
    }

    try {
      this.efisVectors.update(deltaTime);
    } catch (e) {
      console.error('[FMS] Error during EFIS vectors update. See exception below.');
      console.error(e);
    }

    try {
      this.taskQueue.update(deltaTime);
    } catch (e) {
      console.error('[FMS] Error during task queue update. See exception below.');
      console.error(e);
    }
  }

  tryUpdateFlightPlanGeometry(flightPlanIndex: number, alternate = false, force = false) {
    const geometryPIndex = (alternate ? 100 : 0) + flightPlanIndex;

    // Use geometry index here because main and alternate flight plans have the same indices
    // but different versions. Otherwise, we keep recomputing the geometry because their versions will not be the same
    const lastVersion = this.lastFlightPlanVersions.get(geometryPIndex);

    if (!this.flightPlanService.has(flightPlanIndex)) {
      this.flightPlanGeometries.delete(geometryPIndex);
      return;
    }

    const plan = alternate
      ? this.flightPlanService.get(flightPlanIndex).alternateFlightPlan
      : this.flightPlanService.get(flightPlanIndex);

    const currentVersion = plan.version;

    if (!force && lastVersion === currentVersion) {
      return;
    }

    this.lastFlightPlanVersions.set(geometryPIndex, currentVersion);

    const geometry = this.flightPlanGeometries.get(geometryPIndex);

    if (geometry) {
      GeometryFactory.updateFromFlightPlan(
        geometry,
        plan,
        !alternate && flightPlanIndex < FlightPlanIndex.FirstSecondary,
      );

      this.recomputeGeometry(geometry, plan);
    } else {
      const newGeometry = GeometryFactory.createFromFlightPlan(
        plan,
        !alternate && flightPlanIndex < FlightPlanIndex.FirstSecondary,
      );

      this.recomputeGeometry(newGeometry, plan);

      this.flightPlanGeometries.set(geometryPIndex, newGeometry);
    }
  }

  recomputeGeometry(geometry: Geometry, plan: BaseFlightPlan) {
    const tas = SimVar.GetSimVarValue('AIRSPEED TRUE', 'Knots');
    const gs = SimVar.GetSimVarValue('GPS GROUND SPEED', 'Knots');
    const trueTrack = SimVar.GetSimVarValue('GPS GROUND TRUE TRACK', 'degree');

    geometry.recomputeWithParameters(
      tas,
      gs,
      this.lnavDriver.ppos,
      trueTrack,
      plan.activeLegIndex,
      plan.activeLegIndex, // TODO active transition index for temporary plan...?
    );

    // Update distance to destination
    geometry.updateDistances(plan, Math.max(0, plan.activeLegIndex - 1), plan.firstMissedApproachLegIndex);
    // Update distances in missed approach segment
    geometry.updateDistances(plan, Math.max(plan.firstMissedApproachLegIndex), plan.legCount);
  }

  /**
   * Notifies the FMS that a pseudo waypoint must be sequenced.
   *
   * This is to be sued by {@link LnavDriver} only.
   *
   * @param pseudoWaypoint the {@link PseudoWaypoint} to sequence.
   */
  sequencePseudoWaypoint(pseudoWaypoint: PseudoWaypoint): void {
    this.pseudoWaypoints.sequencePseudoWaypoint(pseudoWaypoint);
  }

  isManualHoldActive(): boolean {
    if (this.activeGeometry) {
      const activeLeg = this.activeGeometry.legs.get(this.activeLegIndex);
      return activeLeg instanceof HMLeg;
    }
    return false;
  }

  isManualHoldNext(): boolean {
    if (this.activeGeometry) {
      const nextLeg = this.activeGeometry.legs.get(this.activeLegIndex + 1);
      return nextLeg instanceof HMLeg;
    }
    return false;
  }

  setHoldSpeed(tas: Knots) {
    let holdLeg: HMLeg;
    if (this.isManualHoldActive()) {
      holdLeg = this.activeGeometry.legs.get(this.activeLegIndex) as unknown as HMLeg;
    } else if (this.isManualHoldNext()) {
      holdLeg = this.activeGeometry.legs.get(this.activeLegIndex + 1) as unknown as HMLeg;
    }

    if (holdLeg) {
      holdLeg.setPredictedTas(tas);
    }
  }

  get lastCrosstrackError(): NauticalMiles {
    return this.lnavDriver.lastXTE;
  }
}<|MERGE_RESOLUTION|>--- conflicted
+++ resolved
@@ -1,19 +1,7 @@
 // Copyright (c) 2021-2023 FlyByWire Simulations
 // SPDX-License-Identifier: GPL-3.0
 
-<<<<<<< HEAD
-import {
-  EfisSide,
-  EfisNdMode,
-  ApproachUtils,
-  RunwayUtils,
-  SimVarString,
-  ApproachType,
-  LegType,
-} from '@flybywiresim/fbw-sdk';
-=======
 import { EfisSide, EfisNdMode, ApproachUtils, SimVarString, ApproachType, LegType } from '@flybywiresim/fbw-sdk';
->>>>>>> 20c8d714
 
 import { Geometry } from '@fmgc/guidance/Geometry';
 import { PseudoWaypoint } from '@fmgc/guidance/PseudoWaypoint';
@@ -39,10 +27,7 @@
 import { AtmosphericConditions } from '@fmgc/guidance/vnav/AtmosphericConditions';
 import { EfisInterface } from '@fmgc/efis/EfisInterface';
 import { FMLeg } from '@fmgc/guidance/lnav/legs/FM';
-<<<<<<< HEAD
 import { AircraftConfig } from '@fmgc/flightplanning/new/AircraftConfigInterface';
-=======
->>>>>>> 20c8d714
 import { LnavDriver } from './lnav/LnavDriver';
 import { VnavDriver } from './vnav/VnavDriver';
 import { XFLeg } from './lnav/legs/XF';
@@ -106,7 +91,6 @@
   get secondaryGeometry(): Geometry | null {
     return this.getGeometryForFlightPlan(FlightPlanIndex.FirstSecondary);
   }
-<<<<<<< HEAD
 
   hasGeometryForFlightPlan(index: number, alternate = false) {
     const finalIndex = (alternate ? 100 : 0) + index;
@@ -121,22 +105,6 @@
       // throw new Error(`[GuidanceController] No geometry present for flight plan #${index}`);
     }
 
-=======
-
-  hasGeometryForFlightPlan(index: number, alternate = false) {
-    const finalIndex = (alternate ? 100 : 0) + index;
-
-    return this.flightPlanGeometries.has(finalIndex);
-  }
-
-  getGeometryForFlightPlan(index: number, alternate = false) {
-    const finalIndex = (alternate ? 100 : 0) + index;
-
-    if (!this.hasGeometryForFlightPlan(finalIndex)) {
-      // throw new Error(`[GuidanceController] No geometry present for flight plan #${index}`);
-    }
-
->>>>>>> 20c8d714
     return this.flightPlanGeometries.get(finalIndex);
   }
 
@@ -241,15 +209,8 @@
 
       if (phase > FmgcFlightPhase.Cruise || (phase === FmgcFlightPhase.Cruise && distanceToDestination < 250)) {
         const appr = this.flightPlanService.active.approach;
-<<<<<<< HEAD
-        apprMsg =
-          appr && appr.type !== ApproachType.Unknown
-            ? ApproachUtils.longApproachName(appr)
-            : RunwayUtils.runwayString(runway.ident); // Runway-by-itself
-=======
         // Nothing is shown on the ND for runway-by-itself approaches
         apprMsg = appr && appr.type !== ApproachType.Unknown ? ApproachUtils.longApproachName(appr) : '';
->>>>>>> 20c8d714
       }
     }
 
@@ -281,11 +242,7 @@
       // Don't compute distance and ETA for XM legs
       const isXMLeg = activeLeg instanceof FMLeg || activeLeg instanceof VMLeg;
       const efisDistance = isXMLeg ? -1 : Avionics.Utils.computeGreatCircleDistance(ppos, termination);
-<<<<<<< HEAD
       const efisEta = isXMLeg || !etaComputable ? -1 : LnavDriver.legEta(ppos, gs, termination, this.acConfig);
-=======
-      const efisEta = isXMLeg || !etaComputable ? -1 : LnavDriver.legEta(ppos, gs, termination);
->>>>>>> 20c8d714
 
       // FIXME should be NCD if no FM position
       this.updateEfisVars(efisBearing, efisTrueBearing, efisDistance, efisEta, 'L');
@@ -308,10 +265,7 @@
     private readonly flightPlanService: FlightPlanService,
     private efisInterfaces: Record<EfisSide, EfisInterface>,
     private readonly efisNDRangeValues: number[],
-<<<<<<< HEAD
     private readonly acConfig: AircraftConfig,
-=======
->>>>>>> 20c8d714
   ) {
     this.verticalProfileComputationParametersObserver = new VerticalProfileComputationParametersObserver(
       fmgc,
@@ -321,21 +275,14 @@
 
     this.atmosphericConditions = new AtmosphericConditions(this.verticalProfileComputationParametersObserver);
 
-<<<<<<< HEAD
     this.lnavDriver = new LnavDriver(flightPlanService, this, this.acConfig);
-=======
-    this.lnavDriver = new LnavDriver(flightPlanService, this);
->>>>>>> 20c8d714
     this.vnavDriver = new VnavDriver(
       flightPlanService,
       this,
       this.verticalProfileComputationParametersObserver,
       this.atmosphericConditions,
       this.windProfileFactory,
-<<<<<<< HEAD
       this.acConfig,
-=======
->>>>>>> 20c8d714
     );
     this.pseudoWaypoints = new PseudoWaypoints(flightPlanService, this, this.atmosphericConditions);
     this.efisVectors = new EfisVectors(this.flightPlanService, this, efisInterfaces);
