// Copyright (c) 2021-2023 FlyByWire Simulations
// SPDX-License-Identifier: GPL-3.0

import { EfisSide, EfisNdMode, efisRangeSettings, SimVarString } from '@flybywiresim/fbw-sdk';

import { Geometry } from '@fmgc/guidance/Geometry';
import { PseudoWaypoint } from '@fmgc/guidance/PseudoWaypoint';
import { PseudoWaypoints } from '@fmgc/guidance/lnav/PseudoWaypoints';
import { EfisVectors } from '@fmgc/efis/EfisVectors';
import { Coordinates } from '@fmgc/flightplanning/data/geo';
import { EfisState } from '@fmgc/guidance/FmsState';
<<<<<<< HEAD
import { EfisNdMode, EfisSide, rangeSettings } from '@shared/NavigationDisplay';
=======
>>>>>>> 4825cd3d
import { TaskCategory, TaskQueue } from '@fmgc/guidance/TaskQueue';
import { FlightPlanService } from '@fmgc/flightplanning/new/FlightPlanService';
import { GeometryFactory } from '@fmgc/guidance/geometry/GeometryFactory';
import { FlightPlanIndex } from '@fmgc/flightplanning/new/FlightPlanManager';
import { HMLeg } from '@fmgc/guidance/lnav/legs/HX';
<<<<<<< HEAD
import { ApproachUtils, SimVarString, ApproachType, LegType } from '@flybywiresim/fbw-sdk';
=======
>>>>>>> 4825cd3d
import { getFlightPhaseManager } from '@fmgc/flightphase';
import { FmgcFlightPhase } from '@shared/flightphase';

import { BaseFlightPlan } from '@fmgc/flightplanning/new/plans/BaseFlightPlan';
import { VerticalProfileComputationParametersObserver } from '@fmgc/guidance/vnav/VerticalProfileComputationParameters';
import { SpeedLimit } from '@fmgc/guidance/vnav/SpeedLimit';
import { FlapConf } from '@fmgc/guidance/vnav/common';
import { WindProfileFactory } from '@fmgc/guidance/vnav/wind/WindProfileFactory';
import { FmcWinds, FmcWindVector } from '@fmgc/guidance/vnav/wind/types';
import { AtmosphericConditions } from '@fmgc/guidance/vnav/AtmosphericConditions';
import { EfisInterface } from '@fmgc/efis/EfisInterface';
import { LnavDriver } from './lnav/LnavDriver';
import { VnavDriver } from './vnav/VnavDriver';

// How often the (milliseconds)
const GEOMETRY_RECOMPUTATION_TIMER = 5_000;

export interface Fmgc {
    getZeroFuelWeight(): number;
    getFOB(): number;
    getV2Speed(): Knots;
    getTropoPause(): Feet;
    getManagedClimbSpeed(): Knots;
    getManagedClimbSpeedMach(): Mach;
    getAccelerationAltitude(): Feet,
    getThrustReductionAltitude(): Feet,
    getOriginTransitionAltitude(): Feet | undefined,
    getCruiseAltitude(): Feet,
    getFlightPhase(): FmgcFlightPhase,
    getManagedCruiseSpeed(): Knots,
    getManagedCruiseSpeedMach(): Mach,
    getClimbSpeedLimit(): SpeedLimit,
    getDescentSpeedLimit(): SpeedLimit,
    getPreSelectedClbSpeed(): Knots,
    getPreSelectedCruiseSpeed(): Knots,
    getTakeoffFlapsSetting(): FlapConf | undefined
    getManagedDescentSpeed(): Knots,
    getManagedDescentSpeedMach(): Mach,
    getApproachSpeed(): Knots,
    getFlapRetractionSpeed(): Knots,
    getSlatRetractionSpeed(): Knots,
    getCleanSpeed(): Knots,
    getTripWind(): number,
    getWinds(): FmcWinds,
    getApproachWind(): FmcWindVector,
    getApproachQnh(): number,
    getApproachTemperature(): number,
    getDestEFOB(useFob: boolean): number, // Metric tons
    getDepartureElevation(): Feet | null,
    getDestinationElevation(): Feet,
}

export class GuidanceController {
    lnavDriver: LnavDriver;

    vnavDriver: VnavDriver;

    pseudoWaypoints: PseudoWaypoints;

    efisVectors: EfisVectors;

    get activeGeometry(): Geometry | null {
        return this.getGeometryForFlightPlan(FlightPlanIndex.Active);
    }

    get temporaryGeometry(): Geometry | null {
        return this.getGeometryForFlightPlan(FlightPlanIndex.Temporary);
    }

    get secondaryGeometry(): Geometry | null {
        return this.getGeometryForFlightPlan(FlightPlanIndex.FirstSecondary);
    }

    hasGeometryForFlightPlan(index: number, alternate = false) {
        const finalIndex = (alternate ? 100 : 0) + index;

        return this.flightPlanGeometries.has(finalIndex);
    }

    getGeometryForFlightPlan(index: number, alternate = false) {
        const finalIndex = (alternate ? 100 : 0) + index;

        if (!this.hasGeometryForFlightPlan(finalIndex)) {
            // throw new Error(`[GuidanceController] No geometry present for flight plan #${index}`);
        }

        return this.flightPlanGeometries.get(finalIndex);
    }

    get activeLegIndex(): number {
        return this.flightPlanService.active.activeLegIndex;
    }

    temporaryLegIndex: number = -1;

    activeTransIndex: number;

    activeLegDtg: NauticalMiles;

    /** Used for lateral guidance */
    activeLegCompleteLegPathDtg: NauticalMiles;

    displayActiveLegCompleteLegPathDtg: NauticalMiles;

    /**
     * Used for display in the MCDU and vertical guidance.
     * This is distinctly different from {@link activeLegCompleteLegPathDtg}. For example, path capture transitions use dtg = 1 for lateral guidance,
     * but vertical guidance and predictions need an accurate distance.
     */
    activeLegAlongTrackCompletePathDtg: NauticalMiles;

    /** * Used for vertical guidance and other FMS tasks, such as triggering ENTER DEST DATA */
    alongTrackDistanceToDestination: NauticalMiles;

    focusedWaypointCoordinates: Coordinates = { lat: 0, long: 0 };

    currentPseudoWaypoints: PseudoWaypoint[] = [];

    automaticSequencing: boolean = true;

    leftEfisState: EfisState

    rightEfisState: EfisState

    efisStateForSide: { L: EfisState, R: EfisState }

    private approachMessage: string = ''

    taskQueue = new TaskQueue();

    verticalProfileComputationParametersObserver: VerticalProfileComputationParametersObserver;

    viewListener = RegisterViewListener('JS_LISTENER_SIMVARS', null, true);

    private windProfileFactory: WindProfileFactory;

    private atmosphericConditions: AtmosphericConditions;

    private updateEfisState(side: EfisSide, state: EfisState): void {
        const ndMode = SimVar.GetSimVarValue(`L:A32NX_EFIS_${side}_ND_MODE`, 'Enum') as EfisNdMode;
        const ndRange = efisRangeSettings[SimVar.GetSimVarValue(`L:A32NX_EFIS_${side}_ND_RANGE`, 'Enum')];

        if (state?.mode !== ndMode || state?.range !== ndRange) {
            this.taskQueue.cancelAllInCategory(TaskCategory.EfisVectors);
            this.efisVectors.forceUpdate();
        }

        state.mode = ndMode;
        state.range = ndRange;

        this.updateEfisApproachMessage();
    }

    private lastFocusedWpIndex = -1;

    private lastEfisInterfaceVersion = -1;

    // FIXME only considers the case where F-PLN is shown on the MCDU
    private updateMrpState() {
        if (!this.flightPlanService.hasActive) {
            return; // TODO secondary
        }

        // PLAN mode center
        const { fpIndex: focusedWpFpIndex, index: focusedWpIndex, inAlternate: focusedWpInAlternate } = this.efisInterface.planCentre;

        if (!this.flightPlanService.has(focusedWpFpIndex)) {
            return;
        }

        const plan = focusedWpInAlternate ? this.flightPlanService.get(focusedWpFpIndex).alternateFlightPlan : this.flightPlanService.get(focusedWpFpIndex);

        if (!plan.hasElement(focusedWpIndex)) {
            return;
        }

        const matchingLeg = plan.elementAt(focusedWpIndex);

        if (!matchingLeg || matchingLeg.isDiscontinuity === true || !matchingLeg.isXF()) {
            return;
        }

        if (!this.hasGeometryForFlightPlan(focusedWpFpIndex, focusedWpInAlternate)) {
            return;
        }

        // FIXME HAX
        const matchingGeometryLeg = this.getGeometryForFlightPlan(focusedWpFpIndex, focusedWpInAlternate).legs.get(focusedWpIndex);

        if (!matchingGeometryLeg) {
            // throw new Error('[FMS/MRP] Could not find matching geometry leg');
            SimVar.SetSimVarValue('L:A32NX_SELECTED_WAYPOINT_LAT', 'Degrees', SimVar.GetSimVarValue('PLANE LATITUDE', 'degree latitude'));
            SimVar.SetSimVarValue('L:A32NX_SELECTED_WAYPOINT_LONG', 'Degrees', SimVar.GetSimVarValue('PLANE LONGITUDE', 'degree longitude'));
            return;
        }

        if (this.lastFocusedWpIndex !== focusedWpIndex || this.lastEfisInterfaceVersion !== this.efisInterface.version) {
            this.lastFocusedWpIndex = focusedWpIndex;
            this.lastEfisInterfaceVersion = this.efisInterface.version;

            this.efisVectors.forceUpdate();
        }

        let termination: Coordinates;
        if ('lat' in matchingGeometryLeg.terminationWaypoint) {
            termination = matchingGeometryLeg.terminationWaypoint;
        } else {
            termination = matchingGeometryLeg.terminationWaypoint.location;
        }

        this.focusedWaypointCoordinates.lat = termination.lat;
        this.focusedWaypointCoordinates.long = termination.long;

        SimVar.SetSimVarValue('L:A32NX_SELECTED_WAYPOINT_LAT', 'Degrees', this.focusedWaypointCoordinates.lat);
        SimVar.SetSimVarValue('L:A32NX_SELECTED_WAYPOINT_LONG', 'Degrees', this.focusedWaypointCoordinates.long);
    }

    private updateMapPartlyDisplayed() {
        if (this.efisStateForSide.L.dataLimitReached || this.efisStateForSide.L.legsCulled) {
            SimVar.SetSimVarValue('L:A32NX_EFIS_L_MAP_PARTLY_DISPLAYED', 'boolean', true);
        } else {
            SimVar.SetSimVarValue('L:A32NX_EFIS_L_MAP_PARTLY_DISPLAYED', 'boolean', false);
        }

        if (this.efisStateForSide.R.dataLimitReached || this.efisStateForSide.R.legsCulled) {
            SimVar.SetSimVarValue('L:A32NX_EFIS_R_MAP_PARTLY_DISPLAYED', 'boolean', true);
        } else {
            SimVar.SetSimVarValue('L:A32NX_EFIS_R_MAP_PARTLY_DISPLAYED', 'boolean', false);
        }
    }

    private updateEfisIdent() {
        // Update EFIS ident

        const efisIdent = this.activeGeometry.legs.get(this.activeLegIndex)?.ident ?? 'PPOS';

        const efisVars = SimVarString.pack(efisIdent, 9);
        // setting the simvar as a number greater than about 16 million causes precision error > 1... but this works..
        SimVar.SetSimVarValue('L:A32NX_EFIS_L_TO_WPT_IDENT_0', 'string', efisVars[0].toString());
        SimVar.SetSimVarValue('L:A32NX_EFIS_L_TO_WPT_IDENT_1', 'string', efisVars[1].toString());
        SimVar.SetSimVarValue('L:A32NX_EFIS_R_TO_WPT_IDENT_0', 'string', efisVars[0].toString());
        SimVar.SetSimVarValue('L:A32NX_EFIS_R_TO_WPT_IDENT_1', 'string', efisVars[1].toString());
    }

    private updateEfisApproachMessage() {
        let apprMsg = '';
        const appr = this.flightPlanService.active.approach;

        if (appr && appr.type !== ApproachType.Unknown) {
            const phase = getFlightPhaseManager().phase;

            const distanceToDestination = this.alongTrackDistanceToDestination ?? -1;
            if (phase > FmgcFlightPhase.Cruise || (phase === FmgcFlightPhase.Cruise && distanceToDestination < 250)) {
                apprMsg = ApproachUtils.longApproachName(appr);
            }
        }

        if (apprMsg !== this.approachMessage) {
            this.approachMessage = apprMsg;
            const apprMsgVars = SimVarString.pack(apprMsg, 9);
            // setting the simvar as a number greater than about 16 million causes precision error > 1... but this works..
            SimVar.SetSimVarValue('L:A32NX_EFIS_L_APPR_MSG_0', 'string', apprMsgVars[0].toString());
            SimVar.SetSimVarValue('L:A32NX_EFIS_L_APPR_MSG_1', 'string', apprMsgVars[1].toString());
            SimVar.SetSimVarValue('L:A32NX_EFIS_R_APPR_MSG_0', 'string', apprMsgVars[0].toString());
            SimVar.SetSimVarValue('L:A32NX_EFIS_R_APPR_MSG_1', 'string', apprMsgVars[1].toString());
        }
    }

    constructor(fmgc: Fmgc, private flightPlanService: FlightPlanService, private efisInterface: EfisInterface) {
        this.verticalProfileComputationParametersObserver = new VerticalProfileComputationParametersObserver(fmgc);
        this.windProfileFactory = new WindProfileFactory(fmgc, 1);

        this.atmosphericConditions = new AtmosphericConditions(this.verticalProfileComputationParametersObserver);

        this.lnavDriver = new LnavDriver(flightPlanService, this);
        this.vnavDriver = new VnavDriver(flightPlanService, this, this.verticalProfileComputationParametersObserver, this.atmosphericConditions, this.windProfileFactory);
        this.pseudoWaypoints = new PseudoWaypoints(flightPlanService, this, this.atmosphericConditions);
        this.efisVectors = new EfisVectors(this.flightPlanService, this, efisInterface);
    }

    init() {
        console.log('[FMGC/Guidance] GuidanceController initialized!');

        this.lnavDriver.ppos.lat = SimVar.GetSimVarValue('PLANE LATITUDE', 'degree latitude');
        this.lnavDriver.ppos.long = SimVar.GetSimVarValue('PLANE LONGITUDE', 'degree longitude');

        this.leftEfisState = { mode: EfisNdMode.ARC, range: 10, dataLimitReached: false, legsCulled: false };
        this.rightEfisState = { mode: EfisNdMode.ARC, range: 10, dataLimitReached: false, legsCulled: false };
        this.efisStateForSide = {
            L: this.leftEfisState,
            R: this.rightEfisState,
        };

        this.updateEfisState('L', this.leftEfisState);
        this.updateEfisState('R', this.rightEfisState);

        this.efisStateForSide.L = this.leftEfisState;
        this.efisStateForSide.R = this.leftEfisState;

        this.lnavDriver.init();
        this.vnavDriver.init();
        this.pseudoWaypoints.init();

        Coherent.on('A32NX_IMM_EXIT', (fpIndex, immExit) => {
            const fpLeg = this.flightPlanService.active.maybeElementAt(fpIndex);
            const geometryLeg = this.activeGeometry.legs.get(fpIndex);

            const tas = SimVar.GetSimVarValue('AIRSPEED TRUE', 'Knots');

            if (fpLeg.isDiscontinuity === false && fpLeg.type === LegType.HM) {
                fpLeg.holdImmExit = immExit;

                this.flightPlanService.active.incrementVersion();
            }

            if (geometryLeg instanceof HMLeg) {
                geometryLeg.setImmediateExit(immExit, this.lnavDriver.ppos, tas);

                this.automaticSequencing = true;
            }
        }, undefined);
    }

    private geometryRecomputationTimer = GEOMETRY_RECOMPUTATION_TIMER + 1;

    private lastFlightPlanVersions = new Map<number, number>();

    private flightPlanGeometries = new Map<number, Geometry>();

    update(deltaTime: number) {
        this.geometryRecomputationTimer += deltaTime;

        this.updateEfisState('L', this.leftEfisState);
        this.updateEfisState('R', this.rightEfisState);

        try {
            this.verticalProfileComputationParametersObserver.update();
            this.windProfileFactory.updateFmgcInputs();
            this.atmosphericConditions.update();
        } catch (e) {
            console.error('[FMS] Error during update of VNAV input parameters. See exception below.');
            console.error(e);
        }

        try {
            this.tryUpdateFlightPlanGeometry(FlightPlanIndex.Active, false);
            this.tryUpdateFlightPlanGeometry(FlightPlanIndex.Active, true);
            this.tryUpdateFlightPlanGeometry(FlightPlanIndex.Temporary, false);
            this.tryUpdateFlightPlanGeometry(FlightPlanIndex.FirstSecondary, false);
            this.tryUpdateFlightPlanGeometry(FlightPlanIndex.FirstSecondary, true);

            if (this.geometryRecomputationTimer > GEOMETRY_RECOMPUTATION_TIMER) {
                this.geometryRecomputationTimer = 0;

                this.tryUpdateFlightPlanGeometry(FlightPlanIndex.Active, false, true);
                this.tryUpdateFlightPlanGeometry(FlightPlanIndex.Active, true, true);
                this.tryUpdateFlightPlanGeometry(FlightPlanIndex.Temporary, false, true);
                this.tryUpdateFlightPlanGeometry(FlightPlanIndex.FirstSecondary, false, true);
                this.tryUpdateFlightPlanGeometry(FlightPlanIndex.FirstSecondary, true, true);

                if (this.activeGeometry) {
                    try {
                        this.vnavDriver.acceptMultipleLegGeometry(this.activeGeometry);
                        this.pseudoWaypoints.acceptMultipleLegGeometry(this.activeGeometry);
                    } catch (e) {
                        console.error('[FMS] Error during active geometry profile recomputation. See exception below.');
                        console.error(e);
                    }
                }
            }

            this.updateEfisIdent();
        } catch (e) {
            console.error('[FMS] Error during LNAV update. See exception below.');
            console.error(e);
        }

        try {
            this.updateMrpState();
        } catch (e) {
            console.error('[FMS] Error during map state computation. See exception below.');
            console.error(e);
        }

        try {
            this.updateMapPartlyDisplayed();
        } catch (e) {
            console.error('[FMS] Error during map partly displayed computation. See exception below.');
            console.error(e);
        }

        try {
            this.lnavDriver.update(deltaTime);
        } catch (e) {
            console.error('[FMS] Error during LNAV driver update. See exception below.');
            console.error(e);
        }

        try {
            this.vnavDriver.update(deltaTime);
        } catch (e) {
            console.error('[FMS] Error during VNAV driver update. See exception below.');
            console.error(e);
        }

        try {
            this.pseudoWaypoints.update(deltaTime);
        } catch (e) {
            console.error('[FMS] Error during pseudo waypoints update. See exception below.');
            console.error(e);
        }

        try {
            this.efisVectors.update(deltaTime);
        } catch (e) {
            console.error('[FMS] Error during EFIS vectors update. See exception below.');
            console.error(e);
        }

        try {
            this.taskQueue.update(deltaTime);
        } catch (e) {
            console.error('[FMS] Error during task queue update. See exception below.');
            console.error(e);
        }
    }

    tryUpdateFlightPlanGeometry(flightPlanIndex: number, alternate = false, force = false) {
        const geometryPIndex = (alternate ? 100 : 0) + flightPlanIndex;

        // Use geometry index here because main and alternate flight plans have the same indices
        // but different versions. Otherwise, we keep recomputing the geometry because their versions will not be the same
        const lastVersion = this.lastFlightPlanVersions.get(geometryPIndex);

        if (!this.flightPlanService.has(flightPlanIndex)) {
            this.flightPlanGeometries.delete(geometryPIndex);
            return;
        }

        const plan = alternate ? this.flightPlanService.get(flightPlanIndex).alternateFlightPlan : this.flightPlanService.get(flightPlanIndex);

        const currentVersion = plan.version;

        if (!force && lastVersion === currentVersion) {
            return;
        }

        this.lastFlightPlanVersions.set(geometryPIndex, currentVersion);

        const geometry = this.flightPlanGeometries.get(geometryPIndex);

        if (geometry) {
            GeometryFactory.updateFromFlightPlan(geometry, plan, !alternate && flightPlanIndex < FlightPlanIndex.FirstSecondary);

            this.recomputeGeometry(geometry, plan);
        } else {
            const newGeometry = GeometryFactory.createFromFlightPlan(plan, !alternate && flightPlanIndex < FlightPlanIndex.FirstSecondary);

            this.recomputeGeometry(newGeometry, plan);

            this.flightPlanGeometries.set(geometryPIndex, newGeometry);
        }
    }

    recomputeGeometry(geometry: Geometry, plan: BaseFlightPlan) {
        const tas = SimVar.GetSimVarValue('AIRSPEED TRUE', 'Knots');
        const gs = SimVar.GetSimVarValue('GPS GROUND SPEED', 'Knots');
        const trueTrack = SimVar.GetSimVarValue('GPS GROUND TRUE TRACK', 'degree');

        geometry.recomputeWithParameters(
            tas,
            gs,
            this.lnavDriver.ppos,
            trueTrack,
            plan.activeLegIndex,
            plan.activeLegIndex, // TODO active transition index for temporary plan...?
        );

        // Update distance to destination
        geometry.updateDistances(plan, Math.max(0, plan.activeLegIndex - 1), plan.firstMissedApproachLegIndex);
        // Update distances in missed approach segment
        geometry.updateDistances(plan, Math.max(plan.firstMissedApproachLegIndex), plan.legCount);
    }

    /**
     * Notifies the FMS that a pseudo waypoint must be sequenced.
     *
     * This is to be sued by {@link LnavDriver} only.
     *
     * @param pseudoWaypoint the {@link PseudoWaypoint} to sequence.
     */
    sequencePseudoWaypoint(pseudoWaypoint: PseudoWaypoint): void {
        this.pseudoWaypoints.sequencePseudoWaypoint(pseudoWaypoint);
    }

    isManualHoldActive(): boolean {
        if (this.activeGeometry) {
            const activeLeg = this.activeGeometry.legs.get(this.activeLegIndex);
            return activeLeg instanceof HMLeg;
        }
        return false;
    }

    isManualHoldNext(): boolean {
        if (this.activeGeometry) {
            const nextLeg = this.activeGeometry.legs.get(this.activeLegIndex + 1);
            return nextLeg instanceof HMLeg;
        }
        return false;
    }

    setHoldSpeed(tas: Knots) {
        let holdLeg: HMLeg;
        if (this.isManualHoldActive()) {
            holdLeg = this.activeGeometry.legs.get(this.activeLegIndex) as unknown as HMLeg;
        } else if (this.isManualHoldNext()) {
            holdLeg = this.activeGeometry.legs.get(this.activeLegIndex + 1) as unknown as HMLeg;
        }

        if (holdLeg) {
            holdLeg.setPredictedTas(tas);
        }
    }

    get lastCrosstrackError(): NauticalMiles {
        return this.lnavDriver.lastXTE;
    }
}<|MERGE_RESOLUTION|>--- conflicted
+++ resolved
@@ -1,7 +1,7 @@
 // Copyright (c) 2021-2023 FlyByWire Simulations
 // SPDX-License-Identifier: GPL-3.0
 
-import { EfisSide, EfisNdMode, efisRangeSettings, SimVarString } from '@flybywiresim/fbw-sdk';
+import { EfisSide, EfisNdMode, efisRangeSettings, ApproachUtils, SimVarString, ApproachType, LegType } from '@flybywiresim/fbw-sdk';
 
 import { Geometry } from '@fmgc/guidance/Geometry';
 import { PseudoWaypoint } from '@fmgc/guidance/PseudoWaypoint';
@@ -9,19 +9,12 @@
 import { EfisVectors } from '@fmgc/efis/EfisVectors';
 import { Coordinates } from '@fmgc/flightplanning/data/geo';
 import { EfisState } from '@fmgc/guidance/FmsState';
-<<<<<<< HEAD
-import { EfisNdMode, EfisSide, rangeSettings } from '@shared/NavigationDisplay';
-=======
->>>>>>> 4825cd3d
 import { TaskCategory, TaskQueue } from '@fmgc/guidance/TaskQueue';
 import { FlightPlanService } from '@fmgc/flightplanning/new/FlightPlanService';
 import { GeometryFactory } from '@fmgc/guidance/geometry/GeometryFactory';
 import { FlightPlanIndex } from '@fmgc/flightplanning/new/FlightPlanManager';
 import { HMLeg } from '@fmgc/guidance/lnav/legs/HX';
-<<<<<<< HEAD
-import { ApproachUtils, SimVarString, ApproachType, LegType } from '@flybywiresim/fbw-sdk';
-=======
->>>>>>> 4825cd3d
+
 import { getFlightPhaseManager } from '@fmgc/flightphase';
 import { FmgcFlightPhase } from '@shared/flightphase';
 
