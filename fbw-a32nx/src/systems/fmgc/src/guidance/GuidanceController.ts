--- conflicted
+++ resolved
@@ -271,13 +271,8 @@
 
         this.atmosphericConditions = new AtmosphericConditions(this.verticalProfileComputationParametersObserver);
 
-<<<<<<< HEAD
-        this.lnavDriver = new LnavDriver(flightPlanService, this, acConfig);
-        this.vnavDriver = new VnavDriver(flightPlanService, this, this.verticalProfileComputationParametersObserver, this.atmosphericConditions, this.windProfileFactory, acConfig);
-=======
         this.lnavDriver = new LnavDriver(flightPlanService, this, this.acConfig);
         this.vnavDriver = new VnavDriver(flightPlanService, this, this.verticalProfileComputationParametersObserver, this.atmosphericConditions, this.windProfileFactory, this.acConfig);
->>>>>>> bea2f6bd
         this.pseudoWaypoints = new PseudoWaypoints(flightPlanService, this, this.atmosphericConditions);
         this.efisVectors = new EfisVectors(this.flightPlanService, this, efisInterfaces);
     }
