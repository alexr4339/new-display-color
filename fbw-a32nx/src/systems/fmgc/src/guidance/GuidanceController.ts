--- conflicted
+++ resolved
@@ -26,10 +26,7 @@
 import { FmcWinds, FmcWindVector } from '@fmgc/guidance/vnav/wind/types';
 import { AtmosphericConditions } from '@fmgc/guidance/vnav/AtmosphericConditions';
 import { EfisInterface } from '@fmgc/efis/EfisInterface';
-<<<<<<< HEAD
 import { AircraftConfig } from '@fmgc/flightplanning/new/AircraftConfigInterface';
-=======
->>>>>>> 0ab07be7
 import { LnavDriver } from './lnav/LnavDriver';
 import { VnavDriver } from './vnav/VnavDriver';
 import { XFLeg } from './lnav/legs/XF';
@@ -99,7 +96,6 @@
 
         return this.flightPlanGeometries.has(finalIndex);
     }
-<<<<<<< HEAD
 
     getGeometryForFlightPlan(index: number, alternate = false) {
         const finalIndex = (alternate ? 100 : 0) + index;
@@ -111,19 +107,6 @@
         return this.flightPlanGeometries.get(finalIndex);
     }
 
-=======
-
-    getGeometryForFlightPlan(index: number, alternate = false) {
-        const finalIndex = (alternate ? 100 : 0) + index;
-
-        if (!this.hasGeometryForFlightPlan(finalIndex)) {
-            // throw new Error(`[GuidanceController] No geometry present for flight plan #${index}`);
-        }
-
-        return this.flightPlanGeometries.get(finalIndex);
-    }
-
->>>>>>> 0ab07be7
     get activeLegIndex(): number {
         return this.flightPlanService.active.activeLegIndex;
     }
@@ -188,35 +171,6 @@
         this.updateEfisApproachMessage();
     }
 
-<<<<<<< HEAD
-    private lastFocusedWpIndex = -1;
-
-    private lastEfisInterfaceVersion = -1;
-
-    // FIXME only considers the case where F-PLN is shown on the MCDU
-    private updateMrpState() {
-        if (!this.flightPlanService.hasActive) {
-            return; // TODO secondary
-        }
-
-        const termination = this.findPlanCentreCoordinates();
-
-        if (!termination) {
-            // throw new Error('[FMS/MRP] Could not find matching geometry leg');
-            SimVar.SetSimVarValue('L:A32NX_SELECTED_WAYPOINT_LAT', 'Degrees', SimVar.GetSimVarValue('PLANE LATITUDE', 'degree latitude'));
-            SimVar.SetSimVarValue('L:A32NX_SELECTED_WAYPOINT_LONG', 'Degrees', SimVar.GetSimVarValue('PLANE LONGITUDE', 'degree longitude'));
-            return;
-        }
-
-        this.focusedWaypointCoordinates.lat = termination.lat;
-        this.focusedWaypointCoordinates.long = termination.long;
-
-        SimVar.SetSimVarValue('L:A32NX_SELECTED_WAYPOINT_LAT', 'Degrees', this.focusedWaypointCoordinates.lat);
-        SimVar.SetSimVarValue('L:A32NX_SELECTED_WAYPOINT_LONG', 'Degrees', this.focusedWaypointCoordinates.long);
-    }
-
-=======
->>>>>>> 0ab07be7
     private updateMapPartlyDisplayed() {
         if (this.efisStateForSide.L.dataLimitReached || this.efisStateForSide.L.legsCulled) {
             SimVar.SetSimVarValue('L:A32NX_EFIS_L_MAP_PARTLY_DISPLAYED', 'boolean', true);
@@ -308,31 +262,19 @@
     constructor(
         fmgc: Fmgc,
         private readonly flightPlanService: FlightPlanService,
-<<<<<<< HEAD
-        private efisInterface: EfisInterface,
+        private efisInterfaces: Record<EfisSide, EfisInterface>,
         private readonly efisNDRangeValues: number[],
         private readonly acConfig: AircraftConfig,
-=======
-        private efisInterfaces: Record<EfisSide, EfisInterface>,
-        private readonly efisNDRangeValues: number[],
->>>>>>> 0ab07be7
     ) {
         this.verticalProfileComputationParametersObserver = new VerticalProfileComputationParametersObserver(fmgc, flightPlanService);
         this.windProfileFactory = new WindProfileFactory(fmgc, 1);
 
         this.atmosphericConditions = new AtmosphericConditions(this.verticalProfileComputationParametersObserver);
 
-<<<<<<< HEAD
         this.lnavDriver = new LnavDriver(flightPlanService, this, acConfig);
         this.vnavDriver = new VnavDriver(flightPlanService, this, this.verticalProfileComputationParametersObserver, this.atmosphericConditions, this.windProfileFactory, acConfig);
         this.pseudoWaypoints = new PseudoWaypoints(flightPlanService, this, this.atmosphericConditions);
-        this.efisVectors = new EfisVectors(this.flightPlanService, this, efisInterface);
-=======
-        this.lnavDriver = new LnavDriver(flightPlanService, this);
-        this.vnavDriver = new VnavDriver(flightPlanService, this, this.verticalProfileComputationParametersObserver, this.atmosphericConditions, this.windProfileFactory);
-        this.pseudoWaypoints = new PseudoWaypoints(flightPlanService, this, this.atmosphericConditions);
         this.efisVectors = new EfisVectors(this.flightPlanService, this, efisInterfaces);
->>>>>>> 0ab07be7
     }
 
     init() {
@@ -425,15 +367,6 @@
                     }
                 }
             }
-<<<<<<< HEAD
-
-            this.updateEfisIdent();
-        } catch (e) {
-            console.error('[FMS] Error during LNAV update. See exception below.');
-            console.error(e);
-        }
-=======
->>>>>>> 0ab07be7
 
             this.updateEfisIdent();
         } catch (e) {
@@ -586,46 +519,4 @@
     get lastCrosstrackError(): NauticalMiles {
         return this.lnavDriver.lastXTE;
     }
-<<<<<<< HEAD
-
-    private findPlanCentreCoordinates(): Coordinates | null {
-        // PLAN mode center
-        const { fpIndex: focusedWpFpIndex, index: focusedWpIndex, inAlternate: focusedWpInAlternate } = this.efisInterface.planCentre;
-
-        if (!this.flightPlanService.has(focusedWpFpIndex)) {
-            return null;
-        }
-
-        const plan = focusedWpInAlternate ? this.flightPlanService.get(focusedWpFpIndex).alternateFlightPlan : this.flightPlanService.get(focusedWpFpIndex);
-
-        if (!plan.hasElement(focusedWpIndex)) {
-            return null;
-        }
-
-        const matchingLeg = plan.elementAt(focusedWpIndex);
-
-        if (!matchingLeg || matchingLeg.isDiscontinuity === true) {
-            return null;
-        }
-
-        if (!this.hasGeometryForFlightPlan(focusedWpFpIndex, focusedWpInAlternate)) {
-            return null;
-        }
-
-        // FIXME HAX
-        const matchingGeometryLeg = this.getGeometryForFlightPlan(focusedWpFpIndex, focusedWpInAlternate).legs.get(focusedWpIndex);
-
-        if (this.lastFocusedWpIndex !== focusedWpIndex || this.lastEfisInterfaceVersion !== this.efisInterface.version) {
-            this.lastFocusedWpIndex = focusedWpIndex;
-            this.lastEfisInterfaceVersion = this.efisInterface.version;
-        }
-
-        if ('lat' in matchingGeometryLeg.terminationWaypoint) {
-            return matchingGeometryLeg.terminationWaypoint;
-        }
-
-        return matchingGeometryLeg.terminationWaypoint.location;
-    }
-=======
->>>>>>> 0ab07be7
 }