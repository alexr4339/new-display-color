--- conflicted
+++ resolved
@@ -27,10 +27,6 @@
 import { AtmosphericConditions } from '@fmgc/guidance/vnav/AtmosphericConditions';
 import { EfisInterface } from '@fmgc/efis/EfisInterface';
 import { FMLeg } from '@fmgc/guidance/lnav/legs/FM';
-<<<<<<< HEAD
-import { AircraftConfig } from '@fmgc/flightplanning/new/AircraftConfigInterface';
-=======
->>>>>>> 0cc0c710
 import { LnavDriver } from './lnav/LnavDriver';
 import { VnavDriver } from './vnav/VnavDriver';
 import { XFLeg } from './lnav/legs/XF';
@@ -245,11 +241,7 @@
       // Don't compute distance and ETA for XM legs
       const isXMLeg = activeLeg instanceof FMLeg || activeLeg instanceof VMLeg;
       const efisDistance = isXMLeg ? -1 : Avionics.Utils.computeGreatCircleDistance(ppos, termination);
-<<<<<<< HEAD
-      const efisEta = isXMLeg || !etaComputable ? -1 : LnavDriver.legEta(ppos, gs, termination, this.acConfig);
-=======
       const efisEta = isXMLeg || !etaComputable ? -1 : LnavDriver.legEta(ppos, gs, termination);
->>>>>>> 0cc0c710
 
       // FIXME should be NCD if no FM position
       this.updateEfisVars(efisBearing, efisTrueBearing, efisDistance, efisEta, 'L');
@@ -272,10 +264,6 @@
     private readonly flightPlanService: FlightPlanService,
     private efisInterfaces: Record<EfisSide, EfisInterface>,
     private readonly efisNDRangeValues: number[],
-<<<<<<< HEAD
-    private readonly acConfig: AircraftConfig,
-=======
->>>>>>> 0cc0c710
   ) {
     this.verticalProfileComputationParametersObserver = new VerticalProfileComputationParametersObserver(
       fmgc,
@@ -285,21 +273,13 @@
 
     this.atmosphericConditions = new AtmosphericConditions(this.verticalProfileComputationParametersObserver);
 
-<<<<<<< HEAD
-    this.lnavDriver = new LnavDriver(flightPlanService, this, this.acConfig);
-=======
     this.lnavDriver = new LnavDriver(flightPlanService, this);
->>>>>>> 0cc0c710
     this.vnavDriver = new VnavDriver(
       flightPlanService,
       this,
       this.verticalProfileComputationParametersObserver,
       this.atmosphericConditions,
       this.windProfileFactory,
-<<<<<<< HEAD
-      this.acConfig,
-=======
->>>>>>> 0cc0c710
     );
     this.pseudoWaypoints = new PseudoWaypoints(flightPlanService, this, this.atmosphericConditions);
     this.efisVectors = new EfisVectors(this.flightPlanService, this, efisInterfaces);
