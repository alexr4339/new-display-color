// Copyright (c) 2021-2022 FlyByWire Simulations
// Copyright (c) 2021-2022 Synaptic Simulations
//
// SPDX-License-Identifier: GPL-3.0

import { GuidanceComponent } from '@fmgc/guidance/GuidanceComponent';
import { PseudoWaypoint, PseudoWaypointFlightPlanInfo, PseudoWaypointSequencingAction } from '@fmgc/guidance/PseudoWaypoint';
import { VnavConfig, VnavDescentMode } from '@fmgc/guidance/vnav/VnavConfig';
import { NdSymbolTypeFlags } from '@shared/NavigationDisplay';
import { Geometry } from '@fmgc/guidance/Geometry';
import { Coordinates } from '@fmgc/flightplanning/data/geo';
import { GuidanceController } from '@fmgc/guidance/GuidanceController';
import { LateralMode } from '@shared/autopilot';
import { FixedRadiusTransition } from '@fmgc/guidance/lnav/transitions/FixedRadiusTransition';
import { Leg } from '@fmgc/guidance/lnav/legs/Leg';
import { VerticalCheckpoint, VerticalCheckpointReason } from '@fmgc/guidance/vnav/profile/NavGeometryProfile';
import { AtmosphericConditions } from '@fmgc/guidance/vnav/AtmosphericConditions';
import { XFLeg } from '@fmgc/guidance/lnav/legs/XF';
import { VMLeg } from '@fmgc/guidance/lnav/legs/VM';
import { IFLeg } from '@fmgc/guidance/lnav/legs/IF';

const PWP_IDENT_TOC = '(T/C)';
const PWP_IDENT_STEP_CLIMB = '(S/C)';
const PWP_IDENT_STEP_DESCENT = '(S/D)';
const PWP_IDENT_SPD_LIM = '(LIM)';
const PWP_IDENT_TOD = '(T/D)';
const PWP_IDENT_DECEL = '(DECEL)';
const PWP_IDENT_FLAP1 = '(FLAP1)';
const PWP_IDENT_FLAP2 = '(FLAP2)';

const CHECKPOINTS_TO_PUT_IN_MCDU = new Set([
    VerticalCheckpointReason.TopOfClimb,
    VerticalCheckpointReason.CrossingClimbSpeedLimit,

    VerticalCheckpointReason.StepClimb,
    VerticalCheckpointReason.StepDescent,

    // Descent
    VerticalCheckpointReason.TopOfDescent,
    VerticalCheckpointReason.CrossingDescentSpeedLimit,

    // Approach
    VerticalCheckpointReason.Decel,
    VerticalCheckpointReason.Flaps1,
    VerticalCheckpointReason.Flaps2,
]);
const isCheckpointForMcduPwp = (checkpoint: VerticalCheckpoint) => CHECKPOINTS_TO_PUT_IN_MCDU.has(checkpoint.reason);

const CHECKPOINTS_TO_DRAW_ON_ND = new Set([
    VerticalCheckpointReason.TopOfClimb,
    VerticalCheckpointReason.LevelOffForClimbConstraint,
    VerticalCheckpointReason.ContinueClimb,
    VerticalCheckpointReason.CrossingFcuAltitudeClimb,
    VerticalCheckpointReason.TopOfDescent,
    VerticalCheckpointReason.CrossingFcuAltitudeDescent,
    VerticalCheckpointReason.ContinueDescent,
    VerticalCheckpointReason.ContinueDescentArmed,
    VerticalCheckpointReason.LevelOffForDescentConstraint,
    VerticalCheckpointReason.InterceptDescentProfileManaged,
    VerticalCheckpointReason.InterceptDescentProfileSelected,
    VerticalCheckpointReason.Decel,
    VerticalCheckpointReason.Flaps1,
    VerticalCheckpointReason.Flaps2,
]);
const isCheckpointForNdPwp = (checkpoint: VerticalCheckpoint) => CHECKPOINTS_TO_DRAW_ON_ND.has(checkpoint.reason);

const CHECKPOINT_REASONS_BEFORE_FCU_ALT_FOR_PWP: VerticalCheckpointReason[] = [
    VerticalCheckpointReason.LevelOffForClimbConstraint,
    VerticalCheckpointReason.ContinueClimb,
    VerticalCheckpointReason.CrossingClimbSpeedLimit,
    VerticalCheckpointReason.CrossingFcuAltitudeClimb,
];

const CDA_CHECKPOINT_FOR_PWP: Set<VerticalCheckpointReason> = new Set([
    VerticalCheckpointReason.Flaps1,
    VerticalCheckpointReason.Flaps2,
]);
const isCheckpointForCdaPwp = (checkpoint: VerticalCheckpoint) => CDA_CHECKPOINT_FOR_PWP.has(checkpoint.reason);

export class PseudoWaypoints implements GuidanceComponent {
    pseudoWaypoints: PseudoWaypoint[] = [];

    constructor(private guidanceController: GuidanceController, private atmosphericConditions: AtmosphericConditions) { }

    acceptVerticalProfile() {
        if (DEBUG) {
            console.log('[FMS/PWP] Computed new pseudo waypoints because of new vertical profile.');
        }
        this.recompute();
    }

    acceptMultipleLegGeometry(_geometry: Geometry) {
        if (DEBUG) {
            console.log('[FMS/PWP] Computed new pseudo waypoints because of new lateral geometry.');
        }
        this.recompute();
    }

    private recompute() {
        const geometry = this.guidanceController.activeGeometry;
        const wptCount = this.guidanceController.flightPlanManager.getWaypointsCount();

        const navGeometryProfile = this.guidanceController.vnavDriver.mcduProfile;
        if (!geometry || geometry.legs.size < 1 || !navGeometryProfile?.isReadyToDisplay) {
            this.pseudoWaypoints.length = 0;
            return;
        }

        const ndPseudoWaypointCandidates = this.guidanceController.vnavDriver.ndProfile?.isReadyToDisplay
            ? this.guidanceController.vnavDriver.ndProfile.checkpoints.filter(isCheckpointForNdPwp)
            : [];

        const newPseudoWaypoints: PseudoWaypoint[] = [];
        const totalDistance = navGeometryProfile.totalFlightPlanDistance;

        const shouldEmitCdaPwp = VnavConfig.VNAV_DESCENT_MODE === VnavDescentMode.CDA && VnavConfig.VNAV_EMIT_CDA_FLAP_PWP;

        // We do this so we only draw the first of each waypoint type
        const waypointsLeftToDraw = new Set([...CHECKPOINTS_TO_PUT_IN_MCDU, ...CHECKPOINTS_TO_DRAW_ON_ND]);

        for (const checkpoint of [...navGeometryProfile.checkpoints.filter(isCheckpointForMcduPwp), ...ndPseudoWaypointCandidates]) {
            if (!waypointsLeftToDraw.has(checkpoint.reason) || (!shouldEmitCdaPwp && isCheckpointForCdaPwp(checkpoint))) {
                continue;
            }

<<<<<<< HEAD
        if (VnavConfig.VNAV_EMIT_DECEL && haveApproach) {
            const decel = PseudoWaypoints.pointFromEndOfPath(geometry, wptCount, this.guidanceController.vnavDriver.currentApproachProfile.decel, DEBUG && PWP_IDENT_DECEL);

            if (decel) {
                const [efisSymbolLla, distanceFromLegTermination, alongLegIndex] = decel;

                newPseudoWaypoints.push({
                    ident: PWP_IDENT_DECEL,
                    sequencingType: PseudoWaypointSequencingAction.APPROACH_PHASE_AUTO_ENGAGE,
                    alongLegIndex,
                    distanceFromLegTermination,
                    efisSymbolFlag: NdSymbolTypeFlags.PwpDecel & NdSymbolTypeFlags.MagentaColor,
                    efisSymbolLla,
                    displayedOnMcdu: true,
                    stats: PseudoWaypoints.computePseudoWaypointStats(PWP_IDENT_DECEL, geometry.legs.get(alongLegIndex), distanceFromLegTermination),
                });
=======
            // Do not draw climb PWP past the FCU altitude
            if (!waypointsLeftToDraw.has(VerticalCheckpointReason.CrossingFcuAltitudeClimb) && CHECKPOINT_REASONS_BEFORE_FCU_ALT_FOR_PWP.includes(checkpoint.reason)) {
                continue;
>>>>>>> 8c76ba55
            }

            waypointsLeftToDraw.delete(checkpoint.reason);

            const pwp = this.createPseudoWaypointFromVerticalCheckpoint(geometry, wptCount, totalDistance, checkpoint);
            if (pwp) {
                newPseudoWaypoints.push(pwp);
            }
        }

        // Speed Changes
        const firstSpeedChange = this.guidanceController.vnavDriver.findNextSpeedChange();

        if (Number.isFinite(firstSpeedChange)) {
            let [efisSymbolLla, distanceFromLegTermination, alongLegIndex] = [undefined, undefined, undefined];
            if (this.guidanceController.vnavDriver.isLatAutoControlActive()) {
                const pwp = this.pointFromEndOfPath(geometry, wptCount, totalDistance - firstSpeedChange);

                if (pwp) {
                    [efisSymbolLla, distanceFromLegTermination, alongLegIndex] = pwp;
                }
            }

            newPseudoWaypoints.push({
                ident: 'Speed change',
                alongLegIndex,
                distanceFromLegTermination,
                efisSymbolFlag: NdSymbolTypeFlags.PwpSpeedChange | NdSymbolTypeFlags.MagentaColor,
                efisSymbolLla,
                distanceFromStart: firstSpeedChange,
                displayedOnMcdu: false,
                displayedOnNd: true,
            });
        }

        if (VnavConfig.DEBUG_PROFILE || VnavConfig.ALLOW_DEBUG_PARAMETER_INJECTION) {
            const debugPoint = this.createDebugPwp(geometry, wptCount, totalDistance);
            if (debugPoint) {
                newPseudoWaypoints.push(debugPoint);
            }
        }

        this.pseudoWaypoints = newPseudoWaypoints;
    }

    init() {
        console.log('[FMGC/Guidance] PseudoWaypoints initialized!');
    }

    update(_: number) {
        // Pass our pseudo waypoints to the GuidanceController
        this.guidanceController.currentPseudoWaypoints.length = 0;

        let idx = 0;
        for (const pseudoWaypoint of this.pseudoWaypoints) {
            const onPreviousLeg = pseudoWaypoint.alongLegIndex === this.guidanceController.activeLegIndex - 1;
            const onActiveLeg = pseudoWaypoint.alongLegIndex === this.guidanceController.activeLegIndex;
            const afterActiveLeg = pseudoWaypoint.alongLegIndex > this.guidanceController.activeLegIndex;
            const inSelectedHdg = !this.guidanceController.vnavDriver.isLatAutoControlActive();

            // TODO we also consider the previous leg as active because we sequence Type I transitions at the same point
            // for both guidance and legs list. IRL, the display sequences after the guidance, which means the pseudo-waypoints
            // on the first half of the transition are considered on the active leg, whereas without this hack they are
            // on the previous leg by the time we try to re-add them to the list.

            // We only want to add the pseudo waypoint if it's after the active leg or it isn't yet passed
            if (
                inSelectedHdg
                || afterActiveLeg
                || (onPreviousLeg && this.guidanceController.displayActiveLegCompleteLegPathDtg > pseudoWaypoint.distanceFromLegTermination)
                || (onActiveLeg && this.guidanceController.activeLegCompleteLegPathDtg > pseudoWaypoint.distanceFromLegTermination)
            ) {
                this.guidanceController.currentPseudoWaypoints[++idx] = pseudoWaypoint;
            }
        }
    }

    /**
     * Notifies the FMS that a pseudo waypoint must be sequenced.
     *
     * This is to be sued by {@link GuidanceController} only.
     *
     * @param pseudoWaypoint the {@link PseudoWaypoint} to sequence.
     */
    sequencePseudoWaypoint(pseudoWaypoint: PseudoWaypoint): void {
        if (true) {
            console.log(`[FMS/PseudoWaypoints] Pseudo-waypoint '${pseudoWaypoint.ident}' sequenced.`);
        }

        switch (pseudoWaypoint.sequencingType) {
        case PseudoWaypointSequencingAction.TOD_REACHED:
            // TODO EFIS message;
            break;
        case PseudoWaypointSequencingAction.APPROACH_PHASE_AUTO_ENGAGE:
            const apLateralMode = SimVar.GetSimVarValue('L:A32NX_FMA_LATERAL_MODE', 'Number');
            const agl = Simplane.getAltitudeAboveGround();

            if (agl < 9500 && (apLateralMode === LateralMode.NAV || apLateralMode === LateralMode.LOC_CPT || apLateralMode === LateralMode.LOC_TRACK)) {
                // Request APPROACH phase engagement for 5 seconds
                SimVar.SetSimVarValue('L:A32NX_FM_ENABLE_APPROACH_PHASE', 'Bool', true).then(() => [
                    setTimeout(() => {
                        SimVar.SetSimVarValue('L:A32NX_FM_ENABLE_APPROACH_PHASE', 'Bool', false);
                    }, 5_000),
                ]);
            }
            break;
        default:
        }
    }

    /**
     * Computes a the distance between the fix before the PWP and the PWP
     *
     * @param leg               the leg along which this pseudo waypoint is situated
     * @param distanceAlongLeg  the distance from the termination of the leg to this pseudo waypoint
     *
     * @private
     */
    private static computePseudoWaypointDistanceFromFix(leg: Leg, distanceAlongLeg: number): NauticalMiles {
        return (leg?.distance ?? 0) - distanceAlongLeg;
    }

    private pointFromEndOfPath(
        path: Geometry,
        wptCount: number,
        distanceFromEnd: NauticalMiles,
        debugString?: string,
    ): [lla: Coordinates, distanceFromLegTermination: number, legIndex: number] | undefined {
        if (!distanceFromEnd || distanceFromEnd < 0) {
            if (VnavConfig.DEBUG_PROFILE) {
                console.warn('[FMS/PWP](pointFromEndOfPath) distanceFromEnd was negative or undefined');
            }

            return undefined;
        }

        let accumulator = 0;

        if (DEBUG) {
            console.log(`[FMS/PWP] Starting placement of PWP '${debugString}': dist: ${distanceFromEnd.toFixed(2)}nm`);
        }

        const destination = this.guidanceController.flightPlanManager.getDestination();

        for (let i = wptCount - 1; i > 0; i--) {
            const leg = path.legs.get(i);

            if (!leg || leg.isNull) {
                continue;
            }

            let distanceInDiscontinuity = 0;
            const nextLeg = path.legs.get(i + 1);
            const previousLeg = path.legs.get(i - 1);

            if (leg instanceof XFLeg && leg.fix.endsInDiscontinuity) {
                if (!nextLeg) {
                    // The idea is that if there's a discontinuity but not next leg, we're probably at the end of the path.
                    // So the distance in the discontinuity is just the distance to the airport.
                    distanceInDiscontinuity = Avionics.Utils.computeGreatCircleDistance(leg.fix.infos.coordinates, destination.infos.coordinates);
                } else if (nextLeg instanceof XFLeg) {
                    distanceInDiscontinuity = Avionics.Utils.computeGreatCircleDistance(leg.fix.infos.coordinates, nextLeg.fix.infos.coordinates);
                }
            } else if (leg instanceof VMLeg && previousLeg instanceof XFLeg && nextLeg instanceof XFLeg) {
                distanceInDiscontinuity = Avionics.Utils.computeGreatCircleDistance(previousLeg.fix.infos.coordinates, nextLeg.fix.infos.coordinates);
            }

            accumulator += distanceInDiscontinuity;

            const inboundTrans = path.transitions.get(i - 1);
            const outboundTrans = path.transitions.get(i);

            const [inboundTransLength, legPartLength, outboundTransLength] = Geometry.completeLegPathLengths(
                leg,
                inboundTrans,
                (outboundTrans instanceof FixedRadiusTransition) ? outboundTrans : null,
            );

            const totalLegPathLength = inboundTransLength + legPartLength + outboundTransLength;
            accumulator += totalLegPathLength;

            if (DEBUG) {
                const inb = inboundTransLength.toFixed(2);
                const legd = legPartLength.toFixed(2);
                const outb = outboundTransLength.toFixed(2);
                const acc = accumulator.toFixed(2);

                console.log(`[FMS/PWP] Trying to place PWP '${debugString}' ${distanceFromEnd.toFixed(2)} along leg #${i}; inb: ${inb}, leg: ${legd}, outb: ${outb}, acc: ${acc}`);
            }

            if (accumulator > distanceFromEnd) {
                if (distanceInDiscontinuity > 0 && accumulator - totalLegPathLength > distanceFromEnd) {
                    // Points lies on discontinuity (on the direct line between the two fixes)
                    // In this case, we don't want to place the PWP unless we force placement. In this case, we place it on the termination
                    if (nextLeg instanceof IFLeg) {
                        // If the point lies on a discontinuity, we place it on the next leg.
                        return [nextLeg.fix.infos.coordinates, distanceFromEnd - (accumulator - totalLegPathLength), i + 1];
                    } if (!nextLeg && destination?.infos?.coordinates) {
                        // Hack until destination airport is properly handled (should exist as IF leg in geometry.)
                        return [destination.infos.coordinates, distanceFromEnd, i + 1];
                    }

                    return undefined;
                }

                const distanceFromEndOfLeg = distanceFromEnd - (accumulator - totalLegPathLength);

                let lla;
                if (distanceFromEndOfLeg < outboundTransLength) {
                    // Point is in outbound transition segment
                    const distanceBeforeTerminator = (outboundTrans.distance / 2) + distanceFromEndOfLeg;

                    if (DEBUG) {
                        console.log(`[FMS/PWP] Placed PWP '${debugString}' on leg #${i} outbound segment (${distanceFromEndOfLeg.toFixed(2)}nm before end)`);
                    }

                    lla = outboundTrans.getPseudoWaypointLocation(distanceBeforeTerminator);
                } else if (distanceFromEndOfLeg >= outboundTransLength && distanceFromEndOfLeg < (outboundTransLength + legPartLength)) {
                    // Point is in leg segment
                    const distanceBeforeTerminator = distanceFromEndOfLeg - outboundTransLength;

                    if (DEBUG) {
                        console.log(`[FMS/PWP] Placed PWP '${debugString}' on leg #${i} leg segment (${distanceBeforeTerminator.toFixed(2)}nm before end)`);
                    }

                    lla = leg.getPseudoWaypointLocation(distanceBeforeTerminator);
                } else {
                    // Point is in inbound transition segment
                    const distanceBeforeTerminator = distanceFromEndOfLeg - outboundTransLength - legPartLength;

                    if (DEBUG) {
                        console.log(`[FMS/PWP] Placed PWP '${debugString}' on leg #${i} inbound segment (${distanceBeforeTerminator.toFixed(2)}nm before end)`);
                    }

                    lla = inboundTrans.getPseudoWaypointLocation(distanceBeforeTerminator);
                }

                if (lla) {
                    return [lla, distanceFromEndOfLeg, i];
                }

                if (VnavConfig.DEBUG_PROFILE) {
                    console.error(`[FMS/PseudoWaypoints] Tried to place PWP ${debugString} on ${leg.repr}, but failed`);
                }

                return undefined;
            }
        }

        if (DEBUG) {
            console.error(`[FMS/PseudoWaypoints] ${distanceFromEnd.toFixed(2)}nm is larger than the total lateral path.`);
        }

        return undefined;
    }

    private createPseudoWaypointFromVerticalCheckpoint(geometry: Geometry, wptCount: number, totalDistance: number, checkpoint: VerticalCheckpoint): PseudoWaypoint | undefined {
        let [efisSymbolLla, distanceFromLegTermination, alongLegIndex] = [undefined, undefined, undefined];
        // We want the decel point and T/D to be drawn along the track line even if not in NAV mode
        if (this.guidanceController.vnavDriver.isLatAutoControlActive() || isCheckpointForMcduPwp(checkpoint)) {
            const pwp = this.pointFromEndOfPath(geometry, wptCount, totalDistance - checkpoint?.distanceFromStart, checkpoint.reason);
            if (!pwp) {
                return undefined;
            }

            [efisSymbolLla, distanceFromLegTermination, alongLegIndex] = pwp;
        }

        switch (checkpoint.reason) {
        case VerticalCheckpointReason.LevelOffForClimbConstraint:
            return {
                ident: 'Level 1',
                efisSymbolFlag: NdSymbolTypeFlags.PwpClimbLevelOff | NdSymbolTypeFlags.MagentaColor,
                alongLegIndex,
                distanceFromLegTermination,
                efisSymbolLla,
                distanceFromStart: checkpoint.distanceFromStart,
                displayedOnMcdu: false,
                displayedOnNd: true,
            };
        case VerticalCheckpointReason.ContinueClimb:
            return {
                ident: 'Start of climb 1',
                alongLegIndex,
                distanceFromLegTermination,
                efisSymbolFlag: NdSymbolTypeFlags.PwpStartOfClimb | NdSymbolTypeFlags.CyanColor,
                efisSymbolLla,
                distanceFromStart: checkpoint.distanceFromStart,
                displayedOnMcdu: false,
                displayedOnNd: true,
            };
        case VerticalCheckpointReason.CrossingClimbSpeedLimit:
            return {
                ident: PWP_IDENT_SPD_LIM,
                alongLegIndex,
                distanceFromLegTermination,
                efisSymbolFlag: 0, // Since this is not shown on the ND, it does not need a symbol
                efisSymbolLla,
                distanceFromStart: checkpoint.distanceFromStart,
                displayedOnMcdu: true,
                mcduHeader: '\xa0(SPD)',
                flightPlanInfo: this.formatFlightPlanInfo(checkpoint, geometry, alongLegIndex, distanceFromLegTermination),
                displayedOnNd: false,
            };
        case VerticalCheckpointReason.CrossingDescentSpeedLimit:
            return {
                ident: PWP_IDENT_SPD_LIM,
                alongLegIndex,
                distanceFromLegTermination,
                efisSymbolFlag: 0, // Since this is not shown on the ND, it does not need a symbol
                efisSymbolLla,
                distanceFromStart: checkpoint.distanceFromStart,
                displayedOnMcdu: true,
                mcduHeader: '\xa0(SPD)',
                flightPlanInfo: this.formatFlightPlanInfo(checkpoint, geometry, alongLegIndex, distanceFromLegTermination),
                displayedOnNd: false,
            };
        case VerticalCheckpointReason.CrossingFcuAltitudeClimb:
            return {
                ident: 'Level 2',
                alongLegIndex,
                distanceFromLegTermination,
                efisSymbolFlag: NdSymbolTypeFlags.PwpClimbLevelOff | NdSymbolTypeFlags.CyanColor,
                efisSymbolLla,
                distanceFromStart: checkpoint.distanceFromStart,
                displayedOnMcdu: false,
                displayedOnNd: true,
            };
        case VerticalCheckpointReason.TopOfClimb:
            return {
                ident: PWP_IDENT_TOC,
                alongLegIndex,
                distanceFromLegTermination,
                efisSymbolFlag: 0,
                efisSymbolLla,
                distanceFromStart: checkpoint.distanceFromStart,
                displayedOnMcdu: true,
                flightPlanInfo: this.formatFlightPlanInfo(checkpoint, geometry, alongLegIndex, distanceFromLegTermination),
                displayedOnNd: false,
            };
        case VerticalCheckpointReason.StepClimb:
            return {
                ident: PWP_IDENT_STEP_CLIMB,
                alongLegIndex,
                distanceFromLegTermination,
                efisSymbolFlag: NdSymbolTypeFlags.PwpStartOfClimb,
                efisSymbolLla,
                distanceFromStart: checkpoint.distanceFromStart,
                displayedOnMcdu: true,
                flightPlanInfo: this.formatFlightPlanInfo(checkpoint, geometry, alongLegIndex, distanceFromLegTermination),
                displayedOnNd: this.guidanceController.vnavDriver.isLatAutoControlActive(),
            };
        case VerticalCheckpointReason.StepDescent:
            return {
                ident: PWP_IDENT_TOD,
                alongLegIndex,
                distanceFromLegTermination,
                efisSymbolFlag: NdSymbolTypeFlags.PwpTopOfDescent,
                efisSymbolLla,
                distanceFromStart: checkpoint.distanceFromStart,
                displayedOnMcdu: true,
                flightPlanInfo: this.formatFlightPlanInfo(checkpoint, geometry, alongLegIndex, distanceFromLegTermination),
                displayedOnNd: this.guidanceController.vnavDriver.isLatAutoControlActive(),
                mcduIdent: PWP_IDENT_STEP_DESCENT,
            };
        case VerticalCheckpointReason.ContinueDescent:
            return {
                ident: PWP_IDENT_TOD,
                alongLegIndex,
                distanceFromLegTermination,
                efisSymbolFlag: NdSymbolTypeFlags.PwpTopOfDescent,
                efisSymbolLla,
                distanceFromStart: checkpoint.distanceFromStart,
                displayedOnMcdu: false,
                displayedOnNd: true,
            };
        case VerticalCheckpointReason.ContinueDescentArmed:
            return {
                ident: PWP_IDENT_TOD,
                alongLegIndex,
                distanceFromLegTermination,
                efisSymbolFlag: NdSymbolTypeFlags.PwpTopOfDescent | NdSymbolTypeFlags.CyanColor,
                efisSymbolLla,
                distanceFromStart: checkpoint.distanceFromStart,
                displayedOnMcdu: false,
                displayedOnNd: true,
            };
        case VerticalCheckpointReason.TopOfDescent:
            return {
                ident: PWP_IDENT_TOD,
                sequencingType: PseudoWaypointSequencingAction.TOD_REACHED,
                alongLegIndex,
                distanceFromLegTermination,
                efisSymbolFlag: NdSymbolTypeFlags.PwpTopOfDescent,
                efisSymbolLla,
                distanceFromStart: checkpoint.distanceFromStart,
                displayedOnMcdu: true,
                flightPlanInfo: this.formatFlightPlanInfo(checkpoint, geometry, alongLegIndex, distanceFromLegTermination),
                displayedOnNd: this.guidanceController.vnavDriver.isLatAutoControlActive() || this.guidanceController.vnavDriver.isFlightPhasePreflight(),
            };
        case VerticalCheckpointReason.CrossingFcuAltitudeDescent:
            return {
                ident: 'Level 2',
                alongLegIndex,
                distanceFromLegTermination,
                efisSymbolFlag: NdSymbolTypeFlags.PwpDescentLevelOff | NdSymbolTypeFlags.CyanColor,
                efisSymbolLla,
                distanceFromStart: checkpoint.distanceFromStart,
                displayedOnMcdu: false,
                displayedOnNd: true,
            };
        case VerticalCheckpointReason.LevelOffForDescentConstraint:
            return {
                ident: 'Level 1',
                alongLegIndex,
                distanceFromLegTermination,
                efisSymbolFlag: NdSymbolTypeFlags.PwpDescentLevelOff | NdSymbolTypeFlags.MagentaColor,
                efisSymbolLla,
                distanceFromStart: checkpoint.distanceFromStart,
                displayedOnMcdu: false,
                displayedOnNd: true,
            };
        case VerticalCheckpointReason.InterceptDescentProfileSelected:
            return {
                ident: 'Intercept point 1',
                alongLegIndex,
                distanceFromLegTermination,
                efisSymbolFlag: NdSymbolTypeFlags.PwpInterceptProfile,
                efisSymbolLla,
                distanceFromStart: checkpoint.distanceFromStart,
                displayedOnMcdu: false,
                displayedOnNd: true,
            };
        case VerticalCheckpointReason.InterceptDescentProfileManaged:
            return {
                ident: 'Intercept point 2',
                alongLegIndex,
                distanceFromLegTermination,
                efisSymbolFlag: NdSymbolTypeFlags.PwpInterceptProfile | NdSymbolTypeFlags.CyanColor,
                efisSymbolLla,
                distanceFromStart: checkpoint.distanceFromStart,
                displayedOnMcdu: false,
                displayedOnNd: true,
            };
        case VerticalCheckpointReason.Decel:
            return {
                ident: PWP_IDENT_DECEL,
                sequencingType: PseudoWaypointSequencingAction.APPROACH_PHASE_AUTO_ENGAGE,
                alongLegIndex,
                distanceFromLegTermination,
                efisSymbolFlag: NdSymbolTypeFlags.PwpDecel
                    | (Simplane.getAutoPilotAirspeedManaged() && this.guidanceController.vnavDriver.isLatAutoControlActive() ? NdSymbolTypeFlags.MagentaColor : 0),
                efisSymbolLla,
                distanceFromStart: checkpoint.distanceFromStart,
                displayedOnMcdu: true,
                flightPlanInfo: this.formatFlightPlanInfo(checkpoint, geometry, alongLegIndex, distanceFromLegTermination),
                displayedOnNd: true,
            };
        case VerticalCheckpointReason.Flaps1:
            return {
                ident: PWP_IDENT_FLAP1,
                alongLegIndex,
                distanceFromLegTermination,
                efisSymbolFlag: NdSymbolTypeFlags.PwpCdaFlap1,
                efisSymbolLla,
                distanceFromStart: checkpoint.distanceFromStart,
                displayedOnMcdu: true,
                flightPlanInfo: this.formatFlightPlanInfo(checkpoint, geometry, alongLegIndex, distanceFromLegTermination),
                displayedOnNd: true,
            };
        case VerticalCheckpointReason.Flaps2:
            return {
                ident: PWP_IDENT_FLAP2,
                alongLegIndex,
                distanceFromLegTermination,
                efisSymbolFlag: NdSymbolTypeFlags.PwpCdaFlap2,
                efisSymbolLla,
                distanceFromStart: checkpoint.distanceFromStart,
                displayedOnMcdu: true,
                flightPlanInfo: this.formatFlightPlanInfo(checkpoint, geometry, alongLegIndex, distanceFromLegTermination),
                displayedOnNd: true,
            };
        default:
            return undefined;
        }
    }

    private createDebugPwp(geometry: Geometry, wptCount: number, totalDistance: number): PseudoWaypoint | null {
        const debugDistanceToEnd = SimVar.GetSimVarValue('L:A32NX_FM_VNAV_DEBUG_DISTANCE_TO_END', 'number');

        if (debugDistanceToEnd <= 0) {
            return null;
        }

        const position = this.pointFromEndOfPath(geometry, wptCount, debugDistanceToEnd);
        if (!position) {
            return null;
        }

        const [efisSymbolLla, distanceFromLegTermination, alongLegIndex] = position;

        return {
            ident: 'DEBUG_POINT',
            alongLegIndex,
            distanceFromLegTermination,
            efisSymbolFlag: NdSymbolTypeFlags.PwpSpeedChange | NdSymbolTypeFlags.CyanColor,
            efisSymbolLla,
            distanceFromStart: totalDistance - debugDistanceToEnd,
            displayedOnMcdu: false,
            displayedOnNd: true,
        };
    }

    private formatFlightPlanInfo(checkpoint: VerticalCheckpoint, geometry: Geometry, alongLegIndex: number, distanceFromLegTermination: number): PseudoWaypointFlightPlanInfo {
        return {
            ...checkpoint,
            speed: this.atmosphericConditions.casOrMach(checkpoint.speed, checkpoint.mach, checkpoint.altitude),
            distanceFromLastFix: Number.isFinite(alongLegIndex)
                ? PseudoWaypoints.computePseudoWaypointDistanceFromFix(geometry.legs.get(alongLegIndex), distanceFromLegTermination)
                : 0,
        };
    }
}<|MERGE_RESOLUTION|>--- conflicted
+++ resolved
@@ -123,28 +123,9 @@
                 continue;
             }
 
-<<<<<<< HEAD
-        if (VnavConfig.VNAV_EMIT_DECEL && haveApproach) {
-            const decel = PseudoWaypoints.pointFromEndOfPath(geometry, wptCount, this.guidanceController.vnavDriver.currentApproachProfile.decel, DEBUG && PWP_IDENT_DECEL);
-
-            if (decel) {
-                const [efisSymbolLla, distanceFromLegTermination, alongLegIndex] = decel;
-
-                newPseudoWaypoints.push({
-                    ident: PWP_IDENT_DECEL,
-                    sequencingType: PseudoWaypointSequencingAction.APPROACH_PHASE_AUTO_ENGAGE,
-                    alongLegIndex,
-                    distanceFromLegTermination,
-                    efisSymbolFlag: NdSymbolTypeFlags.PwpDecel & NdSymbolTypeFlags.MagentaColor,
-                    efisSymbolLla,
-                    displayedOnMcdu: true,
-                    stats: PseudoWaypoints.computePseudoWaypointStats(PWP_IDENT_DECEL, geometry.legs.get(alongLegIndex), distanceFromLegTermination),
-                });
-=======
             // Do not draw climb PWP past the FCU altitude
             if (!waypointsLeftToDraw.has(VerticalCheckpointReason.CrossingFcuAltitudeClimb) && CHECKPOINT_REASONS_BEFORE_FCU_ALT_FOR_PWP.includes(checkpoint.reason)) {
                 continue;
->>>>>>> 8c76ba55
             }
 
             waypointsLeftToDraw.delete(checkpoint.reason);
