// Copyright (c) 2021-2022 FlyByWire Simulations
// Copyright (c) 2021-2022 Synaptic Simulations
//
// SPDX-License-Identifier: GPL-3.0

import { Leg } from '@fmgc/guidance/lnav/legs/Leg';
import { CALeg } from '@fmgc/guidance/lnav/legs/CA';
import { DFLeg } from '@fmgc/guidance/lnav/legs/DF';
import { HALeg, HFLeg, HMLeg } from '@fmgc/guidance/lnav/legs/HX';
import { RFLeg } from '@fmgc/guidance/lnav/legs/RF';
import { TFLeg } from '@fmgc/guidance/lnav/legs/TF';
import { VMLeg } from '@fmgc/guidance/lnav/legs/VM';
import { Transition } from '@fmgc/guidance/lnav/Transition';
import { FixedRadiusTransition } from '@fmgc/guidance/lnav/transitions/FixedRadiusTransition';
import { PathCaptureTransition } from '@fmgc/guidance/lnav/transitions/PathCaptureTransition';
import { CourseCaptureTransition } from '@fmgc/guidance/lnav/transitions/CourseCaptureTransition';
import { DirectToFixTransition } from '@fmgc/guidance/lnav/transitions/DirectToFixTransition';
import { HoldEntryTransition } from '@fmgc/guidance/lnav/transitions/HoldEntryTransition';
import { CFLeg } from '@fmgc/guidance/lnav/legs/CF';
import { CRLeg } from '@fmgc/guidance/lnav/legs/CR';
import { CILeg } from '@fmgc/guidance/lnav/legs/CI';
import { AFLeg } from '@fmgc/guidance/lnav/legs/AF';
import { DmeArcTransition } from '@fmgc/guidance/lnav/transitions/DmeArcTransition';
import { PILeg } from '@fmgc/guidance/lnav/legs/PI';
import { CDLeg } from '@fmgc/guidance/lnav/legs/CD';
import { FDLeg } from '@fmgc/guidance/lnav/legs/FD';

export class TransitionPicker {
    static forLegs(from: Leg, to: Leg): Transition | null {
        if (from instanceof AFLeg) {
            return TransitionPicker.fromAF(from, to);
        }
        if (from instanceof CALeg) {
            return TransitionPicker.fromCA(from, to);
        }
        if (from instanceof CDLeg) {
            return TransitionPicker.fromCD(from, to);
        }
        if (from instanceof CFLeg) {
            return TransitionPicker.fromCF(from, to);
        }
        if (from instanceof CILeg) {
            return TransitionPicker.fromCI(from, to);
        }
        if (from instanceof CRLeg) {
            return TransitionPicker.fromCR(from, to);
        }
        if (from instanceof DFLeg) {
            return TransitionPicker.fromDF(from, to);
        }
        if (from instanceof FDLeg) {
            return TransitionPicker.fromFD(from, to);
        }
        if (from instanceof HALeg || from instanceof HFLeg || from instanceof HMLeg) {
            return TransitionPicker.fromHX(from, to);
        }
        if (from instanceof PILeg) {
            return TransitionPicker.fromPI(from, to);
        }
        if (from instanceof RFLeg) {
            return TransitionPicker.fromRF(from, to);
        }
        if (from instanceof TFLeg) {
            return TransitionPicker.fromTF(from, to);
        }
        if (from instanceof VMLeg) {
            return TransitionPicker.fromVM(from, to);
        }

        return null;
    }

    private static fromCA(from: CALeg, to: Leg): Transition | null {
        if (to instanceof CALeg) {
            return new CourseCaptureTransition(from, to);
        }
        if (to instanceof CDLeg) {
            return new CourseCaptureTransition(from, to);
        }
        if (to instanceof CFLeg) {
            return new PathCaptureTransition(from, to);
        }
        if (to instanceof DFLeg) {
            return new DirectToFixTransition(from, to);
        }
        if (to instanceof FDLeg) {
            return new PathCaptureTransition(from, to);
        }
        if (to instanceof CILeg) {
            return new CourseCaptureTransition(from, to);
        }
        if (to instanceof CRLeg) {
            return new CourseCaptureTransition(from, to);
        }
        if (to instanceof TFLeg) {
            return new PathCaptureTransition(from, to);
        }
        if (to instanceof VMLeg) {
            return new CourseCaptureTransition(from, to);
        }

        if (DEBUG) {
            console.error(`Illegal sequence CALeg -> ${to.constructor.name}`);
        }

        return null;
    }

    private static fromCD(from: CDLeg, to: Leg): Transition | null {
        if (to instanceof AFLeg) {
            return new DmeArcTransition(from, to);
        }
        if (to instanceof CALeg) {
            return new CourseCaptureTransition(from, to);
        }
        if (to instanceof CDLeg) {
            return new CourseCaptureTransition(from, to);
        }
        if (to instanceof CFLeg) {
            return new PathCaptureTransition(from, to);
        }
        if (to instanceof CILeg) {
            return new CourseCaptureTransition(from, to);
        }
        if (to instanceof CRLeg) {
            return new CourseCaptureTransition(from, to);
        }
        if (to instanceof DFLeg) {
            return new DirectToFixTransition(from, to);
        }
        if (to instanceof FDLeg) {
            return new PathCaptureTransition(from, to);
        }
        if (to instanceof VMLeg) {
            return new CourseCaptureTransition(from, to);
        }
<<<<<<< HEAD
=======

        return null;
>>>>>>> 5caf2b61
    }

    private static fromAF(from: AFLeg, to: Leg): Transition | null {
        if (to instanceof CALeg) {
            return new CourseCaptureTransition(from, to);
        }
        if (to instanceof CDLeg) {
            return new CourseCaptureTransition(from, to);
        }
        if (to instanceof CFLeg) {
            // FIXME fixed radius / revert to path capture
            return new PathCaptureTransition(from, to);
        }
        if (to instanceof CILeg) {
            return new CourseCaptureTransition(from, to);
        }
        if (to instanceof CRLeg) {
            return new CourseCaptureTransition(from, to);
        }
        if (to instanceof FDLeg) {
            // TODO here we might wanna do a DmeArcTransition; need to check ARINC 424 and IRL FMS to see if this would actually happen
            // (waypoint would need to lie on DME arc)
            return new PathCaptureTransition(from, to);
        }
        if (to instanceof HALeg || to instanceof HFLeg || to instanceof HMLeg) {
            return new HoldEntryTransition(from, to);
        }
        if (to instanceof TFLeg) {
            return new DmeArcTransition(from, to);
        }
        if (to instanceof VMLeg) {
            return new CourseCaptureTransition(from, to);
        }

        if (DEBUG) {
            console.error(`Illegal sequence AFLEg -> ${to.constructor.name}`);
        }

        return null;
    }

    private static fromCF(from: CFLeg, to: Leg): Transition | null {
        if (to instanceof AFLeg) {
            return new DmeArcTransition(from, to);
        }
        if (to instanceof CALeg) {
            return new CourseCaptureTransition(from, to);
        }
        if (to instanceof CDLeg) {
            return new CourseCaptureTransition(from, to);
        }
        if (to instanceof CFLeg) {
            // FIXME fixed radius / revert to path capture
            return new PathCaptureTransition(from, to);
        }
        if (to instanceof DFLeg) {
            return new DirectToFixTransition(from, to);
        }
        if (to instanceof FDLeg) {
            return new PathCaptureTransition(from, to);
        }
        if (to instanceof HALeg || to instanceof HFLeg || to instanceof HMLeg) {
            return new HoldEntryTransition(from, to);
        }
        if (to instanceof PILeg) {
            return new FixedRadiusTransition(from, to);
        }
        if (to instanceof TFLeg) {
            return new FixedRadiusTransition(from, to);
        }
        if (to instanceof CILeg) {
            return new CourseCaptureTransition(from, to);
        }
        if (to instanceof CRLeg) {
            return new CourseCaptureTransition(from, to);
        }
        if (to instanceof VMLeg) {
            return new CourseCaptureTransition(from, to);
        }

        if (DEBUG) {
            console.error(`Illegal sequence CFLeg -> ${to.constructor.name}`);
        }

        return null;
    }

    private static fromCI(from: CILeg, to: Leg): Transition | null {
        if (to instanceof AFLeg) {
            return new DmeArcTransition(from, to);
        }
        if (to instanceof CFLeg) {
            return new FixedRadiusTransition(from, to);
        }
        if (to instanceof FDLeg) {
            return new PathCaptureTransition(from, to);
        }

        if (DEBUG) {
            console.error(`Illegal sequence CILeg -> ${to.constructor.name}`);
        }

        return null;
    }

    private static fromDF(from: DFLeg, to: Leg): Transition | null {
        if (to instanceof AFLeg) {
            return new DmeArcTransition(from, to);
        }
        if (to instanceof CALeg) {
            return new CourseCaptureTransition(from, to);
        }
        if (to instanceof CDLeg) {
            return new CourseCaptureTransition(from, to);
        }
        if (to instanceof CFLeg) {
            return new FixedRadiusTransition(from, to);
        }
        if (to instanceof DFLeg) {
            return new DirectToFixTransition(from, to);
        }
        if (to instanceof FDLeg) {
            return new PathCaptureTransition(from, to);
        }
        if (to instanceof HALeg || to instanceof HFLeg || to instanceof HMLeg) {
            return new HoldEntryTransition(from, to);
        }
        if (to instanceof PILeg) {
            return new FixedRadiusTransition(from, to);
        }
        if (to instanceof CILeg) {
            return new CourseCaptureTransition(from, to);
        }
        if (to instanceof CRLeg) {
            return new CourseCaptureTransition(from, to);
        }
        if (to instanceof TFLeg) {
            return new FixedRadiusTransition(from, to);
        }
        if (to instanceof VMLeg) {
            return new CourseCaptureTransition(from, to);
        }

        if (DEBUG && !(to instanceof RFLeg)) {
            console.error(`Illegal sequence DFLeg -> ${to.constructor.name}`);
        }

        return null;
    }

    private static fromHX(from: HALeg | HFLeg |HMLeg, to: Leg): Transition | null {
        if (to instanceof AFLeg) {
            return new PathCaptureTransition(from, to);
        }
        if (to instanceof CALeg) {
            return new CourseCaptureTransition(from, to);
        }
        if (to instanceof CDLeg) {
            return new CourseCaptureTransition(from, to);
        }
        if (to instanceof CFLeg) {
            return new PathCaptureTransition(from, to);
        }
        if (to instanceof DFLeg) {
            return new DirectToFixTransition(from, to);
        }
        if (to instanceof FDLeg) {
            return new PathCaptureTransition(from, to);
        }
        if (to instanceof TFLeg) {
            return new PathCaptureTransition(from, to);
        }
        if (to instanceof CILeg) {
            return new CourseCaptureTransition(from, to);
        }
        if (to instanceof CRLeg) {
            return new CourseCaptureTransition(from, to);
        }
        if (to instanceof VMLeg) {
            return new CourseCaptureTransition(from, to);
        }

        if (DEBUG && !(to instanceof RFLeg)) {
            console.error(`Illegal sequence DFLeg -> ${to.constructor.name}`);
        }

        return null;
    }

    private static fromPI(from: PILeg, to: Leg): Transition | null {
        if (!(to instanceof CFLeg)) {
            console.error('PI -> !CF', from, to);
        }

        return null;
    }

    private static fromRF(from: RFLeg, to: Leg): Transition | null {
        if (to instanceof CALeg) {
            return new CourseCaptureTransition(from, to);
        }
        if (to instanceof CDLeg) {
            return new CourseCaptureTransition(from, to);
        }
        if (to instanceof CILeg) {
            return new CourseCaptureTransition(from, to);
        }
        if (to instanceof FDLeg) {
            return new PathCaptureTransition(from, to);
        }
        if (to instanceof HALeg || to instanceof HFLeg || to instanceof HMLeg) {
            return new HoldEntryTransition(from, to);
        }

        if (DEBUG && !(to instanceof RFLeg) && !(to instanceof TFLeg)) {
            console.error(`Illegal sequence RFLeg -> ${to.constructor.name}`);
        }

        return null;
    }

    private static fromTF(from: TFLeg, to: Leg): Transition | null {
        if (to instanceof AFLeg) {
            return new DmeArcTransition(from, to);
        }
        if (to instanceof CALeg) {
            return new CourseCaptureTransition(from, to);
        }
        if (to instanceof CDLeg) {
            return new CourseCaptureTransition(from, to);
        }
        if (to instanceof CFLeg) {
            // FIXME / revert to fixed radius
            return new FixedRadiusTransition(from, to);
        }
        if (to instanceof DFLeg) {
            return new DirectToFixTransition(from, to);
        }
        if (to instanceof FDLeg) {
            const fromLegWaypointID = from.metadata.flightPlanLegDefinition.waypoint.databaseId;
            const toLegWaypointID = to.metadata.flightPlanLegDefinition.waypoint.databaseId;

            // If the FD leg starts at the same fix as the one on which the TF leg ends, we can use a fixed radius transition
            // instead to get a cleaner turn
            if (fromLegWaypointID === toLegWaypointID) {
                return new FixedRadiusTransition(from, to);
            }

            return new PathCaptureTransition(from, to);
        }
        if (to instanceof HALeg || to instanceof HFLeg || to instanceof HMLeg) {
            return new HoldEntryTransition(from, to);
        }
        if (to instanceof PILeg) {
            return new FixedRadiusTransition(from, to);
        }
        if (to instanceof TFLeg) {
            return new FixedRadiusTransition(from, to);
        }
        if (to instanceof CILeg) {
            return new CourseCaptureTransition(from, to);
        }
        if (to instanceof CRLeg) {
            return new CourseCaptureTransition(from, to);
        }
        if (to instanceof VMLeg) {
            return new CourseCaptureTransition(from, to);
        }

        if (DEBUG && !(to instanceof RFLeg)) {
            console.error(`Illegal sequence TFLeg -> ${to.constructor.name}`);
        }

        return null;
    }

    private static fromCR(from: CRLeg, to: Leg): Transition | null {
        if (to instanceof CALeg) {
            return new CourseCaptureTransition(from, to);
        }
        if (to instanceof CDLeg) {
            return new CourseCaptureTransition(from, to);
        }
        if (to instanceof CFLeg) {
            // FIXME / revert to fixed radius
            return new PathCaptureTransition(from, to);
        }
        if (to instanceof DFLeg) {
            return new DirectToFixTransition(from, to);
        }
        if (to instanceof FDLeg) {
            return new PathCaptureTransition(from, to);
        }
        if (to instanceof CILeg) {
            return new CourseCaptureTransition(from, to);
        }
        if (to instanceof CRLeg) {
            return new CourseCaptureTransition(from, to);
        }
        if (to instanceof VMLeg) {
            return new CourseCaptureTransition(from, to);
        }

        if (DEBUG) {
            console.error(`Illegal sequence CRLeg -> ${to.constructor.name}`);
        }

        return null;
    }

    private static fromFD(from: FDLeg, to: Leg) {
        if (to instanceof AFLeg) {
            return new DmeArcTransition(from, to);
        }
        if (to instanceof CALeg) {
            return new CourseCaptureTransition(from, to);
        }
        if (to instanceof CDLeg) {
            return new CourseCaptureTransition(from, to);
        }
        if (to instanceof CFLeg) {
            return new PathCaptureTransition(from, to);
        }
        if (to instanceof CILeg) {
            return new CourseCaptureTransition(from, to);
        }
        if (to instanceof CRLeg) {
            return new CourseCaptureTransition(from, to);
        }
        if (to instanceof DFLeg) {
            return new DirectToFixTransition(from, to);
        }
        if (to instanceof VMLeg) {
            return new CourseCaptureTransition(from, to);
        }

        if (DEBUG) {
            console.error(`Illegal sequence FDLEg -> ${to.constructor.name}`);
        }

        return null;
    }

    private static fromVM(from: VMLeg, to: Leg): Transition | null {
        if (to instanceof CALeg) {
            return new CourseCaptureTransition(from, to);
        }
        if (to instanceof CDLeg) {
            return new CourseCaptureTransition(from, to);
        }
        if (to instanceof CILeg) {
            return new CourseCaptureTransition(from, to);
        }
        if (to instanceof DFLeg) {
            return new DirectToFixTransition(from, to);
        }
        if (to instanceof CRLeg) {
            return new CourseCaptureTransition(from, to);
        }

        if (DEBUG) {
            console.error(`Illegal sequence VMLeg -> ${to.constructor.name}`);
        }

        return null;
    }
}<|MERGE_RESOLUTION|>--- conflicted
+++ resolved
@@ -134,11 +134,8 @@
         if (to instanceof VMLeg) {
             return new CourseCaptureTransition(from, to);
         }
-<<<<<<< HEAD
-=======
-
-        return null;
->>>>>>> 5caf2b61
+
+        return null;
     }
 
     private static fromAF(from: AFLeg, to: Leg): Transition | null {
