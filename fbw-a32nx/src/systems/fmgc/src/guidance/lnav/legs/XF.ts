// Copyright (c) 2021-2022 FlyByWire Simulations
// Copyright (c) 2021-2022 Synaptic Simulations
//
// SPDX-License-Identifier: GPL-3.0

import { Leg } from '@fmgc/guidance/lnav/legs/Leg';
import { Coordinates } from '@fmgc/flightplanning/data/geo';
<<<<<<< HEAD
import { Waypoint } from 'msfs-navdata';
=======
import { Waypoint } from '@flybywiresim/fbw-sdk';
>>>>>>> 09259b33
import { distanceTo } from 'msfs-geo';
import { PointSide, sideOfPointOnCourseToFix } from '@fmgc/guidance/lnav/CommonGeometry';
import { FixedRadiusTransition } from '@fmgc/guidance/lnav/transitions/FixedRadiusTransition';
import { DmeArcTransition } from '@fmgc/guidance/lnav/transitions/DmeArcTransition';

export abstract class XFLeg extends Leg {
    protected constructor(
        public fix: Waypoint,
    ) {
        super();
    }

    getPathEndPoint(): Coordinates | undefined {
        if (this.outboundGuidable instanceof FixedRadiusTransition && this.outboundGuidable.isComputed) {
            return this.outboundGuidable.getPathStartPoint();
        }

        if (this.outboundGuidable instanceof DmeArcTransition && this.outboundGuidable.isComputed) {
            return this.outboundGuidable.getPathStartPoint();
        }

        return this.fix.location;
    }

    get terminationWaypoint(): Waypoint {
        return this.fix;
    }

    get ident(): string {
        return this.fix.ident;
    }

    get overflyTermFix(): boolean {
        return this.metadata.isOverfly;
    }

    /**
     * Returns `true` if the inbound transition has overshot the leg
     */
    get overshot(): boolean {
        const side = sideOfPointOnCourseToFix(this.fix.location, this.outboundCourse, this.getPathStartPoint());

        return side === PointSide.After;
    }

    get distance(): NauticalMiles {
        if (this.overshot) {
            return 0;
        }

        return super.distance;
    }

    get distanceToTermination(): NauticalMiles {
        const startPoint = this.getPathStartPoint();

        if (this.overshot) {
            return 0;
        }

        return distanceTo(startPoint, this.fix.location);
    }
}<|MERGE_RESOLUTION|>--- conflicted
+++ resolved
@@ -5,11 +5,7 @@
 
 import { Leg } from '@fmgc/guidance/lnav/legs/Leg';
 import { Coordinates } from '@fmgc/flightplanning/data/geo';
-<<<<<<< HEAD
-import { Waypoint } from 'msfs-navdata';
-=======
 import { Waypoint } from '@flybywiresim/fbw-sdk';
->>>>>>> 09259b33
 import { distanceTo } from 'msfs-geo';
 import { PointSide, sideOfPointOnCourseToFix } from '@fmgc/guidance/lnav/CommonGeometry';
 import { FixedRadiusTransition } from '@fmgc/guidance/lnav/transitions/FixedRadiusTransition';
