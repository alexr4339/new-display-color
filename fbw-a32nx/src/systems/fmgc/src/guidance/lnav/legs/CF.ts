--- conflicted
+++ resolved
@@ -12,14 +12,9 @@
 import { Transition } from '@fmgc/guidance/lnav/Transition';
 import { DmeArcTransition } from '@fmgc/guidance/lnav/transitions/DmeArcTransition';
 import { placeBearingDistance, placeBearingIntersection } from 'msfs-geo';
-<<<<<<< HEAD
-import { Waypoint } from 'msfs-navdata';
-=======
 import { Waypoint, MathUtils } from '@flybywiresim/fbw-sdk';
->>>>>>> 09259b33
 import { LegMetadata } from '@fmgc/guidance/lnav/legs/index';
 import { IFLeg } from '@fmgc/guidance/lnav/legs/IF';
-import { MathUtils } from '@flybywiresim/fbw-sdk';
 import { PathVector, PathVectorType } from '../PathVector';
 import { FixedRadiusTransition } from '../transitions/FixedRadiusTransition';
 
