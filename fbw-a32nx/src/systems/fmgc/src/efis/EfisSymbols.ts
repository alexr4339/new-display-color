--- conflicted
+++ resolved
@@ -342,11 +342,7 @@
                 }
 
                 // ACTIVE ALTN
-<<<<<<< HEAD
-                if (this.flightPlanService.active.alternateFlightPlan.legCount > 0 && this.guidanceController.hasGeometryForFlightPlan(FlightPlanIndex.Active)) {
-=======
                 if (this.flightPlanService.active.alternateFlightPlan.legCount > 0 && this.efisInterface.shouldTransmitAlternate(FlightPlanIndex.Active)) {
->>>>>>> 406c9adb
                     const symbols = this.getFlightPlanSymbols(
                         true,
                         this.flightPlanService.active.alternateFlightPlan,
@@ -383,11 +379,7 @@
             }
 
             // SEC
-<<<<<<< HEAD
-            if (this.flightPlanService.hasSecondary(1) && this.guidanceController.hasGeometryForFlightPlan(FlightPlanIndex.FirstSecondary)) {
-=======
             if (this.flightPlanService.hasSecondary(1) && this.efisInterface.shouldTransmitSecondary()) {
->>>>>>> 406c9adb
                 const symbols = this.getFlightPlanSymbols(
                     false,
                     this.flightPlanService.secondary(1),
@@ -404,11 +396,7 @@
                 }
 
                 // SEC ALTN
-<<<<<<< HEAD
-                if (this.flightPlanService.secondary((1)).alternateFlightPlan.legCount > 0 && this.guidanceController.hasGeometryForFlightPlan(FlightPlanIndex.FirstSecondary)) {
-=======
                 if (this.flightPlanService.secondary((1)).alternateFlightPlan.legCount > 0 && this.efisInterface.shouldTransmitAlternate(FlightPlanIndex.FirstSecondary)) {
->>>>>>> 406c9adb
                     const symbols = this.getFlightPlanSymbols(
                         true,
                         this.flightPlanService.secondary(1).alternateFlightPlan,
