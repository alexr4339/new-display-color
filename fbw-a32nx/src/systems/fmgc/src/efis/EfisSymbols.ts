// Copyright (c) 2021-2023 FlyByWire Simulations
// SPDX-License-Identifier: GPL-3.0

import {
    GenericDataListenerSync,
    MathUtils, Airport, LegType,
    Runway, RunwaySurfaceType, VhfNavaidType,
    WaypointDescriptor, EfisOption, EfisNdMode, NdSymbol,
    NdSymbolTypeFlags, AltitudeDescriptor,
} from '@flybywiresim/fbw-sdk';

import { Coordinates } from '@fmgc/flightplanning/data/geo';
import { Geometry } from '@fmgc/guidance/Geometry';
import { GuidanceController } from '@fmgc/guidance/GuidanceController';
<<<<<<< HEAD
import { NauticalMiles, bearingTo, distanceTo } from 'msfs-geo';
=======
import { bearingTo, distanceTo } from 'msfs-geo';
>>>>>>> 84c1622f
import { LnavConfig } from '@fmgc/guidance/LnavConfig';
import { SegmentClass } from '@fmgc/flightplanning/new/segments/SegmentClass';
import { NavigationDatabase } from '@fmgc/NavigationDatabase';
import { FlightPlan } from '@fmgc/flightplanning/new/plans/FlightPlan';
import { FlightPlanIndex } from '@fmgc/flightplanning/new/FlightPlanManager';
import { BaseFlightPlan } from '@fmgc/flightplanning/new/plans/BaseFlightPlan';
import { AlternateFlightPlan } from '@fmgc/flightplanning/new/plans/AlternateFlightPlan';
import { NearbyFacilities } from '@fmgc/navigation/NearbyFacilities';
import { NavaidTuner } from '@fmgc/navigation/NavaidTuner';
import { getFlightPhaseManager } from '@fmgc/flightphase';
import { FmgcFlightPhase } from '@shared/flightphase';
import { FlightPlanLeg } from '@fmgc/flightplanning/new/legs/FlightPlanLeg';
<<<<<<< HEAD

import { FlightPlanService } from '@fmgc/flightplanning/new/FlightPlanService';
import { VnavConfig } from '@fmgc/guidance/vnav/VnavConfig';
import { EfisInterface } from '@fmgc/efis/EfisInterface';
import { WaypointConstraintType } from '@fmgc/flightplanning/FlightPlanManager';
=======
>>>>>>> 84c1622f

import { FlightPlanService } from '@fmgc/flightplanning/new/FlightPlanService';
import { VnavConfig } from '@fmgc/guidance/vnav/VnavConfig';
import { EfisInterface } from '@fmgc/efis/EfisInterface';
import { WaypointConstraintType } from '@fmgc/flightplanning/FlightPlanManager';

export class EfisSymbols<T extends number> {
    private blockUpdate = false;

    private guidanceController: GuidanceController;

    private nearby: NearbyFacilities;

    private syncer: GenericDataListenerSync = new GenericDataListenerSync();

    private static sides = ['L', 'R'];

    private lastMode = { L: -1, R: -1 };

    private lastRange = { L: 0, R: 0 };

    private lastEfisOption = { L: 0, R: 0 };

    private lastPpos: Coordinates = { lat: 0, long: 0 };

    private lastTrueHeading: number = -1;

    private lastNearbyFacilitiesVersion;

    private lastFpVersions: Record<number, number> = {};

    private lastNavaidVersion = -1;

    private lastVnavDriverVersion: number = -1;

    private lastEfisInterfaceVersion: number = -1;

    constructor(
<<<<<<< HEAD
        private readonly guidanceController: GuidanceController,
=======
        guidanceController: GuidanceController,
>>>>>>> 84c1622f
        private readonly flightPlanService: FlightPlanService,
        private readonly navaidTuner: NavaidTuner,
        private readonly efisInterface: EfisInterface,
        private readonly rangeValues: T[],
    ) {
        this.guidanceController = guidanceController;
        this.nearby = NearbyFacilities.getInstance();
    }

    init(): void {
        this.nearby.init();
    }

    async update(deltaTime: number): Promise<void> {
        this.nearby.update(deltaTime);

        if (this.blockUpdate) {
            return;
        }

        // TODO use FMGC position
        const ppos = {
            lat: SimVar.GetSimVarValue('PLANE LATITUDE', 'degree latitude'),
            long: SimVar.GetSimVarValue('PLANE LONGITUDE', 'degree longitude'),
        };
        const trueHeading = SimVar.GetSimVarValue('PLANE HEADING DEGREES TRUE', 'degrees');

        // TODO planar distance in msfs-geo
        const pposChanged = distanceTo(this.lastPpos, ppos) > 2;
        if (pposChanged) {
            this.lastPpos = ppos;
        }
        const trueHeadingChanged = MathUtils.diffAngle(trueHeading, this.lastTrueHeading) > 2;
        if (trueHeadingChanged) {
            this.lastTrueHeading = trueHeading;
        }

        const nearbyFacilitiesChanged = this.nearby.version !== this.lastNearbyFacilitiesVersion;
        this.lastNearbyFacilitiesVersion = this.nearby.version;

        const activeFPVersionChanged = this.flightPlanService.has(FlightPlanIndex.Active)
            && this.lastFpVersions[FlightPlanIndex.Active] !== this.flightPlanService.active.version;
        const tempFPVersionChanged = this.flightPlanService.has(FlightPlanIndex.Temporary)
            && this.lastFpVersions[FlightPlanIndex.Temporary] !== this.flightPlanService.temporary.version;
        const secFPVersionChanged = this.flightPlanService.has(FlightPlanIndex.FirstSecondary)
            && this.lastFpVersions[FlightPlanIndex.FirstSecondary] !== this.flightPlanService.secondary(1).version;

        const fpChanged = activeFPVersionChanged || tempFPVersionChanged || secFPVersionChanged;

        if (this.flightPlanService.has(FlightPlanIndex.Active)) {
            this.lastFpVersions[FlightPlanIndex.Active] = this.flightPlanService.active.version;
        }

        if (this.flightPlanService.has(FlightPlanIndex.Temporary)) {
            this.lastFpVersions[FlightPlanIndex.Temporary] = this.flightPlanService.temporary.version;
        }

        if (this.flightPlanService.has(FlightPlanIndex.FirstSecondary)) {
            this.lastFpVersions[FlightPlanIndex.FirstSecondary] = this.flightPlanService.secondary(1).version;
        }

        // FIXME map reference point should be per side
        const { fpIndex: planCentreFpIndex, index: planCentreIndex, inAlternate: planCentreInAlternate } = this.efisInterface.planCentre;

        let plan: BaseFlightPlan = undefined;
        if (this.flightPlanService.has(planCentreFpIndex)) {
            plan = planCentreInAlternate ? this.flightPlanService.get(planCentreFpIndex).alternateFlightPlan : this.flightPlanService.get(planCentreFpIndex);
        }

        // FIXME map reference is also computed in GuidanceController, share?
        let planCentre = plan?.maybeElementAt(planCentreIndex);

        // Only if we have a planCentre, check if it is a disco. If we don't have a centre at all, don't bother checking anyhthing
        if (planCentre && planCentre.isDiscontinuity === true) {
            planCentre = plan?.elementAt(Math.max(0, (planCentreIndex - 1)));
        }

        if (planCentre?.isDiscontinuity === true) {
            throw new Error('bruh');
        }

        const termination = planCentre?.terminationWaypoint()?.location;

        const efisInterfaceChanged = this.lastEfisInterfaceVersion !== this.efisInterface.version;
        if (efisInterfaceChanged) {
            this.lastEfisInterfaceVersion = this.efisInterface.version;
        }

        const navaidsChanged = this.lastNavaidVersion !== this.navaidTuner.navaidVersion;
        this.lastNavaidVersion = this.navaidTuner.navaidVersion;

        const vnavPredictionsChanged = this.lastVnavDriverVersion !== this.guidanceController.vnavDriver.version;
        this.lastVnavDriverVersion = this.guidanceController.vnavDriver.version;

        const hasSuitableRunway = (airport: Airport): boolean => airport.longestRunwayLength >= 1500 && airport.longestRunwaySurfaceType === RunwaySurfaceType.Hard;

        for (const side of EfisSymbols.sides) {
            const range = this.rangeValues[SimVar.GetSimVarValue(`L:A32NX_EFIS_${side}_ND_RANGE`, 'number')];
            const mode: EfisNdMode = SimVar.GetSimVarValue(`L:A32NX_EFIS_${side}_ND_MODE`, 'number');
            const efisOption = SimVar.GetSimVarValue(`L:A32NX_EFIS_${side}_OPTION`, 'Enum');

            const rangeChange = this.lastRange[side] !== range;
            this.lastRange[side] = range;
            const modeChange = this.lastMode[side] !== mode;
            this.lastMode[side] = mode;
            const efisOptionChange = this.lastEfisOption[side] !== efisOption;
            this.lastEfisOption[side] = efisOption;
            const nearbyOverlayChanged = efisOption !== EfisOption.Constraints && efisOption !== EfisOption.None && nearbyFacilitiesChanged;

            if (!pposChanged
                && !trueHeadingChanged
                && !rangeChange
                && !modeChange
                && !efisOptionChange
                && !nearbyOverlayChanged
                && !fpChanged
                && !navaidsChanged
                && !vnavPredictionsChanged
                && !efisInterfaceChanged) {
                continue;
            }

            if (mode === EfisNdMode.PLAN && !planCentre) {
                this.syncer.sendEvent(`A32NX_EFIS_${side}_SYMBOLS`, []);
                return;
            }

            const [editAhead, editBehind, editBeside] = this.calculateEditArea(range, mode);

            // eslint-disable-next-line no-loop-func
            const withinEditArea = (ll): boolean => {
                if (!termination) {
                    return true;
                }

                const dist = distanceTo(mode === EfisNdMode.PLAN ? termination : ppos, ll);
                let bearing = bearingTo(mode === EfisNdMode.PLAN ? termination : ppos, ll);
                if (mode !== EfisNdMode.PLAN) {
                    bearing = MathUtils.clampAngle(bearing - trueHeading);
                }
                bearing = bearing * Math.PI / 180;
                const dx = dist * Math.sin(bearing);
                const dy = dist * Math.cos(bearing);
                return Math.abs(dx) < editBeside && dy > -editBehind && dy < editAhead;
            };

            const symbols: NdSymbol[] = [];

            // symbols most recently inserted always end up at the end of the array
            // we reverse the array at the end to make sure symbols are drawn in the correct order
            // eslint-disable-next-line no-loop-func
            const upsertSymbol = (symbol: NdSymbol): void => {
                if (DEBUG) {
                    // console.time(`upsert symbol ${symbol.databaseId}`);
                }
                // for symbols with no databaseId, we don't bother trying to de-duplicate as we cannot do it safely
                const symbolIdx = symbol.databaseId ? symbols.findIndex((s) => s.databaseId === symbol.databaseId) : -1;
                if (symbolIdx !== -1) {
                    const oldSymbol = symbols.splice(symbolIdx, 1)[0];
                    symbol.constraints = symbol.constraints ?? oldSymbol.constraints;
                    symbol.direction = symbol.direction ?? oldSymbol.direction;
                    symbol.length = symbol.length ?? oldSymbol.length;
                    symbol.location = symbol.location ?? oldSymbol.location;
                    symbol.type |= oldSymbol.type;
                    if (oldSymbol.radials) {
                        if (symbol.radials) {
                            symbol.radials.push(...oldSymbol.radials);
                        } else {
                            symbol.radials = oldSymbol.radials;
                        }
                    }
                    if (oldSymbol.radii) {
                        if (symbol.radii) {
                            symbol.radii.push(...oldSymbol.radii);
                        } else {
                            symbol.radii = oldSymbol.radii;
                        }
                    }
                }
                symbols.push(symbol);
            };

            // TODO ADIRs aligned (except in plan mode...?)
            if (efisOption === EfisOption.VorDmes) {
                for (const vor of this.nearby.getVhfNavaids()) {
                    const symbolType = this.vorDmeTypeFlag(vor.type);
                    if (symbolType === 0) {
                        continue;
                    }
                    if (withinEditArea(vor.location)) {
                        upsertSymbol({
                            databaseId: vor.databaseId,
                            ident: vor.ident,
                            location: vor.location,
                            type: this.vorDmeTypeFlag(vor.type) | NdSymbolTypeFlags.EfisOption,
                        });
                    }
                }
            } else if (efisOption === EfisOption.Ndbs) {
                for (const ndb of this.nearby.getNdbNavaids()) {
                    if (withinEditArea(ndb.location)) {
                        upsertSymbol({
                            databaseId: ndb.databaseId,
                            ident: ndb.ident,
                            location: ndb.location,
                            type: NdSymbolTypeFlags.Ndb | NdSymbolTypeFlags.EfisOption,
                        });
                    }
                }
            } else if (efisOption === EfisOption.Airports) {
                for (const ap of this.nearby.getAirports()) {
                    if (withinEditArea(ap.location) && hasSuitableRunway(ap)) {
                        upsertSymbol({
                            databaseId: ap.databaseId,
                            ident: ap.ident,
                            location: ap.location,
                            type: NdSymbolTypeFlags.Airport | NdSymbolTypeFlags.EfisOption,
                        });
                    }
                }
            } else if (efisOption === EfisOption.Waypoints) {
                for (const wp of this.nearby.getWaypoints()) {
                    if (withinEditArea(wp.location)) {
                        upsertSymbol({
                            databaseId: wp.databaseId,
                            ident: wp.ident,
                            location: wp.location,
                            type: NdSymbolTypeFlags.Waypoint | NdSymbolTypeFlags.EfisOption,
                        });
                    }
                }
            }

            const formatConstraintAlt = (alt: number, descent: boolean, prefix: string = '') => {
                const transAlt = this.flightPlanService.active?.performanceData.transitionAltitude;
                const transFl = this.flightPlanService.active?.performanceData.transitionLevel;

                if (descent) {
                    const fl = Math.round(alt / 100);
                    if (transFl && fl >= transFl) {
                        return `${prefix}FL${fl}`;
                    }
                } else if (transAlt && alt >= transAlt) {
                    return `${prefix}FL${Math.round(alt / 100)}`;
                }
                return `${prefix}${Math.round(alt)}`;
            };

            const formatConstraintSpeed = (speed: number, prefix: string = '') => `${prefix}${Math.floor(speed)}KT`;

            // TODO don't send the waypoint before active once FP sequencing is properly implemented
            // (currently sequences with guidance which is too early)
            // eslint-disable-next-line no-lone-blocks

            // ALTN
            if (this.flightPlanService.hasActive && this.guidanceController.hasGeometryForFlightPlan(FlightPlanIndex.Active)) {
                const symbols = this.getFlightPlanSymbols(
                    false,
                    this.flightPlanService.active,
                    this.guidanceController.activeGeometry,
                    range,
                    efisOption,
                    () => true,
                    formatConstraintAlt,
                    formatConstraintSpeed,
                );

                for (const symbol of symbols) {
                    upsertSymbol(symbol);
                }

                // ACTIVE ALTN
                if (this.flightPlanService.active.alternateFlightPlan.legCount > 0
                    && this.guidanceController.hasGeometryForFlightPlan(FlightPlanIndex.Active)
                    && this.efisInterface.shouldTransmitAlternate(FlightPlanIndex.Active)
                ) {
                    const symbols = this.getFlightPlanSymbols(
                        true,
                        this.flightPlanService.active.alternateFlightPlan,
                        this.guidanceController.getGeometryForFlightPlan(FlightPlanIndex.Active, true),
                        range,
                        efisOption,
                        () => true,
                        formatConstraintAlt,
                        formatConstraintSpeed,
                    );

                    for (const symbol of symbols) {
                        upsertSymbol(symbol);
                    }
                }
            }

            // TMPY
            if (this.flightPlanService.hasTemporary && this.guidanceController.hasGeometryForFlightPlan(FlightPlanIndex.Temporary)) {
                const symbols = this.getFlightPlanSymbols(
                    false,
                    this.flightPlanService.temporary,
                    this.guidanceController.temporaryGeometry,
                    range,
                    efisOption,
                    () => true,
                    formatConstraintAlt,
                    formatConstraintSpeed,
                );

                for (const symbol of symbols) {
                    upsertSymbol(symbol);
                }
            }

            // SEC
            if (this.flightPlanService.hasSecondary(1)
                && this.guidanceController.hasGeometryForFlightPlan(FlightPlanIndex.FirstSecondary)
                && this.efisInterface.shouldTransmitSecondary()
            ) {
                const symbols = this.getFlightPlanSymbols(
                    false,
                    this.flightPlanService.secondary(1),
                    this.guidanceController.secondaryGeometry,
                    range,
                    efisOption,
                    () => true,
                    formatConstraintAlt,
                    formatConstraintSpeed,
                );

                for (const symbol of symbols) {
                    upsertSymbol(symbol);
                }

                // SEC ALTN
                if (this.flightPlanService.secondary((1)).alternateFlightPlan.legCount > 0
                    && this.guidanceController.hasGeometryForFlightPlan(FlightPlanIndex.FirstSecondary)
                    && this.efisInterface.shouldTransmitAlternate(FlightPlanIndex.FirstSecondary)
                ) {
                    const symbols = this.getFlightPlanSymbols(
                        true,
                        this.flightPlanService.secondary(1).alternateFlightPlan,
                        this.guidanceController.getGeometryForFlightPlan(FlightPlanIndex.FirstSecondary, true),
                        range,
                        efisOption,
                        () => true,
                        formatConstraintAlt,
                        formatConstraintSpeed,
                    );

                    for (const symbol of symbols) {
                        upsertSymbol(symbol);
                    }
                }
            }

            // Pseudo waypoints

            for (const pwp of this.guidanceController.currentPseudoWaypoints.filter((it) => it && it.displayedOnNd)) {
                upsertSymbol({
                    databaseId: `W      ${pwp.ident}`,
                    ident: pwp.ident,
                    location: pwp.efisSymbolLla,
                    type: pwp.efisSymbolFlag,
                    // When in HDG/TRK, this defines where on the track line the PWP lies
                    distanceFromAirplane: pwp.distanceFromStart,
                });
            }

            for (const ndb of this.navaidTuner.tunedNdbs) {
                upsertSymbol({
                    databaseId: ndb.databaseId,
                    ident: ndb.ident,
                    location: ndb.location,
                    type: NdSymbolTypeFlags.Ndb | NdSymbolTypeFlags.Tuned,
                });
            }

            for (const vor of this.navaidTuner.tunedVors) {
                upsertSymbol({
                    databaseId: vor.databaseId,
                    ident: vor.ident,
                    location: vor.location,
                    type: this.vorDmeTypeFlag(vor.type) | NdSymbolTypeFlags.Tuned,
                });
            }

            const wordsPerSymbol = 6;
            const maxSymbols = 640 / wordsPerSymbol;
            if (symbols.length > maxSymbols) {
                symbols.splice(0, symbols.length - maxSymbols);
                this.guidanceController.efisStateForSide[side].dataLimitReached = true;
            } else {
                this.guidanceController.efisStateForSide[side].dataLimitReached = false;
            }

            this.syncer.sendEvent(`A32NX_EFIS_${side}_SYMBOLS`, symbols);

            // make sure we don't run too often
            this.blockUpdate = true;
            setTimeout(() => {
                this.blockUpdate = false;
            }, 200);
        }
    }

    private getFlightPlanSymbols(
        isAlternate: boolean,
        flightPlan: BaseFlightPlan,
        geometry: Geometry,
        range: NauticalMiles,
        efisOption: EfisOption,
        withinEditArea: (ll) => boolean,
        formatConstraintAlt: (alt: number, descent: boolean, prefix?: string) => string,
        formatConstraintSpeed: (speed: number, prefix?: string) => string,
    ): NdSymbol[] {
        const isInLatAutoControl = this.guidanceController.vnavDriver.isLatAutoControlActive();
        const isLatAutoControlArmed = this.guidanceController.vnavDriver.isLatAutoControlArmedWithIntercept();
        const waypointPredictions = this.guidanceController.vnavDriver.mcduProfile?.waypointPredictions;
        const isSelectedVerticalModeActive = this.guidanceController.vnavDriver.isSelectedVerticalModeActive();
        const flightPhase = getFlightPhaseManager().phase;

        const transmitMissed = isAlternate
            ? this.efisInterface.shouldTransmitAlternateMissed(flightPlan.index)
            : this.efisInterface.shouldTransmitMissed(flightPlan.index);

        const ret: NdSymbol[] = [];

        // FP legs
        for (let i = flightPlan.legCount - 1; i >= (flightPlan.fromLegIndex) && i >= 0; i--) {
            const isBeforeActiveLeg = i < flightPlan.activeLegIndex;

            const leg = flightPlan.elementAt(i);

            if (leg.isDiscontinuity === true) {
                continue;
            }

            if (leg.definition.waypointDescriptor === WaypointDescriptor.Airport || leg.definition.waypointDescriptor === WaypointDescriptor.Runway) {
                // we pick these up later
                continue;
            }

            // if range >= 160, don't include terminal waypoints, except at enroute boundary
            if (range >= 160) {
                const [segment] = flightPlan.segmentPositionForIndex(i);
                if (segment.class === SegmentClass.Departure || segment.class === SegmentClass.Arrival) {
                    continue;
                }
            }

            let location;
            let databaseId;

            const geometryLeg = geometry.legs.get(i);

            if (geometryLeg) {
                const terminationWaypoint = geometryLeg.terminationWaypoint;

                if (terminationWaypoint) {
                    if ('lat' in terminationWaypoint) {
                        location = terminationWaypoint;
                        databaseId = `X${Math.round(Math.random() * 1_000).toString().padStart(6, '0')}${leg.ident.substring(0, 5)}`;
                    } else {
                        location = terminationWaypoint.location;
                        databaseId = terminationWaypoint.databaseId;
                    }
                }
            }

            if (!location) {
                location = leg.terminationWaypoint()?.location;
                databaseId = leg.terminationWaypoint()?.databaseId;
            }

            if (!location) {
                continue;
            }

            if (!withinEditArea(location)) {
                continue;
            }

            let type = NdSymbolTypeFlags.FlightPlan;
            const constraints = [];
            let direction;

            const isCourseReversal = leg.type === LegType.HA
                || leg.type === LegType.HF
                || leg.type === LegType.HM
                || leg.type === LegType.PI;

            if (i === flightPlan.activeLegIndex) {
                type |= NdSymbolTypeFlags.ActiveLegTermination;
            } else if (isCourseReversal && i > (flightPlan.activeLegIndex + 1) && range <= 80 && !LnavConfig.DEBUG_FORCE_INCLUDE_COURSE_REVERSAL_VECTORS) {
                if (leg.definition.turnDirection === 'L') {
                    type |= NdSymbolTypeFlags.CourseReversalLeft;
                } else {
                    type |= NdSymbolTypeFlags.CourseReversalRight;
                }
                direction = leg.definition.magneticCourse; // TODO true
            }

            if (i >= flightPlan.firstMissedApproachLegIndex && !transmitMissed) {
                continue;
            }

            const altConstraint = leg.altitudeConstraint;

            if ((isInLatAutoControl || isLatAutoControlArmed) && !isBeforeActiveLeg && altConstraint && shouldShowConstraintCircleInPhase(flightPhase, leg) && !isAlternate) {
                if (!isSelectedVerticalModeActive) {
                    type |= NdSymbolTypeFlags.Constraint;

                    const predictionAtWaypoint = waypointPredictions?.get(i);

                    if (predictionAtWaypoint?.isAltitudeConstraintMet) {
                        type |= NdSymbolTypeFlags.MagentaColor;
                    } else if (predictionAtWaypoint) {
                        type |= NdSymbolTypeFlags.AmberColor;
                    }
                } else if (i === flightPlan.activeLegIndex) {
                    type |= NdSymbolTypeFlags.Constraint;
                }
            }

            if (efisOption === EfisOption.Constraints && !isBeforeActiveLeg) {
                const descent = leg.constraintType === WaypointConstraintType.DES;
                switch (altConstraint?.altitudeDescriptor) {
                case AltitudeDescriptor.AtAlt1:
                case AltitudeDescriptor.AtAlt1GsIntcptAlt2:
                case AltitudeDescriptor.AtAlt1AngleAlt2:
                    constraints.push(formatConstraintAlt(altConstraint.altitude1, descent));
                    break;
                case AltitudeDescriptor.AtOrAboveAlt1:
                case AltitudeDescriptor.AtOrAboveAlt1GsIntcptAlt2:
                case AltitudeDescriptor.AtOrAboveAlt1AngleAlt2:
                    constraints.push(formatConstraintAlt(altConstraint.altitude1, descent, '+'));
                    break;
                case AltitudeDescriptor.AtOrBelowAlt1:
                case AltitudeDescriptor.AtOrBelowAlt1AngleAlt2:
                    constraints.push(formatConstraintAlt(altConstraint.altitude1, descent, '-'));
                    break;
                case AltitudeDescriptor.BetweenAlt1Alt2:
                    constraints.push(formatConstraintAlt(altConstraint.altitude1, descent, '-'));
                    constraints.push(formatConstraintAlt(altConstraint.altitude2, descent, '+'));
                    break;
                case AltitudeDescriptor.AtOrAboveAlt2:
                    constraints.push(formatConstraintAlt(altConstraint.altitude2, descent, '+'));
                    break;
                default:
                    // No constraint
                    break;
                }

                const speedConstraint = leg.speedConstraint;

                if (speedConstraint) {
                    constraints.push(formatConstraintSpeed(speedConstraint.speed));
                }
            }

            if (VnavConfig.DEBUG_GUIDANCE && leg.calculated) {
                constraints.push(`${Math.round(leg.calculated.cumulativeDistanceWithTransitions)}NM`);
                constraints.push(`${Math.round(leg.calculated.cumulativeDistanceToEndWithTransitions)}NM`);
            }

            ret.push({
                databaseId,
                ident: leg.ident,
                location,
                type,
                constraints: constraints.length > 0 ? constraints : undefined,
                direction,
            });
        }

        // we can only send 2 constraint predictions, so filter out any past the 2 close to the AC
        let constraintPredictions = 0;
        const constraintFlags = NdSymbolTypeFlags.Constraint | NdSymbolTypeFlags.MagentaColor | NdSymbolTypeFlags.AmberColor;
        for (let i = ret.length - 1; i >= 0; i--) {
            if ((ret[i].type & constraintFlags) === 0) {
                continue;
            }
            if (constraintPredictions >= 2) {
                ret[i].type &= ~constraintFlags;
            } else {
                constraintPredictions++;
            }
        }

        // FP airports/runways

        const airports: [Airport | undefined, Runway | undefined][] = [
            // The alternate origin airport symbol is not shown as it is the same as the primary destination
            [!isAlternate ? flightPlan.originAirport : undefined, flightPlan.originRunway],
            [flightPlan.destinationAirport, flightPlan.destinationRunway],
        ];

        for (const [airport, runway] of airports) {
            if (!airport) {
                continue;
            }

            const planAltnStr = flightPlan instanceof AlternateFlightPlan ? 'A' : ' ';
            const planIndexStr = flightPlan.index.toString();
            const runwayIdentStr = runway?.ident.replace('RW', '').padEnd(4, ' ') ?? '    ';

            const databaseId = `A${airport.ident}${(planAltnStr)}${planIndexStr}${runwayIdentStr}`;

            if (runway) {
                if (withinEditArea(runway.startLocation)) {
                    ret.push({
                        databaseId,
                        ident: NavigationDatabase.formatLongRunwayIdent(airport.ident, runway.ident),
                        location: runway.startLocation,
                        direction: runway.bearing,
                        length: runway.length / MathUtils.METRES_TO_NAUTICAL_MILES,
                        type: NdSymbolTypeFlags.Runway,
                    });
                }
            } else if (withinEditArea(airport.location)) {
                ret.push({
                    databaseId,
                    ident: airport.ident,
                    location: airport.location,
                    type: NdSymbolTypeFlags.Airport | NdSymbolTypeFlags.FlightPlan,
                });
            }
        }

        // FP fix info
        if (flightPlan instanceof FlightPlan && flightPlan.index === FlightPlanIndex.Active && !isAlternate) {
            for (let i = 0; i < 4; i++) {
                const fixInfo = flightPlan.fixInfos[i];

                if (!fixInfo) {
                    continue;
                }

                ret.push({
                    databaseId: fixInfo.fix.databaseId,
                    ident: fixInfo.fix.ident,
                    location: fixInfo.fix.location,
                    type: NdSymbolTypeFlags.FixInfo,
                    radials: fixInfo.radials.map((it) => it.trueBearing),
                    radii: fixInfo.radii.map((it) => it.radius),
                });
            }
        }

        return ret;
    }

    private vorDmeTypeFlag(type: VhfNavaidType): NdSymbolTypeFlags {
        switch (type) {
        case VhfNavaidType.VorDme:
        case VhfNavaidType.Vortac:
            return NdSymbolTypeFlags.VorDme;
        case VhfNavaidType.Vor:
            return NdSymbolTypeFlags.Vor;
        case VhfNavaidType.Dme:
        case VhfNavaidType.Tacan:
            return NdSymbolTypeFlags.Dme;
        default:
            return 0;
        }
    }

    private calculateEditArea(range: T, mode: EfisNdMode): [number, number, number] {
        switch (mode) {
        case EfisNdMode.ARC:
            if (range <= 10) {
                return [10.5, 3.5, 8.3];
            }
            if (range <= 20) {
                return [20.5, 7, 16.6];
            }
            if (range <= 40) {
                return [40.5, 14, 33.2];
            }
            if (range <= 80) {
                return [80.5, 28, 66.4];
            }
            if (range <= 160) {
                return [160.5, 56, 132.8];
            }
            return [320.5, 112, 265.6];
        case EfisNdMode.ROSE_NAV:
            if (range <= 10) {
                return [7.6, 7.1, 7.1];
            }
            if (range <= 20) {
                return [14.7, 14.2, 14.2];
            }
            if (range <= 40) {
                return [28.9, 28.4, 28.4];
            }
            if (range <= 80) {
                return [57.3, 56.8, 56.8];
            }
            if (range <= 160) {
                return [114.1, 113.6, 113.6];
            }
            return [227.7, 227.2, 227.2];
        case EfisNdMode.PLAN:
            if (range <= 10) {
                return [7, 7, 7];
            }
            if (range <= 20) {
                return [14, 14, 14];
            }
            if (range <= 40) {
                return [28, 28, 28];
            }
            if (range <= 80) {
                return [56, 56, 56];
            }
            if (range <= 160) {
                return [112, 112, 112];
            }
            return [224, 224, 224];
        default:
            return [0, 0, 0];
        }
    }
}

const shouldShowConstraintCircleInPhase = (phase: FmgcFlightPhase, leg: FlightPlanLeg) => (
    (phase <= FmgcFlightPhase.Climb) && leg.constraintType === WaypointConstraintType.CLB
) || (
    (phase === FmgcFlightPhase.Cruise || phase === FmgcFlightPhase.Descent || phase === FmgcFlightPhase.Approach) && leg.constraintType === WaypointConstraintType.DES
);<|MERGE_RESOLUTION|>--- conflicted
+++ resolved
@@ -12,11 +12,7 @@
 import { Coordinates } from '@fmgc/flightplanning/data/geo';
 import { Geometry } from '@fmgc/guidance/Geometry';
 import { GuidanceController } from '@fmgc/guidance/GuidanceController';
-<<<<<<< HEAD
 import { NauticalMiles, bearingTo, distanceTo } from 'msfs-geo';
-=======
-import { bearingTo, distanceTo } from 'msfs-geo';
->>>>>>> 84c1622f
 import { LnavConfig } from '@fmgc/guidance/LnavConfig';
 import { SegmentClass } from '@fmgc/flightplanning/new/segments/SegmentClass';
 import { NavigationDatabase } from '@fmgc/NavigationDatabase';
@@ -29,19 +25,11 @@
 import { getFlightPhaseManager } from '@fmgc/flightphase';
 import { FmgcFlightPhase } from '@shared/flightphase';
 import { FlightPlanLeg } from '@fmgc/flightplanning/new/legs/FlightPlanLeg';
-<<<<<<< HEAD
 
 import { FlightPlanService } from '@fmgc/flightplanning/new/FlightPlanService';
 import { VnavConfig } from '@fmgc/guidance/vnav/VnavConfig';
 import { EfisInterface } from '@fmgc/efis/EfisInterface';
 import { WaypointConstraintType } from '@fmgc/flightplanning/FlightPlanManager';
-=======
->>>>>>> 84c1622f
-
-import { FlightPlanService } from '@fmgc/flightplanning/new/FlightPlanService';
-import { VnavConfig } from '@fmgc/guidance/vnav/VnavConfig';
-import { EfisInterface } from '@fmgc/efis/EfisInterface';
-import { WaypointConstraintType } from '@fmgc/flightplanning/FlightPlanManager';
 
 export class EfisSymbols<T extends number> {
     private blockUpdate = false;
@@ -75,11 +63,7 @@
     private lastEfisInterfaceVersion: number = -1;
 
     constructor(
-<<<<<<< HEAD
-        private readonly guidanceController: GuidanceController,
-=======
         guidanceController: GuidanceController,
->>>>>>> 84c1622f
         private readonly flightPlanService: FlightPlanService,
         private readonly navaidTuner: NavaidTuner,
         private readonly efisInterface: EfisInterface,
