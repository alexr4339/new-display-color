--- conflicted
+++ resolved
@@ -309,13 +309,8 @@
             // (currently sequences with guidance which is too early)
             // eslint-disable-next-line no-lone-blocks
 
-<<<<<<< HEAD
             // ALTN
             if (this.flightPlanService.hasActive && this.guidanceController.hasGeometryForFlightPlan(FlightPlanIndex.Active)) {
-=======
-            // ACTIVE
-            if (this.flightPlanService.hasActive) {
->>>>>>> 068edd30
                 const symbols = this.getFlightPlanSymbols(
                     true,
                     this.flightPlanService.active,
