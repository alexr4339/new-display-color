--- conflicted
+++ resolved
@@ -100,247 +100,9 @@
   async update(deltaTime: number): Promise<void> {
     this.nearby.update(deltaTime);
 
-<<<<<<< HEAD
-            const [editAhead, editBehind, editBeside] = this.calculateEditArea(range, mode);
-
-            // eslint-disable-next-line no-loop-func
-            const withinEditArea = (ll): boolean => {
-                if (!termination) {
-                    return true;
-                }
-
-                const dist = distanceTo(mode === EfisNdMode.PLAN ? termination : ppos, ll);
-                let bearing = bearingTo(mode === EfisNdMode.PLAN ? termination : ppos, ll);
-                if (mode !== EfisNdMode.PLAN) {
-                    bearing = MathUtils.normalise360(bearing - trueHeading);
-                }
-                bearing = bearing * Math.PI / 180;
-                const dx = dist * Math.sin(bearing);
-                const dy = dist * Math.cos(bearing);
-                return Math.abs(dx) < editBeside && dy > -editBehind && dy < editAhead;
-            };
-
-            const symbols: NdSymbol[] = [];
-
-            // symbols most recently inserted always end up at the end of the array
-            // we reverse the array at the end to make sure symbols are drawn in the correct order
-            // eslint-disable-next-line no-loop-func
-            const upsertSymbol = (symbol: NdSymbol): void => {
-                if (DEBUG) {
-                    console.time(`upsert symbol ${symbol.databaseId}`);
-                }
-                // for symbols with no databaseId, we don't bother trying to de-duplicate as we cannot do it safely
-                const symbolIdx = symbol.databaseId ? symbols.findIndex((s) => s.databaseId === symbol.databaseId) : -1;
-                if (symbolIdx !== -1) {
-                    const oldSymbol = symbols.splice(symbolIdx, 1)[0];
-                    symbol.constraints = symbol.constraints ?? oldSymbol.constraints;
-                    symbol.direction = symbol.direction ?? oldSymbol.direction;
-                    symbol.length = symbol.length ?? oldSymbol.length;
-                    symbol.location = symbol.location ?? oldSymbol.location;
-                    symbol.type |= oldSymbol.type;
-                    if (oldSymbol.radials) {
-                        if (symbol.radials) {
-                            symbol.radials.push(...oldSymbol.radials);
-                        } else {
-                            symbol.radials = oldSymbol.radials;
-                        }
-                    }
-                    if (oldSymbol.radii) {
-                        if (symbol.radii) {
-                            symbol.radii.push(...oldSymbol.radii);
-                        } else {
-                            symbol.radii = oldSymbol.radii;
-                        }
-                    }
-                }
-                symbols.push(symbol);
-            };
-
-            // TODO ADIRs aligned (except in plan mode...?)
-            if (efisOption === EfisOption.VorDmes) {
-                for (const vor of this.nearby.getVhfNavaids()) {
-                    const symbolType = this.vorDmeTypeFlag(vor.type);
-                    if (symbolType === 0) {
-                        continue;
-                    }
-                    if (withinEditArea(vor.location)) {
-                        upsertSymbol({
-                            databaseId: vor.databaseId,
-                            ident: vor.ident,
-                            location: vor.location,
-                            type: this.vorDmeTypeFlag(vor.type) | NdSymbolTypeFlags.EfisOption,
-                        });
-                    }
-                }
-            } else if (efisOption === EfisOption.Ndbs) {
-                for (const ndb of this.nearby.getNdbNavaids()) {
-                    if (withinEditArea(ndb.location)) {
-                        upsertSymbol({
-                            databaseId: ndb.databaseId,
-                            ident: ndb.ident,
-                            location: ndb.location,
-                            type: NdSymbolTypeFlags.Ndb | NdSymbolTypeFlags.EfisOption,
-                        });
-                    }
-                }
-            } else if (efisOption === EfisOption.Airports) {
-                for (const ap of this.nearby.getAirports()) {
-                    if (withinEditArea(ap.location) && hasSuitableRunway(ap)) {
-                        upsertSymbol({
-                            databaseId: ap.databaseId,
-                            ident: ap.ident,
-                            location: ap.location,
-                            type: NdSymbolTypeFlags.Airport | NdSymbolTypeFlags.EfisOption,
-                        });
-                    }
-                }
-            } else if (efisOption === EfisOption.Waypoints) {
-                for (const wp of this.nearby.getWaypoints()) {
-                    if (withinEditArea(wp.location)) {
-                        upsertSymbol({
-                            databaseId: wp.databaseId,
-                            ident: wp.ident,
-                            location: wp.location,
-                            type: NdSymbolTypeFlags.Waypoint | NdSymbolTypeFlags.EfisOption,
-                        });
-                    }
-                }
-            }
-
-            const formatConstraintAlt = (alt: number, descent: boolean, prefix: string = '') => {
-                const transAlt = this.flightPlanService.active?.performanceData.transitionAltitude;
-                const transFl = this.flightPlanService.active?.performanceData.transitionLevel;
-
-                if (descent) {
-                    const fl = Math.round(alt / 100);
-                    if (transFl && fl >= transFl) {
-                        return `${prefix}FL${fl}`;
-                    }
-                } else if (transAlt && alt >= transAlt) {
-                    return `${prefix}FL${Math.round(alt / 100)}`;
-                }
-                return `${prefix}${Math.round(alt)}`;
-            };
-
-            const formatConstraintSpeed = (speed: number, prefix: string = '') => `${prefix}${Math.floor(speed)}KT`;
-
-            // TODO don't send the waypoint before active once FP sequencing is properly implemented
-            // (currently sequences with guidance which is too early)
-            // eslint-disable-next-line no-lone-blocks
-
-            // ALTN
-            if (this.flightPlanService.hasActive && this.guidanceController.hasGeometryForFlightPlan(FlightPlanIndex.Active)) {
-                const symbols = this.getFlightPlanSymbols(
-                    false,
-                    this.flightPlanService.active,
-                    this.guidanceController.activeGeometry,
-                    range,
-                    efisOption,
-                    mode,
-                    side,
-                    () => true,
-                    formatConstraintAlt,
-                    formatConstraintSpeed,
-                );
-
-                for (const symbol of symbols) {
-                    upsertSymbol(symbol);
-                }
-
-                // ACTIVE ALTN
-                if (this.flightPlanService.active.alternateFlightPlan.legCount > 0
-                    && this.guidanceController.hasGeometryForFlightPlan(FlightPlanIndex.Active)
-                    && this.efisInterfaces[side].shouldTransmitAlternate(FlightPlanIndex.Active, mode === EfisNdMode.ARC || mode === EfisNdMode.ROSE_NAV)
-                ) {
-                    const symbols = this.getFlightPlanSymbols(
-                        true,
-                        this.flightPlanService.active.alternateFlightPlan,
-                        this.guidanceController.getGeometryForFlightPlan(FlightPlanIndex.Active, true),
-                        range,
-                        efisOption,
-                        mode,
-                        side,
-                        () => true,
-                        formatConstraintAlt,
-                        formatConstraintSpeed,
-                    );
-
-                    for (const symbol of symbols) {
-                        upsertSymbol(symbol);
-                    }
-                }
-            }
-
-            // TMPY
-            if (this.flightPlanService.hasTemporary && this.guidanceController.hasGeometryForFlightPlan(FlightPlanIndex.Temporary)) {
-                const symbols = this.getFlightPlanSymbols(
-                    false,
-                    this.flightPlanService.temporary,
-                    this.guidanceController.temporaryGeometry,
-                    range,
-                    efisOption,
-                    mode,
-                    side,
-                    () => true,
-                    formatConstraintAlt,
-                    formatConstraintSpeed,
-                );
-
-                for (const symbol of symbols) {
-                    upsertSymbol(symbol);
-                }
-            }
-
-            // SEC
-            if (this.flightPlanService.hasSecondary(1)
-                && this.guidanceController.hasGeometryForFlightPlan(FlightPlanIndex.FirstSecondary)
-                && this.efisInterfaces[side].shouldTransmitSecondary()
-            ) {
-                const symbols = this.getFlightPlanSymbols(
-                    false,
-                    this.flightPlanService.secondary(1),
-                    this.guidanceController.secondaryGeometry,
-                    range,
-                    efisOption,
-                    mode,
-                    side,
-                    () => true,
-                    formatConstraintAlt,
-                    formatConstraintSpeed,
-                );
-
-                for (const symbol of symbols) {
-                    upsertSymbol(symbol);
-                }
-
-                // SEC ALTN
-                if (this.flightPlanService.secondary((1)).alternateFlightPlan.legCount > 0
-                    && this.guidanceController.hasGeometryForFlightPlan(FlightPlanIndex.FirstSecondary)
-                    && this.efisInterfaces[side].shouldTransmitAlternate(FlightPlanIndex.FirstSecondary, mode === EfisNdMode.ARC || mode === EfisNdMode.ROSE_NAV)
-                ) {
-                    const symbols = this.getFlightPlanSymbols(
-                        true,
-                        this.flightPlanService.secondary(1).alternateFlightPlan,
-                        this.guidanceController.getGeometryForFlightPlan(FlightPlanIndex.FirstSecondary, true),
-                        range,
-                        efisOption,
-                        mode,
-                        side,
-                        () => true,
-                        formatConstraintAlt,
-                        formatConstraintSpeed,
-                    );
-
-                    for (const symbol of symbols) {
-                        upsertSymbol(symbol);
-                    }
-                }
-            }
-=======
     if (this.blockUpdate) {
       return;
     }
->>>>>>> a3c167bf
 
     // TODO use FMGC position
     const ppos = {
@@ -503,187 +265,6 @@
             }
           }
         }
-<<<<<<< HEAD
-    }
-
-    private getFlightPlanSymbols(
-        isAlternate: boolean,
-        flightPlan: BaseFlightPlan,
-        geometry: Geometry,
-        range: NauticalMiles,
-        efisOption: EfisOption,
-        mode: EfisNdMode,
-        side: EfisSide,
-        withinEditArea: (ll) => boolean,
-        formatConstraintAlt: (alt: number, descent: boolean, prefix?: string) => string,
-        formatConstraintSpeed: (speed: number, prefix?: string) => string,
-    ): NdSymbol[] {
-        const isInLatAutoControl = this.guidanceController.vnavDriver.isLatAutoControlActive();
-        const isLatAutoControlArmed = this.guidanceController.vnavDriver.isLatAutoControlArmedWithIntercept();
-        const waypointPredictions = this.guidanceController.vnavDriver.mcduProfile?.waypointPredictions;
-        const isSelectedVerticalModeActive = this.guidanceController.vnavDriver.isSelectedVerticalModeActive();
-        const flightPhase = getFlightPhaseManager().phase;
-
-        const isArcVsPlanMode = mode === EfisNdMode.ARC || mode === EfisNdMode.ROSE_NAV;
-
-        const transmitMissed = isAlternate
-            ? this.efisInterfaces[side].shouldTransmitAlternateMissed(flightPlan.index, isArcVsPlanMode)
-            : this.efisInterfaces[side].shouldTransmitMissed(flightPlan.index, isArcVsPlanMode);
-
-        const ret: NdSymbol[] = [];
-
-        // FP legs
-        for (let i = flightPlan.legCount - 1; i >= (flightPlan.fromLegIndex) && i >= 0; i--) {
-            const isBeforeActiveLeg = i < flightPlan.activeLegIndex;
-
-            const leg = flightPlan.elementAt(i);
-
-            if (leg.isDiscontinuity === true) {
-                continue;
-            }
-
-            if (leg.definition.waypointDescriptor === WaypointDescriptor.Airport || leg.definition.waypointDescriptor === WaypointDescriptor.Runway) {
-                // we pick these up later
-                continue;
-            }
-
-            // no symbols for manual legs, except FM leg with no leg before it
-            if (leg.definition.type === LegType.VM || (leg.definition.type === LegType.FM && !flightPlan.maybeElementAt(i - 1)?.isDiscontinuity)) {
-                continue;
-            }
-
-            // if range >= 160, don't include terminal waypoints, except at enroute boundary
-            if (range >= 160) {
-                // FIXME the enroute boundary condition has been removed in fms-v2...
-                const [segment] = flightPlan.segmentPositionForIndex(i);
-                if (segment.class === SegmentClass.Departure || segment.class === SegmentClass.Arrival) {
-                    continue;
-                }
-            }
-
-            let location;
-            let databaseId;
-
-            const geometryLeg = geometry.legs.get(i);
-
-            if (geometryLeg) {
-                const terminationWaypoint = geometryLeg.terminationWaypoint;
-
-                if (terminationWaypoint) {
-                    if ('lat' in terminationWaypoint) {
-                        location = terminationWaypoint;
-                        databaseId = `X${Math.round(Math.random() * 1_000).toString().padStart(6, '0')}${leg.ident.substring(0, 5)}`;
-                    } else {
-                        location = terminationWaypoint.location;
-                        databaseId = terminationWaypoint.databaseId;
-                    }
-                }
-            }
-
-            if (!location) {
-                location = leg.terminationWaypoint()?.location;
-                databaseId = leg.terminationWaypoint()?.databaseId;
-            }
-
-            if (!location) {
-                continue;
-            }
-
-            if (!withinEditArea(location)) {
-                continue;
-            }
-
-            let type = NdSymbolTypeFlags.FlightPlan;
-            const constraints = [];
-            let direction;
-
-            const isCourseReversal = leg.type === LegType.HA
-                || leg.type === LegType.HF
-                || leg.type === LegType.HM
-                || leg.type === LegType.PI;
-
-            if (i === flightPlan.activeLegIndex) {
-                type |= NdSymbolTypeFlags.ActiveLegTermination;
-            } else if (isCourseReversal && i > (flightPlan.activeLegIndex + 1) && range <= 80 && !LnavConfig.DEBUG_FORCE_INCLUDE_COURSE_REVERSAL_VECTORS) {
-                if (leg.definition.turnDirection === 'L') {
-                    type |= NdSymbolTypeFlags.CourseReversalLeft;
-                } else {
-                    type |= NdSymbolTypeFlags.CourseReversalRight;
-                }
-                direction = leg.definition.magneticCourse; // TODO true
-            }
-
-            if (i >= flightPlan.firstMissedApproachLegIndex && !transmitMissed) {
-                continue;
-            }
-
-            const altConstraint = leg.altitudeConstraint;
-
-            if ((isInLatAutoControl || isLatAutoControlArmed) && !isBeforeActiveLeg && altConstraint && shouldShowConstraintCircleInPhase(flightPhase, leg) && !isAlternate) {
-                if (!isSelectedVerticalModeActive) {
-                    type |= NdSymbolTypeFlags.Constraint;
-
-                    const predictionAtWaypoint = waypointPredictions?.get(i);
-
-                    if (predictionAtWaypoint?.isAltitudeConstraintMet) {
-                        type |= NdSymbolTypeFlags.MagentaColor;
-                    } else if (predictionAtWaypoint) {
-                        type |= NdSymbolTypeFlags.AmberColor;
-                    }
-                } else if (i === flightPlan.activeLegIndex) {
-                    type |= NdSymbolTypeFlags.Constraint;
-                }
-            }
-
-            if (efisOption === EfisOption.Constraints && !isBeforeActiveLeg) {
-                const descent = leg.constraintType === WaypointConstraintType.DES;
-                switch (altConstraint?.altitudeDescriptor) {
-                case AltitudeDescriptor.AtAlt1:
-                case AltitudeDescriptor.AtAlt1GsIntcptAlt2:
-                case AltitudeDescriptor.AtAlt1AngleAlt2:
-                    constraints.push(formatConstraintAlt(altConstraint.altitude1, descent));
-                    break;
-                case AltitudeDescriptor.AtOrAboveAlt1:
-                case AltitudeDescriptor.AtOrAboveAlt1GsIntcptAlt2:
-                case AltitudeDescriptor.AtOrAboveAlt1AngleAlt2:
-                    constraints.push(formatConstraintAlt(altConstraint.altitude1, descent, '+'));
-                    break;
-                case AltitudeDescriptor.AtOrBelowAlt1:
-                case AltitudeDescriptor.AtOrBelowAlt1AngleAlt2:
-                    constraints.push(formatConstraintAlt(altConstraint.altitude1, descent, '-'));
-                    break;
-                case AltitudeDescriptor.BetweenAlt1Alt2:
-                    constraints.push(formatConstraintAlt(altConstraint.altitude1, descent, '-'));
-                    constraints.push(formatConstraintAlt(altConstraint.altitude2, descent, '+'));
-                    break;
-                case AltitudeDescriptor.AtOrAboveAlt2:
-                    constraints.push(formatConstraintAlt(altConstraint.altitude2, descent, '+'));
-                    break;
-                default:
-                    // No constraint
-                    break;
-                }
-
-                const speedConstraint = leg.speedConstraint;
-
-                if (speedConstraint) {
-                    constraints.push(formatConstraintSpeed(speedConstraint.speed));
-                }
-            }
-
-            if (VnavConfig.DEBUG_GUIDANCE && leg.calculated) {
-                constraints.push(`${Math.round(leg.calculated.cumulativeDistanceWithTransitions)}NM`);
-                constraints.push(`${Math.round(leg.calculated.cumulativeDistanceToEndWithTransitions)}NM`);
-            }
-
-            ret.push({
-                databaseId,
-                ident: leg.ident,
-                location,
-                type,
-                constraints: constraints.length > 0 ? constraints : undefined,
-                direction,
-=======
         symbols.push(symbol);
       };
 
@@ -700,7 +281,6 @@
               ident: vor.ident,
               location: vor.location,
               type: this.vorDmeTypeFlag(vor.type) | NdSymbolTypeFlags.EfisOption,
->>>>>>> a3c167bf
             });
           }
         }
@@ -786,7 +366,10 @@
         if (
           this.flightPlanService.active.alternateFlightPlan.legCount > 0 &&
           this.guidanceController.hasGeometryForFlightPlan(FlightPlanIndex.Active) &&
-          this.efisInterfaces[side].shouldTransmitAlternate(FlightPlanIndex.Active, mode === EfisNdMode.ARC)
+          this.efisInterfaces[side].shouldTransmitAlternate(
+            FlightPlanIndex.Active,
+            mode === EfisNdMode.ARC || mode === EfisNdMode.ROSE_NAV,
+          )
         ) {
           const symbols = this.getFlightPlanSymbols(
             true,
@@ -857,7 +440,10 @@
         if (
           this.flightPlanService.secondary(1).alternateFlightPlan.legCount > 0 &&
           this.guidanceController.hasGeometryForFlightPlan(FlightPlanIndex.FirstSecondary) &&
-          this.efisInterfaces[side].shouldTransmitAlternate(FlightPlanIndex.FirstSecondary, mode === EfisNdMode.ARC)
+          this.efisInterfaces[side].shouldTransmitAlternate(
+            FlightPlanIndex.FirstSecondary,
+            mode === EfisNdMode.ARC || mode === EfisNdMode.ROSE_NAV,
+          )
         ) {
           const symbols = this.getFlightPlanSymbols(
             true,
@@ -946,9 +532,11 @@
     const isSelectedVerticalModeActive = this.guidanceController.vnavDriver.isSelectedVerticalModeActive();
     const flightPhase = getFlightPhaseManager().phase;
 
+    const isArcVsPlanMode = mode === EfisNdMode.ARC || mode === EfisNdMode.ROSE_NAV;
+
     const transmitMissed = isAlternate
-      ? this.efisInterfaces[side].shouldTransmitAlternateMissed(flightPlan.index, mode === EfisNdMode.ARC)
-      : this.efisInterfaces[side].shouldTransmitMissed(flightPlan.index, mode === EfisNdMode.ARC);
+      ? this.efisInterfaces[side].shouldTransmitAlternateMissed(flightPlan.index, isArcVsPlanMode)
+      : this.efisInterfaces[side].shouldTransmitMissed(flightPlan.index, isArcVsPlanMode);
 
     const ret: NdSymbol[] = [];
 
