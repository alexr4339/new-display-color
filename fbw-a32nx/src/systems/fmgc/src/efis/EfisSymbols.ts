--- conflicted
+++ resolved
@@ -6,11 +6,7 @@
     MathUtils, Airport, LegType,
     Runway, RunwaySurfaceType, VhfNavaidType,
     WaypointDescriptor, EfisOption, EfisNdMode, NdSymbol,
-<<<<<<< HEAD
-    NdSymbolTypeFlags,
-=======
-    NdSymbolTypeFlags, EfisNdRangeValue, efisRangeSettings, AltitudeDescriptor,
->>>>>>> 4240eead
+    NdSymbolTypeFlags, AltitudeDescriptor,
 } from '@flybywiresim/fbw-sdk';
 
 import { Coordinates } from '@fmgc/flightplanning/data/geo';
