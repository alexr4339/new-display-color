--- conflicted
+++ resolved
@@ -342,13 +342,7 @@
                 }
 
                 // ACTIVE ALTN
-<<<<<<< HEAD
-                if (this.flightPlanService.active.alternateFlightPlan.legCount > 0
-                    && this.guidanceController.hasGeometryForFlightPlan(FlightPlanIndex.Active)
-                    && this.efisInterface.shouldTransmitAlternate(FlightPlanIndex.Active)) {
-=======
                 if (this.flightPlanService.active.alternateFlightPlan.legCount > 0 && this.guidanceController.hasGeometryForFlightPlan(FlightPlanIndex.Active)) {
->>>>>>> 1cbb1d2e
                     const symbols = this.getFlightPlanSymbols(
                         true,
                         this.flightPlanService.active.alternateFlightPlan,
@@ -385,11 +379,7 @@
             }
 
             // SEC
-<<<<<<< HEAD
-            if (this.flightPlanService.hasSecondary(1) && this.guidanceController.hasGeometryForFlightPlan(FlightPlanIndex.FirstSecondary) && this.efisInterface.shouldTransmitSecondary()) {
-=======
             if (this.flightPlanService.hasSecondary(1) && this.guidanceController.hasGeometryForFlightPlan(FlightPlanIndex.FirstSecondary)) {
->>>>>>> 1cbb1d2e
                 const symbols = this.getFlightPlanSymbols(
                     false,
                     this.flightPlanService.secondary(1),
@@ -406,13 +396,7 @@
                 }
 
                 // SEC ALTN
-<<<<<<< HEAD
-                if (this.flightPlanService.secondary((1)).alternateFlightPlan.legCount > 0
-                && this.guidanceController.hasGeometryForFlightPlan(FlightPlanIndex.FirstSecondary)
-                && this.efisInterface.shouldTransmitAlternate(FlightPlanIndex.FirstSecondary)) {
-=======
                 if (this.flightPlanService.secondary((1)).alternateFlightPlan.legCount > 0 && this.guidanceController.hasGeometryForFlightPlan(FlightPlanIndex.FirstSecondary)) {
->>>>>>> 1cbb1d2e
                     const symbols = this.getFlightPlanSymbols(
                         true,
                         this.flightPlanService.secondary(1).alternateFlightPlan,
