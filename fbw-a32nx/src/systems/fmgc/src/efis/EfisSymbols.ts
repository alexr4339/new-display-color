// Copyright (c) 2021-2023 FlyByWire Simulations
// SPDX-License-Identifier: GPL-3.0

import {
    GenericDataListenerSync,
    MathUtils, Airport, LegType,
    Runway, RunwaySurfaceType, VhfNavaidType,
    WaypointDescriptor, EfisOption, EfisNdMode, NdSymbol,
    NdSymbolTypeFlags, EfisNdRangeValue, efisRangeSettings,
} from '@flybywiresim/fbw-sdk';

import { Coordinates } from '@fmgc/flightplanning/data/geo';
import { Geometry } from '@fmgc/guidance/Geometry';
import { GuidanceController } from '@fmgc/guidance/GuidanceController';
import { bearingTo, distanceTo } from 'msfs-geo';
import { LnavConfig } from '@fmgc/guidance/LnavConfig';
import { SegmentClass } from '@fmgc/flightplanning/new/segments/SegmentClass';
import { NavigationDatabase } from '@fmgc/NavigationDatabase';
import { FlightPlan } from '@fmgc/flightplanning/new/plans/FlightPlan';
import { FlightPlanIndex } from '@fmgc/flightplanning/new/FlightPlanManager';
import { BaseFlightPlan } from '@fmgc/flightplanning/new/plans/BaseFlightPlan';
import { AlternateFlightPlan } from '@fmgc/flightplanning/new/plans/AlternateFlightPlan';
import { NearbyFacilities } from '@fmgc/navigation/NearbyFacilities';
import { NavaidTuner } from '@fmgc/navigation/NavaidTuner';
import { getFlightPhaseManager } from '@fmgc/flightphase';
import { FmgcFlightPhase } from '@shared/flightphase';
import { FlightPlanLeg } from '@fmgc/flightplanning/new/legs/FlightPlanLeg';

import { FlightPlanService } from '@fmgc/flightplanning/new/FlightPlanService';
import { AltitudeConstraintType } from '@fmgc/flightplanning/data/constraint';
import { VnavConfig } from '@fmgc/guidance/vnav/VnavConfig';
import { EfisInterface } from '@fmgc/efis/EfisInterface';
import { WaypointConstraintType } from '@fmgc/flightplanning/FlightPlanManager';

export class EfisSymbols {
    private blockUpdate = false;

    private guidanceController: GuidanceController;

    private nearby: NearbyFacilities;

    private syncer: GenericDataListenerSync = new GenericDataListenerSync();

    private static sides = ['L', 'R'];

    private lastMode = { L: -1, R: -1 };

    private lastRange = { L: 0, R: 0 };

    private lastEfisOption = { L: 0, R: 0 };

    private lastPpos: Coordinates = { lat: 0, long: 0 };

    private lastTrueHeading: number = -1;

    private lastNearbyFacilitiesVersion;

    private lastFpVersions: Record<number, number> = {};

    private lastNavaidVersion = -1;

    private lastVnavDriverVersion: number = -1;

    private lastEfisInterfaceVersion: number = -1;

    constructor(
        guidanceController: GuidanceController,
        private readonly flightPlanService: FlightPlanService,
        private readonly navaidTuner: NavaidTuner,
        private readonly efisInterface: EfisInterface,
    ) {
        this.guidanceController = guidanceController;
        this.nearby = NearbyFacilities.getInstance();
    }

    init(): void {
        this.nearby.init();
    }

    async update(deltaTime: number): Promise<void> {
        this.nearby.update(deltaTime);

        if (this.blockUpdate) {
            return;
        }

        // TODO use FMGC position
        const ppos = {
            lat: SimVar.GetSimVarValue('PLANE LATITUDE', 'degree latitude'),
            long: SimVar.GetSimVarValue('PLANE LONGITUDE', 'degree longitude'),
        };
        const trueHeading = SimVar.GetSimVarValue('PLANE HEADING DEGREES TRUE', 'degrees');

        // TODO planar distance in msfs-geo
        const pposChanged = distanceTo(this.lastPpos, ppos) > 2;
        if (pposChanged) {
            this.lastPpos = ppos;
        }
        const trueHeadingChanged = MathUtils.diffAngle(trueHeading, this.lastTrueHeading) > 2;
        if (trueHeadingChanged) {
            this.lastTrueHeading = trueHeading;
        }

        const nearbyFacilitiesChanged = this.nearby.version !== this.lastNearbyFacilitiesVersion;
        this.lastNearbyFacilitiesVersion = this.nearby.version;

        const activeFPVersionChanged = this.flightPlanService.has(FlightPlanIndex.Active)
            && this.lastFpVersions[FlightPlanIndex.Active] !== this.flightPlanService.active.version;
        const tempFPVersionChanged = this.flightPlanService.has(FlightPlanIndex.Temporary)
            && this.lastFpVersions[FlightPlanIndex.Temporary] !== this.flightPlanService.temporary.version;
        const secFPVersionChanged = this.flightPlanService.has(FlightPlanIndex.FirstSecondary)
            && this.lastFpVersions[FlightPlanIndex.FirstSecondary] !== this.flightPlanService.secondary(1).version;

        const fpChanged = activeFPVersionChanged || tempFPVersionChanged || secFPVersionChanged;

        if (this.flightPlanService.has(FlightPlanIndex.Active)) {
            this.lastFpVersions[FlightPlanIndex.Active] = this.flightPlanService.active.version;
        }

        if (this.flightPlanService.has(FlightPlanIndex.Temporary)) {
            this.lastFpVersions[FlightPlanIndex.Temporary] = this.flightPlanService.temporary.version;
        }

        if (this.flightPlanService.has(FlightPlanIndex.FirstSecondary)) {
            this.lastFpVersions[FlightPlanIndex.FirstSecondary] = this.flightPlanService.secondary(1).version;
        }

        // FIXME map reference point should be per side
        const { fpIndex: planCentreFpIndex, index: planCentreIndex, inAlternate: planCentreInAlternate } = this.efisInterface.planCentre;

        let plan: BaseFlightPlan = undefined;
        if (this.flightPlanService.has(planCentreFpIndex)) {
            plan = planCentreInAlternate ? this.flightPlanService.get(planCentreFpIndex).alternateFlightPlan : this.flightPlanService.get(planCentreFpIndex);
        }

        // FIXME map reference is also computed in GuidanceController, share?
        let planCentre = plan?.maybeElementAt(planCentreIndex);

        // Only if we have a planCentre, check if it is a disco. If we don't have a centre at all, don't bother checking anyhthing
        if (planCentre && planCentre.isDiscontinuity === true) {
            planCentre = plan?.elementAt(Math.max(0, (planCentreIndex - 1)));
        }

        if (planCentre?.isDiscontinuity === true) {
            throw new Error('bruh');
        }

        const termination = planCentre?.terminationWaypoint()?.location;
<<<<<<< HEAD
        if (termination) {
            this.lastPlanCentre = termination;
        }
=======
>>>>>>> c1bff6d8

        const efisInterfaceChanged = this.lastEfisInterfaceVersion !== this.efisInterface.version;
        if (efisInterfaceChanged) {
            this.lastEfisInterfaceVersion = this.efisInterface.version;
        }

        const navaidsChanged = this.lastNavaidVersion !== this.navaidTuner.navaidVersion;
        this.lastNavaidVersion = this.navaidTuner.navaidVersion;

        const vnavPredictionsChanged = this.lastVnavDriverVersion !== this.guidanceController.vnavDriver.version;
        this.lastVnavDriverVersion = this.guidanceController.vnavDriver.version;

        const hasSuitableRunway = (airport: Airport): boolean => airport.longestRunwayLength >= 1500 && airport.longestRunwaySurfaceType === RunwaySurfaceType.Hard;

        for (const side of EfisSymbols.sides) {
            const range = efisRangeSettings[SimVar.GetSimVarValue(`L:A32NX_EFIS_${side}_ND_RANGE`, 'number')];
            const mode: EfisNdMode = SimVar.GetSimVarValue(`L:A32NX_EFIS_${side}_ND_MODE`, 'number');
            const efisOption = SimVar.GetSimVarValue(`L:A32NX_EFIS_${side}_OPTION`, 'Enum');

            const rangeChange = this.lastRange[side] !== range;
            this.lastRange[side] = range;
            const modeChange = this.lastMode[side] !== mode;
            this.lastMode[side] = mode;
            const efisOptionChange = this.lastEfisOption[side] !== efisOption;
            this.lastEfisOption[side] = efisOption;
            const nearbyOverlayChanged = efisOption !== EfisOption.Constraints && efisOption !== EfisOption.None && nearbyFacilitiesChanged;

            if (!pposChanged
                && !trueHeadingChanged
                && !rangeChange
                && !modeChange
                && !efisOptionChange
                && !nearbyOverlayChanged
                && !fpChanged
                && !navaidsChanged
                && !vnavPredictionsChanged
                && !efisInterfaceChanged) {
                continue;
            }

            if (mode === EfisNdMode.PLAN && !planCentre) {
                this.syncer.sendEvent(`A32NX_EFIS_${side}_SYMBOLS`, []);
                return;
            }

            const [editAhead, editBehind, editBeside] = this.calculateEditArea(range, mode);

            // eslint-disable-next-line no-loop-func
            const withinEditArea = (ll): boolean => {
                // FIXME
                if (!termination) {
                    return true;
                }

                const dist = distanceTo(mode === EfisNdMode.PLAN ? termination : ppos, ll);
                let bearing = bearingTo(mode === EfisNdMode.PLAN ? termination : ppos, ll);
                if (mode !== EfisNdMode.PLAN) {
                    bearing = MathUtils.clampAngle(bearing - trueHeading);
                }
                bearing = bearing * Math.PI / 180;
                const dx = dist * Math.sin(bearing);
                const dy = dist * Math.cos(bearing);
                return Math.abs(dx) < editBeside && dy > -editBehind && dy < editAhead;
            };

            const symbols: NdSymbol[] = [];

            // symbols most recently inserted always end up at the end of the array
            // we reverse the array at the end to make sure symbols are drawn in the correct order
            // eslint-disable-next-line no-loop-func
            const upsertSymbol = (symbol: NdSymbol): void => {
                if (DEBUG) {
                    console.time(`upsert symbol ${symbol.databaseId}`);
                }
                // for symbols with no databaseId, we don't bother trying to de-duplicate as we cannot do it safely
                const symbolIdx = symbol.databaseId ? symbols.findIndex((s) => s.databaseId === symbol.databaseId) : -1;
                if (symbolIdx !== -1) {
                    const oldSymbol = symbols.splice(symbolIdx, 1)[0];
                    symbol.constraints = symbol.constraints ?? oldSymbol.constraints;
                    symbol.direction = symbol.direction ?? oldSymbol.direction;
                    symbol.length = symbol.length ?? oldSymbol.length;
                    symbol.location = symbol.location ?? oldSymbol.location;
                    symbol.type |= oldSymbol.type;
                    if (oldSymbol.radials) {
                        if (symbol.radials) {
                            symbol.radials.push(...oldSymbol.radials);
                        } else {
                            symbol.radials = oldSymbol.radials;
                        }
                    }
                    if (oldSymbol.radii) {
                        if (symbol.radii) {
                            symbol.radii.push(...oldSymbol.radii);
                        } else {
                            symbol.radii = oldSymbol.radii;
                        }
                    }
                }
                symbols.push(symbol);
            };

            // TODO ADIRs aligned (except in plan mode...?)
            if (efisOption === EfisOption.VorDmes) {
                for (const vor of this.nearby.getVhfNavaids()) {
                    const symbolType = this.vorDmeTypeFlag(vor.type);
                    if (symbolType === 0) {
                        continue;
                    }
                    if (withinEditArea(vor.location)) {
                        upsertSymbol({
                            databaseId: vor.databaseId,
                            ident: vor.ident,
                            location: vor.location,
                            type: this.vorDmeTypeFlag(vor.type) | NdSymbolTypeFlags.EfisOption,
                        });
                    }
                }
            } else if (efisOption === EfisOption.Ndbs) {
                for (const ndb of this.nearby.getNdbNavaids()) {
                    if (withinEditArea(ndb.location)) {
                        upsertSymbol({
                            databaseId: ndb.databaseId,
                            ident: ndb.ident,
                            location: ndb.location,
                            type: NdSymbolTypeFlags.Ndb | NdSymbolTypeFlags.EfisOption,
                        });
                    }
                }
            } else if (efisOption === EfisOption.Airports) {
                for (const ap of this.nearby.getAirports()) {
                    if (withinEditArea(ap.location) && hasSuitableRunway(ap)) {
                        upsertSymbol({
                            databaseId: ap.databaseId,
                            ident: ap.ident,
                            location: ap.location,
                            type: NdSymbolTypeFlags.Airport | NdSymbolTypeFlags.EfisOption,
                        });
                    }
                }
            } else if (efisOption === EfisOption.Waypoints) {
                for (const wp of this.nearby.getWaypoints()) {
                    if (withinEditArea(wp.location)) {
                        upsertSymbol({
                            databaseId: wp.databaseId,
                            ident: wp.ident,
                            location: wp.location,
                            type: NdSymbolTypeFlags.Waypoint | NdSymbolTypeFlags.EfisOption,
                        });
                    }
                }
            }

            const formatConstraintAlt = (alt: number, descent: boolean, prefix: string = '') => {
                const transAlt = this.flightPlanService.active?.performanceData.transitionAltitude;
                const transFl = this.flightPlanService.active?.performanceData.transitionLevel;

                if (descent) {
                    const fl = Math.round(alt / 100);
                    if (transFl && fl >= transFl) {
                        return `${prefix}FL${fl}`;
                    }
                } else if (transAlt && alt >= transAlt) {
                    return `${prefix}FL${Math.round(alt / 100)}`;
                }
                return `${prefix}${Math.round(alt)}`;
            };

            const formatConstraintSpeed = (speed: number, prefix: string = '') => `${prefix}${Math.floor(speed)}KT`;

            // TODO don't send the waypoint before active once FP sequencing is properly implemented
            // (currently sequences with guidance which is too early)
            // eslint-disable-next-line no-lone-blocks

            // ALTN
            if (this.flightPlanService.hasActive && this.guidanceController.hasGeometryForFlightPlan(FlightPlanIndex.Active)) {
                const symbols = this.getFlightPlanSymbols(
                    false,
                    this.flightPlanService.active,
                    this.guidanceController.activeGeometry,
                    range,
                    efisOption,
                    () => true,
                    formatConstraintAlt,
                    formatConstraintSpeed,
                );

                for (const symbol of symbols) {
                    upsertSymbol(symbol);
                }

                // ACTIVE ALTN
                if (this.flightPlanService.active.alternateFlightPlan.legCount > 0
                    && this.guidanceController.hasGeometryForFlightPlan(FlightPlanIndex.Active)
                    && this.efisInterface.shouldTransmitAlternate(FlightPlanIndex.Active)
                ) {
                    const symbols = this.getFlightPlanSymbols(
                        true,
                        this.flightPlanService.active.alternateFlightPlan,
                        this.guidanceController.getGeometryForFlightPlan(FlightPlanIndex.Active, true),
                        range,
                        efisOption,
                        () => true,
                        formatConstraintAlt,
                        formatConstraintSpeed,
                    );

                    for (const symbol of symbols) {
                        upsertSymbol(symbol);
                    }
                }
            }

            // TMPY
            if (this.flightPlanService.hasTemporary && this.guidanceController.hasGeometryForFlightPlan(FlightPlanIndex.Temporary)) {
                const symbols = this.getFlightPlanSymbols(
                    false,
                    this.flightPlanService.temporary,
                    this.guidanceController.temporaryGeometry,
                    range,
                    efisOption,
                    () => true,
                    formatConstraintAlt,
                    formatConstraintSpeed,
                );

                for (const symbol of symbols) {
                    upsertSymbol(symbol);
                }
            }

            // SEC
            if (this.flightPlanService.hasSecondary(1)
                && this.guidanceController.hasGeometryForFlightPlan(FlightPlanIndex.FirstSecondary)
                && this.efisInterface.shouldTransmitSecondary()
            ) {
                const symbols = this.getFlightPlanSymbols(
                    false,
                    this.flightPlanService.secondary(1),
                    this.guidanceController.secondaryGeometry,
                    range,
                    efisOption,
                    () => true,
                    formatConstraintAlt,
                    formatConstraintSpeed,
                );

                for (const symbol of symbols) {
                    upsertSymbol(symbol);
                }

                // SEC ALTN
                if (this.flightPlanService.secondary((1)).alternateFlightPlan.legCount > 0
                    && this.guidanceController.hasGeometryForFlightPlan(FlightPlanIndex.FirstSecondary)
                    && this.efisInterface.shouldTransmitAlternate(FlightPlanIndex.FirstSecondary)
                ) {
                    const symbols = this.getFlightPlanSymbols(
                        true,
                        this.flightPlanService.secondary(1).alternateFlightPlan,
                        this.guidanceController.getGeometryForFlightPlan(FlightPlanIndex.FirstSecondary, true),
                        range,
                        efisOption,
                        () => true,
                        formatConstraintAlt,
                        formatConstraintSpeed,
                    );

                    for (const symbol of symbols) {
                        upsertSymbol(symbol);
                    }
                }
            }

            // Pseudo waypoints

            for (const pwp of this.guidanceController.currentPseudoWaypoints.filter((it) => it && it.displayedOnNd)) {
                upsertSymbol({
                    databaseId: `W      ${pwp.ident}`,
                    ident: pwp.ident,
                    location: pwp.efisSymbolLla,
                    type: pwp.efisSymbolFlag,
                    // When in HDG/TRK, this defines where on the track line the PWP lies
                    distanceFromAirplane: pwp.distanceFromStart,
                });
            }

            for (const ndb of this.navaidTuner.tunedNdbs) {
                upsertSymbol({
                    databaseId: ndb.databaseId,
                    ident: ndb.ident,
                    location: ndb.location,
                    type: NdSymbolTypeFlags.Ndb | NdSymbolTypeFlags.Tuned,
                });
            }

            for (const vor of this.navaidTuner.tunedVors) {
                upsertSymbol({
                    databaseId: vor.databaseId,
                    ident: vor.ident,
                    location: vor.location,
                    type: this.vorDmeTypeFlag(vor.type) | NdSymbolTypeFlags.Tuned,
                });
            }

            const wordsPerSymbol = 6;
            const maxSymbols = 640 / wordsPerSymbol;
            if (symbols.length > maxSymbols) {
                symbols.splice(0, symbols.length - maxSymbols);
                this.guidanceController.efisStateForSide[side].dataLimitReached = true;
            } else {
                this.guidanceController.efisStateForSide[side].dataLimitReached = false;
            }

            this.syncer.sendEvent(`A32NX_EFIS_${side}_SYMBOLS`, symbols);

            // make sure we don't run too often
            this.blockUpdate = true;
            setTimeout(() => {
                this.blockUpdate = false;
            }, 200);
        }
    }

    private getFlightPlanSymbols(
        isAlternate: boolean,
        flightPlan: BaseFlightPlan,
        geometry: Geometry,
        range: NauticalMiles,
        efisOption: EfisOption,
        withinEditArea: (ll) => boolean,
        formatConstraintAlt: (alt: number, descent: boolean, prefix?: string) => string,
        formatConstraintSpeed: (speed: number, prefix?: string) => string,
    ): NdSymbol[] {
        const isInLatAutoControl = this.guidanceController.vnavDriver.isLatAutoControlActive();
        const isLatAutoControlArmed = this.guidanceController.vnavDriver.isLatAutoControlArmedWithIntercept();
        const waypointPredictions = this.guidanceController.vnavDriver.mcduProfile?.waypointPredictions;
        const isSelectedVerticalModeActive = this.guidanceController.vnavDriver.isSelectedVerticalModeActive();
        const flightPhase = getFlightPhaseManager().phase;

        const transmitMissed = isAlternate
            ? this.efisInterface.shouldTransmitAlternateMissed(flightPlan.index)
            : this.efisInterface.shouldTransmitMissed(flightPlan.index);

        const ret: NdSymbol[] = [];

        // FP legs
        for (let i = flightPlan.legCount - 1; i >= (flightPlan.activeLegIndex - 1) && i >= 0; i--) {
<<<<<<< HEAD
            const isFromLeg = i === flightPlan.activeLegIndex - 1;
=======
            const isFromLeg = !isAlternate && i === flightPlan.activeLegIndex - 1;
>>>>>>> c1bff6d8

            const leg = flightPlan.elementAt(i);

            if (leg.isDiscontinuity === true) {
                continue;
            }

            if (leg.definition.waypointDescriptor === WaypointDescriptor.Airport || leg.definition.waypointDescriptor === WaypointDescriptor.Runway) {
                // we pick these up later
                continue;
            }

            // if range >= 160, don't include terminal waypoints, except at enroute boundary
            if (range >= 160) {
                const [segment] = flightPlan.segmentPositionForIndex(i);
                if (segment.class === SegmentClass.Departure || segment.class === SegmentClass.Arrival) {
                    continue;
                }
            }

            let location;
            let databaseId;

            const geometryLeg = geometry.legs.get(i);

            if (geometryLeg) {
                const terminationWaypoint = geometryLeg.terminationWaypoint;

                if (terminationWaypoint) {
                    if ('lat' in terminationWaypoint) {
                        location = terminationWaypoint;
                        databaseId = `X${Math.round(Math.random() * 1_000).toString().padStart(6, '0')}${leg.ident.substring(0, 5)}`;
                    } else {
                        location = terminationWaypoint.location;
                        databaseId = terminationWaypoint.databaseId;
                    }
                }
            }

            if (!location) {
                location = leg.terminationWaypoint()?.location;
                databaseId = leg.terminationWaypoint()?.databaseId;
            }

            if (!location) {
                continue;
            }

            if (!withinEditArea(location)) {
                continue;
            }

            let type = NdSymbolTypeFlags.FlightPlan;
            const constraints = [];
            let direction;

            const isCourseReversal = leg.type === LegType.HA
                || leg.type === LegType.HF
                || leg.type === LegType.HM
                || leg.type === LegType.PI;

            if (i === flightPlan.activeLegIndex) {
                type |= NdSymbolTypeFlags.ActiveLegTermination;
            } else if (isCourseReversal && i > (flightPlan.activeLegIndex + 1) && range <= 80 && !LnavConfig.DEBUG_FORCE_INCLUDE_COURSE_REVERSAL_VECTORS) {
                if (leg.definition.turnDirection === 'L') {
                    type |= NdSymbolTypeFlags.CourseReversalLeft;
                } else {
                    type |= NdSymbolTypeFlags.CourseReversalRight;
                }
                direction = leg.definition.magneticCourse; // TODO true
            }

            if (i >= flightPlan.firstMissedApproachLegIndex && !transmitMissed) {
                continue;
            }

            const altConstraint = leg.altitudeConstraint;

<<<<<<< HEAD
            if ((isInLatAutoControl || isLatAutoControlArmed) && !isFromLeg && altConstraint && shouldShowConstraintCircleInPhase(flightPhase, leg)) {
=======
            if ((isInLatAutoControl || isLatAutoControlArmed) && !isFromLeg && altConstraint && shouldShowConstraintCircleInPhase(flightPhase, leg) && !isAlternate) {
>>>>>>> c1bff6d8
                if (!isSelectedVerticalModeActive) {
                    type |= NdSymbolTypeFlags.Constraint;

                    const predictionAtWaypoint = waypointPredictions?.get(i);

                    if (predictionAtWaypoint?.isAltitudeConstraintMet) {
                        type |= NdSymbolTypeFlags.MagentaColor;
                    } else if (predictionAtWaypoint) {
                        type |= NdSymbolTypeFlags.AmberColor;
                    }
                } else if (i === flightPlan.activeLegIndex) {
                    type |= NdSymbolTypeFlags.Constraint;
                }
            }

            if (efisOption === EfisOption.Constraints && !isFromLeg) {
                const descent = leg.constraintType === WaypointConstraintType.DES;
                switch (altConstraint?.type) {
                case AltitudeConstraintType.at:
                    constraints.push(formatConstraintAlt(altConstraint.altitude1, descent));
                    break;
                case AltitudeConstraintType.atOrAbove:
                    constraints.push(formatConstraintAlt(altConstraint.altitude1, descent, '+'));
                    break;
                case AltitudeConstraintType.atOrBelow:
                    constraints.push(formatConstraintAlt(altConstraint.altitude1, descent, '-'));
                    break;
                case AltitudeConstraintType.range:
                    constraints.push(formatConstraintAlt(altConstraint.altitude1, descent, '-'));
                    constraints.push(formatConstraintAlt(altConstraint.altitude2, descent, '+'));
                    break;
                default:
                    // No constraint
                    break;
                }

                const speedConstraint = leg.speedConstraint;

                if (speedConstraint) {
                    constraints.push(formatConstraintSpeed(speedConstraint.speed));
                }
            }

            if (VnavConfig.DEBUG_GUIDANCE && leg.calculated) {
                constraints.push(`${Math.round(leg.calculated.cumulativeDistanceWithTransitions)}NM`);
                constraints.push(`${Math.round(leg.calculated.cumulativeDistanceToEndWithTransitions)}NM`);
            }

            ret.push({
                databaseId,
                ident: leg.ident,
                location,
                type,
                constraints: constraints.length > 0 ? constraints : undefined,
                direction,
            });
        }

        // we can only send 2 constraint predictions, so filter out any past the 2 close to the AC
        let constraintPredictions = 0;
        const constraintFlags = NdSymbolTypeFlags.Constraint | NdSymbolTypeFlags.MagentaColor | NdSymbolTypeFlags.AmberColor;
        for (let i = ret.length - 1; i >= 0; i--) {
            if ((ret[i].type & constraintFlags) === 0) {
                continue;
            }
            if (constraintPredictions >= 2) {
                ret[i].type &= ~constraintFlags;
            } else {
                constraintPredictions++;
            }
        }

        // FP airports/runways

        const airports: [Airport | undefined, Runway | undefined][] = [
            // The alternate origin airport symbol is not shown as it is the same as the primary destination
            [!isAlternate ? flightPlan.originAirport : undefined, flightPlan.originRunway],
            [flightPlan.destinationAirport, flightPlan.destinationRunway],
        ];

        for (const [airport, runway] of airports) {
            if (!airport) {
                continue;
            }

            const planAltnStr = flightPlan instanceof AlternateFlightPlan ? 'A' : ' ';
            const planIndexStr = flightPlan.index.toString();
            const runwayIdentStr = runway?.ident.replace('RW', '').padEnd(4, ' ') ?? '    ';

            const databaseId = `A${airport.ident}${(planAltnStr)}${planIndexStr}${runwayIdentStr}`;

            if (runway) {
                if (withinEditArea(runway.startLocation)) {
                    ret.push({
                        databaseId,
                        ident: NavigationDatabase.formatLongRunwayIdent(airport.ident, runway.ident),
                        location: runway.startLocation,
                        direction: runway.bearing,
                        length: runway.length / MathUtils.DIV_METRES_TO_NAUTICAL_MILES,
                        type: NdSymbolTypeFlags.Runway,
                    });
                }
            } else if (withinEditArea(airport.location)) {
                ret.push({
                    databaseId,
                    ident: airport.ident,
                    location: airport.location,
                    type: NdSymbolTypeFlags.Airport | NdSymbolTypeFlags.FlightPlan,
                });
            }
        }

        // FP fix info
        if (flightPlan instanceof FlightPlan) {
            for (let i = 0; i < 4; i++) {
                const fixInfo = flightPlan.fixInfos[i];

                if (!fixInfo) {
                    continue;
                }

                ret.push({
                    databaseId: fixInfo.fix.databaseId,
                    ident: fixInfo.fix.ident,
                    location: fixInfo.fix.location,
                    type: NdSymbolTypeFlags.FixInfo,
                    radials: fixInfo.radials.map((it) => it.trueBearing),
                    radii: fixInfo.radii.map((it) => it.radius),
                });
            }
        }

        return ret;
    }

    private vorDmeTypeFlag(type: VhfNavaidType): NdSymbolTypeFlags {
        switch (type) {
        case VhfNavaidType.VorDme:
        case VhfNavaidType.Vortac:
            return NdSymbolTypeFlags.VorDme;
        case VhfNavaidType.Vor:
            return NdSymbolTypeFlags.Vor;
        case VhfNavaidType.Dme:
        case VhfNavaidType.Tacan:
            return NdSymbolTypeFlags.Dme;
        default:
            return 0;
        }
    }

    private calculateEditArea(range: EfisNdRangeValue, mode: EfisNdMode): [number, number, number] {
        switch (mode) {
        case EfisNdMode.ARC:
            if (range <= 10) {
                return [10.5, 3.5, 8.3];
            }
            if (range <= 20) {
                return [20.5, 7, 16.6];
            }
            if (range <= 40) {
                return [40.5, 14, 33.2];
            }
            if (range <= 80) {
                return [80.5, 28, 66.4];
            }
            if (range <= 160) {
                return [160.5, 56, 132.8];
            }
            return [320.5, 112, 265.6];
        case EfisNdMode.ROSE_NAV:
            if (range <= 10) {
                return [7.6, 7.1, 7.1];
            }
            if (range <= 20) {
                return [14.7, 14.2, 14.2];
            }
            if (range <= 40) {
                return [28.9, 28.4, 28.4];
            }
            if (range <= 80) {
                return [57.3, 56.8, 56.8];
            }
            if (range <= 160) {
                return [114.1, 113.6, 113.6];
            }
            return [227.7, 227.2, 227.2];
        case EfisNdMode.PLAN:
            if (range <= 10) {
                return [7, 7, 7];
            }
            if (range <= 20) {
                return [14, 14, 14];
            }
            if (range <= 40) {
                return [28, 28, 28];
            }
            if (range <= 80) {
                return [56, 56, 56];
            }
            if (range <= 160) {
                return [112, 112, 112];
            }
            return [224, 224, 224];
        default:
            return [0, 0, 0];
        }
    }
}

const shouldShowConstraintCircleInPhase = (phase: FmgcFlightPhase, leg: FlightPlanLeg) => (
    (phase <= FmgcFlightPhase.Climb) && leg.constraintType === WaypointConstraintType.CLB
) || (
    (phase === FmgcFlightPhase.Cruise || phase === FmgcFlightPhase.Descent || phase === FmgcFlightPhase.Approach) && leg.constraintType === WaypointConstraintType.DES
);<|MERGE_RESOLUTION|>--- conflicted
+++ resolved
@@ -146,12 +146,6 @@
         }
 
         const termination = planCentre?.terminationWaypoint()?.location;
-<<<<<<< HEAD
-        if (termination) {
-            this.lastPlanCentre = termination;
-        }
-=======
->>>>>>> c1bff6d8
 
         const efisInterfaceChanged = this.lastEfisInterfaceVersion !== this.efisInterface.version;
         if (efisInterfaceChanged) {
@@ -498,11 +492,7 @@
 
         // FP legs
         for (let i = flightPlan.legCount - 1; i >= (flightPlan.activeLegIndex - 1) && i >= 0; i--) {
-<<<<<<< HEAD
-            const isFromLeg = i === flightPlan.activeLegIndex - 1;
-=======
             const isFromLeg = !isAlternate && i === flightPlan.activeLegIndex - 1;
->>>>>>> c1bff6d8
 
             const leg = flightPlan.elementAt(i);
 
@@ -581,11 +571,7 @@
 
             const altConstraint = leg.altitudeConstraint;
 
-<<<<<<< HEAD
-            if ((isInLatAutoControl || isLatAutoControlArmed) && !isFromLeg && altConstraint && shouldShowConstraintCircleInPhase(flightPhase, leg)) {
-=======
             if ((isInLatAutoControl || isLatAutoControlArmed) && !isFromLeg && altConstraint && shouldShowConstraintCircleInPhase(flightPhase, leg) && !isAlternate) {
->>>>>>> c1bff6d8
                 if (!isSelectedVerticalModeActive) {
                     type |= NdSymbolTypeFlags.Constraint;
 
