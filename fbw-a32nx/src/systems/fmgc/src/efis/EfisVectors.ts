--- conflicted
+++ resolved
@@ -106,24 +106,9 @@
         case FlightPlanIndex.FirstSecondary:
         case FlightPlanIndex.Uplink:
         default:
-<<<<<<< HEAD
-            if (this.efisInterfaces[side].shouldTransmitSecondary()) {
-                this.transmitFlightPlan(plan, side, EfisVectorsGroup.SECONDARY);
-            } else {
-                this.transmit(null, EfisVectorsGroup.SECONDARY, side);
-            }
-            break;
-        }
-    }
-
-    private transmitFlightPlan(plan: ReadonlyFlightPlan, side: EfisSide, mainGroup: EfisVectorsGroup, missedApproachGroup = mainGroup, alternateGroup = mainGroup) {
-        const mode: EfisNdMode = SimVar.GetSimVarValue(`L:A32NX_EFIS_${side}_ND_MODE`, 'number');
-        const isArcVsPlanMode = mode === EfisNdMode.ARC || mode === EfisNdMode.ROSE_NAV;
-=======
           this.transmit(null, EfisVectorsGroup.SECONDARY, side);
           break;
       }
->>>>>>> a3c167bf
 
       return;
     }
@@ -190,7 +175,7 @@
     alternateGroup = mainGroup,
   ) {
     const mode: EfisNdMode = SimVar.GetSimVarValue(`L:A32NX_EFIS_${side}_ND_MODE`, 'number');
-    const isArcVsPlanMode = mode === EfisNdMode.ARC;
+    const isArcVsPlanMode = mode === EfisNdMode.ARC || mode === EfisNdMode.ROSE_NAV;
 
     if (!this.guidanceController.hasGeometryForFlightPlan(plan.index)) {
       this.transmit(null, mainGroup, side);
