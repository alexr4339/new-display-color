--- conflicted
+++ resolved
@@ -90,11 +90,7 @@
 
   constructor(
     private flightPlanService: FlightPlanService,
-<<<<<<< HEAD
-    private readonly facLoader?: FacilityLoader,
-=======
     private readonly facLoader: FacilityLoader,
->>>>>>> 0cc0c710
   ) {
     this.requiredPerformance = new RequiredPerformance(this.flightPlanService);
     this.navaidSelectionManager = new NavaidSelectionManager(this.flightPlanService, this);
