--- conflicted
+++ resolved
@@ -137,8 +137,6 @@
       this.navigationProvider.getBaroCorrectedAltitude() ?? this.navigationProvider.getPressureAltitude();
     if (baroAltitude !== null) {
       this.altitude = baroAltitude;
-<<<<<<< HEAD
-=======
     }
 
     // we need this as a fallback for MSFS-sourced facilities with missing elevation data
@@ -147,11 +145,7 @@
       this.filteredHeight = this.heightAboveGround;
     } else {
       this.filteredHeight = 0.01 * this.heightAboveGround + 0.99 * this.filteredHeight;
->>>>>>> 20c8d714
-    }
-
-    // we need this as a fallback for MSFS-sourced facilities with missing elevation data
-    this.heightAboveGround = SimVar.GetSimVarValue('PLANE ALT ABOVE GROUND', 'feet');
+    }
   }
 
   private updateCandidateList(): void {
@@ -244,11 +238,7 @@
       heightAboveNavaid = Math.max(0, this.altitude - facility.dmeLocation.alt) / 6076.12;
     } else {
       // fallback for MSFS navdata with missing navaid elevations
-<<<<<<< HEAD
-      heightAboveNavaid = this.altitude - this.heightAboveGround;
-=======
       heightAboveNavaid = this.filteredHeight;
->>>>>>> 20c8d714
     }
 
     const heightAboveNavaidNm = heightAboveNavaid / 6076.12;
