--- conflicted
+++ resolved
@@ -1,29 +1,13 @@
 // Copyright (c) 2021, 2023 FlyByWire Simulations
 // SPDX-License-Identifier: GPL-3.0
 
-<<<<<<< HEAD
-import { UpdateThrottler } from '@flybywiresim/fbw-sdk';
-import { NavigationDatabaseService } from '@fmgc/flightplanning/new/NavigationDatabaseService';
-import { Coordinates } from 'msfs-geo';
-import { Airport, NdbNavaid, VhfNavaid, Waypoint } from 'msfs-navdata';
-=======
 import { UpdateThrottler, Airport, NdbNavaid, VhfNavaid, Waypoint } from '@flybywiresim/fbw-sdk';
 import { NavigationDatabaseService } from '@fmgc/flightplanning/new/NavigationDatabaseService';
 import { Coordinates } from 'msfs-geo';
->>>>>>> 09259b33
 
 export class NearbyFacilities {
     private static instance: NearbyFacilities;
 
-<<<<<<< HEAD
-    private nearbyAirports: Airport[] = [];
-
-    private nearbyNdbNavaids: NdbNavaid[] = [];
-
-    private nearbyVhfNavaids: VhfNavaid[] = [];
-
-    private nearbyWaypoints: Waypoint[] = [];
-=======
     private nearbyAirports: readonly Airport[] = [];
 
     private nearbyNdbNavaids: readonly NdbNavaid[] = [];
@@ -31,7 +15,6 @@
     private nearbyVhfNavaids: readonly VhfNavaid[] = [];
 
     private nearbyWaypoints: readonly Waypoint[] = [];
->>>>>>> 09259b33
 
     version: number = 0;
 
