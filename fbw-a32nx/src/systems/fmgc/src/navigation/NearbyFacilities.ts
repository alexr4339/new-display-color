--- conflicted
+++ resolved
@@ -1,12 +1,9 @@
 // Copyright (c) 2021, 2023 FlyByWire Simulations
 // SPDX-License-Identifier: GPL-3.0
 
-<<<<<<< HEAD
 import { UpdateThrottler, Airport, NdbNavaid, VhfNavaid, Waypoint } from '@flybywiresim/fbw-sdk';
 import { NavigationDatabaseService } from '@fmgc/flightplanning/new/NavigationDatabaseService';
-=======
 import { NearestSearchType } from '@flybywiresim/fbw-sdk';
->>>>>>> 39b38420
 import { Coordinates } from 'msfs-geo';
 
 export class NearbyFacilities {
