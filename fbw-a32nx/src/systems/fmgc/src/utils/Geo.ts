// Copyright (c) 2021-2022 FlyByWire Simulations
// Copyright (c) 2021-2022 Synaptic Simulations
//
// SPDX-License-Identifier: GPL-3.0

import { computeDestinationPoint as geolibDestPoint } from 'geolib';
import { Coordinates } from '@fmgc/flightplanning/data/geo';
import { MathUtils } from '@flybywiresim/fbw-sdk';
import { Leg } from '@fmgc/guidance/lnav/legs/Leg';
import { distanceTo, smallCircleGreatCircleIntersection, placeBearingIntersection } from 'msfs-geo';
import { AFLeg } from '@fmgc/guidance/lnav/legs/AF';
import { TFLeg } from '@fmgc/guidance/lnav/legs/TF';
import { XFLeg } from '@fmgc/guidance/lnav/legs/XF';
<<<<<<< HEAD
=======

const sin = (input: Degrees) => Math.sin(input * (Math.PI / 180));

const asin = (input: Degrees) => Math.asin(input) * (180 / Math.PI);
>>>>>>> 39b38420

export class Geo {
    static computeDestinationPoint(start: Coordinates, distance: NauticalMiles, bearing: DegreesTrue, radius: Metres = 6371000): Coordinates {
        // FIXME rm -f geolib ?
        const a = geolibDestPoint({ ...start, lon: start.long }, distance * 1852, bearing, radius);
        return {
            lat: a.latitude,
            long: a.longitude,
        };
    }

    static distanceToLeg(from: Coordinates, leg: Leg): NauticalMiles {
        const intersections1 = placeBearingIntersection(
            from,
            MathUtils.clampAngle(leg.outboundCourse - 90),
            leg.initialLegTermPoint,
            MathUtils.clampAngle(leg.outboundCourse - 180),
        );

        const d1 = distanceTo(from, intersections1[0]);
        const d2 = distanceTo(from, intersections1[1]);

        let legStartReference;

        if (leg instanceof TFLeg) {
            legStartReference = leg.from.location;
        } else {
            legStartReference = leg.getPathStartPoint();
        }

        // We might call this on legs that do not have a defined start point yet, as it depends on their inbound transition, which is what is passing
        // them in to this function.
        // In that case, do not consider the second intersection set.
        if (!legStartReference) {
            return Math.min(d1, d2);
        }

        const intersections2 = placeBearingIntersection(
            from,
            MathUtils.clampAngle(leg.outboundCourse - 90),
            legStartReference,
            MathUtils.clampAngle(leg.outboundCourse - 180),
        );

        const d3 = distanceTo(from, intersections2[0]);
        const d4 = distanceTo(from, intersections2[1]);

        return Math.min(d1, d2, d3, d4);
    }

    static legIntercept(from: Coordinates, bearing: DegreesTrue, leg: Leg): Coordinates {
        if (leg instanceof AFLeg) {
            const intersections = smallCircleGreatCircleIntersection(
                leg.centre,
                leg.radius,
                from,
                bearing,
            );

            const d1 = distanceTo(from, intersections[0]);
            const d2 = distanceTo(from, intersections[1]);

            return d1 > d2 ? intersections[1] : intersections[0];
        }

        if (leg.getPathEndPoint() === undefined || leg.outboundCourse === undefined) {
            throw new Error('[FMS/LNAV] Cannot compute leg intercept if leg end point or outbound course are undefined');
        }

        const intersections1 = placeBearingIntersection(
            from,
<<<<<<< HEAD
            MathUtils.clampAngle(bearing),
            'fix' in leg ? (leg as XFLeg).fix.location : leg.getPathEndPoint(),
            MathUtils.clampAngle(leg.outboundCourse - 180),
=======
            Avionics.Utils.clampAngle(bearing),
            leg instanceof XFLeg ? leg.fix.infos.coordinates : leg.getPathEndPoint(),
            Avionics.Utils.clampAngle(leg.outboundCourse - 180),
>>>>>>> 39b38420
        );

        const d1 = distanceTo(from, intersections1[0]);
        const d2 = distanceTo(from, intersections1[1]);

        // We might call this on legs that do not have a defined start point yet, as it depends on their inbound transition, which is what is passing
        // them in to this function.
        // In that case, do not consider the second intersection set.
        if (!leg.getPathStartPoint()) {
            return d1 > d2 ? intersections1[1] : intersections1[0];
        }

        const intersections2 = placeBearingIntersection(
            from,
            MathUtils.clampAngle(bearing),
            leg.getPathStartPoint(),
            MathUtils.clampAngle(leg.outboundCourse - 180),
        );

        const d3 = distanceTo(from, intersections2[0]);
        const d4 = distanceTo(from, intersections2[1]);

        const smallest = Math.min(d1, d2, d3, d4);

        if (smallest === d1) {
            return intersections1[0];
        }

        if (smallest === d2) {
            return intersections1[1];
        }

        if (smallest === d3) {
            return intersections2[0];
        }

        return intersections2[1];
    }
}<|MERGE_RESOLUTION|>--- conflicted
+++ resolved
@@ -11,13 +11,6 @@
 import { AFLeg } from '@fmgc/guidance/lnav/legs/AF';
 import { TFLeg } from '@fmgc/guidance/lnav/legs/TF';
 import { XFLeg } from '@fmgc/guidance/lnav/legs/XF';
-<<<<<<< HEAD
-=======
-
-const sin = (input: Degrees) => Math.sin(input * (Math.PI / 180));
-
-const asin = (input: Degrees) => Math.asin(input) * (180 / Math.PI);
->>>>>>> 39b38420
 
 export class Geo {
     static computeDestinationPoint(start: Coordinates, distance: NauticalMiles, bearing: DegreesTrue, radius: Metres = 6371000): Coordinates {
@@ -89,15 +82,9 @@
 
         const intersections1 = placeBearingIntersection(
             from,
-<<<<<<< HEAD
             MathUtils.clampAngle(bearing),
-            'fix' in leg ? (leg as XFLeg).fix.location : leg.getPathEndPoint(),
+            leg instanceof XFLeg ? (leg as XFLeg).fix.location : leg.getPathEndPoint(),
             MathUtils.clampAngle(leg.outboundCourse - 180),
-=======
-            Avionics.Utils.clampAngle(bearing),
-            leg instanceof XFLeg ? leg.fix.infos.coordinates : leg.getPathEndPoint(),
-            Avionics.Utils.clampAngle(leg.outboundCourse - 180),
->>>>>>> 39b38420
         );
 
         const d1 = distanceTo(from, intersections1[0]);
