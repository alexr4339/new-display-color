--- conflicted
+++ resolved
@@ -18,29 +18,15 @@
 import { CopyOptions } from '@fmgc/flightplanning/new/plans/CloningOptions';
 import { FlightPlanPerformanceData } from '@fmgc/flightplanning/new/plans/performance/FlightPlanPerformanceData';
 
-<<<<<<< HEAD
-export class FlightPlanService implements FlightPlanInterface {
-    private readonly flightPlanManager: FlightPlanManager;
-=======
 export class FlightPlanService<P extends FlightPlanPerformanceData = FlightPlanPerformanceData> implements FlightPlanInterface<P> {
-    private readonly bus = new EventBus();
-
     private readonly flightPlanManager: FlightPlanManager<P>;
->>>>>>> 91d94c64
 
     private config: FpmConfig = FpmConfigs.A320_HONEYWELL_H3;
 
     navigationDatabase: NavigationDatabase;
 
-<<<<<<< HEAD
-    constructor(
-        private readonly bus: EventBus,
-    ) {
-        this.flightPlanManager = new FlightPlanManager(this.bus, Math.round(Math.random() * 10_000), true);
-=======
-    constructor(private readonly performanceDataInit: P) {
-        this.flightPlanManager = new FlightPlanManager<P>(this.bus, this.performanceDataInit, Math.round(Math.random() * 10_000), true);
->>>>>>> 91d94c64
+    constructor(private readonly bus: EventBus, private readonly performanceDataInit: P) {
+        this.flightPlanManager = new FlightPlanManager(this.bus, this.performanceDataInit, Math.round(Math.random() * 10_000), true);
     }
 
     createFlightPlans() {
