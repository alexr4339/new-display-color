// Copyright (c) 2021-2022 FlyByWire Simulations
// Copyright (c) 2021-2022 Synaptic Simulations
//
// SPDX-License-Identifier: GPL-3.0

import { MathUtils } from '@flybywiresim/fbw-sdk';

export interface FlightPlanPerformanceData {
    /** in knots */
    v1: number;

    /** in knots */
    vr: number;

    /** in knots */
    v2: number;

    /** in feet */
    databaseTransitionAltitude: number,

    /** as flight level */
    databaseTransitionLevel: number,

    /** in feet */
    pilotTransitionAltitude: number,

    /** as flight level */
    pilotTransitionLevel: number,

    /** in feet */
    get transitionAltitude(): number | undefined;

    get transitionAltitudeIsFromDatabase(): boolean;

    /** as flight level */
    get transitionLevel(): number | undefined;

    get transitionLevelIsFromDatabase(): boolean;

    costIndex: number,

    cruiseFlightLevel: number

    pilotTropopause: AltitudeValue;

    defaultTropopause: AltitudeValue;

    get tropopause(): AltitudeValue;

    get tropopauseIsPilotEntered(): boolean;

    // THR RED

    /**
     * THR RED pilot entry
     */
    pilotThrustReductionAltitude: number;

    /**
     * THR RED from NAV database, in feet
     */
    defaultThrustReductionAltitude: number;

    /** in feet */
    get thrustReductionAltitude(): number | undefined;

    get thrustReductionAltitudeIsPilotEntered(): boolean;

    // ACC

    /**
     * ACC pilot entry, in feet
     */
    pilotAccelerationAltitude: number;

    /**
     * ACC from NAV database, in feet
     */
    defaultAccelerationAltitude: number;

    /** in feet */
    get accelerationAltitude(): number | undefined;

    get accelerationAltitudeIsPilotEntered(): boolean;

    // EO ACC

    /**
     * EO ACC pilot entry, in feet
     */
    pilotEngineOutAccelerationAltitude: number;

    /**
     * EO ACC from NAV database, in feet
     */
    defaultEngineOutAccelerationAltitude: number;

    /** in feet */
    get engineOutAccelerationAltitude(): number | undefined;

    get engineOutAccelerationAltitudeIsPilotEntered(): boolean;

    // MISSED THR RED

    /**
     * Missed THR RED pilot entry, in feet
     */
    pilotMissedThrustReductionAltitude: number;

    /**
     * Missed THR RED from NAV database, in feet
     */
    defaultMissedThrustReductionAltitude: number;

    /** in feet */
    get missedThrustReductionAltitude(): number | undefined;

    get missedThrustReductionAltitudeIsPilotEntered(): boolean;

    // MISSED ACC

    /**
     * Missed ACC pilot entry, in feet
     */
    pilotMissedAccelerationAltitude: number;

    /**
     * Missed ACC from NAV database, in feet
     */
    defaultMissedAccelerationAltitude: number;

    /** in feet */
    get missedAccelerationAltitude(): number | undefined;

    get missedAccelerationAltitudeIsPilotEntered(): boolean;

    // MISSED EO ACC

    /**
     * Missed EO ACC pilot entry, in feet
     */
    pilotMissedEngineOutAccelerationAltitude: number;

    /**
     * Missed EO ACC from NAV database, in feet
     */
    defaultMissedEngineOutAccelerationAltitude: number;

    /** in feet */
    get missedEngineOutAccelerationAltitude(): number | undefined;

    get missedEngineOutAccelerationAltitudeIsPilotEntered(): boolean;

    clone(): this;
}

export type FlightPlanPerformanceDataProperties = Omit<FlightPlanPerformanceData, 'clone'>

// TODO this should remain in fbw-a32nx/ once FMS is moved to fbw-common

export class A320FlightPlanPerformanceData implements FlightPlanPerformanceData {
    public clone(): this {
        const cloned = new A320FlightPlanPerformanceData();

        cloned.v1 = this.v1;
        cloned.vr = this.vr;
        cloned.v2 = this.v2;

        cloned.pilotThrustReductionAltitude = this.pilotThrustReductionAltitude;
        cloned.defaultThrustReductionAltitude = this.defaultThrustReductionAltitude;

        cloned.pilotAccelerationAltitude = this.pilotAccelerationAltitude;
        cloned.defaultAccelerationAltitude = this.defaultAccelerationAltitude;

        cloned.pilotEngineOutAccelerationAltitude = this.pilotEngineOutAccelerationAltitude;
        cloned.defaultEngineOutAccelerationAltitude = this.defaultEngineOutAccelerationAltitude;

        cloned.pilotMissedThrustReductionAltitude = this.pilotMissedThrustReductionAltitude;
        cloned.defaultMissedThrustReductionAltitude = this.defaultMissedThrustReductionAltitude;

        cloned.pilotMissedAccelerationAltitude = this.pilotMissedAccelerationAltitude;
        cloned.defaultMissedAccelerationAltitude = this.defaultMissedAccelerationAltitude;

        cloned.pilotMissedEngineOutAccelerationAltitude = this.pilotMissedEngineOutAccelerationAltitude;
        cloned.defaultMissedEngineOutAccelerationAltitude = this.defaultMissedEngineOutAccelerationAltitude;

        cloned.databaseTransitionAltitude = this.databaseTransitionAltitude;
        cloned.pilotTransitionAltitude = this.pilotTransitionAltitude;

        cloned.databaseTransitionLevel = this.databaseTransitionLevel;
        cloned.pilotTransitionLevel = this.pilotTransitionLevel;

        cloned.cruiseFlightLevel = this.cruiseFlightLevel;
        cloned.costIndex = this.costIndex;
        cloned.pilotTropopause = this.pilotTropopause;
        cloned.defaultTropopause = this.defaultTropopause;

        return cloned as this;
    }

    /**
     * Cruise FL, as flight level (i.e. hundres of feet)
     */
    cruiseFlightLevel: number = undefined;

    /**
     * Cost index
     */
    costIndex: number = undefined;

    /**
<<<<<<< HEAD
     * V1 speed, in knots
=======
     * Tropopause altitude in feet entered by the pilot, undefined if not entered
     */
    pilotTropopause: AltitudeValue = undefined;

    /**
     * Default tropopause altitude in feet
     */
    defaultTropopause: AltitudeValue = 36090;

    get tropopause() {
        const rawAlt = this.pilotTropopause ?? this.defaultTropopause;
        return rawAlt !== undefined ? MathUtils.round(rawAlt, -1) : undefined;
    }

    get tropopauseIsPilotEntered() {
        return this.pilotTropopause !== undefined;
    }

    /**
     * V1 speed
>>>>>>> 9b45d776
     */
    v1: number = undefined;

    /**
     * VR speed, in knots
     */
    vr: number = undefined;

    /**
     * V2 speed, in knots
     */
    v2: number = undefined;

    // THR RED

    /**
     * THR RED pilot entry, in feet
     */
    pilotThrustReductionAltitude: number = undefined;

    /**
     * THR RED from NAV database, in feet
     */
    defaultThrustReductionAltitude: number = undefined;

    /**
     * THR RED from pilot if entered, otherwise from database, in feet
     */
    get thrustReductionAltitude() {
        const rawAlt = this.pilotThrustReductionAltitude ?? this.defaultThrustReductionAltitude;
        return rawAlt !== undefined ? MathUtils.round(rawAlt, -1) : undefined;
    }

    /**
     * Whether THR RED is from the database
     */
    get thrustReductionAltitudeIsPilotEntered() {
        return this.pilotThrustReductionAltitude !== undefined;
    }

    // ACC

    /**
     * ACC pilot entry, in feet
     */
    pilotAccelerationAltitude: number = undefined;

    /**
     * ACC from NAV database, in feet
     */
    defaultAccelerationAltitude: number = undefined;

    /**
     * ACC from pilot if entered, otherwise from database
     */
    get accelerationAltitude() {
        const rawAlt = this.pilotAccelerationAltitude ?? this.defaultAccelerationAltitude;
        return rawAlt !== undefined ? MathUtils.round(rawAlt, -1) : undefined;
    }

    /**
     * Whether ACC is from the database
     */
    get accelerationAltitudeIsPilotEntered() {
        return this.pilotAccelerationAltitude !== undefined;
    }

    // EO ACC

    /**
     * EO ACC pilot entry, in feet
     */
    pilotEngineOutAccelerationAltitude: number = undefined;

    /**
     * EO ACC from NAV database, in feet
     */
    defaultEngineOutAccelerationAltitude: number = undefined;

    /**
     * EO ACC from pilot if entered, otherwise from database
     */
    get engineOutAccelerationAltitude() {
        const rawAlt = this.pilotEngineOutAccelerationAltitude ?? this.defaultEngineOutAccelerationAltitude;
        return rawAlt !== undefined ? MathUtils.round(rawAlt, -1) : undefined;
    }

    /**
     * Whether EO ACC is from the database
     */
    get engineOutAccelerationAltitudeIsPilotEntered() {
        return this.pilotEngineOutAccelerationAltitude !== undefined;
    }

    // MISSED THR RED

    /**
     * Missed THR RED pilot entry, in feet
     */
    pilotMissedThrustReductionAltitude: number = undefined;

    /**
     * Missed THR RED from NAV database, in feet
     */
    defaultMissedThrustReductionAltitude: number = undefined;

    /**
     * Missed THR RED from pilot if entered, otherwise from database
     */
    get missedThrustReductionAltitude() {
        const rawAlt = this.pilotMissedThrustReductionAltitude ?? this.defaultMissedThrustReductionAltitude;
        return rawAlt !== undefined ? MathUtils.round(rawAlt, -1) : undefined;
    }

    /**
     * Whether missed THR RED is from the database
     */
    get missedThrustReductionAltitudeIsPilotEntered() {
        return this.pilotMissedThrustReductionAltitude !== undefined;
    }

    // MISSED ACC

    /**
     * Missed ACC pilot entry, in feet
     */
    pilotMissedAccelerationAltitude: number = undefined;

    /**
     * Missed ACC from NAV database, in feet
     */
    defaultMissedAccelerationAltitude: number = undefined;

    /**
     * Missed ACC from pilot if entered, otherwise from database
     */
    get missedAccelerationAltitude() {
        const rawAlt = this.pilotMissedAccelerationAltitude ?? this.defaultMissedAccelerationAltitude;
        return rawAlt !== undefined ? MathUtils.round(rawAlt, -1) : undefined;
    }

    /**
     * Whether missed ACC is from the database
     */
    get missedAccelerationAltitudeIsPilotEntered() {
        return this.pilotMissedAccelerationAltitude !== undefined;
    }

    // MISSED EO ACC

    /**
     * Missed EO ACC pilot entry, in feet
     */
    pilotMissedEngineOutAccelerationAltitude: number = undefined;

    /**
     * Missed EO ACC from NAV database, in feet
     */
    defaultMissedEngineOutAccelerationAltitude: number = undefined;

    /**
     * Missed EO ACC from pilot if entered, otherwise from database
     */
    get missedEngineOutAccelerationAltitude() {
        const rawAlt = this.pilotMissedEngineOutAccelerationAltitude ?? this.defaultMissedEngineOutAccelerationAltitude;
        return rawAlt !== undefined ? MathUtils.round(rawAlt, -1) : undefined;
    }

    /**
     * Whether missed EO ACC is from the database
     */
    get missedEngineOutAccelerationAltitudeIsPilotEntered() {
        return this.pilotMissedEngineOutAccelerationAltitude !== undefined;
    }

    /**
     * TRANS ALT from NAV database, in feet
     */
    databaseTransitionAltitude: number = undefined;

    /**
     * TRANS ALT from pilot entry, in feet
     */
    pilotTransitionAltitude: number = undefined;

    /**
     * TRANS ALT from pilot if entered, otherwise from database
     */
    get transitionAltitude() {
        const rawAlt = this.pilotTransitionAltitude ?? this.databaseTransitionAltitude;
        return rawAlt !== undefined ? MathUtils.round(rawAlt, -1) : undefined;
    }

    /**
     * Whether TRANS ALT is from the database
     */
    get transitionAltitudeIsFromDatabase() {
        return this.pilotTransitionAltitude === undefined;
    }

    /**
     * TRANS LVL from NAV database, as flight level (i.e. hundreds of feet)
     */
    databaseTransitionLevel: number = undefined;

    /**
     * TRANS LVL from pilot entry, as flight level (i.e. hundreds of feet)
     */
    pilotTransitionLevel: number = undefined;

    /**
     * TRANS LVL from pilot if entered, otherwise from database
     */
    get transitionLevel() {
        const rawLevel = this.pilotTransitionLevel ?? this.databaseTransitionLevel;
        return rawLevel !== undefined ? MathUtils.round(rawLevel, 0) : undefined;
    }

    /**
     * Whether TRANS LVL is from the database
     */
    get transitionLevelIsFromDatabase() {
        return this.pilotTransitionLevel === undefined;
    }

    serialize(): SerializedFlightPlanPerformanceData {
        return {
            cruiseFlightLevel: this.cruiseFlightLevel,
            costIndex: this.costIndex,
            pilotTropopause: this.pilotTropopause,
            defaultTropopause: this.defaultTropopause,
            v1: this.v1,
            vr: this.vr,
            v2: this.v2,
            pilotThrustReductionAltitude: this.pilotThrustReductionAltitude,
            defaultThrustReductionAltitude: this.defaultThrustReductionAltitude,
            pilotAccelerationAltitude: this.pilotAccelerationAltitude,
            defaultAccelerationAltitude: this.defaultAccelerationAltitude,
            pilotEngineOutAccelerationAltitude: this.pilotEngineOutAccelerationAltitude,
            defaultEngineOutAccelerationAltitude: this.defaultEngineOutAccelerationAltitude,
            pilotMissedThrustReductionAltitude: this.pilotMissedThrustReductionAltitude,
            defaultMissedThrustReductionAltitude: this.defaultMissedThrustReductionAltitude,
            pilotMissedAccelerationAltitude: this.pilotMissedAccelerationAltitude,
            defaultMissedAccelerationAltitude: this.defaultMissedAccelerationAltitude,
            pilotMissedEngineOutAccelerationAltitude: this.pilotMissedEngineOutAccelerationAltitude,
            defaultMissedEngineOutAccelerationAltitude: this.defaultMissedEngineOutAccelerationAltitude,
            databaseTransitionAltitude: this.databaseTransitionAltitude,
            pilotTransitionAltitude: this.pilotTransitionAltitude,
            databaseTransitionLevel: this.databaseTransitionLevel,
            pilotTransitionLevel: this.pilotTransitionLevel,
        };
    }
}

export interface SerializedFlightPlanPerformanceData {
    cruiseFlightLevel: number | undefined,
    costIndex: number | undefined,
    defaultTropopause: number,
    pilotTropopause: number | undefined,

    v1: number | undefined,

    vr: number | undefined,

    v2: number | undefined,

    pilotThrustReductionAltitude: number | undefined,
    defaultThrustReductionAltitude: number | undefined,

    pilotAccelerationAltitude: number | undefined,
    defaultAccelerationAltitude: number | undefined,

    pilotEngineOutAccelerationAltitude: number | undefined,
    defaultEngineOutAccelerationAltitude: number | undefined,

    pilotMissedThrustReductionAltitude: number | undefined,
    defaultMissedThrustReductionAltitude: number | undefined,

    pilotMissedAccelerationAltitude: number | undefined,
    defaultMissedAccelerationAltitude: number | undefined,

    pilotMissedEngineOutAccelerationAltitude: number | undefined,
    defaultMissedEngineOutAccelerationAltitude: number | undefined,

    databaseTransitionAltitude: number | undefined,
    pilotTransitionAltitude: number | undefined,

    databaseTransitionLevel: number | undefined,
    pilotTransitionLevel: number | undefined,
}<|MERGE_RESOLUTION|>--- conflicted
+++ resolved
@@ -206,12 +206,9 @@
     /**
      * Cost index
      */
-    costIndex: number = undefined;
-
-    /**
-<<<<<<< HEAD
-     * V1 speed, in knots
-=======
+    costIndex: CostIndexValue = undefined;
+
+    /**
      * Tropopause altitude in feet entered by the pilot, undefined if not entered
      */
     pilotTropopause: AltitudeValue = undefined;
@@ -231,8 +228,7 @@
     }
 
     /**
-     * V1 speed
->>>>>>> 9b45d776
+     * V1 speed, in knots
      */
     v1: number = undefined;
 
