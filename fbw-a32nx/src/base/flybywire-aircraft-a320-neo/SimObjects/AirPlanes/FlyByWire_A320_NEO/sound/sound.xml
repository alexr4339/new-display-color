--- conflicted
+++ resolved
@@ -2274,76 +2274,43 @@
 
         <Sound WwiseData="true" WwiseEvent="cavcharge" NodeName="WIPER_BASE_L" ViewPoint="Inside" LocalVar="A32NX_FWC_CAVALRY_CHARGE" Continuous="true">
             <Range LowerBound="0.5" />
-<<<<<<< HEAD
             <WwiseRTPC LocalVar="A32NX_FWS_AUDIO_VOLUME" Units="number" Index="0" RTPCName="LOCALVAR_FWC_VOLUME" />
-=======
-
->>>>>>> 2927b71d
         </Sound>
 
         <!-- Altitude deviation warning =====================================================================-->
 
         <Sound WwiseData="true" WwiseEvent="cchordloop" NodeName="PEDALS_LEFT" ViewPoint="Inside" LocalVar="A32NX_ALT_DEVIATION" Continuous="true">
             <Range LowerBound="1" />
-<<<<<<< HEAD
-=======
-
->>>>>>> 2927b71d
         </Sound>
 
         <Sound WwiseData="true" WwiseEvent="cchordshort" NodeName="PEDALS_LEFT" ViewPoint="Inside" LocalVar="A32NX_ALT_DEVIATION_SHORT" Continuous="false">
             <Range LowerBound="1" />
-<<<<<<< HEAD
-=======
-
->>>>>>> 2927b71d
         </Sound>
 
         <Sound WwiseEvent="3click" WwiseData="true" NodeName="PEDALS_LEFT" LocalVar="A32NX_FMA_TRIPLE_CLICK" Continuous="false">
             <Range LowerBound="1"/>
-<<<<<<< HEAD
-=======
-
->>>>>>> 2927b71d
         </Sound>
 
         <!-- Stall warning =====================================================================-->
         <Sound WwiseEvent="aural_stall_new" WwiseData="true" NodeName="PEDALS_LEFT" LocalVar="A32NX_AUDIO_STALL_WARNING" Continuous="true">
             <Range LowerBound="1"/>
-<<<<<<< HEAD
-=======
-
->>>>>>> 2927b71d
         </Sound>
 
         <!-- ROP/ROW warnings =====================================================================-->
         <Sound WwiseEvent="brake_max_braking" WwiseData="true" NodeName="Wiper_Base_l" LocalVar="A32NX_AUDIO_ROP_MAX_BRAKING" Continuous="true">
             <Range LowerBound="1"/>
-<<<<<<< HEAD
-=======
-
->>>>>>> 2927b71d
         </Sound>
 
         <Sound WwiseEvent="set_max_reverse" WwiseData="true" NodeName="Wiper_Base_l" LocalVar="A32NX_AUDIO_ROW_SET_MAX_REVERSE" Continuous="true">
             <Range LowerBound="1"/>
-<<<<<<< HEAD
-=======
-
->>>>>>> 2927b71d
         </Sound>
 
         <Sound WwiseEvent="keep_max_reverse" WwiseData="true" NodeName="Wiper_Base_l" LocalVar="A32NX_AUDIO_ROP_KEEP_MAX_REVERSE" Continuous="false">
             <Range LowerBound="1"/>
-<<<<<<< HEAD
-=======
-
->>>>>>> 2927b71d
         </Sound>
 
         <Sound WwiseEvent="runway_too_short" WwiseData="true" NodeName="Wiper_Base_l" LocalVar="A32NX_AUDIO_ROW_RWY_TOO_SHORT" Continuous="true">
             <Range LowerBound="1"/>
-<<<<<<< HEAD
         </Sound>
 
         <Sound WwiseEvent="autobrake_off" WwiseData="true" NodeName="Wiper_Base_l" LocalVar="A32NX_AUDIO_AUTOBRAKE_OFF" Continuous="false">
@@ -2352,9 +2319,6 @@
 
         <Sound WwiseData="true" WwiseEvent="improved_tone_caution" NodeName="PEDALS_LEFT" ViewPoint="Inside" LocalVar="A32NX_FWC_SC" Continuous="false">
             <Range LowerBound="0.5" />
-=======
-
->>>>>>> 2927b71d
         </Sound>
 
     </SimVarSounds>
