// Copyright (c) 2021-2023 FlyByWire Simulations
//
// SPDX-License-Identifier: GPL-3.0

class CDULateralRevisionPage {
    /**
     *
     * @param mcdu
     * @param leg {FlightPlanLeg}
     * @param legIndexFP
     * @constructor
     */
    static ShowPage(mcdu, leg, legIndexFP, forPlan = Fmgc.FlightPlanIndex.Active, inAlternate = false) {
        mcdu.clearDisplay();
        mcdu.page.Current = mcdu.page.LateralRevisionPage;

        let coordinates = "";
        if (leg && leg.definition && leg.definition.waypoint && leg.definition.waypoint.location) {
            const lat = CDUInitPage.ConvertDDToDMS(leg.definition.waypoint.location['lat'], false);
            const long = CDUInitPage.ConvertDDToDMS(leg.definition.waypoint.location['long'], true);
            coordinates = `${lat.deg}°${lat.min}.${Math.ceil(Number(lat.sec / 100))}${lat.dir}/${long.deg}°${long.min}.${Math.ceil(Number(long.sec / 100))}${long.dir}[color]green`;
        }
        /** @type {BaseFlightPlan} */
        const targetPlan = mcdu.flightPlan(forPlan, inAlternate);

        const isPpos = leg === undefined || legIndexFP === 0 && leg !== targetPlan.originLeg;
        const isFrom = legIndexFP === targetPlan.fromLegIndex && forPlan === Fmgc.FlightPlanIndex.Active && !inAlternate;
        const isDeparture = legIndexFP === targetPlan.originLegIndex && !isPpos; // TODO this is bogus... compare icaos
        const isDestination = legIndexFP === targetPlan.destinationLegIndex && !isPpos; // TODO this is bogus... compare icaos
        const isWaypoint = !isDeparture && !isDestination && !isPpos;

        let waypointIdent = isPpos ? "PPOS" : '---';

        if (leg) {
            waypointIdent = leg.ident;
        }

        let departureCell = "";
        if (isDeparture) {
            departureCell = "<DEPARTURE";
            mcdu.leftInputDelay[0] = () => {
                return mcdu.getDelaySwitchPage();
            };
            mcdu.onLeftInput[0] = () => {
                CDUAvailableDeparturesPage.ShowPage(mcdu, targetPlan.originAirport, -1, false, forPlan, inAlternate);
            };
        }

        let arrivalFixInfoCell = "";
        if (isDestination) {
            arrivalFixInfoCell = "ARRIVAL>";
            mcdu.rightInputDelay[0] = () => {
                return mcdu.getDelaySwitchPage();
            };
            mcdu.onRightInput[0] = () => {
<<<<<<< HEAD
                CDUAvailableArrivalsPage.ShowPage(mcdu, leg, 0, false, forPlan, inAlternate);
=======
                CDUAvailableArrivalsPage.ShowPage(mcdu, targetPlan.destinationAirport, 0, false, forPlan, inAlternate);
>>>>>>> 053bb8d0
            };
        } else if (isDeparture || isPpos || isFrom) {
            arrivalFixInfoCell = "FIX INFO>";
            mcdu.onRightInput[0] = () => {
                CDUFixInfoPage.ShowPage(mcdu);
            };
        }

        let crossingLabel = "";
        let crossingCell = "";
        if (!isDestination) {
            crossingLabel = "LL XING/INCR/NO[color]inop";
            crossingCell = "[{sp}{sp}]°/[{sp}]°/[][color]inop";
        }

        let offsetCell = "";
        if (isDeparture || isWaypoint) {
            offsetCell = "<OFFSET[color]inop";
        }

        let nextWptLabel = "";
        let nextWpt = "";
        const isPreflight = mcdu.flightPhaseManager.phase === FmgcFlightPhases.PREFLIGHT;
        if ((isDeparture && isPreflight) || isWaypoint || isDestination) {
            nextWptLabel = "NEXT WPT{sp}";
            nextWpt = "[{sp}{sp}{sp}{sp}][color]cyan";

            mcdu.onRightInput[2] = async (value, scratchpadCallback) => {
                mcdu.insertWaypoint(value, forPlan, inAlternate, legIndexFP, false, (success) => {
                    if (!success) {
                        scratchpadCallback();
                    }
                    CDUFlightPlanPage.ShowPage(mcdu, 0, forPlan);
                });
            };
        }

        let holdCell = "";
        if (isWaypoint) {
            holdCell = "<HOLD";
            mcdu.leftInputDelay[2] = () => {
                return mcdu.getDelaySwitchPage();
            };
            mcdu.onLeftInput[2] = () => {
                const nextLeg = targetPlan.maybeElementAt(legIndexFP + 1);

                if (nextLeg && nextLeg.isDiscontinuity === false && nextLeg.isHX()) {
                    CDUHoldAtPage.ShowPage(mcdu, legIndexFP + 1, forPlan, inAlternate);
                } else {
                    CDUHoldAtPage.ShowPage(mcdu, legIndexFP, forPlan, inAlternate);
                }
            };
        }

        let enableAltnLabel = "";
        let enableAltnCell = "";
        if (targetPlan['alternateDestinationAirport'] && !isDeparture && !inAlternate) {
            enableAltnLabel = "{sp}ENABLE[color]cyan";
            enableAltnCell = "{ALTN[color]cyan";

            mcdu.leftInputDelay[3] = () => {
                return mcdu.getDelaySwitchPage();
            };
            mcdu.onLeftInput[3] = async () => {
                // TODO fm position
                const ppos = {
                    lat: SimVar.GetSimVarValue('PLANE LATITUDE', 'Degrees'),
                    long: SimVar.GetSimVarValue('PLANE LONGITUDE', 'Degrees'),
                };

                const flightPlan = mcdu.flightPlan(forPlan, false);
                const alternateAirport = flightPlan.alternateDestinationAirport;
                if (alternateAirport) {
                    const distance = Avionics.Utils.computeGreatCircleDistance(ppos, alternateAirport.location);
                    const cruiseLevel = CDULateralRevisionPage.determineAlternateFlightLevel(distance);

                    try {
                        await mcdu.flightPlanService.enableAltn(legIndexFP, cruiseLevel, forPlan);
                    } catch (e) {
                        console.error(e);
                        mcdu.setScratchpadMessage(NXFictionalMessages.internalError);
                    }

                    CDUFlightPlanPage.ShowPage(mcdu, 0, forPlan);
                }
            };
        }

        let newDestLabel = "";
        let newDestCell = "";
        if (!isDestination && !isPpos) {
            newDestLabel = "NEW DEST{sp}";
            newDestCell = "[{sp}{sp}][color]cyan";

            mcdu.onRightInput[3] = async (value) => {
                await mcdu.flightPlanService.newDest(legIndexFP, value, forPlan, inAlternate);

                CDUFlightPlanPage.ShowPage(mcdu, 0, forPlan);
            };
        }

        let airwaysCell = "";
        if (isWaypoint) {
            airwaysCell = "AIRWAYS>";
            mcdu.rightInputDelay[4] = () => {
                return mcdu.getDelaySwitchPage();
            };
            mcdu.onRightInput[4] = () => {
                A320_Neo_CDU_AirwaysFromWaypointPage.ShowPage(mcdu, legIndexFP, undefined, undefined, forPlan, inAlternate);
            };
        }

        let altnCell = '';
        if (isDestination) {
            altnCell = "<ALTN[color]inop";
        }

        mcdu.setTemplate([
            [`LAT REV{small} FROM {end}{green}${waypointIdent}{end}`],
            ["", "", coordinates + "[color]green"],
            [departureCell, arrivalFixInfoCell],
            ["", crossingLabel],
            [offsetCell, crossingCell],
            ["", nextWptLabel],
            [holdCell, nextWpt],
            [enableAltnLabel, newDestLabel],
            [enableAltnCell, newDestCell],
            [""],
            [altnCell, airwaysCell],
            [""],
            ["<RETURN"]
        ]);
        mcdu.leftInputDelay[5] = () => {
            return mcdu.getDelaySwitchPage();
        };
        mcdu.onLeftInput[5] = () => {
            CDUFlightPlanPage.ShowPage(mcdu, 0, forPlan);
        };
    }

    static determineAlternateFlightLevel(distance) {
        if (distance > 200) {
            return 310;
        } else if (distance > 100) {
            return 220;
        } else {
            return 100;
        }
    }
}<|MERGE_RESOLUTION|>--- conflicted
+++ resolved
@@ -53,11 +53,7 @@
                 return mcdu.getDelaySwitchPage();
             };
             mcdu.onRightInput[0] = () => {
-<<<<<<< HEAD
-                CDUAvailableArrivalsPage.ShowPage(mcdu, leg, 0, false, forPlan, inAlternate);
-=======
                 CDUAvailableArrivalsPage.ShowPage(mcdu, targetPlan.destinationAirport, 0, false, forPlan, inAlternate);
->>>>>>> 053bb8d0
             };
         } else if (isDeparture || isPpos || isFrom) {
             arrivalFixInfoCell = "FIX INFO>";
