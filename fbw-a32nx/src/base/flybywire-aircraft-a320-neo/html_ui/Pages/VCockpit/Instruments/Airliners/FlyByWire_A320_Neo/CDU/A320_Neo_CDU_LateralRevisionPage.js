--- conflicted
+++ resolved
@@ -78,11 +78,7 @@
         let nextWptLabel = "";
         let nextWpt = "";
         const isPreflight = mcdu.flightPhaseManager.phase === FmgcFlightPhases.PREFLIGHT;
-<<<<<<< HEAD
-        if ((isDeparture && isPreflight) || isWaypoint || isDestination) {
-=======
         if ((isDeparture && isPreflight) || (isWaypoint && !isManual) || isDestination) {
->>>>>>> 4bedac5d
             nextWptLabel = "NEXT WPT{sp}";
             nextWpt = "[{sp}{sp}{sp}{sp}][color]cyan";
 
