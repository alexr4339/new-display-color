--- conflicted
+++ resolved
@@ -119,22 +119,13 @@
                 cruiseFlTempSeparator.updateAttributes(Column.amber);
 
                 //This is done so pilot enters a FL first, rather than using the computed one
-<<<<<<< HEAD
-                if (mcdu.flightPlanService.active.performanceData.cruiseFlightLevel) {
-                    cruiseFl.update("FL" + mcdu.flightPlanService.active.performanceData.cruiseFlightLevel.toFixed(0).padStart(3, "0"), Column.cyan);
-=======
                 if (mcdu.cruiseLevel) {
                     cruiseFl.update("FL" + mcdu.cruiseLevel.toFixed(0).padStart(3, "0"), Column.cyan);
->>>>>>> 0cc0c710
                     if (mcdu.cruiseTemperature) {
                         cruiseTemp.update(mcdu.cruiseTemperature.toFixed(0) + "°", Column.cyan);
                         cruiseFlTempSeparator.updateAttributes(Column.cyan);
                     } else {
-<<<<<<< HEAD
-                        cruiseTemp.update(mcdu.tempCurve.evaluate(mcdu.flightPlanService.active.performanceData.cruiseFlightLevel).toFixed(0) + "°", Column.cyan, Column.small);
-=======
                         cruiseTemp.update(mcdu.tempCurve.evaluate(mcdu.cruiseLevel).toFixed(0) + "°", Column.cyan, Column.small);
->>>>>>> 0cc0c710
                         cruiseFlTempSeparator.updateAttributes(Column.cyan, Column.small);
                     }
                 }
