--- conflicted
+++ resolved
@@ -102,7 +102,6 @@
                 selectedTransitionCell = selectedTransition.ident;
                 selectedTransitionCellColor = flightPlanAccentColor;
             }
-<<<<<<< HEAD
         }
 
         const approaches = targetPlan.availableApproaches;
@@ -144,62 +143,22 @@
                     let runwayLength = '----';
                     let runwayCourse = '---';
 
-                    const runway = targetPlan.availableDestinationRunways.find((rw) => rw.ident === approach.runwayIdent);
-                    if (runway) {
-                        runwayLength = runway.length.toFixed(0); // TODO imperial length pin program
-                        runwayCourse = Utils.leadingZeros(Math.round(runway.magneticBearing), 3);
-=======
-
-            const sortedApproaches = approaches.slice()
-                // filter out approaches with no matching runway, but keep circling approaches (no runway)
-                .filter((a) => a.runwayNumber === 0 || !!airportInfo.oneWayRunways.find((rw) => rw.number === a.runwayNumber && rw.designator === a.runwayDesignator))
-                // Sort the approaches in Honeywell's documented order
-                .sort((a, b) => ApproachTypeOrder.indexOf(a.approachType) - ApproachTypeOrder.indexOf(b.approachType));
-
-            const rows = [[""], [""], [""], [""], [""], [""], [""], [""]];
-            const matchingArrivals = [];
-            if (!starSelection) {
-                for (let i = 0; i < ArrivalPagination.ARR_PAGE; i++) {
-                    const index = i + pageCurrent * ArrivalPagination.ARR_PAGE;
-                    const approach = sortedApproaches[index];
-                    if (approach) {
-                        let runwayLength = "----";
-                        let runwayCourse = "---";
-                        const isCircling = approach.runwayNumber === 0;
-                        if (isCircling) {
-                            rows[2 * i] = [`{cyan}{${approach.name}{end}`, "", ""];
-                        } else {
-                            const runway = airportInfo.oneWayRunways.find((rw) => rw.number === approach.runwayNumber && rw.designator === approach.runwayDesignator);
-                            if (runway) {
-                                runwayLength = NXUnits.mToUser(runway.length).toFixed(0);
-                                const magVar = Facilities.getMagVar(runway.latitude, runway.longitude);
-                                runwayCourse = Utils.leadingZeros(Math.round(A32NX_Util.trueToMagnetic(runway.direction, magVar)), 3);
-                                rows[2 * i] = [`{cyan}{${approach.name.padEnd(9)}{end}` + runwayLength.padStart(5) + "{small}" + NXUnits.userDistanceUnit().padEnd(2) + "{end}[color]cyan", "", ""];
-                                const hasIls = approach.approachType === ApproachType.APPROACH_TYPE_ILS && runway.primaryILSFrequency.freqMHz > 0;
-                                const ilsText = hasIls ? `${WayPoint.formatIdentFromIcao(runway.primaryILSFrequency.icao).padStart(6)}/${runway.primaryILSFrequency.freqMHz.toFixed(2)}` : '';
-                                rows[2 * i + 1] = [`{cyan}{sp}{sp}{sp}${runwayCourse}${ilsText}{end}`];
-                            }
+                    const isCircling = approach.runwayIdent === 'RW00';
+                    if (isCircling) {
+                        rows[2 * i] = [`{cyan}{${Fmgc.ApproachUtils.shortApproachName(approach)}{end}`, "", ""];
+                    } else {
+                        const runway = targetPlan.availableDestinationRunways.find((rw) => rw.ident === approach.runwayIdent);
+
+                        if (runway) {
+                            runwayLength = runway.length.toFixed(0); // TODO imperial length pin program
+                            runwayCourse = Utils.leadingZeros(Math.round(runway.magneticBearing), 3);
                         }
 
-                        mcdu.onLeftInput[i + 2] = () => {
-                            mcdu.setApproachIndex(approach.index, () => {
-                                if (isCircling) {
-                                    mcdu.flightPlanManager.setDestinationRunwayIndex(-1);
-                                } else {
-                                    mcdu.flightPlanManager.setDestinationRunwayIndexFromApproach();
-                                }
-                                CDUAvailableArrivalsPage.ShowPage(mcdu, airport, 0, true);
-                            });
-                        };
->>>>>>> 9f9e8313
+                        rows[2 * i] = [`{cyan}{${Fmgc.ApproachUtils.shortApproachName(approach)}{end}`, "", "{sp}{sp}{sp}{sp}" + runwayLength + "{small}M{end}[color]cyan"];
+                        rows[2 * i + 1] = ["{sp}{sp}{sp}{sp}" + runwayCourse + "[color]cyan"];
                     }
 
-                    rows[2 * i] = [`{cyan}{${Fmgc.ApproachUtils.shortApproachName(approach)}{end}`, "", "{sp}{sp}{sp}{sp}" + runwayLength + "{small}M{end}[color]cyan"];
-                    rows[2 * i + 1] = ["{sp}{sp}{sp}{sp}" + runwayCourse + "[color]cyan"];
-
                     mcdu.onLeftInput[i + 2] = async () => {
-                        // TODO we need to set the runway, but cannot correlate runway from approach yet
-
                         await mcdu.flightPlanService.setApproach(approach.ident, forPlan, inAlternate);
 
                         CDUAvailableArrivalsPage.ShowPage(mcdu, airport, 0, true, forPlan, inAlternate);
