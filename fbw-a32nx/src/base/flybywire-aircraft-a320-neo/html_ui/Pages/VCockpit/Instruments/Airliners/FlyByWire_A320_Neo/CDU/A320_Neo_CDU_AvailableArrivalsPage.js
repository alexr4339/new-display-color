--- conflicted
+++ resolved
@@ -68,11 +68,7 @@
         const selectedApproach = targetPlan.approach;
 
         if (selectedApproach && selectedApproach.ident) {
-<<<<<<< HEAD
-            selectedApproachCell = Fmgc.NavigationDatabase.formatShortApproachIdent(selectedApproach);
-=======
             selectedApproachCell = Fmgc.ApproachUtils.shortApproachName(selectedApproach);
->>>>>>> 09259b33
             selectedApproachCellColor = flightPlanAccentColor;
 
             const selectedApproachTransition = targetPlan.approachVia;
@@ -111,13 +107,9 @@
         }
 
         // Sort the approaches in Honeywell's documented order
-<<<<<<< HEAD
-        const sortedApproaches = approaches.slice().sort((a, b) => ApproachTypeOrder.indexOf(a.type) - ApproachTypeOrder.indexOf(b.type));
-=======
         const sortedApproaches = approaches.slice()
             .filter(({ type }) => type !== Fmgc.ApproachType.TACAN)
             .sort((a, b) => ApproachTypeOrder[a.type] - ApproachTypeOrder[b.type]);
->>>>>>> 09259b33
         const rows = [[""], [""], [""], [""], [""], [""], [""], [""]];
 
         /**
@@ -133,16 +125,6 @@
                     let runwayLength = '----';
                     let runwayCourse = '---';
 
-<<<<<<< HEAD
-                    const runway = mcdu.flightPlanService.active.availableDestinationRunways.find((rw) => rw.ident === approach.runwayIdent);
-                    if (runway) {
-                        runwayLength = runway.length.toFixed(0); // TODO imperial length pin program
-                        runwayCourse = Utils.leadingZeros(Math.round(runway.magneticBearing), 3);
-
-                    }
-
-                    rows[2 * i] = [`{cyan}{${Fmgc.NavigationDatabase.formatShortApproachIdent(approach)}{end}`, "", "{sp}{sp}{sp}{sp}" + runwayLength + "{small}M{end}[color]cyan"];
-=======
                     const runway = targetPlan.availableDestinationRunways.find((rw) => rw.ident === approach.runwayIdent);
                     if (runway) {
                         runwayLength = runway.length.toFixed(0); // TODO imperial length pin program
@@ -150,7 +132,6 @@
                     }
 
                     rows[2 * i] = [`{cyan}{${Fmgc.ApproachUtils.shortApproachName(approach)}{end}`, "", "{sp}{sp}{sp}{sp}" + runwayLength + "{small}M{end}[color]cyan"];
->>>>>>> 09259b33
                     rows[2 * i + 1] = ["{sp}{sp}{sp}{sp}" + runwayCourse + "[color]cyan"];
 
                     mcdu.onLeftInput[i + 2] = async () => {
@@ -365,11 +346,7 @@
         const selectedApproachVia = targetPlan.approachVia;
 
         if (selectedApproach) {
-<<<<<<< HEAD
-            selectedApproachCell = selectedApproach.ident;
-=======
             selectedApproachCell = Fmgc.ApproachUtils.shortApproachName(selectedApproach);
->>>>>>> 09259b33
             selectedApproachCellColor = planColor;
 
             if (selectedApproachVia) {
@@ -420,11 +397,7 @@
                 mcdu.insertTemporaryFlightPlan(() => {
                     mcdu.updateTowerHeadwind();
                     mcdu.updateConstraints();
-<<<<<<< HEAD
-                    CDUAvailableArrivalsPage.ShowPage(mcdu, airport, 0, true, forPlan, inAlternate);
-=======
                     CDUFlightPlanPage.ShowPage(mcdu, 0, forPlan);
->>>>>>> 09259b33
                 });
             };
         } else {
