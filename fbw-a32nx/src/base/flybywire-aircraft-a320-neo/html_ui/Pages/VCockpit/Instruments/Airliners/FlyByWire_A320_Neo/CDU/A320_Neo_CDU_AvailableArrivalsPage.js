--- conflicted
+++ resolved
@@ -113,11 +113,7 @@
          * @type {import('msfs-navdata').Runway[]}
          */
         const runways = targetPlan.availableDestinationRunways;
-<<<<<<< HEAD
-        const ilss = await mcdu.navigationDatabase.backendDatabase.getIlsAtAirport(airport.ident);
-=======
         const ilss = await mcdu.navigationDatabase.backendDatabase.getIlsAtAirport(targetPlan.destinationAirport.ident);
->>>>>>> 84c1622f
 
         // Add an index member variable, so we can track the original order of approaches
         for (let j = 0; j < approaches.length; j++) {
@@ -266,15 +262,9 @@
 
                             await mcdu.flightPlanService.setArrival(starIdent, forPlan, inAlternate);
 
-<<<<<<< HEAD
-                            const approachIdent = targetPlan.approach.ident;
-
-                            if (approachIdent !== undefined) {
-=======
                             const approach = targetPlan.approach;
 
                             if (approach !== undefined) {
->>>>>>> 84c1622f
                                 CDUAvailableArrivalsPage.ShowViasPage(mcdu, airport, 0, forPlan, inAlternate);
                             } else {
                                 CDUAvailableArrivalsPage.ShowPage(mcdu, airport, 0, true, forPlan, inAlternate);
