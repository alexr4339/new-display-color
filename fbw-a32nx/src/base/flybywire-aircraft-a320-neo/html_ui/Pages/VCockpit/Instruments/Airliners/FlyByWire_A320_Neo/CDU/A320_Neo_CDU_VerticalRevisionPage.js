--- conflicted
+++ resolved
@@ -128,11 +128,7 @@
 
             [r4Title, r4Cell] = this.formatAltErrorTitleAndValue(waypoint, verticalWaypoint);
 
-<<<<<<< HEAD
-            if (mcdu.flightPlanService.active.performanceData.cruiseFlightLevel && (mcdu.flightPhaseManager.phase < FmgcFlightPhases.DESCENT || mcdu.flightPhaseManager.phase > FmgcFlightPhases.GOAROUND)) {
-=======
             if (mcdu.cruiseLevel && (mcdu.flightPhaseManager.phase < FmgcFlightPhases.DESCENT || mcdu.flightPhaseManager.phase > FmgcFlightPhases.GOAROUND)) {
->>>>>>> 4bedac5d
                 r5Cell = "STEP ALTS>";
             }
         }
@@ -301,11 +297,7 @@
             CDUWindPage.ShowPage(mcdu);
         }; // WIND
         mcdu.onRightInput[4] = () => {
-<<<<<<< HEAD
-            if (!mcdu.flightPlanService.active.performanceData.cruiseFlightLevel) {
-=======
             if (!mcdu.cruiseLevel) {
->>>>>>> 4bedac5d
                 return;
             }
             CDUStepAltsPage.Return = () => {
