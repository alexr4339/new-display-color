--- conflicted
+++ resolved
@@ -24,13 +24,8 @@
                     return scratchpadCallback();
                 }
             }
-<<<<<<< HEAD
-            if (mcdu.isPlaceFormat(value)) {
-                mcdu.parsePlace(value).then((runway) => {
-=======
             if (Fmgc.WaypointEntryUtils.isPlaceFormat(value)) {
                 Fmgc.WaypointEntryUtils.parsePlace(mcdu, value).then((runway) => {
->>>>>>> 0ab07be7
                     mcdu.flightPlanService.setFixInfoEntry(page, {
                         fix: runway,
                         radii: [],
