class CDUSecFplnMain {
    static ShowPage(mcdu) {
        mcdu.clearDisplay();
        mcdu.activeSystem = 'FMGC';

        mcdu.efisInterface.setSecRelatedPageOpen(true);
        mcdu.onUnload = () => {
            mcdu.efisInterface.setSecRelatedPageOpen(false);
        }

        mcdu.onLeftInput[0] = () => {
            mcdu.flightPlanService.flightPlanManager.copy(Fmgc.FlightPlanIndex.Active, Fmgc.FlightPlanIndex.FirstSecondary);
<<<<<<< HEAD
=======
            CDUFlightPlanPage.ShowPage(mcdu, 0, Fmgc.FlightPlanIndex.FirstSecondary);
>>>>>>> c1bff6d8
        };

        mcdu.onLeftInput[1] = () => {
            CDUFlightPlanPage.ShowPage(mcdu, 0, Fmgc.FlightPlanIndex.FirstSecondary);
        };

        mcdu.onLeftInput[2] = () => {
            mcdu.flightPlanService.secondaryReset(1);
        };

        mcdu.onLeftInput[5] = () => {
            mcdu.flightPlanService.flightPlanManager.swap(Fmgc.FlightPlanIndex.FirstSecondary, Fmgc.FlightPlanIndex.Active);
        };

        mcdu.setTemplate([
            ["SEC INDEX"],
            [""],
            ["{COPY ACTIVE", "INIT>[color]inop"],
            [""],
            ["<SEC F-PLN", "PERF>[color]inop"],
            [""],
            ["{DELETE SEC"],
            [""],
            ["*ACTIVATE SEC[color]inop"],
            [""],
            [""],
            [""],
            ["*SWAP ACTIVE[color]inop"]
        ]);
    }
}<|MERGE_RESOLUTION|>--- conflicted
+++ resolved
@@ -10,10 +10,7 @@
 
         mcdu.onLeftInput[0] = () => {
             mcdu.flightPlanService.flightPlanManager.copy(Fmgc.FlightPlanIndex.Active, Fmgc.FlightPlanIndex.FirstSecondary);
-<<<<<<< HEAD
-=======
             CDUFlightPlanPage.ShowPage(mcdu, 0, Fmgc.FlightPlanIndex.FirstSecondary);
->>>>>>> c1bff6d8
         };
 
         mcdu.onLeftInput[1] = () => {
