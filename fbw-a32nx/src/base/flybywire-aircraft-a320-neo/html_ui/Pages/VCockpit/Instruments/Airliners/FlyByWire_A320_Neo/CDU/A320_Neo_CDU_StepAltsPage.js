--- conflicted
+++ resolved
@@ -28,11 +28,7 @@
             : null;
 
         mcdu.setTemplate([
-<<<<<<< HEAD
-            ["STEP ALTS {small}FROM{end} {green}FL" + mcdu.flightPlanService.active.performanceData.cruiseFlightLevel + "{end}"],
-=======
             ["STEP ALTS {small}FROM{end} {green}FL" + mcdu.cruiseLevel + "{end}"],
->>>>>>> 0cc0c710
             ["\xa0ALT\xa0/\xa0WPT", "DIST\xa0TIME"],
             CDUStepAltsPage.formatStepClimbLine(mcdu, legsWithSteps, 0, predictions, isFlying, transitionAltitude),
             [""],
@@ -315,11 +311,7 @@
      * @param {*} toAltitude Altitude of step
      */
     static checkStepInsertionRules(mcdu, stepLegs, insertAtIndex, toAltitude) {
-<<<<<<< HEAD
-        let altitude = mcdu.flightPlanService.active.performanceData.cruiseFlightLevel * 100;
-=======
         let altitude = mcdu.cruiseLevel * 100;
->>>>>>> 0cc0c710
         let doesHaveStepDescent = false;
 
         let i = 0;
