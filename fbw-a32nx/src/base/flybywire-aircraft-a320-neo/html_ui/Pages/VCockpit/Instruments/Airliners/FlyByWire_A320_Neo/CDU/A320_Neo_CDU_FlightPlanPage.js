// Copyright (c) 2021-2023 FlyByWire Simulations
//
// SPDX-License-Identifier: GPL-3.0

const MAX_FIX_ROW = 5;

const Markers = {
    FPLN_DISCONTINUITY: ["---F-PLN DISCONTINUITY--"],
    END_OF_FPLN:        ["------END OF F-PLN------"],
    NO_ALTN_FPLN:       ["-----NO ALTN F-PLN------"],
    END_OF_ALTN_FPLN:   ["---END OF ALTN F-PLN----"],
    TOO_STEEP_PATH:     ["-----TOO STEEP PATH-----"]
};

const Altitude = Object.freeze({
    Empty: "\xa0\xa0\xa0\xa0\xa0",
    NoPrediction: "-----",
});
const Speed = Object.freeze({
    Empty: "\xa0\xa0\xa0",
    NoPrediction: "---",
});
const Time = Object.freeze({
    Empty: "\xa0\xa0\xa0\xa0",
    NoPrediction: "----",
});

class CDUFlightPlanPage {

    static ShowPage(mcdu, offset = 0, forPlan = 0) {

        // INIT
        function addLskAt(index, delay, callback) {
            mcdu.leftInputDelay[index] = (typeof delay === 'function') ? delay : () => delay;
            mcdu.onLeftInput[index] = callback;
        }

        function addRskAt(index, delay, callback) {
            mcdu.rightInputDelay[index] = (typeof delay === 'function') ? delay : () => delay;
            mcdu.onRightInput[index] = callback;
        }

        //mcdu.flightPlanManager.updateWaypointDistances(false /* approach */);
        //mcdu.flightPlanManager.updateWaypointDistances(true /* approach */);
        mcdu.clearDisplay();
        mcdu.page.Current = mcdu.page.FlightPlanPage;
        mcdu.returnPageCallback = () => {
            CDUFlightPlanPage.ShowPage(mcdu, offset, forPlan);
        };
        mcdu.activeSystem = 'FMGC';

        // regular update due to showing dynamic data on this page
        mcdu.page.SelfPtr = setTimeout(() => {
            if (mcdu.page.Current === mcdu.page.FlightPlanPage) {
                CDUFlightPlanPage.ShowPage(mcdu, offset, forPlan);
            }
        }, mcdu.PageTimeout.Medium);

        const flightPhase = mcdu.flightPhaseManager.phase;
        const isFlying = flightPhase >= FmgcFlightPhases.TAKEOFF && flightPhase != FmgcFlightPhases.DONE;

        let showFrom = false;
        // TODO FIXME: Correct FMS lateral position calculations and move logic from F-PLN A
        // 22-70-00:11
        const adirLat = ADIRS.getLatitude();
        const adirLong = ADIRS.getLongitude();
        const ppos = (adirLat.isNormalOperation() && adirLong.isNormalOperation()) ? {
            lat: ADIRS.getLatitude().value,
            long: ADIRS.getLongitude().value,
        } : {
            lat: NaN,
            long: NaN
        };

        const forActiveOrTemporary = forPlan === 0;
        const targetPlan = forActiveOrTemporary ? mcdu.flightPlanService.activeOrTemporary : mcdu.flightPlanService.secondary(1);
        const planAccentColor = forActiveOrTemporary ? mcdu.flightPlanService.hasTemporary ? 'yellow' : 'green' : 'white';

        let headerText;
        if (forActiveOrTemporary) {
            if (mcdu.flightPlanService.hasTemporary) {
                headerText = `{yellow}{sp}TMPY{end}`;
            } else {
                headerText = `{sp}`;
            }
        } else {
            headerText = `{sp}{sp}{sp}{sp}{sp}{sp}{sp}{sp}{sp}{sp}{sp}SEC`;
        }

        let flightNumberText = '';
        if (forActiveOrTemporary) {
            flightNumberText = SimVar.GetSimVarValue("ATC FLIGHT NUMBER", "string", "FMC");
        }

        const waypointsAndMarkers = [];
        const first = Math.max(0, targetPlan.fromLegIndex);
        let destinationAirportOffset = 0;
        let alternateAirportOffset = 0;

        // VNAV
        const fmsGeometryProfile = mcdu.guidanceController.vnavDriver.mcduProfile;
        const fmsPseudoWaypoints = mcdu.guidanceController.currentPseudoWaypoints;

        /** @type {Map<number, VerticalWaypointPrediction>} */
        let vnavPredictionsMapByWaypoint = null;
        if (fmsGeometryProfile && fmsGeometryProfile.isReadyToDisplay) {
            vnavPredictionsMapByWaypoint = fmsGeometryProfile.waypointPredictions;
        }

        let cumulativeDistance = 0;
        // Primary F-PLAN

        // In this loop, we insert pseudowaypoints between regular waypoints and compute the distances between the previous and next (pseudo-)waypoint.
        for (let i = first; i < targetPlan.legCount; i++) {
            const inMissedApproach = i >= targetPlan.firstMissedApproachLegIndex;
            const isActiveLeg = i === targetPlan.activeLegIndex && forActiveOrTemporary;
            const isBeforeActiveLeg = i < targetPlan.activeLegIndex && forActiveOrTemporary;

            const wp = targetPlan.allLegs[i];

            if (wp.isDiscontinuity) {
                waypointsAndMarkers.push({ marker: Markers.FPLN_DISCONTINUITY, fpIndex: i, inAlternate: false, inMissedApproach });
                continue;
            }

            const pseudoWaypointsOnLeg = fmsPseudoWaypoints.filter((it) => it.displayedOnMcdu && it.alongLegIndex === i);
            pseudoWaypointsOnLeg.sort((a, b) => a.distanceFromStart - b.distanceFromStart);

            for (let j = 0; j < pseudoWaypointsOnLeg.length; j++) {
                const pwp = pseudoWaypointsOnLeg[j];
                const distanceFromLastLine = pwp.distanceFromStart - cumulativeDistance;
                cumulativeDistance = pwp.distanceFromStart;

                // No PWP on FROM leg
                if (!isBeforeActiveLeg) {
                    waypointsAndMarkers.push({ pwp, fpIndex: i, inMissedApproach, distanceFromLastLine, isActive: isActiveLeg && j === 0 });
                }
            }

            if (i >= targetPlan.activeLegIndex && wp.definition.type === 'HM') {
                waypointsAndMarkers.push({ holdResumeExit: wp, fpIndex: i, inMissedApproach, isActive: isActiveLeg });
            }

            const distanceFromLastLine = wp.calculated ? (wp.calculated.cumulativeDistanceWithTransitions - cumulativeDistance) : 0;
            cumulativeDistance = wp.calculated ? wp.calculated.cumulativeDistanceWithTransitions : cumulativeDistance;

            waypointsAndMarkers.push({ wp, fpIndex: i, inAlternate: false, inMissedApproach, distanceFromLastLine, isActive: isActiveLeg && pseudoWaypointsOnLeg.length === 0 });

            if (i === targetPlan.destinationLegIndex) {
                destinationAirportOffset = Math.max(waypointsAndMarkers.length - 4, 0);
            }

            if (i === targetPlan.lastIndex) {
                waypointsAndMarkers.push({ marker: Markers.END_OF_FPLN, fpIndex: i + 1, inAlternate: false, inMissedApproach: false });
            }
        }

        // Primary ALTN F-PLAN
        if (targetPlan.alternateDestinationAirport) {
            for (let i = 0; i < targetPlan.alternateFlightPlan.legCount; i++) {
                const inMissedApproach = i >= targetPlan.alternateFlightPlan.firstMissedApproachLegIndex;

                const wp = targetPlan.alternateFlightPlan.allLegs[i];

                if (wp.isDiscontinuity) {
                    waypointsAndMarkers.push({ marker: Markers.FPLN_DISCONTINUITY, fpIndex: i, inAlternate: true });
                    continue;
                }

                if (i >= targetPlan.alternateFlightPlan.activeLegIndex && wp.definition.type === 'HM') {
                    waypointsAndMarkers.push({ holdResumeExit: wp, fpIndex: i, inAlternate: true });
                }

                const distanceFromLastLine = wp.calculated ? (wp.calculated.cumulativeDistanceWithTransitions - cumulativeDistance) : 0;
                cumulativeDistance = wp.calculated ? wp.calculated.cumulativeDistanceWithTransitions : cumulativeDistance;

                waypointsAndMarkers.push({ wp, fpIndex: i, inAlternate: true, inMissedApproach, distanceFromLastLine });

                if (i === targetPlan.alternateFlightPlan.destinationLegIndex) {
                    alternateAirportOffset = Math.max(waypointsAndMarkers.length - 4, 0);
                }

                if (i === targetPlan.alternateFlightPlan.lastIndex) {
                    waypointsAndMarkers.push({ marker: Markers.END_OF_ALTN_FPLN, fpIndex: i + 1, inAlternate: true, inMissedApproach: false });
                }
            }
        } else if (targetPlan.legCount > 0) {
            waypointsAndMarkers.push({ marker: Markers.NO_ALTN_FPLN, fpIndex: targetPlan.legCount + 1, inAlternate: true });
        }

        const tocIndex = waypointsAndMarkers.findIndex(({ pwp }) => pwp && pwp.ident === '(T/C)');

        // Render F-PLAN Display

        // fprow:   1      | 2     | 3 4   | 5 6   | 7 8   | 9 10  | 11 12   |
        // display: SPD/ALT| R0    | R1    | R2    | R3    | R4    | DEST    | SCRATCHPAD
        // functions:      | F[0]  | F[1]  | F[2]  | F[3]  | F[4]  | F[5]    |
        //                 | FROM  | TO    |
        let rowsCount = 5;

        if (waypointsAndMarkers.length === 0) {
            rowsCount = 0;
            mcdu.setTemplate([
                [`{left}{small}{sp}FROM{end}${headerText}{end}{right}{small}${flightNumberText}{sp}{sp}{sp}{end}{end}`],
                ...emptyFplnPage(forPlan)
            ]);
            mcdu.onLeftInput[0] = () => CDULateralRevisionPage.ShowPage(mcdu, undefined, undefined, forPlan);
            return;
        } else if (waypointsAndMarkers.length >= 5) {
            rowsCount = 5;
        } else {
            rowsCount = waypointsAndMarkers.length;
        }

        let useTransitionAltitude = false;

        // Only examine first 5 (or less) waypoints/markers
        const scrollWindow = [];
        for (let rowI = 0, winI = offset; rowI < rowsCount; rowI++, winI++) {
            winI = winI % (waypointsAndMarkers.length);

            const {
                /** @type {import('fbw-a32nx/src/systems/fmgc/src/flightplanning/new/legs/FlightPlanLeg').FlightPlanElement} */
                wp,
                pwp,
                marker,
                /** @type {import('fbw-a32nx/src/systems/fmgc/src/flightplanning/new/legs/FlightPlanLeg').FlightPlanElement} */
                holdResumeExit,
                fpIndex,
                inAlternate,
                inMissedApproach,
                distanceFromLastLine,
                isActive
            } = waypointsAndMarkers[winI];

            const legAccentColor = (inAlternate || inMissedApproach) ? "cyan" : planAccentColor;

<<<<<<< HEAD
            const wpPrev = targetPlan.maybeElementAt(fpIndex - 1);
            const wpNext = targetPlan.maybeElementAt(fpIndex + 1);
            const wpActive = (fpIndex >= targetPlan.activeLegIndex);
=======
            const wpPrev = inAlternate ? targetPlan.alternateFlightPlan.maybeElementAt(fpIndex - 1) : targetPlan.maybeElementAt(fpIndex - 1);
            const wpNext = inAlternate ? targetPlan.alternateFlightPlan.maybeElementAt(fpIndex - 1) : targetPlan.maybeElementAt(fpIndex + 1);
            const wpActive = inAlternate || (fpIndex >= targetPlan.activeLegIndex);
>>>>>>> 0cc0c710

            // Bearing/Track
            let bearingTrack = "";
            const maybeBearingTrackTo = pwp ? targetPlan.maybeElementAt(fpIndex) : wp;
            const bearingTrackTo = maybeBearingTrackTo ? maybeBearingTrackTo : wpNext;
            switch (rowI) {
                case 1:
                    const trueBearing = SimVar.GetSimVarValue("L:A32NX_EFIS_L_TO_WPT_BEARING", "Degrees");
                    if (isActive && trueBearing !== null && trueBearing >= 0) {
                        bearingTrack = `BRG${trueBearing.toFixed(0).padStart(3,"0")}\u00b0`;
                    }
                    break;
                case 2:
                    bearingTrack = formatTrack(wpPrev, bearingTrackTo);
                    break;
            }

            const constraintType = wp ? CDUVerticalRevisionPage.constraintType(mcdu, fpIndex, targetPlan.index, inAlternate) : WaypointConstraintType.Unknown;
            if (constraintType === WaypointConstraintType.CLB) {
                useTransitionAltitude = true;
            } else if (constraintType === WaypointConstraintType.DES) {
                useTransitionAltitude = false;
            } else if (tocIndex >= 0) {
                // FIXME Guess because VNAV doesn't tell us whether altitudes are climb or not \o/
                useTransitionAltitude = winI <= tocIndex;
            } // else we stick with the last time we were sure...

            if (wp && wp.isDiscontinuity === false) {
                // Waypoint
                if (offset === 0) {
                    showFrom = true;
                }

                let ident = wp.ident;
                let isOverfly = wp.definition.overfly;
                const isFromLeg = !inAlternate && fpIndex === targetPlan.fromLegIndex;

                let verticalWaypoint = null;
                // TODO: Alternate predictions
                if (!inAlternate && vnavPredictionsMapByWaypoint) {
                    verticalWaypoint = vnavPredictionsMapByWaypoint.get(fpIndex);
                }

                // Color
                let color;
                if (isActive) {
                    color = "white";
                } else {
                    const inMissedApproach = targetPlan.index === Fmgc.FlightPlanIndex.Active && fpIndex >= targetPlan.firstMissedApproachLegIndex;

                    if (inMissedApproach || inAlternate) {
                        color = 'cyan';
                    } else {
                        color = planAccentColor;
                    }
                }

                // Time
                let timeCell = Time.NoPrediction;
                let timeColor = "white";
                if (verticalWaypoint && isFinite(verticalWaypoint.secondsFromPresent)) {
                    const utcTime = SimVar.GetGlobalVarValue("ZULU TIME", "seconds");

                    timeCell = `${isFromLeg ? "{big}" : "{small}"}${isFlying
                        ? FMCMainDisplay.secondsToUTC(utcTime + verticalWaypoint.secondsFromPresent)
                        : FMCMainDisplay.secondsTohhmm(verticalWaypoint.secondsFromPresent)}{end}`;

                    timeColor = color;
                } else if (!inAlternate && fpIndex === targetPlan.originLegIndex) {
                    timeCell = "{big}0000{end}";
                    timeColor = color;
                }

                // Fix Header
                const fixAnnotation = wp.annotation;

                // Distance
                let distance = "";
                // Active waypoint is live distance, others are distances in the flight plan
                if (isActive) {
                    if (Number.isFinite(mcdu.guidanceController.activeLegAlongTrackCompletePathDtg)) {
                        distance = Math.round(Math.max(0, Math.min(9999, mcdu.guidanceController.activeLegAlongTrackCompletePathDtg))).toFixed(0);
                    }
                } else {
                    distance = Math.round(Math.max(0, Math.min(9999, distanceFromLastLine))).toFixed(0);
                }

                let fpa = '';
                if (wp.definition.verticalAngle !== undefined) {
                    fpa = (Math.round(wp.definition.verticalAngle * 10) / 10).toFixed(1);
                }

                let altColor = "white";
                let spdColor = "white";

                // Should show empty speed prediction for waypoint after hold
                let speedConstraint = wp.type === "HM" ? Speed.Empty : Speed.NoPrediction;
                let speedPrefix = "";

                if (targetPlan.index !== Fmgc.FlightPlanIndex.Temporary && wp.type !== "HM") {
                    if (!inAlternate && fpIndex === targetPlan.originLegIndex) {
                        speedConstraint = Number.isFinite(mcdu.v1Speed) ? `{big}${Math.round(mcdu.v1Speed)}{end}` : Speed.NoPrediction;
                        spdColor = Number.isFinite(mcdu.v1Speed) ? color : "white";
                    } else if (isFromLeg) {
                        speedConstraint = Speed.Empty;
                    } else if (verticalWaypoint && verticalWaypoint.speed) {
                        speedConstraint = `{small}${verticalWaypoint.speed < 1 ? formatMachNumber(verticalWaypoint.speed) : Math.round(verticalWaypoint.speed)}{end}`;

                        if (verticalWaypoint.speedConstraint) {
                            speedPrefix = `${verticalWaypoint.isSpeedConstraintMet ? "{magenta}" : "{amber}"}*{end}`;
                        }
                        spdColor = color;
                    } else if (wp.hasPilotEnteredSpeedConstraint()) {
                        speedConstraint = Math.round(wp.pilotEnteredSpeedConstraint.speed);
                        spdColor = "magenta";
                    } else if (wp.hasDatabaseSpeedConstraint()) {
                        speedConstraint = `{small}${Math.round(wp.definition.speed)}{end}`;
                        spdColor = "magenta";
                    }
                }

                speedConstraint = speedPrefix + speedConstraint;

                // Altitude
                const hasAltConstraint = legHasAltConstraint(wp);
                let altitudeConstraint = Altitude.NoPrediction;
                let altSize = "big";
                if (targetPlan.index !== Fmgc.FlightPlanIndex.Temporary) {
                    if (verticalWaypoint && verticalWaypoint.altitude) {
                        // Just show prediction
                        let altPrefix = "";
                        if (hasAltConstraint && !isFromLeg) {
                            altPrefix = `{big}${verticalWaypoint.isAltitudeConstraintMet ? "{magenta}*{end}" : "{amber}*{end}"}{end}`;
                        }

                        altitudeConstraint = altPrefix + formatAltitudeOrLevel(mcdu, verticalWaypoint.altitude, useTransitionAltitude).padStart(5, "\xa0");
                        altColor = color;
                        altSize = isFromLeg ? "big" : "small";
                    } else if (hasAltConstraint) {
                        altitudeConstraint = formatAltConstraint(mcdu, wp.altitudeConstraint, useTransitionAltitude);
                        altColor = "magenta";
                        altSize = wp.hasPilotEnteredAltitudeConstraint() ? "big" : "small";
                    } else if (inAlternate && fpIndex === targetPlan.alternateFlightPlan.destinationLegIndex) {
                        if (legIsRunway(wp) && targetPlan.alternateFlightPlan.destinationRunway && Number.isFinite(targetPlan.alternateFlightPlan.destinationRunway.thresholdCrossingHeight)) {
                            altitudeConstraint = formatAlt(targetPlan.alternateFlightPlan.destinationRunway.thresholdCrossingHeight);
                            altColor = color;
                            altSize = "small";
                        } else if (legIsAirport(wp) && targetPlan.alternateFlightPlan.destinationAirport && Number.isFinite(targetPlan.alternateFlightPlan.destinationAirport.location.alt)) {
                            altitudeConstraint = formatAlt(targetPlan.alternateFlightPlan.destinationAirport.location.alt);
                            altColor = color;
                            altSize = "small";
                        }
                    } else if (inAlternate && fpIndex === targetPlan.alternateFlightPlan.originLegIndex) {
                        if (legIsRunway(wp) && targetPlan.alternateFlightPlan.originRunway && Number.isFinite(targetPlan.alternateFlightPlan.originRunway.location.alt)) {
                            altitudeConstraint = formatAlt(targetPlan.alternateFlightPlan.originRunway.location.alt);
                            altColor = color;
                        } else if (legIsAirport(wp) && targetPlan.alternateFlightPlan.originAirport && Number.isFinite(targetPlan.alternateFlightPlan.originAirport.location.alt)) {
                            altitudeConstraint = formatAlt(targetPlan.alternateFlightPlan.originAirport.location.alt);
                            altColor = color;
                        }
                    } else if (!inAlternate && fpIndex === targetPlan.destinationLegIndex) {
                        if (legIsRunway(wp) && targetPlan.destinationRunway && Number.isFinite(targetPlan.destinationRunway.thresholdCrossingHeight)) {
                            altitudeConstraint = formatAlt(targetPlan.destinationRunway.thresholdCrossingHeight);
                            altColor = color;
                            altSize = "small";
                        } else if (legIsAirport(wp) && targetPlan.destinationAirport && Number.isFinite(targetPlan.destinationAirport.location.alt)) {
                            altitudeConstraint = formatAlt(targetPlan.destinationAirport.location.alt);
                            altColor = color;
                            altSize = "small";
                        }
                    } else if (!inAlternate && fpIndex === targetPlan.originLegIndex) {
                        if (legIsRunway(wp) && targetPlan.originRunway && Number.isFinite(targetPlan.originRunway.location.alt)) {
                            altitudeConstraint = formatAlt(targetPlan.originRunway.location.alt);
                            altColor = color;
                        } else if (legIsAirport(wp) && targetPlan.originAirport && Number.isFinite(targetPlan.originAirport.location.alt)) {
                            altitudeConstraint = formatAlt(targetPlan.originAirport.location.alt);
                            altColor = color;
                        }
                    }
                }

                // forced turn indication if next leg is not a course reversal
                if (wpNext && wpNext.isDiscontinuity === false && legTurnIsForced(wpNext) && !legTypeIsCourseReversal(wpNext)) {
                    if (wpNext.definition.turnDirection === 'L') {
                        ident += "{";
                    } else {
                        ident += "}";
                    }

                    // the overfly symbol is not shown in this case
                    isOverfly = false;
                }

                scrollWindow[rowI] = {
                    fpIndex,
                    inAlternate: inAlternate,
                    active: wpActive,
                    ident: ident,
                    color,
                    distance,
                    fpa,
                    spdColor,
                    speedConstraint,
                    altColor,
                    altSize,
                    altitudeConstraint,
                    timeCell,
                    timeColor,
                    fixAnnotation: fixAnnotation ? fixAnnotation : "",
                    bearingTrack,
                    isOverfly,
                };

                if (fpIndex !== targetPlan.destinationLegIndex) {
                    addLskAt(rowI,
                        (value) => {
                            if (value === "") {
                                return mcdu.getDelaySwitchPage();
                            }
                            return mcdu.getDelayBasic();
                        },
                        (value, scratchpadCallback) => {
                            switch (value) {
                                case "":
                                    CDULateralRevisionPage.ShowPage(mcdu, wp, fpIndex, forPlan, inAlternate);
                                    break;
                                case FMCMainDisplay.clrValue:
                                    CDUFlightPlanPage.clearElement(mcdu, fpIndex, offset, forPlan, inAlternate, scratchpadCallback);
                                    break;
                                case FMCMainDisplay.ovfyValue:
                                    mcdu.toggleWaypointOverfly(fpIndex, forPlan, inAlternate, () => {
                                        CDUFlightPlanPage.ShowPage(mcdu, offset, forPlan);
                                    });
                                    break;
                                default:
                                    if (value.length > 0) {
                                        mcdu.insertWaypoint(value, forPlan, inAlternate, fpIndex, true, (success) => {
                                            if (!success) {
                                                scratchpadCallback();
                                            }
                                            CDUFlightPlanPage.ShowPage(mcdu, offset, forPlan);
                                        }, !mcdu.flightPlanService.hasTemporary);
                                    }
                                    break;
                            }
                        });
                } else {
                    addLskAt(rowI, () => mcdu.getDelaySwitchPage(),
                        (value, scratchpadCallback) => {
                            if (value === "") {
                                CDULateralRevisionPage.ShowPage(mcdu, wp, fpIndex, forPlan, inAlternate);
                            } else if (value.length > 0) {
                                mcdu.insertWaypoint(value, forPlan, inAlternate, fpIndex, true, (success) => {
                                    if (!success) {
                                        scratchpadCallback();
                                    }
                                    CDUFlightPlanPage.ShowPage(mcdu, offset, forPlan);
                                }, true);
                            }
                        });
                }

                addRskAt(rowI, () => mcdu.getDelaySwitchPage(),
                    (value, scratchpadCallback) => {
                        if (value === "") {
                            CDUVerticalRevisionPage.ShowPage(mcdu, wp, fpIndex, verticalWaypoint, undefined, undefined, undefined, forPlan, inAlternate);
                        } else {
                            CDUVerticalRevisionPage.setConstraints(mcdu, wp, fpIndex, verticalWaypoint, value, scratchpadCallback, offset, forPlan, inAlternate);
                        }
                    });

            } else if (pwp) {
                const baseColor = forActiveOrTemporary ? mcdu.flightPlanService.hasTemporary ? "yellow" : "green" : "white";
                const color = isActive ? "white" : baseColor;

                // TODO: PWP should not be shown while predictions are recomputed or in a temporary flight plan,
                // but if I don't show them, the flight plan jumps around because the offset is no longer correct if the number of items in the flight plan changes.
                // Like this, they are still there, but have dashes for predictions.
                const shouldHidePredictions = !fmsGeometryProfile || !fmsGeometryProfile.isReadyToDisplay || !pwp.flightPlanInfo;

                let timeCell = Time.NoPrediction;
                let timeColor = "white";
                if (!shouldHidePredictions && Number.isFinite(pwp.flightPlanInfo.secondsFromPresent)) {
                    const utcTime = SimVar.GetGlobalVarValue("ZULU TIME", "seconds");
                    timeColor = color;

                    timeCell = isFlying
                        ? `${FMCMainDisplay.secondsToUTC(utcTime + pwp.flightPlanInfo.secondsFromPresent)}[s-text]`
                        : `${FMCMainDisplay.secondsTohhmm(pwp.flightPlanInfo.secondsFromPresent)}[s-text]`;
                }

                let speed = Speed.NoPrediction;
                let spdColor = "white";
                if (!shouldHidePredictions && Number.isFinite(pwp.flightPlanInfo.speed)) {
                    speed = `{small}${pwp.flightPlanInfo.speed < 1 ? formatMachNumber(pwp.flightPlanInfo.speed) : Math.round(pwp.flightPlanInfo.speed).toFixed(0)}{end}`;
                    spdColor = color;
                }

                let altitudeConstraint = Altitude.NoPrediction;
                let altColor = "white";
                if (!shouldHidePredictions && Number.isFinite(pwp.flightPlanInfo.altitude)) {
                    altitudeConstraint = formatAltitudeOrLevel(mcdu, pwp.flightPlanInfo.altitude, useTransitionAltitude);
                    altColor = color;
                }

                let distance = undefined;
                if (!shouldHidePredictions) {
                    distance = isActive
                        ? mcdu.guidanceController.activeLegAlongTrackCompletePathDtg - pwp.distanceFromLegTermination
                        : distanceFromLastLine;
                }

                scrollWindow[rowI] = {
                    fpIndex: fpIndex,
                    active: isActive,
                    ident: pwp.mcduIdent || pwp.ident,
                    color,
                    distance: distance !== undefined ? Math.round(Math.max(0, Math.min(9999, distance))).toFixed(0) : "",
                    spdColor,
                    speedConstraint: speed,
                    altColor,
                    altSize: "small",
                    altitudeConstraint,
                    timeCell,
                    timeColor,
                    fixAnnotation: `{${color}}${pwp.mcduHeader || ''}{end}`,
                    bearingTrack,
                    isOverfly: false,
                };

                addLskAt(rowI, 0, (value, scratchpadCallback) => {
                    if (value === FMCMainDisplay.clrValue) {
                        // TODO
                        mcdu.setScratchpadMessage(NXSystemMessages.notAllowed);
                    }
                });
            } else if (marker) {
                // Marker
                scrollWindow[rowI] = waypointsAndMarkers[winI];
                addLskAt(rowI, 0, (value, scratchpadCallback) => {
                    if (value === FMCMainDisplay.clrValue) {
                        CDUFlightPlanPage.clearElement(mcdu, fpIndex, offset, forPlan, inAlternate, scratchpadCallback);
                        return;
                    } else if (value === "") {
                        return;
                    }

                    // Insert after last leg if we click on a marker after the flight plan
                    const insertionIndex = fpIndex < targetPlan.legCount ? fpIndex : targetPlan.legCount - 1;
                    const insertBeforeVsAfterIndex = fpIndex < targetPlan.legCount;

                    // Cannot insert after MANUAL leg
                    const previousElement = targetPlan.maybeElementAt(fpIndex - 1);
                    if (previousElement && previousElement.isDiscontinuity === false && previousElement.isVectors()) {
                        mcdu.setScratchpadMessage(NXSystemMessages.notAllowed);
                        scratchpadCallback();
                        return;
                    }

                    mcdu.insertWaypoint(value, forPlan, inAlternate, insertionIndex, insertBeforeVsAfterIndex, (success) => {
                        if (!success) {
                            scratchpadCallback();
                        }
                        CDUFlightPlanPage.ShowPage(mcdu, offset, forPlan);
                    }, !mcdu.flightPlanService.hasTemporary);
                });
            } else if (holdResumeExit && holdResumeExit.isDiscontinuity === false) {
                const isNext = fpIndex === (targetPlan.activeLegIndex + 1);

                let color = legAccentColor;
                if (isActive) {
                    color = "white";
                }

                const decelReached = isActive || isNext && mcdu.holdDecelReached;
                const holdSpeed = fpIndex === mcdu.holdIndex && mcdu.holdSpeedTarget > 0 ? mcdu.holdSpeedTarget.toFixed(0) : '\xa0\xa0\xa0';
                const turnDirection = holdResumeExit.definition.turnDirection;
                // prompt should only be shown once entering decel for hold (3 - 20 NM before hold)
                const immExit = decelReached && !holdResumeExit.holdImmExit;
                const resumeHold = decelReached && holdResumeExit.holdImmExit;

                scrollWindow[rowI] = {
                    fpIndex,
                    holdResumeExit,
                    color,
                    immExit,
                    resumeHold,
                    holdSpeed,
                    turnDirection,
                };

                addLskAt(rowI, 0, (value, scratchpadCallback) => {
                    if (value === FMCMainDisplay.clrValue) {
                        CDUFlightPlanPage.clearElement(mcdu, fpIndex, offset, forPlan, inAlternate, scratchpadCallback);
                        return;
                    }

                    CDUHoldAtPage.ShowPage(mcdu, fpIndex, forPlan, inAlternate);
                    scratchpadCallback();
                });

                addRskAt(rowI, 0, (value, scratchpadCallback) => {
                    // IMM EXIT, only active once reaching decel
                    if (isActive) {
                        mcdu.fmgcMesssagesListener.triggerToAllSubscribers('A32NX_IMM_EXIT', fpIndex, immExit);
                        setTimeout(() => {
                            CDUFlightPlanPage.ShowPage(mcdu, offset, forPlan);
                        }, 500);
                    } else if (decelReached) {
                        CDUFlightPlanPage.clearElement(mcdu, fpIndex, offset, forPlan, inAlternate, scratchpadCallback);
                        return;
                    }
                    scratchpadCallback();
                });
            }
        }

        CDUFlightPlanPage.updatePlanCentre(mcdu, waypointsAndMarkers, offset, forPlan, 'L');
        CDUFlightPlanPage.updatePlanCentre(mcdu, waypointsAndMarkers, offset, forPlan, 'R');
<<<<<<< HEAD
        mcdu.onUnload = () => {
            CDUFlightPlanPage.updatePlanCentre(mcdu, waypointsAndMarkers, 0, Fmgc.FlightPlanIndex.Active, 'L');
            CDUFlightPlanPage.updatePlanCentre(mcdu, waypointsAndMarkers, 0, Fmgc.FlightPlanIndex.Active, 'R');
=======

        const isMissedApproachLegShown = targetPlan && scrollWindow.some(
            (row, index) => index > 0 && !row.marker && row.fpIndex >= targetPlan.firstMissedApproachLegIndex
        );
        const isAlternateLegShown = scrollWindow.some((row, index) => index > 0 && !row.marker && row.inAlternate);
        const isAlternateMissedApproachLegShown = targetPlan && targetPlan.alternateFlightPlan && scrollWindow.some(
            (row, index) => index > 0 && !row.marker && row.inAlternate && row.fpIndex >= targetPlan.alternateFlightPlan.firstMissedApproachLegIndex
        );

        mcdu.efisInterfaces['L'].setShownFplnLegs(isMissedApproachLegShown, isAlternateLegShown, isAlternateMissedApproachLegShown);
        mcdu.efisInterfaces['R'].setShownFplnLegs(isMissedApproachLegShown, isAlternateLegShown, isAlternateMissedApproachLegShown);

        mcdu.onUnload = () => {
            CDUFlightPlanPage.updatePlanCentre(mcdu, waypointsAndMarkers, 0, Fmgc.FlightPlanIndex.Active, 'L');
            CDUFlightPlanPage.updatePlanCentre(mcdu, waypointsAndMarkers, 0, Fmgc.FlightPlanIndex.Active, 'R');

            mcdu.efisInterfaces['L'].setShownFplnLegs(false, false, false);
            mcdu.efisInterfaces['R'].setShownFplnLegs(false, false, false);
>>>>>>> 0cc0c710
        };

        // Render scrolling data to text >> add ditto marks

        let firstWp = scrollWindow.length;
        const scrollText = [];
        for (let rowI = 0; rowI < scrollWindow.length; rowI++) {
            const { marker: cMarker, holdResumeExit: cHold, spdColor: cSpdColor, altColor: cAltColor, speedConstraint: cSpd, altitudeConstraint: cAlt, ident: cIdent } = scrollWindow[rowI];
            let spdRpt = false;
            let altRpt = false;
            let showFix = true;
            let showDist = true;
            let showNm = false;

            if (cHold) {
                const { color, immExit, resumeHold, holdSpeed, turnDirection } = scrollWindow[rowI];
                scrollText[(rowI * 2)] = ["", `{amber}${immExit ? 'IMM\xa0\xa0' : ''}${resumeHold ? 'RESUME\xa0' : ''}{end}`, 'HOLD\xa0\xa0\xa0\xa0'];
                scrollText[(rowI * 2) + 1] = [`{${color}}HOLD ${turnDirection}{end}`, `{amber}${immExit ? 'EXIT*' : ''}${resumeHold ? 'HOLD*' : ''}{end}`, `\xa0{${color}}{small}{white}SPD{end}\xa0${holdSpeed}{end}{end}`];
            } else if (!cMarker) { // Waypoint
                if (rowI > 0) {
                    const { marker: pMarker, pwp: pPwp, holdResumeExit: pHold, speedConstraint: pSpd, altitudeConstraint: pAlt } = scrollWindow[rowI - 1];
                    if (!pMarker && !pPwp && !pHold) {
                        firstWp = Math.min(firstWp, rowI);
                        if (rowI === firstWp) {
                            showNm = true;
                        }
                        if (cSpd !== Speed.NoPrediction && cSpdColor !== "magenta" && cSpd === pSpd) {
                            spdRpt = true;
                        }

                        if (cAlt !== Altitude.NoPrediction && cAltColor !== "magenta" && cAlt === pAlt) {
                            altRpt = true;
                        }
                    // If previous row is a marker, clear all headers unless it's a speed limit
                    } else if (!pHold) {
                        showDist = false;
                        showFix = cIdent === "(LIM)";
                    }
                }

                scrollText[(rowI * 2)] = renderFixHeader(scrollWindow[rowI], showNm, showDist, showFix);
                scrollText[(rowI * 2) + 1] = renderFixContent(scrollWindow[rowI], spdRpt, altRpt);

            // Marker
            } else {
                scrollText[(rowI * 2)] = [];
                scrollText[(rowI * 2) + 1] = cMarker;
            }
        }

        // Destination (R6)

        const destText = [];
        if (mcdu.flightPlanService.hasTemporary) {
            destText[0] = [" ", " "];
            destText[1] = ["{ERASE[color]amber", "INSERT*[color]amber"];

            addLskAt(5, 0, async () => {
                mcdu.eraseTemporaryFlightPlan(() => {
                    CDUFlightPlanPage.ShowPage(mcdu, 0, forPlan);
                });
            });
            addRskAt(5, 0, async () => {
                mcdu.insertTemporaryFlightPlan(() => {
                    CDUFlightPlanPage.ShowPage(mcdu, 0, forPlan);
                });
            });
        } else {
            let destCell = "----";
            if (targetPlan.destinationAirport) {
                destCell = targetPlan.destinationAirport.ident;

                if (targetPlan.destinationRunway) {
                    destCell = targetPlan.destinationRunway.ident;
                }
            }
            let destTimeCell = "----";
            let destDistCell = "----";
            let destEFOBCell = "---.-";

            if (targetPlan.destinationAirport) {
                if (CDUInitPage.fuelPredConditionsMet(mcdu) && mcdu._fuelPredDone) {
                    mcdu.tryUpdateRouteTrip(isFlying);
                }

                const destDist = mcdu.guidanceController.alongTrackDistanceToDestination;

                if (Number.isFinite(destDist)) {
                    destDistCell = Math.round(destDist).toFixed(0);
                }

                if (fmsGeometryProfile && fmsGeometryProfile.isReadyToDisplay) {
                    const destEfob = fmsGeometryProfile.getRemainingFuelAtDestination();

                    if (Number.isFinite(destEfob)) {
                        destEFOBCell = (NXUnits.poundsToUser(destEfob) / 1000).toFixed(1);
                    }

                    const timeRemaining = fmsGeometryProfile.getTimeToDestination();
                    if (Number.isFinite(timeRemaining)) {
                        const utcTime = SimVar.GetGlobalVarValue("ZULU TIME", "seconds");

                        destTimeCell = isFlying
                            ? FMCMainDisplay.secondsToUTC(utcTime + timeRemaining)
                            : FMCMainDisplay.secondsTohhmm(timeRemaining);
                    }
                }
            }

            destText[0] = ["\xa0DEST", "DIST\xa0\xa0EFOB", isFlying ? "\xa0UTC{sp}{sp}{sp}{sp}" : "TIME{sp}{sp}{sp}{sp}"];
            destText[1] = [destCell, `{small}${destDistCell.padStart(4, '\xa0')}\xa0${destEFOBCell.padStart(5, '\xa0')}{end}`, `{small}${destTimeCell}{end}{sp}{sp}{sp}{sp}`];

            addLskAt(5, () => mcdu.getDelaySwitchPage(),
                () => {
                    CDULateralRevisionPage.ShowPage(mcdu, targetPlan.destinationLeg, targetPlan.destinationLegIndex, forPlan);
                });

            addRskAt(5, () => mcdu.getDelaySwitchPage(),
                () => {
                    CDUVerticalRevisionPage.ShowPage(mcdu, targetPlan.destinationLeg, targetPlan.destinationLegIndex, undefined, undefined, undefined, undefined, forPlan, false);
                });
        }

        // scrollText pad to 10 rows
        while (scrollText.length < 10) {
            scrollText.push([""]);
        }
        const allowScroll = waypointsAndMarkers.length > 4;
        if (allowScroll) {
            mcdu.onAirport = () => { // Only called if > 4 waypoints
                const isOnFlightPlanPage = mcdu.page.Current === mcdu.page.FlightPlanPage;
                const allowCycleToOriginAirport = mcdu.flightPhaseManager.phase === FmgcFlightPhases.PREFLIGHT;
                if (offset >= Math.max(destinationAirportOffset, alternateAirportOffset) && allowCycleToOriginAirport && isOnFlightPlanPage) { // only show origin if still on ground
                    // Go back to top of flight plan page to show origin airport.
                    offset = 0;
                } else if (offset >= destinationAirportOffset && offset < alternateAirportOffset) {
                    offset = alternateAirportOffset;
                } else {
                    offset = destinationAirportOffset;
                }
                CDUFlightPlanPage.ShowPage(mcdu, offset, forPlan);
            };
            mcdu.onDown = () => { // on page down decrement the page offset.
                if (offset > 0) { // if page not on top
                    offset--;
                } else { // else go to the bottom
                    offset = waypointsAndMarkers.length - 1;
                }
                CDUFlightPlanPage.ShowPage(mcdu, offset, forPlan);
            };
            mcdu.onUp = () => {
                if (offset < waypointsAndMarkers.length - 1) { // if page not on bottom
                    offset++;
                } else { // else go on top
                    offset = 0;
                }
                CDUFlightPlanPage.ShowPage(mcdu, offset, forPlan);
            };
        }
        mcdu.setArrows(allowScroll, allowScroll, true, true);
        scrollText[0][1] = "SPD/ALT\xa0\xa0\xa0";
        scrollText[0][2] = isFlying ? "\xa0UTC{sp}{sp}{sp}{sp}" : "TIME{sp}{sp}{sp}{sp}";
        mcdu.setTemplate([
            [`{left}{small}{sp}${showFrom ? "FROM" : "{sp}{sp}{sp}{sp}"}{end}${headerText}{end}{right}{small}${flightNumberText}{sp}{sp}{sp}{end}{end}`],
            ...scrollText,
            ...destText
        ]);
    }

    static async clearElement(mcdu, fpIndex, offset, forPlan, forAlternate, scratchpadCallback) {
        if (!this.ensureCanClearElement(mcdu, fpIndex, forPlan, forAlternate, scratchpadCallback)) {
            return;
        }

        const targetPlan = mcdu.flightPlan(forPlan, forAlternate);
        const element = targetPlan.elementAt(fpIndex);

        const previousElement = targetPlan.maybeElementAt(fpIndex - 1);

        let insertDiscontinuity = true;
        if (element.isDiscontinuity === false) {
            if (element.isHX() || (!forAlternate && fpIndex <= targetPlan.activeLegIndex)) {
                insertDiscontinuity = false;
            } else if (previousElement.isDiscontinuity === false && previousElement.type === 'PI' && element.type === 'CF') {
                insertDiscontinuity = element.waypoint.databaseId === previousElement.recommendedNavaid.databaseId;
            }
        } else {
            insertDiscontinuity = false;
        }

        try {
            await mcdu.flightPlanService.deleteElementAt(fpIndex, insertDiscontinuity, forPlan, forAlternate);
            console.log("deleting element");
        } catch (e) {
            console.error(e);
            mcdu.setScratchpadMessage(NXFictionalMessages.internalError);
            scratchpadCallback();
        }

        CDUFlightPlanPage.ShowPage(mcdu, offset, forPlan);
    }

    static ensureCanClearElement(mcdu, fpIndex, forPlan, forAlternate, scratchpadCallback) {
        const targetPlan = mcdu.flightPlan(forPlan, forAlternate);

        if (forPlan === Fmgc.FlightPlanIndex.Active && mcdu.flightPlanService.hasTemporary) {
            mcdu.setScratchpadMessage(NXSystemMessages.notAllowed);
            scratchpadCallback();
            return false;
        } else if (fpIndex === targetPlan.originLegIndex || fpIndex === targetPlan.destinationLegIndex) {
            mcdu.setScratchpadMessage(NXSystemMessages.notAllowed);
            scratchpadCallback();
            return false;
        }

        // TODO maybe move this to FMS logic ?
        if (forPlan === Fmgc.FlightPlanIndex.Active && !forAlternate && fpIndex <= mcdu.flightPlanService.activeLegIndex) {
            // 22-72-00:67
            // Stop clearing TO or FROM waypoints when NAV is engaged
            if (mcdu.navModeEngaged()) {
                mcdu.setScratchpadMessage(NXSystemMessages.notAllowedInNav);
                scratchpadCallback();
                return false;
            } else if (fpIndex === targetPlan.fromLegIndex /* TODO check this is ppos */ && fpIndex + 2 === targetPlan.destinationLegIndex) {
                const nextElement = targetPlan.elementAt(fpIndex + 1);
                if (nextElement.isDiscontinuity === true) {
                    mcdu.setScratchpadMessage(NXSystemMessages.notAllowed);
                    scratchpadCallback();
                    return false;
                }
            }
        }

        const element = targetPlan.maybeElementAt(fpIndex);

        if (!element) {
            mcdu.setScratchpadMessage(NXSystemMessages.notAllowed);
            scratchpadCallback();
            return false;
        }

        const previousElement = targetPlan.maybeElementAt(fpIndex - 1);

        if (element.isDiscontinuity === true) {
            if (previousElement && previousElement.isDiscontinuity === false && previousElement.isVectors()) {
                // Cannot clear disco after MANUAL
                mcdu.setScratchpadMessage(NXSystemMessages.notAllowed);
                scratchpadCallback();
                return false;
            } else if (fpIndex - 1 === targetPlan.fromLegIndex && forPlan === Fmgc.FlightPlanIndex.Active && !forAlternate) {
                // Cannot clear disco after FROM leg
                mcdu.setScratchpadMessage(NXSystemMessages.notAllowed);
                scratchpadCallback();
                return false;
            } else if (fpIndex - 1 === targetPlan.originLegIndex && fpIndex + 1 === targetPlan.destinationLegIndex) {
                if (targetPlan.originAirport.ident === targetPlan.destinationAirport.ident) {
                    mcdu.setScratchpadMessage(NXSystemMessages.notAllowed);
                    scratchpadCallback();
                    return false;
                }
            }
        }

        return true;
    }

    static updatePlanCentre(mcdu, waypointsAndMarkers, offset, forPlan, side) {
        const forActiveOrTemporary = forPlan === 0;
        const targetPlan = forActiveOrTemporary ? mcdu.flightPlanService.activeOrTemporary : mcdu.flightPlanService.secondary(1);

        for (let i = 0; i < waypointsAndMarkers.length; i++) {
            const { wp, inAlternate, fpIndex } = waypointsAndMarkers[(offset + i + 1) % waypointsAndMarkers.length];
            if (wp) {
                mcdu.efisInterfaces[side].setPlanCentre(targetPlan.index, fpIndex, inAlternate);
                break;
            }
        }
    }
}

function renderFixTableHeader(isFlying) {
    return [
        `{sp}\xa0FROM`,
        "SPD/ALT\xa0\xa0\xa0",
        isFlying ? "\xa0UTC{sp}{sp}{sp}{sp}" : "TIME{sp}{sp}{sp}{sp}"
    ];
}

function renderFixHeader(rowObj, showNm = false, showDist = true, showFix = true) {
    const { fixAnnotation, color, distance, bearingTrack, fpa } = rowObj;
    let right = showDist ? `{${color}}${distance}{end}` : '';
    if (fpa) {
        right += `{white}${fpa}°{end}`;
    } else if (showNm) {
        right += `{${color}}NM{end}\xa0\xa0\xa0`;
    } else {
        right += '\xa0\xa0\xa0\xa0\xa0';
    }
    return [
        `${(showFix) ? fixAnnotation.padEnd(7, "\xa0").padStart(8, "\xa0") : ""}`,
        right,
        `{${color}}${bearingTrack}{end}\xa0`,
    ];
}

function renderFixContent(rowObj, spdRepeat = false, altRepeat = false) {
    const {ident, isOverfly, color, spdColor, speedConstraint, altColor, altSize, altitudeConstraint, timeCell, timeColor} = rowObj;

    return [
        `${ident}${isOverfly ? FMCMainDisplay.ovfyValue : ""}[color]${color}`,
        `{${spdColor}}${spdRepeat ? "\xa0\"\xa0" : speedConstraint}{end}{${altColor}}{${altSize}}/${altRepeat ? "\xa0\xa0\xa0\"\xa0\xa0" : altitudeConstraint.padStart(6, "\xa0")}{end}{end}`,
        `${timeCell}{sp}{sp}{sp}{sp}[color]${timeColor}`
    ];
}

function emptyFplnPage(forPlan) {
    return [
        ["", "SPD/ALT{sp}{sp}{sp}", "TIME{sp}{sp}{sp}{sp}"],
        [`PPOS[color]${forPlan === 0 ? 'green' : 'white'}`, "{sp}{sp}{sp}/ -----", "----{sp}{sp}{sp}{sp}"],
        [""],
        ["---F-PLN DISCONTINUITY---"],
        [""],
        ["------END OF F-PLN-------"],
        [""],
        ["-----NO ALTN F-PLN-------"],
        [""],
        [""],
        ["\xa0DEST", "DIST\xa0\xa0EFOB", "TIME{sp}{sp}{sp}{sp}"],
        ["-------", "----\xa0---.-[s-text]", "----{sp}{sp}{sp}{sp}[s-text]"]
    ];
}

/**
 * Check whether leg is a course reversal leg
 * @param {FlightPlanLeg} leg
 * @returns true if leg is a course reversal leg
 */
function legTypeIsCourseReversal(leg) {
    switch (leg.type) {
        case 'HA':
        case 'HF':
        case 'HM':
        case 'PI':
            return true;
        default:
    }
    return false;
}

/**
 * Check whether leg has a coded forced turn direction
 * @param {FlightPlanLeg} leg
 * @returns true if leg has coded forced turn direction
 */
function legTurnIsForced(leg) {
    // forced turns are only for straight legs
    return (leg.definition.turnDirection === 'L' /* Left */ || leg.definition.turnDirection === 'R' /* Right */)
        && leg.type !== 'AF' && leg.type !== 'RF';
}

function formatMachNumber(rawNumber) {
    return (Math.round(100 * rawNumber) / 100).toFixed(2).slice(1);
}

/**
 * @param {FlightPlanLeg} leg
 * @return {boolean}
 */
function legHasAltConstraint(leg) {
    return leg.hasPilotEnteredAltitudeConstraint() || leg.hasDatabaseAltitudeConstraint();
}

/**
 * @param {FlightPlanLeg} leg
 * @return {boolean}
 */
function legIsRunway(leg) {
    return leg.definition && leg.definition.waypointDescriptor === 4;
}

/**
 * @param {FlightPlanLeg} leg
 * @return {boolean}
 */
function legIsAirport(leg) {
    return leg.definition && leg.definition.waypointDescriptor === 1;
}

/**
 * Formats an altitude as an altitude or flight level for display.
 * @param {*} mcdu Reference to the MCDU instance
 * @param {number} altitudeToFormat  The altitude in feet.
 * @param {boolean} useTransAlt Whether to use transition altitude, otherwise transition level is used.
 * @returns {string} The formatted altitude/level.
 */
function formatAltitudeOrLevel(mcdu, alt, useTransAlt) {
    const activePlan = mcdu.flightPlanService.active;

    let isFl = false;
    if (useTransAlt) {
        const transAlt = activePlan.performanceData.transitionAltitude;
<<<<<<< HEAD
        isFl = transAlt !== null && alt > transAlt;
    } else {
        const transLevel = activePlan.performanceData.transitionLevel;
        isFl = transLevel !== null && alt >= (transLevel * 100);
=======
        isFl = transAlt !== undefined && alt > transAlt;
    } else {
        const transLevel = activePlan.performanceData.transitionLevel;
        isFl = transLevel !== undefined && alt >= (transLevel * 100);
>>>>>>> 0cc0c710
    }

    if (isFl) {
        return `FL${(alt / 100).toFixed(0).padStart(3,"0")}`;
    }

    return formatAlt(alt);
}

function formatTrack(from, to) {
    // TODO: Does this show something for non-waypoint terminated legs?
    if (!from || !from.definition || !from.definition.waypoint || !from.definition.waypoint.location || !to || !to.definition || !to.definition.waypoint || to.definition.type === "HM") {
        return "";
    }

    const magVar = Facilities.getMagVar(from.definition.waypoint.location.lat, from.definition.waypoint.location.long);
    const tr = Avionics.Utils.computeGreatCircleHeading(from.definition.waypoint.location, to.definition.waypoint.location);
    const track = A32NX_Util.trueToMagnetic(tr, magVar);
    return `TRK${track.toFixed(0).padStart(3,"0")}\u00b0`;
}

/**
 * Formats a numberical altitude to a string to be displayed in the altitude column. Does not format FLs, use {@link formatAltitudeOrLevel} for this purpose
 * @param {Number} alt The altitude to format
 * @returns {String} The formatted altitude string
 */
function formatAlt(alt) {
    return (Math.round(alt / 10) * 10).toFixed(0);
}

function formatAltConstraint(mcdu, constraint, useTransAlt) {
    if (!constraint) {
        return '';
    }

    // Altitude constraint types "G" and "H" are not shown in the flight plan
    switch (constraint.altitudeDescriptor) {
        case '@': // AtAlt1
        case 'I': // AtAlt1GsIntcptAlt2
        case 'X': // AtAlt1AngleAlt2
            return formatAltitudeOrLevel(mcdu, constraint.altitude1, useTransAlt);
        case '+': // AtOrAboveAlt1
        case 'J': // AtOrAboveAlt1GsIntcptAlt2
        case 'V': // AtOrAboveAlt1AngleAlt2
            return '+' + formatAltitudeOrLevel(mcdu, constraint.altitude1, useTransAlt);
        case '-': // AtOrBelowAlt1
        case 'Y': // AtOrBelowAlt1AngleAlt2
            return '-' + formatAltitudeOrLevel(mcdu, constraint.altitude1, useTransAlt);
        case 'B': // BetweenAlt1Alt2
            return 'WINDOW';
        case 'C': // AtOrAboveAlt2:
            return '+' + formatAltitudeOrLevel(mcdu, constraint.altitude2, useTransAlt);
        default:
            return '';
    }
}<|MERGE_RESOLUTION|>--- conflicted
+++ resolved
@@ -235,15 +235,9 @@
 
             const legAccentColor = (inAlternate || inMissedApproach) ? "cyan" : planAccentColor;
 
-<<<<<<< HEAD
-            const wpPrev = targetPlan.maybeElementAt(fpIndex - 1);
-            const wpNext = targetPlan.maybeElementAt(fpIndex + 1);
-            const wpActive = (fpIndex >= targetPlan.activeLegIndex);
-=======
             const wpPrev = inAlternate ? targetPlan.alternateFlightPlan.maybeElementAt(fpIndex - 1) : targetPlan.maybeElementAt(fpIndex - 1);
             const wpNext = inAlternate ? targetPlan.alternateFlightPlan.maybeElementAt(fpIndex - 1) : targetPlan.maybeElementAt(fpIndex + 1);
             const wpActive = inAlternate || (fpIndex >= targetPlan.activeLegIndex);
->>>>>>> 0cc0c710
 
             // Bearing/Track
             let bearingTrack = "";
@@ -663,11 +657,6 @@
 
         CDUFlightPlanPage.updatePlanCentre(mcdu, waypointsAndMarkers, offset, forPlan, 'L');
         CDUFlightPlanPage.updatePlanCentre(mcdu, waypointsAndMarkers, offset, forPlan, 'R');
-<<<<<<< HEAD
-        mcdu.onUnload = () => {
-            CDUFlightPlanPage.updatePlanCentre(mcdu, waypointsAndMarkers, 0, Fmgc.FlightPlanIndex.Active, 'L');
-            CDUFlightPlanPage.updatePlanCentre(mcdu, waypointsAndMarkers, 0, Fmgc.FlightPlanIndex.Active, 'R');
-=======
 
         const isMissedApproachLegShown = targetPlan && scrollWindow.some(
             (row, index) => index > 0 && !row.marker && row.fpIndex >= targetPlan.firstMissedApproachLegIndex
@@ -686,7 +675,6 @@
 
             mcdu.efisInterfaces['L'].setShownFplnLegs(false, false, false);
             mcdu.efisInterfaces['R'].setShownFplnLegs(false, false, false);
->>>>>>> 0cc0c710
         };
 
         // Render scrolling data to text >> add ditto marks
@@ -1088,17 +1076,10 @@
     let isFl = false;
     if (useTransAlt) {
         const transAlt = activePlan.performanceData.transitionAltitude;
-<<<<<<< HEAD
-        isFl = transAlt !== null && alt > transAlt;
-    } else {
-        const transLevel = activePlan.performanceData.transitionLevel;
-        isFl = transLevel !== null && alt >= (transLevel * 100);
-=======
         isFl = transAlt !== undefined && alt > transAlt;
     } else {
         const transLevel = activePlan.performanceData.transitionLevel;
         isFl = transLevel !== undefined && alt >= (transLevel * 100);
->>>>>>> 0cc0c710
     }
 
     if (isFl) {
