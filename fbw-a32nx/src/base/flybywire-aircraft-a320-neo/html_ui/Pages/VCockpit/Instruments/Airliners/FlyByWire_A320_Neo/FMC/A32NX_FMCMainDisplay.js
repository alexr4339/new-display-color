// Copyright (c) 2021-2023 FlyByWire Simulations
//
// SPDX-License-Identifier: GPL-3.0

class FMCMainDisplay extends BaseAirliners {
    constructor() {
        super(...arguments);
        FMCMainDisplay.DEBUG_INSTANCE = this;
        this.flightPhaseUpdateThrottler = new UpdateThrottler(800);
        this.fmsUpdateThrottler = new UpdateThrottler(250);
        this._progBrgDistUpdateThrottler = new UpdateThrottler(2000);
        this._apCooldown = 500;
        this.lastFlightPlanVersion = 0;
        this._messageQueue = new A32NX_MessageQueue(this);

        /** Declaration of every variable used (NOT initialization) */
        this.maxCruiseFL = undefined;
        this.recMaxCruiseFL = undefined;
        this.routeIndex = undefined;
        this.coRoute = { routeNumber: undefined, routes: undefined };
        this.perfTOTemp = undefined;
        this._overridenFlapApproachSpeed = undefined;
        this._overridenSlatApproachSpeed = undefined;
        this._routeFinalFuelWeight = undefined;
        this._routeFinalFuelTime = undefined;
        this._routeFinalFuelTimeDefault = undefined;
        this._routeReservedWeight = undefined;
        this._routeReservedPercent = undefined;
        this.takeOffWeight = undefined;
        this.landingWeight = undefined;
        this.averageWind = undefined;
        this.perfApprQNH = undefined;
        this.perfApprTemp = undefined;
        this.perfApprWindHeading = undefined;
        this.perfApprWindSpeed = undefined;
        this.unconfirmedV1Speed = undefined;
        this.unconfirmedVRSpeed = undefined;
        this.unconfirmedV2Speed = undefined;
        this._toFlexChecked = undefined;
        this.toRunway = undefined;
        this.vApp = undefined;
        this.perfApprMDA = null;
        this.perfApprDH = null;
        this.perfApprFlaps3 = undefined;
        this._debug = undefined;
        this._checkFlightPlan = undefined;
        this._windDirections = undefined;
        this._fuelPlanningPhases = undefined;
        this._zeroFuelWeightZFWCGEntered = undefined;
        this._taxiEntered = undefined;
        this._windDir = undefined;
        this._DistanceToAlt = undefined;
        this._routeAltFuelWeight = undefined;
        this._routeAltFuelTime = undefined;
        this._routeTripFuelWeight = undefined;
        this._routeTripTime = undefined;
        this._defaultTaxiFuelWeight = undefined;
        this._rteRsvPercentOOR = undefined;
        this._rteReservedWeightEntered = undefined;
        this._rteReservedPctEntered = undefined;
        this._rteFinalCoeffecient = undefined;
        this._rteFinalWeightEntered = undefined;
        this._rteFinalTimeEntered = undefined;
        this._routeAltFuelEntered = undefined;
        this._minDestFob = undefined;
        this._minDestFobEntered = undefined;
        this._defaultRouteFinalTime = undefined;
        this._fuelPredDone = undefined;
        this._fuelPlanningPhase = undefined;
        this._blockFuelEntered = undefined;
        this._initMessageSettable = undefined;
        this._checkWeightSettable = undefined;
        this._gwInitDisplayed = undefined;
        /* CPDLC Fields */
        this.tropo = undefined;
        this._destDataChecked = undefined;
        this._towerHeadwind = undefined;
        this._EfobBelowMinClr = undefined;
        this.simbrief = undefined;
        this.aocWeight = undefined;
        this.aocTimes = undefined;
        this.winds = undefined;
        this.computedVgd = undefined;
        this.computedVfs = undefined;
        this.computedVss = undefined;
        this.computedVls = undefined;
        this.approachSpeeds = undefined; // based on selected config, not current config
        this._cruiseEntered = undefined;
        this._blockFuelEntered = undefined;
        this.constraintAlt = undefined;
        this.fcuSelAlt = undefined;
        this._forceNextAltitudeUpdate = undefined;
        this._lastUpdateAPTime = undefined;
        this.updateAutopilotCooldown = undefined;
        this._lastHasReachFlex = undefined;
        this._apMasterStatus = undefined;
        this._lastRequestedFLCModeWaypointIndex = undefined;

        this._progBrgDist = undefined;
        this.preSelectedClbSpeed = undefined;
        this.preSelectedCrzSpeed = undefined;
        this.managedSpeedTarget = undefined;
        this.managedSpeedTargetIsMach = undefined;
        this.climbSpeedLimit = undefined;
        this.climbSpeedLimitAlt = undefined;
        this.climbSpeedLimitPilot = undefined;
        this.descentSpeedLimit = undefined;
        this.descentSpeedLimitAlt = undefined;
        this.descentSpeedLimitPilot = undefined;
        this.managedSpeedClimb = undefined;
        this.managedSpeedClimbIsPilotEntered = undefined;
        this.managedSpeedClimbMach = undefined;
        // this.managedSpeedClimbMachIsPilotEntered = undefined;
        this.managedSpeedCruise = undefined;
        this.managedSpeedCruiseIsPilotEntered = undefined;
        this.managedSpeedCruiseMach = undefined;
        // this.managedSpeedCruiseMachIsPilotEntered = undefined;
        this.managedSpeedDescend = undefined;
        this.managedSpeedDescendPilot = undefined;
        this.managedSpeedDescendMach = undefined;
        this.managedSpeedDescendMachPilot = undefined;
        // this.managedSpeedDescendMachIsPilotEntered = undefined;
        this.cruiseFlightLevelTimeOut = undefined;
        /** @type {0 | 1 | 2 | 3 | null} Takeoff config entered on PERF TO */
        this.flaps = undefined;
        this.ths = undefined;
        this.cruiseTemperature = undefined;
        this.taxiFuelWeight = undefined;
        this.blockFuel = undefined;
        this.zeroFuelWeight = undefined;
        this.zeroFuelWeightMassCenter = undefined;
        this.activeWpIdx = undefined;
        this.efisSymbols = undefined;
        this.groundTempAuto = undefined;
        this.groundTempPilot = undefined;
        /**
         * Landing elevation in feet MSL.
         * This is the destination runway threshold elevation, or airport elevation if runway is not selected.
         */
        this.landingElevation = undefined;
        /*
         * Latitude part of the touch down coordinate.
         * This is the destination runway coordinate, or airport coordinate if runway is not selected
         */
        this.destinationLatitude = undefined;
        /*
         * Latitude part of the touch down coordinate.
         * This is the destination runway coordinate, or airport coordinate if runway is not selected
         */
        this.destinationLongitude = undefined;
        /** Speed in KCAS when the first engine failed during takeoff */
        this.takeoffEngineOutSpeed = undefined;
        this.checkSpeedModeMessageActive = undefined;
        this.perfClbPredToAltitudePilot = undefined;
        this.perfDesPredToAltitudePilot = undefined;

        // ATSU data
        this.atsu = undefined;
        this.holdSpeedTarget = undefined;
        this.holdIndex = undefined;
        this.holdDecelReached = undefined;
        this.setHoldSpeedMessageActive = undefined;
        this.managedProfile = undefined;
        this.speedLimitExceeded = undefined;
        this.toSpeedsNotInserted = false;
        this.toSpeedsTooLow = false;
        this.vSpeedDisagree = false;

        this.onAirport = undefined;

        // arinc bus output words
        this.arincDiscreteWord2 = FmArinc429OutputWord.empty("DISCRETE_WORD_2");
        this.arincDiscreteWord3 = FmArinc429OutputWord.empty("DISCRETE_WORD_3");
        this.arincTakeoffPitchTrim = FmArinc429OutputWord.empty("TO_PITCH_TRIM");
        this.arincLandingElevation = FmArinc429OutputWord.empty("LANDING_ELEVATION");
        this.arincDestinationLatitude = FmArinc429OutputWord.empty("DEST_LAT");
        this.arincDestinationLongitude = FmArinc429OutputWord.empty("DEST_LONG");
        this.arincMDA = FmArinc429OutputWord.empty("MINIMUM_DESCENT_ALTITUDE");
        this.arincDH = FmArinc429OutputWord.empty("DECISION_HEIGHT");
        this.arincThrustReductionAltitude = FmArinc429OutputWord.empty("THR_RED_ALT");
        this.arincAccelerationAltitude = FmArinc429OutputWord.empty("ACC_ALT");
        this.arincEoAccelerationAltitude = FmArinc429OutputWord.empty("EO_ACC_ALT");
        this.arincMissedThrustReductionAltitude = FmArinc429OutputWord.empty("MISSED_THR_RED_ALT");
        this.arincMissedAccelerationAltitude = FmArinc429OutputWord.empty("MISSED_ACC_ALT");
        this.arincMissedEoAccelerationAltitude = FmArinc429OutputWord.empty("MISSED_EO_ACC_ALT");
        this.arincTransitionAltitude = FmArinc429OutputWord.empty("TRANS_ALT");
        this.arincTransitionLevel = FmArinc429OutputWord.empty("TRANS_LVL");
        /** contains fm messages (not yet implemented) and nodh bit */
        this.arincEisWord2 = FmArinc429OutputWord.empty("EIS_DISCRETE_WORD_2");

        /** These arinc words will be automatically written to the bus, and automatically set to 0/NCD when the FMS resets */
        this.arincBusOutputs = [
            this.arincDiscreteWord2,
            this.arincDiscreteWord3,
            this.arincTakeoffPitchTrim,
            this.arincLandingElevation,
            this.arincDestinationLatitude,
            this.arincDestinationLongitude,
            this.arincMDA,
            this.arincDH,
            this.arincThrustReductionAltitude,
            this.arincAccelerationAltitude,
            this.arincEoAccelerationAltitude,
            this.arincMissedThrustReductionAltitude,
            this.arincMissedAccelerationAltitude,
            this.arincMissedEoAccelerationAltitude,
            this.arincTransitionAltitude,
            this.arincTransitionLevel,
            this.arincEisWord2,
        ];
    }

    Init() {
        super.Init();
        this.initVariables();

        this.A32NXCore = new A32NX_Core();
        this.A32NXCore.init(this._lastTime);

        this.dataManager = new Fmgc.DataManager(this);

<<<<<<< HEAD
        this.efisInterface = new Fmgc.EfisInterface();
        this.guidanceController = new Fmgc.GuidanceController(this, this.currFlightPlanService, this.efisInterface, Fmgc.A320AircraftConfig);
        this.navigation = new Fmgc.Navigation(this.flightPlanService, this.facilityLoader);
        this.efisSymbols = new Fmgc.EfisSymbols(this.guidanceController, this.currFlightPlanService, this.navigation.getNavaidTuner(), this.efisInterface);
=======
        this.guidanceManager = new Fmgc.GuidanceManager(this.flightPlanManager);
        this.guidanceController = new Fmgc.GuidanceController(this.flightPlanManager, this.guidanceManager, Fmgc.a320EfisRangeSettings, this);
        this.navigation = new Fmgc.Navigation(this.flightPlanManager, this.facilityLoader);
        this.efisSymbols = new Fmgc.EfisSymbols(
            this.flightPlanManager,
            this.guidanceController,
            this.navigation.getNavaidTuner(),
            Fmgc.a320EfisRangeSettings,
        );
>>>>>>> c79bb2c0

        Fmgc.initFmgcLoop(this, this.currFlightPlanService);

        this.guidanceController.init();
        this.efisSymbols.init();
        this.navigation.init();

        this.tempCurve = new Avionics.Curve();
        this.tempCurve.interpolationFunction = Avionics.CurveTool.NumberInterpolation;
        this.tempCurve.add(-10 * 3.28084, 21.50);
        this.tempCurve.add(0, 15.00);
        this.tempCurve.add(10 * 3.28084, 8.50);
        this.tempCurve.add(20 * 3.28084, 2.00);
        this.tempCurve.add(30 * 3.28084, -4.49);
        this.tempCurve.add(40 * 3.28084, -10.98);
        this.tempCurve.add(50 * 3.28084, -17.47);
        this.tempCurve.add(60 * 3.28084, -23.96);
        this.tempCurve.add(70 * 3.28084, -30.45);
        this.tempCurve.add(80 * 3.28084, -36.94);
        this.tempCurve.add(90 * 3.28084, -43.42);
        this.tempCurve.add(100 * 3.28084, -49.90);
        this.tempCurve.add(150 * 3.28084, -56.50);
        this.tempCurve.add(200 * 3.28084, -56.50);
        this.tempCurve.add(250 * 3.28084, -51.60);
        this.tempCurve.add(300 * 3.28084, -46.64);
        this.tempCurve.add(400 * 3.28084, -22.80);
        this.tempCurve.add(500 * 3.28084, -2.5);
        this.tempCurve.add(600 * 3.28084, -26.13);
        this.tempCurve.add(700 * 3.28084, -53.57);
        this.tempCurve.add(800 * 3.28084, -74.51);

        // This is used to determine the Mach number corresponding to a CAS at the manual crossover altitude
        // The curve was calculated numerically and approximated using a few interpolated values
        this.casToMachManualCrossoverCurve = new Avionics.Curve();
        this.casToMachManualCrossoverCurve.interpolationFunction = Avionics.CurveTool.NumberInterpolation;
        this.casToMachManualCrossoverCurve.add(0, 0);
        this.casToMachManualCrossoverCurve.add(100, 0.27928);
        this.casToMachManualCrossoverCurve.add(150, 0.41551);
        this.casToMachManualCrossoverCurve.add(200, 0.54806);
        this.casToMachManualCrossoverCurve.add(250, 0.67633);
        this.casToMachManualCrossoverCurve.add(300, 0.8);
        this.casToMachManualCrossoverCurve.add(350, 0.82);

        // This is used to determine the CAS corresponding to a Mach number at the manual crossover altitude
        // Effectively, the manual crossover altitude is FL305 up to M.80, then decreases linearly to the crossover altitude of (VMO, MMO)
        this.machToCasManualCrossoverCurve = new Avionics.Curve();
        this.machToCasManualCrossoverCurve.interpolationFunction = Avionics.CurveTool.NumberInterpolation;
        this.machToCasManualCrossoverCurve.add(0, 0);
        this.machToCasManualCrossoverCurve.add(0.27928, 100);
        this.machToCasManualCrossoverCurve.add(0.41551, 150);
        this.machToCasManualCrossoverCurve.add(0.54806, 200);
        this.machToCasManualCrossoverCurve.add(0.67633, 250);
        this.machToCasManualCrossoverCurve.add(0.8, 300);
        this.machToCasManualCrossoverCurve.add(0.82, 350);

        this.updateFuelVars();
        this.updatePerfSpeeds();

        this.flightPhaseManager.init();
        this.flightPhaseManager.addOnPhaseChanged(this.onFlightPhaseChanged.bind(this));

        // Start the check routine for system health and status
        setInterval(() => {
            if (this.flightPhaseManager.phase === FmgcFlightPhases.CRUISE && !this._destDataChecked) {
                const adirLat = ADIRS.getLatitude();
                const adirLong = ADIRS.getLongitude();
                const ppos = (adirLat.isNormalOperation() && adirLong.isNormalOperation()) ? {
                    lat: ADIRS.getLatitude().value,
                    long: ADIRS.getLongitude().value,
                } : {
                    lat: NaN,
                    long: NaN
                };
                const distanceToDestination = this.getDistanceToDestination()
                if (Number.isFinite(distanceToDestination) && distanceToDestination < 180) {
                    this._destDataChecked = true;
                    this.checkDestData();
                }
            }
        }, 15000);

        SimVar.SetSimVarValue('L:A32NX_FM_LS_COURSE', 'number', -1);
    }

    initVariables(resetTakeoffData = true) {
        this.costIndex = undefined;
        // this.isCostIndexSet = false;
        this.maxCruiseFL = 390;
        this.recMaxCruiseFL = 398;
        this.routeIndex = 0;
        this.resetCoroute();
        this._overridenFlapApproachSpeed = NaN;
        this._overridenSlatApproachSpeed = NaN;
        this._routeFinalFuelWeight = 0;
        this._routeFinalFuelTime = 30;
        this._routeFinalFuelTimeDefault = 30;
        this._routeReservedWeight = 0;
        this._routeReservedPercent = 5;
        this.takeOffWeight = NaN;
        this.landingWeight = NaN;
        this.averageWind = 0;
        this.perfApprQNH = NaN;
        this.perfApprTemp = NaN;
        this.perfApprWindHeading = NaN;
        this.perfApprWindSpeed = NaN;
        this.unconfirmedV1Speed = undefined;
        this.unconfirmedVRSpeed = undefined;
        this.unconfirmedV2Speed = undefined;
        this._toFlexChecked = true;
        this.toRunway = "";
        this.vApp = NaN;
        this.perfApprMDA = null;
        this.perfApprDH = null;
        this.perfApprFlaps3 = false;
        this._debug = 0;
        this._checkFlightPlan = 0;
        this._windDirections = {
            TAILWIND: "TL",
            HEADWIND: "HD",
        };
        this._fuelPlanningPhases = {
            PLANNING: 1,
            IN_PROGRESS: 2,
            COMPLETED: 3,
        };
        this._zeroFuelWeightZFWCGEntered = false;
        this._taxiEntered = false;
        this._windDir = this._windDirections.HEADWIND;
        this._DistanceToAlt = 0;
        this._routeAltFuelWeight = 0;
        this._routeAltFuelTime = 0;
        this._routeTripFuelWeight = 0;
        this._routeTripTime = 0;
        this._defaultTaxiFuelWeight = 0.2;
        this._rteRsvPercentOOR = false;
        this._rteReservedWeightEntered = false;
        this._rteReservedPctEntered = false;
        this._rteFinalCoeffecient = 0;
        this._rteFinalWeightEntered = false;
        this._rteFinalTimeEntered = false;
        this._routeAltFuelEntered = false;
        this._minDestFob = 0;
        this._minDestFobEntered = false;
        this._defaultRouteFinalTime = 45;
        this._fuelPredDone = false;
        this._fuelPlanningPhase = this._fuelPlanningPhases.PLANNING;
        this._blockFuelEntered = false;
        this._initMessageSettable = false;
        this._checkWeightSettable = true;
        this._gwInitDisplayed = 0;
        /* CPDLC Fields */
        this.tropo = undefined;
        this._destDataChecked = false;
        this._towerHeadwind = 0;
        this._EfobBelowMinClr = false;
        this.simbrief = {
            route: "",
            cruiseAltitude: "",
            originIcao: "",
            destinationIcao: "",
            blockFuel: "",
            paxCount: "",
            cargo: undefined,
            payload: undefined,
            estZfw: "",
            sendStatus: "READY",
            costIndex: "",
            navlog: [],
            callsign: "",
            alternateIcao: "",
            avgTropopause: "",
            ete: "",
            blockTime: "",
            outTime: "",
            onTime: "",
            inTime: "",
            offTime: "",
            taxiFuel: "",
            tripFuel: "",
        };
        this.aocWeight = {
            blockFuel: undefined,
            estZfw: undefined,
            taxiFuel: undefined,
            tripFuel: undefined,
            payload: undefined,
        };
        this.aocTimes = {
            doors: 0,
            off: 0,
            out: 0,
            on: 0,
            in: 0,
        };
        this.winds = {
            climb: [],
            cruise: [],
            des: [],
            alternate: null,
        };
        this.computedVls = undefined;
        this.approachSpeeds = undefined; // based on selected config, not current config
        this._cruiseEntered = false;
        this._blockFuelEntered = false;
        this.constraintAlt = 0;
        this.fcuSelAlt = 0;
        this._forceNextAltitudeUpdate = false;
        this._lastUpdateAPTime = NaN;
        this.updateAutopilotCooldown = 0;
        this._apMasterStatus = false;
        this._lastRequestedFLCModeWaypointIndex = -1;

        this._activeCruiseFlightLevelDefaulToFcu = false;
        const payloadConstruct = new A32NX_PayloadConstructor();
        this.paxStations = payloadConstruct.paxStations;
        this.payloadStations = payloadConstruct.payloadStations;
        this.fmsUpdateThrottler = new UpdateThrottler(250);
        this._progBrgDist = undefined;
        this.preSelectedClbSpeed = undefined;
        this.preSelectedCrzSpeed = undefined;
        this.managedSpeedTarget = NaN;
        this.managedSpeedTargetIsMach = false;
        this.climbSpeedLimit = 250;
        this.climbSpeedLimitAlt = 10000;
        this.climbSpeedLimitPilot = false;
        this.descentSpeedLimit = 250;
        this.descentSpeedLimitAlt = 10000;
        this.descentSpeedLimitPilot = false;
        this.managedSpeedClimb = 290;
        this.managedSpeedClimbIsPilotEntered = false;
        this.managedSpeedClimbMach = 0.78;
        // this.managedSpeedClimbMachIsPilotEntered = false;
        this.managedSpeedCruise = 290;
        this.managedSpeedCruiseIsPilotEntered = false;
        this.managedSpeedCruiseMach = 0.78;
        // this.managedSpeedCruiseMachIsPilotEntered = false;
        this.managedSpeedDescend = 290;
        this.managedSpeedDescendPilot = undefined;
        this.managedSpeedDescendMach = 0.78;
        this.managedSpeedDescendMachPilot = undefined;
        // this.managedSpeedDescendMachIsPilotEntered = false;
        this.cruiseFlightLevelTimeOut = undefined;
        this.flightNumber = undefined;
        // this.flightNumber = undefined;
        this.cruiseTemperature = undefined;
        this.taxiFuelWeight = 0.2;
        this.blockFuel = undefined;
        this.zeroFuelWeight = undefined;
        this.zeroFuelWeightMassCenter = undefined;
        this.holdSpeedTarget = undefined;
        this.holdIndex = 0;
        this.holdDecelReached = false;
        this.setHoldSpeedMessageActive = false;
        this.managedProfile = new Map();
        this.speedLimitExceeded = false;
        this.groundTempAuto = undefined;
        this.groundTempPilot = undefined;
        this.landingElevation = undefined;
        this.destinationLatitude = undefined;
        this.destinationLongitude = undefined;
        this.toSpeedsNotInserted = false;
        this.toSpeedsTooLow = false;
        this.vSpeedDisagree = false;
        this.takeoffEngineOutSpeed = undefined;
        this.checkSpeedModeMessageActive = false;
        this.perfClbPredToAltitudePilot = undefined;
        this.perfDesPredToAltitudePilot = undefined;

        this.onAirport = () => {};

        if (this.navigation) {
            this.navigation.requiredPerformance.clearPilotRnp();
        }

        // ATSU data
        this.atsu = new AtsuFmsClient.FmsClient(this, this.flightPlanService, this.flightPhaseManager);

        // Reset SimVars
        SimVar.SetSimVarValue("L:A32NX_SPEEDS_MANAGED_PFD", "knots", 0);
        SimVar.SetSimVarValue("L:A32NX_SPEEDS_MANAGED_ATHR", "knots", 0);

        SimVar.SetSimVarValue("L:A32NX_MachPreselVal", "mach", -1);
        SimVar.SetSimVarValue("L:A32NX_SpeedPreselVal", "knots", -1);

        SimVar.SetSimVarValue("L:AIRLINER_DECISION_HEIGHT", "feet", -1);
        SimVar.SetSimVarValue("L:AIRLINER_MINIMUM_DESCENT_ALTITUDE", "feet", 0);

        SimVar.SetSimVarValue(
            "L:A32NX_FG_ALTITUDE_CONSTRAINT",
            "feet",
            this.constraintAlt
        );
        SimVar.SetSimVarValue("L:A32NX_TO_CONFIG_NORMAL", "Bool", 0);
        SimVar.SetSimVarValue("L:A32NX_CABIN_READY", "Bool", 0);
        SimVar.SetSimVarValue("L:A32NX_FM_GROSS_WEIGHT", "Number", 0);

        if (
            SimVar.GetSimVarValue("L:A32NX_AUTOTHRUST_DISABLED", "number") === 1
        ) {
            SimVar.SetSimVarValue("K:A32NX.ATHR_RESET_DISABLE", "number", 1);
        }

        SimVar.SetSimVarValue("L:A32NX_PFD_MSG_SET_HOLD_SPEED", "bool", false);

        if (resetTakeoffData) {
            // FMGC Message Queue
            this._messageQueue.resetQueue();

            this.computedVgd = undefined;
            this.computedVfs = undefined;
            this.computedVss = undefined;
            this.perfTOTemp = NaN;
            this.setTakeoffFlaps(null);
            this.setTakeoffTrim(null);
            this.unconfirmedV1Speed = undefined;
            this.unconfirmedVRSpeed = undefined;
            this.unconfirmedV2Speed = undefined;
            this._toFlexChecked = true;
        }

        this.arincBusOutputs.forEach((word) => {
            word.value = 0;
            word.ssm = Arinc429Word.SignStatusMatrix.NoComputedData;
        });

        this.toSpeedsChecks(true);

        this.setRequest('FMGC');
    }

    onUpdate(_deltaTime) {
        super.onUpdate(_deltaTime);

        // this.flightPlanManager.update(_deltaTime);
        const flightPlanChanged = this.flightPlanService.activeOrTemporary.version !== this.lastFlightPlanVersion;
        if (flightPlanChanged) {
            this.lastFlightPlanVersion = this.flightPlanService.activeOrTemporary.version;
            this.setRequest("FMGC");
        }

        Fmgc.updateFmgcLoop(_deltaTime);

        if (this._debug++ > 180) {
            this._debug = 0;
        }
        const flightPhaseManagerDelta = this.flightPhaseUpdateThrottler.canUpdate(_deltaTime);
        if (flightPhaseManagerDelta !== -1) {
            this.flightPhaseManager.shouldActivateNextPhase(flightPhaseManagerDelta);
        }
        // this._checkFlightPlan--;
        // if (this._checkFlightPlan <= 0) {
        //     this._checkFlightPlan = 120;
        //     this.flightPlanManager.updateFlightPlan();
        //     this.flightPlanManager.updateCurrentApproach();
        // }

        if (this.fmsUpdateThrottler.canUpdate(_deltaTime) !== -1) {
            this.checkSpeedLimit();
            this.navigation.update(_deltaTime);
            this.getGW();
            this.checkGWParams();
            this.toSpeedsChecks();
            this.thrustReductionAccelerationChecks();
            this.updateThrustReductionAcceleration();
            this.updateTransitionAltitudeLevel();
            this.updateMinimums();
            this.updateIlsCourse();
            this.updatePerfPageAltPredictions();
        }

        this.A32NXCore.update();

        if (flightPlanChanged) {
            this.updateManagedProfile();
            this.updateDestinationData();
        }

        this.updateAutopilot();

        if (this._progBrgDistUpdateThrottler.canUpdate(_deltaTime) !== -1) {
            this.updateProgDistance();
        }

        if (this.guidanceController) {
            this.guidanceController.update(_deltaTime);
        }

        if (this.efisSymbols) {
            this.efisSymbols.update(_deltaTime);
        }

        this.arincBusOutputs.forEach((word) => word.writeToSimVarIfDirty());
    }

    onFmPowerStateChanged(newState) {
        SimVar.SetSimVarValue('L:A32NX_FM1_HEALTHY_DISCRETE', 'boolean', newState);
        SimVar.SetSimVarValue('L:A32NX_FM2_HEALTHY_DISCRETE', 'boolean', newState);
    }

    async switchNavDatabase() {
        // Only performing a reset of the MCDU for now, no secondary database
        // Speed AP returns to selected
        //const isSelected = Simplane.getAutoPilotAirspeedSelected();
        //if (isSelected == false)
        //    SimVar.SetSimVarValue("H:A320_Neo_FCU_SPEED_PULL", "boolean", 1);
        // flight plan
        this.resetCoroute();
        this.atsu.resetAtisAutoUpdate();
        await this.flightPlanService.reset();
        // stored data
        this.dataManager.deleteAllStoredWaypoints();
        // Reset MCDU apart from TakeOff config
        this.initVariables(false);

        this.navigation.resetState();
    }

    /**
     * This method is called by the FlightPhaseManager after a flight phase change
     * This method initializes AP States, initiates CDUPerformancePage changes and other set other required states
     * @param prevPhase {FmgcFlightPhases} Previous FmgcFlightPhase
     * @param nextPhase {FmgcFlightPhases} New FmgcFlightPhase
     */
    onFlightPhaseChanged(prevPhase, nextPhase) {
        this.updateConstraints();
        this.updateManagedSpeed();

        this.setRequest("FMGC");

        SimVar.SetSimVarValue("L:A32NX_CABIN_READY", "Bool", 0);

        switch (nextPhase) {
            case FmgcFlightPhases.TAKEOFF: {
                this._destDataChecked = false;

                const plan = this.flightPlanService.active;

                if (plan.performanceData.accelerationAltitude === undefined) {
                    // it's important to set this immediately as we don't want to immediately sequence to the climb phase
                    plan.setPerformanceData('pilotAccelerationAltitude', SimVar.GetSimVarValue('INDICATED ALTITUDE', 'feet') + parseInt(NXDataStore.get("CONFIG_ACCEL_ALT", "1500")));
                    this.updateThrustReductionAcceleration();
                }
                if (plan.performanceData.engineOutAccelerationAltitude === undefined) {
                    // it's important to set this immediately as we don't want to immediately sequence to the climb phase
                    plan.setPerformanceData('pilotEngineOutAccelerationAltitude', SimVar.GetSimVarValue('INDICATED ALTITUDE', 'feet') + parseInt(NXDataStore.get("CONFIG_ACCEL_ALT", "1500")));
                    this.updateThrustReductionAcceleration();
                }

                if (this.page.Current === this.page.PerformancePageTakeoff) {
                    CDUPerformancePage.ShowTAKEOFFPage(this);
                } else if (this.page.Current === this.page.ProgressPage) {
                    CDUProgressPage.ShowPage(this);
                }

                /** Arm preselected speed/mach for next flight phase */
                this.updatePreSelSpeedMach(this.preSelectedClbSpeed);

                this._rteRsvPercentOOR = false;
                this._rteReservedWeightEntered = false;
                this._rteReservedPctEntered = false;

                break;
            }

            case FmgcFlightPhases.CLIMB: {

                this._destDataChecked = false;

                if (this.page.Current === this.page.ProgressPage) {
                    CDUProgressPage.ShowPage(this);
                } else {
                    this.tryUpdatePerfPage(prevPhase, nextPhase);
                }

                /** Activate pre selected speed/mach */
                if (prevPhase === FmgcFlightPhases.TAKEOFF) {
                    this.activatePreSelSpeedMach(this.preSelectedClbSpeed);
                }

                /** Arm preselected speed/mach for next flight phase */
                this.updatePreSelSpeedMach(this.preSelectedCrzSpeed);

                if (!this.currFlightPlanService.active.performanceData.cruiseFlightLevel) {
                    this.currFlightPlanService.setPerformanceData('cruiseFlightLevel', Simplane.getAutoPilotDisplayedAltitudeLockValue('feet') / 100);
                    SimVar.SetSimVarValue('L:AIRLINER_CRUISE_ALTITUDE', 'number', Simplane.getAutoPilotDisplayedAltitudeLockValue('feet') / 100);
                }

                break;
            }

            case FmgcFlightPhases.CRUISE: {
                if (this.page.Current === this.page.ProgressPage) {
                    CDUProgressPage.ShowPage(this);
                } else {
                    this.tryUpdatePerfPage(prevPhase, nextPhase);
                }

                SimVar.SetSimVarValue("L:A32NX_GOAROUND_PASSED", "bool", 0);
                Coherent.call("GENERAL_ENG_THROTTLE_MANAGED_MODE_SET", ThrottleMode.AUTO).catch(console.error).catch(console.error);

                /** Activate pre selected speed/mach */
                if (prevPhase === FmgcFlightPhases.CLIMB) {
                    this.triggerCheckSpeedModeMessage(this.preSelectedCrzSpeed);
                    this.activatePreSelSpeedMach(this.preSelectedCrzSpeed);
                }

                /** Arm preselected speed/mach for next flight phase */
                this.updatePreSelSpeedMach(this.preSelectedDesSpeed);

                // This checks against the pilot defined cruise altitude and the automatically populated cruise altitude
                /* if (this.cruiseFlightLevel !== this._cruiseFlightLevel) {
                    this._cruiseFlightLevel = this.cruiseFlightLevel;
                    this.addMessageToQueue(NXSystemMessages.newCrzAlt.getModifiedMessage(this._cruiseFlightLevel * 100));
                } */

                break;
            }

            case FmgcFlightPhases.DESCENT: {
                if (this.page.Current === this.page.ProgressPage) {
                    CDUProgressPage.ShowPage(this);
                } else {
                    this.tryUpdatePerfPage(prevPhase, nextPhase);
                }

                this.checkDestData();

                Coherent.call("GENERAL_ENG_THROTTLE_MANAGED_MODE_SET", ThrottleMode.AUTO).catch(console.error).catch(console.error);

                this.triggerCheckSpeedModeMessage(undefined);

                this.flightPlanService.setPerformanceData('cruiseFlightLevel', undefined);

                break;
            }

            case FmgcFlightPhases.APPROACH: {
                if (this.page.Current === this.page.ProgressPage) {
                    CDUProgressPage.ShowPage(this);
                } else {
                    this.tryUpdatePerfPage(prevPhase, nextPhase);
                }

                // I think this is not necessary to port, as it only calls fs9gps stuff (fms-v2)
                // this.flightPlanManager.activateApproach().catch(console.error);

                Coherent.call("GENERAL_ENG_THROTTLE_MANAGED_MODE_SET", ThrottleMode.AUTO).catch(console.error);
                SimVar.SetSimVarValue("L:A32NX_GOAROUND_PASSED", "bool", 0);

                this.checkDestData();

                break;
            }

            case FmgcFlightPhases.GOAROUND: {
                SimVar.SetSimVarValue("L:A32NX_GOAROUND_INIT_SPEED", "number", Simplane.getIndicatedSpeed());

                this.flightPlanService.stringMissedApproach();

                const activePlan = this.flightPlanService.active;
                if (activePlan.performanceData.missedAccelerationAltitude === undefined) {
                    // it's important to set this immediately as we don't want to immediately sequence to the climb phase
                    activePlan.setPerformanceData('pilotMissedAccelerationAltitude', SimVar.GetSimVarValue('INDICATED ALTITUDE', 'feet') + parseInt(NXDataStore.get("CONFIG_ENG_OUT_ACCEL_ALT", "1500")));
                    this.updateThrustReductionAcceleration();
                }
                if (activePlan.performanceData.missedEngineOutAccelerationAltitude === undefined) {
                    // it's important to set this immediately as we don't want to immediately sequence to the climb phase
                    activePlan.setPerformanceData('pilotMissedEngineOutAccelerationAltitude', SimVar.GetSimVarValue('INDICATED ALTITUDE', 'feet') + parseInt(NXDataStore.get("CONFIG_ENG_OUT_ACCEL_ALT", "1500")));
                    this.updateThrustReductionAcceleration();
                }

                if (this.page.Current === this.page.ProgressPage) {
                    CDUProgressPage.ShowPage(this);
                } else {
                    this.tryUpdatePerfPage(prevPhase, nextPhase);
                }

                break;
            }

            case FmgcFlightPhases.DONE:
                CDUIdentPage.ShowPage(this);

                this.flightPlanService.reset().then(() => {
                    this.initVariables();
                    this.dataManager.deleteAllStoredWaypoints();
                    this.setScratchpadText('');
                    SimVar.SetSimVarValue('L:A32NX_COLD_AND_DARK_SPAWN', 'Bool', true).then(() => {
                        CDUIdentPage.ShowPage(this);
                    });
                }).catch(console.error);
                break;
        }
    }

    triggerCheckSpeedModeMessage(preselectedSpeed) {
        const isSpeedSelected = !Simplane.getAutoPilotAirspeedManaged();
        const hasPreselectedSpeed = preselectedSpeed !== undefined;

        if (!this.checkSpeedModeMessageActive && isSpeedSelected && !hasPreselectedSpeed) {
            this.checkSpeedModeMessageActive = true;
            this.addMessageToQueue(
                NXSystemMessages.checkSpeedMode,
                () => !this.checkSpeedModeMessageActive,
                () => {
                    this.checkSpeedModeMessageActive = false;
                    SimVar.SetSimVarValue("L:A32NX_PFD_MSG_CHECK_SPEED_MODE", "bool", false);
                },
            );
            SimVar.SetSimVarValue("L:A32NX_PFD_MSG_CHECK_SPEED_MODE", "bool", true);
        }
    }

    clearCheckSpeedModeMessage() {
        if (this.checkSpeedModeMessageActive && Simplane.getAutoPilotAirspeedManaged()) {
            this.checkSpeedModeMessageActive = false;
            this.removeMessageFromQueue(NXSystemMessages.checkSpeedMode.text);
            SimVar.SetSimVarValue("L:A32NX_PFD_MSG_CHECK_SPEED_MODE", "bool", false);
        }
    }

    /** FIXME these functions are in the new VNAV but not in this branch, remove when able */
    /**
     *
     * @param {Feet} alt geopotential altitude
     * @returns °C
     */
    getIsaTemp(alt) {
        if (alt > (this.tropo ? this.tropo : 36090)) {
            return -56.5;
        }
        return 15 - (0.0019812 * alt);
    }

    /**
     *
     * @param {Feet} alt geopotential altitude
     * @param {Degrees} isaDev temperature deviation from ISA conditions
     * @returns °C
     */
    getTemp(alt, isaDev = 0) {
        return this.getIsaTemp(alt) + isaDev;
    }

    /**
     *
     * @param {Feet} alt geopotential altitude
     * @param {Degrees} isaDev temperature deviation from ISA conditions
     * @returns hPa
     */
    getPressure(alt, isaDev = 0) {
        if (alt > (this.tropo ? this.tropo : 36090)) {
            return ((216.65 + isaDev) / 288.15) ** 5.25588 * 1013.2;
        }
        return ((288.15 - 0.0019812 * alt + isaDev) / 288.15) ** 5.25588 * 1013.2;
    }

    getPressureAltAtElevation(elev, qnh = 1013.2) {
        const p0 = qnh < 500 ? 29.92 : 1013.2;
        return elev + 145442.15 * (1 - Math.pow((qnh / p0), 0.190263));
    }

    getPressureAlt() {
        for (let n = 1; n <= 3; n++) {
            const zp = Arinc429Word.fromSimVarValue(`L:A32NX_ADIRS_ADR_${n}_ALTITUDE`);
            if (zp.isNormalOperation()) {
                return zp.value;
            }
        }
        return null;
    }

    getBaroCorrection1() {
        // FIXME hook up to ADIRU or FCU
        return Simplane.getPressureValue("millibar");
    }

    /**
     * @returns {Degrees} temperature deviation from ISA conditions
     */
    getIsaDeviation() {
        const geoAlt = SimVar.GetSimVarValue('INDICATED ALTITUDE', 'feet');
        const temperature = SimVar.GetSimVarValue('AMBIENT TEMPERATURE', 'celsius');
        return temperature - this.getIsaTemp(geoAlt);
    }
    /** FIXME ^these functions are in the new VNAV but not in this branch, remove when able */

    // TODO better decel distance calc
    calculateDecelDist(fromSpeed, toSpeed) {
        return Math.min(20, Math.max(3, (fromSpeed - toSpeed) * 0.15));
    }

    /*
        When the aircraft is in the holding, predictions assume that the leg is flown at holding speed
        with a vertical speed equal to - 1000 ft/mn until reaching a restrictive altitude constraint, the
        FCU altitude or the exit fix. If FCU or constraint altitude is reached first, the rest of the
        pattern is assumed to be flown level at that altitude
        */
    getHoldingSpeed(speedConstraint = undefined, altitude = undefined) {
        const fcuAltitude = SimVar.GetSimVarValue('AUTOPILOT ALTITUDE LOCK VAR:3', 'feet');
        const alt = Math.max(fcuAltitude, altitude ? altitude : 0);

        let kcas = SimVar.GetSimVarValue('L:A32NX_SPEEDS_GD', 'number');
        if (this.flightPhaseManager.phase === FmgcFlightPhases.APPROACH) {
            kcas = this.getAppManagedSpeed();
        }

        if (speedConstraint > 100) {
            kcas = Math.min(kcas, speedConstraint);
        }

        // apply icao limits
        if (alt < 14000) {
            kcas = Math.min(230, kcas);
        } else if (alt < 20000) {
            kcas = Math.min(240, kcas);
        } else if (alt < 34000) {
            kcas = Math.min(265, kcas);
        } else {
            const isaDeviation = this.getIsaDeviation();
            const temperature = 273.15 + this.getTemp(alt, isaDeviation);
            const pressure = this.getPressure(alt, isaDeviation);
            kcas = Math.min(
                _convertMachToKCas(0.83, temperature, pressure),
                kcas,
            );
        }

        // apply speed limit/alt
        if (this.flightPhaseManager.phase <= FmgcFlightPhases.CRUISE) {
            if (this.climbSpeedLimit !== undefined && alt <= this.climbSpeedLimitAlt) {
                kcas = Math.min(this.climbSpeedLimit, kcas);
            }
        } else if (this.flightPhaseManager.phase < FmgcFlightPhases.GOAROUND) {
            if (this.descentSpeedLimit !== undefined && alt <= this.descentSpeedLimitAlt) {
                kcas = Math.min(this.descentSpeedLimit, kcas);
            }
        }

        kcas = Math.max(kcas, this.computedVls);

        return Math.ceil(kcas);
    }

    updateHoldingSpeed() {
        /**
         * @type {BaseFlightPlan}
         */
        const plan = this.flightPlanService.active;

        const currentLegIndex = plan.activeLegIndex;
        const nextLegIndex = currentLegIndex + 1;
        const currentLegConstraints = this.managedProfile.get(currentLegIndex) || {};
        const nextLegConstraints = this.managedProfile.get(nextLegIndex) || {};

        const currentLeg = plan.maybeElementAt(currentLegIndex);
        const nextLeg = plan.maybeElementAt(nextLegIndex);

        const casWord = ADIRS.getCalibratedAirspeed();
        const cas = casWord.isNormalOperation() ? casWord.value : 0;

        let enableHoldSpeedWarning = false;
        let holdSpeedTarget = 0;
        let holdDecelReached = this.holdDecelReached;
        // FIXME big hack until VNAV can do this
        if (currentLeg && currentLeg.isDiscontinuity === false && currentLeg.type === 'HM') {
            holdSpeedTarget = this.getHoldingSpeed(currentLegConstraints.descentSpeed, currentLegConstraints.descentAltitude);
            holdDecelReached = true;
            enableHoldSpeedWarning = !Simplane.getAutoPilotAirspeedManaged();
            this.holdIndex = plan.activeLegIndex;
        } else if (nextLeg && nextLeg.isDiscontinuity === false && nextLeg.type === 'HM') {
            const adirLat = ADIRS.getLatitude();
            const adirLong = ADIRS.getLongitude();

            if (adirLat.isNormalOperation() && adirLong.isNormalOperation()) {
                holdSpeedTarget = this.getHoldingSpeed(nextLegConstraints.descentSpeed, nextLegConstraints.descentAltitude);

                const ppos = {
                    lat: adirLat.value,
                    long: adirLong.value,
                };
                const stats = plan.computeWaypointStatistics();
                const dtg = stats.get(plan.activeLegIndex).distanceFromPpos;
                // decel range limits are [3, 20] NM
                const decelDist = this.calculateDecelDist(cas, holdSpeedTarget);
                if (dtg < decelDist) {
                    holdDecelReached = true;
                }

                const gsWord = ADIRS.getGroundSpeed();
                const gs = gsWord.isNormalOperation() ? gsWord.value : 0;
                const warningDist = decelDist + gs / 120;
                if (!Simplane.getAutoPilotAirspeedManaged() && dtg <= warningDist) {
                    enableHoldSpeedWarning = true;
                }
            }
            this.holdIndex = plan.activeLegIndex + 1;
        } else {
            this.holdIndex = 0;
            holdDecelReached = false;
        }

        if (holdDecelReached !== this.holdDecelReached) {
            this.holdDecelReached = holdDecelReached;
            SimVar.SetSimVarValue('L:A32NX_FM_HOLD_DECEL', 'bool', this.holdDecelReached);
        }

        if (holdSpeedTarget !== this.holdSpeedTarget) {
            this.holdSpeedTarget = holdSpeedTarget;
            SimVar.SetSimVarValue('L:A32NX_FM_HOLD_SPEED', 'number', this.holdSpeedTarget);
        }

        if (enableHoldSpeedWarning && (cas - this.holdSpeedTarget) > 5) {
            if (!this.setHoldSpeedMessageActive) {
                this.setHoldSpeedMessageActive = true;
                this.addMessageToQueue(
                    NXSystemMessages.setHoldSpeed,
                    () => !this.setHoldSpeedMessageActive,
                    () => SimVar.SetSimVarValue("L:A32NX_PFD_MSG_SET_HOLD_SPEED", "bool", false),
                );
                SimVar.SetSimVarValue("L:A32NX_PFD_MSG_SET_HOLD_SPEED", "bool", true);
            }
        } else if (this.setHoldSpeedMessageActive) {
            SimVar.SetSimVarValue("L:A32NX_PFD_MSG_SET_HOLD_SPEED", "bool", false);
            this.setHoldSpeedMessageActive = false;
        }
    }

    getManagedTargets(v, m) {
        //const vM = _convertMachToKCas(m, _convertCtoK(Simplane.getAmbientTemperature()), SimVar.GetSimVarValue("AMBIENT PRESSURE", "millibar"));
        const vM = SimVar.GetGameVarValue("FROM MACH TO KIAS", "number", m);
        return v > vM ? [vM, true] : [v, false];
    }

    updateManagedSpeeds() {
        if (!this.managedSpeedClimbIsPilotEntered) {
            this.managedSpeedClimb = this.getClbManagedSpeedFromCostIndex();
        }
        if (!this.managedSpeedCruiseIsPilotEntered) {
            this.managedSpeedCruise = this.getCrzManagedSpeedFromCostIndex();
        }

        this.managedSpeedDescend = this.getDesManagedSpeedFromCostIndex();
    }

    updateManagedSpeed() {
        let vPfd = 0;
        let isMach = false;

        this.updateHoldingSpeed();
        this.clearCheckSpeedModeMessage();

        if (SimVar.GetSimVarValue("L:A32NX_FMA_EXPEDITE_MODE", "number") === 1) {
            const verticalMode = SimVar.GetSimVarValue("L:A32NX_FMA_VERTICAL_MODE", "number");
            if (verticalMode === 12) {
                switch (SimVar.GetSimVarValue("L:A32NX_FLAPS_HANDLE_INDEX", "Number")) {
                    case 0: {
                        this.managedSpeedTarget = SimVar.GetSimVarValue("L:A32NX_SPEEDS_GD", "number");
                        break;
                    }
                    case 1: {
                        this.managedSpeedTarget = SimVar.GetSimVarValue("L:A32NX_SPEEDS_S", "number");
                        break;
                    }
                    default: {
                        this.managedSpeedTarget = SimVar.GetSimVarValue("L:A32NX_SPEEDS_F", "number");
                    }
                }
            } else if (verticalMode === 13) {
                this.managedSpeedTarget = SimVar.GetSimVarValue("L:A32NX_FLAPS_HANDLE_INDEX", "Number") === 0 ? Math.min(340, SimVar.GetGameVarValue("FROM MACH TO KIAS", "number", 0.8)) : SimVar.GetSimVarValue("L:A32NX_SPEEDS_VMAX", "number") - 10;
            }
            vPfd = this.managedSpeedTarget;
        } else if (this.holdDecelReached) {
            vPfd = this.holdSpeedTarget;
            this.managedSpeedTarget = this.holdSpeedTarget;
        } else {
            if (this.setHoldSpeedMessageActive) {
                this.setHoldSpeedMessageActive = false;
                SimVar.SetSimVarValue("L:A32NX_PFD_MSG_SET_HOLD_SPEED", "bool", false);
                this.removeMessageFromQueue(NXSystemMessages.setHoldSpeed.text);
            }

            const engineOut = !this.isAllEngineOn();

            switch (this.flightPhaseManager.phase) {
                case FmgcFlightPhases.PREFLIGHT: {
                    if (this.v2Speed) {
                        vPfd = this.v2Speed;
                        this.managedSpeedTarget = this.v2Speed + 10;
                    }
                    break;
                }
                case FmgcFlightPhases.TAKEOFF: {
                    if (this.v2Speed) {
                        vPfd = this.v2Speed;
                        this.managedSpeedTarget = engineOut
                            ? Math.min(this.v2Speed + 15, Math.max(this.v2Speed, this.takeoffEngineOutSpeed ? this.takeoffEngineOutSpeed : 0))
                            : this.v2Speed + 10;
                    }
                    break;
                }
                case FmgcFlightPhases.CLIMB: {
                    let speed = this.managedSpeedClimb;

                    if (this.climbSpeedLimit !== undefined && SimVar.GetSimVarValue("INDICATED ALTITUDE", "feet") < this.climbSpeedLimitAlt) {
                        speed = Math.min(speed, this.climbSpeedLimit);
                    }

                    speed = Math.min(speed, this.getSpeedConstraint());

                    [this.managedSpeedTarget, isMach] = this.getManagedTargets(speed, this.managedSpeedClimbMach);
                    vPfd = this.managedSpeedTarget;
                    break;
                }
                case FmgcFlightPhases.CRUISE: {
                    let speed = this.managedSpeedCruise;

                    if (this.climbSpeedLimit !== undefined && SimVar.GetSimVarValue("INDICATED ALTITUDE", "feet") < this.climbSpeedLimitAlt) {
                        speed = Math.min(speed, this.climbSpeedLimit);
                    }

                    [this.managedSpeedTarget, isMach] = this.getManagedTargets(speed, this.managedSpeedCruiseMach);
                    vPfd = this.managedSpeedTarget;
                    break;
                }
                case FmgcFlightPhases.DESCENT: {
                    // We fetch this data from VNAV
                    vPfd = SimVar.GetSimVarValue("L:A32NX_SPEEDS_MANAGED_PFD", "knots");
                    this.managedSpeedTarget = SimVar.GetSimVarValue("L:A32NX_SPEEDS_MANAGED_ATHR", "knots");

                    // Whether to use Mach or not should be based on the original managed speed, not whatever VNAV uses under the hood to vary it.
                    // Also, VNAV already does the conversion from Mach if necessary
                    isMach = this.getManagedTargets(this.getManagedDescentSpeed(), this.getManagedDescentSpeedMach())[1];
                    break;
                }
                case FmgcFlightPhases.APPROACH: {
                    // the displayed target is Vapp (with GSmini)
                    // the guidance target is lower limited by FAC manouvering speeds (O, S, F) unless in landing config
                    // constraints are not considered
                    const speed = this.getAppManagedSpeed();
                    vPfd = this.getVAppGsMini();

                    this.managedSpeedTarget = Math.max(speed, vPfd);
                    break;
                }
                case FmgcFlightPhases.GOAROUND: {
                    if (SimVar.GetSimVarValue("L:A32NX_FMA_VERTICAL_MODE", "number") === 41 /* SRS GA */) {
                        const speed = Math.min(
                            this.computedVls + (engineOut ? 15 : 25),
                            Math.max(
                                SimVar.GetSimVarValue("L:A32NX_GOAROUND_INIT_SPEED", "number"),
                                this.getVApp(),
                            ),
                            SimVar.GetSimVarValue("L:A32NX_SPEEDS_VMAX", "number") - 5,
                        );

                        vPfd = speed;
                        this.managedSpeedTarget = speed;
                    } else {
                        const speedConstraint = this.getSpeedConstraint();
                        const speed = Math.min(this.computedVgd, speedConstraint);

                        vPfd = speed;
                        this.managedSpeedTarget = speed;
                    }
                    break;
                }
            }
        }

        // Automatically change fcu mach/speed mode
        if (this.managedSpeedTargetIsMach !== isMach) {
            if (isMach) {
                SimVar.SetSimVarValue("K:AP_MANAGED_SPEED_IN_MACH_ON", "number", 1);
            } else {
                SimVar.SetSimVarValue("K:AP_MANAGED_SPEED_IN_MACH_OFF", "number", 1);
            }
            this.managedSpeedTargetIsMach = isMach;
        }

        // Overspeed protection
        const Vtap = Math.min(this.managedSpeedTarget, SimVar.GetSimVarValue("L:A32NX_SPEEDS_VMAX", "number"));

        SimVar.SetSimVarValue("L:A32NX_SPEEDS_MANAGED_PFD", "knots", vPfd);
        SimVar.SetSimVarValue("L:A32NX_SPEEDS_MANAGED_ATHR", "knots", Vtap);

        if (this.isAirspeedManaged()) {
            Coherent.call("AP_SPD_VAR_SET", 0, Vtap).catch(console.error);
        }
    }

    activatePreSelSpeedMach(preSel) {
        if (preSel) {
            if (preSel < 1) {
                SimVar.SetSimVarValue("H:A320_Neo_FCU_USE_PRE_SEL_MACH", "number", 1);
            } else {
                SimVar.SetSimVarValue("H:A320_Neo_FCU_USE_PRE_SEL_SPEED", "number", 1);
            }
        }
    }

    updatePreSelSpeedMach(preSel) {
        // The timeout is required to create a delay for the current value to be read and the new one to be set
        setTimeout(() => {
            if (preSel) {
                if (preSel > 1) {
                    SimVar.SetSimVarValue("L:A32NX_SpeedPreselVal", "knots", preSel);
                    SimVar.SetSimVarValue("L:A32NX_MachPreselVal", "mach", -1);
                } else {
                    SimVar.SetSimVarValue("L:A32NX_SpeedPreselVal", "knots", -1);
                    SimVar.SetSimVarValue("L:A32NX_MachPreselVal", "mach", preSel);
                }
            } else {
                SimVar.SetSimVarValue("L:A32NX_SpeedPreselVal", "knots", -1);
                SimVar.SetSimVarValue("L:A32NX_MachPreselVal", "mach", -1);
            }
        }, 200);
    }

    checkSpeedLimit() {
        let speedLimit;
        let speedLimitAlt;
        switch (this.flightPhaseManager.phase) {
            case FmgcFlightPhases.CLIMB:
            case FmgcFlightPhases.CRUISE:
                speedLimit = this.climbSpeedLimit;
                speedLimitAlt = this.climbSpeedLimitAlt;
                break;
            case FmgcFlightPhases.DESCENT:
                speedLimit = this.descentSpeedLimit;
                speedLimitAlt = this.descentSpeedLimitAlt;
                break;
            default:
                // no speed limit in other phases
                this.speedLimitExceeded = false;
                return;
        }

        if (speedLimit === undefined) {
            this.speedLimitExceeded = false;
            return;
        }

        const cas = ADIRS.getCalibratedAirspeed();
        const alt = ADIRS.getBaroCorrectedAltitude();

        if (this.speedLimitExceeded) {
            const resetLimitExceeded = !cas.isNormalOperation() || !alt.isNormalOperation() || alt.value > speedLimitAlt || cas.value <= (speedLimit + 5);
            if (resetLimitExceeded) {
                this.speedLimitExceeded = false;
                this.removeMessageFromQueue(NXSystemMessages.spdLimExceeded.text);
            }
        } else if (cas.isNormalOperation() && alt.isNormalOperation()) {
            const setLimitExceeded = alt.value < (speedLimitAlt - 150) && cas.value > (speedLimit + 10);
            if (setLimitExceeded) {
                this.speedLimitExceeded = true;
                this.addMessageToQueue(NXSystemMessages.spdLimExceeded, () => !this.speedLimitExceeded);
            }
        }
    }

    updateAutopilot() {
        const now = performance.now();
        const dt = now - this._lastUpdateAPTime;
        let apLogicOn = (this._apMasterStatus || Simplane.getAutoPilotFlightDirectorActive(1));
        this._lastUpdateAPTime = now;
        if (isFinite(dt)) {
            this.updateAutopilotCooldown -= dt;
        }
        if (SimVar.GetSimVarValue("L:AIRLINER_FMC_FORCE_NEXT_UPDATE", "number") === 1) {
            SimVar.SetSimVarValue("L:AIRLINER_FMC_FORCE_NEXT_UPDATE", "number", 0);
            this.updateAutopilotCooldown = -1;
        }

        if (this.flightPhaseManager.phase === FmgcFlightPhases.TAKEOFF && !this.isAllEngineOn() && this.takeoffEngineOutSpeed === undefined) {
            const casWord = ADIRS.getCalibratedAirspeed();
            this.takeoffEngineOutSpeed = casWord.isNormalOperation() ? casWord.value : undefined;
        }

        if (this.updateAutopilotCooldown < 0) {
            this.updatePerfSpeeds();
            this.updateConstraints();
            this.updateManagedSpeed();
            const currentApMasterStatus = SimVar.GetSimVarValue("AUTOPILOT MASTER", "boolean");
            if (currentApMasterStatus !== this._apMasterStatus) {
                this._apMasterStatus = currentApMasterStatus;
                apLogicOn = (this._apMasterStatus || Simplane.getAutoPilotFlightDirectorActive(1));
                this._forceNextAltitudeUpdate = true;
                console.log("Enforce AP in Altitude Lock mode. Cause : AP Master Status has changed.");
                SimVar.SetSimVarValue("L:A320_NEO_FCU_FORCE_IDLE_VS", "Number", 1);
                if (this._apMasterStatus) {
                    if (this.flightPlanService.hasActive && this.flightPlanService.active.legCount === 0) {
                        this._onModeSelectedAltitude();
                        this._onModeSelectedHeading();
                    }
                }
            }
            if (apLogicOn) {
                if (!Simplane.getAutoPilotFLCActive() && !SimVar.GetSimVarValue("AUTOPILOT AIRSPEED HOLD", "Boolean")) {
                    SimVar.SetSimVarValue("K:AP_PANEL_SPEED_HOLD", "Number", 1);
                }
                if (!SimVar.GetSimVarValue("AUTOPILOT HEADING LOCK", "Boolean")) {
                    if (!SimVar.GetSimVarValue("AUTOPILOT APPROACH HOLD", "Boolean")) {
                        SimVar.SetSimVarValue("K:AP_PANEL_HEADING_HOLD", "Number", 1);
                    }
                }
            }

            if (this.isAltitudeManaged()) {
                const plan = this.flightPlanService.active;

                const prevWaypoint = plan.hasElement(plan.activeLegIndex - 1);
                const nextWaypoint = plan.hasElement(plan.activeLegIndex + 1);

                if (prevWaypoint && nextWaypoint) {
                    const activeWpIdx = plan.activeLegIndex;

                    if (activeWpIdx !== this.activeWpIdx) {
                        this.activeWpIdx = activeWpIdx;
                        this.updateConstraints();
                    }
                    if (this.constraintAlt) {
                        Coherent.call("AP_ALT_VAR_SET_ENGLISH", 2, this.constraintAlt, this._forceNextAltitudeUpdate).catch(console.error);
                        this._forceNextAltitudeUpdate = false;
                    } else {
                        const altitude = Simplane.getAutoPilotSelectedAltitudeLockValue("feet");
                        if (isFinite(altitude)) {
                            Coherent.call("AP_ALT_VAR_SET_ENGLISH", 2, altitude, this._forceNextAltitudeUpdate).catch(console.error);
                            this._forceNextAltitudeUpdate = false;
                        }
                    }
                } else {
                    const altitude = Simplane.getAutoPilotSelectedAltitudeLockValue("feet");
                    if (isFinite(altitude)) {
                        SimVar.SetSimVarValue("L:A32NX_FG_ALTITUDE_CONSTRAINT", "feet", 0);
                        Coherent.call("AP_ALT_VAR_SET_ENGLISH", 2, altitude, this._forceNextAltitudeUpdate).catch(console.error);
                        this._forceNextAltitudeUpdate = false;
                    }
                }
            }

            if (Simplane.getAutoPilotAltitudeManaged() && this.flightPlanService.hasActive && SimVar.GetSimVarValue("L:A320_NEO_FCU_STATE", "number") !== 1) {
                const currentWaypointIndex = this.flightPlanService.active.activeLegIndex;
                if (currentWaypointIndex !== this._lastRequestedFLCModeWaypointIndex) {
                    this._lastRequestedFLCModeWaypointIndex = currentWaypointIndex;
                    setTimeout(() => {
                        if (Simplane.getAutoPilotAltitudeManaged()) {
                            this._onModeManagedAltitude();
                        }
                    }, 1000);
                }
            }

            if (this.flightPhaseManager.phase === FmgcFlightPhases.GOAROUND && apLogicOn) {
                //depending if on HDR/TRK or NAV mode, select appropriate Alt Mode (WIP)
                //this._onModeManagedAltitude();
                this._onModeSelectedAltitude();
            }
            this.updateAutopilotCooldown = this._apCooldown;
        }
    }

    /**
     * Updates performance speeds such as GD, F, S, Vls and approach speeds
     */
    updatePerfSpeeds() {
        this.computedVgd = SimVar.GetSimVarValue("L:A32NX_SPEEDS_GD", "number");
        this.computedVfs = SimVar.GetSimVarValue("L:A32NX_SPEEDS_F", "number");
        this.computedVss = SimVar.GetSimVarValue("L:A32NX_SPEEDS_S", "number");
        this.computedVls = SimVar.GetSimVarValue("L:A32NX_SPEEDS_VLS", "number");

        let weight = this.tryEstimateLandingWeight();
        const vnavPrediction = this.guidanceController.vnavDriver.getDestinationPrediction();
        // Actual weight is used during approach phase (FCOM bulletin 46/2), and we also assume during go-around
        // Fallback gross weight set to 64.3T (MZFW), which is replaced by FMGW once input in FMS to avoid function returning undefined results.
        if (this.flightPhaseManager.phase >= FmgcFlightPhases.APPROACH || !isFinite(weight)) {
            weight = (this.getGW() == 0) ? 64.3 : this.getGW();
        } else if (vnavPrediction && Number.isFinite(vnavPrediction.estimatedFuelOnBoard)) {
            weight = this.zeroFuelWeight + Math.max(0, vnavPrediction.estimatedFuelOnBoard * 0.4535934 / 1000);
        }
        // if pilot has set approach wind in MCDU we use it, otherwise fall back to current measured wind
        if (isFinite(this.perfApprWindSpeed) && isFinite(this.perfApprWindHeading)) {
            this.approachSpeeds = new NXSpeedsApp(weight, this.perfApprFlaps3, this._towerHeadwind);
        } else {
            this.approachSpeeds = new NXSpeedsApp(weight, this.perfApprFlaps3);
        }
        this.approachSpeeds.valid = this.flightPhaseManager.phase >= FmgcFlightPhases.APPROACH || isFinite(weight);
    }

    updateConstraints() {
        const activeFpIndex = this.flightPlanService.activeLegIndex;
        const constraints = this.managedProfile.get(activeFpIndex);
        const fcuSelAlt = Simplane.getAutoPilotDisplayedAltitudeLockValue("feet");

        let constraintAlt = 0;
        if (constraints) {
            if ((this.flightPhaseManager.phase < FmgcFlightPhases.CRUISE || this.flightPhaseManager.phase === FmgcFlightPhases.GOAROUND) && isFinite(constraints.climbAltitude) && constraints.climbAltitude < fcuSelAlt) {
                constraintAlt = constraints.climbAltitude;
            }

            if ((this.flightPhaseManager.phase > FmgcFlightPhases.CRUISE && this.flightPhaseManager.phase < FmgcFlightPhases.GOAROUND) && isFinite(constraints.descentAltitude) && constraints.descentAltitude > fcuSelAlt) {
                constraintAlt = constraints.descentAltitude;
            }
        }

        if (constraintAlt !== this.constraintAlt) {
            this.constraintAlt = constraintAlt;
            SimVar.SetSimVarValue("L:A32NX_FG_ALTITUDE_CONSTRAINT", "feet", this.constraintAlt);
        }
    }

    // TODO/VNAV: Speed constraint
    getSpeedConstraint() {
        if (!this.navModeEngaged()) {
            return Infinity;
        }

        return this.getNavModeSpeedConstraint();
    }

    getNavModeSpeedConstraint() {
        const activeLegIndex = this.guidanceController.activeTransIndex >= 0 ? this.guidanceController.activeTransIndex : this.guidanceController.activeLegIndex;
        const constraints = this.managedProfile.get(activeLegIndex);
        if (constraints) {
            if (this.flightPhaseManager.phase < FmgcFlightPhases.CRUISE || this.flightPhaseManager.phase === FmgcFlightPhases.GOAROUND) {
                return constraints.climbSpeed;
            }

            if (this.flightPhaseManager.phase > FmgcFlightPhases.CRUISE && this.flightPhaseManager.phase < FmgcFlightPhases.GOAROUND) {
                // FIXME proper decel calc
                if (this.guidanceController.activeLegDtg < this.calculateDecelDist(Math.min(constraints.previousDescentSpeed, this.getManagedDescentSpeed()), constraints.descentSpeed)) {
                    return constraints.descentSpeed;
                } else {
                    return constraints.previousDescentSpeed;
                }
            }
        }

        return Infinity;
    }

    updateManagedProfile() {
        this.managedProfile.clear();

        const plan = this.flightPlanService.active;

        const origin = plan.originAirport;
        const destination = plan.destinationAirport;
        const destinationElevation = destination ? destination.location.alt : 0;

        // TODO should we save a constraint already propagated to the current leg?

        // propagate descent speed constraints forward
        let currentSpeedConstraint = Infinity;
        let previousSpeedConstraint = Infinity;
        for (let index = 0; index < Math.min(plan.firstMissedApproachLegIndex, plan.legCount); index++) {
            const leg = plan.elementAt(index);

            if (leg.isDiscontinuity === true) {
                continue;
            }

            if (leg.constraintType === 2 /** DES */) {
                if (leg.speedConstraint) {
                    currentSpeedConstraint = Math.min(currentSpeedConstraint, Math.round(leg.speedConstraint.speed));
                }
            }

            this.managedProfile.set(index, {
                descentSpeed: currentSpeedConstraint,
                previousDescentSpeed: previousSpeedConstraint,
                climbSpeed: Infinity,
                previousClimbSpeed: Infinity,
                climbAltitude: Infinity,
                descentAltitude: -Infinity,
            });

            previousSpeedConstraint = currentSpeedConstraint;
        }

        // propagate climb speed constraints backward
        // propagate alt constraints backward
        currentSpeedConstraint = Infinity;
        previousSpeedConstraint = Infinity;
        let currentDesConstraint = -Infinity;
        let currentClbConstraint = Infinity;

        for (let index = Math.min(plan.firstMissedApproachLegIndex, plan.legCount) - 1; index >= 0; index--) {
            const leg = plan.elementAt(index);

            if (leg.isDiscontinuity === true) {
                continue;
            }

            const altConstraint = leg.altitudeConstraint;
            const speedConstraint = leg.speedConstraint;

            if (leg.constraintType === 1 /** CLB */) {
                if (speedConstraint) {
                    currentSpeedConstraint = Math.min(currentSpeedConstraint, Math.round(speedConstraint.speed));
                }


                if (altConstraint) {
                    switch (altConstraint.type) {
                        case "@": // at alt 1
                        case "-": // at or below alt 1
                        case "B": // between alt 1 and alt 2
                        currentClbConstraint = Math.min(currentClbConstraint, Math.round(altConstraint.altitude1));
                        break;
                        default:
                            // not constraining
                    }
                }
            } else if (leg.constraintType === 2 /** DES */) {
                if (altConstraint) {
                    switch (altConstraint.type) {
                        case "@": // at alt 1
                        case "+": // at or above alt 1
                        currentDesConstraint = Math.max(currentDesConstraint, Math.round(altConstraint.altitude1));
                        break;
                        case "B": // between alt 1 and alt 2
                        currentDesConstraint = Math.max(currentDesConstraint, Math.round(altConstraint.altitude2));
                        break;
                        default:
                            // not constraining
                    }
                }
            }

            const profilePoint = this.managedProfile.get(index);
            profilePoint.climbSpeed = currentSpeedConstraint;
            profilePoint.previousClimbSpeed = previousSpeedConstraint;
            profilePoint.climbAltitude = currentClbConstraint;
            profilePoint.descentAltitude = Math.max(destinationElevation, currentDesConstraint);
            previousSpeedConstraint = currentSpeedConstraint;

            // TODO to be replaced with bbk vnav
            // set some data for LNAV to use for coarse predictions while we lack vnav
            // if (wp.additionalData.constraintType === 1 /* CLB */) {
            //     wp.additionalData.predictedSpeed = Math.min(profilePoint.climbSpeed, this.managedSpeedClimb);
            //     if (this.climbSpeedLimitAlt && profilePoint.climbAltitude < this.climbSpeedLimitAlt) {
            //         wp.additionalData.predictedSpeed = Math.min(wp.additionalData.predictedSpeed, this.climbSpeedLimit);
            //     }
            //     wp.additionalData.predictedAltitude = Math.min(profilePoint.climbAltitude, this._cruiseFlightLevel * 100);
            // } else if (wp.additionalData.constraintType === 2 /* DES */) {
            //     wp.additionalData.predictedSpeed = Math.min(profilePoint.descentSpeed, this.getManagedDescentSpeed());
            //     if (this.descentSpeedLimitAlt && profilePoint.climbAltitude < this.descentSpeedLimitAlt) {
            //         wp.additionalData.predictedSpeed = Math.min(wp.additionalData.predictedSpeed, this.descentSpeedLimit);
            //     }
            //     wp.additionalData.predictedAltitude = Math.min(profilePoint.descentAltitude, this._cruiseFlightLevel * 100); ;
            // } else {
            //     wp.additionalData.predictedSpeed = this.managedSpeedCruise;
            //     wp.additionalData.predictedAltitude = this._cruiseFlightLevel * 100;
            // }
            // // small hack to ensure the terminal procedures and transitions to/from enroute look nice despite lack of altitude predictions
            // if (index <= this.flightPlanManager.getEnRouteWaypointsFirstIndex(FlightPlans.Active)) {
            //     wp.additionalData.predictedAltitude = Math.min(originElevation + 10000, wp.additionalData.predictedAltitude);
            //     wp.additionalData.predictedSpeed = Math.min(250, wp.additionalData.predictedSpeed);
            // } else if (index >= this.flightPlanManager.getEnRouteWaypointsLastIndex(FlightPlans.Active)) {
            //     wp.additionalData.predictedAltitude = Math.min(destinationElevation + 10000, wp.additionalData.predictedAltitude);
            //     wp.additionalData.predictedSpeed = Math.min(250, wp.additionalData.predictedSpeed);
            // }
        }
    }

    async updateDestinationData() {
        let landingElevation;
        let latitude;
        let longitude;

        /** @type {import('msfs-navdata').Runway} */
        const runway = this.flightPlanService.active.destinationRunway;

        if (runway) {
            landingElevation = runway.thresholdLocation.alt;
            latitude = runway.thresholdLocation.lat;
            longitude = runway.thresholdLocation.long;
        } else {
            /** @type {import('msfs-navdata').Airport} */
            const airport = this.flightPlanService.active.destinationAirport;

            if (airport) {
                const ele = airport.location.alt;

                landingElevation = isFinite(ele) ? ele : undefined;
                latitude = airport.location.lat;
                longitude = airport.location.long;
            }
        }

        if (this.landingElevation !== landingElevation) {
            this.landingElevation = landingElevation;

            const ssm = landingElevation !== undefined ? Arinc429Word.SignStatusMatrix.NormalOperation : Arinc429Word.SignStatusMatrix.NoComputedData;

            this.arincLandingElevation.setBnrValue(landingElevation ? landingElevation : 0, ssm, 14, 16384, -2048);

            // FIXME CPCs should use the FM ARINC vars, and transmit their own vars as well
            SimVar.SetSimVarValue("L:A32NX_PRESS_AUTO_LANDING_ELEVATION", "feet", landingElevation ? landingElevation : 0);
        }

        if (this.destinationLatitude !== latitude) {
            this.destinationLatitude = latitude;

            const ssm = latitude !== undefined ? Arinc429Word.SignStatusMatrix.NormalOperation : Arinc429Word.SignStatusMatrix.NoComputedData;

            this.arincDestinationLatitude.setBnrValue(latitude ? latitude : 0, ssm, 18, 180, -180);
        }

        if (this.destinationLongitude !== longitude) {
            this.destinationLongitude = longitude;

            const ssm = longitude !== undefined ? Arinc429Word.SignStatusMatrix.NormalOperation : Arinc429Word.SignStatusMatrix.NoComputedData;

            this.arincDestinationLongitude.setBnrValue(longitude ? longitude : 0, ssm, 18, 180, -180);
        }
    }

    updateMinimums() {
        const inRange = this.shouldTransmitMinimums();

        const mdaValid = inRange && this.perfApprMDA !== null;
        const dhValid = !mdaValid && inRange && typeof this.perfApprDH === 'number';

        const mdaSsm = mdaValid ? Arinc429Word.SignStatusMatrix.NormalOperation : Arinc429Word.SignStatusMatrix.NoComputedData;
        const dhSsm = dhValid ? Arinc429Word.SignStatusMatrix.NormalOperation : Arinc429Word.SignStatusMatrix.NoComputedData;

        this.arincMDA.setBnrValue(mdaValid ? this.perfApprMDA : 0, mdaSsm, 17, 131072, 0);
        this.arincDH.setBnrValue(dhValid ? this.perfApprDH : 0, dhSsm, 16, 8192, 0);
        this.arincEisWord2.setBitValue(29, inRange && this.perfApprDH === "NO DH");
        // FIXME we need to handle these better
        this.arincEisWord2.ssm = Arinc429Word.SignStatusMatrix.NormalOperation;
    }

    shouldTransmitMinimums() {
        const phase = this.flightPhaseManager.phase;
        const distanceToDestination = this.getDistanceToDestination();
        const isCloseToDestination = Number.isFinite(distanceToDestination) ? distanceToDestination < 250 : true;

        return (phase > FmgcFlightPhases.CRUISE || (phase === FmgcFlightPhases.CRUISE && isCloseToDestination));
    }

    getClbManagedSpeedFromCostIndex() {
        const dCI = ((this.costIndex ? this.costIndex : 0) / 999) ** 2;
        return 290 * (1 - dCI) + 330 * dCI;
    }

    getCrzManagedSpeedFromCostIndex() {
        const dCI = ((this.costIndex ? this.costIndex : 0) / 999) ** 2;
        return 290 * (1 - dCI) + 310 * dCI;
    }

    getDesManagedSpeedFromCostIndex() {
        const dCI = (this.costIndex ? this.costIndex : 0) / 999;
        return 288 * (1 - dCI) + 300 * dCI;
    }

    getAppManagedSpeed() {
        switch (SimVar.GetSimVarValue("L:A32NX_FLAPS_HANDLE_INDEX", "Number")) {
            case 0: return this.computedVgd;
            case 1: return this.computedVss;
            case 3: return this.perfApprFlaps3 ? this.getVApp() : this.computedVfs;
            case 4: return this.getVApp();
            default: return this.computedVfs;
        }
    }

    /* FMS EVENTS */

    onPowerOn() {
        super.onPowerOn();
        const gpsDriven = SimVar.GetSimVarValue("GPS DRIVES NAV1", "Bool");
        if (!gpsDriven) {
            SimVar.SetSimVarValue("K:TOGGLE_GPS_DRIVES_NAV1", "Bool", 0);
        }

        this._onModeSelectedHeading();
        this._onModeSelectedAltitude();

        SimVar.SetSimVarValue("K:VS_SLOT_INDEX_SET", "number", 1);

        this.taxiFuelWeight = 0.2;
        CDUInitPage.updateTowIfNeeded(this);
    }

    onEvent(_event) {
        if (_event === "MODE_SELECTED_HEADING") {
            if (Simplane.getAutoPilotHeadingManaged()) {
                if (SimVar.GetSimVarValue("L:A320_FCU_SHOW_SELECTED_HEADING", "number") === 0) {
                    const currentHeading = Simplane.getHeadingMagnetic();

                    Coherent.call("HEADING_BUG_SET", 1, currentHeading).catch(console.error);
                }
            }
            this._onModeSelectedHeading();
        }
        if (_event === "MODE_MANAGED_HEADING") {
            if (this.flightPlanService.active.legCount === 0) {
                return;
            }

            this._onModeManagedHeading();
        }
        if (_event === "MODE_SELECTED_ALTITUDE") {
            const dist = Number.isFinite(this.getDistanceToDestination()) ? this.getDistanceToDestination() : -1;
            this.flightPhaseManager.handleFcuAltKnobPushPull(dist);
            this._onModeSelectedAltitude();
            this._onStepClimbDescent();
        }
        if (_event === "MODE_MANAGED_ALTITUDE") {
            const dist = Number.isFinite(this.getDistanceToDestination()) ? this.getDistanceToDestination() : -1;
            this.flightPhaseManager.handleFcuAltKnobPushPull(dist);
            this._onModeManagedAltitude();
            this._onStepClimbDescent();
        }
        if (_event === "AP_DEC_ALT" || _event === "AP_INC_ALT") {
            const dist = Number.isFinite(this.getDistanceToDestination()) ? this.getDistanceToDestination() : -1;
            this.flightPhaseManager.handleFcuAltKnobTurn(dist);
            this._onTrySetCruiseFlightLevel();
        }
        if (_event === "AP_DEC_HEADING" || _event === "AP_INC_HEADING") {
            if (SimVar.GetSimVarValue("L:A320_FCU_SHOW_SELECTED_HEADING", "number") === 0) {
                const currentHeading = Simplane.getHeadingMagnetic();
                Coherent.call("HEADING_BUG_SET", 1, currentHeading).catch(console.error);
            }
            SimVar.SetSimVarValue("L:A320_FCU_SHOW_SELECTED_HEADING", "number", 1);
        }
        if (_event === "VS") {
            const dist = Number.isFinite(this.getDistanceToDestination()) ? this.getDistanceToDestination() : -1;
            this.flightPhaseManager.handleFcuVSKnob(dist, this._onStepClimbDescent.bind(this));
        }
    }

    _onModeSelectedHeading() {
        if (SimVar.GetSimVarValue("AUTOPILOT APPROACH HOLD", "boolean")) {
            return;
        }
        if (!SimVar.GetSimVarValue("AUTOPILOT HEADING LOCK", "Boolean")) {
            SimVar.SetSimVarValue("K:AP_PANEL_HEADING_HOLD", "Number", 1);
        }
        SimVar.SetSimVarValue("K:HEADING_SLOT_INDEX_SET", "number", 1);
    }

    _onModeManagedHeading() {
        if (SimVar.GetSimVarValue("AUTOPILOT APPROACH HOLD", "boolean")) {
            return;
        }
        if (!SimVar.GetSimVarValue("AUTOPILOT HEADING LOCK", "Boolean")) {
            SimVar.SetSimVarValue("K:AP_PANEL_HEADING_HOLD", "Number", 1);
        }
        SimVar.SetSimVarValue("K:HEADING_SLOT_INDEX_SET", "number", 2);
        SimVar.SetSimVarValue("L:A320_FCU_SHOW_SELECTED_HEADING", "number", 0);
    }

    _onModeSelectedAltitude() {
        if (!Simplane.getAutoPilotGlideslopeHold()) {
            SimVar.SetSimVarValue("L:A320_NEO_FCU_FORCE_IDLE_VS", "Number", 1);
        }
        SimVar.SetSimVarValue("K:ALTITUDE_SLOT_INDEX_SET", "number", 1);
        Coherent.call("AP_ALT_VAR_SET_ENGLISH", 1, Simplane.getAutoPilotDisplayedAltitudeLockValue(), this._forceNextAltitudeUpdate).catch(console.error);
    }

    _onModeManagedAltitude() {
        SimVar.SetSimVarValue("K:ALTITUDE_SLOT_INDEX_SET", "number", 2);
        Coherent.call("AP_ALT_VAR_SET_ENGLISH", 1, Simplane.getAutoPilotDisplayedAltitudeLockValue(), this._forceNextAltitudeUpdate).catch(console.error);
        Coherent.call("AP_ALT_VAR_SET_ENGLISH", 2, Simplane.getAutoPilotDisplayedAltitudeLockValue(), this._forceNextAltitudeUpdate).catch(console.error);
        if (!Simplane.getAutoPilotGlideslopeHold()) {
            this.requestCall(() => {
                SimVar.SetSimVarValue("L:A320_NEO_FCU_FORCE_IDLE_VS", "Number", 1);
            });
        }
    }

    _onStepClimbDescent() {
        if (!(this.flightPhaseManager.phase === FmgcFlightPhases.CLIMB || this.flightPhaseManager.phase === FmgcFlightPhases.CRUISE)) {
            return;
        }

        const _targetFl = Simplane.getAutoPilotDisplayedAltitudeLockValue() / 100;

        if (
            (this.flightPhaseManager.phase === FmgcFlightPhases.CLIMB && _targetFl > this.currFlightPlanService.active.performanceData.cruiseFlightLevel) ||
            (this.flightPhaseManager.phase === FmgcFlightPhases.CRUISE && _targetFl !== this.currFlightPlanService.active.performanceData.cruiseFlightLevel)
        ) {
            this.deleteOutdatedCruiseSteps(this.currFlightPlanService.active.performanceData.cruiseFlightLevel, _targetFl);
            this.addMessageToQueue(NXSystemMessages.newCrzAlt.getModifiedMessage(_targetFl * 100));
            this.currFlightPlanService.setPerformanceData('cruiseFlightLevel', _targetFl);
            SimVar.SetSimVarValue('L:AIRLINER_CRUISE_ALTITUDE', 'number', _targetFl * 100);
 }
    }

    deleteOutdatedCruiseSteps(oldCruiseLevel, newCruiseLevel) {
        const isClimbVsDescent = newCruiseLevel > oldCruiseLevel;

        const activePlan = this.flightPlanService.active;

        for (let i = activePlan.activeLegIndex; i < activePlan.legCount; i++) {
            const element = activePlan.elementAt(i);

            if (!element || element.isDiscontinuity === true || !element.cruiseStep) {
                continue;
            }

            const stepLevel = Math.round(element.cruiseStep.toAltitude / 100);

            if (isClimbVsDescent && stepLevel >= oldCruiseLevel && stepLevel <= newCruiseLevel ||
                    !isClimbVsDescent && stepLevel <= oldCruiseLevel && stepLevel >= newCruiseLevel
            ) {
                element.cruiseStep = undefined; // TODO call a method on FPS so that we sync this (fms-v2)
                this.removeMessageFromQueue(NXSystemMessages.stepAhead.text);
            }
        }
    }

    /***
     * Executed on every alt knob turn, checks whether or not the crz fl can be changed to the newly selected fcu altitude
     * It creates a timeout to simulate real life delay which resets every time the fcu knob alt increases or decreases.
     * @private
     */
    _onTrySetCruiseFlightLevel() {
        if (!(this.flightPhaseManager.phase === FmgcFlightPhases.CLIMB || this.flightPhaseManager.phase === FmgcFlightPhases.CRUISE)) {
            return;
        }

        const activeVerticalMode = SimVar.GetSimVarValue('L:A32NX_FMA_VERTICAL_MODE', 'enum');

        if ((activeVerticalMode >= 11 && activeVerticalMode <= 15) || (activeVerticalMode >= 21 && activeVerticalMode <= 23)) {
            const fcuFl = Simplane.getAutoPilotDisplayedAltitudeLockValue() / 100;

            if (this.flightPhaseManager.phase === FmgcFlightPhases.CLIMB && fcuFl > this.currFlightPlanService.active.performanceData.cruiseFlightLevel ||
                this.flightPhaseManager.phase === FmgcFlightPhases.CRUISE && fcuFl !== this.currFlightPlanService.active.performanceData.cruiseFlightLevel
            ) {
                if (this.cruiseFlightLevelTimeOut) {
                    clearTimeout(this.cruiseFlightLevelTimeOut);
                    this.cruiseFlightLevelTimeOut = undefined;
                }

                this.cruiseFlightLevelTimeOut = setTimeout(() => {
                    if (fcuFl === Simplane.getAutoPilotDisplayedAltitudeLockValue() / 100 &&
                        (
                            this.flightPhaseManager.phase === FmgcFlightPhases.CLIMB && fcuFl > this.currFlightPlanService.active.performanceData.cruiseFlightLevel ||
                            this.flightPhaseManager.phase === FmgcFlightPhases.CRUISE && fcuFl !== this.currFlightPlanService.active.performanceData.cruiseFlightLevel
                        )
                    ) {
                        this.addMessageToQueue(NXSystemMessages.newCrzAlt.getModifiedMessage(fcuFl * 100));
                        this.currFlightPlanService.setPerformanceData('cruiseFlightLevel', fcuFl);
                        // used by FlightPhaseManager
                        SimVar.SetSimVarValue('L:AIRLINER_CRUISE_ALTITUDE', 'number', fcuFl * 100);

                        if (this.page.Current === this.page.ProgressPage) {
                            CDUProgressPage.ShowPage(this);
                        }
                    }
                }, 3000);
            }
        }
    }

    /* END OF FMS EVENTS */
    /* FMS CHECK ROUTINE */

    checkDestData() {
        this.addMessageToQueue(NXSystemMessages.enterDestData, () => {
            return isFinite(this.perfApprQNH) && isFinite(this.perfApprTemp) && isFinite(this.perfApprWindHeading) && isFinite(this.perfApprWindSpeed);
        });
    }

    checkGWParams() {
        const fmGW = SimVar.GetSimVarValue("L:A32NX_FM_GROSS_WEIGHT", "Number");
        const eng1state = SimVar.GetSimVarValue("L:A32NX_ENGINE_STATE:1", "Number");
        const eng2state = SimVar.GetSimVarValue("L:A32NX_ENGINE_STATE:2", "Number");
        const gs = SimVar.GetSimVarValue("GPS GROUND SPEED", "knots");
        const actualGrossWeight = SimVar.GetSimVarValue("TOTAL WEIGHT", "Kilograms") / 1000; //TO-DO Source to be replaced with FAC-GW
        const gwMismatch = (Math.abs(fmGW - actualGrossWeight) > 7) ? true : false;

        if (eng1state == 2 || eng2state == 2) {
            if (this._gwInitDisplayed < 1 && this.flightPhaseManager.phase < FmgcFlightPhases.TAKEOFF) {
                this._initMessageSettable = true;
            }
        }
        //INITIALIZE WEIGHT/CG
        if (this.isAnEngineOn() && fmGW === 0 && this._initMessageSettable) {
            this.addMessageToQueue(NXSystemMessages.initializeWeightOrCg);
            this._gwInitDisplayed++;
            this._initMessageSettable = false;
        }

        //CHECK WEIGHT
        //TO-DO Ground Speed used for redundancy and to simulate delay (~10s) for FAC parameters to be calculated, remove once FAC is available.
        if (!this.isOnGround() && gwMismatch && this._checkWeightSettable && gs > 180) {
            this.addMessageToQueue(NXSystemMessages.checkWeight);
            this._checkWeightSettable = false;
        } else if (!gwMismatch) {
            this.removeMessageFromQueue(NXSystemMessages.checkWeight.text);
            this._checkWeightSettable = true;
        }
    }

    /* END OF FMS CHECK ROUTINE */
    /* MCDU GET/SET METHODS */


    setCruiseFlightLevelAndTemperature(input) {
        if (input === FMCMainDisplay.clrValue) {
            this.flightPlanService.setPerformanceData('cruiseFlightLevel', undefined);
            // this.cruiseFlightLevel = undefined;
            // this._cruiseFlightLevel = undefined;
            this.cruiseTemperature = undefined;
            return true;
        }
        const flString = input.split("/")[0].replace("FL", "");
        const tempString = input.split("/")[1];
        const onlyTemp = flString.length === 0;

        if (!!flString && !onlyTemp && this.trySetCruiseFl(parseFloat(flString))) {
            if (SimVar.GetSimVarValue("L:A32NX_CRZ_ALT_SET_INITIAL", "bool") === 1 && SimVar.GetSimVarValue("L:A32NX_GOAROUND_PASSED", "bool") === 1) {
                SimVar.SetSimVarValue("L:A32NX_NEW_CRZ_ALT", "number", this.flightPlanService.active.performanceData.cruiseFlightLevel);
            } else {
                SimVar.SetSimVarValue("L:A32NX_CRZ_ALT_SET_INITIAL", "bool", 1);
            }
            if (!tempString) {
                return true;
            }
        }
        if (!!tempString) {
            const temp = parseInt(tempString.replace("M", "-"));
            console.log("tS: " + tempString);
            console.log("ti: " + temp);
            if (isFinite(temp) && this.currFlightPlanService.active.performanceData.cruiseFlightLevel) {
                if (temp > -270 && temp < 100) {
                    this.cruiseTemperature = temp;
                    return true;
                } else {
                    this.setScratchpadMessage(NXSystemMessages.entryOutOfRange);
                    return false;
                }
            } else {
                this.setScratchpadMessage(NXSystemMessages.notAllowed);
                return false;
            }
        }
        this.setScratchpadMessage(NXSystemMessages.formatError);
        return false;
    }

    tryUpdateCostIndex(costIndex) {
        const value = parseInt(costIndex);
        if (isFinite(value)) {
            if (value >= 0) {
                if (value < 1000) {
                    // this.isCostIndexSet = true;
                    this.costIndex = value;
                    this.updateManagedSpeeds();
                    return true;
                } else {
                    this.setScratchpadMessage(NXSystemMessages.entryOutOfRange);
                    return false;
                }
            }
        }
        this.setScratchpadMessage(NXSystemMessages.notAllowed);
        return false;
    }

    /**
     * Any tropopause altitude up to 60,000 ft is able to be entered
     * @param {string} tropo Format: NNNN or NNNNN Leading 0’s must be included. Entry is rounded to the nearest 10 ft
     * @return {boolean} Whether tropopause could be set or not
     */
    tryUpdateTropo(tropo) {
        if (tropo === FMCMainDisplay.clrValue) {
            if (this.tropo) {
                this.tropo = undefined;
                return true;
            }
            this.setScratchpadMessage(NXSystemMessages.notAllowed);
            return false;
        }

        if (!tropo.match(/^(?=(\D*\d){4,5}\D*$)/g)) {
            this.setScratchpadMessage(NXSystemMessages.formatError);
            return false;
        }

        const value = parseInt(tropo);
        if (isFinite(value) && value >= 0 && value <= 60000) {
            this.tropo = Math.round(value / 10) * 10;
            return true;
        }

        this.setScratchpadMessage(NXSystemMessages.entryOutOfRange);
        return false;
    }

    //-----------------------------------------------------------------------------------
    // TODO:FPM REWRITE: Start of functions to refactor
    //-----------------------------------------------------------------------------------

    resetCoroute() {
        this.coRoute.routeNumber = undefined;
        this.coRoute.routes = [];
    }

    /** MCDU Init page method for FROM/TO, NOT for programmatic use */
    tryUpdateFromTo(fromTo, callback = EmptyCallback.Boolean) {
        if (fromTo === FMCMainDisplay.clrValue) {
            this.setScratchpadMessage(NXSystemMessages.notAllowed);
            return callback(false);
        }

        const match = fromTo.match(/^([A-Z]{4})\/([A-Z]{4})$/);
        if (match === null) {
            this.setScratchpadMessage(NXSystemMessages.formatError);
            return callback(false);
        }
        const [, from, to] = match;

        this.resetCoroute();

        this.setFromTo(from, to).then(() => {
            this.getCoRouteList().then(() => callback(true)).catch(console.log);
        }).catch((e) => {
            if (e instanceof McduMessage) {
                this.setScratchpadMessage(e);
            } else {
                console.warn(e);
            }
            callback(false);
        });
    }

    /**
     * Programmatic method to set from/to
     * @param {string} from 4-letter icao code for origin airport
     * @param {string} to 4-letter icao code for destination airport
     * @throws NXSystemMessage on error (you are responsible for pushing to the scratchpad if appropriate)
     */
    async setFromTo(from, to) {
        let airportFrom, airportTo;
        try {
            airportFrom = await this.navigationDatabaseService.activeDatabase.searchAirport(from);
            airportTo = await this.navigationDatabaseService.activeDatabase.searchAirport(from);

            if (!airportFrom || !airportTo) {
                throw NXSystemMessages.notInDatabase;
            }
        } catch (e) {
            console.log(e);
            throw NXSystemMessages.notInDatabase;
        }

        this.atsu.resetAtisAutoUpdate();

        return this.flightPlanService.newCityPair(from, to).then(() => {
            this.setGroundTempFromOrigin();
        });
    }

    /**
     * Computes distance between destination and alternate destination
     */
    tryUpdateDistanceToAlt() {
        const activePlan = this.flightPlanService.active;

        if (activePlan && activePlan.destinationAirport && activePlan.alternateDestinationAirport) {
            this._DistanceToAlt = Avionics.Utils.computeGreatCircleDistance(
                activePlan.destinationAirport.location,
                activePlan.alternateDestinationAirport.location,
            );
        } else {
            this._DistanceToAlt = 0;
        }
    }

    //-----------------------------------------------------------------------------------
    // TODO:FPM REWRITE: End of functions to refactor
    //-----------------------------------------------------------------------------------

    // only used by trySetRouteAlternateFuel
    isAltFuelInRange(fuel) {
        return 0 < fuel && fuel < (this.blockFuel - this._routeTripFuelWeight);
    }

    async trySetRouteAlternateFuel(altFuel) {
        if (altFuel === FMCMainDisplay.clrValue) {
            this._routeAltFuelEntered = false;
            return true;
        }
        if (!this.flightPlanService || !this.flightPlanService.active || !this.flightPlanService.active.alternateDestinationAirport) {
            this.setScratchpadMessage(NXSystemMessages.notAllowed);
            return false;
        }

        const value = NXUnits.userToKg(parseFloat(altFuel));
        if (isFinite(value)) {
            if (this.isAltFuelInRange(value)) {
                this._routeAltFuelEntered = true;
                this._routeAltFuelWeight = value;
                this._routeAltFuelTime = null;
                return true;
            } else {
                this.setScratchpadMessage(NXSystemMessages.entryOutOfRange);
                return false;
            }
        }
        this.setScratchpadMessage(NXSystemMessages.formatError);
        return false;
    }

    async trySetMinDestFob(fuel) {
        if (fuel === FMCMainDisplay.clrValue) {
            this._minDestFobEntered = false;
            return true;
        }
        if (!this.representsDecimalNumber(fuel)) {
            this.setScratchpadMessage(NXSystemMessages.formatError);
            return false;
        }

        const value = NXUnits.userToKg(parseFloat(fuel));
        if (isFinite(value)) {
            if (this.isMinDestFobInRange(value)) {
                this._minDestFobEntered = true;
                if (value < this._minDestFob) {
                    this.addMessageToQueue(NXSystemMessages.checkMinDestFob);
                }
                this._minDestFob = value;
                return true;
            } else {
                this.setScratchpadMessage(NXSystemMessages.entryOutOfRange);
                return false;
            }
        }
        this.setScratchpadMessage(NXSystemMessages.formatError);
        return false;
    }

    async tryUpdateAltDestination(altDestIdent) {
        if (!altDestIdent || altDestIdent === "NONE" || altDestIdent === FMCMainDisplay.clrValue) {
            this.atsu.resetAtisAutoUpdate();
            this.flightPlanService.setAlternate(undefined)
            this._DistanceToAlt = 0;
            return true;
        }

        const airportAltDest = await this.navigationDatabaseService.activeDatabase.searchAirport(altDestIdent);
        if (airportAltDest) {
            this.atsu.resetAtisAutoUpdate();
            await this.flightPlanService.setAlternate(altDestIdent);
            this.tryUpdateDistanceToAlt();
            return true;
        }

        this.setScratchpadMessage(NXSystemMessages.notInDatabase);
        return false;
    }

    /**
     * Updates the Fuel weight cell to tons. Uses a place holder FL120 for 30 min
     */
    tryUpdateRouteFinalFuel() {
        if (this._routeFinalFuelTime <= 0) {
            this._routeFinalFuelTime = this._defaultRouteFinalTime;
        }
        this._routeFinalFuelWeight = A32NX_FuelPred.computeHoldingTrackFF(this.zeroFuelWeight, 120) / 1000;
        this._rteFinalCoeffecient = A32NX_FuelPred.computeHoldingTrackFF(this.zeroFuelWeight, 120) / 30;
    }

    /**
     * Updates the alternate fuel and time values using a place holder FL of 330 until that can be set
     */
    tryUpdateRouteAlternate() {
        if (this._DistanceToAlt < 20) {
            this._routeAltFuelWeight = 0;
            this._routeAltFuelTime = 0;
        } else {
            const placeholderFl = 120;
            let airDistance = 0;
            if (this._windDir === this._windDirections.TAILWIND) {
                airDistance = A32NX_FuelPred.computeAirDistance(Math.round(this._DistanceToAlt), this.averageWind);
            } else if (this._windDir === this._windDirections.HEADWIND) {
                airDistance = A32NX_FuelPred.computeAirDistance(Math.round(this._DistanceToAlt), -this.averageWind);
            }

            const deviation = (this.zeroFuelWeight + this._routeFinalFuelWeight - A32NX_FuelPred.refWeight) * A32NX_FuelPred.computeNumbers(airDistance, placeholderFl, A32NX_FuelPred.computations.CORRECTIONS, true);
            if ((20 < airDistance && airDistance < 200) && (100 < placeholderFl && placeholderFl < 290)) { //This will always be true until we can setup alternate routes
                this._routeAltFuelWeight = (A32NX_FuelPred.computeNumbers(airDistance, placeholderFl, A32NX_FuelPred.computations.FUEL, true) + deviation) / 1000;
                this._routeAltFuelTime = this._routeAltFuelEntered ? null : A32NX_FuelPred.computeNumbers(airDistance, placeholderFl, A32NX_FuelPred.computations.TIME, true);
            }
        }
    }

    /**
     * Attempts to calculate trip information. Is dynamic in that it will use liveDistanceTo the destination rather than a
     * static distance. Works down to 20NM airDistance and FL100 Up to 3100NM airDistance and FL390, anything out of those ranges and values
     * won't be updated.
     */
    tryUpdateRouteTrip(dynamic = false) {
        let airDistance = 0;
        // TODO Use static distance for `dynamic = false` (fms-v2)
        const groundDistance = Number.isFinite(this.getDistanceToDestination()) ? this.getDistanceToDestination() : -1;
        if (this._windDir === this._windDirections.TAILWIND) {
            airDistance = A32NX_FuelPred.computeAirDistance(groundDistance, this.averageWind);
        } else if (this._windDir === this._windDirections.HEADWIND) {
            airDistance = A32NX_FuelPred.computeAirDistance(groundDistance, -this.averageWind);
        }

        let altToUse = this.currFlightPlanService.active.performanceData.cruiseFlightLevel;
        // Use the cruise level for calculations otherwise after cruise use descent altitude down to 10,000 feet.
        if (this.flightPhaseManager.phase >= FmgcFlightPhases.DESCENT) {
            altToUse = SimVar.GetSimVarValue("PLANE ALTITUDE", 'Feet') / 100;
        }

        if ((20 <= airDistance && airDistance <= 3100) && (100 <= altToUse && altToUse <= 390)) {
            const deviation = (this.zeroFuelWeight + this._routeFinalFuelWeight + this._routeAltFuelWeight - A32NX_FuelPred.refWeight) * A32NX_FuelPred.computeNumbers(airDistance, altToUse, A32NX_FuelPred.computations.CORRECTIONS, false);

            this._routeTripFuelWeight = (A32NX_FuelPred.computeNumbers(airDistance, altToUse, A32NX_FuelPred.computations.FUEL, false) + deviation) / 1000;
            this._routeTripTime = A32NX_FuelPred.computeNumbers(airDistance, altToUse, A32NX_FuelPred.computations.TIME, false);
        }
    }

    tryUpdateMinDestFob() {
        this._minDestFob = this._routeAltFuelWeight + this.getRouteFinalFuelWeight();
    }

    tryUpdateTOW() {
        this.takeOffWeight = this.zeroFuelWeight + this.blockFuel - this.taxiFuelWeight;
    }

    tryUpdateLW() {
        this.landingWeight = this.takeOffWeight - this._routeTripFuelWeight;
    }

    /**
     * Computes extra fuel
     * @param {boolean}useFOB - States whether to use the FOB rather than block fuel when computing extra fuel
     * @returns {number}
     */
    tryGetExtraFuel(useFOB = false) {
        if (useFOB) {
            return this.getFOB() - this.getTotalTripFuelCons() - this._minDestFob - this.taxiFuelWeight - (this.getRouteReservedWeight());
        } else {
            return this.blockFuel - this.getTotalTripFuelCons() - this._minDestFob - this.taxiFuelWeight - (this.getRouteReservedWeight());
        }
    }

    /**getRouteReservedWeight
     * EXPERIMENTAL
     * Attempts to calculate the extra time
     */
    tryGetExtraTime(useFOB = false) {
        if (this.tryGetExtraFuel(useFOB) <= 0) {
            return 0;
        }
        const tempWeight = this.getGW() - this._minDestFob;
        const tempFFCoefficient = A32NX_FuelPred.computeHoldingTrackFF(tempWeight, 180) / 30;
        return (this.tryGetExtraFuel(useFOB) * 1000) / tempFFCoefficient;
    }

    getRouteAltFuelWeight() {
        return this._routeAltFuelWeight;
    }

    getRouteAltFuelTime() {
        return this._routeAltFuelTime;
    }

    //-----------------------------------------------------------------------------------
    // TODO:FPM REWRITE: Start of functions to refactor
    //-----------------------------------------------------------------------------------

    // FIXME remove A32NX_FM_LS_COURSE
    async updateIlsCourse() {
        let course = -1;
        const mmr = this.navigation.getNavaidTuner().getMmrRadioTuningStatus(1);
        if (mmr.course !== null) {
            course = mmr.course;
        } else if (mmr.frequency !== null && SimVar.GetSimVarValue('L:A32NX_RADIO_RECEIVER_LOC_IS_VALID', 'number') === 1) {
            course = SimVar.GetSimVarValue('NAV LOCALIZER:3', 'degrees');
        }

        return SimVar.SetSimVarValue('L:A32NX_FM_LS_COURSE', 'number', course);
    }

    updateFlightNo(flightNo, callback = EmptyCallback.Boolean) {
        if (flightNo.length > 7) {
            this.setScratchpadMessage(NXSystemMessages.notAllowed);
            return callback(false);
        }

        SimVar.SetSimVarValue("ATC FLIGHT NUMBER", "string", flightNo, "FMC").then(() => {
            this.atsu.connectToNetworks(flightNo)
                .then((code) => {
                    if (code !== AtsuCommon.AtsuStatusCodes.Ok) {
                        SimVar.SetSimVarValue("L:A32NX_MCDU_FLT_NO_SET", "boolean", 0);
                        this.addNewAtsuMessage(code);
                        this.flightNo = "";
                        return callback(false);
                    }

                    SimVar.SetSimVarValue("L:A32NX_MCDU_FLT_NO_SET", "boolean", 1);
                    this.flightNumber = flightNo;
                    return callback(true);
                });
        });
    }

    async updateCoRoute(coRouteNum, callback = EmptyCallback.Boolean) {
        try {
            if (coRouteNum.length > 2 && (coRouteNum !== FMCMainDisplay.clrValue)) {
                if (coRouteNum.length < 10) {
                    if (coRouteNum === "NONE") {
                        this.resetCoroute();
                    } else {
                        const {success, data} = await SimBridgeClient.CompanyRoute.getCoRoute(coRouteNum);
                        if (success) {
                            this.coRoute["originIcao"] = data.origin.icao_code;
                            this.coRoute["destinationIcao"] = data.destination.icao_code;
                            this.coRoute["route"] = data.general.route;
                            if (data.alternate) {
                                this.coRoute["alternateIcao"] = data.alternate.icao_code;
                            }
                            this.coRoute["navlog"] = data.navlog.fix;

                            await Fmgc.CoRouteUplinkAdapter.uplinkFlightPlanFromCoRoute(this, this.flightPlanService, this.coRoute);
                            await this.flightPlanService.uplinkInsert();
                            this.setGroundTempFromOrigin();

                            this.coRoute["routeNumber"] = coRouteNum;
                        } else {
                            this.setScratchpadMessage(NXSystemMessages.notInDatabase);
                        }
                    }
                    return callback(true);
                }
            }
            this.setScratchpadMessage(NXSystemMessages.notAllowed);
            return callback(false);
        } catch (error) {
            console.error(`Error retrieving coroute from SimBridge ${error}`);
            this.setScratchpadMessage(NXFictionalMessages.unknownDownlinkErr);
            return callback(false);
        }
    }

    async getCoRouteList() {
        try {
            const origin = this.flightPlanService.active.originAirport.ident;
            const dest = this.flightPlanService.active.destinationAirport.ident;
            const { success, data } = await SimBridgeClient.CompanyRoute.getRouteList(origin, dest);

            if (success) {
                data.forEach((route => {
                    this.coRoute.routes.push({
                        originIcao: route.origin.icao_code,
                        destinationIcao: route.destination.icao_code,
                        alternateIcao: route.alternate ? route.alternate.icao_code : undefined,
                        route: route.general.route,
                        navlog: route.navlog.fix,
                        routeName: route.name
                    });
                }));
            } else {
                this.setScratchpadMessage(NXSystemMessages.notInDatabase);
            }
        } catch (error) {
            console.info(`Error retrieving coroute list ${error}`);
        }
    }

    getTotalTripTime() {
        return this._routeTripTime;
    }

    getTotalTripFuelCons() {
        return this._routeTripFuelWeight;
    }

    onUplinkInProgress() {
        this.setScratchpadMessage(NXSystemMessages.uplinkInsertInProg);
    }

    onUplinkDone() {
        this.removeMessageFromQueue(NXSystemMessages.uplinkInsertInProg.text);
        this.setScratchpadMessage(NXSystemMessages.aocActFplnUplink);
    }

    /**
     @param items {Array.<import('msfs-navdata').DatabaseItem>}
     */
    deduplicateFacilities(items) {
        if (items.length === 0) {
            return undefined;
        }
        if (items.length === 1) {
            return items[0];
        }

        return new Promise((resolve) => {
            A320_Neo_CDU_SelectWptPage.ShowPage(this, items, resolve);
        });
    }

    /**
     * Shows a scratchpad message based on the FMS error thrown
     * @param type
     */
    showFmsErrorMessage(type) {
        switch (type) {
            case 0: // NotInDatabase
                this.setScratchpadMessage(NXSystemMessages.notInDatabase);
                break;
            case 1: // NotYetImplemented
                this.setScratchpadMessage(NXSystemMessages.notYetImplemented);
                break;
            case 2: // FormatError
                this.setScratchpadMessage(NXSystemMessages.formatError);
                break;
            case 3: // EntryOutOfRange
                this.setScratchpadMessage(NXSystemMessages.entryOutOfRange);
                break;
            case 4: // ListOf99InUse
                this.setScratchpadMessage(NXSystemMessages.listOf99InUse);
                break;
        }
    }

    createNewWaypoint(ident) {
        return new Promise((resolve, reject) => {
            CDUNewWaypoint.ShowPage(this, (waypoint) => {
                if (waypoint) {
                    resolve(waypoint);
                } else {
                    reject();
                }
            }, { ident });
        });

    }

    createLatLonWaypoint(coordinates, stored, ident = undefined) {
        return this.dataManager.createLatLonWaypoint(coordinates, stored, ident);
    }

    createPlaceBearingPlaceBearingWaypoint(place1, bearing1, place2, bearing2, stored, ident = undefined) {
        return this.dataManager.createPlaceBearingPlaceBearingWaypoint(place1, bearing1, place2, bearing2, stored, ident);
    }

    createPlaceBearingDistWaypoint(place, bearing, distance, stored, ident = undefined) {
        return this.dataManager.createPlaceBearingDistWaypoint(place, bearing, distance, stored, ident);
    }

    getStoredWaypointsByIdent(ident) {
        return this.dataManager.getStoredWaypointsByIdent(ident);
    }

    //-----------------------------------------------------------------------------------
    // TODO:FPM REWRITE: Start of functions to refactor
    //-----------------------------------------------------------------------------------

    _getOrSelectWaypoints(getter, ident, callback) {
        getter(ident).then((waypoints) => {
            if (waypoints.length === 0) {
                return callback(undefined);
            }
            if (waypoints.length === 1) {
                return callback(waypoints[0]);
            }
            A320_Neo_CDU_SelectWptPage.ShowPage(this, waypoints, callback);
        });
    }

    getOrSelectILSsByIdent(ident, callback) {
        this._getOrSelectWaypoints(this.navigationDatabase.searchIls.bind(this.navigationDatabase), ident, callback);
    }

    getOrSelectVORsByIdent(ident, callback) {
        this._getOrSelectWaypoints(this.navigationDatabase.searchVor.bind(this.navigationDatabase), ident, callback);
    }

    getOrSelectNDBsByIdent(ident, callback) {
        this._getOrSelectWaypoints(this.navigationDatabase.searchNdb.bind(this.navigationDatabase), ident, callback);
    }

    getOrSelectNavaidsByIdent(ident, callback) {
        this._getOrSelectWaypoints(this.navigationDatabase.searchAllNavaid.bind(this.navigationDatabase), ident, callback);
    }

    getOrSelectWaypointByIdent(ident, callback) {
        this._getOrSelectWaypoints(this.navigationDatabase.searchWaypoint.bind(this.navigationDatabase), ident, callback);
    }

    insertWaypoint(newWaypointTo, fpIndex, forAlternate, index, before = false, callback = EmptyCallback.Boolean, bypassTmpy) {
        if (newWaypointTo === "" || newWaypointTo === FMCMainDisplay.clrValue) {
            return callback(false);
        }
        try {
            Fmgc.WaypointEntryUtils.getOrCreateWaypoint(this, newWaypointTo, true).then(
                /**
                 * @param {Waypoint} waypoint
                 */
                (waypoint) => {
                    if (!waypoint) {
                        return callback(false);
                    }
                    if (bypassTmpy) {
                        if (fpIndex === Fmgc.FlightPlanIndex.Active && this.flightPlanService.hasTemporary) {
                            this.setScratchpadMessage(NXSystemMessages.notAllowed);
                            return callback(false);
                        }

                        if (before) {
                            this.flightPlanService.insertWaypointBefore(index, waypoint, fpIndex, forAlternate).then(() => callback(true));
                        } else {
                            this.flightPlanService.nextWaypoint(index, waypoint, fpIndex, forAlternate).then(() => callback(true));
                        }
                    } else {
                        if (before) {
                            this.flightPlanService.insertWaypointBefore(index, waypoint, fpIndex, forAlternate).then(() => callback(true));
                        } else {
                            this.flightPlanService.nextWaypoint(index, waypoint, fpIndex, forAlternate).then(() => callback(true));
                        }
                    }
                }).catch((err) => {
                if (err instanceof McduMessage) {
                    this.setScratchpadMessage(err);
                } else if (err) {
                    console.error(err);
                }
                return callback(false);
            });
        } catch (err) {
            if (err instanceof McduMessage) {
                this.setScratchpadMessage(err);
            } else {
                console.error(err);
            }
            return callback(false);
        }
    }

    /**
     *
     * @param {string} lastWaypointIdent The waypoint along the airway to insert up to
     * @param {number} index the flight plan index of the from waypoint
     * @param {string} airwayName the name/ident of the airway
     * @param {boolean} smartAirway true if the intersection is computed by the smart airways function
     * @returns index of the last waypoint inserted or -1 on error
     */
    async insertWaypointsAlongAirway(lastWaypointIdent, index, airwayName, smartAirway = false) {
        const referenceWaypoint = this.flightPlanManager.getWaypoint(index - 1);
        const lastWaypointIdentPadEnd = lastWaypointIdent.padEnd(5, " ");
        if (referenceWaypoint) {
            const infos = referenceWaypoint.infos;
            if (infos instanceof WayPointInfo) {
                await referenceWaypoint.infos.UpdateAirway(airwayName).catch(console.error); // Sometimes the waypoint is initialized without waiting to the airways array to be filled
                const airway = infos.airways.find(a => {
                    return a.name === airwayName;
                });
                if (airway) {
                    const firstIndex = airway.icaos.indexOf(referenceWaypoint.icao);
                    const lastWaypointIcao = airway.icaos.find(icao => icao.substring(7, 12) === lastWaypointIdentPadEnd);
                    const lastIndex = airway.icaos.indexOf(lastWaypointIcao);
                    if (firstIndex >= 0) {
                        if (lastIndex >= 0) {
                            let inc = 1;
                            if (lastIndex < firstIndex) {
                                inc = -1;
                            }
                            index -= 1;
                            const count = Math.abs(lastIndex - firstIndex);
                            for (let i = 1; i < count + 1; i++) { // 9 -> 6
                                const syncInsertWaypointByIcao = async (icao, idx) => {
                                    return new Promise(resolve => {
                                        console.log("add icao:" + icao + " @ " + idx);
                                        this.flightPlanManager.addWaypoint(icao, idx, () => {
                                            const waypoint = this.flightPlanManager.getWaypoint(idx);
                                            waypoint.infos.airwayIn = airwayName;
                                            if (i < count) {
                                                waypoint.infos.airwayOut = airwayName;
                                            }
                                            waypoint.additionalData.smartAirway = smartAirway;
                                            waypoint.additionalData.annotation = airwayName;
                                            console.log("icao:" + icao + " added");
                                            resolve();
                                        }).catch(console.error);
                                    });
                                };

                                await syncInsertWaypointByIcao(airway.icaos[firstIndex + i * inc], index + i).catch(console.error);
                            }
                            return index + count;
                        }
                        this.setScratchpadMessage(NXFictionalMessages.secondIndexNotFound);
                        return -1;
                    }
                    this.setScratchpadMessage(NXFictionalMessages.firstIndexNotFound);
                    return -1;
                }
                this.setScratchpadMessage(NXFictionalMessages.noRefWpt);
                return -1;
            }
            this.setScratchpadMessage(NXFictionalMessages.noWptInfos);
            return -1;
        }
        this.setScratchpadMessage(NXFictionalMessages.noRefWpt);
        return -1;
    }

    toggleWaypointOverfly(index, callback = EmptyCallback.Void) {
        if (this.flightPlanService.hasTemporary) {
            this.setScratchpadMessage(NXSystemMessages.notAllowed);
            return callback(false);
        }

        this.flightPlanService.toggleOverfly(index);
        callback();
    }

    eraseTemporaryFlightPlan(callback = EmptyCallback.Void) {
        if (this.flightPlanService.hasTemporary) {
            this.flightPlanService.temporaryDelete();

            SimVar.SetSimVarValue("L:FMC_FLIGHT_PLAN_IS_TEMPORARY", "number", 0);
            SimVar.SetSimVarValue("L:MAP_SHOW_TEMPORARY_FLIGHT_PLAN", "number", 0);
            callback();
        } else {
            callback();
        }
    }

    insertTemporaryFlightPlan(callback = EmptyCallback.Void) {
        if (this.flightPlanService.hasTemporary) {
            const oldCostIndex = this.costIndex;
            const oldCruiseLevel = this.currFlightPlanService.active.performanceData.cruiseFlightLevel;
            this.flightPlanService.temporaryInsert();
            this.checkCostIndex(oldCostIndex)
            this.checkCruiseLevel(oldCruiseLevel);

            SimVar.SetSimVarValue("L:FMC_FLIGHT_PLAN_IS_TEMPORARY", "number", 0);
            SimVar.SetSimVarValue("L:MAP_SHOW_TEMPORARY_FLIGHT_PLAN", "number", 0);

            this.guidanceController.vnavDriver.invalidateFlightPlanProfile();
            callback();
        }
    }

    checkCostIndex(oldCostIndex) {
        if (this.costIndex !== oldCostIndex) {
            this.setScratchpadMessage(NXSystemMessages.usingCostIndex.getModifiedMessage(this.costIndex.toFixed(0)));
        }
    }

    checkCruiseLevel(oldCruiseLevel) {
        const newLevel = this.currFlightPlanService.active.performanceData.cruiseFlightLevel;

        if (newLevel !== oldCruiseLevel) {
            this.onUpdateCruiseLevel(newLevel)
        }
    }

    //-----------------------------------------------------------------------------------
    // TODO:FPM REWRITE: End of functions to refactor
    //-----------------------------------------------------------------------------------

    /*
     * validates the waypoint type
     * return values:
     *    0 = lat-lon coordinate
     *    1 = time
     *    2 = place definition
     *   -1 = unknown
     */
    async waypointType(mcdu, waypoint) {
        if (mcdu.isLatLonFormat(waypoint)) {
            return [0, null];
        }

        // time formatted
        if (/([0-2][0-4][0-5][0-9]Z?)/.test(waypoint) && waypoint.length <= 5) {
            return [1, null];
        }

        // place formatted
        if (/^[A-Z0-9]{2,7}/.test(waypoint)) {
            return mcdu.dataManager.GetWaypointsByIdent.bind(mcdu.dataManager)(waypoint).then((waypoints) => {
                if (waypoints.length !== 0) {
                    return [2, null];
                } else {
                    return [-1, NXSystemMessages.notInDatabase];
                }
            });
        }

        return [-1, NXSystemMessages.formatError];
    }

    vSpeedsValid() {
        return (!!this.v1Speed && !!this.vRSpeed ? this.v1Speed <= this.vRSpeed : true)
            && (!!this.vRSpeed && !!this.v2Speed ? this.vRSpeed <= this.v2Speed : true)
            && (!!this.v1Speed && !!this.v2Speed ? this.v1Speed <= this.v2Speed : true);
    }

    /**
     * Gets the departure runway elevation in feet, if available.
     * @returns departure runway elevation in feet, or null if not available.
     */
    getDepartureElevation() {
        const activePlan = this.flightPlanService.active;

        let departureElevation = null;
        if (activePlan.originRunway) {
            departureElevation = activePlan.originRunway.thresholdLocation.alt;
        } else if (activePlan.originAirport) {
            departureElevation = activePlan.originAirport.location.alt;
        }

        return departureElevation;
    }

    /**
     * Gets the gross weight, if available.
     * Prior to engine start this is based on ZFW + Fuel entries,
     * after engine start ZFW entry + FQI FoB.
     * @returns {number | null} gross weight in tons or null if not available.
     */
    getGrossWeight() {
        const useFqi = this.isAnEngineOn();

        if (this.zeroFuelWeight === undefined || (!useFqi && this.blockFuel === undefined)) {
            return null;
        }

        return this.zeroFuelWeight + (useFqi ? this.getFOB() : this.blockFuel);
    }

    getToSpeedsTooLow() {
        const grossWeight = this.getGrossWeight();

        if (this.flaps === null || grossWeight === null) {
            return false;
        }

        const departureElevation = this.getDepartureElevation();

        const zp = departureElevation !== null ? this.getPressureAltAtElevation(departureElevation, this.getBaroCorrection1()) : this.getPressureAlt();
        if (zp === null) {
            return false;
        }

        const tow = grossWeight - (this.isAnEngineOn() || this.taxiFuelWeight === undefined ? 0 : this.taxiFuelWeight);

        return this.v1Speed < Math.trunc(NXSpeedsUtils.getVmcg(zp))
            || this.vRSpeed < Math.trunc(1.05 * NXSpeedsUtils.getVmca(zp))
            || this.v2Speed < Math.trunc(1.1 * NXSpeedsUtils.getVmca(zp))
            || (isFinite(tow) && this.v2Speed < Math.trunc(1.13 * NXSpeedsUtils.getVs1g(tow, this.flaps, true)));
    }

    toSpeedsChecks() {
        const toSpeedsNotInserted = !this.v1Speed || !this.vRSpeed || !this.v2Speed;
        if (toSpeedsNotInserted !== this.toSpeedsNotInserted) {
            this.toSpeedsNotInserted = toSpeedsNotInserted;
        }

        const toSpeedsTooLow = this.getToSpeedsTooLow();
        if (toSpeedsTooLow !== this.toSpeedsTooLow) {
            this.toSpeedsTooLow = toSpeedsTooLow;
            if (toSpeedsTooLow) {
                this.addMessageToQueue(NXSystemMessages.toSpeedTooLow, () => !this.getToSpeedsTooLow());
            }
        }

        const vSpeedDisagree = !this.vSpeedsValid();
        if (vSpeedDisagree !== this.vSpeedDisagree) {
            this.vSpeedDisagree = vSpeedDisagree;
            if (vSpeedDisagree) {
                this.addMessageToQueue(NXSystemMessages.vToDisagree, this.vSpeedsValid.bind(this));
            }
        }

        this.arincDiscreteWord3.setBitValue(16, vSpeedDisagree);
        this.arincDiscreteWord3.setBitValue(17, toSpeedsTooLow);
        this.arincDiscreteWord3.setBitValue(18, toSpeedsNotInserted);
        this.arincDiscreteWord3.ssm = Arinc429Word.SignStatusMatrix.NormalOperation;
    }

    get v1Speed() {
        return this.flightPlanService.active.performanceData.v1;
    }

    set v1Speed(speed) {
        this.flightPlanService.setPerformanceData('v1', speed);
        SimVar.SetSimVarValue('L:AIRLINER_V1_SPEED', 'knots', speed ? speed : NaN);
    }

    get vRSpeed() {
        return this.flightPlanService.active.performanceData.vr;
    }

    set vRSpeed(speed) {
        this.flightPlanService.setPerformanceData('vr', speed);
        SimVar.SetSimVarValue('L:AIRLINER_VR_SPEED', 'knots', speed ? speed : NaN);
    }

    get v2Speed() {
        return this.flightPlanService.active.performanceData.v2;
    }

    set v2Speed(speed) {
        this.flightPlanService.setPerformanceData('v2', speed);
        SimVar.SetSimVarValue('L:AIRLINER_V2_SPEED', 'knots', speed ? speed : NaN);
    }

    //Needs PR Merge #3082
    trySetV1Speed(s) {
        if (s === FMCMainDisplay.clrValue) {
            this.setScratchpadMessage(NXSystemMessages.notAllowed);
            return false;
        }
        const v = parseInt(s);
        if (!isFinite(v) || !/^\d{2,3}$/.test(s)) {
            this.setScratchpadMessage(NXSystemMessages.formatError);
            return false;
        }
        if (v < 90 || v > 350) {
            this.setScratchpadMessage(NXSystemMessages.entryOutOfRange);
            return false;
        }
        this.removeMessageFromQueue(NXSystemMessages.checkToData.text);
        this.unconfirmedV1Speed = undefined;
        this.v1Speed = v;
        return true;
    }

    //Needs PR Merge #3082
    trySetVRSpeed(s) {
        if (s === FMCMainDisplay.clrValue) {
            this.setScratchpadMessage(NXSystemMessages.notAllowed);
            return false;
        }
        const v = parseInt(s);
        if (!isFinite(v) || !/^\d{2,3}$/.test(s)) {
            this.setScratchpadMessage(NXSystemMessages.formatError);
            return false;
        }
        if (v < 90 || v > 350) {
            this.setScratchpadMessage(NXSystemMessages.entryOutOfRange);
            return false;
        }
        this.removeMessageFromQueue(NXSystemMessages.checkToData.text);
        this.unconfirmedVRSpeed = undefined;
        this.vRSpeed = v;
        return true;
    }

    //Needs PR Merge #3082
    trySetV2Speed(s) {
        if (s === FMCMainDisplay.clrValue) {
            this.setScratchpadMessage(NXSystemMessages.notAllowed);
            return false;
        }
        const v = parseInt(s);
        if (!isFinite(v) || !/^\d{2,3}$/.test(s)) {
            this.setScratchpadMessage(NXSystemMessages.formatError);
            return false;
        }
        if (v < 90 || v > 350) {
            this.setScratchpadMessage(NXSystemMessages.entryOutOfRange);
            return false;
        }
        this.removeMessageFromQueue(NXSystemMessages.checkToData.text);
        this.unconfirmedV2Speed = undefined;
        this.v2Speed = v;
        return true;
    }

    trySetTakeOffTransAltitude(s) {
        if (s === FMCMainDisplay.clrValue) {
            this.flightPlanService.setPerformanceData('pilotTransitionAltitude', undefined);
            this.updateTransitionAltitudeLevel();
            return true;
        }

        let value = parseInt(s);
        if (!isFinite(value) || !/^\d{4,5}$/.test(s)) {
            this.setScratchpadMessage(NXSystemMessages.formatError);
            return false;
        }

        value = Math.round(value / 10) * 10;
        if (value < 1000 || value > 45000) {
            this.setScratchpadMessage(NXSystemMessages.entryOutOfRange);
            return false;
        }

        this.flightPlanService.setPerformanceData('pilotTransitionAltitude', value);
        this.updateTransitionAltitudeLevel();
        return true;
    }

    /**
     * Rounds a number to the nearest multiple
     * @param {number | undefined | null} n the number to round
     * @param {number} r the multiple
     * @returns {number | undefined | null} n rounded to the nereast multiple of r, or null/undefined if n is null/undefined
     */
    static round(n, r = 1) {
        if (n === undefined || n === null) {
            return n;
        }
        return Math.round(n / r) * r;
    }

    async trySetThrustReductionAccelerationAltitude(s) {
        const plan = this.flightPlanService.active;

        if (this.flightPhaseManager.phase >= FmgcFlightPhases.TAKEOFF || !plan.originAirport) {
            this.setScratchpadMessage(NXSystemMessages.notAllowed);
            return false;
        }

        if (s === FMCMainDisplay.clrValue) {
            const hasDefaultThrRed = plan.performanceData.defaultThrustReductionAltitude !== undefined;
            const hasDefaultAcc = plan.performanceData.defaultAccelerationAltitude !== undefined;

            if (hasDefaultThrRed && hasDefaultAcc) {
                plan.setPerformanceData('pilotThrustReductionAltitude', undefined);
                plan.setPerformanceData('pilotAccelerationAltitude', undefined);
                return true;
            }

            this.setScratchpadMessage(NXSystemMessages.notAllowed);
            return false;
        }

        const match = s.match(/^(([0-9]{4,5})\/?)?(\/([0-9]{4,5}))?$/);
        if (match === null || (match[2] === undefined && match[4] === undefined) || s.split('/').length > 2) {
            this.setScratchpadMessage(NXSystemMessages.formatError);
            return false;
        }

        const thrRed = match[2] !== undefined ? FMCMainDisplay.round(parseInt(match[2]), 10) : undefined;
        const accAlt = match[4] !== undefined ? FMCMainDisplay.round(parseInt(match[4]), 10) : undefined;

        const origin = this.flightPlanService.active.originAirport;

        let elevation = 0;
        if (origin) {
            elevation = origin.location.alt;
        }

        const minimumAltitude = elevation + 400;

        const newThrRed = thrRed !== undefined ? thrRed : plan.performanceData.thrustReductionAltitude;
        const newAccAlt = accAlt !== undefined ? accAlt : plan.performanceData.accelerationAltitude;

        if (
            (thrRed !== undefined && (thrRed < minimumAltitude || thrRed > 45000))
            || (accAlt !== undefined && (accAlt < minimumAltitude || accAlt > 45000))
            || (newThrRed !== undefined && newAccAlt !== undefined && thrRed > accAlt)
        ) {
            this.setScratchpadMessage(NXSystemMessages.entryOutOfRange);
            return false;
        }

        if (thrRed !== undefined) {
            plan.setPerformanceData('pilotThrustReductionAltitude', thrRed);
        }

        if (accAlt !== undefined) {
            plan.setPerformanceData('pilotAccelerationAltitude', accAlt);
        }

        return true;
    }

    async trySetEngineOutAcceleration(s) {
        const plan = this.flightPlanService.active;

        if (this.flightPhaseManager.phase >= FmgcFlightPhases.TAKEOFF || !plan.originAirport) {
            this.setScratchpadMessage(NXSystemMessages.notAllowed);
            return false;
        }

        if (s === FMCMainDisplay.clrValue) {
            const hasDefaultEngineOutAcc = plan.performanceData.defaultEngineOutAccelerationAltitude !== undefined;

            if (hasDefaultEngineOutAcc) {
                plan.setPerformanceData('pilotEngineOutAccelerationAltitude', undefined);
                return true;
            }

            this.setScratchpadMessage(NXSystemMessages.notAllowed);
            return false;
        }

        const match = s.match(/^([0-9]{4,5})$/);
        if (match === null) {
            this.setScratchpadMessage(NXSystemMessages.formatError);
            return false;
        }

        const accAlt = parseInt(match[1]);

        const origin = plan.originAirport;
        const elevation = origin.location.alt !== undefined ? origin.location.alt : 0;
        const minimumAltitude = elevation + 400;

        if (accAlt < minimumAltitude || accAlt > 45000) {
            this.setScratchpadMessage(NXSystemMessages.entryOutOfRange);
            return false;
        }

        plan.setPerformanceData('pilotEngineOutAccelerationAltitude', accAlt);

        return true;
    }

    async trySetThrustReductionAccelerationAltitudeGoaround(s) {
        const plan = this.flightPlanService.active;

        if (this.flightPhaseManager.phase >= FmgcFlightPhases.GOAROUND || !plan.destinationAirport) {
            this.setScratchpadMessage(NXSystemMessages.notAllowed);
            return false;
        }

        if (s === FMCMainDisplay.clrValue) {
            const hasDefaultMissedThrRed = plan.performanceData.defaultMissedThrustReductionAltitude !== undefined;
            const hasDefaultMissedAcc = plan.performanceData.defaultMissedAccelerationAltitude !== undefined;

            if (hasDefaultMissedThrRed && hasDefaultMissedAcc) {
                plan.setPerformanceData('pilotMissedThrustReductionAltitude', undefined);
                plan.setPerformanceData('pilotMissedAccelerationAltitude', undefined);
                return true;
            }

            this.setScratchpadMessage(NXSystemMessages.notAllowed);
            return false;
        }

        const match = s.match(/^(([0-9]{4,5})\/?)?(\/([0-9]{4,5}))?$/);
        if (match === null || (match[2] === undefined && match[4] === undefined) || s.split('/').length > 2) {
            this.setScratchpadMessage(NXSystemMessages.formatError);
            return false;
        }

        const thrRed = match[2] !== undefined ? FMCMainDisplay.round(parseInt(match[2]), 10) : undefined;
        const accAlt = match[4] !== undefined ? FMCMainDisplay.round(parseInt(match[4]), 10) : undefined;

        const destination = plan.destinationAirport;
        const elevation = destination.location.alt !== undefined ? destination.location.alt : 0;
        const minimumAltitude = elevation + 400;

        const newThrRed = thrRed !== undefined ? thrRed : plan.performanceData.missedThrustReductionAltitude;
        const newAccAlt = accAlt !== undefined ? accAlt : plan.performanceData.missedAccelerationAltitude;

        if (
            (thrRed !== undefined && (thrRed < minimumAltitude || thrRed > 45000))
            || (accAlt !== undefined && (accAlt < minimumAltitude || accAlt > 45000))
            || (newThrRed !== undefined && newAccAlt !== undefined && thrRed > accAlt)
        ) {
            this.setScratchpadMessage(NXSystemMessages.entryOutOfRange);
            return false;
        }

        if (thrRed !== undefined) {
            plan.setPerformanceData('pilotMissedThrustReductionAltitude', thrRed);
        }

        if (accAlt !== undefined) {
            plan.setPerformanceData('pilotMissedAccelerationAltitude', accAlt);
        }

        return true;
    }

    async trySetEngineOutAccelerationAltitudeGoaround(s) {
        const plan = this.flightPlanService.active;

        if (this.flightPhaseManager.phase >= FmgcFlightPhases.GOAROUND || !plan.destinationAirport) {
            this.setScratchpadMessage(NXSystemMessages.notAllowed);
            return false;
        }

        if (s === FMCMainDisplay.clrValue) {
            const hasDefaultMissedEOAcc = plan.performanceData.defaultMissedEngineOutAccelerationAltitude !== undefined;

            if (hasDefaultMissedEOAcc) {
                plan.setPerformanceData('pilotMissedEngineOutAccelerationAltitude', undefined);
                return true;
            }

            this.setScratchpadMessage(NXSystemMessages.notAllowed);
            return false;
        }

        const match = s.match(/^([0-9]{4,5})$/);
        if (match === null) {
            this.setScratchpadMessage(NXSystemMessages.formatError);
            return false;
        }

        const accAlt = parseInt(match[1]);

        const destination = plan.destinationAirport;
        const elevation = destination.location.alt !== undefined ? destination.location.alt : 0;
        const minimumAltitude = elevation + 400;

        if (accAlt < minimumAltitude || accAlt > 45000) {
            this.setScratchpadMessage(NXSystemMessages.entryOutOfRange);
            return false;
        }

        plan.setPerformanceData('pilotMissedEngineOutAccelerationAltitude', accAlt);

        return true;
    }

    thrustReductionAccelerationChecks() {
        const activePlan = this.flightPlanService.active;

        if (activePlan.reconcileAccelerationWithConstraints()) {
            this.addMessageToQueue(NXSystemMessages.newAccAlt.getModifiedMessage(activePlan.performanceData.accelerationAltitude.toFixed(0)));
        }

        if (activePlan.reconcileThrustReductionWithConstraints()) {
            this.addMessageToQueue(NXSystemMessages.newThrRedAlt.getModifiedMessage(activePlan.performanceData.thrustReductionAltitude.toFixed(0)));
        }
    }

    updateThrustReductionAcceleration() {
        const activePerformanceData = this.flightPlanService.active.performanceData;

        this.arincThrustReductionAltitude.setBnrValue(
            activePerformanceData.thrustReductionAltitude !== undefined ? activePerformanceData.thrustReductionAltitude : 0,
            activePerformanceData.thrustReductionAltitude !== undefined ? Arinc429Word.SignStatusMatrix.NormalOperation : Arinc429Word.SignStatusMatrix.NoComputedData,
            17, 131072, 0,
        );
        this.arincAccelerationAltitude.setBnrValue(
            activePerformanceData.accelerationAltitude !== undefined ? activePerformanceData.accelerationAltitude : 0,
            activePerformanceData.accelerationAltitude !== undefined ? Arinc429Word.SignStatusMatrix.NormalOperation : Arinc429Word.SignStatusMatrix.NoComputedData,
            17, 131072, 0,
        );
        this.arincEoAccelerationAltitude.setBnrValue(
            activePerformanceData.engineOutAccelerationAltitude !== undefined ? activePerformanceData.engineOutAccelerationAltitude : 0,
            activePerformanceData.engineOutAccelerationAltitude !== undefined ? Arinc429Word.SignStatusMatrix.NormalOperation : Arinc429Word.SignStatusMatrix.NoComputedData,
            17, 131072, 0,
        );

        this.arincMissedThrustReductionAltitude.setBnrValue(
            activePerformanceData.missedThrustReductionAltitude !== undefined ? activePerformanceData.missedThrustReductionAltitude : 0,
            activePerformanceData.missedThrustReductionAltitude !== undefined ? Arinc429Word.SignStatusMatrix.NormalOperation : Arinc429Word.SignStatusMatrix.NoComputedData,
            17, 131072, 0,
        );
        this.arincMissedAccelerationAltitude.setBnrValue(
            activePerformanceData.missedAccelerationAltitude !== undefined ? activePerformanceData.missedAccelerationAltitude : 0,
            activePerformanceData.missedAccelerationAltitude !== undefined ? Arinc429Word.SignStatusMatrix.NormalOperation : Arinc429Word.SignStatusMatrix.NoComputedData,
            17, 131072, 0,
        );
        this.arincMissedEoAccelerationAltitude.setBnrValue(
            activePerformanceData.missedEngineOutAccelerationAltitude !== undefined ? activePerformanceData.missedEngineOutAccelerationAltitude : 0,
            activePerformanceData.missedEngineOutAccelerationAltitude !== undefined ? Arinc429Word.SignStatusMatrix.NormalOperation : Arinc429Word.SignStatusMatrix.NoComputedData,
            17, 131072, 0,
        );
    }

    updateTransitionAltitudeLevel() {
        const originTransitionAltitude = this.getOriginTransitionAltitude();
        this.arincTransitionAltitude.setBnrValue(
            originTransitionAltitude !== undefined ? originTransitionAltitude : 0,
            originTransitionAltitude !== undefined ? Arinc429Word.SignStatusMatrix.NormalOperation : Arinc429Word.SignStatusMatrix.NoComputedData,
            17, 131072, 0,
        )

        const destinationTansitionLevel = this.getDestinationTransitionLevel();
        this.arincTransitionLevel.setBnrValue(
            destinationTansitionLevel !== undefined ? destinationTansitionLevel : 0,
            destinationTansitionLevel !== undefined ? Arinc429Word.SignStatusMatrix.NormalOperation : Arinc429Word.SignStatusMatrix.NoComputedData,
            9, 512, 0,
        )
    }

    //Needs PR Merge #3082
    //TODO: with FADEC no longer needed
    setPerfTOFlexTemp(s) {
        if (s === FMCMainDisplay.clrValue) {
            this.perfTOTemp = NaN;
            // In future we probably want a better way of checking this, as 0 is
            // in the valid flex temperature range (-99 to 99).
            SimVar.SetSimVarValue("L:AIRLINER_TO_FLEX_TEMP", "Number", 0);
            return true;
        }
        let value = parseInt(s);
        if (!isFinite(value) || !/^[+\-]?\d{1,2}$/.test(s)) {
            this.setScratchpadMessage(NXSystemMessages.formatError);
            return false;
        }
        if (value < -99 || value > 99) {
            this.setScratchpadMessage(NXSystemMessages.entryOutOfRange);
            return false;
        }
        // As the sim uses 0 as a sentinel value to detect that no flex
        // temperature is set, we'll just use 0.1 as the actual value for flex 0
        // and make sure we never display it with decimals.
        if (value === 0) {
            value = 0.1;
        }
        this.perfTOTemp = value;
        SimVar.SetSimVarValue("L:AIRLINER_TO_FLEX_TEMP", "Number", value);
        return true;
    }

    /**
     * Attempts to predict required block fuel for trip
     * @returns {boolean}
     */
    //TODO: maybe make this part of an update routine?
    tryFuelPlanning() {
        if (this._fuelPlanningPhase === this._fuelPlanningPhases.IN_PROGRESS) {
            this._blockFuelEntered = true;
            this._fuelPlanningPhase = this._fuelPlanningPhases.COMPLETED;
            return true;
        }
        const tempRouteFinalFuelTime = this._routeFinalFuelTime;
        this.tryUpdateRouteFinalFuel();
        this.tryUpdateRouteAlternate();
        this.tryUpdateRouteTrip();

        this._routeFinalFuelTime = tempRouteFinalFuelTime;
        this._routeFinalFuelWeight = (this._routeFinalFuelTime * this._rteFinalCoeffecient) / 1000;

        this.tryUpdateMinDestFob();

        this.blockFuel = this.getTotalTripFuelCons() + this._minDestFob + this.taxiFuelWeight + this.getRouteReservedWeight();
        this._fuelPlanningPhase = this._fuelPlanningPhases.IN_PROGRESS;
        return true;
    }

    trySetTaxiFuelWeight(s) {
        if (s === FMCMainDisplay.clrValue) {
            this.taxiFuelWeight = this._defaultTaxiFuelWeight;
            this._taxiEntered = false;
            return true;
        }
        if (!this.representsDecimalNumber(s)) {
            this.setScratchpadMessage(NXSystemMessages.formatError);
            return false;
        }
        const value = NXUnits.userToKg(parseFloat(s));
        if (isFinite(value)) {
            if (this.isTaxiFuelInRange(value)) {
                this._taxiEntered = true;
                this.taxiFuelWeight = value;
                return true;
            } else {
                this.setScratchpadMessage(NXSystemMessages.entryOutOfRange);
                return false;
            }
        }
        this.setScratchpadMessage(NXSystemMessages.notAllowed);
        return false;
    }

    getRouteFinalFuelWeight() {
        if (isFinite(this._routeFinalFuelWeight)) {
            this._routeFinalFuelWeight = (this._routeFinalFuelTime * this._rteFinalCoeffecient) / 1000;
            return this._routeFinalFuelWeight;
        }
    }

    getRouteFinalFuelTime() {
        return this._routeFinalFuelTime;
    }

    /**
     * This method is used to set initial Final Time for when INIT B is making predictions
     * @param {String} s - containing time value
     * @returns {boolean}
     */
    async trySetRouteFinalTime(s) {
        if (s) {
            if (s === FMCMainDisplay.clrValue) {
                this._routeFinalFuelTime = this._routeFinalFuelTimeDefault;
                this._rteFinalWeightEntered = false;
                this._rteFinalTimeEntered = false;
                return true;
            }
            // Time entry must start with '/'
            if (s.startsWith("/")) {
                const rteFinalTime = s.slice(1);

                if (!/^\d{1,4}$/.test(rteFinalTime)) {
                    this.setScratchpadMessage(NXSystemMessages.formatError);
                    return false;
                }

                if (this.isFinalTimeInRange(rteFinalTime)) {
                    this._rteFinalWeightEntered = false;
                    this._rteFinalTimeEntered = true;
                    this._routeFinalFuelTime = FMCMainDisplay.hhmmToMinutes(rteFinalTime.padStart(4,"0"));
                    return true;
                } else {
                    this.setScratchpadMessage(NXSystemMessages.entryOutOfRange);
                    return false;
                }
            }
        }
        this.setScratchpadMessage(NXSystemMessages.notAllowed);
        return false;
    }

    /**
     *
     * @param {string} s
     * @returns {Promise<boolean>}
     */
    async trySetRouteFinalFuel(s) {
        if (s === FMCMainDisplay.clrValue) {
            this._routeFinalFuelTime = this._routeFinalFuelTimeDefault;
            this._rteFinalWeightEntered = false;
            this._rteFinalTimeEntered = false;
            return true;
        }
        if (s) {
            // Time entry must start with '/'
            if (s.startsWith("/")) {
                return this.trySetRouteFinalTime(s);
            } else {
                // If not time, try to parse as weight
                // Weight can be entered with optional trailing slash, if so remove it before parsing the value
                const enteredValue = s.endsWith("/") ? s.slice(0, -1) : s;

                if (!this.representsDecimalNumber(enteredValue)) {
                    this.setScratchpadMessage(NXSystemMessages.formatError);
                    return false;
                }

                const rteFinalWeight = NXUnits.userToKg(parseFloat(enteredValue));

                if (this.isFinalFuelInRange(rteFinalWeight)) {
                    this._rteFinalWeightEntered = true;
                    this._rteFinalTimeEntered = false;
                    this._routeFinalFuelWeight = rteFinalWeight;
                    this._routeFinalFuelTime = (rteFinalWeight * 1000) / this._rteFinalCoeffecient;
                    return true;
                } else {
                    this.setScratchpadMessage(NXSystemMessages.entryOutOfRange);
                    return false;
                }
            }
        }
        this.setScratchpadMessage(NXSystemMessages.notAllowed);
        return false;
    }

    getRouteReservedWeight() {
        if (this.isFlying()) {
            return 0;
        }
        if (!this.routeReservedEntered() && (this._rteFinalCoeffecient !== 0)) {
            const fivePercentWeight = this._routeReservedPercent * this._routeTripFuelWeight / 100;
            const fiveMinuteHoldingWeight = (5 * this._rteFinalCoeffecient) / 1000;

            return fivePercentWeight > fiveMinuteHoldingWeight ? fivePercentWeight : fiveMinuteHoldingWeight;
        }
        if (isFinite(this._routeReservedWeight) && this._routeReservedWeight !== 0) {
            return this._routeReservedWeight;
        } else {
            return this._routeReservedPercent * this._routeTripFuelWeight / 100;
        }
    }

    getRouteReservedPercent() {
        if (this.isFlying()) {
            return 0;
        }
        if (isFinite(this._routeReservedWeight) && isFinite(this.blockFuel) && this._routeReservedWeight !== 0) {
            return this._routeReservedWeight / this._routeTripFuelWeight * 100;
        }
        return this._routeReservedPercent;
    }

    trySetRouteReservedPercent(s) {
        if (!this.isFlying()) {
            if (s) {
                if (s === FMCMainDisplay.clrValue) {
                    this._rteReservedWeightEntered = false;
                    this._rteReservedPctEntered = false;
                    this._routeReservedWeight = 0;
                    this._routeReservedPercent = 5;
                    this._rteRsvPercentOOR = false;
                    return true;
                }
                // Percentage entry must start with '/'
                if (s.startsWith("/")) {
                    const enteredValue = s.slice(1);

                    if (!this.representsDecimalNumber(enteredValue)) {
                        this.setScratchpadMessage(NXSystemMessages.formatError);
                        return false;
                    }

                    const rteRsvPercent = parseFloat(enteredValue);

                    if (!this.isRteRsvPercentInRange(rteRsvPercent)) {
                        this.setScratchpadMessage(NXSystemMessages.entryOutOfRange);
                        return false;
                    }

                    this._rteRsvPercentOOR = false;
                    this._rteReservedPctEntered = true;
                    this._rteReservedWeightEntered = false;

                    if (isFinite(rteRsvPercent)) {
                        this._routeReservedWeight = NaN;
                        this._routeReservedPercent = rteRsvPercent;
                        return true;
                    }
                }
            }
        }
        this.setScratchpadMessage(NXSystemMessages.notAllowed);
        return false;
    }

    /**
     * Checks input and passes to trySetCruiseFl()
     * @param input
     * @returns {boolean} input passed checks
     */
    trySetCruiseFlCheckInput(input) {
        if (input === FMCMainDisplay.clrValue) {
            this.setScratchpadMessage(NXSystemMessages.notAllowed);
            return false;
        }
        const flString = input.replace("FL", "");
        if (!flString) {
            this.setScratchpadMessage(NXSystemMessages.notAllowed);
            return false;
        }
        return this.trySetCruiseFl(parseFloat(flString));
    }

    /**
     * Sets new Cruise FL if all conditions good
     * @param fl {number} Altitude or FL
     * @returns {boolean} input passed checks
     */
    trySetCruiseFl(fl) {
        if (!isFinite(fl)) {
            this.setScratchpadMessage(NXSystemMessages.notAllowed);
            return false;
        }
        if (fl >= 1000) {
            fl = Math.floor(fl / 100);
        }
        if (fl > this.maxCruiseFL) {
            this.setScratchpadMessage(NXSystemMessages.entryOutOfRange);
            return false;
        }
        const phase = this.flightPhaseManager.phase;
        const selFl = Math.floor(Math.max(0, Simplane.getAutoPilotDisplayedAltitudeLockValue("feet")) / 100);
        if (fl < selFl && (phase === FmgcFlightPhases.CLIMB || phase === FmgcFlightPhases.APPROACH || phase === FmgcFlightPhases.GOAROUND)) {
            this.setScratchpadMessage(NXSystemMessages.entryOutOfRange);
            return false;
        }

        if (fl <= 0 || fl > this.maxCruiseFL) {
            this.setScratchpadMessage(NXSystemMessages.entryOutOfRange);
            return false;
        }

        this.flightPlanService.setPerformanceData('cruiseFlightLevel', fl);
        this.onUpdateCruiseLevel(fl);

        return true;
    }

    onUpdateCruiseLevel(newCruiseLevel) {
        SimVar.SetSimVarValue('L:AIRLINER_CRUISE_ALTITUDE', 'number', newCruiseLevel * 100);

        this._cruiseEntered = true;
        this.cruiseTemperature = undefined;
        this.updateConstraints();

        this.flightPhaseManager.handleNewCruiseAltitudeEntered(newCruiseLevel);
    }

    trySetRouteReservedFuel(s) {
        if (!this.isFlying()) {
            if (s) {
                if (s === FMCMainDisplay.clrValue) {
                    this._rteReservedWeightEntered = false;
                    this._rteReservedPctEntered = false;
                    this._routeReservedWeight = 0;
                    this._routeReservedPercent = 5;
                    this._rteRsvPercentOOR = false;
                    return true;
                }
                // Percentage entry must start with '/'
                if (s.startsWith("/")) {
                    return this.trySetRouteReservedPercent(s);
                } else {
                    // If not percentage, try to parse as weight
                    // Weight can be entered with optional trailing slash, if so remove it before parsing the value
                    const enteredValue = s.endsWith("/") ? s.slice(0, -1) : s;

                    if (!this.representsDecimalNumber(enteredValue)) {
                        this.setScratchpadMessage(NXSystemMessages.formatError);
                        return false;
                    }

                    const rteRsvWeight = NXUnits.userToKg(parseFloat(enteredValue));

                    if (!this.isRteRsvFuelInRange(rteRsvWeight)) {
                        this.setScratchpadMessage(NXSystemMessages.entryOutOfRange);
                        return false;
                    }

                    this._rteReservedWeightEntered = true;
                    this._rteReservedPctEntered = false;

                    if (isFinite(rteRsvWeight)) {
                        this._routeReservedWeight = rteRsvWeight;
                        this._routeReservedPercent = 0;

                        if (!this.isRteRsvPercentInRange(this.getRouteReservedPercent())) { // Bit of a hacky method due previous tight coupling of weight and percentage calculations
                            this._rteRsvPercentOOR = true;
                        }

                        return true;
                    }
                }
            }
        }
        this.setScratchpadMessage(NXSystemMessages.notAllowed);
        return false;
    }

    trySetZeroFuelWeightZFWCG(s) {
        if (s) {
            if (s.includes("/")) {
                const sSplit = s.split("/");
                const zfw = NXUnits.userToKg(parseFloat(sSplit[0]));
                const zfwcg = parseFloat(sSplit[1]);
                if (isFinite(zfw) && isFinite(zfwcg)) {
                    if (this.isZFWInRange(zfw) && this.isZFWCGInRange(zfwcg)) {
                        this._zeroFuelWeightZFWCGEntered = true;
                        this.zeroFuelWeight = zfw;
                        this.zeroFuelWeightMassCenter = zfwcg;
                        return true;
                    }
                    this.setScratchpadMessage(NXSystemMessages.entryOutOfRange);
                    return false;
                }
                if (!this._zeroFuelWeightZFWCGEntered) {
                    this.setScratchpadMessage(NXSystemMessages.notAllowed);
                    return false;
                }
                if (this.isZFWInRange(zfw)) {
                    this.zeroFuelWeight = zfw;
                    return true;
                }
                if (this.isZFWCGInRange(zfwcg)) {
                    this.zeroFuelWeightMassCenter = zfwcg;
                    return true;
                }
                this.setScratchpadMessage(NXSystemMessages.entryOutOfRange);
                return false;
            }
            if (!this._zeroFuelWeightZFWCGEntered) {
                this.setScratchpadMessage(NXSystemMessages.notAllowed);
                return false;
            }
            const zfw = NXUnits.userToKg(parseFloat(s));
            if (this.isZFWInRange(zfw)) {
                this.zeroFuelWeight = zfw;
                return true;
            }
            this.setScratchpadMessage(NXSystemMessages.entryOutOfRange);
            return false;
        }
        this.setScratchpadMessage(NXSystemMessages.formatError);
        return false;
    }

    /**
     *
     * @returns {number} Returns estimated fuel on board when arriving at the destination
     */
    getDestEFOB(useFOB = false) {
        return (useFOB ? this.getFOB() : this.blockFuel) - this._routeTripFuelWeight - this.taxiFuelWeight;
    }

    /**
     * @returns {number} Returns EFOB when arriving at the alternate dest
     */
    getAltEFOB(useFOB = false) {
        return this.getDestEFOB(useFOB) - this._routeAltFuelWeight;
    }

    trySetBlockFuel(s) {
        if (s === FMCMainDisplay.clrValue) {
            this.blockFuel = undefined;
            this._blockFuelEntered = false;
            this._fuelPredDone = false;
            this._fuelPlanningPhase = this._fuelPlanningPhases.PLANNING;
            return true;
        }
        const value = NXUnits.userToKg(parseFloat(s));
        if (isFinite(value) && this.isBlockFuelInRange(value)) {
            if (this.isBlockFuelInRange(value)) {
                this.blockFuel = value;
                this._blockFuelEntered = true;
                return true;
            } else {
                this.setScratchpadMessage(NXSystemMessages.entryOutOfRange);
                return false;
            }
        }
        this.setScratchpadMessage(NXSystemMessages.notAllowed);
        return false;
    }

    async trySetAverageWind(s) {
        const validDelims = ["TL", "T", "+", "HD", "H", "-"];
        const matchedIndex = validDelims.findIndex(element => s.startsWith(element));
        const digits = matchedIndex >= 0 ? s.replace(validDelims[matchedIndex], "") : s;
        const isNum = /^\d+$/.test(digits);
        if (!isNum) {
            this.setScratchpadMessage(NXSystemMessages.formatError);
            return false;
        }
        const wind = parseInt(digits);
        this._windDir = matchedIndex <= 2 ? this._windDirections.TAILWIND : this._windDirections.HEADWIND;
        if (wind > 250) {
            this.setScratchpadMessage(NXSystemMessages.entryOutOfRange);
            return false;
        }
        this.averageWind = wind;
        return true;
    }

    trySetPreSelectedClimbSpeed(s) {
        const isNextPhase = this.flightPhaseManager.phase === FmgcFlightPhases.TAKEOFF;
        if (s === FMCMainDisplay.clrValue) {
            this.preSelectedClbSpeed = undefined;
            if (isNextPhase) {
                this.updatePreSelSpeedMach(undefined);
            }
            return true;
        }

        const SPD_REGEX = /\d{1,3}/;
        if (s.match(SPD_REGEX) === null) {
            this.setScratchpadMessage(NXSystemMessages.formatError);
            return false;
        }

        const spd = parseInt(s);
        if (!Number.isFinite(spd)) {
            this.setScratchpadMessage(NXSystemMessages.formatError);
            return false
        }

        if (spd < 100 || spd > 350) {
            this.setScratchpadMessage(NXSystemMessages.entryOutOfRange);
            return false;
        }

        this.preSelectedClbSpeed = spd;
        if (isNextPhase) {
            this.updatePreSelSpeedMach(spd);
        }

        return true;
    }

    trySetPreSelectedCruiseSpeed(s) {
        const isNextPhase = this.flightPhaseManager.phase === FmgcFlightPhases.CLIMB;
        if (s === FMCMainDisplay.clrValue) {
            this.preSelectedCrzSpeed = undefined;
            if (isNextPhase) {
                this.updatePreSelSpeedMach(undefined);
            }
            return true;
        }

        const MACH_OR_SPD_REGEX = /^(\.\d{1,2}|\d{1,3})$/;
        if (s.match(MACH_OR_SPD_REGEX) === null) {
            this.setScratchpadMessage(NXSystemMessages.formatError);
            return false;
        }

        const v = parseFloat(s);
        if (!Number.isFinite(v)) {
            this.setScratchpadMessage(NXSystemMessages.formatError);
            return false;
        }

        if (v < 1) {
            const mach = Math.round(v * 100) / 100;
            if (mach < 0.15 || mach > 0.82) {
                this.setScratchpadMessage(NXSystemMessages.entryOutOfRange);
                return false;
            }

            this.preSelectedCrzSpeed = mach;
        } else {
            const spd = Math.round(v);
            if (spd < 100 || spd > 350) {
                this.setScratchpadMessage(NXSystemMessages.entryOutOfRange);
                return false;
            }

            this.preSelectedCrzSpeed = spd;
        }

        if (isNextPhase) {
            this.updatePreSelSpeedMach(this.preSelectedCrzSpeed);
        }

        return true;
    }

    setPerfApprQNH(s) {
        if (s === FMCMainDisplay.clrValue) {
            const dest = this.flightPlanService.active.destinationAirport;
            const distanceToDestination = Number.isFinite(this.getDistanceToDestination()) ? this.getDistanceToDestination() : -1;

            if (dest && distanceToDestination < 180) {
                this.setScratchpadMessage(NXSystemMessages.notAllowed);
                return false;
            } else {
                this.perfApprQNH = NaN;
                return true;
            }
        }

        const value = parseFloat(s);
        const HPA_REGEX = /^[01]?[0-9]{3}$/;
        const INHG_REGEX = /^([23][0-9]|[0-9]{2}\.)[0-9]{2}$/;

        if (HPA_REGEX.test(s)) {
            if (value >= 745 && value <= 1050) {
                this.perfApprQNH = value;
                SimVar.SetSimVarValue("L:A32NX_DESTINATION_QNH", "Millibar", this.perfApprQNH);
                return true;
            } else {
                this.setScratchpadMessage(NXSystemMessages.entryOutOfRange);
                return false;
            }
        } else if (INHG_REGEX.test(s)) {
            if (value >= 2200 && value <= 3100) {
                this.perfApprQNH = value / 100;
                SimVar.SetSimVarValue("L:A32NX_DESTINATION_QNH", "Millibar", this.perfApprQNH * 33.8639);
                return true;
            } else if (value >= 22.0 && value <= 31.00) {
                this.perfApprQNH = value;
                SimVar.SetSimVarValue("L:A32NX_DESTINATION_QNH", "Millibar", this.perfApprQNH * 33.8639);
                return true;
            } else {
                this.setScratchpadMessage(NXSystemMessages.entryOutOfRange);
                return false;
            }
        }
        this.setScratchpadMessage(NXSystemMessages.formatError);
        return false;
    }

    setPerfApprTemp(s) {
        if (s === FMCMainDisplay.clrValue) {
            const dest = this.flightPlanService.active.destinationAirport;
            const distanceToDestination = Number.isFinite(this.getDistanceToDestination()) ? this.getDistanceToDestination() : -1;

            if (dest && distanceToDestination < 180) {
                this.setScratchpadMessage(NXSystemMessages.notAllowed);
                return false;
            } else {
                this.perfApprTemp = NaN;
                return true;
            }
        }

        if (!/^[\+\-]?\d{1,2}$/.test(s)) {
            this.setScratchpadMessage(NXSystemMessages.formatError);
            return false;
        }
        this.perfApprTemp = parseInt(s);
        return true;
    }

    setPerfApprWind(s) {
        if (s === FMCMainDisplay.clrValue) {
            this.perfApprWindHeading = NaN;
            this.perfApprWindSpeed = NaN;
            return true;
        }

        // both must be entered
        if (!/^\d{1,3}\/\d{1,3}$/.test(s)) {
            this.setScratchpadMessage(NXSystemMessages.formatError);
            return false;
        }
        const [dir, mag] = s.split("/").map((v) => parseInt(v));
        if (dir > 360 || mag > 500) {
            this.setScratchpadMessage(NXSystemMessages.entryOutOfRange);
            return false;
        }
        this.perfApprWindHeading = dir % 360; // 360 is displayed as 0
        this.perfApprWindSpeed = mag;
        return true;
    }

    setPerfApprTransAlt(s) {
        if (s === FMCMainDisplay.clrValue) {
            this.flightPlanService.setPerformanceData('pilotTransitionLevel', undefined);
            this.updateTransitionAltitudeLevel();
            return true;
        }

        if (!/^\d{4,5}$/.test(s)) {
            this.setScratchpadMessage(NXSystemMessages.formatError);
            return false;
        }
        const value = Math.round(parseInt(s) / 10) * 10;
        if (value < 1000 || value > 45000) {
            this.setScratchpadMessage(NXSystemMessages.entryOutOfRange);
            return false;
        }

        this.flightPlanService.setPerformanceData('pilotTransitionLevel', Math.round(value / 100));
        this.updateTransitionAltitudeLevel();
        return true;
    }

    /**
     * VApp for _selected_ landing config
     */
    getVApp() {
        if (isFinite(this.vApp)) {
            return this.vApp;
        }
        return this.approachSpeeds.vapp;
    }

    /**
     * VApp for _selected_ landing config with GSMini correction
     */
    getVAppGsMini() {
        let vAppTarget = this.getVApp();
        if (isFinite(this.perfApprWindSpeed) && isFinite(this.perfApprWindHeading)) {
            vAppTarget = NXSpeedsUtils.getVtargetGSMini(vAppTarget, NXSpeedsUtils.getHeadWindDiff(this._towerHeadwind));
        }
        return vAppTarget;
    }

    //Needs PR Merge #3154
    setPerfApprVApp(s) {
        if (s === FMCMainDisplay.clrValue) {
            if (isFinite(this.vApp)) {
                this.vApp = NaN;
                return true;
            }
        } else {
            if (s.includes(".")) {
                this.setScratchpadMessage(NXSystemMessages.formatError);
                return false;
            }
            const value = parseInt(s);
            if (isFinite(value) && value >= 90 && value <= 350) {
                this.vApp = value;
                return true;
            }
            this.setScratchpadMessage(NXSystemMessages.entryOutOfRange);
            return false;
        }
        this.setScratchpadMessage(NXSystemMessages.notAllowed);
        return false;
    }

    /**
     * Tries to estimate the landing weight at destination
     * NaN on failure
     */
    tryEstimateLandingWeight() {
        const altActive = false;
        const landingWeight = this.zeroFuelWeight + (altActive ? this.getAltEFOB(true) : this.getDestEFOB(true));
        return isFinite(landingWeight) ? landingWeight : NaN;
    }

    setPerfApprMDA(s) {
        if (s === FMCMainDisplay.clrValue) {
            this.perfApprMDA = null;
            SimVar.SetSimVarValue("L:AIRLINER_MINIMUM_DESCENT_ALTITUDE", "feet", 0);
            return true;
        } else if (s.match(/^[0-9]{1,5}$/) !== null) {
            const value = parseInt(s);

            const activePlan = this.flightPlanService.active;

            let ldgRwy = activePlan.destinationRunway;

            if (!ldgRwy) {
                if (activePlan.availableDestinationRunways.length > 0) {
                    ldgRwy = activePlan.availableDestinationRunways[0];
                }
            }

            const limitLo = ldgRwy ? ldgRwy.thresholdLocation.alt : 0;
            const limitHi = ldgRwy ? ldgRwy.thresholdLocation.alt + 5000 : 39000;

            if (value >= limitLo && value <= limitHi) {
                this.perfApprMDA = value;
                SimVar.SetSimVarValue("L:AIRLINER_MINIMUM_DESCENT_ALTITUDE", "feet", this.perfApprMDA);
                return true;
            }
            this.setScratchpadMessage(NXSystemMessages.entryOutOfRange);
            return false;
        } else {
            this.setScratchpadMessage(NXSystemMessages.formatError);
            return false;
        }
    }

    setPerfApprDH(s) {
        if (s === FMCMainDisplay.clrValue) {
            this.perfApprDH = null;
            // SimVar.SetSimVarValue("L:A32NX_DECISION_HEIGHT", "feet", -1);
            return true;
        }

        if (s === "NO" || s === "NO DH" || s === "NODH") {
            this.perfApprDH = "NO DH";
            SimVar.SetSimVarValue("L:AIRLINER_DECISION_HEIGHT", "feet", -2);
            return true;
        } else if (s.match(/^[0-9]{1,5}$/) !== null) {
            const value = parseInt(s);
            if (value >= 0 && value <= 5000) {
                this.perfApprDH = value;
                SimVar.SetSimVarValue("L:AIRLINER_DECISION_HEIGHT", "feet", this.perfApprDH);
                return true;
            } else {
                this.setScratchpadMessage(NXSystemMessages.entryOutOfRange);
                return false;
            }
        } else {
            this.setScratchpadMessage(NXSystemMessages.formatError);
            return false;
        }
    }

    setPerfApprFlaps3(s) {
        this.perfApprFlaps3 = s;
        SimVar.SetSimVarValue("L:A32NX_SPEEDS_LANDING_CONF3", "boolean", s);
    }

    /** @param {string} icao ID of the navaid to de-select */
    deselectNavaid(icao) {
        this.navigation.getNavaidTuner().deselectNavaid(icao);
    }

    reselectNavaid(icao) {
        this.navigation.getNavaidTuner().reselectNavaid(icao);
    }

    /** @returns {string[]} icaos of deselected navaids */
    get deselectedNavaids() {
        return this.navigation.getNavaidTuner().deselectedNavaids;
    }

    getVorTuningData(index) {
        return this.navigation.getNavaidTuner().getVorRadioTuningStatus(index);
    }

    /**
     * Set a manually tuned VOR
     * @param {1 | 2} index
     * @param {RawVor | number | null} facilityOrFrequency null to clear
     */
    setManualVor(index, facilityOrFrequency) {
        return this.navigation.getNavaidTuner().setManualVor(index, facilityOrFrequency);
    }

    /**
     * Set a VOR course
     * @param {1 | 2} index
     * @param {number | null} course null to clear
     */
    setVorCourse(index, course) {
        return this.navigation.getNavaidTuner().setVorCourse(index, course);
    }

    getMmrTuningData(index) {
        return this.navigation.getNavaidTuner().getMmrRadioTuningStatus(index);
    }

    /**
     * Set a manually tuned ILS
     * @param {RawVor | number | null} facilityOrFrequency null to clear
     */
    async setManualIls(facilityOrFrequency) {
        return await this.navigation.getNavaidTuner().setManualIls(facilityOrFrequency);
    }

    /**
     * Set an ILS course
     * @param {number | null} course null to clear
     */
    setIlsCourse(course) {
        return this.navigation.getNavaidTuner().setIlsCourse(course);
    }

    getAdfTuningData(index) {
        return this.navigation.getNavaidTuner().getAdfRadioTuningStatus(index);
    }

    /**
     * Set a manually tuned NDB
     * @param {1 | 2} index
     * @param {RawNdb | number | null} facilityOrFrequency null to clear
     */
    setManualAdf(index, facilityOrFrequency) {
        return this.navigation.getNavaidTuner().setManualAdf(index, facilityOrFrequency);
    }

    isMmrTuningLocked() {
        return this.navigation.getNavaidTuner().isMmrTuningLocked();
    }

    isFmTuningActive() {
        return this.navigation.getNavaidTuner().isFmTuningActive();
    }

    /**
     * Get the currently selected navaids
     * @returns {SelectedNavaid[]}
     */
    getSelectedNavaids() {
        // FIXME 2 when serving CDU 2
        return this.navigation.getSelectedNavaids(1);
    }

    updateFuelVars() {
        this.blockFuel = SimVar.GetSimVarValue("FUEL TOTAL QUANTITY", "gallons") * SimVar.GetSimVarValue("FUEL WEIGHT PER GALLON", "kilograms") / 1000;
    }

    /**
     * Set the takeoff flap config
     * @param {0 | 1 | 2 | 3 | null} flaps
     */
    /* private */ setTakeoffFlaps(flaps) {
        if (flaps !== this.flaps) {
            this.flaps = flaps;
            SimVar.SetSimVarValue("L:A32NX_TO_CONFIG_FLAPS", "number", this.flaps !== null ? this.flaps : -1);

            this.arincDiscreteWord2.setBitValue(13, this.flaps === 0);
            this.arincDiscreteWord2.setBitValue(14, this.flaps === 1);
            this.arincDiscreteWord2.setBitValue(15, this.flaps === 2);
            this.arincDiscreteWord2.setBitValue(16, this.flaps === 3);
            this.arincDiscreteWord2.ssm = Arinc429Word.SignStatusMatrix.NormalOperation;
        }
    }

    /**
     * Set the takeoff trim config
     * @param {number | null} ths
     */
    /* private */ setTakeoffTrim(ths) {
        if (ths !== this.ths) {
            this.ths = ths;
            // legacy vars
            SimVar.SetSimVarValue("L:A32NX_TO_CONFIG_THS", "degree", this.ths ? this.ths : 0);
            SimVar.SetSimVarValue("L:A32NX_TO_CONFIG_THS_ENTERED", "bool", this.ths !== null);

            const ssm = this.ths !== null ? Arinc429Word.SignStatusMatrix.NormalOperation : Arinc429Word.SignStatusMatrix.NoComputedData;

            this.arincTakeoffPitchTrim.setBnrValue(this.ths ? -this.ths : 0, ssm, 12, 180, -180);
        }
    }

    trySetFlapsTHS(s) {
        if (s === FMCMainDisplay.clrValue) {
            this.setTakeoffFlaps(null);
            this.setTakeoffTrim(null);
            this.tryCheckToData();
            return true;
        }

        let newFlaps = null;
        let newThs = null;

        let [flaps, ths] = s.split("/");

        if (flaps && flaps.length > 0) {
            if (!/^\d$/.test(flaps)) {
                this.setScratchpadMessage(NXSystemMessages.formatError);
                return false;
            }

            flaps = parseInt(flaps);
            if (flaps < 0 || flaps > 3) {
                this.setScratchpadMessage(NXSystemMessages.entryOutOfRange);
                return false;
            }

            newFlaps = flaps;
        }

        if (ths && ths.length > 0) {
            // allow AAN.N and N.NAA, where AA is UP or DN
            if (!/^(UP|DN)(\d|\d?\.\d|\d\.\d?)|(\d|\d?\.\d|\d\.\d?)(UP|DN)$/.test(ths)) {
                this.setScratchpadMessage(NXSystemMessages.formatError);
                return false;
            }

            let direction = null;
            ths = ths.replace(/(UP|DN)/g, (substr) => {
                direction = substr;
                return "";
            });

            if (direction) {
                ths = parseFloat(ths);
                if (direction === "DN") {
                    // Note that 0 *= -1 will result in -0, which is strictly
                    // the same as 0 (that is +0 === -0) and doesn't make a
                    // difference for the calculation itself. However, in order
                    // to differentiate between DN0.0 and UP0.0 we'll do check
                    // later when displaying this value using Object.is to
                    // determine whether the pilot entered DN0.0 or UP0.0.
                    ths *= -1;
                }
                if (!isFinite(ths) || ths < -5 || ths > 7) {
                    this.setScratchpadMessage(NXSystemMessages.entryOutOfRange);
                    return false;
                }
                newThs = ths;
            }
        }

        if (newFlaps !== null) {
            if (this.flaps !== null) {
                this.tryCheckToData();
            }
            this.setTakeoffFlaps(newFlaps);
        }
        if (newThs !== null) {
            if (this.ths !== null) {
                this.tryCheckToData();
            }
            this.setTakeoffTrim(newThs);
        }
        return true;
    }

    checkEFOBBelowMin() {
        if (!this._minDestFobEntered) {
            this.tryUpdateMinDestFob();
        }
        const EFOBBelMin = this.isAnEngineOn() ? this.getDestEFOB(true) : this.getDestEFOB(false);

        if (EFOBBelMin < this._minDestFob) {
            if (this.isAnEngineOn()) {
                setTimeout(() => {
                    this.addMessageToQueue(NXSystemMessages.destEfobBelowMin, () => {
                        return this._EfobBelowMinClr === true;
                    }, () => {
                        this._EfobBelowMinClr = true;
                    });
                }, 180000);
            } else {
                this.addMessageToQueue(NXSystemMessages.destEfobBelowMin, () => {
                    return this._EfobBelowMinClr === true;
                }, () => {
                    this._EfobBelowMinClr = true;
                });
            }
        }
    }

    updateTowerHeadwind() {
        if (isFinite(this.perfApprWindSpeed) && isFinite(this.perfApprWindHeading)) {
            const activePlan = this.flightPlanService.active;

            if (activePlan.destinationRunway) {
                this._towerHeadwind = NXSpeedsUtils.getHeadwind(this.perfApprWindSpeed, this.perfApprWindHeading, activePlan.destinationRunway.magneticBearing);
            }
        }
    }
    _getV1Speed() {
        return (new NXSpeedsTo(this.getGW(), this.flaps ? this.flaps : 1, Simplane.getAltitude())).v1;
    }

    _getVRSpeed() {
        return (new NXSpeedsTo(this.getGW(), this.flaps ? this.flaps : 1, Simplane.getAltitude())).vr;
    }

    _getV2Speed() {
        return (new NXSpeedsTo(this.getGW(), this.flaps ? this.flaps : 1, Simplane.getAltitude())).v2;
    }

    /**
     * Called after Flaps or THS change
     */
    tryCheckToData() {
        if (isFinite(this.v1Speed) || isFinite(this.vRSpeed) || isFinite(this.v2Speed)) {
            this.addMessageToQueue(NXSystemMessages.checkToData);
        }
    }

    /**
     * Called after runway change
     * - Sets confirmation prompt state for every entry whether it is defined or not
     * - Adds message when at least one entry needs to be confirmed
     * Additional:
     *   Only prompt the confirmation of FLEX TEMP when the TO runway was changed, not on initial insertion of the runway
     */
    onToRwyChanged() {
        const activePlan = this.flightPlanService.active;
        const selectedRunway = activePlan.originRunway;

        if (!!selectedRunway) {
            const toRunway = Avionics.Utils.formatRunway(selectedRunway.ident);
            if (toRunway === this.toRunway) {
                return;
            }
            if (!!this.toRunway) {
                this.toRunway = toRunway;
                this._toFlexChecked = !isFinite(this.perfTOTemp);
                this.unconfirmedV1Speed = this.v1Speed;
                this.unconfirmedVRSpeed = this.vRSpeed;
                this.unconfirmedV2Speed = this.v2Speed;
                this.v1Speed = undefined;
                this.vRSpeed = undefined;
                this.v2Speed = undefined;

                if (!this.unconfirmedV1Speed && !this.unconfirmedVRSpeed && !this.unconfirmedV2Speed) {
                    return;
                }
                this.addMessageToQueue(NXSystemMessages.checkToData, (mcdu) => !this.unconfirmedV1Speed && !this.unconfirmedVRSpeed && !this.unconfirmedV2Speed && mcdu._toFlexChecked);
            }
            this.toRunway = toRunway;
        }
    }

    /**
     * Switches to the next/new perf page (if new flight phase is in order) or reloads the current page
     * @param _old {FmgcFlightPhases}
     * @param _new {FmgcFlightPhases}
     */
    tryUpdatePerfPage(_old, _new) {
        // Ensure we have a performance page selected...
        if (this.page.Current < this.page.PerformancePageTakeoff || this.page.Current > this.page.PerformancePageGoAround) {
            return;
        }

        const curPerfPagePhase = (() => {
            switch (this.page.Current) {
                case this.page.PerformancePageTakeoff : return FmgcFlightPhases.TAKEOFF;
                case this.page.PerformancePageClb : return FmgcFlightPhases.CLIMB;
                case this.page.PerformancePageCrz : return FmgcFlightPhases.CRUISE;
                case this.page.PerformancePageDes : return FmgcFlightPhases.DESCENT;
                case this.page.PerformancePageAppr : return FmgcFlightPhases.APPROACH;
                case this.page.PerformancePageGoAround : return FmgcFlightPhases.GOAROUND;
            }
        })();

        if (_new > _old) {
            if (_new >= curPerfPagePhase) {
                CDUPerformancePage.ShowPage(this, _new);
            }
        } else if (_old === curPerfPagePhase) {
            CDUPerformancePage.ShowPage(this, _old);
        }
    }

    routeReservedEntered() {
        return this._rteReservedWeightEntered || this._rteReservedPctEntered;
    }

    routeFinalEntered() {
        return this._rteFinalWeightEntered || this._rteFinalTimeEntered;
    }

    /**
     * Check if a place is the correct format for a runway
     * @param {string} s
     * @returns true if valid runway format
     * @deprecated use {@link Fmgc.WaypointEntryUtils.isRunwayFormat}
     */
    isRunwayFormat(s) {
        return Fmgc.WaypointEntryUtils.isRunwayFormat(s);
        return s.match(/^([A-Z]{4})([0-9]{2}[RCL]?)$/) !== null;
    }

    /**
     * Check if a place is the correct format for a latitude/longitude
     * @param {string} s
     * @returns true if valid lat/lon format
     * @deprecated use {@link Fmgc.WaypointEntryUtils.isLatLonFormat}
     */
    isLatLonFormat(s) {
        return Fmgc.WaypointEntryUtils.isLatLonFormat(s);
        return s.match(/^(N|S)?([0-9]{2,4}\.[0-9])(N|S)?\/(E|W)?([0-9]{2,5}\.[0-9])(E|W)?$/) !== null;
    }

    /**
     * Parse a lat/lon string into a position
     * @param {string} place
     * @throws {McduMessage}
     * @returns {LatLongAlt}
     * @deprecated use {@link Fmgc.WaypointEntryUtils.parseLatLon}
     */
    parseLatLon(place) {
        return Fmgc.WaypointEntryUtils.parseLatLon(place);
        const latlon = place.match(/^(N|S)?([0-9]{2,4}\.[0-9])(N|S)?\/(E|W)?([0-9]{2,5}\.[0-9])(E|W)?$/);
        if (latlon !== null) {
            const latB = (latlon[1] || "") + (latlon[3] || "");
            const lonB = (latlon[4] || "") + (latlon[6] || "");
            const latDdigits = latlon[2].length === 4 ? 3 : 4;
            const latD = parseInt(latlon[2].substring(0, latlon[2].length - latDdigits));
            const latM = parseFloat(latlon[2].substring(latlon[2].length - latDdigits));
            const lonDdigits = latlon[5].length === 4 ? 3 : 4;
            const lonD = parseInt(latlon[5].substring(0, latlon[5].length - lonDdigits));
            const lonM = parseFloat(latlon[5].substring(latlon[5].length - lonDdigits));
            if (latB.length !== 1 || lonB.length !== 1 || !isFinite(latM) || !isFinite(lonM)) {
                throw NXSystemMessages.formatError;
            }
            if (latD > 90 || latM > 59.9 || lonD > 180 || lonM > 59.9) {
                throw NXSystemMessages.entryOutOfRange;
            }
            const lat = (latD + latM / 60) * (latB === "S" ? -1 : 1);
            const lon = (lonD + lonM / 60) * (lonB === "W" ? -1 : 1);
            return new LatLongAlt(lat, lon);
        }
        throw NXSystemMessages.formatError;
    }

    /**
     * Check if a place is the correct format
     * @param {string} s
     * @returns true if valid place format
     * @deprecated use {@link Fmgc.WaypointEntryUtils.isPlaceFormat}
     */
    isPlaceFormat(s) {
        return Fmgc.WaypointEntryUtils.isPlaceFormat(s);
        return s.match(/^[A-Z0-9]{2,7}$/) !== null || this.isRunwayFormat(s);
    }

    /**
     * Parse a place string into a position
     * @param {string} place
     * @throws {McduMessage}
     * @returns {WayPoint}
     * @deprecated use {@link Fmgc.WaypointEntryUtils.parsePlace}
     */
    async parsePlace(place) {
        return Fmgc.WaypointEntryUtils.parsePlace(this, place);
        if (this.isRunwayFormat(place)) {
            return Fmgc.WaypointEntryUtils.parseRunway(place);
        }

        return new Promise((resolve, reject) => {
            this.getOrSelectWaypointByIdent(place, (waypoint) => {
                if (waypoint) {
                    return resolve(waypoint);
                } else {
                    return reject(NXSystemMessages.notInDatabase);
                }
            });
        });
    }

    /**
     * Check if a string is a valid place-bearing/place-bearing format
     * @param {string} s
     * @returns true if valid place format
     * @deprecated use {@link Fmgc.WaypointEntryUtils.isPbxFormat}
     */
    isPbxFormat(s) {
        return Fmgc.WaypointEntryUtils.isPbxFormat(s);
        const pbx = s.match(/^([^\-\/]+)\-([0-9]{1,3})\/([^\-\/]+)\-([0-9]{1,3})$/);
        return pbx !== null && this.isPlaceFormat(pbx[1]) && this.isPlaceFormat(pbx[3]);
    }

    /**
     * Parse a place-bearing/place-bearing string
     * @param {string} s place-bearing/place-bearing
     * @throws {McduMessage}
     * @returns {[WayPoint, number, WayPoint, number]} place and true bearing * 2
     * @deprecated use {@link Fmgc.WaypointEntryUtils.parsePbx}
     */
    async parsePbx(s) {
        return Fmgc.WaypointEntryUtils.parsePbx(this, s);
        const pbx = s.match(/^([^\-\/]+)\-([0-9]{1,3})\/([^\-\/]+)\-([0-9]{1,3})$/);
        if (pbx === null) {
            throw NXSystemMessages.formatError;
        }
        const brg1 = parseInt(pbx[2]);
        const brg2 = parseInt(pbx[4]);
        if (brg1 > 360 || brg2 > 360) {
            throw NXSystemMessages.entryOutOfRange;
        }
        const place1 = await this.parsePlace(pbx[1]);
        const magVar1 = A32NX_Util.getRadialMagVar(place1);
        const place2 = await this.parsePlace(pbx[3]);
        const magVar2 = A32NX_Util.getRadialMagVar(place2);

        return [place1, A32NX_Util.magneticToTrue(brg1, magVar1), place2, A32NX_Util.magneticToTrue(brg2, magVar2)];
    }

    /**
     * Check if string is in place/bearing/distance format
     * @param {String} s
     * @returns true if pbd
     * @deprecated use {@link Fmgc.WaypointEntryUtils.isPbdFormat}
     */
    isPbdFormat(s) {
        return Fmgc.WaypointEntryUtils.isPbdFormat(s);
        const pbd = s.match(/^([^\/]+)\/([0-9]{1,3})\/([0-9]{1,3}(\.[0-9])?)$/);
        return pbd !== null && this.isPlaceFormat(pbd[1]);
    }

    /**
     * Split PBD format into components
     * @param {String} s PBD format string
     * @returns [{string} place, {number} bearing, {number} distance]
     * @deprecated use {@link Fmgc.WaypointEntryUtils.splitPbd}
     */
    splitPbd(s) {
        return Fmgc.WaypointEntryUtils.splitPbd(s);
        let [place, brg, dist] = s.split("/");
        brg = parseInt(brg);
        dist = parseFloat(dist);
        return [place, brg, dist];
    }

    /**
     * @param {string} s
     * @returns [wp: WayPoint, trueBearing: number, dist: number]
     * @deprecated use {@link Fmgc.WaypointEntryUtils.parsePbd}
     */
    async parsePbd(s) {
        return Fmgc.WaypointEntryUtils.parsePbd(this, s);
        const [place, brg, dist] = this.splitPbd(s);
        if (brg > 360 || dist > 999.9) {
            throw NXSystemMessages.entryOutOfRange;
        }
        if (this.isPlaceFormat(place)) {
            const wp = await this.parsePlace(place);
            const magVar = A32NX_Util.getRadialMagVar(wp);
            return [wp, A32NX_Util.magneticToTrue(brg, magVar), dist];
        }
        throw NXSystemMessages.formatError;
    }

    /**
     *
     * @param {string} s
     * @returns {boolean} true if valid place/bearing format
     * @deprecated use {@link Fmgc.WaypointEntryUtils.isPbFormat}
     */
    isPdFormat(s) {
        return Fmgc.WaypointEntryUtils.isPdFormat(s);
        const pd = s.match(/^([^\/]+)\/([0-9]{1,3}(\.[0-9])?)$/);
        return pd !== null && this.isPlaceFormat(pd[1]);
    }

    /**
     * Set the progress page bearing/dist location
     * @param {string} ident ident of the waypoint or runway, will be replaced by "ENTRY" if brg/dist offset are specified
     * @param {LatLongAlt} coordinates co-ordinates of the waypoint/navaid/runway, without brg/dist offset
     * @param {string?} icao icao database id of the waypoint if applicable
     */
    _setProgLocation(ident, coordinates, icao) {
        console.log(`progLocation: ${ident} ${coordinates}`);
        this._progBrgDist = {
            icao,
            ident,
            coordinates,
            bearing: -1,
            distance: -1
        };

        this.updateProgDistance();
    }

    /**
     * Try to set the progress page bearing/dist waypoint/location
     * @param {String} s scratchpad entry
     * @param {Function} callback callback taking boolean arg for success/failure
     */
    trySetProgWaypoint(s, callback = EmptyCallback.Boolean) {
        if (s === FMCMainDisplay.clrValue) {
            this._progBrgDist = undefined;
            return callback(true);
        }

        Fmgc.WaypointEntryUtils.getOrCreateWaypoint(this, s, false).then((wp) => {
            // FIXME wp.additionalData.temporary
            const temporary = false;
            this._setProgLocation(temporary ? "ENTRY" : wp.ident, wp.location, wp.databaseId);
            return callback(true);
        }).catch((err) => {
            // Rethrow if error is not an FMS message to display
            if (!err.type) {
                throw err;
            }

            this.showFmsErrorMessage(err.type);
            return callback(false);
        });
    }

    /**
     * Recalculate the bearing and distance for progress page
     */
    updateProgDistance() {
        if (!this._progBrgDist) {
            return;
        }

        const latitude = ADIRS.getLatitude();
        const longitude = ADIRS.getLongitude();

        if (!latitude.isNormalOperation() || !longitude.isNormalOperation()) {
            this._progBrgDist.distance = -1;
            this._progBrgDist.bearing = -1;
            return;
        }

        const planeLl = new LatLong(latitude.value, longitude.value);
        this._progBrgDist.distance = Avionics.Utils.computeGreatCircleDistance(planeLl, this._progBrgDist.coordinates);
        this._progBrgDist.bearing = A32NX_Util.trueToMagnetic(Avionics.Utils.computeGreatCircleHeading(planeLl, this._progBrgDist.coordinates));
    }

    get progBearing() {
        return this._progBrgDist ? this._progBrgDist.bearing : -1;
    }

    get progDistance() {
        return this._progBrgDist ? this._progBrgDist.distance : -1;
    }

    get progWaypointIdent() {
        return this._progBrgDist ? this._progBrgDist.ident : undefined;
    }

    /**
     * @param wpt {import('msfs-navdata').Waypoint}
     */
    isWaypointInUse(wpt) {
        return this.flightPlanService.isWaypointInUse(wpt).then((inUseByFlightPlan) =>
            inUseByFlightPlan || (this._progBrgDist && this._progBrgDist.icao === wpt.databaseId)
        );
    }

    setGroundTempFromOrigin() {
        const origin = this.flightPlanService.active.originAirport;

        if (!origin) {
            return;
        }

        this.groundTempAuto = A32NX_Util.getIsaTemp(origin.location.alt);
    }

    trySetGroundTemp(scratchpadValue) {
        if (this.flightPhaseManager.phase !== FmgcFlightPhases.PREFLIGHT) {
            throw NXSystemMessages.notAllowed;
        }

        if (scratchpadValue === FMCMainDisplay.clrValue) {
            this.groundTempPilot = undefined;
            return;
        }

        if (scratchpadValue.match(/^[+\-]?[0-9]{1,2}$/) === null) {
            throw NXSystemMessages.formatError;
        }

        this.groundTempPilot = parseInt(scratchpadValue);
    }

    get groundTemp() {
        return this.groundTempPilot !== undefined ? this.groundTempPilot : this.groundTempAuto;
    }

    navModeEngaged() {
        const lateralMode = SimVar.GetSimVarValue("L:A32NX_FMA_LATERAL_MODE", "Number");
        switch (lateralMode) {
            case 20: // NAV
            case 30: // LOC*
            case 31: // LOC
            case 32: // LAND
            case 33: // FLARE
            case 34: // ROLL OUT
                return true;
        }
        return false;
    }

    /**
     * Add type 2 message to fmgc message queue
     * @param _message {TypeIIMessage} MessageObject
     * @param _isResolvedOverride {function(*)} Function that determines if the error is resolved at this moment (type II only).
     * @param _onClearOverride {function(*)} Function that executes when the error is actively cleared by the pilot (type II only).
     */
    addMessageToQueue(_message, _isResolvedOverride = undefined, _onClearOverride = undefined) {
        if (!_message.isTypeTwo) {
            return;
        }
        const message = _isResolvedOverride === undefined && _onClearOverride === undefined ? _message : _message.getModifiedMessage("", _isResolvedOverride, _onClearOverride);
        this._messageQueue.addMessage(message);
    }

    /**
     * Removes a message from the queue
     * @param value {String}
     */
    removeMessageFromQueue(value) {
        this._messageQueue.removeMessage(value);
    }

    updateMessageQueue() {
        this._messageQueue.updateDisplayedMessage();
    }

    /* END OF MCDU GET/SET METHODS */
    /* UNSORTED CODE BELOW */

    //TODO: can this be util?
    static secondsToUTC(seconds) {
        const h = Math.floor(seconds / 3600);
        const m = Math.floor((seconds - h * 3600) / 60);
        return (h % 24).toFixed(0).padStart(2, "0") + m.toFixed(0).padStart(2, "0");
    }
    //TODO: can this be util?
    static secondsTohhmm(seconds) {
        const h = Math.floor(seconds / 3600);
        const m = Math.floor((seconds - h * 3600) / 60);
        return h.toFixed(0).padStart(2, "0") + m.toFixed(0).padStart(2, "0");
    }

    //TODO: can this be util?
    static minuteToSeconds(minutes) {
        return minutes * 60;
    }

    //TODO: can this be util?
    static hhmmToSeconds(hhmm) {
        if (!hhmm) {
            return NaN;
        }
        const h = parseInt(hhmm.substring(0, 2));
        const m = parseInt(hhmm.substring(2, 4));
        return h * 3600 + m * 60;
    }

    /**
     * Computes hour and minutes when given minutes
     * @param {number} minutes - minutes used to make the conversion
     * @returns {string} A string in the format "HHMM" e.g "0235"
     */
    //TODO: can this be util?
    static minutesTohhmm(minutes) {
        const h = Math.floor(minutes / 60);
        const m = minutes - h * 60;
        return h.toFixed(0).padStart(2,"0") + m.toFixed(0).padStart(2, "0");
    }

    /**
     * computes minutes when given hour and minutes
     * @param {string} hhmm - string used to make the conversion
     * @returns {number} numbers in minutes form
     */
    //TODO: can this be util?
    static hhmmToMinutes(hhmm) {
        if (!hhmm) {
            return NaN;
        }
        const h = parseInt(hhmm.substring(0, 2));
        const m = parseInt(hhmm.substring(2, 4));
        return h * 60 + m;
    }

    //TODO: can this be util?
    getNavDataDateRange() {
        return SimVar.GetGameVarValue("FLIGHT NAVDATA DATE RANGE", "string");
    }
    /**
     * Generic function which returns true if engine(index) is ON (N2 > 20)
     * @returns {boolean}
     */
    isEngineOn(index) {
        return SimVar.GetSimVarValue(`L:A32NX_ENGINE_N2:${index}`, 'number') > 20;
    }
    /**
     * Returns true if any one engine is running (N2 > 20)
     * @returns {boolean}
     */
    //TODO: can this be an util?
    isAnEngineOn() {
        return this.isEngineOn(1) || this.isEngineOn(2);
    }

    /**
     * Returns true only if all engines are running (N2 > 20)
     * @returns {boolean}
     */
    //TODO: can this be an util?
    isAllEngineOn() {
        return this.isEngineOn(1) && this.isEngineOn(2);
    }

    isOnGround() {
        return SimVar.GetSimVarValue("L:A32NX_LGCIU_1_NOSE_GEAR_COMPRESSED", "Number") === 1 || SimVar.GetSimVarValue("L:A32NX_LGCIU_2_NOSE_GEAR_COMPRESSED", "Number") === 1;
    }

    isFlying() {
        return this.flightPhaseManager.phase >= FmgcFlightPhases.TAKEOFF && this.flightPhaseManager.phase < FmgcFlightPhases.DONE;
    }
    /**
     * Returns the maximum cruise FL for ISA temp and GW
     * @param temp {number} ISA in C°
     * @param gw {number} GW in t
     * @returns {number} MAX FL
     */
    //TODO: can this be an util?
    getMaxFL(temp = A32NX_Util.getIsaTempDeviation(), gw = this.getGW()) {
        return Math.round(temp <= 10 ? -2.778 * gw + 578.667 : (temp * (-0.039) - 2.389) * gw + temp * (-0.667) + 585.334);
    }

    /**
     * Returns the maximum allowed cruise FL considering max service FL
     * @param fl {number} FL to check
     * @returns {number} maximum allowed cruise FL
     */
    //TODO: can this be an util?
    getMaxFlCorrected(fl = this.getMaxFL()) {
        return fl >= this.recMaxCruiseFL ? this.recMaxCruiseFL : fl;
    }

    // only used by trySetMinDestFob
    //TODO: Can this be util?
    isMinDestFobInRange(fuel) {
        return 0 <= fuel && fuel <= 80.0;
    }

    //TODO: Can this be util?
    isTaxiFuelInRange(taxi) {
        return 0 <= taxi && taxi <= 9.9;
    }

    //TODO: Can this be util?
    isFinalFuelInRange(fuel) {
        return 0 <= fuel && fuel <= 100;
    }

    //TODO: Can this be util?
    isFinalTimeInRange(time) {
        const convertedTime = FMCMainDisplay.hhmmToMinutes(time.padStart(4,"0"));
        return 0 <= convertedTime && convertedTime <= 90;
    }

    //TODO: Can this be util?
    isRteRsvFuelInRange(fuel) {
        return 0 <= fuel && fuel <= 10.0;
    }

    //TODO: Can this be util?
    isRteRsvPercentInRange(value) {
        return value >= 0 && value <= 15.0;
    }

    //TODO: Can this be util?
    isZFWInRange(zfw) {
        return 35.0 <= zfw && zfw <= 80.0;
    }

    //TODO: Can this be util?
    isZFWCGInRange(zfwcg) {
        return (8.0 <= zfwcg && zfwcg <= 50.0);
    }

    //TODO: Can this be util?
    isBlockFuelInRange(fuel) {
        return 0 <= fuel && fuel <= 80;
    }

    /**
     *
     * @returns {*}
     */
    //TODO: Can this be util?
    getFOB() {
        return (SimVar.GetSimVarValue("FUEL TOTAL QUANTITY WEIGHT", "pound") * 0.4535934) / 1000;
    }

    /**
     * retrieves GW in Tons
     * @returns {number}
     */
    //TODO: Can this be util?
    getGW() {
        let fmGW = 0;
        if (this.isAnEngineOn() && isFinite(this.zeroFuelWeight)) {
            fmGW = (this.getFOB() + this.zeroFuelWeight);
        } else if (isFinite(this.blockFuel) && isFinite(this.zeroFuelWeight)) {
            fmGW = (this.blockFuel + this.zeroFuelWeight);
        } else {
            fmGW = 0;
        }
        SimVar.SetSimVarValue("L:A32NX_FM_GROSS_WEIGHT", "Number", fmGW);
        return fmGW;
    }

    //TODO: Can this be util?
    getCG() {
        return SimVar.GetSimVarValue("CG PERCENT", "Percent over 100") * 100;
    }

    //TODO: make this util or local var?
    isAirspeedManaged() {
        return SimVar.GetSimVarValue("AUTOPILOT SPEED SLOT INDEX", "number") === 2;
    }

    //TODO: make this util or local var?
    isHeadingManaged() {
        return SimVar.GetSimVarValue("AUTOPILOT HEADING SLOT INDEX", "number") === 2;
    }

    //TODO: make this util or local var?
    isAltitudeManaged() {
        return SimVar.GetSimVarValue("AUTOPILOT ALTITUDE SLOT INDEX", "number") === 2;
    }

    /**
     * Check if the given string represents a decimal number.
     * This may be a whole number or a number with one or more decimals.
     * If the leading digit is 0 and one or more decimals are given, the leading digit may be omitted.
     * @param str {string} String to check
     * @returns {bool} True if str represents a decimal value, otherwise false
     */
    //TODO: Can this be util?
    representsDecimalNumber(str) {
        return /^[+-]?\d*(?:\.\d+)?$/.test(str);
    }

    getZeroFuelWeight() {
        return this.zeroFuelWeight * 2204.625;
    }

    getV2Speed() {
        return this.v2Speed;
    }

    getTropoPause() {
        return this.tropo;
    }

    getManagedClimbSpeed() {
        return this.managedSpeedClimb;
    }

    getManagedClimbSpeedMach() {
        return this.managedSpeedClimbMach;
    }

    getManagedCruiseSpeed() {
        return this.managedSpeedCruise;
    }

    getManagedCruiseSpeedMach() {
        return this.managedSpeedCruiseMach;
    }

    getAccelerationAltitude() {
        const plan = this.currFlightPlanService.active;

        if (plan) {
            return plan.performanceData.accelerationAltitude;
        }

        return undefined;
    }

    getThrustReductionAltitude() {
        const plan = this.currFlightPlanService.active;

        if (plan) {
            return plan.performanceData.thrustReductionAltitude;
        }

        return undefined;
    }

    getOriginTransitionAltitude() {
        const plan = this.currFlightPlanService.active;

        if (plan) {
            return plan.performanceData.transitionAltitude;
        }

        return undefined;
    }

    getDestinationTransitionLevel() {
        const plan = this.currFlightPlanService.active;

        if (plan) {
            return plan.performanceData.transitionLevel;
        }

        return undefined;
    }

    get costIndex() {
        const plan = this.currFlightPlanService.active;

        if (plan) {
            return plan.performanceData.costIndex;
        }

        return undefined;
    }

    set costIndex(ci) {
        const plan = this.currFlightPlanService.active;

        if (plan) {
            this.currFlightPlanService.setPerformanceData('costIndex', ci);
        }
    }

    get isCostIndexSet() {
        const plan = this.currFlightPlanService.active;

        if (plan) {
            return plan.performanceData.costIndex !== undefined;
        }

        return false;
    }

    get flightNumber() {
        const plan = this.currFlightPlanService.active;

        if (plan) {
            return this.currFlightPlanService.active.flightNumber;
        }

        return undefined;

    }

    set flightNumber(flightNumber) {
        const plan = this.currFlightPlanService.active;

        if (plan) {
            this.currFlightPlanService.setFlightNumber(flightNumber);
        }
    }

    getFlightPhase() {
        return this.flightPhaseManager.phase;
    }

    getClimbSpeedLimit() {
        return {
            speed: this.climbSpeedLimit,
            underAltitude: this.climbSpeedLimitAlt,
        };
    }

    getDescentSpeedLimit() {
        return {
            speed: this.descentSpeedLimit,
            underAltitude: this.descentSpeedLimitAlt,
        };
    }

    getPreSelectedClbSpeed() {
        return this.preSelectedClbSpeed;
    }

    getPreSelectedCruiseSpeed() {
        return this.preSelectedCrzSpeed;
    }

    getTakeoffFlapsSetting() {
        return this.flaps;
    }

    getManagedDescentSpeed() {
        return this.managedSpeedDescendPilot !== undefined ? this.managedSpeedDescendPilot : this.managedSpeedDescend;
    }

    getManagedDescentSpeedMach() {
        return this.managedSpeedDescendMachPilot !== undefined ? this.managedSpeedDescendMachPilot : this.managedSpeedDescendMach;
    }

    getApproachSpeed() {
        return this.approachSpeeds && this.approachSpeeds.valid ? this.approachSpeeds.vapp : 0;
    }

    getFlapRetractionSpeed() {
        return this.approachSpeeds && this.approachSpeeds.valid ? this.approachSpeeds.f : 0;
    }

    getSlatRetractionSpeed() {
        return this.approachSpeeds && this.approachSpeeds.valid ? this.approachSpeeds.s : 0;
    }

    getCleanSpeed() {
        return this.approachSpeeds && this.approachSpeeds.valid ? this.approachSpeeds.gd : 0;
    }

    getTripWind() {
        return this.averageWind;
    }

    getWinds() {
        return this.winds;
    }

    getApproachWind() {
        const activePlan = this.currFlightPlanService.active;
        const destination = activePlan.destinationAirport;

        if (!destination || !destination.location || !isFinite(this.perfApprWindHeading)) {
            return { direction: 0, speed: 0 };
        }

        const magVar = Facilities.getMagVar(destination.location.lat, destination.location.long);
        const trueHeading = A32NX_Util.magneticToTrue(this.perfApprWindHeading, magVar);

        return { direction: trueHeading, speed: this.perfApprWindSpeed };
    }

    getApproachQnh() {
        return this.perfApprQNH;
    }

    getApproachTemperature() {
        return this.perfApprTemp;
    }

    getDestinationElevation() {
        return Number.isFinite(this.landingElevation) ? this.landingElevation : 0;
    }

    trySetManagedDescentSpeed(value) {
        if (value === FMCMainDisplay.clrValue) {
            this.managedSpeedDescendPilot = undefined;
            this.managedSpeedDescendMachPilot = undefined;
            return true;
        }

        const MACH_SLASH_SPD_REGEX = /^(\.\d{1,2})?\/(\d{3})?$/;
        const machSlashSpeedMatch = value.match(MACH_SLASH_SPD_REGEX);

        const MACH_REGEX = /^\.\d{1,2}$/;
        const SPD_REGEX = /^\d{1,3}$/;

        if (machSlashSpeedMatch !== null /* ".NN/" or "/NNN" entry */) {
            const speed = parseInt(machSlashSpeedMatch[2]);
            if (Number.isFinite(speed)) {
                if (speed < 100 || speed > 350) {
                    this.setScratchpadMessage(NXSystemMessages.entryOutOfRange);
                    return false;
                }

                this.managedSpeedDescendPilot = speed;
            }

            const mach = Math.round(parseFloat(machSlashSpeedMatch[1]) * 1000) / 1000;
            if (Number.isFinite(mach)) {
                if (mach < 0.15 || mach > 0.82) {
                    this.setScratchpadMessage(NXSystemMessages.entryOutOfRange);
                    return false
                }

                this.managedSpeedDescendMachPilot = mach;
            }

            return true;
        } else if (value.match(MACH_REGEX) !== null /* ".NN" */) {
            // Entry of a Mach number only without a slash is allowed
            const mach = Math.round(parseFloat(value) * 1000) / 1000;
            if (Number.isFinite(mach)) {
                if (mach < 0.15 || mach > 0.82) {
                    this.setScratchpadMessage(NXSystemMessages.entryOutOfRange);
                    return false
                }

                this.managedSpeedDescendMachPilot = mach;
            }

            return true;
        } else if (value.match(SPD_REGEX) !== null /* "NNN" */) {
            const speed = parseInt(value);
            if (Number.isFinite(speed)) {
                if (speed < 100 || speed > 350) {
                    this.setScratchpadMessage(NXSystemMessages.entryOutOfRange);
                    return false;
                }

                // This is the maximum managed Mach number you can get, even with CI 100.
                // Through direct testing by a pilot, it was also determined that the plane gives Mach 0.80 for all of the tested CAS entries.
                const mach = 0.8;

                this.managedSpeedDescendPilot = speed;
                this.managedSpeedDescendMachPilot = mach;

                return true;
            }
        }

        this.setScratchpadMessage(NXSystemMessages.formatError);
        return false;
    }

    trySetPerfClbPredToAltitude(value) {
        if (value === FMCMainDisplay.clrValue) {
            this.perfClbPredToAltitudePilot = undefined;
            return true;
        }

        const currentAlt = SimVar.GetSimVarValue('INDICATED ALTITUDE', 'feet');
        const match = value.match(/^(FL\d{3}|\d{1,5})$/);
        if (match === null || match.length < 1) {
            this.setScratchpadMessage(NXSystemMessages.formatError);
            return false;
        }

        const altOrFlString = match[1].replace("FL", "");
        const altitude = altOrFlString.length < 4 ? 100 * parseInt(altOrFlString) : parseInt(altOrFlString);

        if (!Number.isFinite(altitude)) {
            this.setScratchpadMessage(NXSystemMessages.formatError);
            return false;
        }

        if (altitude < currentAlt || (this.currFlightPlanService.active.performanceData.cruiseFlightLevel && altitude > this.currFlightPlanService.active.performanceData.cruiseFlightLevel * 100)) {
            this.setScratchpadMessage(NXSystemMessages.entryOutOfRange);
            return false;
        }

        this.perfClbPredToAltitudePilot = altitude;
        return true;
    }

    trySetPerfDesPredToAltitude(value) {
        if (value === FMCMainDisplay.clrValue) {
            this.perfDesPredToAltitudePilot = undefined;
            return true;
        }

        const currentAlt = SimVar.GetSimVarValue('INDICATED ALTITUDE', 'feet');
        const match = value.match(/^(FL\d{3}|\d{1,5})$/);
        if (match === null || match.length < 1) {
            this.setScratchpadMessage(NXSystemMessages.formatError);
            return false;
        }

        const altOrFlString = match[1].replace("FL", "");
        const altitude = altOrFlString.length < 4 ? 100 * parseInt(altOrFlString) : parseInt(altOrFlString);

        if (!Number.isFinite(altitude)) {
            this.setScratchpadMessage(NXSystemMessages.formatError);
            return false;
        }

        if (altitude > currentAlt) {
            this.setScratchpadMessage(NXSystemMessages.entryOutOfRange);
            return false;
        }

        this.perfDesPredToAltitudePilot = altitude;
        return true;
    }

    updatePerfPageAltPredictions() {
        const currentAlt = SimVar.GetSimVarValue('INDICATED ALTITUDE', 'feet');
        if (this.perfClbPredToAltitudePilot !== undefined && currentAlt > this.perfClbPredToAltitudePilot) {
            this.perfClbPredToAltitudePilot = undefined;
        }

        if (this.perfDesPredToAltitudePilot !== undefined && currentAlt < this.perfDesPredToAltitudePilot) {
            this.perfDesPredToAltitudePilot = undefined;
        }
    }

    computeManualCrossoverAltitude(mach) {
        const maximumCrossoverAltitude = 30594; // Crossover altitude of (300, 0.8)
        const mmoCrossoverAltitide = 24554; // Crossover altitude of (VMO, MMO)

        if (mach < 0.8) {
            return maximumCrossoverAltitude;
        }

        return maximumCrossoverAltitude + (mmoCrossoverAltitide - maximumCrossoverAltitude) * (mach - 0.8) / 0.02;
    }

    getActivePlanLegCount() {
        if (!this.flightPlanService.hasActive) {
            return 0;
        }

        return this.flightPlanService.active.legCount;
    }

    getDistanceToDestination() {
        return this.guidanceController.alongTrackDistanceToDestination;
    }

    /**
     * Modifies the active flight plan to go direct to a specific waypoint, not necessarily in the flight plan
     * @param {import('msfs-navdata').Waypoint} waypoint
     */
    async directToWaypoint(waypoint) {
        // FIXME fm pos
        const adirLat = ADIRS.getLatitude();
        const adirLong = ADIRS.getLongitude();
        const trueTrack = ADIRS.getTrueTrack();

        if (!adirLat.isNormalOperation() || !adirLong.isNormalOperation() || !trueTrack.isNormalOperation()) {
            return;
        }

        const ppos = {
            lat: adirLat.value,
            long: adirLong.value,
        };

        await this.flightPlanService.directToWaypoint(ppos, trueTrack.value, waypoint);
    }

    /**
     * Modifies the active flight plan to go direct to a specific leg
     * @param {number} legIndex index of leg to go direct to
     */
    async directToLeg(legIndex) {
        // FIXME fm pos
        const adirLat = ADIRS.getLatitude();
        const adirLong = ADIRS.getLongitude();
        const trueTrack = ADIRS.getTrueTrack();

        if (!adirLat.isNormalOperation() || !adirLong.isNormalOperation() || !trueTrack.isNormalOperation()) {
            return;
        }

        const ppos = {
            lat: adirLat.value,
            long: adirLong.value,
        };

        await this.flightPlanService.directToLeg(ppos, trueTrack.value, legIndex);
    }
}

FMCMainDisplay.clrValue = "\xa0\xa0\xa0\xa0\xa0CLR";
FMCMainDisplay.ovfyValue = "\u0394";
FMCMainDisplay._AvailableKeys = "ABCDEFGHIJKLMNOPQRSTUVWXYZ0123456789";

const FlightPlans = Object.freeze({
    Active: 0,
    Temporary: 1,
});

class FmArinc429OutputWord extends Arinc429Word {
    constructor(name, value = 0) {
        super(0);

        this.name = name;
        this.dirty = true;
        this._value = value;
        this._ssm = 0;
    }

    get value() {
        return this._value;
    }

    set value(value) {
        if (this._value !== value) {
            this.dirty = true;
        }
        this._value = value;
    }

    get ssm() {
        return this._ssm;
    }

    set ssm(ssm) {
        if (this._ssm !== ssm) {
            this.dirty = true;
        }
        this._ssm = ssm;
    }

    static empty(name) {
        return new FmArinc429OutputWord(name, 0);
    }

    async writeToSimVarIfDirty() {
        if (this.dirty) {
            this.dirty = false;
            return Promise.all([
                Arinc429Word.toSimVarValue(`L:A32NX_FM1_${this.name}`, this.value, this.ssm),
                Arinc429Word.toSimVarValue(`L:A32NX_FM2_${this.name}`, this.value, this.ssm),
            ]);
        }
        return Promise.resolve();
    }

    setBnrValue(value, ssm, bits, rangeMax, rangeMin = 0) {
        const quantum = Math.max(Math.abs(rangeMin), rangeMax) / 2 ** bits;
        const data = Math.max(rangeMin, Math.min(rangeMax, Math.round(value / quantum) * quantum));

        this.value = data;
        this.ssm = ssm;
    }
}<|MERGE_RESOLUTION|>--- conflicted
+++ resolved
@@ -1,7 +1,6 @@
 // Copyright (c) 2021-2023 FlyByWire Simulations
 //
 // SPDX-License-Identifier: GPL-3.0
-
 class FMCMainDisplay extends BaseAirliners {
     constructor() {
         super(...arguments);
@@ -219,22 +218,22 @@
 
         this.dataManager = new Fmgc.DataManager(this);
 
-<<<<<<< HEAD
         this.efisInterface = new Fmgc.EfisInterface();
-        this.guidanceController = new Fmgc.GuidanceController(this, this.currFlightPlanService, this.efisInterface, Fmgc.A320AircraftConfig);
-        this.navigation = new Fmgc.Navigation(this.flightPlanService, this.facilityLoader);
-        this.efisSymbols = new Fmgc.EfisSymbols(this.guidanceController, this.currFlightPlanService, this.navigation.getNavaidTuner(), this.efisInterface);
-=======
-        this.guidanceManager = new Fmgc.GuidanceManager(this.flightPlanManager);
-        this.guidanceController = new Fmgc.GuidanceController(this.flightPlanManager, this.guidanceManager, Fmgc.a320EfisRangeSettings, this);
-        this.navigation = new Fmgc.Navigation(this.flightPlanManager, this.facilityLoader);
+        this.guidanceController = new Fmgc.GuidanceController(
+            this,
+            this.currFlightPlanService,
+            this.efisInterface,
+            Fmgc.a320EfisRangeSettings,
+            Fmgc.A320AircraftConfig
+            );
+        this.navigation = new Fmgc.Navigation(this.currFlightPlanService, this.facilityLoader);
         this.efisSymbols = new Fmgc.EfisSymbols(
-            this.flightPlanManager,
             this.guidanceController,
+            this.currFlightPlanService,
             this.navigation.getNavaidTuner(),
+            this.efisInterface,
             Fmgc.a320EfisRangeSettings,
         );
->>>>>>> c79bb2c0
 
         Fmgc.initFmgcLoop(this, this.currFlightPlanService);
 
