// Copyright (c) 2021-2023 FlyByWire Simulations
//
// SPDX-License-Identifier: GPL-3.0

class FMCMainDisplay extends BaseAirliners {
    constructor() {
        super(...arguments);
        FMCMainDisplay.DEBUG_INSTANCE = this;
        this.flightPhaseUpdateThrottler = new UpdateThrottler(800);
        this.fmsUpdateThrottler = new UpdateThrottler(250);
        this._progBrgDistUpdateThrottler = new UpdateThrottler(2000);
        this._apCooldown = 500;
        this.lastFlightPlanVersion = 0;
        this._messageQueue = new A32NX_MessageQueue(this);

        /** Declaration of every variable used (NOT initialization) */
        this.maxCruiseFL = undefined;
        this.recMaxCruiseFL = undefined;
        this.routeIndex = undefined;
        this.coRoute = { routeNumber: undefined, routes: undefined };
        this.perfTOTemp = undefined;
        this._overridenFlapApproachSpeed = undefined;
        this._overridenSlatApproachSpeed = undefined;
        this._routeFinalFuelWeight = undefined;
        this._routeFinalFuelTime = undefined;
        this._routeFinalFuelTimeDefault = undefined;
        this._routeReservedWeight = undefined;
        this._routeReservedPercent = undefined;
        this.takeOffWeight = undefined;
        this.landingWeight = undefined;
        this.averageWind = undefined;
        this.perfApprQNH = undefined;
        this.perfApprTemp = undefined;
        this.perfApprWindHeading = undefined;
        this.perfApprWindSpeed = undefined;
        this.unconfirmedV1Speed = undefined;
        this.unconfirmedVRSpeed = undefined;
        this.unconfirmedV2Speed = undefined;
        this._toFlexChecked = undefined;
        this.toRunway = undefined;
        this.vApp = undefined;
        this.perfApprMDA = null;
        this.perfApprDH = null;
        this.perfApprFlaps3 = undefined;
        this._debug = undefined;
        this._checkFlightPlan = undefined;
        this._windDirections = undefined;
        this._fuelPlanningPhases = undefined;
        this._zeroFuelWeightZFWCGEntered = undefined;
        this._taxiEntered = undefined;
        this._windDir = undefined;
        this._DistanceToAlt = undefined;
        this._routeAltFuelWeight = undefined;
        this._routeAltFuelTime = undefined;
        this._routeTripFuelWeight = undefined;
        this._routeTripTime = undefined;
        this._defaultTaxiFuelWeight = undefined;
        this._rteRsvPercentOOR = undefined;
        this._rteReservedWeightEntered = undefined;
        this._rteReservedPctEntered = undefined;
        this._rteFinalCoeffecient = undefined;
        this._rteFinalWeightEntered = undefined;
        this._rteFinalTimeEntered = undefined;
        this._routeAltFuelEntered = undefined;
        this._minDestFob = undefined;
        this._minDestFobEntered = undefined;
        this._isBelowMinDestFob = undefined;
        this._defaultRouteFinalTime = undefined;
        this._fuelPredDone = undefined;
        this._fuelPlanningPhase = undefined;
        this._blockFuelEntered = undefined;
        this._initMessageSettable = undefined;
        this._checkWeightSettable = undefined;
        this._gwInitDisplayed = undefined;
        /* CPDLC Fields */
        this.tropo = undefined;
        this._destDataChecked = undefined;
        this._towerHeadwind = undefined;
        this._EfobBelowMinClr = undefined;
        this.simbrief = undefined;
        this.aocWeight = undefined;
        this.aocTimes = undefined;
        this.winds = undefined;
        this.computedVgd = undefined;
        this.computedVfs = undefined;
        this.computedVss = undefined;
        this.computedVls = undefined;
        this.approachSpeeds = undefined; // based on selected config, not current config
        this._cruiseEntered = undefined;
        this._blockFuelEntered = undefined;
        this.constraintAlt = undefined;
        this.fcuSelAlt = undefined;
        this._forceNextAltitudeUpdate = undefined;
        this._lastUpdateAPTime = undefined;
        this.updateAutopilotCooldown = undefined;
        this._lastHasReachFlex = undefined;
        this._apMasterStatus = undefined;
        this._lastRequestedFLCModeWaypointIndex = undefined;

        this._progBrgDist = undefined;
        this.preSelectedClbSpeed = undefined;
        this.preSelectedCrzSpeed = undefined;
        this.managedSpeedTarget = undefined;
        this.managedSpeedTargetIsMach = undefined;
        this.climbSpeedLimit = undefined;
        this.climbSpeedLimitAlt = undefined;
        this.climbSpeedLimitPilot = undefined;
        this.descentSpeedLimit = undefined;
        this.descentSpeedLimitAlt = undefined;
        this.descentSpeedLimitPilot = undefined;
        this.managedSpeedClimb = undefined;
        this.managedSpeedClimbIsPilotEntered = undefined;
        this.managedSpeedClimbMach = undefined;
        // this.managedSpeedClimbMachIsPilotEntered = undefined;
        this.managedSpeedCruise = undefined;
        this.managedSpeedCruiseIsPilotEntered = undefined;
        this.managedSpeedCruiseMach = undefined;
        // this.managedSpeedCruiseMachIsPilotEntered = undefined;
        this.managedSpeedDescend = undefined;
        this.managedSpeedDescendPilot = undefined;
        this.managedSpeedDescendMach = undefined;
        this.managedSpeedDescendMachPilot = undefined;
        // this.managedSpeedDescendMachIsPilotEntered = undefined;
        this.cruiseFlightLevelTimeOut = undefined;
        /** @type {0 | 1 | 2 | 3 | null} Takeoff config entered on PERF TO */
        this.flaps = undefined;
        this.ths = undefined;
        this.cruiseTemperature = undefined;
        this.taxiFuelWeight = undefined;
        this.blockFuel = undefined;
        this.zeroFuelWeight = undefined;
        this.zeroFuelWeightMassCenter = undefined;
        this.activeWpIdx = undefined;
        this.efisSymbols = undefined;
        this.groundTempAuto = undefined;
        this.groundTempPilot = undefined;
        /**
         * Landing elevation in feet MSL.
         * This is the destination runway threshold elevation, or airport elevation if runway is not selected.
         */
        this.landingElevation = undefined;
        /*
         * Latitude part of the touch down coordinate.
         * This is the destination runway coordinate, or airport coordinate if runway is not selected
         */
        this.destinationLatitude = undefined;
        /*
         * Latitude part of the touch down coordinate.
         * This is the destination runway coordinate, or airport coordinate if runway is not selected
         */
        this.destinationLongitude = undefined;
        /** Speed in KCAS when the first engine failed during takeoff */
        this.takeoffEngineOutSpeed = undefined;
        this.checkSpeedModeMessageActive = undefined;
        this.perfClbPredToAltitudePilot = undefined;
        this.perfDesPredToAltitudePilot = undefined;

        // ATSU data
        this.atsu = undefined;
        this.holdSpeedTarget = undefined;
        this.holdIndex = undefined;
        this.holdDecelReached = undefined;
        this.setHoldSpeedMessageActive = undefined;
        this.managedProfile = undefined;
        this.speedLimitExceeded = undefined;
        this.toSpeedsNotInserted = false;
        this.toSpeedsTooLow = false;
        this.vSpeedDisagree = false;

        this.onAirport = undefined;

        // arinc bus output words
        this.arincDiscreteWord2 = FmArinc429OutputWord.empty("DISCRETE_WORD_2");
        this.arincDiscreteWord3 = FmArinc429OutputWord.empty("DISCRETE_WORD_3");
        this.arincTakeoffPitchTrim = FmArinc429OutputWord.empty("TO_PITCH_TRIM");
        this.arincLandingElevation = FmArinc429OutputWord.empty("LANDING_ELEVATION");
        this.arincDestinationLatitude = FmArinc429OutputWord.empty("DEST_LAT");
        this.arincDestinationLongitude = FmArinc429OutputWord.empty("DEST_LONG");
        this.arincMDA = FmArinc429OutputWord.empty("MINIMUM_DESCENT_ALTITUDE");
        this.arincDH = FmArinc429OutputWord.empty("DECISION_HEIGHT");
        this.arincThrustReductionAltitude = FmArinc429OutputWord.empty("THR_RED_ALT");
        this.arincAccelerationAltitude = FmArinc429OutputWord.empty("ACC_ALT");
        this.arincEoAccelerationAltitude = FmArinc429OutputWord.empty("EO_ACC_ALT");
        this.arincMissedThrustReductionAltitude = FmArinc429OutputWord.empty("MISSED_THR_RED_ALT");
        this.arincMissedAccelerationAltitude = FmArinc429OutputWord.empty("MISSED_ACC_ALT");
        this.arincMissedEoAccelerationAltitude = FmArinc429OutputWord.empty("MISSED_EO_ACC_ALT");
        this.arincTransitionAltitude = FmArinc429OutputWord.empty("TRANS_ALT");
        this.arincTransitionLevel = FmArinc429OutputWord.empty("TRANS_LVL");
        /** contains fm messages (not yet implemented) and nodh bit */
        this.arincEisWord2 = FmArinc429OutputWord.empty("EIS_DISCRETE_WORD_2");

        /** These arinc words will be automatically written to the bus, and automatically set to 0/NCD when the FMS resets */
        this.arincBusOutputs = [
            this.arincDiscreteWord2,
            this.arincDiscreteWord3,
            this.arincTakeoffPitchTrim,
            this.arincLandingElevation,
            this.arincDestinationLatitude,
            this.arincDestinationLongitude,
            this.arincMDA,
            this.arincDH,
            this.arincThrustReductionAltitude,
            this.arincAccelerationAltitude,
            this.arincEoAccelerationAltitude,
            this.arincMissedThrustReductionAltitude,
            this.arincMissedAccelerationAltitude,
            this.arincMissedEoAccelerationAltitude,
            this.arincTransitionAltitude,
            this.arincTransitionLevel,
            this.arincEisWord2,
        ];
    }

    Init() {
        super.Init();
        this.initVariables();

        this.A32NXCore = new A32NX_Core();
        this.A32NXCore.init(this._lastTime);

        this.dataManager = new Fmgc.DataManager(this);

        this.efisInterface = new Fmgc.EfisInterface();
        this.guidanceController = new Fmgc.GuidanceController(this, this.currFlightPlanService, this.efisInterface, Fmgc.a320EfisRangeSettings);
        this.navigation = new Fmgc.Navigation(this.currFlightPlanService, this.facilityLoader);
        this.efisSymbols = new Fmgc.EfisSymbols(
            this.guidanceController,
            this.currFlightPlanService,
            this.navigation.getNavaidTuner(),
            this.efisInterface,
            Fmgc.a320EfisRangeSettings,
        );

        Fmgc.initFmgcLoop(this, this.currFlightPlanService);

        this.guidanceController.init();
        this.efisSymbols.init();
        this.navigation.init();

        this.tempCurve = new Avionics.Curve();
        this.tempCurve.interpolationFunction = Avionics.CurveTool.NumberInterpolation;
        this.tempCurve.add(-10 * 3.28084, 21.50);
        this.tempCurve.add(0, 15.00);
        this.tempCurve.add(10 * 3.28084, 8.50);
        this.tempCurve.add(20 * 3.28084, 2.00);
        this.tempCurve.add(30 * 3.28084, -4.49);
        this.tempCurve.add(40 * 3.28084, -10.98);
        this.tempCurve.add(50 * 3.28084, -17.47);
        this.tempCurve.add(60 * 3.28084, -23.96);
        this.tempCurve.add(70 * 3.28084, -30.45);
        this.tempCurve.add(80 * 3.28084, -36.94);
        this.tempCurve.add(90 * 3.28084, -43.42);
        this.tempCurve.add(100 * 3.28084, -49.90);
        this.tempCurve.add(150 * 3.28084, -56.50);
        this.tempCurve.add(200 * 3.28084, -56.50);
        this.tempCurve.add(250 * 3.28084, -51.60);
        this.tempCurve.add(300 * 3.28084, -46.64);
        this.tempCurve.add(400 * 3.28084, -22.80);
        this.tempCurve.add(500 * 3.28084, -2.5);
        this.tempCurve.add(600 * 3.28084, -26.13);
        this.tempCurve.add(700 * 3.28084, -53.57);
        this.tempCurve.add(800 * 3.28084, -74.51);

        // This is used to determine the Mach number corresponding to a CAS at the manual crossover altitude
        // The curve was calculated numerically and approximated using a few interpolated values
        this.casToMachManualCrossoverCurve = new Avionics.Curve();
        this.casToMachManualCrossoverCurve.interpolationFunction = Avionics.CurveTool.NumberInterpolation;
        this.casToMachManualCrossoverCurve.add(0, 0);
        this.casToMachManualCrossoverCurve.add(100, 0.27928);
        this.casToMachManualCrossoverCurve.add(150, 0.41551);
        this.casToMachManualCrossoverCurve.add(200, 0.54806);
        this.casToMachManualCrossoverCurve.add(250, 0.67633);
        this.casToMachManualCrossoverCurve.add(300, 0.8);
        this.casToMachManualCrossoverCurve.add(350, 0.82);

        // This is used to determine the CAS corresponding to a Mach number at the manual crossover altitude
        // Effectively, the manual crossover altitude is FL305 up to M.80, then decreases linearly to the crossover altitude of (VMO, MMO)
        this.machToCasManualCrossoverCurve = new Avionics.Curve();
        this.machToCasManualCrossoverCurve.interpolationFunction = Avionics.CurveTool.NumberInterpolation;
        this.machToCasManualCrossoverCurve.add(0, 0);
        this.machToCasManualCrossoverCurve.add(0.27928, 100);
        this.machToCasManualCrossoverCurve.add(0.41551, 150);
        this.machToCasManualCrossoverCurve.add(0.54806, 200);
        this.machToCasManualCrossoverCurve.add(0.67633, 250);
        this.machToCasManualCrossoverCurve.add(0.8, 300);
        this.machToCasManualCrossoverCurve.add(0.82, 350);

        this.updateFuelVars();
        this.updatePerfSpeeds();

        this.flightPhaseManager.init();
        this.flightPhaseManager.addOnPhaseChanged(this.onFlightPhaseChanged.bind(this));

        // Start the check routine for system health and status
        setInterval(() => {
            if (this.flightPhaseManager.phase === FmgcFlightPhases.CRUISE && !this._destDataChecked) {
                const adirLat = ADIRS.getLatitude();
                const adirLong = ADIRS.getLongitude();
                const ppos = (adirLat.isNormalOperation() && adirLong.isNormalOperation()) ? {
                    lat: ADIRS.getLatitude().value,
                    long: ADIRS.getLongitude().value,
                } : {
                    lat: NaN,
                    long: NaN
                };
                const distanceToDestination = this.getDistanceToDestination()
                if (Number.isFinite(distanceToDestination) && distanceToDestination < 180) {
                    this._destDataChecked = true;
                    this.checkDestData();
                }
            }
        }, 15000);

        SimVar.SetSimVarValue('L:A32NX_FM_LS_COURSE', 'number', -1);
    }

    initVariables(resetTakeoffData = true) {
        this.costIndex = undefined;
        this.maxCruiseFL = 390;
        this.recMaxCruiseFL = 398;
        this.routeIndex = 0;
        this.resetCoroute();
        this._overridenFlapApproachSpeed = NaN;
        this._overridenSlatApproachSpeed = NaN;
        this._routeFinalFuelWeight = 0;
        this._routeFinalFuelTime = 30;
        this._routeFinalFuelTimeDefault = 30;
        this._routeReservedWeight = 0;
        this._routeReservedPercent = 5;
        this.takeOffWeight = NaN;
        this.landingWeight = NaN;
        this.averageWind = 0;
        this.perfApprQNH = NaN;
        this.perfApprTemp = NaN;
        this.perfApprWindHeading = NaN;
        this.perfApprWindSpeed = NaN;
        this.unconfirmedV1Speed = undefined;
        this.unconfirmedVRSpeed = undefined;
        this.unconfirmedV2Speed = undefined;
        this._toFlexChecked = true;
        this.toRunway = "";
        this.vApp = NaN;
        this.perfApprMDA = null;
        this.perfApprDH = null;
        this.perfApprFlaps3 = false;
        this._debug = 0;
        this._checkFlightPlan = 0;
        this._windDirections = {
            TAILWIND: "TL",
            HEADWIND: "HD",
        };
        this._fuelPlanningPhases = {
            PLANNING: 1,
            IN_PROGRESS: 2,
            COMPLETED: 3,
        };
        this._zeroFuelWeightZFWCGEntered = false;
        this._taxiEntered = false;
        this._windDir = this._windDirections.HEADWIND;
        this._DistanceToAlt = 0;
        this._routeAltFuelWeight = 0;
        this._routeAltFuelTime = 0;
        this._routeTripFuelWeight = 0;
        this._routeTripTime = 0;
        this._defaultTaxiFuelWeight = 0.2;
        this._rteRsvPercentOOR = false;
        this._rteReservedWeightEntered = false;
        this._rteReservedPctEntered = false;
        this._rteFinalCoeffecient = 0;
        this._rteFinalWeightEntered = false;
        this._rteFinalTimeEntered = false;
        this._routeAltFuelEntered = false;
        this._minDestFob = 0;
        this._minDestFobEntered = false;
        this._isBelowMinDestFob = false;
        this._defaultRouteFinalTime = 45;
        this._fuelPredDone = false;
        this._fuelPlanningPhase = this._fuelPlanningPhases.PLANNING;
        this._blockFuelEntered = false;
        this._initMessageSettable = false;
        this._checkWeightSettable = true;
        this._gwInitDisplayed = 0;
        /* CPDLC Fields */
        this.tropo = undefined;
        this._destDataChecked = false;
        this._towerHeadwind = 0;
        this._EfobBelowMinClr = false;
        this.simbrief = {
            route: "",
            cruiseAltitude: "",
            originIcao: "",
            destinationIcao: "",
            blockFuel: "",
            paxCount: "",
            cargo: undefined,
            payload: undefined,
            estZfw: "",
            sendStatus: "READY",
            costIndex: "",
            navlog: [],
            callsign: "",
            alternateIcao: "",
            avgTropopause: "",
            ete: "",
            blockTime: "",
            outTime: "",
            onTime: "",
            inTime: "",
            offTime: "",
            taxiFuel: "",
            tripFuel: "",
        };
        this.aocWeight = {
            blockFuel: undefined,
            estZfw: undefined,
            taxiFuel: undefined,
            tripFuel: undefined,
            payload: undefined,
        };
        this.aocTimes = {
            doors: 0,
            off: 0,
            out: 0,
            on: 0,
            in: 0,
        };
        this.winds = {
            climb: [],
            cruise: [],
            des: [],
            alternate: null,
        };
        this.computedVls = undefined;
        this.approachSpeeds = undefined; // based on selected config, not current config
        this._cruiseEntered = false;
        this._blockFuelEntered = false;
        this.constraintAlt = 0;
        this.fcuSelAlt = 0;
        this._forceNextAltitudeUpdate = false;
        this._lastUpdateAPTime = NaN;
        this.updateAutopilotCooldown = 0;
        this._apMasterStatus = false;
        this._lastRequestedFLCModeWaypointIndex = -1;

        this._activeCruiseFlightLevelDefaulToFcu = false;
        const payloadConstruct = new A32NX_PayloadConstructor();
        this.paxStations = payloadConstruct.paxStations;
        this.payloadStations = payloadConstruct.payloadStations;
        this.fmsUpdateThrottler = new UpdateThrottler(250);
        this._progBrgDist = undefined;
        this.preSelectedClbSpeed = undefined;
        this.preSelectedCrzSpeed = undefined;
        this.managedSpeedTarget = NaN;
        this.managedSpeedTargetIsMach = false;
        this.climbSpeedLimit = 250;
        this.climbSpeedLimitAlt = 10000;
        this.climbSpeedLimitPilot = false;
        this.descentSpeedLimit = 250;
        this.descentSpeedLimitAlt = 10000;
        this.descentSpeedLimitPilot = false;
        this.managedSpeedClimb = 290;
        this.managedSpeedClimbIsPilotEntered = false;
        this.managedSpeedClimbMach = 0.78;
        // this.managedSpeedClimbMachIsPilotEntered = false;
        this.managedSpeedCruise = 290;
        this.managedSpeedCruiseIsPilotEntered = false;
        this.managedSpeedCruiseMach = 0.78;
        // this.managedSpeedCruiseMachIsPilotEntered = false;
        this.managedSpeedDescend = 290;
        this.managedSpeedDescendPilot = undefined;
        this.managedSpeedDescendMach = 0.78;
        this.managedSpeedDescendMachPilot = undefined;
        // this.managedSpeedDescendMachIsPilotEntered = false;
        this.cruiseFlightLevelTimeOut = undefined;
        this.flightNumber = undefined;
        // this.flightNumber = undefined;
        this.cruiseTemperature = undefined;
        this.taxiFuelWeight = 0.2;
        this.blockFuel = undefined;
        this.zeroFuelWeight = undefined;
        this.zeroFuelWeightMassCenter = undefined;
        this.holdSpeedTarget = undefined;
        this.holdIndex = 0;
        this.holdDecelReached = false;
        this.setHoldSpeedMessageActive = false;
        this.managedProfile = new Map();
        this.speedLimitExceeded = false;
        this.groundTempAuto = undefined;
        this.groundTempPilot = undefined;
        this.landingElevation = undefined;
        this.destinationLatitude = undefined;
        this.destinationLongitude = undefined;
        this.toSpeedsNotInserted = false;
        this.toSpeedsTooLow = false;
        this.vSpeedDisagree = false;
        this.takeoffEngineOutSpeed = undefined;
        this.checkSpeedModeMessageActive = false;
        this.perfClbPredToAltitudePilot = undefined;
        this.perfDesPredToAltitudePilot = undefined;

        this.onAirport = () => {};

        if (this.navigation) {
            this.navigation.requiredPerformance.clearPilotRnp();
        }

        // ATSU data
        this.atsu = new AtsuFmsClient.FmsClient(this, this.flightPlanService);

        // Reset SimVars
        SimVar.SetSimVarValue("L:A32NX_SPEEDS_MANAGED_PFD", "knots", 0);
        SimVar.SetSimVarValue("L:A32NX_SPEEDS_MANAGED_ATHR", "knots", 0);

        SimVar.SetSimVarValue("L:A32NX_MachPreselVal", "mach", -1);
        SimVar.SetSimVarValue("L:A32NX_SpeedPreselVal", "knots", -1);

        SimVar.SetSimVarValue("L:AIRLINER_DECISION_HEIGHT", "feet", -1);
        SimVar.SetSimVarValue("L:AIRLINER_MINIMUM_DESCENT_ALTITUDE", "feet", 0);

        SimVar.SetSimVarValue(
            "L:A32NX_FG_ALTITUDE_CONSTRAINT",
            "feet",
            this.constraintAlt
        );
        SimVar.SetSimVarValue("L:A32NX_TO_CONFIG_NORMAL", "Bool", 0);
        SimVar.SetSimVarValue("L:A32NX_CABIN_READY", "Bool", 0);
        SimVar.SetSimVarValue("L:A32NX_FM_GROSS_WEIGHT", "Number", 0);

        if (
            SimVar.GetSimVarValue("L:A32NX_AUTOTHRUST_DISABLED", "number") === 1
        ) {
            SimVar.SetSimVarValue("K:A32NX.ATHR_RESET_DISABLE", "number", 1);
        }

        SimVar.SetSimVarValue("L:A32NX_PFD_MSG_SET_HOLD_SPEED", "bool", false);

        if (resetTakeoffData) {
            // FMGC Message Queue
            this._messageQueue.resetQueue();

            this.computedVgd = undefined;
            this.computedVfs = undefined;
            this.computedVss = undefined;
            this.perfTOTemp = NaN;
            this.setTakeoffFlaps(null);
            this.setTakeoffTrim(null);
            this.unconfirmedV1Speed = undefined;
            this.unconfirmedVRSpeed = undefined;
            this.unconfirmedV2Speed = undefined;
            this._toFlexChecked = true;
        }

        this.arincBusOutputs.forEach((word) => {
            word.value = 0;
            word.ssm = Arinc429Word.SignStatusMatrix.NoComputedData;
        });

        this.toSpeedsChecks(true);

        this.setRequest('FMGC');
    }

    onUpdate(_deltaTime) {
        super.onUpdate(_deltaTime);

        // this.flightPlanManager.update(_deltaTime);
        const flightPlanChanged = this.flightPlanService.activeOrTemporary.version !== this.lastFlightPlanVersion;
        if (flightPlanChanged) {
            this.lastFlightPlanVersion = this.flightPlanService.activeOrTemporary.version;
            this.setRequest("FMGC");
        }

        Fmgc.updateFmgcLoop(_deltaTime);

        if (this._debug++ > 180) {
            this._debug = 0;
        }
        const flightPhaseManagerDelta = this.flightPhaseUpdateThrottler.canUpdate(_deltaTime);
        if (flightPhaseManagerDelta !== -1) {
            this.flightPhaseManager.shouldActivateNextPhase(flightPhaseManagerDelta);
        }

        if (this.fmsUpdateThrottler.canUpdate(_deltaTime) !== -1) {
            this.checkSpeedLimit();
            this.navigation.update(_deltaTime);
            this.getGW();
            this.checkGWParams();
            this.toSpeedsChecks();
            this.thrustReductionAccelerationChecks();
            this.updateThrustReductionAcceleration();
            this.updateTransitionAltitudeLevel();
            this.updateMinimums();
            this.updateIlsCourse();
            this.updatePerfPageAltPredictions();
            this.checkEFOBBelowMin();
        }

        this.A32NXCore.update();

        if (flightPlanChanged) {
            this.updateManagedProfile();
            this.updateDestinationData();
        }

        this.updateAutopilot();

        if (this._progBrgDistUpdateThrottler.canUpdate(_deltaTime) !== -1) {
            this.updateProgDistance();
        }

        if (this.guidanceController) {
            this.guidanceController.update(_deltaTime);
        }

        if (this.efisSymbols) {
            this.efisSymbols.update(_deltaTime);
        }
        this.arincBusOutputs.forEach((word) => word.writeToSimVarIfDirty());
    }

    onFmPowerStateChanged(newState) {
        SimVar.SetSimVarValue('L:A32NX_FM1_HEALTHY_DISCRETE', 'boolean', newState);
        SimVar.SetSimVarValue('L:A32NX_FM2_HEALTHY_DISCRETE', 'boolean', newState);
    }

    async switchNavDatabase() {
        // Only performing a reset of the MCDU for now, no secondary database
        // Speed AP returns to selected
        //const isSelected = Simplane.getAutoPilotAirspeedSelected();
        //if (isSelected == false)
        //    SimVar.SetSimVarValue("H:A320_Neo_FCU_SPEED_PULL", "boolean", 1);
        // flight plan
        this.resetCoroute();
        this.atsu.resetAtisAutoUpdate();
        await this.flightPlanService.reset();
        // stored data
        this.dataManager.deleteAllStoredWaypoints();
        // Reset MCDU apart from TakeOff config
        this.initVariables(false);

        this.navigation.resetState();
    }

    /**
     * This method is called by the FlightPhaseManager after a flight phase change
     * This method initializes AP States, initiates CDUPerformancePage changes and other set other required states
     * @param prevPhase {FmgcFlightPhases} Previous FmgcFlightPhase
     * @param nextPhase {FmgcFlightPhases} New FmgcFlightPhase
     */
    onFlightPhaseChanged(prevPhase, nextPhase) {
        this.updateConstraints();
        this.updateManagedSpeed();

        this.setRequest("FMGC");

        SimVar.SetSimVarValue("L:A32NX_CABIN_READY", "Bool", 0);

        switch (nextPhase) {
            case FmgcFlightPhases.TAKEOFF: {
                this._destDataChecked = false;

                const plan = this.flightPlanService.active;

                if (plan.performanceData.accelerationAltitude === undefined) {
                    // it's important to set this immediately as we don't want to immediately sequence to the climb phase
                    plan.setPerformanceData('pilotAccelerationAltitude', SimVar.GetSimVarValue('INDICATED ALTITUDE', 'feet') + parseInt(NXDataStore.get("CONFIG_ACCEL_ALT", "1500")));
                    this.updateThrustReductionAcceleration();
                }
                if (plan.performanceData.engineOutAccelerationAltitude === undefined) {
                    // it's important to set this immediately as we don't want to immediately sequence to the climb phase
                    plan.setPerformanceData('pilotEngineOutAccelerationAltitude', SimVar.GetSimVarValue('INDICATED ALTITUDE', 'feet') + parseInt(NXDataStore.get("CONFIG_ACCEL_ALT", "1500")));
                    this.updateThrustReductionAcceleration();
                }

                if (this.page.Current === this.page.PerformancePageTakeoff) {
                    CDUPerformancePage.ShowTAKEOFFPage(this);
                } else if (this.page.Current === this.page.ProgressPage) {
                    CDUProgressPage.ShowPage(this);
                }

                /** Arm preselected speed/mach for next flight phase */
                this.updatePreSelSpeedMach(this.preSelectedClbSpeed);

                this._rteRsvPercentOOR = false;
                this._rteReservedWeightEntered = false;
                this._rteReservedPctEntered = false;

                break;
            }

            case FmgcFlightPhases.CLIMB: {

                this._destDataChecked = false;

                if (this.page.Current === this.page.ProgressPage) {
                    CDUProgressPage.ShowPage(this);
                } else {
                    this.tryUpdatePerfPage(prevPhase, nextPhase);
                }

                /** Activate pre selected speed/mach */
                if (prevPhase === FmgcFlightPhases.TAKEOFF) {
                    this.activatePreSelSpeedMach(this.preSelectedClbSpeed);
                }

                /** Arm preselected speed/mach for next flight phase */
                this.updatePreSelSpeedMach(this.preSelectedCrzSpeed);

                if (!this.currFlightPlanService.active.performanceData.cruiseFlightLevel) {
                    this.currFlightPlanService.setPerformanceData('cruiseFlightLevel', Simplane.getAutoPilotDisplayedAltitudeLockValue('feet') / 100);
                    SimVar.SetSimVarValue('L:AIRLINER_CRUISE_ALTITUDE', 'number', Simplane.getAutoPilotDisplayedAltitudeLockValue('feet') / 100);
                }

                break;
            }

            case FmgcFlightPhases.CRUISE: {
                if (this.page.Current === this.page.ProgressPage) {
                    CDUProgressPage.ShowPage(this);
                } else {
                    this.tryUpdatePerfPage(prevPhase, nextPhase);
                }

                SimVar.SetSimVarValue("L:A32NX_GOAROUND_PASSED", "bool", 0);
                Coherent.call("GENERAL_ENG_THROTTLE_MANAGED_MODE_SET", ThrottleMode.AUTO).catch(console.error).catch(console.error);

                /** Activate pre selected speed/mach */
                if (prevPhase === FmgcFlightPhases.CLIMB) {
                    this.triggerCheckSpeedModeMessage(this.preSelectedCrzSpeed);
                    this.activatePreSelSpeedMach(this.preSelectedCrzSpeed);
                }

                /** Arm preselected speed/mach for next flight phase */
                this.updatePreSelSpeedMach(this.preSelectedDesSpeed);

                break;
            }

            case FmgcFlightPhases.DESCENT: {
                if (this.page.Current === this.page.ProgressPage) {
                    CDUProgressPage.ShowPage(this);
                } else {
                    this.tryUpdatePerfPage(prevPhase, nextPhase);
                }

                this.checkDestData();

                Coherent.call("GENERAL_ENG_THROTTLE_MANAGED_MODE_SET", ThrottleMode.AUTO).catch(console.error).catch(console.error);

                this.triggerCheckSpeedModeMessage(undefined);

                this.flightPlanService.setPerformanceData('cruiseFlightLevel', undefined);

                break;
            }

            case FmgcFlightPhases.APPROACH: {
                if (this.page.Current === this.page.ProgressPage) {
                    CDUProgressPage.ShowPage(this);
                } else {
                    this.tryUpdatePerfPage(prevPhase, nextPhase);
                }

                // I think this is not necessary to port, as it only calls fs9gps stuff (fms-v2)
                // this.flightPlanManager.activateApproach().catch(console.error);

                Coherent.call("GENERAL_ENG_THROTTLE_MANAGED_MODE_SET", ThrottleMode.AUTO).catch(console.error);
                SimVar.SetSimVarValue("L:A32NX_GOAROUND_PASSED", "bool", 0);

                this.checkDestData();

                break;
            }

            case FmgcFlightPhases.GOAROUND: {
                SimVar.SetSimVarValue("L:A32NX_GOAROUND_INIT_SPEED", "number", Simplane.getIndicatedSpeed());

                this.flightPlanService.stringMissedApproach();

                const activePlan = this.flightPlanService.active;
                if (activePlan.performanceData.missedAccelerationAltitude === undefined) {
                    // it's important to set this immediately as we don't want to immediately sequence to the climb phase
                    activePlan.setPerformanceData('pilotMissedAccelerationAltitude', SimVar.GetSimVarValue('INDICATED ALTITUDE', 'feet') + parseInt(NXDataStore.get("CONFIG_ENG_OUT_ACCEL_ALT", "1500")));
                    this.updateThrustReductionAcceleration();
                }
                if (activePlan.performanceData.missedEngineOutAccelerationAltitude === undefined) {
                    // it's important to set this immediately as we don't want to immediately sequence to the climb phase
                    activePlan.setPerformanceData('pilotMissedEngineOutAccelerationAltitude', SimVar.GetSimVarValue('INDICATED ALTITUDE', 'feet') + parseInt(NXDataStore.get("CONFIG_ENG_OUT_ACCEL_ALT", "1500")));
                    this.updateThrustReductionAcceleration();
                }

                if (this.page.Current === this.page.ProgressPage) {
                    CDUProgressPage.ShowPage(this);
                } else {
                    this.tryUpdatePerfPage(prevPhase, nextPhase);
                }

                break;
            }

            case FmgcFlightPhases.DONE:
                CDUIdentPage.ShowPage(this);

                this.flightPlanService.reset().then(() => {
                    this.initVariables();
                    this.dataManager.deleteAllStoredWaypoints();
                    this.setScratchpadText('');
                    SimVar.SetSimVarValue('L:A32NX_COLD_AND_DARK_SPAWN', 'Bool', true).then(() => {
                        CDUIdentPage.ShowPage(this);
                    });
                }).catch(console.error);
                break;
        }
    }

    triggerCheckSpeedModeMessage(preselectedSpeed) {
        const isSpeedSelected = !Simplane.getAutoPilotAirspeedManaged();
        const hasPreselectedSpeed = preselectedSpeed !== undefined;

        if (!this.checkSpeedModeMessageActive && isSpeedSelected && !hasPreselectedSpeed) {
            this.checkSpeedModeMessageActive = true;
            this.addMessageToQueue(
                NXSystemMessages.checkSpeedMode,
                () => !this.checkSpeedModeMessageActive,
                () => {
                    this.checkSpeedModeMessageActive = false;
                    SimVar.SetSimVarValue("L:A32NX_PFD_MSG_CHECK_SPEED_MODE", "bool", false);
                },
            );
            SimVar.SetSimVarValue("L:A32NX_PFD_MSG_CHECK_SPEED_MODE", "bool", true);
        }
    }

    clearCheckSpeedModeMessage() {
        if (this.checkSpeedModeMessageActive && Simplane.getAutoPilotAirspeedManaged()) {
            this.checkSpeedModeMessageActive = false;
            this.removeMessageFromQueue(NXSystemMessages.checkSpeedMode.text);
            SimVar.SetSimVarValue("L:A32NX_PFD_MSG_CHECK_SPEED_MODE", "bool", false);
        }
    }

    /** FIXME these functions are in the new VNAV but not in this branch, remove when able */
    /**
     *
     * @param {Feet} alt geopotential altitude
     * @returns °C
     */
    getIsaTemp(alt) {
        if (alt > (this.tropo ? this.tropo : 36090)) {
            return -56.5;
        }
        return 15 - (0.0019812 * alt);
    }

    /**
     *
     * @param {Feet} alt geopotential altitude
     * @param {Degrees} isaDev temperature deviation from ISA conditions
     * @returns °C
     */
    getTemp(alt, isaDev = 0) {
        return this.getIsaTemp(alt) + isaDev;
    }

    /**
     *
     * @param {Feet} alt geopotential altitude
     * @param {Degrees} isaDev temperature deviation from ISA conditions
     * @returns hPa
     */
    getPressure(alt, isaDev = 0) {
        if (alt > (this.tropo ? this.tropo : 36090)) {
            return ((216.65 + isaDev) / 288.15) ** 5.25588 * 1013.2;
        }
        return ((288.15 - 0.0019812 * alt + isaDev) / 288.15) ** 5.25588 * 1013.2;
    }

    getPressureAltAtElevation(elev, qnh = 1013.2) {
        const p0 = qnh < 500 ? 29.92 : 1013.2;
        return elev + 145442.15 * (1 - Math.pow((qnh / p0), 0.190263));
    }

    getPressureAlt() {
        for (let n = 1; n <= 3; n++) {
            const zp = Arinc429Word.fromSimVarValue(`L:A32NX_ADIRS_ADR_${n}_ALTITUDE`);
            if (zp.isNormalOperation()) {
                return zp.value;
            }
        }
        return null;
    }

    getBaroCorrection1() {
        // FIXME hook up to ADIRU or FCU
        return Simplane.getPressureValue("millibar");
    }

    /**
     * @returns {Degrees} temperature deviation from ISA conditions
     */
    getIsaDeviation() {
        const geoAlt = SimVar.GetSimVarValue('INDICATED ALTITUDE', 'feet');
        const temperature = SimVar.GetSimVarValue('AMBIENT TEMPERATURE', 'celsius');
        return temperature - this.getIsaTemp(geoAlt);
    }
    /** FIXME ^these functions are in the new VNAV but not in this branch, remove when able */

    // TODO better decel distance calc
    calculateDecelDist(fromSpeed, toSpeed) {
        return Math.min(20, Math.max(3, (fromSpeed - toSpeed) * 0.15));
    }

    /*
        When the aircraft is in the holding, predictions assume that the leg is flown at holding speed
        with a vertical speed equal to - 1000 ft/mn until reaching a restrictive altitude constraint, the
        FCU altitude or the exit fix. If FCU or constraint altitude is reached first, the rest of the
        pattern is assumed to be flown level at that altitude
        */
    getHoldingSpeed(speedConstraint = undefined, altitude = undefined) {
        const fcuAltitude = SimVar.GetSimVarValue('AUTOPILOT ALTITUDE LOCK VAR:3', 'feet');
        const alt = Math.max(fcuAltitude, altitude ? altitude : 0);

        let kcas = SimVar.GetSimVarValue('L:A32NX_SPEEDS_GD', 'number');
        if (this.flightPhaseManager.phase === FmgcFlightPhases.APPROACH) {
            kcas = this.getAppManagedSpeed();
        }

        if (speedConstraint > 100) {
            kcas = Math.min(kcas, speedConstraint);
        }

        // apply icao limits
        if (alt < 14000) {
            kcas = Math.min(230, kcas);
        } else if (alt < 20000) {
            kcas = Math.min(240, kcas);
        } else if (alt < 34000) {
            kcas = Math.min(265, kcas);
        } else {
            const isaDeviation = this.getIsaDeviation();
            const temperature = 273.15 + this.getTemp(alt, isaDeviation);
            const pressure = this.getPressure(alt, isaDeviation);
            kcas = Math.min(
                _convertMachToKCas(0.83, temperature, pressure),
                kcas,
            );
        }

        // apply speed limit/alt
        if (this.flightPhaseManager.phase <= FmgcFlightPhases.CRUISE) {
            if (this.climbSpeedLimit !== undefined && alt <= this.climbSpeedLimitAlt) {
                kcas = Math.min(this.climbSpeedLimit, kcas);
            }
        } else if (this.flightPhaseManager.phase < FmgcFlightPhases.GOAROUND) {
            if (this.descentSpeedLimit !== undefined && alt <= this.descentSpeedLimitAlt) {
                kcas = Math.min(this.descentSpeedLimit, kcas);
            }
        }

        kcas = Math.max(kcas, this.computedVls);

        return Math.ceil(kcas);
    }

    updateHoldingSpeed() {
        /**
         * @type {BaseFlightPlan}
         */
        const plan = this.flightPlanService.active;

        const currentLegIndex = plan.activeLegIndex;
        const nextLegIndex = currentLegIndex + 1;
        const currentLegConstraints = this.managedProfile.get(currentLegIndex) || {};
        const nextLegConstraints = this.managedProfile.get(nextLegIndex) || {};

        const currentLeg = plan.maybeElementAt(currentLegIndex);
        const nextLeg = plan.maybeElementAt(nextLegIndex);

        const casWord = ADIRS.getCalibratedAirspeed();
        const cas = casWord.isNormalOperation() ? casWord.value : 0;

        let enableHoldSpeedWarning = false;
        let holdSpeedTarget = 0;
        let holdDecelReached = this.holdDecelReached;
        // FIXME big hack until VNAV can do this
        if (currentLeg && currentLeg.isDiscontinuity === false && currentLeg.type === 'HM') {
            holdSpeedTarget = this.getHoldingSpeed(currentLegConstraints.descentSpeed, currentLegConstraints.descentAltitude);
            holdDecelReached = true;
            enableHoldSpeedWarning = !Simplane.getAutoPilotAirspeedManaged();
            this.holdIndex = plan.activeLegIndex;
        } else if (nextLeg && nextLeg.isDiscontinuity === false && nextLeg.type === 'HM') {
            const adirLat = ADIRS.getLatitude();
            const adirLong = ADIRS.getLongitude();

            if (adirLat.isNormalOperation() && adirLong.isNormalOperation()) {
                holdSpeedTarget = this.getHoldingSpeed(nextLegConstraints.descentSpeed, nextLegConstraints.descentAltitude);

                const ppos = {
                    lat: adirLat.value,
                    long: adirLong.value,
                };
                const stats = plan.computeWaypointStatistics();
                const dtg = stats.get(plan.activeLegIndex).distanceFromPpos;
                // decel range limits are [3, 20] NM
                const decelDist = this.calculateDecelDist(cas, holdSpeedTarget);
                if (dtg < decelDist) {
                    holdDecelReached = true;
                }

                const gsWord = ADIRS.getGroundSpeed();
                const gs = gsWord.isNormalOperation() ? gsWord.value : 0;
                const warningDist = decelDist + gs / 120;
                if (!Simplane.getAutoPilotAirspeedManaged() && dtg <= warningDist) {
                    enableHoldSpeedWarning = true;
                }
            }
            this.holdIndex = plan.activeLegIndex + 1;
        } else {
            this.holdIndex = 0;
            holdDecelReached = false;
        }

        if (holdDecelReached !== this.holdDecelReached) {
            this.holdDecelReached = holdDecelReached;
            SimVar.SetSimVarValue('L:A32NX_FM_HOLD_DECEL', 'bool', this.holdDecelReached);
        }

        if (holdSpeedTarget !== this.holdSpeedTarget) {
            this.holdSpeedTarget = holdSpeedTarget;
            SimVar.SetSimVarValue('L:A32NX_FM_HOLD_SPEED', 'number', this.holdSpeedTarget);
        }

        if (enableHoldSpeedWarning && (cas - this.holdSpeedTarget) > 5) {
            if (!this.setHoldSpeedMessageActive) {
                this.setHoldSpeedMessageActive = true;
                this.addMessageToQueue(
                    NXSystemMessages.setHoldSpeed,
                    () => !this.setHoldSpeedMessageActive,
                    () => SimVar.SetSimVarValue("L:A32NX_PFD_MSG_SET_HOLD_SPEED", "bool", false),
                );
                SimVar.SetSimVarValue("L:A32NX_PFD_MSG_SET_HOLD_SPEED", "bool", true);
            }
        } else if (this.setHoldSpeedMessageActive) {
            SimVar.SetSimVarValue("L:A32NX_PFD_MSG_SET_HOLD_SPEED", "bool", false);
            this.setHoldSpeedMessageActive = false;
        }
    }

    getManagedTargets(v, m) {
        //const vM = _convertMachToKCas(m, _convertCtoK(Simplane.getAmbientTemperature()), SimVar.GetSimVarValue("AMBIENT PRESSURE", "millibar"));
        const vM = SimVar.GetGameVarValue("FROM MACH TO KIAS", "number", m);
        return v > vM ? [vM, true] : [v, false];
    }

    updateManagedSpeeds() {
        if (!this.managedSpeedClimbIsPilotEntered) {
            this.managedSpeedClimb = this.getClbManagedSpeedFromCostIndex();
        }
        if (!this.managedSpeedCruiseIsPilotEntered) {
            this.managedSpeedCruise = this.getCrzManagedSpeedFromCostIndex();
        }

        this.managedSpeedDescend = this.getDesManagedSpeedFromCostIndex();
    }

    updateManagedSpeed() {
        let vPfd = 0;
        let isMach = false;

        this.updateHoldingSpeed();
        this.clearCheckSpeedModeMessage();

        if (SimVar.GetSimVarValue("L:A32NX_FMA_EXPEDITE_MODE", "number") === 1) {
            const verticalMode = SimVar.GetSimVarValue("L:A32NX_FMA_VERTICAL_MODE", "number");
            if (verticalMode === 12) {
                switch (SimVar.GetSimVarValue("L:A32NX_FLAPS_HANDLE_INDEX", "Number")) {
                    case 0: {
                        this.managedSpeedTarget = SimVar.GetSimVarValue("L:A32NX_SPEEDS_GD", "number");
                        break;
                    }
                    case 1: {
                        this.managedSpeedTarget = SimVar.GetSimVarValue("L:A32NX_SPEEDS_S", "number");
                        break;
                    }
                    default: {
                        this.managedSpeedTarget = SimVar.GetSimVarValue("L:A32NX_SPEEDS_F", "number");
                    }
                }
            } else if (verticalMode === 13) {
                this.managedSpeedTarget = SimVar.GetSimVarValue("L:A32NX_FLAPS_HANDLE_INDEX", "Number") === 0 ? Math.min(340, SimVar.GetGameVarValue("FROM MACH TO KIAS", "number", 0.8)) : SimVar.GetSimVarValue("L:A32NX_SPEEDS_VMAX", "number") - 10;
            }
            vPfd = this.managedSpeedTarget;
        } else if (this.holdDecelReached) {
            vPfd = this.holdSpeedTarget;
            this.managedSpeedTarget = this.holdSpeedTarget;
        } else {
            if (this.setHoldSpeedMessageActive) {
                this.setHoldSpeedMessageActive = false;
                SimVar.SetSimVarValue("L:A32NX_PFD_MSG_SET_HOLD_SPEED", "bool", false);
                this.removeMessageFromQueue(NXSystemMessages.setHoldSpeed.text);
            }

            const engineOut = !this.isAllEngineOn();

            switch (this.flightPhaseManager.phase) {
                case FmgcFlightPhases.PREFLIGHT: {
                    if (this.v2Speed) {
                        vPfd = this.v2Speed;
                        this.managedSpeedTarget = this.v2Speed + 10;
                    }
                    break;
                }
                case FmgcFlightPhases.TAKEOFF: {
                    if (this.v2Speed) {
                        vPfd = this.v2Speed;
                        this.managedSpeedTarget = engineOut
                            ? Math.min(this.v2Speed + 15, Math.max(this.v2Speed, this.takeoffEngineOutSpeed ? this.takeoffEngineOutSpeed : 0))
                            : this.v2Speed + 10;
                    }
                    break;
                }
                case FmgcFlightPhases.CLIMB: {
                    let speed = this.managedSpeedClimb;

                    if (this.climbSpeedLimit !== undefined && SimVar.GetSimVarValue("INDICATED ALTITUDE", "feet") < this.climbSpeedLimitAlt) {
                        speed = Math.min(speed, this.climbSpeedLimit);
                    }

                    speed = Math.min(speed, this.getSpeedConstraint());

                    [this.managedSpeedTarget, isMach] = this.getManagedTargets(speed, this.managedSpeedClimbMach);
                    vPfd = this.managedSpeedTarget;
                    break;
                }
                case FmgcFlightPhases.CRUISE: {
                    let speed = this.managedSpeedCruise;

                    if (this.climbSpeedLimit !== undefined && SimVar.GetSimVarValue("INDICATED ALTITUDE", "feet") < this.climbSpeedLimitAlt) {
                        speed = Math.min(speed, this.climbSpeedLimit);
                    }

                    [this.managedSpeedTarget, isMach] = this.getManagedTargets(speed, this.managedSpeedCruiseMach);
                    vPfd = this.managedSpeedTarget;
                    break;
                }
                case FmgcFlightPhases.DESCENT: {
                    // We fetch this data from VNAV
                    vPfd = SimVar.GetSimVarValue("L:A32NX_SPEEDS_MANAGED_PFD", "knots");
                    this.managedSpeedTarget = SimVar.GetSimVarValue("L:A32NX_SPEEDS_MANAGED_ATHR", "knots");

                    // Whether to use Mach or not should be based on the original managed speed, not whatever VNAV uses under the hood to vary it.
                    // Also, VNAV already does the conversion from Mach if necessary
                    isMach = this.getManagedTargets(this.getManagedDescentSpeed(), this.getManagedDescentSpeedMach())[1];
                    break;
                }
                case FmgcFlightPhases.APPROACH: {
                    // the displayed target is Vapp (with GSmini)
                    // the guidance target is lower limited by FAC manouvering speeds (O, S, F) unless in landing config
                    // constraints are not considered
                    const speed = this.getAppManagedSpeed();
                    vPfd = this.getVAppGsMini();

                    this.managedSpeedTarget = Math.max(speed, vPfd);
                    break;
                }
                case FmgcFlightPhases.GOAROUND: {
                    if (SimVar.GetSimVarValue("L:A32NX_FMA_VERTICAL_MODE", "number") === 41 /* SRS GA */) {
                        const speed = Math.min(
                            this.computedVls + (engineOut ? 15 : 25),
                            Math.max(
                                SimVar.GetSimVarValue("L:A32NX_GOAROUND_INIT_SPEED", "number"),
                                this.getVApp(),
                            ),
                            SimVar.GetSimVarValue("L:A32NX_SPEEDS_VMAX", "number") - 5,
                        );

                        vPfd = speed;
                        this.managedSpeedTarget = speed;
                    } else {
                        const speedConstraint = this.getSpeedConstraint();
                        const speed = Math.min(this.computedVgd, speedConstraint);

                        vPfd = speed;
                        this.managedSpeedTarget = speed;
                    }
                    break;
                }
            }
        }

        // Automatically change fcu mach/speed mode
        if (this.managedSpeedTargetIsMach !== isMach) {
            if (isMach) {
                SimVar.SetSimVarValue("K:AP_MANAGED_SPEED_IN_MACH_ON", "number", 1);
            } else {
                SimVar.SetSimVarValue("K:AP_MANAGED_SPEED_IN_MACH_OFF", "number", 1);
            }
            this.managedSpeedTargetIsMach = isMach;
        }

        // Overspeed protection
        const Vtap = Math.min(this.managedSpeedTarget, SimVar.GetSimVarValue("L:A32NX_SPEEDS_VMAX", "number"));

        SimVar.SetSimVarValue("L:A32NX_SPEEDS_MANAGED_PFD", "knots", vPfd);
        SimVar.SetSimVarValue("L:A32NX_SPEEDS_MANAGED_ATHR", "knots", Vtap);

        if (this.isAirspeedManaged()) {
            Coherent.call("AP_SPD_VAR_SET", 0, Vtap).catch(console.error);
        }
    }

    activatePreSelSpeedMach(preSel) {
        if (preSel) {
            if (preSel < 1) {
                SimVar.SetSimVarValue("H:A320_Neo_FCU_USE_PRE_SEL_MACH", "number", 1);
            } else {
                SimVar.SetSimVarValue("H:A320_Neo_FCU_USE_PRE_SEL_SPEED", "number", 1);
            }
        }
    }

    updatePreSelSpeedMach(preSel) {
        // The timeout is required to create a delay for the current value to be read and the new one to be set
        setTimeout(() => {
            if (preSel) {
                if (preSel > 1) {
                    SimVar.SetSimVarValue("L:A32NX_SpeedPreselVal", "knots", preSel);
                    SimVar.SetSimVarValue("L:A32NX_MachPreselVal", "mach", -1);
                } else {
                    SimVar.SetSimVarValue("L:A32NX_SpeedPreselVal", "knots", -1);
                    SimVar.SetSimVarValue("L:A32NX_MachPreselVal", "mach", preSel);
                }
            } else {
                SimVar.SetSimVarValue("L:A32NX_SpeedPreselVal", "knots", -1);
                SimVar.SetSimVarValue("L:A32NX_MachPreselVal", "mach", -1);
            }
        }, 200);
    }

    checkSpeedLimit() {
        let speedLimit;
        let speedLimitAlt;
        switch (this.flightPhaseManager.phase) {
            case FmgcFlightPhases.CLIMB:
            case FmgcFlightPhases.CRUISE:
                speedLimit = this.climbSpeedLimit;
                speedLimitAlt = this.climbSpeedLimitAlt;
                break;
            case FmgcFlightPhases.DESCENT:
                speedLimit = this.descentSpeedLimit;
                speedLimitAlt = this.descentSpeedLimitAlt;
                break;
            default:
                // no speed limit in other phases
                this.speedLimitExceeded = false;
                return;
        }

        if (speedLimit === undefined) {
            this.speedLimitExceeded = false;
            return;
        }

        const cas = ADIRS.getCalibratedAirspeed();
        const alt = ADIRS.getBaroCorrectedAltitude();

        if (this.speedLimitExceeded) {
            const resetLimitExceeded = !cas.isNormalOperation() || !alt.isNormalOperation() || alt.value > speedLimitAlt || cas.value <= (speedLimit + 5);
            if (resetLimitExceeded) {
                this.speedLimitExceeded = false;
                this.removeMessageFromQueue(NXSystemMessages.spdLimExceeded.text);
            }
        } else if (cas.isNormalOperation() && alt.isNormalOperation()) {
            const setLimitExceeded = alt.value < (speedLimitAlt - 150) && cas.value > (speedLimit + 10);
            if (setLimitExceeded) {
                this.speedLimitExceeded = true;
                this.addMessageToQueue(NXSystemMessages.spdLimExceeded, () => !this.speedLimitExceeded);
            }
        }
    }

    updateAutopilot() {
        const now = performance.now();
        const dt = now - this._lastUpdateAPTime;
        let apLogicOn = (this._apMasterStatus || Simplane.getAutoPilotFlightDirectorActive(1));
        this._lastUpdateAPTime = now;
        if (isFinite(dt)) {
            this.updateAutopilotCooldown -= dt;
        }
        if (SimVar.GetSimVarValue("L:AIRLINER_FMC_FORCE_NEXT_UPDATE", "number") === 1) {
            SimVar.SetSimVarValue("L:AIRLINER_FMC_FORCE_NEXT_UPDATE", "number", 0);
            this.updateAutopilotCooldown = -1;
        }

        if (this.flightPhaseManager.phase === FmgcFlightPhases.TAKEOFF && !this.isAllEngineOn() && this.takeoffEngineOutSpeed === undefined) {
            const casWord = ADIRS.getCalibratedAirspeed();
            this.takeoffEngineOutSpeed = casWord.isNormalOperation() ? casWord.value : undefined;
        }

        if (this.updateAutopilotCooldown < 0) {
            this.updatePerfSpeeds();
            this.updateConstraints();
            this.updateManagedSpeed();
            const currentApMasterStatus = SimVar.GetSimVarValue("AUTOPILOT MASTER", "boolean");
            if (currentApMasterStatus !== this._apMasterStatus) {
                this._apMasterStatus = currentApMasterStatus;
                apLogicOn = (this._apMasterStatus || Simplane.getAutoPilotFlightDirectorActive(1));
                this._forceNextAltitudeUpdate = true;
                console.log("Enforce AP in Altitude Lock mode. Cause : AP Master Status has changed.");
                SimVar.SetSimVarValue("L:A320_NEO_FCU_FORCE_IDLE_VS", "Number", 1);
                if (this._apMasterStatus) {
                    if (this.flightPlanService.hasActive && this.flightPlanService.active.legCount === 0) {
                        this._onModeSelectedAltitude();
                        this._onModeSelectedHeading();
                    }
                }
            }
            if (apLogicOn) {
                if (!Simplane.getAutoPilotFLCActive() && !SimVar.GetSimVarValue("AUTOPILOT AIRSPEED HOLD", "Boolean")) {
                    SimVar.SetSimVarValue("K:AP_PANEL_SPEED_HOLD", "Number", 1);
                }
                if (!SimVar.GetSimVarValue("AUTOPILOT HEADING LOCK", "Boolean")) {
                    if (!SimVar.GetSimVarValue("AUTOPILOT APPROACH HOLD", "Boolean")) {
                        SimVar.SetSimVarValue("K:AP_PANEL_HEADING_HOLD", "Number", 1);
                    }
                }
            }

            if (this.isAltitudeManaged()) {
                const plan = this.flightPlanService.active;

                const prevWaypoint = plan.hasElement(plan.activeLegIndex - 1);
                const nextWaypoint = plan.hasElement(plan.activeLegIndex + 1);

                if (prevWaypoint && nextWaypoint) {
                    const activeWpIdx = plan.activeLegIndex;

                    if (activeWpIdx !== this.activeWpIdx) {
                        this.activeWpIdx = activeWpIdx;
                        this.updateConstraints();
                    }
                    if (this.constraintAlt) {
                        Coherent.call("AP_ALT_VAR_SET_ENGLISH", 2, this.constraintAlt, this._forceNextAltitudeUpdate).catch(console.error);
                        this._forceNextAltitudeUpdate = false;
                    } else {
                        const altitude = Simplane.getAutoPilotSelectedAltitudeLockValue("feet");
                        if (isFinite(altitude)) {
                            Coherent.call("AP_ALT_VAR_SET_ENGLISH", 2, altitude, this._forceNextAltitudeUpdate).catch(console.error);
                            this._forceNextAltitudeUpdate = false;
                        }
                    }
                } else {
                    const altitude = Simplane.getAutoPilotSelectedAltitudeLockValue("feet");
                    if (isFinite(altitude)) {
                        SimVar.SetSimVarValue("L:A32NX_FG_ALTITUDE_CONSTRAINT", "feet", 0);
                        Coherent.call("AP_ALT_VAR_SET_ENGLISH", 2, altitude, this._forceNextAltitudeUpdate).catch(console.error);
                        this._forceNextAltitudeUpdate = false;
                    }
                }
            }

            if (Simplane.getAutoPilotAltitudeManaged() && this.flightPlanService.hasActive && SimVar.GetSimVarValue("L:A320_NEO_FCU_STATE", "number") !== 1) {
                const currentWaypointIndex = this.flightPlanService.active.activeLegIndex;
                if (currentWaypointIndex !== this._lastRequestedFLCModeWaypointIndex) {
                    this._lastRequestedFLCModeWaypointIndex = currentWaypointIndex;
                    setTimeout(() => {
                        if (Simplane.getAutoPilotAltitudeManaged()) {
                            this._onModeManagedAltitude();
                        }
                    }, 1000);
                }
            }

            if (this.flightPhaseManager.phase === FmgcFlightPhases.GOAROUND && apLogicOn) {
                //depending if on HDR/TRK or NAV mode, select appropriate Alt Mode (WIP)
                //this._onModeManagedAltitude();
                this._onModeSelectedAltitude();
            }
            this.updateAutopilotCooldown = this._apCooldown;
        }
    }

    /**
     * Updates performance speeds such as GD, F, S, Vls and approach speeds
     */
    updatePerfSpeeds() {
        this.computedVgd = SimVar.GetSimVarValue("L:A32NX_SPEEDS_GD", "number");
        this.computedVfs = SimVar.GetSimVarValue("L:A32NX_SPEEDS_F", "number");
        this.computedVss = SimVar.GetSimVarValue("L:A32NX_SPEEDS_S", "number");
        this.computedVls = SimVar.GetSimVarValue("L:A32NX_SPEEDS_VLS", "number");

        let weight = this.tryEstimateLandingWeight();
        const vnavPrediction = this.guidanceController.vnavDriver.getDestinationPrediction();
        // Actual weight is used during approach phase (FCOM bulletin 46/2), and we also assume during go-around
        // Fallback gross weight set to 64.3T (MZFW), which is replaced by FMGW once input in FMS to avoid function returning undefined results.
        if (this.flightPhaseManager.phase >= FmgcFlightPhases.APPROACH || !isFinite(weight)) {
            weight = (this.getGW() == 0) ? 64.3 : this.getGW();
        } else if (vnavPrediction && Number.isFinite(vnavPrediction.estimatedFuelOnBoard)) {
            weight = this.zeroFuelWeight + Math.max(0, vnavPrediction.estimatedFuelOnBoard * 0.4535934 / 1000);
        }
        // if pilot has set approach wind in MCDU we use it, otherwise fall back to current measured wind
        if (isFinite(this.perfApprWindSpeed) && isFinite(this.perfApprWindHeading)) {
            this.approachSpeeds = new NXSpeedsApp(weight, this.perfApprFlaps3, this._towerHeadwind);
        } else {
            this.approachSpeeds = new NXSpeedsApp(weight, this.perfApprFlaps3);
        }
        this.approachSpeeds.valid = this.flightPhaseManager.phase >= FmgcFlightPhases.APPROACH || isFinite(weight);
    }

    updateConstraints() {
        const activeFpIndex = this.flightPlanService.activeLegIndex;
        const constraints = this.managedProfile.get(activeFpIndex);
        const fcuSelAlt = Simplane.getAutoPilotDisplayedAltitudeLockValue("feet");

        let constraintAlt = 0;
        if (constraints) {
            if ((this.flightPhaseManager.phase < FmgcFlightPhases.CRUISE || this.flightPhaseManager.phase === FmgcFlightPhases.GOAROUND) && isFinite(constraints.climbAltitude) && constraints.climbAltitude < fcuSelAlt) {
                constraintAlt = constraints.climbAltitude;
            }

            if ((this.flightPhaseManager.phase > FmgcFlightPhases.CRUISE && this.flightPhaseManager.phase < FmgcFlightPhases.GOAROUND) && isFinite(constraints.descentAltitude) && constraints.descentAltitude > fcuSelAlt) {
                constraintAlt = constraints.descentAltitude;
            }
        }

        if (constraintAlt !== this.constraintAlt) {
            this.constraintAlt = constraintAlt;
            SimVar.SetSimVarValue("L:A32NX_FG_ALTITUDE_CONSTRAINT", "feet", this.constraintAlt);
        }
    }

    // TODO/VNAV: Speed constraint
    getSpeedConstraint() {
        if (!this.navModeEngaged()) {
            return Infinity;
        }

        return this.getNavModeSpeedConstraint();
    }

    getNavModeSpeedConstraint() {
        const activeLegIndex = this.guidanceController.activeTransIndex >= 0 ? this.guidanceController.activeTransIndex : this.guidanceController.activeLegIndex;
        const constraints = this.managedProfile.get(activeLegIndex);
        if (constraints) {
            if (this.flightPhaseManager.phase < FmgcFlightPhases.CRUISE || this.flightPhaseManager.phase === FmgcFlightPhases.GOAROUND) {
                return constraints.climbSpeed;
            }

            if (this.flightPhaseManager.phase > FmgcFlightPhases.CRUISE && this.flightPhaseManager.phase < FmgcFlightPhases.GOAROUND) {
                // FIXME proper decel calc
                if (this.guidanceController.activeLegDtg < this.calculateDecelDist(Math.min(constraints.previousDescentSpeed, this.getManagedDescentSpeed()), constraints.descentSpeed)) {
                    return constraints.descentSpeed;
                } else {
                    return constraints.previousDescentSpeed;
                }
            }
        }

        return Infinity;
    }

    updateManagedProfile() {
        this.managedProfile.clear();

        const plan = this.flightPlanService.active;

        const origin = plan.originAirport;
        const destination = plan.destinationAirport;
        const destinationElevation = destination ? destination.location.alt : 0;

        // TODO should we save a constraint already propagated to the current leg?

        // propagate descent speed constraints forward
        let currentSpeedConstraint = Infinity;
        let previousSpeedConstraint = Infinity;
        for (let index = 0; index < Math.min(plan.firstMissedApproachLegIndex, plan.legCount); index++) {
            const leg = plan.elementAt(index);

            if (leg.isDiscontinuity === true) {
                continue;
            }

            if (leg.constraintType === 2 /** DES */) {
                if (leg.speedConstraint) {
                    currentSpeedConstraint = Math.min(currentSpeedConstraint, Math.round(leg.speedConstraint.speed));
                }
            }

            this.managedProfile.set(index, {
                descentSpeed: currentSpeedConstraint,
                previousDescentSpeed: previousSpeedConstraint,
                climbSpeed: Infinity,
                previousClimbSpeed: Infinity,
                climbAltitude: Infinity,
                descentAltitude: -Infinity,
            });

            previousSpeedConstraint = currentSpeedConstraint;
        }

        // propagate climb speed constraints backward
        // propagate alt constraints backward
        currentSpeedConstraint = Infinity;
        previousSpeedConstraint = Infinity;
        let currentDesConstraint = -Infinity;
        let currentClbConstraint = Infinity;

        for (let index = Math.min(plan.firstMissedApproachLegIndex, plan.legCount) - 1; index >= 0; index--) {
            const leg = plan.elementAt(index);

            if (leg.isDiscontinuity === true) {
                continue;
            }

            const altConstraint = leg.altitudeConstraint;
            const speedConstraint = leg.speedConstraint;

            if (leg.constraintType === 1 /** CLB */) {
                if (speedConstraint) {
                    currentSpeedConstraint = Math.min(currentSpeedConstraint, Math.round(speedConstraint.speed));
                }


                if (altConstraint) {
                    switch (altConstraint.altitudeDescriptor) {
                        case "@": // at alt 1
                        case "-": // at or below alt 1
                        case "B": // between alt 1 and alt 2
                        currentClbConstraint = Math.min(currentClbConstraint, Math.round(altConstraint.altitude1));
                        break;
                        default:
                            // not constraining
                    }
                }
            } else if (leg.constraintType === 2 /** DES */) {
                if (altConstraint) {
                    switch (altConstraint.altitudeDescriptor) {
                        case "@": // at alt 1
                        case "+": // at or above alt 1
                        case "I": // alt1 is at for FACF, Alt2 is glidelope intercept
                        case "J": // alt1 is at or above for FACF, Alt2 is glideslope intercept
                        case "V": // alt1 is procedure alt for step-down, Alt2 is at alt for vertical path angle
                        case "X": // alt 1 is at, Alt 2 is on the vertical angle
                        currentDesConstraint = Math.max(currentDesConstraint, Math.round(altConstraint.altitude1));
                        break;
                        case "B": // between alt 1 and alt 2
                        currentDesConstraint = Math.max(currentDesConstraint, Math.round(altConstraint.altitude2));
                        break;
                        default:
                            // not constraining
                    }
                }
            }

            const profilePoint = this.managedProfile.get(index);
            profilePoint.climbSpeed = currentSpeedConstraint;
            profilePoint.previousClimbSpeed = previousSpeedConstraint;
            profilePoint.climbAltitude = currentClbConstraint;
            profilePoint.descentAltitude = Math.max(destinationElevation, currentDesConstraint);
            previousSpeedConstraint = currentSpeedConstraint;
        }
    }

    async updateDestinationData() {
        let landingElevation;
        let latitude;
        let longitude;

        /** @type {import('msfs-navdata').Runway} */
        const runway = this.flightPlanService.active.destinationRunway;

        if (runway) {
            landingElevation = runway.thresholdLocation.alt;
            latitude = runway.thresholdLocation.lat;
            longitude = runway.thresholdLocation.long;
        } else {
            /** @type {import('msfs-navdata').Airport} */
            const airport = this.flightPlanService.active.destinationAirport;

            if (airport) {
                const ele = airport.location.alt;

                landingElevation = isFinite(ele) ? ele : undefined;
                latitude = airport.location.lat;
                longitude = airport.location.long;
            }
        }

        if (this.landingElevation !== landingElevation) {
            this.landingElevation = landingElevation;

            const ssm = landingElevation !== undefined ? Arinc429Word.SignStatusMatrix.NormalOperation : Arinc429Word.SignStatusMatrix.NoComputedData;

            this.arincLandingElevation.setBnrValue(landingElevation ? landingElevation : 0, ssm, 14, 16384, -2048);

            // FIXME CPCs should use the FM ARINC vars, and transmit their own vars as well
            SimVar.SetSimVarValue("L:A32NX_PRESS_AUTO_LANDING_ELEVATION", "feet", landingElevation ? landingElevation : 0);
        }

        if (this.destinationLatitude !== latitude) {
            this.destinationLatitude = latitude;

            const ssm = latitude !== undefined ? Arinc429Word.SignStatusMatrix.NormalOperation : Arinc429Word.SignStatusMatrix.NoComputedData;

            this.arincDestinationLatitude.setBnrValue(latitude ? latitude : 0, ssm, 18, 180, -180);
        }

        if (this.destinationLongitude !== longitude) {
            this.destinationLongitude = longitude;

            const ssm = longitude !== undefined ? Arinc429Word.SignStatusMatrix.NormalOperation : Arinc429Word.SignStatusMatrix.NoComputedData;

            this.arincDestinationLongitude.setBnrValue(longitude ? longitude : 0, ssm, 18, 180, -180);
        }
    }

    updateMinimums() {
        const inRange = this.shouldTransmitMinimums();

        const mdaValid = inRange && this.perfApprMDA !== null;
        const dhValid = !mdaValid && inRange && typeof this.perfApprDH === 'number';

        const mdaSsm = mdaValid ? Arinc429Word.SignStatusMatrix.NormalOperation : Arinc429Word.SignStatusMatrix.NoComputedData;
        const dhSsm = dhValid ? Arinc429Word.SignStatusMatrix.NormalOperation : Arinc429Word.SignStatusMatrix.NoComputedData;

        this.arincMDA.setBnrValue(mdaValid ? this.perfApprMDA : 0, mdaSsm, 17, 131072, 0);
        this.arincDH.setBnrValue(dhValid ? this.perfApprDH : 0, dhSsm, 16, 8192, 0);
        this.arincEisWord2.setBitValue(29, inRange && this.perfApprDH === "NO DH");
        // FIXME we need to handle these better
        this.arincEisWord2.ssm = Arinc429Word.SignStatusMatrix.NormalOperation;
    }

    shouldTransmitMinimums() {
        const phase = this.flightPhaseManager.phase;
        const distanceToDestination = this.getDistanceToDestination();
        const isCloseToDestination = Number.isFinite(distanceToDestination) ? distanceToDestination < 250 : true;

        return (phase > FmgcFlightPhases.CRUISE || (phase === FmgcFlightPhases.CRUISE && isCloseToDestination));
    }

    getClbManagedSpeedFromCostIndex() {
        const dCI = ((this.costIndex ? this.costIndex : 0) / 999) ** 2;
        return 290 * (1 - dCI) + 330 * dCI;
    }

    getCrzManagedSpeedFromCostIndex() {
        const dCI = ((this.costIndex ? this.costIndex : 0) / 999) ** 2;
        return 290 * (1 - dCI) + 310 * dCI;
    }

    getDesManagedSpeedFromCostIndex() {
        const dCI = (this.costIndex ? this.costIndex : 0) / 999;
        return 288 * (1 - dCI) + 300 * dCI;
    }

    getAppManagedSpeed() {
        switch (SimVar.GetSimVarValue("L:A32NX_FLAPS_HANDLE_INDEX", "Number")) {
            case 0: return this.computedVgd;
            case 1: return this.computedVss;
            case 3: return this.perfApprFlaps3 ? this.getVApp() : this.computedVfs;
            case 4: return this.getVApp();
            default: return this.computedVfs;
        }
    }

    /* FMS EVENTS */

    onPowerOn() {
        super.onPowerOn();
        const gpsDriven = SimVar.GetSimVarValue("GPS DRIVES NAV1", "Bool");
        if (!gpsDriven) {
            SimVar.SetSimVarValue("K:TOGGLE_GPS_DRIVES_NAV1", "Bool", 0);
        }

        this._onModeSelectedHeading();
        this._onModeSelectedAltitude();

        SimVar.SetSimVarValue("K:VS_SLOT_INDEX_SET", "number", 1);

        this.taxiFuelWeight = 0.2;
        CDUInitPage.updateTowIfNeeded(this);
    }

    onEvent(_event) {
        if (_event === "MODE_SELECTED_HEADING") {
            if (Simplane.getAutoPilotHeadingManaged()) {
                if (SimVar.GetSimVarValue("L:A320_FCU_SHOW_SELECTED_HEADING", "number") === 0) {
                    const currentHeading = Simplane.getHeadingMagnetic();

                    Coherent.call("HEADING_BUG_SET", 1, currentHeading).catch(console.error);
                }
            }
            this._onModeSelectedHeading();
        }
        if (_event === "MODE_MANAGED_HEADING") {
            if (this.flightPlanService.active.legCount === 0) {
                return;
            }

            this._onModeManagedHeading();
        }
        if (_event === "MODE_SELECTED_ALTITUDE") {
            const dist = Number.isFinite(this.getDistanceToDestination()) ? this.getDistanceToDestination() : -1;
            this.flightPhaseManager.handleFcuAltKnobPushPull(dist);
            this._onModeSelectedAltitude();
            this._onStepClimbDescent();
        }
        if (_event === "MODE_MANAGED_ALTITUDE") {
            const dist = Number.isFinite(this.getDistanceToDestination()) ? this.getDistanceToDestination() : -1;
            this.flightPhaseManager.handleFcuAltKnobPushPull(dist);
            this._onModeManagedAltitude();
            this._onStepClimbDescent();
        }
        if (_event === "AP_DEC_ALT" || _event === "AP_INC_ALT") {
            const dist = Number.isFinite(this.getDistanceToDestination()) ? this.getDistanceToDestination() : -1;
            this.flightPhaseManager.handleFcuAltKnobTurn(dist);
            this._onTrySetCruiseFlightLevel();
        }
        if (_event === "AP_DEC_HEADING" || _event === "AP_INC_HEADING") {
            if (SimVar.GetSimVarValue("L:A320_FCU_SHOW_SELECTED_HEADING", "number") === 0) {
                const currentHeading = Simplane.getHeadingMagnetic();
                Coherent.call("HEADING_BUG_SET", 1, currentHeading).catch(console.error);
            }
            SimVar.SetSimVarValue("L:A320_FCU_SHOW_SELECTED_HEADING", "number", 1);
        }
        if (_event === "VS") {
            const dist = Number.isFinite(this.getDistanceToDestination()) ? this.getDistanceToDestination() : -1;
            this.flightPhaseManager.handleFcuVSKnob(dist, this._onStepClimbDescent.bind(this));
        }
    }

    _onModeSelectedHeading() {
        if (SimVar.GetSimVarValue("AUTOPILOT APPROACH HOLD", "boolean")) {
            return;
        }
        if (!SimVar.GetSimVarValue("AUTOPILOT HEADING LOCK", "Boolean")) {
            SimVar.SetSimVarValue("K:AP_PANEL_HEADING_HOLD", "Number", 1);
        }
        SimVar.SetSimVarValue("K:HEADING_SLOT_INDEX_SET", "number", 1);
    }

    _onModeManagedHeading() {
        if (SimVar.GetSimVarValue("AUTOPILOT APPROACH HOLD", "boolean")) {
            return;
        }
        if (!SimVar.GetSimVarValue("AUTOPILOT HEADING LOCK", "Boolean")) {
            SimVar.SetSimVarValue("K:AP_PANEL_HEADING_HOLD", "Number", 1);
        }
        SimVar.SetSimVarValue("K:HEADING_SLOT_INDEX_SET", "number", 2);
        SimVar.SetSimVarValue("L:A320_FCU_SHOW_SELECTED_HEADING", "number", 0);
    }

    _onModeSelectedAltitude() {
        if (!Simplane.getAutoPilotGlideslopeHold()) {
            SimVar.SetSimVarValue("L:A320_NEO_FCU_FORCE_IDLE_VS", "Number", 1);
        }
        SimVar.SetSimVarValue("K:ALTITUDE_SLOT_INDEX_SET", "number", 1);
        Coherent.call("AP_ALT_VAR_SET_ENGLISH", 1, Simplane.getAutoPilotDisplayedAltitudeLockValue(), this._forceNextAltitudeUpdate).catch(console.error);
    }

    _onModeManagedAltitude() {
        SimVar.SetSimVarValue("K:ALTITUDE_SLOT_INDEX_SET", "number", 2);
        Coherent.call("AP_ALT_VAR_SET_ENGLISH", 1, Simplane.getAutoPilotDisplayedAltitudeLockValue(), this._forceNextAltitudeUpdate).catch(console.error);
        Coherent.call("AP_ALT_VAR_SET_ENGLISH", 2, Simplane.getAutoPilotDisplayedAltitudeLockValue(), this._forceNextAltitudeUpdate).catch(console.error);
        if (!Simplane.getAutoPilotGlideslopeHold()) {
            this.requestCall(() => {
                SimVar.SetSimVarValue("L:A320_NEO_FCU_FORCE_IDLE_VS", "Number", 1);
            });
        }
    }

    _onStepClimbDescent() {
        if (!(this.flightPhaseManager.phase === FmgcFlightPhases.CLIMB || this.flightPhaseManager.phase === FmgcFlightPhases.CRUISE)) {
            return;
        }

        const _targetFl = Simplane.getAutoPilotDisplayedAltitudeLockValue() / 100;

        if (
            (this.flightPhaseManager.phase === FmgcFlightPhases.CLIMB && _targetFl > this.currFlightPlanService.active.performanceData.cruiseFlightLevel) ||
            (this.flightPhaseManager.phase === FmgcFlightPhases.CRUISE && _targetFl !== this.currFlightPlanService.active.performanceData.cruiseFlightLevel)
        ) {
            this.deleteOutdatedCruiseSteps(this.currFlightPlanService.active.performanceData.cruiseFlightLevel, _targetFl);
            this.addMessageToQueue(NXSystemMessages.newCrzAlt.getModifiedMessage(_targetFl * 100));
            this.currFlightPlanService.setPerformanceData('cruiseFlightLevel', _targetFl);
            SimVar.SetSimVarValue('L:AIRLINER_CRUISE_ALTITUDE', 'number', _targetFl * 100);
 }
    }

    deleteOutdatedCruiseSteps(oldCruiseLevel, newCruiseLevel) {
        const isClimbVsDescent = newCruiseLevel > oldCruiseLevel;

        const activePlan = this.flightPlanService.active;

        for (let i = activePlan.activeLegIndex; i < activePlan.legCount; i++) {
            const element = activePlan.elementAt(i);

            if (!element || element.isDiscontinuity === true || !element.cruiseStep) {
                continue;
            }

            const stepLevel = Math.round(element.cruiseStep.toAltitude / 100);

            if (isClimbVsDescent && stepLevel >= oldCruiseLevel && stepLevel <= newCruiseLevel ||
                    !isClimbVsDescent && stepLevel <= oldCruiseLevel && stepLevel >= newCruiseLevel
            ) {
                element.cruiseStep = undefined; // TODO call a method on FPS so that we sync this (fms-v2)
                this.removeMessageFromQueue(NXSystemMessages.stepAhead.text);
            }
        }
    }

    /***
     * Executed on every alt knob turn, checks whether or not the crz fl can be changed to the newly selected fcu altitude
     * It creates a timeout to simulate real life delay which resets every time the fcu knob alt increases or decreases.
     * @private
     */
    _onTrySetCruiseFlightLevel() {
        if (!(this.flightPhaseManager.phase === FmgcFlightPhases.CLIMB || this.flightPhaseManager.phase === FmgcFlightPhases.CRUISE)) {
            return;
        }

        const activeVerticalMode = SimVar.GetSimVarValue('L:A32NX_FMA_VERTICAL_MODE', 'enum');

        if ((activeVerticalMode >= 11 && activeVerticalMode <= 15) || (activeVerticalMode >= 21 && activeVerticalMode <= 23)) {
            const fcuFl = Simplane.getAutoPilotDisplayedAltitudeLockValue() / 100;

            if (this.flightPhaseManager.phase === FmgcFlightPhases.CLIMB && fcuFl > this.currFlightPlanService.active.performanceData.cruiseFlightLevel ||
                this.flightPhaseManager.phase === FmgcFlightPhases.CRUISE && fcuFl !== this.currFlightPlanService.active.performanceData.cruiseFlightLevel
            ) {
                if (this.cruiseFlightLevelTimeOut) {
                    clearTimeout(this.cruiseFlightLevelTimeOut);
                    this.cruiseFlightLevelTimeOut = undefined;
                }

                this.cruiseFlightLevelTimeOut = setTimeout(() => {
                    if (fcuFl === Simplane.getAutoPilotDisplayedAltitudeLockValue() / 100 &&
                        (
                            this.flightPhaseManager.phase === FmgcFlightPhases.CLIMB && fcuFl > this.currFlightPlanService.active.performanceData.cruiseFlightLevel ||
                            this.flightPhaseManager.phase === FmgcFlightPhases.CRUISE && fcuFl !== this.currFlightPlanService.active.performanceData.cruiseFlightLevel
                        )
                    ) {
                        this.addMessageToQueue(NXSystemMessages.newCrzAlt.getModifiedMessage(fcuFl * 100));
                        this.currFlightPlanService.setPerformanceData('cruiseFlightLevel', fcuFl);
                        // used by FlightPhaseManager
                        SimVar.SetSimVarValue('L:AIRLINER_CRUISE_ALTITUDE', 'number', fcuFl * 100);

                        if (this.page.Current === this.page.ProgressPage) {
                            CDUProgressPage.ShowPage(this);
                        }
                    }
                }, 3000);
            }
        }
    }

    /* END OF FMS EVENTS */
    /* FMS CHECK ROUTINE */

    checkDestData() {
        this.addMessageToQueue(NXSystemMessages.enterDestData, () => {
            return isFinite(this.perfApprQNH) && isFinite(this.perfApprTemp) && isFinite(this.perfApprWindHeading) && isFinite(this.perfApprWindSpeed);
        });
    }

    checkGWParams() {
        const fmGW = SimVar.GetSimVarValue("L:A32NX_FM_GROSS_WEIGHT", "Number");
        const eng1state = SimVar.GetSimVarValue("L:A32NX_ENGINE_STATE:1", "Number");
        const eng2state = SimVar.GetSimVarValue("L:A32NX_ENGINE_STATE:2", "Number");
        const gs = SimVar.GetSimVarValue("GPS GROUND SPEED", "knots");
        const actualGrossWeight = SimVar.GetSimVarValue("TOTAL WEIGHT", "Kilograms") / 1000; //TO-DO Source to be replaced with FAC-GW
        const gwMismatch = (Math.abs(fmGW - actualGrossWeight) > 7) ? true : false;

        if (eng1state == 2 || eng2state == 2) {
            if (this._gwInitDisplayed < 1 && this.flightPhaseManager.phase < FmgcFlightPhases.TAKEOFF) {
                this._initMessageSettable = true;
            }
        }
        //INITIALIZE WEIGHT/CG
        if (this.isAnEngineOn() && fmGW === 0 && this._initMessageSettable) {
            this.addMessageToQueue(NXSystemMessages.initializeWeightOrCg);
            this._gwInitDisplayed++;
            this._initMessageSettable = false;
        }

        //CHECK WEIGHT
        //TO-DO Ground Speed used for redundancy and to simulate delay (~10s) for FAC parameters to be calculated, remove once FAC is available.
        if (!this.isOnGround() && gwMismatch && this._checkWeightSettable && gs > 180) {
            this.addMessageToQueue(NXSystemMessages.checkWeight);
            this._checkWeightSettable = false;
        } else if (!gwMismatch) {
            this.removeMessageFromQueue(NXSystemMessages.checkWeight.text);
            this._checkWeightSettable = true;
        }
    }

    /* END OF FMS CHECK ROUTINE */
    /* MCDU GET/SET METHODS */


    setCruiseFlightLevelAndTemperature(input) {
        if (input === FMCMainDisplay.clrValue) {
            this.flightPlanService.setPerformanceData('cruiseFlightLevel', undefined);
            this.cruiseTemperature = undefined;
            return true;
        }
        const flString = input.split("/")[0].replace("FL", "");
        const tempString = input.split("/")[1];
        const onlyTemp = flString.length === 0;

        if (!!flString && !onlyTemp && this.trySetCruiseFl(parseFloat(flString))) {
            if (SimVar.GetSimVarValue("L:A32NX_CRZ_ALT_SET_INITIAL", "bool") === 1 && SimVar.GetSimVarValue("L:A32NX_GOAROUND_PASSED", "bool") === 1) {
                SimVar.SetSimVarValue("L:A32NX_NEW_CRZ_ALT", "number", this.flightPlanService.active.performanceData.cruiseFlightLevel);
            } else {
                SimVar.SetSimVarValue("L:A32NX_CRZ_ALT_SET_INITIAL", "bool", 1);
            }
            if (!tempString) {
                return true;
            }
        }
        if (!!tempString) {
            const temp = parseInt(tempString.replace("M", "-"));
            console.log("tS: " + tempString);
            console.log("ti: " + temp);
            if (isFinite(temp) && this.currFlightPlanService.active.performanceData.cruiseFlightLevel) {
                if (temp > -270 && temp < 100) {
                    this.cruiseTemperature = temp;
                    return true;
                } else {
                    this.setScratchpadMessage(NXSystemMessages.entryOutOfRange);
                    return false;
                }
            } else {
                this.setScratchpadMessage(NXSystemMessages.notAllowed);
                return false;
            }
        }
        this.setScratchpadMessage(NXSystemMessages.formatError);
        return false;
    }

    tryUpdateCostIndex(costIndex) {
        const value = parseInt(costIndex);
        if (isFinite(value)) {
            if (value >= 0) {
                if (value < 1000) {
                    this.costIndex = value;
                    this.updateManagedSpeeds();
                    return true;
                } else {
                    this.setScratchpadMessage(NXSystemMessages.entryOutOfRange);
                    return false;
                }
            }
        }
        this.setScratchpadMessage(NXSystemMessages.notAllowed);
        return false;
    }

    /**
     * Any tropopause altitude up to 60,000 ft is able to be entered
     * @param {string} tropo Format: NNNN or NNNNN Leading 0’s must be included. Entry is rounded to the nearest 10 ft
     * @return {boolean} Whether tropopause could be set or not
     */
    tryUpdateTropo(tropo) {
        if (tropo === FMCMainDisplay.clrValue) {
            if (this.tropo) {
                this.tropo = undefined;
                return true;
            }
            this.setScratchpadMessage(NXSystemMessages.notAllowed);
            return false;
        }

        if (!tropo.match(/^(?=(\D*\d){4,5}\D*$)/g)) {
            this.setScratchpadMessage(NXSystemMessages.formatError);
            return false;
        }

        const value = parseInt(tropo);
        if (isFinite(value) && value >= 0 && value <= 60000) {
            this.tropo = Math.round(value / 10) * 10;
            return true;
        }

        this.setScratchpadMessage(NXSystemMessages.entryOutOfRange);
        return false;
    }

    //-----------------------------------------------------------------------------------
    // TODO:FPM REWRITE: Start of functions to refactor
    //-----------------------------------------------------------------------------------

    resetCoroute() {
        this.coRoute.routeNumber = undefined;
        this.coRoute.routes = [];
    }

    /** MCDU Init page method for FROM/TO, NOT for programmatic use */
    tryUpdateFromTo(fromTo, callback = EmptyCallback.Boolean) {
        if (fromTo === FMCMainDisplay.clrValue) {
            this.setScratchpadMessage(NXSystemMessages.notAllowed);
            return callback(false);
        }

        const match = fromTo.match(/^([A-Z]{4})\/([A-Z]{4})$/);
        if (match === null) {
            this.setScratchpadMessage(NXSystemMessages.formatError);
            return callback(false);
        }
        const [, from, to] = match;

        this.resetCoroute();

        this.setFromTo(from, to).then(() => {
            this.getCoRouteList().then(() => callback(true)).catch(console.log);
        }).catch((e) => {
            if (e instanceof McduMessage) {
                this.setScratchpadMessage(e);
            } else {
                console.warn(e);
            }
            callback(false);
        });
    }

    /**
     * Programmatic method to set from/to
     * @param {string} from 4-letter icao code for origin airport
     * @param {string} to 4-letter icao code for destination airport
     * @throws NXSystemMessage on error (you are responsible for pushing to the scratchpad if appropriate)
     */
    async setFromTo(from, to) {
        let airportFrom, airportTo;
        try {
            airportFrom = await this.navigationDatabaseService.activeDatabase.searchAirport(from);
            airportTo = await this.navigationDatabaseService.activeDatabase.searchAirport(to);

            if (!airportFrom || !airportTo) {
                throw NXSystemMessages.notInDatabase;
            }
        } catch (e) {
            console.log(e);
            throw NXSystemMessages.notInDatabase;
        }

        this.atsu.resetAtisAutoUpdate();

        return this.flightPlanService.newCityPair(from, to).then(() => {
            this.setGroundTempFromOrigin();
        });
    }

    /**
     * Computes distance between destination and alternate destination
     */
    tryUpdateDistanceToAlt() {
        const activePlan = this.flightPlanService.active;

        if (activePlan && activePlan.destinationAirport && activePlan.alternateDestinationAirport) {
            this._DistanceToAlt = Avionics.Utils.computeGreatCircleDistance(
                activePlan.destinationAirport.location,
                activePlan.alternateDestinationAirport.location,
            );
        } else {
            this._DistanceToAlt = 0;
        }
    }

    //-----------------------------------------------------------------------------------
    // TODO:FPM REWRITE: End of functions to refactor
    //-----------------------------------------------------------------------------------

    // only used by trySetRouteAlternateFuel
    isAltFuelInRange(fuel) {
        return 0 < fuel && fuel < (this.blockFuel - this._routeTripFuelWeight);
    }

    async trySetRouteAlternateFuel(altFuel) {
        if (altFuel === FMCMainDisplay.clrValue) {
            this._routeAltFuelEntered = false;
            return true;
        }
        if (!this.flightPlanService || !this.flightPlanService.active || !this.flightPlanService.active.alternateDestinationAirport) {
            this.setScratchpadMessage(NXSystemMessages.notAllowed);
            return false;
        }

        const value = NXUnits.userToKg(parseFloat(altFuel));
        if (isFinite(value)) {
            if (this.isAltFuelInRange(value)) {
                this._routeAltFuelEntered = true;
                this._routeAltFuelWeight = value;
                this._routeAltFuelTime = null;
                return true;
            } else {
                this.setScratchpadMessage(NXSystemMessages.entryOutOfRange);
                return false;
            }
        }
        this.setScratchpadMessage(NXSystemMessages.formatError);
        return false;
    }

    async trySetMinDestFob(fuel) {
        if (fuel === FMCMainDisplay.clrValue) {
            this._minDestFobEntered = false;
            return true;
        }
        if (!this.representsDecimalNumber(fuel)) {
            this.setScratchpadMessage(NXSystemMessages.formatError);
            return false;
        }

        const value = NXUnits.userToKg(parseFloat(fuel));
        if (isFinite(value)) {
            if (this.isMinDestFobInRange(value)) {
                this._minDestFobEntered = true;
                if (value < this._routeAltFuelWeight + this.getRouteFinalFuelWeight()) {
                    this.addMessageToQueue(NXSystemMessages.checkMinDestFob);
                }
                this._minDestFob = value;
                return true;
            } else {
                this.setScratchpadMessage(NXSystemMessages.entryOutOfRange);
                return false;
            }
        }
        this.setScratchpadMessage(NXSystemMessages.formatError);
        return false;
    }

    async tryUpdateAltDestination(altDestIdent) {
        if (!altDestIdent || altDestIdent === "NONE" || altDestIdent === FMCMainDisplay.clrValue) {
            this.atsu.resetAtisAutoUpdate();
            this.flightPlanService.setAlternate(undefined)
            this._DistanceToAlt = 0;
            return true;
        }

        const airportAltDest = await this.navigationDatabaseService.activeDatabase.searchAirport(altDestIdent);
        if (airportAltDest) {
            this.atsu.resetAtisAutoUpdate();
            await this.flightPlanService.setAlternate(altDestIdent);
            this.tryUpdateDistanceToAlt();
            return true;
        }

        this.setScratchpadMessage(NXSystemMessages.notInDatabase);
        return false;
    }

    /**
     * Updates the Fuel weight cell to tons. Uses a place holder FL120 for 30 min
     */
    tryUpdateRouteFinalFuel() {
        if (this._routeFinalFuelTime <= 0) {
            this._routeFinalFuelTime = this._defaultRouteFinalTime;
        }
        this._routeFinalFuelWeight = A32NX_FuelPred.computeHoldingTrackFF(this.zeroFuelWeight, 120) / 1000;
        this._rteFinalCoeffecient = A32NX_FuelPred.computeHoldingTrackFF(this.zeroFuelWeight, 120) / 30;
    }

    /**
     * Updates the alternate fuel and time values using a place holder FL of 330 until that can be set
     */
    tryUpdateRouteAlternate() {
        if (this._DistanceToAlt < 20) {
            this._routeAltFuelWeight = 0;
            this._routeAltFuelTime = 0;
        } else {
            const placeholderFl = 120;
            let airDistance = 0;
            if (this._windDir === this._windDirections.TAILWIND) {
                airDistance = A32NX_FuelPred.computeAirDistance(Math.round(this._DistanceToAlt), this.averageWind);
            } else if (this._windDir === this._windDirections.HEADWIND) {
                airDistance = A32NX_FuelPred.computeAirDistance(Math.round(this._DistanceToAlt), -this.averageWind);
            }

            const deviation = (this.zeroFuelWeight + this._routeFinalFuelWeight - A32NX_FuelPred.refWeight) * A32NX_FuelPred.computeNumbers(airDistance, placeholderFl, A32NX_FuelPred.computations.CORRECTIONS, true);
            if ((20 < airDistance && airDistance < 200) && (100 < placeholderFl && placeholderFl < 290)) { //This will always be true until we can setup alternate routes
                this._routeAltFuelWeight = (A32NX_FuelPred.computeNumbers(airDistance, placeholderFl, A32NX_FuelPred.computations.FUEL, true) + deviation) / 1000;
                this._routeAltFuelTime = this._routeAltFuelEntered ? null : A32NX_FuelPred.computeNumbers(airDistance, placeholderFl, A32NX_FuelPred.computations.TIME, true);
            }
        }
    }

    /**
     * Attempts to calculate trip information. Is dynamic in that it will use liveDistanceTo the destination rather than a
     * static distance. Works down to 20NM airDistance and FL100 Up to 3100NM airDistance and FL390, anything out of those ranges and values
     * won't be updated.
     */
    tryUpdateRouteTrip(dynamic = false) {
        let airDistance = 0;
        // TODO Use static distance for `dynamic = false` (fms-v2)
        const groundDistance = Number.isFinite(this.getDistanceToDestination()) ? this.getDistanceToDestination() : -1;
        if (this._windDir === this._windDirections.TAILWIND) {
            airDistance = A32NX_FuelPred.computeAirDistance(groundDistance, this.averageWind);
        } else if (this._windDir === this._windDirections.HEADWIND) {
            airDistance = A32NX_FuelPred.computeAirDistance(groundDistance, -this.averageWind);
        }

        let altToUse = this.currFlightPlanService.active.performanceData.cruiseFlightLevel;
        // Use the cruise level for calculations otherwise after cruise use descent altitude down to 10,000 feet.
        if (this.flightPhaseManager.phase >= FmgcFlightPhases.DESCENT) {
            altToUse = SimVar.GetSimVarValue("PLANE ALTITUDE", 'Feet') / 100;
        }

        if ((20 <= airDistance && airDistance <= 3100) && (100 <= altToUse && altToUse <= 390)) {
            const deviation = (this.zeroFuelWeight + this._routeFinalFuelWeight + this._routeAltFuelWeight - A32NX_FuelPred.refWeight) * A32NX_FuelPred.computeNumbers(airDistance, altToUse, A32NX_FuelPred.computations.CORRECTIONS, false);

            this._routeTripFuelWeight = (A32NX_FuelPred.computeNumbers(airDistance, altToUse, A32NX_FuelPred.computations.FUEL, false) + deviation) / 1000;
            this._routeTripTime = A32NX_FuelPred.computeNumbers(airDistance, altToUse, A32NX_FuelPred.computations.TIME, false);
        }
    }

    tryUpdateMinDestFob() {
        this._minDestFob = this._routeAltFuelWeight + this.getRouteFinalFuelWeight();
    }

    tryUpdateTOW() {
        this.takeOffWeight = this.zeroFuelWeight + this.blockFuel - this.taxiFuelWeight;
    }

    tryUpdateLW() {
        this.landingWeight = this.takeOffWeight - this._routeTripFuelWeight;
    }

    /**
     * Computes extra fuel
     * @param {boolean}useFOB - States whether to use the FOB rather than block fuel when computing extra fuel
     * @returns {number}
     */
    tryGetExtraFuel(useFOB = false) {
        if (useFOB) {
            return this.getFOB() - this.getTotalTripFuelCons() - this._minDestFob - this.taxiFuelWeight - (this.getRouteReservedWeight());
        } else {
            return this.blockFuel - this.getTotalTripFuelCons() - this._minDestFob - this.taxiFuelWeight - (this.getRouteReservedWeight());
        }
    }

    /**getRouteReservedWeight
     * EXPERIMENTAL
     * Attempts to calculate the extra time
     */
    tryGetExtraTime(useFOB = false) {
        if (this.tryGetExtraFuel(useFOB) <= 0) {
            return 0;
        }
        const tempWeight = this.getGW() - this._minDestFob;
        const tempFFCoefficient = A32NX_FuelPred.computeHoldingTrackFF(tempWeight, 180) / 30;
        return (this.tryGetExtraFuel(useFOB) * 1000) / tempFFCoefficient;
    }

    getRouteAltFuelWeight() {
        return this._routeAltFuelWeight;
    }

    getRouteAltFuelTime() {
        return this._routeAltFuelTime;
    }

    //-----------------------------------------------------------------------------------
    // TODO:FPM REWRITE: Start of functions to refactor
    //-----------------------------------------------------------------------------------

    // FIXME remove A32NX_FM_LS_COURSE
    async updateIlsCourse() {
        let course = -1;
        const mmr = this.navigation.getNavaidTuner().getMmrRadioTuningStatus(1);
        if (mmr.course !== null) {
            course = mmr.course;
        } else if (mmr.frequency !== null && SimVar.GetSimVarValue('L:A32NX_RADIO_RECEIVER_LOC_IS_VALID', 'number') === 1) {
            course = SimVar.GetSimVarValue('NAV LOCALIZER:3', 'degrees');
        }

        return SimVar.SetSimVarValue('L:A32NX_FM_LS_COURSE', 'number', course);
    }

    updateFlightNo(flightNo, callback = EmptyCallback.Boolean) {
        if (flightNo.length > 7) {
            this.setScratchpadMessage(NXSystemMessages.notAllowed);
            return callback(false);
        }

        SimVar.SetSimVarValue("ATC FLIGHT NUMBER", "string", flightNo, "FMC").then(() => {
            this.atsu.connectToNetworks(flightNo)
                .then((code) => {
                    if (code !== AtsuCommon.AtsuStatusCodes.Ok) {
                        SimVar.SetSimVarValue("L:A32NX_MCDU_FLT_NO_SET", "boolean", 0);
                        this.addNewAtsuMessage(code);
                        this.flightNo = "";
                        return callback(false);
                    }

                    SimVar.SetSimVarValue("L:A32NX_MCDU_FLT_NO_SET", "boolean", 1);
                    this.flightNumber = flightNo;
                    return callback(true);
                });
        });
    }

    async updateCoRoute(coRouteNum, callback = EmptyCallback.Boolean) {
        try {
            if (coRouteNum.length > 2 && (coRouteNum !== FMCMainDisplay.clrValue)) {
                if (coRouteNum.length < 10) {
                    if (coRouteNum === "NONE") {
                        this.resetCoroute();
                    } else {
                        const {success, data} = await SimBridgeClient.CompanyRoute.getCoRoute(coRouteNum);
                        if (success) {
                            this.coRoute["originIcao"] = data.origin.icao_code;
                            this.coRoute["destinationIcao"] = data.destination.icao_code;
                            this.coRoute["route"] = data.general.route;
                            if (data.alternate) {
                                this.coRoute["alternateIcao"] = data.alternate.icao_code;
                            }
                            this.coRoute["navlog"] = data.navlog.fix;

                            await Fmgc.CoRouteUplinkAdapter.uplinkFlightPlanFromCoRoute(this, this.flightPlanService, this.coRoute);
                            await this.flightPlanService.uplinkInsert();
                            this.setGroundTempFromOrigin();

                            this.coRoute["routeNumber"] = coRouteNum;
                        } else {
                            this.setScratchpadMessage(NXSystemMessages.notInDatabase);
                        }
                    }
                    return callback(true);
                }
            }
            this.setScratchpadMessage(NXSystemMessages.notAllowed);
            return callback(false);
        } catch (error) {
            console.error(`Error retrieving coroute from SimBridge ${error}`);
            this.setScratchpadMessage(NXFictionalMessages.unknownDownlinkErr);
            return callback(false);
        }
    }

    async getCoRouteList() {
        try {
            const origin = this.flightPlanService.active.originAirport.ident;
            const dest = this.flightPlanService.active.destinationAirport.ident;
            const { success, data } = await SimBridgeClient.CompanyRoute.getRouteList(origin, dest);

            if (success) {
                data.forEach((route => {
                    this.coRoute.routes.push({
                        originIcao: route.origin.icao_code,
                        destinationIcao: route.destination.icao_code,
                        alternateIcao: route.alternate ? route.alternate.icao_code : undefined,
                        route: route.general.route,
                        navlog: route.navlog.fix,
                        routeName: route.name
                    });
                }));
            } else {
                this.setScratchpadMessage(NXSystemMessages.notInDatabase);
            }
        } catch (error) {
            console.info(`Error retrieving coroute list ${error}`);
        }
    }

    getTotalTripTime() {
        return this._routeTripTime;
    }

    getTotalTripFuelCons() {
        return this._routeTripFuelWeight;
    }

    onUplinkInProgress() {
        this.setScratchpadMessage(NXSystemMessages.uplinkInsertInProg);
    }

    onUplinkDone() {
        this.removeMessageFromQueue(NXSystemMessages.uplinkInsertInProg.text);
        this.setScratchpadMessage(NXSystemMessages.aocActFplnUplink);
    }

    /**
     @param items {Array.<import('msfs-navdata').DatabaseItem>}
     */
    deduplicateFacilities(items) {
        if (items.length === 0) {
            return undefined;
        }
        if (items.length === 1) {
            return items[0];
        }

        return new Promise((resolve) => {
            A320_Neo_CDU_SelectWptPage.ShowPage(this, items, resolve);
        });
    }

    /**
     * Shows a scratchpad message based on the FMS error thrown
     * @param type
     */
    showFmsErrorMessage(type) {
        switch (type) {
            case 0: // NotInDatabase
                this.setScratchpadMessage(NXSystemMessages.notInDatabase);
                break;
            case 1: // NotYetImplemented
                this.setScratchpadMessage(NXSystemMessages.notYetImplemented);
                break;
            case 2: // FormatError
                this.setScratchpadMessage(NXSystemMessages.formatError);
                break;
            case 3: // EntryOutOfRange
                this.setScratchpadMessage(NXSystemMessages.entryOutOfRange);
                break;
            case 4: // ListOf99InUse
                this.setScratchpadMessage(NXSystemMessages.listOf99InUse);
                break;
        }
    }

    createNewWaypoint(ident) {
        return new Promise((resolve, reject) => {
            CDUNewWaypoint.ShowPage(this, (waypoint) => {
                if (waypoint) {
                    resolve(waypoint);
                } else {
                    reject();
                }
            }, { ident });
        });

    }

    createLatLonWaypoint(coordinates, stored, ident = undefined) {
        return this.dataManager.createLatLonWaypoint(coordinates, stored, ident);
    }

    createPlaceBearingPlaceBearingWaypoint(place1, bearing1, place2, bearing2, stored, ident = undefined) {
        return this.dataManager.createPlaceBearingPlaceBearingWaypoint(place1, bearing1, place2, bearing2, stored, ident);
    }

    createPlaceBearingDistWaypoint(place, bearing, distance, stored, ident = undefined) {
        return this.dataManager.createPlaceBearingDistWaypoint(place, bearing, distance, stored, ident);
    }

    getStoredWaypointsByIdent(ident) {
        return this.dataManager.getStoredWaypointsByIdent(ident);
    }

    //-----------------------------------------------------------------------------------
    // TODO:FPM REWRITE: Start of functions to refactor
    //-----------------------------------------------------------------------------------

    _getOrSelectWaypoints(getter, ident, callback) {
        getter(ident).then((waypoints) => {
            if (waypoints.length === 0) {
                return callback(undefined);
            }
            if (waypoints.length === 1) {
                return callback(waypoints[0]);
            }
            A320_Neo_CDU_SelectWptPage.ShowPage(this, waypoints, callback);
        });
    }

    getOrSelectILSsByIdent(ident, callback) {
        this._getOrSelectWaypoints(this.navigationDatabase.searchIls.bind(this.navigationDatabase), ident, callback);
    }

    getOrSelectVORsByIdent(ident, callback) {
        this._getOrSelectWaypoints(this.navigationDatabase.searchVor.bind(this.navigationDatabase), ident, callback);
    }

    getOrSelectNDBsByIdent(ident, callback) {
        this._getOrSelectWaypoints(this.navigationDatabase.searchNdb.bind(this.navigationDatabase), ident, callback);
    }

    getOrSelectNavaidsByIdent(ident, callback) {
        this._getOrSelectWaypoints(this.navigationDatabase.searchAllNavaid.bind(this.navigationDatabase), ident, callback);
    }

    getOrSelectWaypointByIdent(ident, callback) {
        this._getOrSelectWaypoints(this.navigationDatabase.searchWaypoint.bind(this.navigationDatabase), ident, callback);
    }

    insertWaypoint(newWaypointTo, fpIndex, forAlternate, index, before = false, callback = EmptyCallback.Boolean, bypassTmpy) {
        if (newWaypointTo === "" || newWaypointTo === FMCMainDisplay.clrValue) {
            return callback(false);
        }
        try {
            Fmgc.WaypointEntryUtils.getOrCreateWaypoint(this, newWaypointTo, true).then(
                /**
                 * @param {Waypoint} waypoint
                 */
                (waypoint) => {
                    if (!waypoint) {
                        return callback(false);
                    }
                    if (bypassTmpy) {
                        if (fpIndex === Fmgc.FlightPlanIndex.Active && this.flightPlanService.hasTemporary) {
                            this.setScratchpadMessage(NXSystemMessages.notAllowed);
                            return callback(false);
                        }

                        if (before) {
                            this.flightPlanService.insertWaypointBefore(index, waypoint, fpIndex, forAlternate).then(() => callback(true));
                        } else {
                            this.flightPlanService.nextWaypoint(index, waypoint, fpIndex, forAlternate).then(() => callback(true));
                        }
                    } else {
                        if (before) {
                            this.flightPlanService.insertWaypointBefore(index, waypoint, fpIndex, forAlternate).then(() => callback(true));
                        } else {
                            this.flightPlanService.nextWaypoint(index, waypoint, fpIndex, forAlternate).then(() => callback(true));
                        }
                    }
                }).catch((err) => {
                if (err instanceof McduMessage) {
                    this.setScratchpadMessage(err);
                } else if (err) {
                    console.error(err);
                }
                return callback(false);
            });
        } catch (err) {
            if (err instanceof McduMessage) {
                this.setScratchpadMessage(err);
            } else {
                console.error(err);
            }
            return callback(false);
        }
    }

    /**
     *
     * @param {string} lastWaypointIdent The waypoint along the airway to insert up to
     * @param {number} index the flight plan index of the from waypoint
     * @param {string} airwayName the name/ident of the airway
     * @param {boolean} smartAirway true if the intersection is computed by the smart airways function
     * @returns index of the last waypoint inserted or -1 on error
     */
    async insertWaypointsAlongAirway(lastWaypointIdent, index, airwayName, smartAirway = false) {
        const referenceWaypoint = this.flightPlanManager.getWaypoint(index - 1);
        const lastWaypointIdentPadEnd = lastWaypointIdent.padEnd(5, " ");
        if (referenceWaypoint) {
            const infos = referenceWaypoint.infos;
            if (infos instanceof WayPointInfo) {
                await referenceWaypoint.infos.UpdateAirway(airwayName).catch(console.error); // Sometimes the waypoint is initialized without waiting to the airways array to be filled
                const airway = infos.airways.find(a => {
                    return a.name === airwayName;
                });
                if (airway) {
                    const firstIndex = airway.icaos.indexOf(referenceWaypoint.icao);
                    const lastWaypointIcao = airway.icaos.find(icao => icao.substring(7, 12) === lastWaypointIdentPadEnd);
                    const lastIndex = airway.icaos.indexOf(lastWaypointIcao);
                    if (firstIndex >= 0) {
                        if (lastIndex >= 0) {
                            let inc = 1;
                            if (lastIndex < firstIndex) {
                                inc = -1;
                            }
                            index -= 1;
                            const count = Math.abs(lastIndex - firstIndex);
                            for (let i = 1; i < count + 1; i++) { // 9 -> 6
                                const syncInsertWaypointByIcao = async (icao, idx) => {
                                    return new Promise(resolve => {
                                        console.log("add icao:" + icao + " @ " + idx);
                                        this.flightPlanManager.addWaypoint(icao, idx, () => {
                                            const waypoint = this.flightPlanManager.getWaypoint(idx);
                                            waypoint.infos.airwayIn = airwayName;
                                            if (i < count) {
                                                waypoint.infos.airwayOut = airwayName;
                                            }
                                            waypoint.additionalData.smartAirway = smartAirway;
                                            waypoint.additionalData.annotation = airwayName;
                                            console.log("icao:" + icao + " added");
                                            resolve();
                                        }).catch(console.error);
                                    });
                                };

                                await syncInsertWaypointByIcao(airway.icaos[firstIndex + i * inc], index + i).catch(console.error);
                            }
                            return index + count;
                        }
                        this.setScratchpadMessage(NXFictionalMessages.secondIndexNotFound);
                        return -1;
                    }
                    this.setScratchpadMessage(NXFictionalMessages.firstIndexNotFound);
                    return -1;
                }
                this.setScratchpadMessage(NXFictionalMessages.noRefWpt);
                return -1;
            }
            this.setScratchpadMessage(NXFictionalMessages.noWptInfos);
            return -1;
        }
        this.setScratchpadMessage(NXFictionalMessages.noRefWpt);
        return -1;
    }

    toggleWaypointOverfly(index, fpIndex, forAlternate, callback = EmptyCallback.Void) {
        if (this.flightPlanService.hasTemporary) {
            this.setScratchpadMessage(NXSystemMessages.notAllowed);
            return callback(false);
        }

        this.flightPlanService.toggleOverfly(index, fpIndex, forAlternate);
        callback();
    }

    eraseTemporaryFlightPlan(callback = EmptyCallback.Void) {
        if (this.flightPlanService.hasTemporary) {
            this.flightPlanService.temporaryDelete();

            SimVar.SetSimVarValue("L:FMC_FLIGHT_PLAN_IS_TEMPORARY", "number", 0);
            SimVar.SetSimVarValue("L:MAP_SHOW_TEMPORARY_FLIGHT_PLAN", "number", 0);
            callback();
        } else {
            callback();
        }
    }

    insertTemporaryFlightPlan(callback = EmptyCallback.Void) {
        if (this.flightPlanService.hasTemporary) {
            const oldCostIndex = this.costIndex;
            const oldDestination = this.currFlightPlanService.active.destinationAirport.ident;
            this.flightPlanService.temporaryInsert();
            this.checkCostIndex(oldCostIndex)
            this.checkDestination(oldDestination);

            SimVar.SetSimVarValue("L:FMC_FLIGHT_PLAN_IS_TEMPORARY", "number", 0);
            SimVar.SetSimVarValue("L:MAP_SHOW_TEMPORARY_FLIGHT_PLAN", "number", 0);

            this.guidanceController.vnavDriver.invalidateFlightPlanProfile();
            callback();
        }
    }

    checkCostIndex(oldCostIndex) {
        if (this.costIndex !== oldCostIndex) {
            this.setScratchpadMessage(NXSystemMessages.usingCostIndex.getModifiedMessage(this.costIndex.toFixed(0)));
        }
    }

    checkDestination(oldDestination) {
        const newDestination = this.currFlightPlanService.active.destinationAirport.ident;

        // Enabling alternate or new DEST should sequence out of the GO AROUND phase
        if (newDestination !== oldDestination) {
            this.flightPhaseManager.handleNewDestinationAirportEntered();
        }
    }

    //-----------------------------------------------------------------------------------
    // TODO:FPM REWRITE: End of functions to refactor
    //-----------------------------------------------------------------------------------

    /*
     * validates the waypoint type
     * return values:
     *    0 = lat-lon coordinate
     *    1 = time
     *    2 = place definition
     *   -1 = unknown
     */
    async waypointType(mcdu, waypoint) {
        if (mcdu.isLatLonFormat(waypoint)) {
            return [0, null];
        }

        // time formatted
        if (/([0-2][0-4][0-5][0-9]Z?)/.test(waypoint) && waypoint.length <= 5) {
            return [1, null];
        }

        // place formatted
        if (/^[A-Z0-9]{2,7}/.test(waypoint)) {
            return mcdu.dataManager.GetWaypointsByIdent.bind(mcdu.dataManager)(waypoint).then((waypoints) => {
                if (waypoints.length !== 0) {
                    return [2, null];
                } else {
                    return [-1, NXSystemMessages.notInDatabase];
                }
            });
        }

        return [-1, NXSystemMessages.formatError];
    }

    vSpeedsValid() {
        return (!!this.v1Speed && !!this.vRSpeed ? this.v1Speed <= this.vRSpeed : true)
            && (!!this.vRSpeed && !!this.v2Speed ? this.vRSpeed <= this.v2Speed : true)
            && (!!this.v1Speed && !!this.v2Speed ? this.v1Speed <= this.v2Speed : true);
    }

    /**
     * Gets the departure runway elevation in feet, if available.
     * @returns departure runway elevation in feet, or null if not available.
     */
    getDepartureElevation() {
        const activePlan = this.flightPlanService.active;

        let departureElevation = null;
        if (activePlan.originRunway) {
            departureElevation = activePlan.originRunway.thresholdLocation.alt;
        } else if (activePlan.originAirport) {
            departureElevation = activePlan.originAirport.location.alt;
        }

        return departureElevation;
    }

    /**
     * Gets the gross weight, if available.
     * Prior to engine start this is based on ZFW + Fuel entries,
     * after engine start ZFW entry + FQI FoB.
     * @returns {number | null} gross weight in tons or null if not available.
     */
    getGrossWeight() {
        const useFqi = this.isAnEngineOn();

        if (this.zeroFuelWeight === undefined || (!useFqi && this.blockFuel === undefined)) {
            return null;
        }

        return this.zeroFuelWeight + (useFqi ? this.getFOB() : this.blockFuel);
    }

    getToSpeedsTooLow() {
        const grossWeight = this.getGrossWeight();

        if (this.flaps === null || grossWeight === null) {
            return false;
        }

        const departureElevation = this.getDepartureElevation();

        const zp = departureElevation !== null ? this.getPressureAltAtElevation(departureElevation, this.getBaroCorrection1()) : this.getPressureAlt();
        if (zp === null) {
            return false;
        }

        const tow = grossWeight - (this.isAnEngineOn() || this.taxiFuelWeight === undefined ? 0 : this.taxiFuelWeight);

        return this.v1Speed < Math.trunc(NXSpeedsUtils.getVmcg(zp))
            || this.vRSpeed < Math.trunc(1.05 * NXSpeedsUtils.getVmca(zp))
            || this.v2Speed < Math.trunc(1.1 * NXSpeedsUtils.getVmca(zp))
            || (isFinite(tow) && this.v2Speed < Math.trunc(1.13 * NXSpeedsUtils.getVs1g(tow, this.flaps, true)));
    }

    toSpeedsChecks() {
        const toSpeedsNotInserted = !this.v1Speed || !this.vRSpeed || !this.v2Speed;
        if (toSpeedsNotInserted !== this.toSpeedsNotInserted) {
            this.toSpeedsNotInserted = toSpeedsNotInserted;
        }

        const toSpeedsTooLow = this.getToSpeedsTooLow();
        if (toSpeedsTooLow !== this.toSpeedsTooLow) {
            this.toSpeedsTooLow = toSpeedsTooLow;
            if (toSpeedsTooLow) {
                this.addMessageToQueue(NXSystemMessages.toSpeedTooLow, () => !this.getToSpeedsTooLow());
            }
        }

        const vSpeedDisagree = !this.vSpeedsValid();
        if (vSpeedDisagree !== this.vSpeedDisagree) {
            this.vSpeedDisagree = vSpeedDisagree;
            if (vSpeedDisagree) {
                this.addMessageToQueue(NXSystemMessages.vToDisagree, this.vSpeedsValid.bind(this));
            }
        }

        this.arincDiscreteWord3.setBitValue(16, vSpeedDisagree);
        this.arincDiscreteWord3.setBitValue(17, toSpeedsTooLow);
        this.arincDiscreteWord3.setBitValue(18, toSpeedsNotInserted);
        this.arincDiscreteWord3.ssm = Arinc429Word.SignStatusMatrix.NormalOperation;
    }

    get v1Speed() {
        return this.flightPlanService.active.performanceData.v1;
    }

    set v1Speed(speed) {
        this.flightPlanService.setPerformanceData('v1', speed);
        SimVar.SetSimVarValue('L:AIRLINER_V1_SPEED', 'knots', speed ? speed : NaN);
    }

    get vRSpeed() {
        return this.flightPlanService.active.performanceData.vr;
    }

    set vRSpeed(speed) {
        this.flightPlanService.setPerformanceData('vr', speed);
        SimVar.SetSimVarValue('L:AIRLINER_VR_SPEED', 'knots', speed ? speed : NaN);
    }

    get v2Speed() {
        return this.flightPlanService.active.performanceData.v2;
    }

    set v2Speed(speed) {
        this.flightPlanService.setPerformanceData('v2', speed);
        SimVar.SetSimVarValue('L:AIRLINER_V2_SPEED', 'knots', speed ? speed : NaN);
    }

    //Needs PR Merge #3082
    trySetV1Speed(s) {
        if (s === FMCMainDisplay.clrValue) {
            this.setScratchpadMessage(NXSystemMessages.notAllowed);
            return false;
        }
        const v = parseInt(s);
        if (!isFinite(v) || !/^\d{2,3}$/.test(s)) {
            this.setScratchpadMessage(NXSystemMessages.formatError);
            return false;
        }
        if (v < 90 || v > 350) {
            this.setScratchpadMessage(NXSystemMessages.entryOutOfRange);
            return false;
        }
        this.removeMessageFromQueue(NXSystemMessages.checkToData.text);
        this.unconfirmedV1Speed = undefined;
        this.v1Speed = v;
        return true;
    }

    //Needs PR Merge #3082
    trySetVRSpeed(s) {
        if (s === FMCMainDisplay.clrValue) {
            this.setScratchpadMessage(NXSystemMessages.notAllowed);
            return false;
        }
        const v = parseInt(s);
        if (!isFinite(v) || !/^\d{2,3}$/.test(s)) {
            this.setScratchpadMessage(NXSystemMessages.formatError);
            return false;
        }
        if (v < 90 || v > 350) {
            this.setScratchpadMessage(NXSystemMessages.entryOutOfRange);
            return false;
        }
        this.removeMessageFromQueue(NXSystemMessages.checkToData.text);
        this.unconfirmedVRSpeed = undefined;
        this.vRSpeed = v;
        return true;
    }

    //Needs PR Merge #3082
    trySetV2Speed(s) {
        if (s === FMCMainDisplay.clrValue) {
            this.setScratchpadMessage(NXSystemMessages.notAllowed);
            return false;
        }
        const v = parseInt(s);
        if (!isFinite(v) || !/^\d{2,3}$/.test(s)) {
            this.setScratchpadMessage(NXSystemMessages.formatError);
            return false;
        }
        if (v < 90 || v > 350) {
            this.setScratchpadMessage(NXSystemMessages.entryOutOfRange);
            return false;
        }
        this.removeMessageFromQueue(NXSystemMessages.checkToData.text);
        this.unconfirmedV2Speed = undefined;
        this.v2Speed = v;
        return true;
    }

    trySetTakeOffTransAltitude(s) {
        if (s === FMCMainDisplay.clrValue) {
            this.flightPlanService.setPerformanceData('pilotTransitionAltitude', undefined);
            this.updateTransitionAltitudeLevel();
            return true;
        }

        let value = parseInt(s);
        if (!isFinite(value) || !/^\d{4,5}$/.test(s)) {
            this.setScratchpadMessage(NXSystemMessages.formatError);
            return false;
        }

        value = Math.round(value / 10) * 10;
        if (value < 1000 || value > 45000) {
            this.setScratchpadMessage(NXSystemMessages.entryOutOfRange);
            return false;
        }

        this.flightPlanService.setPerformanceData('pilotTransitionAltitude', value);
        this.updateTransitionAltitudeLevel();
        return true;
    }

    /**
     * Rounds a number to the nearest multiple
     * @param {number | undefined | null} n the number to round
     * @param {number} r the multiple
     * @returns {number | undefined | null} n rounded to the nereast multiple of r, or null/undefined if n is null/undefined
     */
    static round(n, r = 1) {
        if (n === undefined || n === null) {
            return n;
        }
        return Math.round(n / r) * r;
    }

    async trySetThrustReductionAccelerationAltitude(s) {
        const plan = this.flightPlanService.active;

        if (this.flightPhaseManager.phase >= FmgcFlightPhases.TAKEOFF || !plan.originAirport) {
            this.setScratchpadMessage(NXSystemMessages.notAllowed);
            return false;
        }

        if (s === FMCMainDisplay.clrValue) {
            const hasDefaultThrRed = plan.performanceData.defaultThrustReductionAltitude !== undefined;
            const hasDefaultAcc = plan.performanceData.defaultAccelerationAltitude !== undefined;

            if (hasDefaultThrRed && hasDefaultAcc) {
                plan.setPerformanceData('pilotThrustReductionAltitude', undefined);
                plan.setPerformanceData('pilotAccelerationAltitude', undefined);
                return true;
            }

            this.setScratchpadMessage(NXSystemMessages.notAllowed);
            return false;
        }

        const match = s.match(/^(([0-9]{4,5})\/?)?(\/([0-9]{4,5}))?$/);
        if (match === null || (match[2] === undefined && match[4] === undefined) || s.split('/').length > 2) {
            this.setScratchpadMessage(NXSystemMessages.formatError);
            return false;
        }

        const thrRed = match[2] !== undefined ? FMCMainDisplay.round(parseInt(match[2]), 10) : undefined;
        const accAlt = match[4] !== undefined ? FMCMainDisplay.round(parseInt(match[4]), 10) : undefined;

        const origin = this.flightPlanService.active.originAirport;

        let elevation = 0;
        if (origin) {
            elevation = origin.location.alt;
        }

        const minimumAltitude = elevation + 400;

        const newThrRed = thrRed !== undefined ? thrRed : plan.performanceData.thrustReductionAltitude;
        const newAccAlt = accAlt !== undefined ? accAlt : plan.performanceData.accelerationAltitude;

        if (
            (thrRed !== undefined && (thrRed < minimumAltitude || thrRed > 45000))
            || (accAlt !== undefined && (accAlt < minimumAltitude || accAlt > 45000))
            || (newThrRed !== undefined && newAccAlt !== undefined && thrRed > accAlt)
        ) {
            this.setScratchpadMessage(NXSystemMessages.entryOutOfRange);
            return false;
        }

        if (thrRed !== undefined) {
            plan.setPerformanceData('pilotThrustReductionAltitude', thrRed);
        }

        if (accAlt !== undefined) {
            plan.setPerformanceData('pilotAccelerationAltitude', accAlt);
        }

        return true;
    }

    async trySetEngineOutAcceleration(s) {
        const plan = this.flightPlanService.active;

        if (this.flightPhaseManager.phase >= FmgcFlightPhases.TAKEOFF || !plan.originAirport) {
            this.setScratchpadMessage(NXSystemMessages.notAllowed);
            return false;
        }

        if (s === FMCMainDisplay.clrValue) {
            const hasDefaultEngineOutAcc = plan.performanceData.defaultEngineOutAccelerationAltitude !== undefined;

            if (hasDefaultEngineOutAcc) {
                plan.setPerformanceData('pilotEngineOutAccelerationAltitude', undefined);
                return true;
            }

            this.setScratchpadMessage(NXSystemMessages.notAllowed);
            return false;
        }

        const match = s.match(/^([0-9]{4,5})$/);
        if (match === null) {
            this.setScratchpadMessage(NXSystemMessages.formatError);
            return false;
        }

        const accAlt = parseInt(match[1]);

        const origin = plan.originAirport;
        const elevation = origin.location.alt !== undefined ? origin.location.alt : 0;
        const minimumAltitude = elevation + 400;

        if (accAlt < minimumAltitude || accAlt > 45000) {
            this.setScratchpadMessage(NXSystemMessages.entryOutOfRange);
            return false;
        }

        plan.setPerformanceData('pilotEngineOutAccelerationAltitude', accAlt);

        return true;
    }

    async trySetThrustReductionAccelerationAltitudeGoaround(s) {
        const plan = this.flightPlanService.active;

        if (this.flightPhaseManager.phase >= FmgcFlightPhases.GOAROUND || !plan.destinationAirport) {
            this.setScratchpadMessage(NXSystemMessages.notAllowed);
            return false;
        }

        if (s === FMCMainDisplay.clrValue) {
            const hasDefaultMissedThrRed = plan.performanceData.defaultMissedThrustReductionAltitude !== undefined;
            const hasDefaultMissedAcc = plan.performanceData.defaultMissedAccelerationAltitude !== undefined;

            if (hasDefaultMissedThrRed && hasDefaultMissedAcc) {
                plan.setPerformanceData('pilotMissedThrustReductionAltitude', undefined);
                plan.setPerformanceData('pilotMissedAccelerationAltitude', undefined);
                return true;
            }

            this.setScratchpadMessage(NXSystemMessages.notAllowed);
            return false;
        }

        const match = s.match(/^(([0-9]{4,5})\/?)?(\/([0-9]{4,5}))?$/);
        if (match === null || (match[2] === undefined && match[4] === undefined) || s.split('/').length > 2) {
            this.setScratchpadMessage(NXSystemMessages.formatError);
            return false;
        }

        const thrRed = match[2] !== undefined ? FMCMainDisplay.round(parseInt(match[2]), 10) : undefined;
        const accAlt = match[4] !== undefined ? FMCMainDisplay.round(parseInt(match[4]), 10) : undefined;

        const destination = plan.destinationAirport;
        const elevation = destination.location.alt !== undefined ? destination.location.alt : 0;
        const minimumAltitude = elevation + 400;

        const newThrRed = thrRed !== undefined ? thrRed : plan.performanceData.missedThrustReductionAltitude;
        const newAccAlt = accAlt !== undefined ? accAlt : plan.performanceData.missedAccelerationAltitude;

        if (
            (thrRed !== undefined && (thrRed < minimumAltitude || thrRed > 45000))
            || (accAlt !== undefined && (accAlt < minimumAltitude || accAlt > 45000))
            || (newThrRed !== undefined && newAccAlt !== undefined && thrRed > accAlt)
        ) {
            this.setScratchpadMessage(NXSystemMessages.entryOutOfRange);
            return false;
        }

        if (thrRed !== undefined) {
            plan.setPerformanceData('pilotMissedThrustReductionAltitude', thrRed);
        }

        if (accAlt !== undefined) {
            plan.setPerformanceData('pilotMissedAccelerationAltitude', accAlt);
        }

        return true;
    }

    async trySetEngineOutAccelerationAltitudeGoaround(s) {
        const plan = this.flightPlanService.active;

        if (this.flightPhaseManager.phase >= FmgcFlightPhases.GOAROUND || !plan.destinationAirport) {
            this.setScratchpadMessage(NXSystemMessages.notAllowed);
            return false;
        }

        if (s === FMCMainDisplay.clrValue) {
            const hasDefaultMissedEOAcc = plan.performanceData.defaultMissedEngineOutAccelerationAltitude !== undefined;

            if (hasDefaultMissedEOAcc) {
                plan.setPerformanceData('pilotMissedEngineOutAccelerationAltitude', undefined);
                return true;
            }

            this.setScratchpadMessage(NXSystemMessages.notAllowed);
            return false;
        }

        const match = s.match(/^([0-9]{4,5})$/);
        if (match === null) {
            this.setScratchpadMessage(NXSystemMessages.formatError);
            return false;
        }

        const accAlt = parseInt(match[1]);

        const destination = plan.destinationAirport;
        const elevation = destination.location.alt !== undefined ? destination.location.alt : 0;
        const minimumAltitude = elevation + 400;

        if (accAlt < minimumAltitude || accAlt > 45000) {
            this.setScratchpadMessage(NXSystemMessages.entryOutOfRange);
            return false;
        }

        plan.setPerformanceData('pilotMissedEngineOutAccelerationAltitude', accAlt);

        return true;
    }

    thrustReductionAccelerationChecks() {
        const activePlan = this.flightPlanService.active;

        if (activePlan.reconcileAccelerationWithConstraints()) {
            this.addMessageToQueue(NXSystemMessages.newAccAlt.getModifiedMessage(activePlan.performanceData.accelerationAltitude.toFixed(0)));
        }

        if (activePlan.reconcileThrustReductionWithConstraints()) {
            this.addMessageToQueue(NXSystemMessages.newThrRedAlt.getModifiedMessage(activePlan.performanceData.thrustReductionAltitude.toFixed(0)));
        }
    }

    updateThrustReductionAcceleration() {
        const activePerformanceData = this.flightPlanService.active.performanceData;

        this.arincThrustReductionAltitude.setBnrValue(
            activePerformanceData.thrustReductionAltitude !== undefined ? activePerformanceData.thrustReductionAltitude : 0,
            activePerformanceData.thrustReductionAltitude !== undefined ? Arinc429Word.SignStatusMatrix.NormalOperation : Arinc429Word.SignStatusMatrix.NoComputedData,
            17, 131072, 0,
        );
        this.arincAccelerationAltitude.setBnrValue(
            activePerformanceData.accelerationAltitude !== undefined ? activePerformanceData.accelerationAltitude : 0,
            activePerformanceData.accelerationAltitude !== undefined ? Arinc429Word.SignStatusMatrix.NormalOperation : Arinc429Word.SignStatusMatrix.NoComputedData,
            17, 131072, 0,
        );
        this.arincEoAccelerationAltitude.setBnrValue(
            activePerformanceData.engineOutAccelerationAltitude !== undefined ? activePerformanceData.engineOutAccelerationAltitude : 0,
            activePerformanceData.engineOutAccelerationAltitude !== undefined ? Arinc429Word.SignStatusMatrix.NormalOperation : Arinc429Word.SignStatusMatrix.NoComputedData,
            17, 131072, 0,
        );

        this.arincMissedThrustReductionAltitude.setBnrValue(
            activePerformanceData.missedThrustReductionAltitude !== undefined ? activePerformanceData.missedThrustReductionAltitude : 0,
            activePerformanceData.missedThrustReductionAltitude !== undefined ? Arinc429Word.SignStatusMatrix.NormalOperation : Arinc429Word.SignStatusMatrix.NoComputedData,
            17, 131072, 0,
        );
        this.arincMissedAccelerationAltitude.setBnrValue(
            activePerformanceData.missedAccelerationAltitude !== undefined ? activePerformanceData.missedAccelerationAltitude : 0,
            activePerformanceData.missedAccelerationAltitude !== undefined ? Arinc429Word.SignStatusMatrix.NormalOperation : Arinc429Word.SignStatusMatrix.NoComputedData,
            17, 131072, 0,
        );
        this.arincMissedEoAccelerationAltitude.setBnrValue(
            activePerformanceData.missedEngineOutAccelerationAltitude !== undefined ? activePerformanceData.missedEngineOutAccelerationAltitude : 0,
            activePerformanceData.missedEngineOutAccelerationAltitude !== undefined ? Arinc429Word.SignStatusMatrix.NormalOperation : Arinc429Word.SignStatusMatrix.NoComputedData,
            17, 131072, 0,
        );
    }

    updateTransitionAltitudeLevel() {
        const originTransitionAltitude = this.getOriginTransitionAltitude();
        this.arincTransitionAltitude.setBnrValue(
            originTransitionAltitude !== undefined ? originTransitionAltitude : 0,
            originTransitionAltitude !== undefined ? Arinc429Word.SignStatusMatrix.NormalOperation : Arinc429Word.SignStatusMatrix.NoComputedData,
            17, 131072, 0,
        )

        const destinationTansitionLevel = this.getDestinationTransitionLevel();
        this.arincTransitionLevel.setBnrValue(
            destinationTansitionLevel !== undefined ? destinationTansitionLevel : 0,
            destinationTansitionLevel !== undefined ? Arinc429Word.SignStatusMatrix.NormalOperation : Arinc429Word.SignStatusMatrix.NoComputedData,
            9, 512, 0,
        )
    }

    //Needs PR Merge #3082
    //TODO: with FADEC no longer needed
    setPerfTOFlexTemp(s) {
        if (s === FMCMainDisplay.clrValue) {
            this.perfTOTemp = NaN;
            // In future we probably want a better way of checking this, as 0 is
            // in the valid flex temperature range (-99 to 99).
            SimVar.SetSimVarValue("L:AIRLINER_TO_FLEX_TEMP", "Number", 0);
            return true;
        }
        let value = parseInt(s);
        if (!isFinite(value) || !/^[+\-]?\d{1,2}$/.test(s)) {
            this.setScratchpadMessage(NXSystemMessages.formatError);
            return false;
        }
        if (value < -99 || value > 99) {
            this.setScratchpadMessage(NXSystemMessages.entryOutOfRange);
            return false;
        }
        // As the sim uses 0 as a sentinel value to detect that no flex
        // temperature is set, we'll just use 0.1 as the actual value for flex 0
        // and make sure we never display it with decimals.
        if (value === 0) {
            value = 0.1;
        }
        this.perfTOTemp = value;
        SimVar.SetSimVarValue("L:AIRLINER_TO_FLEX_TEMP", "Number", value);
        return true;
    }

    /**
     * Attempts to predict required block fuel for trip
     * @returns {boolean}
     */
    //TODO: maybe make this part of an update routine?
    tryFuelPlanning() {
        if (this._fuelPlanningPhase === this._fuelPlanningPhases.IN_PROGRESS) {
            this._blockFuelEntered = true;
            this._fuelPlanningPhase = this._fuelPlanningPhases.COMPLETED;
            return true;
        }
        const tempRouteFinalFuelTime = this._routeFinalFuelTime;
        this.tryUpdateRouteFinalFuel();
        this.tryUpdateRouteAlternate();
        this.tryUpdateRouteTrip();

        this._routeFinalFuelTime = tempRouteFinalFuelTime;
        this._routeFinalFuelWeight = (this._routeFinalFuelTime * this._rteFinalCoeffecient) / 1000;

        this.tryUpdateMinDestFob();

        this.blockFuel = this.getTotalTripFuelCons() + this._minDestFob + this.taxiFuelWeight + this.getRouteReservedWeight();
        this._fuelPlanningPhase = this._fuelPlanningPhases.IN_PROGRESS;
        return true;
    }

    trySetTaxiFuelWeight(s) {
        if (s === FMCMainDisplay.clrValue) {
            this.taxiFuelWeight = this._defaultTaxiFuelWeight;
            this._taxiEntered = false;
            return true;
        }
        if (!this.representsDecimalNumber(s)) {
            this.setScratchpadMessage(NXSystemMessages.formatError);
            return false;
        }
        const value = NXUnits.userToKg(parseFloat(s));
        if (isFinite(value)) {
            if (this.isTaxiFuelInRange(value)) {
                this._taxiEntered = true;
                this.taxiFuelWeight = value;
                return true;
            } else {
                this.setScratchpadMessage(NXSystemMessages.entryOutOfRange);
                return false;
            }
        }
        this.setScratchpadMessage(NXSystemMessages.notAllowed);
        return false;
    }

    getRouteFinalFuelWeight() {
        if (isFinite(this._routeFinalFuelWeight)) {
            this._routeFinalFuelWeight = (this._routeFinalFuelTime * this._rteFinalCoeffecient) / 1000;
            return this._routeFinalFuelWeight;
        }
    }

    getRouteFinalFuelTime() {
        return this._routeFinalFuelTime;
    }

    /**
     * This method is used to set initial Final Time for when INIT B is making predictions
     * @param {String} s - containing time value
     * @returns {boolean}
     */
    async trySetRouteFinalTime(s) {
        if (s) {
            if (s === FMCMainDisplay.clrValue) {
                this._routeFinalFuelTime = this._routeFinalFuelTimeDefault;
                this._rteFinalWeightEntered = false;
                this._rteFinalTimeEntered = false;
                return true;
            }
            // Time entry must start with '/'
            if (s.startsWith("/")) {
                const rteFinalTime = s.slice(1);

                if (!/^\d{1,4}$/.test(rteFinalTime)) {
                    this.setScratchpadMessage(NXSystemMessages.formatError);
                    return false;
                }

                if (this.isFinalTimeInRange(rteFinalTime)) {
                    this._rteFinalWeightEntered = false;
                    this._rteFinalTimeEntered = true;
                    this._routeFinalFuelTime = FMCMainDisplay.hhmmToMinutes(rteFinalTime.padStart(4,"0"));
                    return true;
                } else {
                    this.setScratchpadMessage(NXSystemMessages.entryOutOfRange);
                    return false;
                }
            }
        }
        this.setScratchpadMessage(NXSystemMessages.notAllowed);
        return false;
    }

    /**
     *
     * @param {string} s
     * @returns {Promise<boolean>}
     */
    async trySetRouteFinalFuel(s) {
        if (s === FMCMainDisplay.clrValue) {
            this._routeFinalFuelTime = this._routeFinalFuelTimeDefault;
            this._rteFinalWeightEntered = false;
            this._rteFinalTimeEntered = false;
            return true;
        }
        if (s) {
            // Time entry must start with '/'
            if (s.startsWith("/")) {
                return this.trySetRouteFinalTime(s);
            } else {
                // If not time, try to parse as weight
                // Weight can be entered with optional trailing slash, if so remove it before parsing the value
                const enteredValue = s.endsWith("/") ? s.slice(0, -1) : s;

                if (!this.representsDecimalNumber(enteredValue)) {
                    this.setScratchpadMessage(NXSystemMessages.formatError);
                    return false;
                }

                const rteFinalWeight = NXUnits.userToKg(parseFloat(enteredValue));

                if (this.isFinalFuelInRange(rteFinalWeight)) {
                    this._rteFinalWeightEntered = true;
                    this._rteFinalTimeEntered = false;
                    this._routeFinalFuelWeight = rteFinalWeight;
                    this._routeFinalFuelTime = (rteFinalWeight * 1000) / this._rteFinalCoeffecient;
                    return true;
                } else {
                    this.setScratchpadMessage(NXSystemMessages.entryOutOfRange);
                    return false;
                }
            }
        }
        this.setScratchpadMessage(NXSystemMessages.notAllowed);
        return false;
    }

    getRouteReservedWeight() {
        if (this.isFlying()) {
            return 0;
        }
        if (!this.routeReservedEntered() && (this._rteFinalCoeffecient !== 0)) {
            const fivePercentWeight = this._routeReservedPercent * this._routeTripFuelWeight / 100;
            const fiveMinuteHoldingWeight = (5 * this._rteFinalCoeffecient) / 1000;

            return fivePercentWeight > fiveMinuteHoldingWeight ? fivePercentWeight : fiveMinuteHoldingWeight;
        }
        if (isFinite(this._routeReservedWeight) && this._routeReservedWeight !== 0) {
            return this._routeReservedWeight;
        } else {
            return this._routeReservedPercent * this._routeTripFuelWeight / 100;
        }
    }

    getRouteReservedPercent() {
        if (this.isFlying()) {
            return 0;
        }
        if (isFinite(this._routeReservedWeight) && isFinite(this.blockFuel) && this._routeReservedWeight !== 0) {
            return this._routeReservedWeight / this._routeTripFuelWeight * 100;
        }
        return this._routeReservedPercent;
    }

    trySetRouteReservedPercent(s) {
        if (!this.isFlying()) {
            if (s) {
                if (s === FMCMainDisplay.clrValue) {
                    this._rteReservedWeightEntered = false;
                    this._rteReservedPctEntered = false;
                    this._routeReservedWeight = 0;
                    this._routeReservedPercent = 5;
                    this._rteRsvPercentOOR = false;
                    return true;
                }
                // Percentage entry must start with '/'
                if (s.startsWith("/")) {
                    const enteredValue = s.slice(1);

                    if (!this.representsDecimalNumber(enteredValue)) {
                        this.setScratchpadMessage(NXSystemMessages.formatError);
                        return false;
                    }

                    const rteRsvPercent = parseFloat(enteredValue);

                    if (!this.isRteRsvPercentInRange(rteRsvPercent)) {
                        this.setScratchpadMessage(NXSystemMessages.entryOutOfRange);
                        return false;
                    }

                    this._rteRsvPercentOOR = false;
                    this._rteReservedPctEntered = true;
                    this._rteReservedWeightEntered = false;

                    if (isFinite(rteRsvPercent)) {
                        this._routeReservedWeight = NaN;
                        this._routeReservedPercent = rteRsvPercent;
                        return true;
                    }
                }
            }
        }
        this.setScratchpadMessage(NXSystemMessages.notAllowed);
        return false;
    }

    /**
     * Checks input and passes to trySetCruiseFl()
     * @param input
     * @returns {boolean} input passed checks
     */
    trySetCruiseFlCheckInput(input) {
        if (input === FMCMainDisplay.clrValue) {
            this.setScratchpadMessage(NXSystemMessages.notAllowed);
            return false;
        }
        const flString = input.replace("FL", "");
        if (!flString) {
            this.setScratchpadMessage(NXSystemMessages.notAllowed);
            return false;
        }
        return this.trySetCruiseFl(parseFloat(flString));
    }

    /**
     * Sets new Cruise FL if all conditions good
     * @param fl {number} Altitude or FL
     * @returns {boolean} input passed checks
     */
    trySetCruiseFl(fl) {
        if (!isFinite(fl)) {
            this.setScratchpadMessage(NXSystemMessages.notAllowed);
            return false;
        }
        if (fl >= 1000) {
            fl = Math.floor(fl / 100);
        }
        if (fl > this.maxCruiseFL) {
            this.setScratchpadMessage(NXSystemMessages.entryOutOfRange);
            return false;
        }
        const phase = this.flightPhaseManager.phase;
        const selFl = Math.floor(Math.max(0, Simplane.getAutoPilotDisplayedAltitudeLockValue("feet")) / 100);
        if (fl < selFl && (phase === FmgcFlightPhases.CLIMB || phase === FmgcFlightPhases.APPROACH || phase === FmgcFlightPhases.GOAROUND)) {
            this.setScratchpadMessage(NXSystemMessages.entryOutOfRange);
            return false;
        }

        if (fl <= 0 || fl > this.maxCruiseFL) {
            this.setScratchpadMessage(NXSystemMessages.entryOutOfRange);
            return false;
        }

        this.flightPlanService.setPerformanceData('cruiseFlightLevel', fl);
        this.onUpdateCruiseLevel(fl);

        return true;
    }

    onUpdateCruiseLevel(newCruiseLevel) {
        SimVar.SetSimVarValue('L:AIRLINER_CRUISE_ALTITUDE', 'number', newCruiseLevel * 100);

        this._cruiseEntered = true;
        this.cruiseTemperature = undefined;
        this.updateConstraints();

        this.flightPhaseManager.handleNewCruiseAltitudeEntered(newCruiseLevel);
    }

    trySetRouteReservedFuel(s) {
        if (!this.isFlying()) {
            if (s) {
                if (s === FMCMainDisplay.clrValue) {
                    this._rteReservedWeightEntered = false;
                    this._rteReservedPctEntered = false;
                    this._routeReservedWeight = 0;
                    this._routeReservedPercent = 5;
                    this._rteRsvPercentOOR = false;
                    return true;
                }
                // Percentage entry must start with '/'
                if (s.startsWith("/")) {
                    return this.trySetRouteReservedPercent(s);
                } else {
                    // If not percentage, try to parse as weight
                    // Weight can be entered with optional trailing slash, if so remove it before parsing the value
                    const enteredValue = s.endsWith("/") ? s.slice(0, -1) : s;

                    if (!this.representsDecimalNumber(enteredValue)) {
                        this.setScratchpadMessage(NXSystemMessages.formatError);
                        return false;
                    }

                    const rteRsvWeight = NXUnits.userToKg(parseFloat(enteredValue));

                    if (!this.isRteRsvFuelInRange(rteRsvWeight)) {
                        this.setScratchpadMessage(NXSystemMessages.entryOutOfRange);
                        return false;
                    }

                    this._rteReservedWeightEntered = true;
                    this._rteReservedPctEntered = false;

                    if (isFinite(rteRsvWeight)) {
                        this._routeReservedWeight = rteRsvWeight;
                        this._routeReservedPercent = 0;

                        if (!this.isRteRsvPercentInRange(this.getRouteReservedPercent())) { // Bit of a hacky method due previous tight coupling of weight and percentage calculations
                            this._rteRsvPercentOOR = true;
                        }

                        return true;
                    }
                }
            }
        }
        this.setScratchpadMessage(NXSystemMessages.notAllowed);
        return false;
    }

    trySetZeroFuelWeightZFWCG(s) {
        if (s) {
            if (s.includes("/")) {
                const sSplit = s.split("/");
                const zfw = NXUnits.userToKg(parseFloat(sSplit[0]));
                const zfwcg = parseFloat(sSplit[1]);
                if (isFinite(zfw) && isFinite(zfwcg)) {
                    if (this.isZFWInRange(zfw) && this.isZFWCGInRange(zfwcg)) {
                        this._zeroFuelWeightZFWCGEntered = true;
                        this.zeroFuelWeight = zfw;
                        this.zeroFuelWeightMassCenter = zfwcg;
                        return true;
                    }
                    this.setScratchpadMessage(NXSystemMessages.entryOutOfRange);
                    return false;
                }
                if (!this._zeroFuelWeightZFWCGEntered) {
                    this.setScratchpadMessage(NXSystemMessages.notAllowed);
                    return false;
                }
                if (this.isZFWInRange(zfw)) {
                    this.zeroFuelWeight = zfw;
                    return true;
                }
                if (this.isZFWCGInRange(zfwcg)) {
                    this.zeroFuelWeightMassCenter = zfwcg;
                    return true;
                }
                this.setScratchpadMessage(NXSystemMessages.entryOutOfRange);
                return false;
            }
            if (!this._zeroFuelWeightZFWCGEntered) {
                this.setScratchpadMessage(NXSystemMessages.notAllowed);
                return false;
            }
            const zfw = NXUnits.userToKg(parseFloat(s));
            if (this.isZFWInRange(zfw)) {
                this.zeroFuelWeight = zfw;
                return true;
            }
            this.setScratchpadMessage(NXSystemMessages.entryOutOfRange);
            return false;
        }
        this.setScratchpadMessage(NXSystemMessages.formatError);
        return false;
    }

    /**
     *
     * @returns {number} Returns estimated fuel on board when arriving at the destination
     */
    getDestEFOB(useFOB = false) {
        return (useFOB ? this.getFOB() : this.blockFuel) - this._routeTripFuelWeight - this.taxiFuelWeight;
    }

    /**
     * @returns {number} Returns EFOB when arriving at the alternate dest
     */
    getAltEFOB(useFOB = false) {
        return this.getDestEFOB(useFOB) - this._routeAltFuelWeight;
    }

    trySetBlockFuel(s) {
        if (s === FMCMainDisplay.clrValue) {
            this.blockFuel = undefined;
            this._blockFuelEntered = false;
            this._fuelPredDone = false;
            this._fuelPlanningPhase = this._fuelPlanningPhases.PLANNING;
            return true;
        }
        const value = NXUnits.userToKg(parseFloat(s));
        if (isFinite(value) && this.isBlockFuelInRange(value)) {
            if (this.isBlockFuelInRange(value)) {
                this.blockFuel = value;
                this._blockFuelEntered = true;
                return true;
            } else {
                this.setScratchpadMessage(NXSystemMessages.entryOutOfRange);
                return false;
            }
        }
        this.setScratchpadMessage(NXSystemMessages.notAllowed);
        return false;
    }

    async trySetAverageWind(s) {
        const validDelims = ["TL", "T", "+", "HD", "H", "-"];
        const matchedIndex = validDelims.findIndex(element => s.startsWith(element));
        const digits = matchedIndex >= 0 ? s.replace(validDelims[matchedIndex], "") : s;
        const isNum = /^\d+$/.test(digits);
        if (!isNum) {
            this.setScratchpadMessage(NXSystemMessages.formatError);
            return false;
        }
        const wind = parseInt(digits);
        this._windDir = matchedIndex <= 2 ? this._windDirections.TAILWIND : this._windDirections.HEADWIND;
        if (wind > 250) {
            this.setScratchpadMessage(NXSystemMessages.entryOutOfRange);
            return false;
        }
        this.averageWind = wind;
        return true;
    }

    trySetPreSelectedClimbSpeed(s) {
        const isNextPhase = this.flightPhaseManager.phase === FmgcFlightPhases.TAKEOFF;
        if (s === FMCMainDisplay.clrValue) {
            this.preSelectedClbSpeed = undefined;
            if (isNextPhase) {
                this.updatePreSelSpeedMach(undefined);
            }
            return true;
        }

        const SPD_REGEX = /\d{1,3}/;
        if (s.match(SPD_REGEX) === null) {
            this.setScratchpadMessage(NXSystemMessages.formatError);
            return false;
        }

        const spd = parseInt(s);
        if (!Number.isFinite(spd)) {
            this.setScratchpadMessage(NXSystemMessages.formatError);
            return false
        }

        if (spd < 100 || spd > 350) {
            this.setScratchpadMessage(NXSystemMessages.entryOutOfRange);
            return false;
        }

        this.preSelectedClbSpeed = spd;
        if (isNextPhase) {
            this.updatePreSelSpeedMach(spd);
        }

        return true;
    }

    trySetPreSelectedCruiseSpeed(s) {
        const isNextPhase = this.flightPhaseManager.phase === FmgcFlightPhases.CLIMB;
        if (s === FMCMainDisplay.clrValue) {
            this.preSelectedCrzSpeed = undefined;
            if (isNextPhase) {
                this.updatePreSelSpeedMach(undefined);
            }
            return true;
        }

        const MACH_OR_SPD_REGEX = /^(\.\d{1,2}|\d{1,3})$/;
        if (s.match(MACH_OR_SPD_REGEX) === null) {
            this.setScratchpadMessage(NXSystemMessages.formatError);
            return false;
        }

        const v = parseFloat(s);
        if (!Number.isFinite(v)) {
            this.setScratchpadMessage(NXSystemMessages.formatError);
            return false;
        }

        if (v < 1) {
            const mach = Math.round(v * 100) / 100;
            if (mach < 0.15 || mach > 0.82) {
                this.setScratchpadMessage(NXSystemMessages.entryOutOfRange);
                return false;
            }

            this.preSelectedCrzSpeed = mach;
        } else {
            const spd = Math.round(v);
            if (spd < 100 || spd > 350) {
                this.setScratchpadMessage(NXSystemMessages.entryOutOfRange);
                return false;
            }

            this.preSelectedCrzSpeed = spd;
        }

        if (isNextPhase) {
            this.updatePreSelSpeedMach(this.preSelectedCrzSpeed);
        }

        return true;
    }

    setPerfApprQNH(s) {
        if (s === FMCMainDisplay.clrValue) {
            const dest = this.flightPlanService.active.destinationAirport;
            const distanceToDestination = Number.isFinite(this.getDistanceToDestination()) ? this.getDistanceToDestination() : -1;

            if (dest && distanceToDestination < 180) {
                this.setScratchpadMessage(NXSystemMessages.notAllowed);
                return false;
            } else {
                this.perfApprQNH = NaN;
                return true;
            }
        }

        const value = parseFloat(s);
        const HPA_REGEX = /^[01]?[0-9]{3}$/;
        const INHG_REGEX = /^([23][0-9]|[0-9]{2}\.)[0-9]{2}$/;

        if (HPA_REGEX.test(s)) {
            if (value >= 745 && value <= 1050) {
                this.perfApprQNH = value;
                SimVar.SetSimVarValue("L:A32NX_DESTINATION_QNH", "Millibar", this.perfApprQNH);
                return true;
            } else {
                this.setScratchpadMessage(NXSystemMessages.entryOutOfRange);
                return false;
            }
        } else if (INHG_REGEX.test(s)) {
            if (value >= 2200 && value <= 3100) {
                this.perfApprQNH = value / 100;
                SimVar.SetSimVarValue("L:A32NX_DESTINATION_QNH", "Millibar", this.perfApprQNH * 33.8639);
                return true;
            } else if (value >= 22.0 && value <= 31.00) {
                this.perfApprQNH = value;
                SimVar.SetSimVarValue("L:A32NX_DESTINATION_QNH", "Millibar", this.perfApprQNH * 33.8639);
                return true;
            } else {
                this.setScratchpadMessage(NXSystemMessages.entryOutOfRange);
                return false;
            }
        }
        this.setScratchpadMessage(NXSystemMessages.formatError);
        return false;
    }

    setPerfApprTemp(s) {
        if (s === FMCMainDisplay.clrValue) {
            const dest = this.flightPlanService.active.destinationAirport;
            const distanceToDestination = Number.isFinite(this.getDistanceToDestination()) ? this.getDistanceToDestination() : -1;

            if (dest && distanceToDestination < 180) {
                this.setScratchpadMessage(NXSystemMessages.notAllowed);
                return false;
            } else {
                this.perfApprTemp = NaN;
                return true;
            }
        }

        if (!/^[\+\-]?\d{1,2}$/.test(s)) {
            this.setScratchpadMessage(NXSystemMessages.formatError);
            return false;
        }
        this.perfApprTemp = parseInt(s);
        return true;
    }

    setPerfApprWind(s) {
        if (s === FMCMainDisplay.clrValue) {
            this.perfApprWindHeading = NaN;
            this.perfApprWindSpeed = NaN;
            return true;
        }

        // both must be entered
        if (!/^\d{1,3}\/\d{1,3}$/.test(s)) {
            this.setScratchpadMessage(NXSystemMessages.formatError);
            return false;
        }
        const [dir, mag] = s.split("/").map((v) => parseInt(v));
        if (dir > 360 || mag > 500) {
            this.setScratchpadMessage(NXSystemMessages.entryOutOfRange);
            return false;
        }
        this.perfApprWindHeading = dir % 360; // 360 is displayed as 0
        this.perfApprWindSpeed = mag;
        return true;
    }

    setPerfApprTransAlt(s) {
        if (s === FMCMainDisplay.clrValue) {
            this.flightPlanService.setPerformanceData('pilotTransitionLevel', undefined);
            this.updateTransitionAltitudeLevel();
            return true;
        }

        if (!/^\d{4,5}$/.test(s)) {
            this.setScratchpadMessage(NXSystemMessages.formatError);
            return false;
        }
        const value = Math.round(parseInt(s) / 10) * 10;
        if (value < 1000 || value > 45000) {
            this.setScratchpadMessage(NXSystemMessages.entryOutOfRange);
            return false;
        }

        this.flightPlanService.setPerformanceData('pilotTransitionLevel', Math.round(value / 100));
        this.updateTransitionAltitudeLevel();
        return true;
    }

    /**
     * VApp for _selected_ landing config
     */
    getVApp() {
        if (isFinite(this.vApp)) {
            return this.vApp;
        }
        return this.approachSpeeds.vapp;
    }

    /**
     * VApp for _selected_ landing config with GSMini correction
     */
    getVAppGsMini() {
        let vAppTarget = this.getVApp();
        if (isFinite(this.perfApprWindSpeed) && isFinite(this.perfApprWindHeading)) {
            vAppTarget = NXSpeedsUtils.getVtargetGSMini(vAppTarget, NXSpeedsUtils.getHeadWindDiff(this._towerHeadwind));
        }
        return vAppTarget;
    }

    //Needs PR Merge #3154
    setPerfApprVApp(s) {
        if (s === FMCMainDisplay.clrValue) {
            if (isFinite(this.vApp)) {
                this.vApp = NaN;
                return true;
            }
        } else {
            if (s.includes(".")) {
                this.setScratchpadMessage(NXSystemMessages.formatError);
                return false;
            }
            const value = parseInt(s);
            if (isFinite(value) && value >= 90 && value <= 350) {
                this.vApp = value;
                return true;
            }
            this.setScratchpadMessage(NXSystemMessages.entryOutOfRange);
            return false;
        }
        this.setScratchpadMessage(NXSystemMessages.notAllowed);
        return false;
    }

    /**
     * Tries to estimate the landing weight at destination
     * NaN on failure
     */
    tryEstimateLandingWeight() {
        const altActive = false;
        const landingWeight = this.zeroFuelWeight + (altActive ? this.getAltEFOB(true) : this.getDestEFOB(true));
        return isFinite(landingWeight) ? landingWeight : NaN;
    }

    setPerfApprMDA(s) {
        if (s === FMCMainDisplay.clrValue) {
            this.perfApprMDA = null;
            SimVar.SetSimVarValue("L:AIRLINER_MINIMUM_DESCENT_ALTITUDE", "feet", 0);
            return true;
        } else if (s.match(/^[0-9]{1,5}$/) !== null) {
            const value = parseInt(s);

            const activePlan = this.flightPlanService.active;

            let ldgRwy = activePlan.destinationRunway;

            if (!ldgRwy) {
                if (activePlan.availableDestinationRunways.length > 0) {
                    ldgRwy = activePlan.availableDestinationRunways[0];
                }
            }

            const limitLo = ldgRwy ? ldgRwy.thresholdLocation.alt : 0;
            const limitHi = ldgRwy ? ldgRwy.thresholdLocation.alt + 5000 : 39000;

            if (value >= limitLo && value <= limitHi) {
                this.perfApprMDA = value;
                SimVar.SetSimVarValue("L:AIRLINER_MINIMUM_DESCENT_ALTITUDE", "feet", this.perfApprMDA);
                return true;
            }
            this.setScratchpadMessage(NXSystemMessages.entryOutOfRange);
            return false;
        } else {
            this.setScratchpadMessage(NXSystemMessages.formatError);
            return false;
        }
    }

    setPerfApprDH(s) {
        if (s === FMCMainDisplay.clrValue) {
            this.perfApprDH = null;
            return true;
        }

        if (s === "NO" || s === "NO DH" || s === "NODH") {
            this.perfApprDH = "NO DH";
            SimVar.SetSimVarValue("L:AIRLINER_DECISION_HEIGHT", "feet", -2);
            return true;
        } else if (s.match(/^[0-9]{1,5}$/) !== null) {
            const value = parseInt(s);
            if (value >= 0 && value <= 5000) {
                this.perfApprDH = value;
                SimVar.SetSimVarValue("L:AIRLINER_DECISION_HEIGHT", "feet", this.perfApprDH);
                return true;
            } else {
                this.setScratchpadMessage(NXSystemMessages.entryOutOfRange);
                return false;
            }
        } else {
            this.setScratchpadMessage(NXSystemMessages.formatError);
            return false;
        }
    }

    setPerfApprFlaps3(s) {
        this.perfApprFlaps3 = s;
        SimVar.SetSimVarValue("L:A32NX_SPEEDS_LANDING_CONF3", "boolean", s);
    }

    /** @param {string} icao ID of the navaid to de-select */
    deselectNavaid(icao) {
        this.navigation.getNavaidTuner().deselectNavaid(icao);
    }

    reselectNavaid(icao) {
        this.navigation.getNavaidTuner().reselectNavaid(icao);
    }

    /** @returns {string[]} icaos of deselected navaids */
    get deselectedNavaids() {
        return this.navigation.getNavaidTuner().deselectedNavaids;
    }

    getVorTuningData(index) {
        return this.navigation.getNavaidTuner().getVorRadioTuningStatus(index);
    }

    /**
     * Set a manually tuned VOR
     * @param {1 | 2} index
     * @param {RawVor | number | null} facilityOrFrequency null to clear
     */
    setManualVor(index, facilityOrFrequency) {
        return this.navigation.getNavaidTuner().setManualVor(index, facilityOrFrequency);
    }

    /**
     * Set a VOR course
     * @param {1 | 2} index
     * @param {number | null} course null to clear
     */
    setVorCourse(index, course) {
        return this.navigation.getNavaidTuner().setVorCourse(index, course);
    }

    getMmrTuningData(index) {
        return this.navigation.getNavaidTuner().getMmrRadioTuningStatus(index);
    }

    /**
     * Set a manually tuned ILS
     * @param {RawVor | number | null} facilityOrFrequency null to clear
     */
    async setManualIls(facilityOrFrequency) {
        return await this.navigation.getNavaidTuner().setManualIls(facilityOrFrequency);
    }

    /**
     * Set an ILS course
     * @param {number | null} course null to clear
     */
    setIlsCourse(course) {
        return this.navigation.getNavaidTuner().setIlsCourse(course);
    }

    getAdfTuningData(index) {
        return this.navigation.getNavaidTuner().getAdfRadioTuningStatus(index);
    }

    /**
     * Set a manually tuned NDB
     * @param {1 | 2} index
     * @param {RawNdb | number | null} facilityOrFrequency null to clear
     */
    setManualAdf(index, facilityOrFrequency) {
        return this.navigation.getNavaidTuner().setManualAdf(index, facilityOrFrequency);
    }

    isMmrTuningLocked() {
        return this.navigation.getNavaidTuner().isMmrTuningLocked();
    }

    isFmTuningActive() {
        return this.navigation.getNavaidTuner().isFmTuningActive();
    }

    /**
     * Get the currently selected navaids
     * @returns {SelectedNavaid[]}
     */
    getSelectedNavaids() {
        // FIXME 2 when serving CDU 2
        return this.navigation.getSelectedNavaids(1);
    }

    updateFuelVars() {
        this.blockFuel = SimVar.GetSimVarValue("FUEL TOTAL QUANTITY", "gallons") * SimVar.GetSimVarValue("FUEL WEIGHT PER GALLON", "kilograms") / 1000;
    }

    /**
     * Set the takeoff flap config
     * @param {0 | 1 | 2 | 3 | null} flaps
     */
    /* private */ setTakeoffFlaps(flaps) {
        if (flaps !== this.flaps) {
            this.flaps = flaps;
            SimVar.SetSimVarValue("L:A32NX_TO_CONFIG_FLAPS", "number", this.flaps !== null ? this.flaps : -1);

            this.arincDiscreteWord2.setBitValue(13, this.flaps === 0);
            this.arincDiscreteWord2.setBitValue(14, this.flaps === 1);
            this.arincDiscreteWord2.setBitValue(15, this.flaps === 2);
            this.arincDiscreteWord2.setBitValue(16, this.flaps === 3);
            this.arincDiscreteWord2.ssm = Arinc429Word.SignStatusMatrix.NormalOperation;
        }
    }

    /**
     * Set the takeoff trim config
     * @param {number | null} ths
     */
    /* private */ setTakeoffTrim(ths) {
        if (ths !== this.ths) {
            this.ths = ths;
            // legacy vars
            SimVar.SetSimVarValue("L:A32NX_TO_CONFIG_THS", "degree", this.ths ? this.ths : 0);
            SimVar.SetSimVarValue("L:A32NX_TO_CONFIG_THS_ENTERED", "bool", this.ths !== null);

            const ssm = this.ths !== null ? Arinc429Word.SignStatusMatrix.NormalOperation : Arinc429Word.SignStatusMatrix.NoComputedData;

            this.arincTakeoffPitchTrim.setBnrValue(this.ths ? -this.ths : 0, ssm, 12, 180, -180);
        }
    }

    trySetFlapsTHS(s) {
        if (s === FMCMainDisplay.clrValue) {
            this.setTakeoffFlaps(null);
            this.setTakeoffTrim(null);
            this.tryCheckToData();
            return true;
        }

        let newFlaps = null;
        let newThs = null;

        let [flaps, ths] = s.split("/");

        if (flaps && flaps.length > 0) {
            if (!/^\d$/.test(flaps)) {
                this.setScratchpadMessage(NXSystemMessages.formatError);
                return false;
            }

            flaps = parseInt(flaps);
            if (flaps < 0 || flaps > 3) {
                this.setScratchpadMessage(NXSystemMessages.entryOutOfRange);
                return false;
            }

            newFlaps = flaps;
        }

        if (ths && ths.length > 0) {
            // allow AAN.N and N.NAA, where AA is UP or DN
            if (!/^(UP|DN)(\d|\d?\.\d|\d\.\d?)|(\d|\d?\.\d|\d\.\d?)(UP|DN)$/.test(ths)) {
                this.setScratchpadMessage(NXSystemMessages.formatError);
                return false;
            }

            let direction = null;
            ths = ths.replace(/(UP|DN)/g, (substr) => {
                direction = substr;
                return "";
            });

            if (direction) {
                ths = parseFloat(ths);
                if (direction === "DN") {
                    // Note that 0 *= -1 will result in -0, which is strictly
                    // the same as 0 (that is +0 === -0) and doesn't make a
                    // difference for the calculation itself. However, in order
                    // to differentiate between DN0.0 and UP0.0 we'll do check
                    // later when displaying this value using Object.is to
                    // determine whether the pilot entered DN0.0 or UP0.0.
                    ths *= -1;
                }
                if (!isFinite(ths) || ths < -5 || ths > 7) {
                    this.setScratchpadMessage(NXSystemMessages.entryOutOfRange);
                    return false;
                }
                newThs = ths;
            }
        }

        if (newFlaps !== null) {
            if (this.flaps !== null) {
                this.tryCheckToData();
            }
            this.setTakeoffFlaps(newFlaps);
        }
        if (newThs !== null) {
            if (this.ths !== null) {
                this.tryCheckToData();
            }
            this.setTakeoffTrim(newThs);
        }
        return true;
    }

    checkEFOBBelowMin() {
        if (this._fuelPredDone) {
        if (!this._minDestFobEntered) {
            this.tryUpdateMinDestFob();
        }

        if (this._minDestFob) {
            // round & only use 100kgs precision since thats how it is displayed in fuel pred
            const destEfob = Math.round(this.getDestEFOB(this.isAnEngineOn()) * 10) / 10;
            const roundedMinDestFob = Math.round(this._minDestFob * 10) / 10;
            if (!this._isBelowMinDestFob) {
                if (destEfob < roundedMinDestFob) {
                    this._isBelowMinDestFob = true;
                    // TODO should be in flight only and if fuel is below min dest efob for 2 minutes
                    if (this.isAnEngineOn()) {
                        setTimeout(() => {
                            this.addMessageToQueue(NXSystemMessages.destEfobBelowMin, () => {
                                return this._EfobBelowMinClr === true;
                            }, () => {
                                this._EfobBelowMinClr = true;
                            });
                        }, 120000);
                    } else {
                        this.addMessageToQueue(NXSystemMessages.destEfobBelowMin, () => {
                            return this._EfobBelowMinClr === true;
                        }, () => {
                            this._EfobBelowMinClr = true;
                        });
                    }
                }
            } else {
                // check if we are at least 300kgs above min dest efob to show green again & the ability to trigger the message
                if (roundedMinDestFob) {
                    if (destEfob - roundedMinDestFob >= 0.3) {
                        this._isBelowMinDestFob = false;
                        this.removeMessageFromQueue(NXSystemMessages.destEfobBelowMin)
                    }
                }
            }
        }
    }
}

    updateTowerHeadwind() {
        if (isFinite(this.perfApprWindSpeed) && isFinite(this.perfApprWindHeading)) {
            const activePlan = this.flightPlanService.active;

            if (activePlan.destinationRunway) {
                this._towerHeadwind = NXSpeedsUtils.getHeadwind(this.perfApprWindSpeed, this.perfApprWindHeading, activePlan.destinationRunway.magneticBearing);
            }
        }
    }
    _getV1Speed() {
        return (new NXSpeedsTo(this.getGW(), this.flaps ? this.flaps : 1, Simplane.getAltitude())).v1;
    }

    _getVRSpeed() {
        return (new NXSpeedsTo(this.getGW(), this.flaps ? this.flaps : 1, Simplane.getAltitude())).vr;
    }

    _getV2Speed() {
        return (new NXSpeedsTo(this.getGW(), this.flaps ? this.flaps : 1, Simplane.getAltitude())).v2;
    }

    /**
     * Called after Flaps or THS change
     */
    tryCheckToData() {
        if (isFinite(this.v1Speed) || isFinite(this.vRSpeed) || isFinite(this.v2Speed)) {
            this.addMessageToQueue(NXSystemMessages.checkToData);
        }
    }

    /**
     * Called after runway change
     * - Sets confirmation prompt state for every entry whether it is defined or not
     * - Adds message when at least one entry needs to be confirmed
     * Additional:
     *   Only prompt the confirmation of FLEX TEMP when the TO runway was changed, not on initial insertion of the runway
     */
    onToRwyChanged() {
        const activePlan = this.flightPlanService.active;
        const selectedRunway = activePlan.originRunway;

        if (!!selectedRunway) {
            const toRunway = Avionics.Utils.formatRunway(selectedRunway.ident);
            if (toRunway === this.toRunway) {
                return;
            }
            if (!!this.toRunway) {
                this.toRunway = toRunway;
                this._toFlexChecked = !isFinite(this.perfTOTemp);
                this.unconfirmedV1Speed = this.v1Speed;
                this.unconfirmedVRSpeed = this.vRSpeed;
                this.unconfirmedV2Speed = this.v2Speed;
                this.v1Speed = undefined;
                this.vRSpeed = undefined;
                this.v2Speed = undefined;

                if (!this.unconfirmedV1Speed && !this.unconfirmedVRSpeed && !this.unconfirmedV2Speed) {
                    return;
                }
                this.addMessageToQueue(NXSystemMessages.checkToData, (mcdu) => !this.unconfirmedV1Speed && !this.unconfirmedVRSpeed && !this.unconfirmedV2Speed && mcdu._toFlexChecked);
            }
            this.toRunway = toRunway;
        }
    }

    /**
     * Switches to the next/new perf page (if new flight phase is in order) or reloads the current page
     * @param _old {FmgcFlightPhases}
     * @param _new {FmgcFlightPhases}
     */
    tryUpdatePerfPage(_old, _new) {
        // Ensure we have a performance page selected...
        if (this.page.Current < this.page.PerformancePageTakeoff || this.page.Current > this.page.PerformancePageGoAround) {
            return;
        }

        const curPerfPagePhase = (() => {
            switch (this.page.Current) {
                case this.page.PerformancePageTakeoff : return FmgcFlightPhases.TAKEOFF;
                case this.page.PerformancePageClb : return FmgcFlightPhases.CLIMB;
                case this.page.PerformancePageCrz : return FmgcFlightPhases.CRUISE;
                case this.page.PerformancePageDes : return FmgcFlightPhases.DESCENT;
                case this.page.PerformancePageAppr : return FmgcFlightPhases.APPROACH;
                case this.page.PerformancePageGoAround : return FmgcFlightPhases.GOAROUND;
            }
        })();

        if (_new > _old) {
            if (_new >= curPerfPagePhase) {
                CDUPerformancePage.ShowPage(this, _new);
            }
        } else if (_old === curPerfPagePhase) {
            CDUPerformancePage.ShowPage(this, _old);
        }
    }

    routeReservedEntered() {
        return this._rteReservedWeightEntered || this._rteReservedPctEntered;
    }

    routeFinalEntered() {
        return this._rteFinalWeightEntered || this._rteFinalTimeEntered;
    }

    /**
     * Check if a place is the correct format for a runway
     * @param {string} s
     * @returns true if valid runway format
     * @deprecated use {@link Fmgc.WaypointEntryUtils.isRunwayFormat}
     */
    isRunwayFormat(s) {
        return Fmgc.WaypointEntryUtils.isRunwayFormat(s);
        return s.match(/^([A-Z]{4})([0-9]{2}[RCL]?)$/) !== null;
    }

    /**
     * Check if a place is the correct format for a latitude/longitude
     * @param {string} s
     * @returns true if valid lat/lon format
     * @deprecated use {@link Fmgc.WaypointEntryUtils.isLatLonFormat}
     */
    isLatLonFormat(s) {
        return Fmgc.WaypointEntryUtils.isLatLonFormat(s);
        return s.match(/^(N|S)?([0-9]{2,4}\.[0-9])(N|S)?\/(E|W)?([0-9]{2,5}\.[0-9])(E|W)?$/) !== null;
    }

    /**
     * Parse a lat/lon string into a position
     * @param {string} place
     * @throws {McduMessage}
     * @returns {LatLongAlt}
     * @deprecated use {@link Fmgc.WaypointEntryUtils.parseLatLon}
     */
    parseLatLon(place) {
        return Fmgc.WaypointEntryUtils.parseLatLon(place);
        const latlon = place.match(/^(N|S)?([0-9]{2,4}\.[0-9])(N|S)?\/(E|W)?([0-9]{2,5}\.[0-9])(E|W)?$/);
        if (latlon !== null) {
            const latB = (latlon[1] || "") + (latlon[3] || "");
            const lonB = (latlon[4] || "") + (latlon[6] || "");
            const latDdigits = latlon[2].length === 4 ? 3 : 4;
            const latD = parseInt(latlon[2].substring(0, latlon[2].length - latDdigits));
            const latM = parseFloat(latlon[2].substring(latlon[2].length - latDdigits));
            const lonDdigits = latlon[5].length === 4 ? 3 : 4;
            const lonD = parseInt(latlon[5].substring(0, latlon[5].length - lonDdigits));
            const lonM = parseFloat(latlon[5].substring(latlon[5].length - lonDdigits));
            if (latB.length !== 1 || lonB.length !== 1 || !isFinite(latM) || !isFinite(lonM)) {
                throw NXSystemMessages.formatError;
            }
            if (latD > 90 || latM > 59.9 || lonD > 180 || lonM > 59.9) {
                throw NXSystemMessages.entryOutOfRange;
            }
            const lat = (latD + latM / 60) * (latB === "S" ? -1 : 1);
            const lon = (lonD + lonM / 60) * (lonB === "W" ? -1 : 1);
            return new LatLongAlt(lat, lon);
        }
        throw NXSystemMessages.formatError;
    }

    /**
     * Check if a place is the correct format
     * @param {string} s
     * @returns true if valid place format
     * @deprecated use {@link Fmgc.WaypointEntryUtils.isPlaceFormat}
     */
    isPlaceFormat(s) {
        return Fmgc.WaypointEntryUtils.isPlaceFormat(s);
        return s.match(/^[A-Z0-9]{2,7}$/) !== null || this.isRunwayFormat(s);
    }

    /**
     * Parse a place string into a position
     * @param {string} place
     * @throws {McduMessage}
     * @returns {WayPoint}
     * @deprecated use {@link Fmgc.WaypointEntryUtils.parsePlace}
     */
    async parsePlace(place) {
        return Fmgc.WaypointEntryUtils.parsePlace(this, place);
        if (this.isRunwayFormat(place)) {
            return Fmgc.WaypointEntryUtils.parseRunway(place);
        }

        return new Promise((resolve, reject) => {
            this.getOrSelectWaypointByIdent(place, (waypoint) => {
                if (waypoint) {
                    return resolve(waypoint);
                } else {
                    return reject(NXSystemMessages.notInDatabase);
                }
            });
        });
    }

    /**
     * Check if a string is a valid place-bearing/place-bearing format
     * @param {string} s
     * @returns true if valid place format
     * @deprecated use {@link Fmgc.WaypointEntryUtils.isPbxFormat}
     */
    isPbxFormat(s) {
        return Fmgc.WaypointEntryUtils.isPbxFormat(s);
        const pbx = s.match(/^([^\-\/]+)\-([0-9]{1,3})\/([^\-\/]+)\-([0-9]{1,3})$/);
        return pbx !== null && this.isPlaceFormat(pbx[1]) && this.isPlaceFormat(pbx[3]);
    }

    /**
     * Parse a place-bearing/place-bearing string
     * @param {string} s place-bearing/place-bearing
     * @throws {McduMessage}
     * @returns {[WayPoint, number, WayPoint, number]} place and true bearing * 2
     * @deprecated use {@link Fmgc.WaypointEntryUtils.parsePbx}
     */
    async parsePbx(s) {
        return Fmgc.WaypointEntryUtils.parsePbx(this, s);
        const pbx = s.match(/^([^\-\/]+)\-([0-9]{1,3})\/([^\-\/]+)\-([0-9]{1,3})$/);
        if (pbx === null) {
            throw NXSystemMessages.formatError;
        }
        const brg1 = parseInt(pbx[2]);
        const brg2 = parseInt(pbx[4]);
        if (brg1 > 360 || brg2 > 360) {
            throw NXSystemMessages.entryOutOfRange;
        }
        const place1 = await this.parsePlace(pbx[1]);
        const magVar1 = A32NX_Util.getRadialMagVar(place1);
        const place2 = await this.parsePlace(pbx[3]);
        const magVar2 = A32NX_Util.getRadialMagVar(place2);

        return [place1, A32NX_Util.magneticToTrue(brg1, magVar1), place2, A32NX_Util.magneticToTrue(brg2, magVar2)];
    }

    /**
     * Check if string is in place/bearing/distance format
     * @param {String} s
     * @returns true if pbd
     * @deprecated use {@link Fmgc.WaypointEntryUtils.isPbdFormat}
     */
    isPbdFormat(s) {
        return Fmgc.WaypointEntryUtils.isPbdFormat(s);
        const pbd = s.match(/^([^\/]+)\/([0-9]{1,3})\/([0-9]{1,3}(\.[0-9])?)$/);
        return pbd !== null && this.isPlaceFormat(pbd[1]);
    }

    /**
     * Split PBD format into components
     * @param {String} s PBD format string
     * @returns [{string} place, {number} bearing, {number} distance]
     * @deprecated use {@link Fmgc.WaypointEntryUtils.splitPbd}
     */
    splitPbd(s) {
        return Fmgc.WaypointEntryUtils.splitPbd(s);
        let [place, brg, dist] = s.split("/");
        brg = parseInt(brg);
        dist = parseFloat(dist);
        return [place, brg, dist];
    }

    /**
     * @param {string} s
     * @returns [wp: WayPoint, trueBearing: number, dist: number]
     * @deprecated use {@link Fmgc.WaypointEntryUtils.parsePbd}
     */
    async parsePbd(s) {
        return Fmgc.WaypointEntryUtils.parsePbd(this, s);
        const [place, brg, dist] = this.splitPbd(s);
        if (brg > 360 || dist > 999.9) {
            throw NXSystemMessages.entryOutOfRange;
        }
        if (this.isPlaceFormat(place)) {
            const wp = await this.parsePlace(place);
            const magVar = A32NX_Util.getRadialMagVar(wp);
            return [wp, A32NX_Util.magneticToTrue(brg, magVar), dist];
        }
        throw NXSystemMessages.formatError;
    }

    /**
     *
     * @param {string} s
     * @returns {boolean} true if valid place/bearing format
     * @deprecated use {@link Fmgc.WaypointEntryUtils.isPbFormat}
     */
    isPdFormat(s) {
<<<<<<< HEAD
        return Fmgc.WaypointEntryUtils.isPdFormat(s);
        const pd = s.match(/^([^\/]+)\/([0-9]{1,3}(\.[0-9])?)$/);
=======
        const pd = s.match(/^([^\/]+)\/([\-\+]?[0-9]{1,3}(\.[0-9])?)$/);
>>>>>>> 1e45daca
        return pd !== null && this.isPlaceFormat(pd[1]);
    }

    /**
     * Set the progress page bearing/dist location
     * @param {string} ident ident of the waypoint or runway, will be replaced by "ENTRY" if brg/dist offset are specified
     * @param {LatLongAlt} coordinates co-ordinates of the waypoint/navaid/runway, without brg/dist offset
     * @param {string?} icao icao database id of the waypoint if applicable
     */
    _setProgLocation(ident, coordinates, icao) {
        console.log(`progLocation: ${ident} ${coordinates}`);
        this._progBrgDist = {
            icao,
            ident,
            coordinates,
            bearing: -1,
            distance: -1
        };

        this.updateProgDistance();
    }

    /**
     * Try to set the progress page bearing/dist waypoint/location
     * @param {String} s scratchpad entry
     * @param {Function} callback callback taking boolean arg for success/failure
     */
    trySetProgWaypoint(s, callback = EmptyCallback.Boolean) {
        if (s === FMCMainDisplay.clrValue) {
            this._progBrgDist = undefined;
            return callback(true);
        }

        Fmgc.WaypointEntryUtils.getOrCreateWaypoint(this, s, false).then((wp) => {
            // FIXME wp.additionalData.temporary
            const temporary = false;
            this._setProgLocation(temporary ? "ENTRY" : wp.ident, wp.location, wp.databaseId);
            return callback(true);
        }).catch((err) => {
            // Rethrow if error is not an FMS message to display
            if (!err.type) {
                throw err;
            }

            this.showFmsErrorMessage(err.type);
            return callback(false);
        });
    }

    /**
     * Recalculate the bearing and distance for progress page
     */
    updateProgDistance() {
        if (!this._progBrgDist) {
            return;
        }

        const latitude = ADIRS.getLatitude();
        const longitude = ADIRS.getLongitude();

        if (!latitude.isNormalOperation() || !longitude.isNormalOperation()) {
            this._progBrgDist.distance = -1;
            this._progBrgDist.bearing = -1;
            return;
        }

        const planeLl = new LatLong(latitude.value, longitude.value);
        this._progBrgDist.distance = Avionics.Utils.computeGreatCircleDistance(planeLl, this._progBrgDist.coordinates);
        this._progBrgDist.bearing = A32NX_Util.trueToMagnetic(Avionics.Utils.computeGreatCircleHeading(planeLl, this._progBrgDist.coordinates));
    }

    get progBearing() {
        return this._progBrgDist ? this._progBrgDist.bearing : -1;
    }

    get progDistance() {
        return this._progBrgDist ? this._progBrgDist.distance : -1;
    }

    get progWaypointIdent() {
        return this._progBrgDist ? this._progBrgDist.ident : undefined;
    }

    /**
     * @param wpt {import('msfs-navdata').Waypoint}
     */
    isWaypointInUse(wpt) {
        return this.flightPlanService.isWaypointInUse(wpt).then((inUseByFlightPlan) =>
            inUseByFlightPlan || (this._progBrgDist && this._progBrgDist.icao === wpt.databaseId)
        );
    }

    setGroundTempFromOrigin() {
        const origin = this.flightPlanService.active.originAirport;

        if (!origin) {
            return;
        }

        this.groundTempAuto = A32NX_Util.getIsaTemp(origin.location.alt);
    }

    trySetGroundTemp(scratchpadValue) {
        if (this.flightPhaseManager.phase !== FmgcFlightPhases.PREFLIGHT) {
            throw NXSystemMessages.notAllowed;
        }

        if (scratchpadValue === FMCMainDisplay.clrValue) {
            this.groundTempPilot = undefined;
            return;
        }

        if (scratchpadValue.match(/^[+\-]?[0-9]{1,2}$/) === null) {
            throw NXSystemMessages.formatError;
        }

        this.groundTempPilot = parseInt(scratchpadValue);
    }

    get groundTemp() {
        return this.groundTempPilot !== undefined ? this.groundTempPilot : this.groundTempAuto;
    }

    navModeEngaged() {
        const lateralMode = SimVar.GetSimVarValue("L:A32NX_FMA_LATERAL_MODE", "Number");
        switch (lateralMode) {
            case 20: // NAV
            case 30: // LOC*
            case 31: // LOC
            case 32: // LAND
            case 33: // FLARE
            case 34: // ROLL OUT
                return true;
        }
        return false;
    }

    /**
     * Add type 2 message to fmgc message queue
     * @param _message {TypeIIMessage} MessageObject
     * @param _isResolvedOverride {function(*)} Function that determines if the error is resolved at this moment (type II only).
     * @param _onClearOverride {function(*)} Function that executes when the error is actively cleared by the pilot (type II only).
     */
    addMessageToQueue(_message, _isResolvedOverride = undefined, _onClearOverride = undefined) {
        if (!_message.isTypeTwo) {
            return;
        }
        const message = _isResolvedOverride === undefined && _onClearOverride === undefined ? _message : _message.getModifiedMessage("", _isResolvedOverride, _onClearOverride);
        this._messageQueue.addMessage(message);
    }

    /**
     * Removes a message from the queue
     * @param value {String}
     */
    removeMessageFromQueue(value) {
        this._messageQueue.removeMessage(value);
    }

    updateMessageQueue() {
        this._messageQueue.updateDisplayedMessage();
    }

    /* END OF MCDU GET/SET METHODS */
    /* UNSORTED CODE BELOW */

    //TODO: can this be util?
    static secondsToUTC(seconds) {
        const h = Math.floor(seconds / 3600);
        const m = Math.floor((seconds - h * 3600) / 60);
        return (h % 24).toFixed(0).padStart(2, "0") + m.toFixed(0).padStart(2, "0");
    }
    //TODO: can this be util?
    static secondsTohhmm(seconds) {
        const h = Math.floor(seconds / 3600);
        const m = Math.floor((seconds - h * 3600) / 60);
        return h.toFixed(0).padStart(2, "0") + m.toFixed(0).padStart(2, "0");
    }

    //TODO: can this be util?
    static minuteToSeconds(minutes) {
        return minutes * 60;
    }

    //TODO: can this be util?
    static hhmmToSeconds(hhmm) {
        if (!hhmm) {
            return NaN;
        }
        const h = parseInt(hhmm.substring(0, 2));
        const m = parseInt(hhmm.substring(2, 4));
        return h * 3600 + m * 60;
    }

    /**
     * Computes hour and minutes when given minutes
     * @param {number} minutes - minutes used to make the conversion
     * @returns {string} A string in the format "HHMM" e.g "0235"
     */
    //TODO: can this be util?
    static minutesTohhmm(minutes) {
        const h = Math.floor(minutes / 60);
        const m = minutes - h * 60;
        return h.toFixed(0).padStart(2,"0") + m.toFixed(0).padStart(2, "0");
    }

    /**
     * computes minutes when given hour and minutes
     * @param {string} hhmm - string used to make the conversion
     * @returns {number} numbers in minutes form
     */
    //TODO: can this be util?
    static hhmmToMinutes(hhmm) {
        if (!hhmm) {
            return NaN;
        }
        const h = parseInt(hhmm.substring(0, 2));
        const m = parseInt(hhmm.substring(2, 4));
        return h * 60 + m;
    }

    //TODO: can this be util?
    getNavDataDateRange() {
        return SimVar.GetGameVarValue("FLIGHT NAVDATA DATE RANGE", "string");
    }
    /**
     * Generic function which returns true if engine(index) is ON (N2 > 20)
     * @returns {boolean}
     */
    isEngineOn(index) {
        return SimVar.GetSimVarValue(`L:A32NX_ENGINE_N2:${index}`, 'number') > 20;
    }
    /**
     * Returns true if any one engine is running (N2 > 20)
     * @returns {boolean}
     */
    //TODO: can this be an util?
    isAnEngineOn() {
        return this.isEngineOn(1) || this.isEngineOn(2);
    }

    /**
     * Returns true only if all engines are running (N2 > 20)
     * @returns {boolean}
     */
    //TODO: can this be an util?
    isAllEngineOn() {
        return this.isEngineOn(1) && this.isEngineOn(2);
    }

    isOnGround() {
        return SimVar.GetSimVarValue("L:A32NX_LGCIU_1_NOSE_GEAR_COMPRESSED", "Number") === 1 || SimVar.GetSimVarValue("L:A32NX_LGCIU_2_NOSE_GEAR_COMPRESSED", "Number") === 1;
    }

    isFlying() {
        return this.flightPhaseManager.phase >= FmgcFlightPhases.TAKEOFF && this.flightPhaseManager.phase < FmgcFlightPhases.DONE;
    }
    /**
     * Returns the maximum cruise FL for ISA temp and GW
     * @param temp {number} ISA in C°
     * @param gw {number} GW in t
     * @returns {number} MAX FL
     */
    //TODO: can this be an util?
    getMaxFL(temp = A32NX_Util.getIsaTempDeviation(), gw = this.getGW()) {
        return Math.round(temp <= 10 ? -2.778 * gw + 578.667 : (temp * (-0.039) - 2.389) * gw + temp * (-0.667) + 585.334);
    }

    /**
     * Returns the maximum allowed cruise FL considering max service FL
     * @param fl {number} FL to check
     * @returns {number} maximum allowed cruise FL
     */
    //TODO: can this be an util?
    getMaxFlCorrected(fl = this.getMaxFL()) {
        return fl >= this.recMaxCruiseFL ? this.recMaxCruiseFL : fl;
    }

    // only used by trySetMinDestFob
    //TODO: Can this be util?
    isMinDestFobInRange(fuel) {
        return 0 <= fuel && fuel <= 80.0;
    }

    //TODO: Can this be util?
    isTaxiFuelInRange(taxi) {
        return 0 <= taxi && taxi <= 9.9;
    }

    //TODO: Can this be util?
    isFinalFuelInRange(fuel) {
        return 0 <= fuel && fuel <= 100;
    }

    //TODO: Can this be util?
    isFinalTimeInRange(time) {
        const convertedTime = FMCMainDisplay.hhmmToMinutes(time.padStart(4,"0"));
        return 0 <= convertedTime && convertedTime <= 90;
    }

    //TODO: Can this be util?
    isRteRsvFuelInRange(fuel) {
        return 0 <= fuel && fuel <= 10.0;
    }

    //TODO: Can this be util?
    isRteRsvPercentInRange(value) {
        return value >= 0 && value <= 15.0;
    }

    //TODO: Can this be util?
    isZFWInRange(zfw) {
        return 35.0 <= zfw && zfw <= 80.0;
    }

    //TODO: Can this be util?
    isZFWCGInRange(zfwcg) {
        return (8.0 <= zfwcg && zfwcg <= 50.0);
    }

    //TODO: Can this be util?
    isBlockFuelInRange(fuel) {
        return 0 <= fuel && fuel <= 80;
    }

    /**
     *
     * @returns {*}
     */
    //TODO: Can this be util?
    getFOB() {
        return (SimVar.GetSimVarValue("FUEL TOTAL QUANTITY WEIGHT", "pound") * 0.4535934) / 1000;
    }

    /**
     * retrieves GW in Tons
     * @returns {number}
     */
    //TODO: Can this be util?
    getGW() {
        let fmGW = 0;
        if (this.isAnEngineOn() && isFinite(this.zeroFuelWeight)) {
            fmGW = (this.getFOB() + this.zeroFuelWeight);
        } else if (isFinite(this.blockFuel) && isFinite(this.zeroFuelWeight)) {
            fmGW = (this.blockFuel + this.zeroFuelWeight);
        } else {
            fmGW = 0;
        }
        SimVar.SetSimVarValue("L:A32NX_FM_GROSS_WEIGHT", "Number", fmGW);
        return fmGW;
    }

    //TODO: Can this be util?
    getCG() {
        return SimVar.GetSimVarValue("CG PERCENT", "Percent over 100") * 100;
    }

    //TODO: make this util or local var?
    isAirspeedManaged() {
        return SimVar.GetSimVarValue("AUTOPILOT SPEED SLOT INDEX", "number") === 2;
    }

    //TODO: make this util or local var?
    isHeadingManaged() {
        return SimVar.GetSimVarValue("AUTOPILOT HEADING SLOT INDEX", "number") === 2;
    }

    //TODO: make this util or local var?
    isAltitudeManaged() {
        return SimVar.GetSimVarValue("AUTOPILOT ALTITUDE SLOT INDEX", "number") === 2;
    }

    /**
     * Check if the given string represents a decimal number.
     * This may be a whole number or a number with one or more decimals.
     * If the leading digit is 0 and one or more decimals are given, the leading digit may be omitted.
     * @param str {string} String to check
     * @returns {bool} True if str represents a decimal value, otherwise false
     */
    //TODO: Can this be util?
    representsDecimalNumber(str) {
        return /^[+-]?\d*(?:\.\d+)?$/.test(str);
    }

    getZeroFuelWeight() {
        return this.zeroFuelWeight * 2204.625;
    }

    getV2Speed() {
        return this.v2Speed;
    }

    getTropoPause() {
        return this.tropo;
    }

    getManagedClimbSpeed() {
        return this.managedSpeedClimb;
    }

    getManagedClimbSpeedMach() {
        return this.managedSpeedClimbMach;
    }

    getManagedCruiseSpeed() {
        return this.managedSpeedCruise;
    }

    getManagedCruiseSpeedMach() {
        return this.managedSpeedCruiseMach;
    }

    getAccelerationAltitude() {
        const plan = this.currFlightPlanService.active;

        if (plan) {
            return plan.performanceData.accelerationAltitude;
        }

        return undefined;
    }

    getThrustReductionAltitude() {
        const plan = this.currFlightPlanService.active;

        if (plan) {
            return plan.performanceData.thrustReductionAltitude;
        }

        return undefined;
    }

    getOriginTransitionAltitude() {
        const plan = this.currFlightPlanService.active;

        if (plan) {
            return plan.performanceData.transitionAltitude;
        }

        return undefined;
    }

    getDestinationTransitionLevel() {
        const plan = this.currFlightPlanService.active;

        if (plan) {
            return plan.performanceData.transitionLevel;
        }

        return undefined;
    }

    get costIndex() {
        const plan = this.currFlightPlanService.active;

        if (plan) {
            return plan.performanceData.costIndex;
        }

        return undefined;
    }

    set costIndex(ci) {
        const plan = this.currFlightPlanService.active;

        if (plan) {
            this.currFlightPlanService.setPerformanceData('costIndex', ci);
        }
    }

    get isCostIndexSet() {
        const plan = this.currFlightPlanService.active;

        if (plan) {
            return plan.performanceData.costIndex !== undefined;
        }

        return false;
    }

    get flightNumber() {
        const plan = this.currFlightPlanService.active;

        if (plan) {
            return this.currFlightPlanService.active.flightNumber;
        }

        return undefined;

    }

    set flightNumber(flightNumber) {
        const plan = this.currFlightPlanService.active;

        if (plan) {
            this.currFlightPlanService.setFlightNumber(flightNumber);
        }
    }

    getFlightPhase() {
        return this.flightPhaseManager.phase;
    }

    getClimbSpeedLimit() {
        return {
            speed: this.climbSpeedLimit,
            underAltitude: this.climbSpeedLimitAlt,
        };
    }

    getDescentSpeedLimit() {
        return {
            speed: this.descentSpeedLimit,
            underAltitude: this.descentSpeedLimitAlt,
        };
    }

    getPreSelectedClbSpeed() {
        return this.preSelectedClbSpeed;
    }

    getPreSelectedCruiseSpeed() {
        return this.preSelectedCrzSpeed;
    }

    getTakeoffFlapsSetting() {
        return this.flaps;
    }

    getManagedDescentSpeed() {
        return this.managedSpeedDescendPilot !== undefined ? this.managedSpeedDescendPilot : this.managedSpeedDescend;
    }

    getManagedDescentSpeedMach() {
        return this.managedSpeedDescendMachPilot !== undefined ? this.managedSpeedDescendMachPilot : this.managedSpeedDescendMach;
    }

    getApproachSpeed() {
        return this.approachSpeeds && this.approachSpeeds.valid ? this.approachSpeeds.vapp : 0;
    }

    getFlapRetractionSpeed() {
        return this.approachSpeeds && this.approachSpeeds.valid ? this.approachSpeeds.f : 0;
    }

    getSlatRetractionSpeed() {
        return this.approachSpeeds && this.approachSpeeds.valid ? this.approachSpeeds.s : 0;
    }

    getCleanSpeed() {
        return this.approachSpeeds && this.approachSpeeds.valid ? this.approachSpeeds.gd : 0;
    }

    getTripWind() {
        return this.averageWind;
    }

    getWinds() {
        return this.winds;
    }

    getApproachWind() {
        const activePlan = this.currFlightPlanService.active;
        const destination = activePlan.destinationAirport;

        if (!destination || !destination.location || !isFinite(this.perfApprWindHeading)) {
            return { direction: 0, speed: 0 };
        }

        const magVar = Facilities.getMagVar(destination.location.lat, destination.location.long);
        const trueHeading = A32NX_Util.magneticToTrue(this.perfApprWindHeading, magVar);

        return { direction: trueHeading, speed: this.perfApprWindSpeed };
    }

    getApproachQnh() {
        return this.perfApprQNH;
    }

    getApproachTemperature() {
        return this.perfApprTemp;
    }

    getDestinationElevation() {
        return Number.isFinite(this.landingElevation) ? this.landingElevation : 0;
    }

    trySetManagedDescentSpeed(value) {
        if (value === FMCMainDisplay.clrValue) {
            this.managedSpeedDescendPilot = undefined;
            this.managedSpeedDescendMachPilot = undefined;
            return true;
        }

        const MACH_SLASH_SPD_REGEX = /^(\.\d{1,2})?\/(\d{3})?$/;
        const machSlashSpeedMatch = value.match(MACH_SLASH_SPD_REGEX);

        const MACH_REGEX = /^\.\d{1,2}$/;
        const SPD_REGEX = /^\d{1,3}$/;

        if (machSlashSpeedMatch !== null /* ".NN/" or "/NNN" entry */) {
            const speed = parseInt(machSlashSpeedMatch[2]);
            if (Number.isFinite(speed)) {
                if (speed < 100 || speed > 350) {
                    this.setScratchpadMessage(NXSystemMessages.entryOutOfRange);
                    return false;
                }

                this.managedSpeedDescendPilot = speed;
            }

            const mach = Math.round(parseFloat(machSlashSpeedMatch[1]) * 1000) / 1000;
            if (Number.isFinite(mach)) {
                if (mach < 0.15 || mach > 0.82) {
                    this.setScratchpadMessage(NXSystemMessages.entryOutOfRange);
                    return false
                }

                this.managedSpeedDescendMachPilot = mach;
            }

            return true;
        } else if (value.match(MACH_REGEX) !== null /* ".NN" */) {
            // Entry of a Mach number only without a slash is allowed
            const mach = Math.round(parseFloat(value) * 1000) / 1000;
            if (Number.isFinite(mach)) {
                if (mach < 0.15 || mach > 0.82) {
                    this.setScratchpadMessage(NXSystemMessages.entryOutOfRange);
                    return false
                }

                this.managedSpeedDescendMachPilot = mach;
            }

            return true;
        } else if (value.match(SPD_REGEX) !== null /* "NNN" */) {
            const speed = parseInt(value);
            if (Number.isFinite(speed)) {
                if (speed < 100 || speed > 350) {
                    this.setScratchpadMessage(NXSystemMessages.entryOutOfRange);
                    return false;
                }

                // This is the maximum managed Mach number you can get, even with CI 100.
                // Through direct testing by a pilot, it was also determined that the plane gives Mach 0.80 for all of the tested CAS entries.
                const mach = 0.8;

                this.managedSpeedDescendPilot = speed;
                this.managedSpeedDescendMachPilot = mach;

                return true;
            }
        }

        this.setScratchpadMessage(NXSystemMessages.formatError);
        return false;
    }

    trySetPerfClbPredToAltitude(value) {
        if (value === FMCMainDisplay.clrValue) {
            this.perfClbPredToAltitudePilot = undefined;
            return true;
        }

        const currentAlt = SimVar.GetSimVarValue('INDICATED ALTITUDE', 'feet');
        const match = value.match(/^(FL\d{3}|\d{1,5})$/);
        if (match === null || match.length < 1) {
            this.setScratchpadMessage(NXSystemMessages.formatError);
            return false;
        }

        const altOrFlString = match[1].replace("FL", "");
        const altitude = altOrFlString.length < 4 ? 100 * parseInt(altOrFlString) : parseInt(altOrFlString);

        if (!Number.isFinite(altitude)) {
            this.setScratchpadMessage(NXSystemMessages.formatError);
            return false;
        }

        if (altitude < currentAlt || (this.currFlightPlanService.active.performanceData.cruiseFlightLevel && altitude > this.currFlightPlanService.active.performanceData.cruiseFlightLevel * 100)) {
            this.setScratchpadMessage(NXSystemMessages.entryOutOfRange);
            return false;
        }

        this.perfClbPredToAltitudePilot = altitude;
        return true;
    }

    trySetPerfDesPredToAltitude(value) {
        if (value === FMCMainDisplay.clrValue) {
            this.perfDesPredToAltitudePilot = undefined;
            return true;
        }

        const currentAlt = SimVar.GetSimVarValue('INDICATED ALTITUDE', 'feet');
        const match = value.match(/^(FL\d{3}|\d{1,5})$/);
        if (match === null || match.length < 1) {
            this.setScratchpadMessage(NXSystemMessages.formatError);
            return false;
        }

        const altOrFlString = match[1].replace("FL", "");
        const altitude = altOrFlString.length < 4 ? 100 * parseInt(altOrFlString) : parseInt(altOrFlString);

        if (!Number.isFinite(altitude)) {
            this.setScratchpadMessage(NXSystemMessages.formatError);
            return false;
        }

        if (altitude > currentAlt) {
            this.setScratchpadMessage(NXSystemMessages.entryOutOfRange);
            return false;
        }

        this.perfDesPredToAltitudePilot = altitude;
        return true;
    }

    updatePerfPageAltPredictions() {
        const currentAlt = SimVar.GetSimVarValue('INDICATED ALTITUDE', 'feet');
        if (this.perfClbPredToAltitudePilot !== undefined && currentAlt > this.perfClbPredToAltitudePilot) {
            this.perfClbPredToAltitudePilot = undefined;
        }

        if (this.perfDesPredToAltitudePilot !== undefined && currentAlt < this.perfDesPredToAltitudePilot) {
            this.perfDesPredToAltitudePilot = undefined;
        }
    }

    computeManualCrossoverAltitude(mach) {
        const maximumCrossoverAltitude = 30594; // Crossover altitude of (300, 0.8)
        const mmoCrossoverAltitide = 24554; // Crossover altitude of (VMO, MMO)

        if (mach < 0.8) {
            return maximumCrossoverAltitude;
        }

        return maximumCrossoverAltitude + (mmoCrossoverAltitide - maximumCrossoverAltitude) * (mach - 0.8) / 0.02;
    }

    getActivePlanLegCount() {
        if (!this.flightPlanService.hasActive) {
            return 0;
        }

        return this.flightPlanService.active.legCount;
    }

    getDistanceToDestination() {
        return this.guidanceController.alongTrackDistanceToDestination;
    }

    /**
     * Modifies the active flight plan to go direct to a specific waypoint, not necessarily in the flight plan
     * @param {import('msfs-navdata').Waypoint} waypoint
     */
    async directToWaypoint(waypoint) {
        // FIXME fm pos
        const adirLat = ADIRS.getLatitude();
        const adirLong = ADIRS.getLongitude();
        const trueTrack = ADIRS.getTrueTrack();

        if (!adirLat.isNormalOperation() || !adirLong.isNormalOperation() || !trueTrack.isNormalOperation()) {
            return;
        }

        const ppos = {
            lat: adirLat.value,
            long: adirLong.value,
        };

        await this.flightPlanService.directToWaypoint(ppos, trueTrack.value, waypoint);
    }

    /**
     * Modifies the active flight plan to go direct to a specific leg
     * @param {number} legIndex index of leg to go direct to
     */
    async directToLeg(legIndex) {
        // FIXME fm pos
        const adirLat = ADIRS.getLatitude();
        const adirLong = ADIRS.getLongitude();
        const trueTrack = ADIRS.getTrueTrack();

        if (!adirLat.isNormalOperation() || !adirLong.isNormalOperation() || !trueTrack.isNormalOperation()) {
            return;
        }

        const ppos = {
            lat: adirLat.value,
            long: adirLong.value,
        };

        await this.flightPlanService.directToLeg(ppos, trueTrack.value, legIndex);
    }
}

FMCMainDisplay.clrValue = "\xa0\xa0\xa0\xa0\xa0CLR";
FMCMainDisplay.ovfyValue = "\u0394";
FMCMainDisplay._AvailableKeys = "ABCDEFGHIJKLMNOPQRSTUVWXYZ0123456789";

const FlightPlans = Object.freeze({
    Active: 0,
    Temporary: 1,
});

class FmArinc429OutputWord extends Arinc429Word {
    constructor(name, value = 0) {
        super(0);

        this.name = name;
        this.dirty = true;
        this._value = value;
        this._ssm = 0;
    }

    get value() {
        return this._value;
    }

    set value(value) {
        if (this._value !== value) {
            this.dirty = true;
        }
        this._value = value;
    }

    get ssm() {
        return this._ssm;
    }

    set ssm(ssm) {
        if (this._ssm !== ssm) {
            this.dirty = true;
        }
        this._ssm = ssm;
    }

    static empty(name) {
        return new FmArinc429OutputWord(name, 0);
    }

    async writeToSimVarIfDirty() {
        if (this.dirty) {
            this.dirty = false;
            return Promise.all([
                Arinc429Word.toSimVarValue(`L:A32NX_FM1_${this.name}`, this.value, this.ssm),
                Arinc429Word.toSimVarValue(`L:A32NX_FM2_${this.name}`, this.value, this.ssm),
            ]);
        }
        return Promise.resolve();
    }

    setBnrValue(value, ssm, bits, rangeMax, rangeMin = 0) {
        const quantum = Math.max(Math.abs(rangeMin), rangeMax) / 2 ** bits;
        const data = Math.max(rangeMin, Math.min(rangeMax, Math.round(value / quantum) * quantum));

        this.value = data;
        this.ssm = ssm;
    }
}<|MERGE_RESOLUTION|>--- conflicted
+++ resolved
@@ -4475,13 +4475,7 @@
      * @deprecated use {@link Fmgc.WaypointEntryUtils.isPbFormat}
      */
     isPdFormat(s) {
-<<<<<<< HEAD
         return Fmgc.WaypointEntryUtils.isPdFormat(s);
-        const pd = s.match(/^([^\/]+)\/([0-9]{1,3}(\.[0-9])?)$/);
-=======
-        const pd = s.match(/^([^\/]+)\/([\-\+]?[0-9]{1,3}(\.[0-9])?)$/);
->>>>>>> 1e45daca
-        return pd !== null && this.isPlaceFormat(pd[1]);
     }
 
     /**
