--- conflicted
+++ resolved
@@ -222,6 +222,8 @@
         this.arincLandingElevation = FmArinc429OutputWord.empty("LANDING_ELEVATION");
         this.arincDestinationLatitude = FmArinc429OutputWord.empty("DEST_LAT");
         this.arincDestinationLongitude = FmArinc429OutputWord.empty("DEST_LONG");
+        this.arincMDA = FmArinc429OutputWord.apply.empty("MDA");
+        this.arincDH = FmArinc429OutputWord.apply.empty("DH");
 
         /** These arinc words will be automatically written to the bus, and automatically set to 0/NCD when the FMS resets */
         this.arincBusOutputs = [
@@ -231,6 +233,8 @@
             this.arincLandingElevation,
             this.arincDestinationLatitude,
             this.arincDestinationLongitude,
+            this.arincMDA,
+            this.arincDH
         ];
     }
 
@@ -698,11 +702,8 @@
             this.efisSymbols.update(_deltaTime);
         }
 
-<<<<<<< HEAD
         this.updateMinimums();
-=======
         this.arincBusOutputs.forEach((word) => word.writeToSimVarIfDirty());
->>>>>>> 4a38c432
     }
 
     /**
@@ -1701,12 +1702,11 @@
         }
     }
 
-<<<<<<< HEAD
     updateMinimums() {
         const ssm = this.shouldTransmitMinimums() ? Arinc429Word.SignStatusMatrix.NormalOperation : Arinc429Word.SignStatusMatrix.NoComputedData;
 
-        this.setBnrArincSimVar('MDA', this.perfApprMDA ? this.perfApprMDA : 0, ssm, 17, 131072, 0);
-        this.setBnrArincSimVar('DH', this.perfApprDH ? this.perfApprDH : 0, ssm, 16, 8192, 0);
+        this.arincMDA(this.perfApprMDA ? this.perfApprMDA : 0, ssm, 17, 131072, 0);
+        this.arincDH(this.perfApprDH ? this.perfApprDH : 0, ssm, 16, 8192, 0);
     }
 
     shouldTransmitMinimums() {
@@ -1715,21 +1715,6 @@
         return (phase > FmgcFlightPhase.Cruise || (phase === FmgcFlightPhase.Cruise && this.flightPlanManager.getDistanceToDestination(FlightPlans.Active) < 250));
     }
 
-    async setBnrArincSimVar(name, value, ssm, bits, rangeMax, rangeMin = 0) {
-        const quantum = Math.max(Math.abs(rangeMin), rangeMax) / 2 ** bits;
-        const data = Math.max(rangeMin, Math.min(rangeMax, Math.round(value / quantum) * quantum));
-
-        // TODO change our ARINC429 format so JS can write it, then drop the SSM simvars
-        return Promise.all([
-            SimVar.SetSimVarValue(`L:A32NX_FM1_${name}`, "number", data),
-            SimVar.SetSimVarValue(`L:A32NX_FM1_${name}_SSM`, "number", ssm),
-            SimVar.SetSimVarValue(`L:A32NX_FM2_${name}`, "number", data),
-            SimVar.SetSimVarValue(`L:A32NX_FM2_${name}_SSM`, "number", ssm),
-        ]);
-    }
-
-=======
->>>>>>> 4a38c432
     getClbManagedSpeedFromCostIndex() {
         const dCI = (this.costIndex / 999) ** 2;
         return 290 * (1 - dCI) + 330 * dCI;
