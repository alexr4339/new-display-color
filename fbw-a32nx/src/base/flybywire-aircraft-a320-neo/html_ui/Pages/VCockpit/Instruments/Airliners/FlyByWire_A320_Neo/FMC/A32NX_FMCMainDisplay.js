--- conflicted
+++ resolved
@@ -2378,10 +2378,7 @@
 
                             await Fmgc.CoRouteUplinkAdapter.uplinkFlightPlanFromCoRoute(this, this.flightPlanService, this.coRoute);
                             await this.flightPlanService.uplinkInsert();
-<<<<<<< HEAD
-=======
                             this.setGroundTempFromOrigin();
->>>>>>> c1bff6d8
 
                             this.coRoute["routeNumber"] = coRouteNum;
                         } else {
