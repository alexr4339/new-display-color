--- conflicted
+++ resolved
@@ -225,7 +225,7 @@
         const eoAcc = plan.performanceData.engineOutAccelerationAltitude;
         const eoAccPilot = plan.performanceData.engineOutAccelerationAltitudeIsPilotEntered;
 
-        const thrRedAcc = `{${thrRedPilot ? 'big' : 'small'}}${thrRed !== null ? thrRed.toFixed(0).padStart(5, '\xa0') : '-----'}{end}/{${accPilot ? 'big' : 'small'}}${acc !== null ? acc.toFixed(0).padEnd(5, '\xa0') : '-----'}{end}`;
+        const thrRedAcc = `{${thrRedPilot ? 'big' : 'small'}}${thrRed !== undefined ? thrRed.toFixed(0).padStart(5, '\xa0') : '-----'}{end}/{${accPilot ? 'big' : 'small'}}${acc !== undefined ? acc.toFixed(0).padEnd(5, '\xa0') : '-----'}{end}`;
 
         mcdu.onLeftInput[4] = (value, scratchpadCallback) => {
             if (mcdu.trySetThrustReductionAccelerationAltitude(value)) {
@@ -236,7 +236,7 @@
         };
 
         // eng out acceleration altitude
-        const engOut = `{${eoAccPilot ? 'big' : 'small'}}${eoAcc !== null ? eoAcc.toFixed(0).padStart(5, '\xa0') : '-----'}{end}`;
+        const engOut = `{${eoAccPilot ? 'big' : 'small'}}${eoAcc !== undefined ? eoAcc.toFixed(0).padStart(5, '\xa0') : '-----'}{end}`;
         mcdu.onRightInput[4] = (value, scratchpadCallback) => {
             if (mcdu.trySetEngineOutAcceleration(value)) {
                 CDUPerformancePage.ShowTAKEOFFPage(mcdu);
@@ -403,11 +403,7 @@
         // Predictions to altitude
         const vnavDriver = mcdu.guidanceController.vnavDriver;
 
-<<<<<<< HEAD
-        const cruiseAltitude = mcdu.flightPlanService.active.performanceData.cruiseFlightLevel * 100;
-=======
         const cruiseAltitude = mcdu.cruiseLevel * 100;
->>>>>>> 20c8d714
         const fcuAltitude = SimVar.GetSimVarValue("AUTOPILOT ALTITUDE LOCK VAR:3", "feet");
         const altitudeToPredict = mcdu.perfClbPredToAltitudePilot !== undefined ? mcdu.perfClbPredToAltitudePilot : Math.min(cruiseAltitude, fcuAltitude);
 
@@ -558,13 +554,8 @@
         const showManagedSpeed = hasFromToPair && mcdu.isCostIndexSet && Number.isFinite(mcdu.costIndex);
         const canClickManagedSpeed = showManagedSpeed && mcdu.preSelectedCrzSpeed !== undefined && !isPhaseActive;
         let managedSpeedCell = "{small}\xa0---/---{end}[color]white";
-<<<<<<< HEAD
-        if (showManagedSpeed && mcdu.flightPlanService.active.performanceData.cruiseFlightLevel && Number.isFinite(mcdu.managedSpeedCruise) && Number.isFinite(mcdu.managedSpeedCruiseMach)) {
-            const shouldShowCruiseMach = mcdu.flightPlanService.active.performanceData.cruiseFlightLevel > 250;
-=======
         if (showManagedSpeed && mcdu.cruiseLevel && Number.isFinite(mcdu.managedSpeedCruise) && Number.isFinite(mcdu.managedSpeedCruiseMach)) {
             const shouldShowCruiseMach = mcdu.cruiseLevel > 250;
->>>>>>> 20c8d714
             managedSpeedCell = `{small}${canClickManagedSpeed ? "*" : "\xa0"}${shouldShowCruiseMach ? mcdu.managedSpeedCruiseMach.toFixed(2).replace("0.", ".") : mcdu.managedSpeedCruise.toFixed(0)}{end}[color]green`;
         }
         const preselTitle = isPhaseActive ? "" : "PRESEL";
@@ -594,11 +585,7 @@
         const [toUtcLabel, toDistLabel] = isFlying ? ["\xa0UTC", "DIST"] : ["", ""];
         const [toReasonCell, toDistCell, toTimeCell] = isFlying ? CDUPerformancePage.formatToReasonDistanceAndTime(mcdu) : ["", "", ""];
         const desCabinRateCell = "{small}-350{end}";
-<<<<<<< HEAD
-        const shouldShowStepAltsOption = mcdu.flightPlanService.active.performanceData.cruiseFlightLevel
-=======
         const shouldShowStepAltsOption = mcdu.cruiseLevel
->>>>>>> 20c8d714
             && (mcdu.flightPhaseManager.phase < FmgcFlightPhases.DESCENT || mcdu.flightPhaseManager.phase > FmgcFlightPhases.GOAROUND);
 
         const bottomRowLabels = ["\xa0PREV", "NEXT\xa0"];
@@ -1168,11 +1155,7 @@
         } else {
             const machAtManualCrossoverAlt = mcdu.casToMachManualCrossoverCurve.evaluate(selectedSpdMach);
             const manualCrossoverAltitude = mcdu.computeManualCrossoverAltitude(machAtManualCrossoverAlt);
-<<<<<<< HEAD
-            const shouldShowMach = aircraftAltitude < manualCrossoverAltitude && (!mcdu.flightPlanService.active.performanceData.cruiseFlightLevel || manualCrossoverAltitude < mcdu.flightPlanService.active.performanceData.cruiseFlightLevel * 100);
-=======
             const shouldShowMach = aircraftAltitude < manualCrossoverAltitude && (!mcdu.cruiseLevel || manualCrossoverAltitude < mcdu.cruiseLevel * 100);
->>>>>>> 20c8d714
 
             return ["SELECTED", `\xa0${Math.round(selectedSpdMach)}${shouldShowMach ? ("{small}/" + machAtManualCrossoverAlt.toFixed(2).replace('0.', '.') + "{end}") : ""}[color]green`];
         }
