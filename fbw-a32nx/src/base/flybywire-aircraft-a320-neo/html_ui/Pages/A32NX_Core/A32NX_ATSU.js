// Copyright (c) 2021-2023 FlyByWire Simulations
//
// SPDX-License-Identifier: GPL-3.0

function translateAtsuMessageType(type) {
    switch (type) {
        case AtsuCommon.AtsuMessageType.Freetext:
            return "FREETEXT";
        case AtsuCommon.AtsuMessageType.METAR:
            return "METAR";
        case AtsuCommon.AtsuMessageType.TAF:
            return "TAF";
        case AtsuCommon.AtsuMessageType.ATIS:
            return "ATIS";
        default:
            return "UNKNOWN";
    }
}

function fetchTimeValue() {
    let timeValue = SimVar.GetGlobalVarValue("ZULU TIME", "seconds");
    if (timeValue) {
        const seconds = Number.parseInt(timeValue);
        const displayTime = Utils.SecondsToDisplayTime(seconds, true, true, false);
        timeValue = displayTime.toString();
        return timeValue.substring(0, 5);
    }
    return null;
}

/**
 *  Converts lbs to kg
 * @param {string | number} value
 */
const lbsToKg = (value) => {
    return (+value * 0.4535934).toString();
};

/**
 * Fetch SimBrief OFP data and store on FMCMainDisplay object
 * @param {FMCMainDisplay} mcdu FMCMainDisplay
 * @param {() => void} updateView
 * @return {Promise<ISimbriefData>}
 */
const getSimBriefOfp = (mcdu, updateView, callback = () => {}) => {
    const navigraphUsername = NXDataStore.get("NAVIGRAPH_USERNAME", "");
    const overrideSimBriefUserID = NXDataStore.get('CONFIG_OVERRIDE_SIMBRIEF_USERID', '');

    if (!navigraphUsername && !overrideSimBriefUserID) {
        mcdu.setScratchpadMessage(NXFictionalMessages.noNavigraphUser);
        throw new Error("No Navigraph username provided");
    }

    mcdu.simbrief["sendStatus"] = "REQUESTING";

    updateView();

    return Fmgc.SimBriefUplinkAdapter.downloadOfpForUserID(navigraphUsername, overrideSimBriefUserID)
        .then(data => {
            mcdu.simbrief["units"] = data.units;
            mcdu.simbrief["route"] = data.route;
            mcdu.simbrief["cruiseAltitude"] = data.cruiseAltitude;
            mcdu.simbrief["originIcao"] = data.origin.icao;
            mcdu.simbrief["originTransAlt"] = parseInt(data.origin.transAlt, 10);
            mcdu.simbrief["originTransLevel"] = parseInt(data.origin.transLevel, 10);
            mcdu.simbrief["destinationIcao"] = data.destination.icao;
            mcdu.simbrief["destinationTransAlt"] = parseInt(data.destination.transAlt, 10);
            mcdu.simbrief["destinationTransLevel"] = parseInt(data.destination.transLevel, 10);
            mcdu.simbrief["blockFuel"] = mcdu.simbrief["units"] === 'kgs' ? data.fuel.planRamp : lbsToKg(data.fuel.planRamp);
            mcdu.simbrief["payload"] = mcdu.simbrief["units"] === 'kgs' ? data.weights.payload : lbsToKg(data.weights.payload);
            mcdu.simbrief["estZfw"] = mcdu.simbrief["units"] === 'kgs' ? data.weights.estZeroFuelWeight : lbsToKg(data.weights.estZeroFuelWeight);
            mcdu.simbrief["paxCount"] = data.weights.passengerCount;
            mcdu.simbrief["bagCount"] = data.weights.bagCount;
            mcdu.simbrief["paxWeight"] = data.weights.passengerWeight;
            mcdu.simbrief["bagWeight"] = data.weights.bagWeight;
            mcdu.simbrief["freight"] = data.weights.freight;
            mcdu.simbrief["cargo"] = data.weights.cargo;
            mcdu.simbrief["costIndex"] = data.costIndex;
            mcdu.simbrief["navlog"] = data.navlog;
            mcdu.simbrief["callsign"] = data.flightNumber;
            let alternate = data.alternate;
            if (Array.isArray(data.alternate)) {
                alternate = data.alternate[0];
            }
            mcdu.simbrief["alternateIcao"] = alternate.icao_code;
            mcdu.simbrief["alternateTransAlt"] = parseInt(alternate.transAlt, 10);
            mcdu.simbrief["alternateTransLevel"] = parseInt(alternate.transLevel, 10);
            mcdu.simbrief["alternateAvgWindDir"] = parseInt(alternate.averageWindDirection, 10);
            mcdu.simbrief["alternateAvgWindSpd"] = parseInt(alternate.averageWindSpeed, 10);
            mcdu.simbrief["avgTropopause"] = data.averageTropopause;
            mcdu.simbrief["ete"] = data.times.estTimeEnroute;
            mcdu.simbrief["blockTime"] = data.times.estBlock;
            mcdu.simbrief["outTime"] = data.times.estOut;
            mcdu.simbrief["onTime"] = data.times.estOn;
            mcdu.simbrief["inTime"] = data.times.estIn;
            mcdu.simbrief["offTime"] = data.times.estOff;
            mcdu.simbrief["taxiFuel"] = mcdu.simbrief["units"] === 'kgs' ? data.fuel.taxi : lbsToKg(data.fuel.taxi);
            mcdu.simbrief["tripFuel"] = mcdu.simbrief["units"] === 'kgs' ? data.fuel.enrouteBurn : lbsToKg(data.fuel.enrouteBurn);
            mcdu.simbrief["sendStatus"] = "DONE";

            callback();

            updateView();

            return data;
        })
        .catch(_err => {
            console.log(_err.message);

            mcdu.simbrief["sendStatus"] = "READY";
            updateView();
        });
<<<<<<< HEAD
};

/**
 * There are two uplink requests that are made at the same time:
 * - AOC ACT F-PLN
 * - PERF DATA
 */
const insertUplink = (mcdu) => {
    const {
        originIcao,
        originTransAlt,
        destinationIcao,
        destinationTransLevel,
        cruiseAltitude,
        costIndex,
        alternateIcao,
        avgTropopause,
        callsign
    } = mcdu.simbrief;

    mcdu.addMessageToQueue(NXSystemMessages.uplinkInsertInProg);

    /**
     * AOC ACT F-PLN UPLINK
     */
    mcdu.setFromTo(originIcao, destinationIcao).then(async (result) => {
        if (result) {
            if (originTransAlt > 0) {
                mcdu.flightPlanManager.setOriginTransitionAltitude(originTransAlt, true);
            }
            if (destinationTransLevel > 0) {
                mcdu.flightPlanManager.setDestinationTransitionLevel(destinationTransLevel / 100, true);
            }

            await mcdu.tryUpdateAltDestination(alternateIcao);

            setTimeout(async () => {
                await uplinkRoute(mcdu);
                mcdu.addMessageToQueue(NXSystemMessages.aocActFplnUplink);
            }, mcdu.getDelayRouteChange());

            if (mcdu.page.Current === mcdu.page.InitPageA) {
                CDUInitPage.ShowPage1(mcdu);
            }
        }
    }).catch((e) => {
        if (e instanceof McduMessage) {
            mcdu.setScratchpadMessage(e);
        } else {
            console.warn(e);
        }
    });
    mcdu.updateFlightNo(callsign, (result) => {
        if (result) {
            if (mcdu.page.Current === mcdu.page.InitPageA) {
                CDUInitPage.ShowPage1(mcdu);
            }
        }
    });

    /**
     * INIT PAGE DATA UPLINK
    */
    setTimeout(() => {
        mcdu.setCruiseFlightLevelAndTemperature(cruiseAltitude);
        mcdu.tryUpdateCostIndex(costIndex);
        mcdu.tryUpdateTropo(avgTropopause);
        mcdu.resestAocTimes();
        if (mcdu.page.Current === mcdu.page.InitPageA) {
            CDUInitPage.ShowPage1(mcdu);
        }
    }, mcdu.getDelayHigh());
};

const addWaypointAsync = (fix, mcdu, routeIdent, via) => {
    const wpIndex = mcdu.flightPlanManager.getWaypointsCount() - 1;
    if (via) {
        return new Promise((res, rej) => {
            mcdu.insertWaypointsAlongAirway(routeIdent, wpIndex, via).then((result) => {
                if (result >= 0) {
                    console.log("Inserted waypoint: " + routeIdent + " via " + via);
                    res(true);
                } else {
                    console.log('AWY/WPT MISMATCH ' + routeIdent + " via " + via);
                    mcdu.setScratchpadMessage(NXSystemMessages.awyWptMismatch);
                    res(false);
                }
            });
        });
    } else {
        return new Promise((res, rej) => {
            const coords = {
                lat: fix.pos_lat,
                long: fix.pos_long
            };
            getWaypointByIdentAndCoords(mcdu, routeIdent, coords, (waypoint) => {
                if (waypoint) {
                    mcdu.flightPlanManager.addWaypoint(waypoint.icao, wpIndex, () => {
                        console.log("Inserted waypoint: " + routeIdent);
                        res(true);
                    }).catch(console.error);
                } else {
                    console.log('NOT IN DATABASE ' + routeIdent);
                    mcdu.setScratchpadMessage(NXSystemMessages.notInDatabase);
                    res(false);
                }
            });
        });
    }
};

const addLatLonWaypoint = async (mcdu, lat, lon) => {
    try {
        const wp = mcdu.dataManager.createLatLonWaypoint(new LatLongAlt(lat, lon), true);
        await mcdu.flightPlanManager.addUserWaypoint(wp);
    } catch (err) {
        if (err instanceof McduMessage) {
            mcdu.setScratchpadMessage(err);
        } else {
            console.error(err);
        }
    }
};

/**
 * Inserts the located company route's origin, destination and if provided alternate.
 * @param {FMCMainDisplay} mcdu
 */
const insertCoRoute = async (mcdu) => {
    const {
        originIcao,
        destinationIcao,
        alternateIcao,
    } = mcdu.coRoute;

    const fromTo = `${originIcao}/${destinationIcao}`;

    mcdu.setFromTo(originIcao, destinationIcao).then(async (result) => {
        if (result) {
            if (alternateIcao) {
                await mcdu.tryUpdateAltDestination(alternateIcao);
            }

            await uplinkRoute(mcdu, true);
            if (mcdu.page.Current === mcdu.page.InitPageA) {
                CDUInitPage.ShowPage1(mcdu);
            }
        }
    }).catch((e) => {
        if (e instanceof McduMessage) {
            mcdu.setScratchpadMessage(e);
        } else {
            console.warn(e);
        }
    });
};

const uplinkRoute = async (mcdu, coroute = false) => {
    const {navlog} = coroute ? mcdu.coRoute : mcdu.simbrief;

    const procedures = new Set(navlog.filter(fix => fix.is_sid_star === "1").map(fix => fix.via_airway));

    for (let i = 0; i < navlog.length; i++) {
        const fix = navlog[i];
        const nextFix = navlog[i + 1];

        if (fix.is_sid_star === '1') {
            continue;
        }
        if (["TOP OF CLIMB", "TOP OF DESCENT"].includes(fix.name)) {
            continue;
        }

        console.log('---- ' + fix.ident + ' ----');

        if (fix.type === 'ltlg') {
            console.log(`Inserting lat/lon waypoint ${fix.pos_lat}/${fix.pos_long}`);
            await addLatLonWaypoint(mcdu, parseFloat(fix.pos_lat), parseFloat(fix.pos_long));
            continue;
        }

        // Last SID fix - either it's airway is in the list of procedures, or
        // this is the very first fix in the route (to deal with procedures
        // that only have an exit fix, which won't be caught when filtering)
        if (procedures.has(fix.via_airway) || (i == 0)) {
            console.log("Inserting waypoint last of DEP: " + fix.ident);
            await addWaypointAsync(fix, mcdu, fix.ident);
            continue;
        } else {
            if (fix.via_airway === 'DCT' || fix.via_airway.match(/^NAT[A-Z]$/)) {
                if (fix.type === 'apt' && nextFix === undefined) {
                    break;
                }
                console.log("Inserting waypoint: " + fix.ident);
                await addWaypointAsync(fix, mcdu, fix.ident);
                continue;
            }
            if (nextFix.via_airway !== fix.via_airway) {
                // last fix of airway
                console.log("Inserting waypoint: " + fix.ident + " via " + fix.via_airway);
                await addWaypointAsync(fix, mcdu, fix.ident, fix.via_airway);
                continue;
            }
        }
    }
};

/**
 * Get the waypoint by ident and coords within the threshold
 * @param {string} ident Waypoint ident
 * @param {object} coords Waypoint coords
 * @param {function} callback Return waypoint
 */
function getWaypointByIdentAndCoords(mcdu, ident, coords, callback) {
    const DISTANCE_THRESHOLD = 1;
    mcdu.dataManager.GetWaypointsByIdent(ident).then((waypoints) => {
        if (!waypoints || waypoints.length === 0) {
            return callback(undefined);
        }

        for (waypoint of waypoints) {
            const distanceToTarget = Avionics.Utils.computeGreatCircleDistance(coords, waypoint.infos.coordinates);
            if (distanceToTarget < DISTANCE_THRESHOLD) {
                return callback(waypoint);
            }
        }

        return callback(undefined);
    }).catch(console.error);
}
=======
};
>>>>>>> 3f4f4308
<|MERGE_RESOLUTION|>--- conflicted
+++ resolved
@@ -110,7 +110,6 @@
             mcdu.simbrief["sendStatus"] = "READY";
             updateView();
         });
-<<<<<<< HEAD
 };
 
 /**
@@ -340,7 +339,4 @@
 
         return callback(undefined);
     }).catch(console.error);
-}
-=======
-};
->>>>>>> 3f4f4308
+}