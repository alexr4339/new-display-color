// Copyright (c) 2021-2023 FlyByWire Simulations
//
// SPDX-License-Identifier: GPL-3.0

class McduMessage {
    constructor(text, isAmber = false, replace = "") {
        this.text = text;
        this.isAmber = isAmber;
        this.replace = replace;
        this.isTypeTwo = false;
    }
}

class TypeIMessage extends McduMessage {
    constructor(text, isAmber = false, replace = "") {
        super(text, isAmber, replace);
    }

    /**
     * Only returning a "copy" of the object to ensure thread safety when trying to edit the original message
     * t {string} replaces defined elements, see this.replace
     */
    getModifiedMessage(t) {
        return new McduMessage(
            !!t ? this.text.replace(this.replace, "" + t) : this.text,
            this.isAmber,
            this.replace,
        );
    }
}

class TypeIIMessage extends McduMessage {
    constructor(text, isAmber = false, replace = "", isResolved = () => false, onClear = () => {}) {
        super(text, isAmber, replace);

        this.isTypeTwo = true;
        this.isResolved = isResolved;
        this.onClear = onClear;
    }

    /**
     * Only returning a "copy" of the object to ensure thread safety when trying to edit the original message
     * t {string} replaces defined elements, see this.replace
     * isResolved {function} overrides present function
     * onClear {function} overrides present function
     */
    getModifiedMessage(t, isResolved = undefined, onClear = undefined) {
        return new TypeIIMessage(
            !!t ? this.text.replace(this.replace, "" + t) : this.text,
            this.isAmber,
            this.replace,
            isResolved || this.isResolved,
            onClear || this.onClear
        );
    }
}

/**
 NXSystemMessages only holds real messages
 */
const NXSystemMessages = {
    aocActFplnUplink:       new TypeIIMessage("AOC ACT F-PLN UPLINK"),
    arptTypeAlreadyInUse:   new TypeIMessage("ARPT/TYPE ALREADY USED"),
    awyWptMismatch:         new TypeIMessage("AWY/WPT MISMATCH"),
    cancelAtisUpdate:       new TypeIMessage("CANCEL UPDATE BEFORE"),
    checkMinDestFob:        new TypeIIMessage("CHECK MIN DEST FOB"),
    checkSpeedMode:         new TypeIIMessage("CHECK SPEED MODE"),
    checkToData:            new TypeIIMessage("CHECK TAKE OFF DATA", true),
    checkWeight:            new TypeIIMessage("CHECK WEIGHT", true),
    comUnavailable:         new TypeIMessage("COM UNAVAILABLE"),
    databaseCodingError:    new TypeIIMessage("DATABASE CODING ERROR"),
    dcduFileFull:           new TypeIMessage("DCDU FILE FULL"),
    destEfobBelowMin:       new TypeIIMessage("DEST EFOB BELOW MIN", true),
    enterDestData:          new TypeIIMessage("ENTER DEST DATA", true),
    entryOutOfRange:        new TypeIMessage("ENTRY OUT OF RANGE"),
    mandatoryFields:        new TypeIMessage("ENTER MANDATORY FIELDS"),
    formatError:            new TypeIMessage("FORMAT ERROR"),
    fplnElementRetained:    new TypeIMessage("F-PLN ELEMENT RETAINED"),
    initializeWeightOrCg:   new TypeIIMessage("INITIALIZE WEIGHT/CG", true),
    keyNotActive:           new TypeIMessage("KEY NOT ACTIVE"),
    latLonAbreviated:       new TypeIMessage("LAT/LON DISPL ABREVIATED"),
    listOf99InUse:          new TypeIMessage("LIST OF 99 IN USE"),
    newAccAlt:              new TypeIIMessage("NEW ACC ALT-HHHH", false, "HHHH"),
    newAtisReceived:        new TypeIMessage("NEW ATIS: READ AGAIN"),
    newCrzAlt:              new TypeIIMessage("NEW CRZ ALT - HHHHH", false, "HHHHH"),
    newThrRedAlt:           new TypeIIMessage("NEW THR RED ALT-HHHH", false, "HHHH"),
    noAtc:                  new TypeIMessage("NO ACTIVE ATC"),
    noAtisReceived:         new TypeIMessage("NO ATIS REPORT RECEIVED"),
    noIntersectionFound:    new TypeIMessage("NO INTERSECTION FOUND"),
    noPreviousAtis:         new TypeIMessage("NO PREVIOUS ATIS STORED"),
    notAllowed:             new TypeIMessage("NOT ALLOWED"),
    notAllowedInNav:        new TypeIMessage("NOT ALLOWED IN NAV"),
    notInDatabase:          new TypeIMessage("NOT IN DATABASE"),
    rwyLsMismatch:          new TypeIIMessage("RWY/LS MISMATCH", true),
    selectDesiredSystem:    new TypeIMessage("SELECT DESIRED SYSTEM"),
    setHoldSpeed:           new TypeIIMessage("SET HOLD SPEED"),
    spdLimExceeded:         new TypeIIMessage("SPD LIM EXCEEDED", true),
    systemBusy:             new TypeIMessage("SYSTEM BUSY-TRY LATER"),
    toSpeedTooLow:          new TypeIIMessage("TO SPEEDS TOO LOW", true),
    uplinkInsertInProg:     new TypeIIMessage("UPLINK INSERT IN PROG"),
    vToDisagree:            new TypeIIMessage("V1/VR/V2 DISAGREE", true),
    waitForSystemResponse:  new TypeIMessage("WAIT FOR SYSTEM RESPONSE"),
    xxxIsDeselected:        new TypeIMessage("XXXX IS DESELECTED", false, "XXXX"),
    stepAboveMaxFl:         new TypeIIMessage("STEP ABOVE MAX FL"),
    stepAhead:              new TypeIIMessage("STEP AHEAD"),
    stepDeleted:            new TypeIIMessage("STEP DELETED"),
};

const NXFictionalMessages = {
<<<<<<< HEAD
    internalError:          new TypeIMessage('INTERNAL ERROR'),
    noSimBriefUser:         new TypeIMessage("NO SIMBRIEF USER"),
=======
    noNavigraphUser:         new TypeIMessage("NO NAVIGRAPH USER"),
    internalError:          new TypeIMessage("INTERNAL ERROR"),
>>>>>>> 09259b33
    noAirportSpecified:     new TypeIMessage("NO AIRPORT SPECIFIED"),
    fltNbrInUse:            new TypeIMessage("FLT NBR IN USE"),
    fltNbrMissing:          new TypeIMessage("ENTER ATC FLT NBR"),
    notYetImplemented:      new TypeIMessage("NOT YET IMPLEMENTED"),
    recipientNotFound:      new TypeIMessage("RECIPIENT NOT FOUND"),
    authErr:                new TypeIMessage("AUTH ERR"),
    invalidMsg:             new TypeIMessage("INVALID MSG"),
    unknownDownlinkErr:     new TypeIMessage("UNKNOWN DOWNLINK ERR"),
    telexNotEnabled:        new TypeIMessage("TELEX NOT ENABLED"),
    freeTextDisabled:       new TypeIMessage("FREE TEXT DISABLED"),
    freetextEnabled:        new TypeIMessage("FREE TEXT ENABLED"),
    enabledFltNbrInUse:     new TypeIMessage("ENABLED. FLT NBR IN USE"),
    noOriginApt:            new TypeIMessage("NO ORIGIN AIRPORT"),
    noOriginSet:            new TypeIMessage("NO ORIGIN SET"),
    secondIndexNotFound:    new TypeIMessage("2ND INDEX NOT FOUND"),
    firstIndexNotFound:     new TypeIMessage("1ST INDEX NOT FOUND"),
    noRefWpt:               new TypeIMessage("NO REF WAYPOINT"),
    noWptInfos:             new TypeIMessage("NO WAYPOINT INFOS"),
    emptyMessage:           new TypeIMessage(""),
    reloadPlaneApply:       new TypeIIMessage("RELOAD A/C TO APPLY", true),
    noHoppieConnection:     new TypeIMessage("NO HOPPIE CONNECTION"),
    unknownAtsuMessage:     new TypeIMessage("UNKNOWN ATSU MESSAGE"),
    reverseProxy:           new TypeIMessage("REVERSE PROXY ERROR")
};<|MERGE_RESOLUTION|>--- conflicted
+++ resolved
@@ -107,13 +107,8 @@
 };
 
 const NXFictionalMessages = {
-<<<<<<< HEAD
-    internalError:          new TypeIMessage('INTERNAL ERROR'),
-    noSimBriefUser:         new TypeIMessage("NO SIMBRIEF USER"),
-=======
     noNavigraphUser:         new TypeIMessage("NO NAVIGRAPH USER"),
     internalError:          new TypeIMessage("INTERNAL ERROR"),
->>>>>>> 09259b33
     noAirportSpecified:     new TypeIMessage("NO AIRPORT SPECIFIED"),
     fltNbrInUse:            new TypeIMessage("FLT NBR IN USE"),
     fltNbrMissing:          new TypeIMessage("ENTER ATC FLT NBR"),
