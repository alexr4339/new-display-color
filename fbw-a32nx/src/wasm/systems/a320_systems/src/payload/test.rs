--- conflicted
+++ resolved
@@ -1562,7 +1562,6 @@
         .deboard_gsx_pax(0)
         .deboard_gsx_cargo_half()
         .and_run()
-<<<<<<< HEAD
         .and_stabilize();
 
     test_bed.has_sound_pax_ambience();
@@ -1572,11 +1571,7 @@
     let mut test_bed = test_bed
         .target_no_pax()
         .target_no_cargo()
-        .deboard_gsx_pax_full()
-=======
-        .and_stabilize()
         .deboard_gsx_pax(87)
->>>>>>> 01a9d726
         .deboard_gsx_cargo_full()
         .and_run()
         .gsx_complete_deboard_state()
